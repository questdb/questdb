/*******************************************************************************
 *     ___                  _   ____  ____
 *    / _ \ _   _  ___  ___| |_|  _ \| __ )
 *   | | | | | | |/ _ \/ __| __| | | |  _ \
 *   | |_| | |_| |  __/\__ \ |_| |_| | |_) |
 *    \__\_\\__,_|\___||___/\__|____/|____/
 *
 *  Copyright (c) 2014-2019 Appsicle
 *  Copyright (c) 2019-2023 QuestDB
 *
 *  Licensed under the Apache License, Version 2.0 (the "License");
 *  you may not use this file except in compliance with the License.
 *  You may obtain a copy of the License at
 *
 *  http://www.apache.org/licenses/LICENSE-2.0
 *
 *  Unless required by applicable law or agreed to in writing, software
 *  distributed under the License is distributed on an "AS IS" BASIS,
 *  WITHOUT WARRANTIES OR CONDITIONS OF ANY KIND, either express or implied.
 *  See the License for the specific language governing permissions and
 *  limitations under the License.
 *
 ******************************************************************************/

package io.questdb.cairo;

import io.questdb.MessageBus;
import io.questdb.MessageBusImpl;
import io.questdb.Metrics;
import io.questdb.cairo.frm.Frame;
import io.questdb.cairo.frm.FrameAlgebra;
import io.questdb.cairo.frm.file.PartitionFrameFactory;
import io.questdb.cairo.sql.AsyncWriterCommand;
import io.questdb.cairo.sql.SymbolTable;
import io.questdb.cairo.sql.TableRecordMetadata;
import io.questdb.cairo.sql.TableReferenceOutOfDateException;
import io.questdb.cairo.vm.NullMapWriter;
import io.questdb.cairo.vm.Vm;
import io.questdb.cairo.vm.api.*;
import io.questdb.cairo.wal.*;
import io.questdb.cairo.wal.seq.TableSequencer;
import io.questdb.cairo.wal.seq.TransactionLogCursor;
import io.questdb.griffin.DropIndexOperator;
import io.questdb.griffin.PurgingOperator;
import io.questdb.griffin.SqlUtil;
import io.questdb.griffin.UpdateOperatorImpl;
import io.questdb.griffin.engine.ops.AbstractOperation;
import io.questdb.griffin.engine.ops.AlterOperation;
import io.questdb.griffin.engine.ops.UpdateOperation;
import io.questdb.log.Log;
import io.questdb.log.LogFactory;
import io.questdb.log.LogRecord;
import io.questdb.mp.*;
import io.questdb.std.*;
import io.questdb.std.datetime.DateFormat;
import io.questdb.std.datetime.microtime.Timestamps;
import io.questdb.std.str.DirectByteCharSequence;
import io.questdb.std.str.LPSZ;
import io.questdb.std.str.Path;
import io.questdb.std.str.StringSink;
import io.questdb.tasks.*;
import org.jetbrains.annotations.NotNull;
import org.jetbrains.annotations.TestOnly;

import java.io.Closeable;
import java.util.Arrays;
import java.util.concurrent.atomic.AtomicInteger;
import java.util.concurrent.atomic.AtomicLong;
import java.util.function.LongConsumer;

import static io.questdb.cairo.BitmapIndexUtils.keyFileName;
import static io.questdb.cairo.BitmapIndexUtils.valueFileName;
import static io.questdb.cairo.TableUtils.*;
import static io.questdb.cairo.sql.AsyncWriterCommand.Error.*;
import static io.questdb.std.Files.FILES_RENAME_OK;
import static io.questdb.tasks.TableWriterTask.*;

public class TableWriter implements TableWriterAPI, MetadataService, Closeable {
    public static final int O3_BLOCK_DATA = 2;
    public static final int O3_BLOCK_MERGE = 3;
    public static final int O3_BLOCK_NONE = -1;
    public static final int O3_BLOCK_O3 = 1;
    // partitionUpdateSink (offset, description):
    // 0, partitionTimestamp
    // 1, timestampMin
    // 2, newPartitionSize
    // 3, oldPartitionSize
    // 4, flags (partitionMutates INT, isLastWrittenPartition INT)
    // ... column top for every column
    public static final int PARTITION_SINK_SIZE_LONGS = 5;
    public static final int PARTITION_SINK_COL_TOP_OFFSET = PARTITION_SINK_SIZE_LONGS * Long.BYTES;
    public static final int TIMESTAMP_MERGE_ENTRY_BYTES = Long.BYTES * 2;
    private static final ObjectFactory<MemoryCMOR> GET_MEMORY_CMOR = Vm::getMemoryCMOR;
    private static final long IGNORE = -1L;
    private static final Log LOG = LogFactory.getLog(TableWriter.class);
    /*
        The most recent logical partition is allowed to have up to cairo.o3.last.partition.max.splits (20 by default) splits.
        Any other partition is allowed to have 0 splits (1 partition in total).
     */
    private static final int MAX_MID_SUB_PARTITION_COUNT = 1;
    private static final Runnable NOOP = () -> {
    };
    private static final Row NOOP_ROW = new NoOpRow();
    private static final int O3_ERRNO_FATAL = Integer.MAX_VALUE - 1;
    private static final int ROW_ACTION_NO_PARTITION = 1;
    private static final int ROW_ACTION_NO_TIMESTAMP = 2;
    private static final int ROW_ACTION_O3 = 3;
    private static final int ROW_ACTION_OPEN_PARTITION = 0;
    private static final int ROW_ACTION_SWITCH_PARTITION = 4;
    final ObjList<MemoryMA> columns;
    // Latest command sequence per command source.
    // Publisher source is identified by a long value
    private final AlterOperation alterOp = new AlterOperation();
    private final LongConsumer appendTimestampSetter;
    private final ColumnVersionWriter columnVersionWriter;
    private final MPSequence commandPubSeq;
    private final RingQueue<TableWriterTask> commandQueue;
    private final SCSequence commandSubSeq;
    private final CairoConfiguration configuration;
    private final MemoryMAR ddlMem;
    private final ObjList<ColumnIndexer> denseIndexers = new ObjList<>();
    private final ObjList<MapWriter> denseSymbolMapWriters;
    private final FilesFacade ff;
    private final StringSink fileNameSink = new StringSink();
    private final int fileOperationRetryCount;
    private final SOCountDownLatch indexLatch = new SOCountDownLatch();
    private final MemoryMR indexMem = Vm.getMRInstance();
    private final LongList indexSequences = new LongList();
    private final ObjList<ColumnIndexer> indexers;
    // This is the same message bus. When TableWriter instance created via CairoEngine, message bus is shared
    // and is owned by the engine. Since TableWriter would not have ownership of the bus it must not free it up.
    // On other hand when TableWrite is created outside CairoEngine, primarily in tests, the ownership of the
    // message bus is with the TableWriter. Therefore, message bus must be freed when writer is freed.
    // To indicate ownership, the message bus owned by the writer will be assigned to `ownMessageBus`. This reference
    // will be released by the writer
    private final MessageBus messageBus;
    private final MemoryMR metaMem;
    private final TableWriterMetadata metadata;
    private final Metrics metrics;
    private final boolean mixedIOFlag;
    private final int mkDirMode;
    private final ObjList<Runnable> nullSetters;
    private final ObjectPool<O3Basket> o3BasketPool = new ObjectPool<>(O3Basket::new, 64);
    private final ObjectPool<O3MutableAtomicInteger> o3ColumnCounters = new ObjectPool<>(O3MutableAtomicInteger::new, 64);
    private final int o3ColumnMemorySize;
    private final ObjList<MemoryCR> o3ColumnOverrides;
    private final SOUnboundedCountDownLatch o3DoneLatch = new SOUnboundedCountDownLatch();
    private final AtomicInteger o3ErrorCount = new AtomicInteger();
    private final long[] o3LastTimestampSpreads;
    private final AtomicLong o3PartitionUpdRemaining = new AtomicLong();
    private final boolean o3QuickSortEnabled;
    private final Path other;
    private final MessageBus ownMessageBus;
    private final boolean parallelIndexerEnabled;
    private final int partitionBy;
    private final DateFormat partitionDirFmt;
    private final PartitionFrameFactory partitionFrameFactory;
    private final LongList partitionRemoveCandidates = new LongList();
    private final Path path;
    private final AtomicLong physicallyWrittenRowsSinceLastCommit = new AtomicLong();
    private final int rootLen;
    private final FragileCode RECOVER_FROM_META_RENAME_FAILURE = this::recoverFromMetaRenameFailure;
    private final Row row = new RowImpl();
    private final LongList rowValueIsNotNull = new LongList();
    private final TxReader slaveTxReader;
    private final ObjList<MapWriter> symbolMapWriters;
    private final IntList symbolRewriteMap = new IntList();
    private final MemoryMARW todoMem = Vm.getMARWInstance();
    private final TxWriter txWriter;
    private final FindVisitor removePartitionDirsNotAttached = this::removePartitionDirsNotAttached;
    private final TxnScoreboard txnScoreboard;
    private final Uuid uuid = new Uuid();
    private final LowerCaseCharSequenceIntHashMap validationMap = new LowerCaseCharSequenceIntHashMap();
    private final WeakClosableObjectPool<MemoryCMOR> walColumnMemoryPool;
    private final ObjList<MemoryCMOR> walMappedColumns = new ObjList<>();
    private ObjList<? extends MemoryA> activeColumns;
    private ObjList<Runnable> activeNullSetters;
    private ColumnVersionReader attachColumnVersionReader;
    private IndexBuilder attachIndexBuilder;
    private long attachMaxTimestamp;
    private MemoryCMR attachMetaMem;
    private TableWriterMetadata attachMetadata;
    private long attachMinTimestamp;
    private TxReader attachTxReader;
    private long avgRecordSize;
    private boolean avoidIndexOnCommit = false;
    private int columnCount;
    private CommitListener commitListener;
    private long committedMasterRef;
    private String designatedTimestampColumnName;
    private boolean distressed = false;
    private DropIndexOperator dropIndexOperator;
    private int indexCount;
    private int lastErrno;
    private boolean lastOpenPartitionIsReadOnly;
    private long lastOpenPartitionTs = Long.MIN_VALUE;
    private long lastPartitionTimestamp;
    private LifecycleManager lifecycleManager;
    private int lockFd = -1;
    private long masterRef = 0L;
    private int metaPrevIndex;
    private final FragileCode RECOVER_FROM_TODO_WRITE_FAILURE = this::recoverFromTodoWriteFailure;
    private int metaSwapIndex;
    private long minSplitPartitionTimestamp;
    private long noOpRowCount;
    private ReadOnlyObjList<? extends MemoryCR> o3Columns;
    private long o3CommitBatchTimestampMin = Long.MAX_VALUE;
    private long o3EffectiveLag = 0L;
    private boolean o3InError = false;
    private long o3MasterRef = -1L;
    private ObjList<MemoryCARW> o3MemColumns;
    private ObjList<MemoryCARW> o3MemColumns2;
    private ObjList<Runnable> o3NullSetters;
    private ObjList<Runnable> o3NullSetters2;
    private PagedDirectLongList o3PartitionUpdateSink;
    private long o3RowCount;
    private MemoryMAT o3TimestampMem;
    private MemoryARW o3TimestampMemCpy;
    private long partitionTimestampHi;
    private boolean performRecovery;
    private PurgingOperator purgingOperator;
    private boolean removeDirOnCancelRow = true;
    private int rowAction = ROW_ACTION_OPEN_PARTITION;
    private TableToken tableToken;
    private final O3ColumnUpdateMethod o3MoveWalFromFilesToLastPartitionRef = this::o3MoveWalFromFilesToLastPartition;
    private final O3ColumnUpdateMethod o3SortFixColumnRef = this::o3SortFixColumn;
    private final O3ColumnUpdateMethod o3SortVarColumnRef = this::o3SortVarColumn;
    private final O3ColumnUpdateMethod o3MergeVarColumnLagRef = this::o3MergeVarColumnLag;
    private final O3ColumnUpdateMethod o3MoveUncommittedRef = this::o3MoveUncommitted0;
    private final O3ColumnUpdateMethod o3MoveLagRef = this::o3MoveLag0;
    private final O3ColumnUpdateMethod o3MergeFixColumnLagRef = this::o3MergeFixColumnLag;
    private long tempMem16b = Unsafe.malloc(16, MemoryTag.NATIVE_TABLE_WRITER);
    private LongConsumer timestampSetter;
    private long todoTxn;
    private final FragileCode RECOVER_FROM_SYMBOL_MAP_WRITER_FAILURE = this::recoverFromSymbolMapWriterFailure;
    private final FragileCode RECOVER_FROM_SWAP_RENAME_FAILURE = this::recoverFromSwapRenameFailure;
    private final FragileCode RECOVER_FROM_COLUMN_OPEN_FAILURE = this::recoverOpenColumnFailure;
    private UpdateOperatorImpl updateOperatorImpl;
    private WalTxnDetails walTxnDetails;

    public TableWriter(
            CairoConfiguration configuration,
            TableToken tableToken,
            MessageBus messageBus,
            MessageBus ownMessageBus,
            boolean lock,
            LifecycleManager lifecycleManager,
            CharSequence root,
            Metrics metrics
    ) {
        LOG.info().$("open '").utf8(tableToken.getTableName()).$('\'').$();
        this.configuration = configuration;
        this.partitionFrameFactory = new PartitionFrameFactory(configuration);
        this.mixedIOFlag = configuration.isWriterMixedIOEnabled();
        this.metrics = metrics;
        this.ownMessageBus = ownMessageBus;
        this.messageBus = ownMessageBus != null ? ownMessageBus : messageBus;
        this.lifecycleManager = lifecycleManager;
        this.parallelIndexerEnabled = configuration.isParallelIndexingEnabled();
        this.ff = configuration.getFilesFacade();
        this.mkDirMode = configuration.getMkDirMode();
        this.fileOperationRetryCount = configuration.getFileOperationRetryCount();
        this.tableToken = tableToken;
        this.o3QuickSortEnabled = configuration.isO3QuickSortEnabled();
        this.o3ColumnMemorySize = configuration.getO3ColumnMemorySize();
        this.path = new Path().of(root).concat(tableToken);
        this.other = new Path().of(root).concat(tableToken);
        this.rootLen = path.length();
        try {
            if (lock) {
                lock();
            } else {
                this.lockFd = -1;
            }
            int todo = readTodo();
            if (todo == TODO_RESTORE_META) {
                repairMetaRename((int) todoMem.getLong(48));
            }
            this.ddlMem = Vm.getMARInstance(configuration.getCommitMode());
            this.metaMem = Vm.getMRInstance();
            this.columnVersionWriter = openColumnVersionFile(configuration, path, rootLen);

            openMetaFile(ff, path, rootLen, metaMem);
            this.metadata = new TableWriterMetadata(this.tableToken, metaMem);
            this.partitionBy = metaMem.getInt(META_OFFSET_PARTITION_BY);
            this.txWriter = new TxWriter(ff, configuration).ofRW(path.concat(TXN_FILE_NAME).$(), partitionBy);
            this.txnScoreboard = new TxnScoreboard(ff, configuration.getTxnScoreboardEntryCount()).ofRW(path.trimTo(rootLen));
            path.trimTo(rootLen);
            this.o3ColumnOverrides = metadata.isWalEnabled() ? new ObjList<>() : null;
            // we have to do truncate repair at this stage of constructor
            // because this operation requires metadata
            switch (todo) {
                case TODO_TRUNCATE:
                    repairTruncate();
                    break;
                case TODO_RESTORE_META:
                case -1:
                    break;
                default:
                    LOG.error().$("ignoring unknown *todo* [code=").$(todo).I$();
                    break;
            }
            this.columnCount = metadata.getColumnCount();
            if (metadata.getTimestampIndex() > -1) {
                this.designatedTimestampColumnName = metadata.getColumnName(metadata.getTimestampIndex());
            }
            this.rowValueIsNotNull.extendAndSet(columnCount, 0);
            this.columns = new ObjList<>(columnCount * 2);
            this.o3MemColumns = new ObjList<>(columnCount * 2);
            this.o3MemColumns2 = new ObjList<>(columnCount * 2);
            this.o3Columns = this.o3MemColumns;
            this.activeColumns = columns;
            this.symbolMapWriters = new ObjList<>(columnCount);
            this.indexers = new ObjList<>(columnCount);
            this.denseSymbolMapWriters = new ObjList<>(metadata.getSymbolMapCount());
            this.nullSetters = new ObjList<>(columnCount);
            this.o3NullSetters = new ObjList<>(columnCount);
            this.o3NullSetters2 = new ObjList<>(columnCount);
            this.activeNullSetters = nullSetters;
            if (PartitionBy.isPartitioned(partitionBy)) {
                this.partitionDirFmt = PartitionBy.getPartitionDirFormatMethod(partitionBy);
                this.partitionTimestampHi = txWriter.getLastPartitionTimestamp();
            } else {
                this.partitionDirFmt = null;
            }

            configureColumnMemory();
            configureTimestampSetter();
            this.appendTimestampSetter = timestampSetter;
            configureAppendPosition();
            purgeUnusedPartitions();
            minSplitPartitionTimestamp = findMinSplitPartitionTimestamp();
            clearTodoLog();
            this.slaveTxReader = new TxReader(ff);
            commandQueue = new RingQueue<>(
                    TableWriterTask::new,
                    configuration.getWriterCommandQueueSlotSize(),
                    configuration.getWriterCommandQueueCapacity(),
                    MemoryTag.NATIVE_REPL
            );
            commandSubSeq = new SCSequence();
            commandPubSeq = new MPSequence(commandQueue.getCycle());
            commandPubSeq.then(commandSubSeq).then(commandPubSeq);
            walColumnMemoryPool = new WeakClosableObjectPool<>(GET_MEMORY_CMOR, columnCount);
            o3LastTimestampSpreads = new long[configuration.getO3LagCalculationWindowsSize()];
            Arrays.fill(o3LastTimestampSpreads, 0);
        } catch (Throwable e) {
            doClose(false);
            throw e;
        }
    }

    @TestOnly
    public TableWriter(CairoConfiguration configuration, TableToken tableToken, Metrics metrics) {
        this(configuration, tableToken, null, new MessageBusImpl(configuration), true, DefaultLifecycleManager.INSTANCE, configuration.getRoot(), metrics);
    }

    @TestOnly
    public TableWriter(CairoConfiguration configuration, TableToken tableToken, MessageBus messageBus, Metrics metrics) {
        this(configuration, tableToken, null, messageBus, true, DefaultLifecycleManager.INSTANCE, configuration.getRoot(), metrics);
    }

    public static int getPrimaryColumnIndex(int index) {
        return index * 2;
    }

    public static int getSecondaryColumnIndex(int index) {
        return getPrimaryColumnIndex(index) + 1;
    }

    public static long getTimestampIndexValue(long timestampIndex, long indexRow) {
        return Unsafe.getUnsafe().getLong(timestampIndex + indexRow * 16);
    }

    @Override
    public void addColumn(CharSequence columnName, int columnType) {
        addColumn(
                columnName,
                columnType,
                configuration.getDefaultSymbolCapacity(),
                configuration.getDefaultSymbolCacheFlag(),
                false,
                0,
                false
        );
    }

    @Override
    public void addColumn(
            CharSequence columnName,
            int columnType,
            int symbolCapacity,
            boolean symbolCacheFlag,
            boolean isIndexed,
            int indexValueBlockCapacity
    ) {
        addColumn(
                columnName,
                columnType,
                symbolCapacity,
                symbolCacheFlag,
                isIndexed,
                indexValueBlockCapacity,
                false
        );
    }

    /**
     * Adds new column to table, which can be either empty or can have data already. When existing columns
     * already have data this function will create ".top" file in addition to column files. ".top" file contains
     * size of partition at the moment of column creation. It must be used to accurately position inside new
     * column when either appending or reading.
     *
     * <b>Failures</b>
     * Adding new column can fail in many situations. None of the failures affect integrity of data that is already in
     * the table but can leave instance of TableWriter in inconsistent state. When this happens function will throw CairoError.
     * Calling code must close TableWriter instance and open another when problems are rectified. Those problems would be
     * either with disk or memory or both.
     * <p>
     * Whenever function throws CairoException application code can continue using TableWriter instance and may attempt to
     * add columns again.
     *
     * <b>Transactions</b>
     * <p>
     * Pending transaction will be committed before function attempts to add column. Even when function is unsuccessful it may
     * still have committed transaction.
     *
     * @param columnName              of column either ASCII or UTF8 encoded.
     * @param symbolCapacity          when column columnType is SYMBOL this parameter specifies approximate capacity for symbol map.
     *                                It should be equal to number of unique symbol values stored in the table and getting this
     *                                value badly wrong will cause performance degradation. Must be power of 2
     * @param symbolCacheFlag         when set to true, symbol values will be cached on Java heap.
     * @param columnType              {@link ColumnType}
     * @param isIndexed               configures column to be indexed or not
     * @param indexValueBlockCapacity approximation of number of rows for single index key, must be power of 2
     * @param isSequential            for columns that contain sequential values query optimiser can make assumptions on range searches (future feature)
     */
    public void addColumn(
            CharSequence columnName,
            int columnType,
            int symbolCapacity,
            boolean symbolCacheFlag,
            boolean isIndexed,
            int indexValueBlockCapacity,
            boolean isSequential
    ) {
        assert txWriter.getLagRowCount() == 0;
        assert indexValueBlockCapacity == Numbers.ceilPow2(indexValueBlockCapacity) : "power of 2 expected";
        assert symbolCapacity == Numbers.ceilPow2(symbolCapacity) : "power of 2 expected";

        checkDistressed();
        checkColumnName(columnName);

        if (getColumnIndexQuiet(metaMem, columnName, columnCount) != -1) {
            throw CairoException.duplicateColumn(columnName);
        }

        commit();

        long columnNameTxn = getTxn();
        LOG.info().$("adding column '").utf8(columnName).$('[').$(ColumnType.nameOf(columnType)).$("], columnName txn ").$(columnNameTxn).$(" to ").$(path).$();

        // create new _meta.swp
        this.metaSwapIndex = addColumnToMeta(columnName, columnType, isIndexed, indexValueBlockCapacity, isSequential);

        // close _meta so we can rename it
        metaMem.close();

        // validate new meta
        validateSwapMeta(columnName);

        // rename _meta to _meta.prev
        renameMetaToMetaPrev(columnName);

        // after we moved _meta to _meta.prev
        // we have to have _todo to restore _meta should anything go wrong
        writeRestoreMetaTodo(columnName);

        // rename _meta.swp to _meta
        renameSwapMetaToMeta(columnName);

        if (ColumnType.isSymbol(columnType)) {
            try {
                createSymbolMapWriter(columnName, columnNameTxn, symbolCapacity, symbolCacheFlag);
            } catch (CairoException e) {
                runFragile(RECOVER_FROM_SYMBOL_MAP_WRITER_FAILURE, columnName, e);
            }
        } else {
            // maintain sparse list of symbol writers
            symbolMapWriters.extendAndSet(columnCount, NullMapWriter.INSTANCE);
        }

        // add column objects
        configureColumn(columnType, isIndexed, columnCount);
        if (isIndexed) {
            populateDenseIndexerList();
        }

        // increment column count
        columnCount++;

        // extend columnTop list to make sure row cancel can work
        // need for setting correct top is hard to test without being able to read from table
        int columnIndex = columnCount - 1;

        // Set txn number in the column version file to mark the transaction where the column is added
        columnVersionWriter.upsertDefaultTxnName(columnIndex, columnNameTxn, txWriter.getLastPartitionTimestamp());

        // create column files
        if (txWriter.getTransientRowCount() > 0 || !PartitionBy.isPartitioned(partitionBy)) {
            try {
                openNewColumnFiles(columnName, columnType, isIndexed, indexValueBlockCapacity);
            } catch (CairoException e) {
                runFragile(RECOVER_FROM_COLUMN_OPEN_FAILURE, columnName, e);
            }
        }

        try {
            // open _meta file
            openMetaFile(ff, path, rootLen, metaMem);

            // remove _todo
            clearTodoLog();
        } catch (CairoException e) {
            throwDistressException(e);
        }

        bumpStructureVersion();

        metadata.addColumn(columnName, columnType, isIndexed, indexValueBlockCapacity, columnIndex);

        if (!Os.isWindows()) {
            ff.fsyncAndClose(TableUtils.openRO(ff, path.$(), LOG));
        }
    }

    @Override
    public void addIndex(CharSequence columnName, int indexValueBlockSize) {
        assert indexValueBlockSize == Numbers.ceilPow2(indexValueBlockSize) : "power of 2 expected";

        checkDistressed();

        final int columnIndex = getColumnIndexQuiet(metaMem, columnName, columnCount);

        if (columnIndex == -1) {
            throw CairoException.nonCritical().put("column '").put(columnName).put("' does not exist");
        }

        commit();

        if (isColumnIndexed(metaMem, columnIndex)) {
            throw CairoException.nonCritical().put("already indexed [column=").put(columnName).put(']');
        }

        final int existingType = getColumnType(metaMem, columnIndex);
        LOG.info().$("adding index to '").utf8(columnName).$('[').$(ColumnType.nameOf(existingType)).$(", path=").$(path).I$();

        if (!ColumnType.isSymbol(existingType)) {
            LOG.error().$("cannot create index for [column='").utf8(columnName).$(", type=").$(ColumnType.nameOf(existingType)).$(", path=").$(path).I$();
            throw CairoException.nonCritical().put("cannot create index for [column='").put(columnName).put(", type=").put(ColumnType.nameOf(existingType)).put(", path=").put(path).put(']');
        }

        // create indexer
        final SymbolColumnIndexer indexer = new SymbolColumnIndexer(configuration);

        final long columnNameTxn = columnVersionWriter.getColumnNameTxn(txWriter.getLastPartitionTimestamp(), columnIndex);
        try {
            try {
                // edge cases here are:
                // column spans only part of table - e.g. it was added after table was created and populated
                // column has top value, e.g. does not span entire partition
                // to this end, we have a super-edge case:

                // This piece of code is unbelievably fragile!
                if (PartitionBy.isPartitioned(partitionBy)) {
                    // run indexer for the whole table
                    indexHistoricPartitions(indexer, columnName, indexValueBlockSize);
                    long timestamp = txWriter.getLastPartitionTimestamp();
                    if (timestamp != Numbers.LONG_NaN) {
                        path.trimTo(rootLen);
                        setStateForTimestamp(path, timestamp);
                        // create index in last partition
                        indexLastPartition(indexer, columnName, columnNameTxn, columnIndex, indexValueBlockSize);
                    }
                } else {
                    setStateForTimestamp(path, 0);
                    // create index in last partition
                    indexLastPartition(indexer, columnName, columnNameTxn, columnIndex, indexValueBlockSize);
                }
            } finally {
                path.trimTo(rootLen);
            }
        } catch (Throwable e) {
            LOG.error().$("rolling back index created so far [path=").$(path).I$();
            removeIndexFiles(columnName, columnIndex);
            throw e;
        }

        // set index flag in metadata and  create new _meta.swp
        metaSwapIndex = copyMetadataAndSetIndexAttrs(columnIndex, META_FLAG_BIT_INDEXED, indexValueBlockSize);

        swapMetaFile(columnName);

        indexers.extendAndSet(columnIndex, indexer);
        populateDenseIndexerList();

        TableColumnMetadata columnMetadata = metadata.getColumnMetadata(columnIndex);
        columnMetadata.setIndexed(true);
        columnMetadata.setIndexValueBlockCapacity(indexValueBlockSize);

        LOG.info().$("ADDED index to '").utf8(columnName).$('[').$(ColumnType.nameOf(existingType)).$("]' to ").$(path).$();
    }

    public void addPhysicallyWrittenRows(long rows) {
        // maybe not thread safe but hey it's just a metric
        physicallyWrittenRowsSinceLastCommit.addAndGet(rows);
        metrics.tableWriter().addPhysicallyWrittenRows(rows);
    }

    public void apply(AbstractOperation operation, long seqTxn) {
        try {
            setSeqTxn(seqTxn);
            long txnBefore = getTxn();
            operation.apply(this, true);
            if (txnBefore == getTxn()) {
                // Commit to update seqTxn
                txWriter.commit(denseSymbolMapWriters);
            }
        } catch (CairoException ex) {
            // This is non-critical error, we can mark seqTxn as processed
            if (ex.isWALTolerable()) {
                try {
                    rollback(); // rollback in case on any dirty state
                    commitSeqTxn(seqTxn);
                } catch (Throwable th2) {
                    LOG.critical().$("could not rollback, table is distressed [table=").utf8(tableToken.getTableName()).$(", error=").$(th2).I$();
                }
            }
            throw ex;
        } catch (Throwable th) {
            try {
                rollback(); // rollback seqTxn
            } catch (Throwable th2) {
                LOG.critical().$("could not rollback, table is distressed [table=").utf8(tableToken.getTableName()).$(", error=").$(th2).I$();
            }
            throw th;
        }
    }

    @Override
    public long apply(AlterOperation alterOp, boolean contextAllowsAnyStructureChanges) throws AlterTableContextException {
        return alterOp.apply(this, contextAllowsAnyStructureChanges);
    }

    @Override
    public long apply(UpdateOperation operation) {
        return operation.apply(this, true);
    }

    @Override
    public AttachDetachStatus attachPartition(long timestamp) {
        // -1 means unknown size
        return attachPartition(timestamp, -1L);
    }

    /**
     * Attaches a partition to the table. If size is given, partition file data is not validated.
     *
     * @param timestamp     partition timestamp
     * @param partitionSize partition size in rows. Negative means unknown size.
     * @return attached status code
     */
    public AttachDetachStatus attachPartition(long timestamp, long partitionSize) {
        // Partitioned table must have a timestamp
        // SQL compiler will check that table has it
        assert metadata.getTimestampIndex() > -1;

        if (txWriter.attachedPartitionsContains(timestamp)) {
            LOG.info().$("partition is already attached [path=").$(path).I$();
            // TODO: potentially we can merge with existing data
            return AttachDetachStatus.ATTACH_ERR_PARTITION_EXISTS;
        }

        if (inTransaction()) {
            LOG.info().$("committing open transaction before applying attach partition command [table=").utf8(tableToken.getTableName())
                    .$(", partition=").$ts(timestamp).I$();
            commit();

            // Check that partition we're about to attach hasn't appeared after commit
            if (txWriter.attachedPartitionsContains(timestamp)) {
                LOG.info().$("partition is already attached [path=").$(path).I$();
                return AttachDetachStatus.ATTACH_ERR_PARTITION_EXISTS;
            }
        }

        // final name of partition folder after attach
        setPathForPartition(path.trimTo(rootLen), partitionBy, timestamp, getTxn());
        path.$();

        if (ff.exists(path)) {
            // Very unlikely since txn is part of the folder name
            return AttachDetachStatus.ATTACH_ERR_DIR_EXISTS;
        }

        Path detachedPath = Path.PATH.get().of(configuration.getRoot()).concat(tableToken);
        setPathForPartition(detachedPath, partitionBy, timestamp, -1L);
        detachedPath.put(configuration.getAttachPartitionSuffix()).$();
        int detachedRootLen = detachedPath.length();
        boolean forceRenamePartitionDir = partitionSize < 0;

        boolean checkPassed = false;
        boolean isSoftLink;
        try {
            if (ff.exists(detachedPath)) {

                isSoftLink = ff.isSoftLink(detachedPath); // returns false regardless in Windows

                // detached metadata files validation
                CharSequence timestampColName = metadata.getColumnMetadata(metadata.getTimestampIndex()).getName();
                if (partitionSize > -1L) {
                    // read detachedMinTimestamp and detachedMaxTimestamp
                    readPartitionMinMax(ff, timestamp, detachedPath.trimTo(detachedRootLen), timestampColName, partitionSize);
                } else {
                    // read size, detachedMinTimestamp and detachedMaxTimestamp
                    partitionSize = readPartitionSizeMinMax(ff, timestamp, detachedPath.trimTo(detachedRootLen), timestampColName);
                }

                if (partitionSize < 1) {
                    return AttachDetachStatus.ATTACH_ERR_EMPTY_PARTITION;
                }

                if (forceRenamePartitionDir && !attachPrepare(timestamp, partitionSize, detachedPath, detachedRootLen)) {
                    attachValidateMetadata(partitionSize, detachedPath.trimTo(detachedRootLen), timestamp);
                }

                // main columnVersionWriter is now aligned with the detached partition values read from partition _cv file
                // in case of an error it has to be clean up

                if (forceRenamePartitionDir && configuration.attachPartitionCopy() && !isSoftLink) { // soft links are read-only, no copy involved
                    // Copy partition if configured to do so and it's not CSV import
                    if (ff.copyRecursive(detachedPath.trimTo(detachedRootLen), path, configuration.getMkDirMode()) == 0) {
                        LOG.info().$("copied partition dir [from=").$(detachedPath).$(", to=").$(path).I$();
                    } else {
                        LOG.error().$("could not copy [errno=").$(ff.errno()).$(", from=").$(detachedPath).$(", to=").$(path).I$();
                        return AttachDetachStatus.ATTACH_ERR_COPY;
                    }
                } else {
                    if (ff.rename(detachedPath.trimTo(detachedRootLen).$(), path) == FILES_RENAME_OK) {
                        LOG.info().$("renamed partition dir [from=").$(detachedPath).$(", to=").$(path).I$();
                    } else {
                        LOG.error().$("could not rename [errno=").$(ff.errno()).$(", from=").$(detachedPath).$(", to=").$(path).I$();
                        return AttachDetachStatus.ATTACH_ERR_RENAME;
                    }
                }

                checkPassed = true;
            } else {
                LOG.info().$("attach partition command failed, partition to attach does not exist [path=").$(detachedPath).I$();
                return AttachDetachStatus.ATTACH_ERR_MISSING_PARTITION;
            }
        } finally {
            path.trimTo(rootLen);
            if (!checkPassed) {
                columnVersionWriter.readUnsafe();
            }
        }

        try {
            // find out lo, hi ranges of partition attached as well as size
            assert timestamp <= attachMinTimestamp && attachMinTimestamp <= attachMaxTimestamp;
            long nextMinTimestamp = Math.min(attachMinTimestamp, txWriter.getMinTimestamp());
            long nextMaxTimestamp = Math.max(attachMaxTimestamp, txWriter.getMaxTimestamp());
            boolean appendPartitionAttached = size() == 0 || txWriter.getNextPartitionTimestamp(nextMaxTimestamp) > txWriter.getNextPartitionTimestamp(txWriter.getMaxTimestamp());

            txWriter.beginPartitionSizeUpdate();
            txWriter.updatePartitionSizeByTimestamp(timestamp, partitionSize, getTxn());
            txWriter.finishPartitionSizeUpdate(nextMinTimestamp, nextMaxTimestamp);
            if (isSoftLink) {
                txWriter.setPartitionReadOnlyByTimestamp(timestamp, true);
            }
            txWriter.bumpTruncateVersion();

            columnVersionWriter.commit();
            txWriter.setColumnVersion(columnVersionWriter.getVersion());
            txWriter.commit(denseSymbolMapWriters);

            LOG.info().$("partition attached [table=").utf8(tableToken.getTableName())
                    .$(", partition=").$ts(timestamp).I$();

            if (appendPartitionAttached) {
                LOG.info().$("switch partition after partition attach [tableName=").utf8(tableToken.getTableName())
                        .$(", partition=").$ts(timestamp).I$();
                freeColumns(true);
                configureAppendPosition();
            }
            return AttachDetachStatus.OK;
        } catch (Throwable e) {
            // This is pretty serious, after partition copied there are no OS operations to fail
            // Do full rollback to clean up the state
            LOG.critical().$("failed on attaching partition to the table and rolling back [tableName=").utf8(tableToken.getTableName())
                    .$(", error=").$(e).I$();
            rollback();
            throw e;
        }
    }

    @Override
    public void changeCacheFlag(int columnIndex, boolean cache) {
        checkDistressed();

        commit();

        final MapWriter symbolMapWriter = symbolMapWriters.getQuick(columnIndex);
        if (symbolMapWriter.isCached() != cache) {
            symbolMapWriter.updateCacheFlag(cache);
        } else {
            return;
        }
        updateMetaStructureVersion();
    }

    public boolean checkScoreboardHasReadersBeforeLastCommittedTxn() {
        long lastCommittedTxn = txWriter.getTxn();
        try {
            if (txnScoreboard.acquireTxn(lastCommittedTxn)) {
                txnScoreboard.releaseTxn(lastCommittedTxn);
            }
        } catch (CairoException ex) {
            // Scoreboard can be over allocated, don't stall writing because of that.
            // Schedule async purge and continue
            LOG.error().$("cannot lock last txn in scoreboard, partition purge will be scheduled [table=")
                    .utf8(tableToken.getTableName())
                    .$(", txn=").$(lastCommittedTxn)
                    .$(", error=").$(ex.getFlyweightMessage())
                    .$(", errno=").$(ex.getErrno()).I$();
        }

        return txnScoreboard.getMin() != lastCommittedTxn;
    }

    @Override
    public void close() {
        if (lifecycleManager.close() && isOpen()) {
            doClose(true);
        }
    }

    public void closeActivePartition(boolean truncate) {
        LOG.debug().$("closing last partition [table=").utf8(tableToken.getTableName()).I$();
        closeAppendMemoryTruncate(truncate);
        freeIndexers();
    }

    @Override
    public long commit() {
        return commit(0);
    }

    public void commitSeqTxn(long seqTxn) {
        txWriter.setSeqTxn(seqTxn);
        txWriter.commit(denseSymbolMapWriters);
    }

    public void commitSeqTxn() {
        txWriter.commit(denseSymbolMapWriters);
    }

    public long commitWalTransaction(
            @Transient Path walPath,
            boolean inOrder,
            long rowLo,
            long rowHi,
            long o3TimestampMin,
            long o3TimestampMax,
            SymbolMapDiffCursor mapDiffCursor,
            long seqTxn
    ) {
        if (inTransaction()) {
            // When writer is returned to pool, it should be rolled back. Having an open transaction is very suspicious.
            // Set the writer to distressed state and throw exception so that writer is re-created.
            distressed = true;
            throw CairoException.critical(0).put("cannot process WAL while in transaction");
        }

        physicallyWrittenRowsSinceLastCommit.set(0);
        txWriter.beginPartitionSizeUpdate();
        long commitToTimestamp = walTxnDetails.getCommitToTimestamp(seqTxn);

        if (commitToTimestamp != WalTxnDetails.FORCE_FULL_COMMIT) {
            // If committed to this timestamp, will it make any of the transactions fully committed?
            long canCommitToTxn = walTxnDetails.getFullyCommittedTxn(txWriter.getSeqTxn(), seqTxn, commitToTimestamp);
            if (canCommitToTxn <= txWriter.getSeqTxn()) {
                // no transactions will be fully committed anyway, copy to LAG without committing.
                commitToTimestamp = Long.MIN_VALUE;
            }
        }

        LOG.info().$("processing WAL [path=").$(walPath).$(", roLo=").$(rowLo)
                .$(", roHi=").$(rowHi)
                .$(", seqTxn=").$(seqTxn)
                .$(", tsMin=").$ts(o3TimestampMin).$(", tsMax=").$ts(o3TimestampMax)
                .$(", commitToTimestamp=").$ts(commitToTimestamp)
                .I$();

        final long committedRowCount = txWriter.getRowCount();
        long maxCommittedTimestamp = processWalBlock(walPath, metadata.getTimestampIndex(), inOrder, rowLo, rowHi, o3TimestampMin, o3TimestampMax, mapDiffCursor, commitToTimestamp);

        if (maxCommittedTimestamp != Long.MIN_VALUE) {
            // Useful for debugging
            // assert readTimestampRaw(txWriter.transientRowCount) == txWriter.getMaxTimestamp();

            final long rowsAdded = txWriter.getRowCount() - committedRowCount;

            updateIndexes();
            columnVersionWriter.commit();

            if (txWriter.getLagRowCount() == 0) {
                txWriter.setSeqTxn(seqTxn);
                txWriter.setLagTxnCount(0);
            } else {
                long committedTxn = walTxnDetails.getFullyCommittedTxn(txWriter.getSeqTxn(), seqTxn, maxCommittedTimestamp);
                txWriter.setSeqTxn(committedTxn);
                txWriter.setLagTxnCount((int) (seqTxn - committedTxn));
            }

            syncColumns();
            txWriter.setColumnVersion(columnVersionWriter.getVersion());
            txWriter.commit(denseSymbolMapWriters);

            squashSplitPartitions(minSplitPartitionTimestamp, txWriter.maxTimestamp, configuration.getO3LastPartitionMaxSplits());

            // Bookmark masterRef to track how many rows is in uncommitted state
            committedMasterRef = masterRef;
            processPartitionRemoveCandidates();

            metrics.tableWriter().incrementCommits();
            metrics.tableWriter().addCommittedRows(rowsAdded);

            shrinkO3Mem();
            return rowsAdded;
        }

        // Nothing was committed to the table, only copied to LAG.
        // Keep in memory last committed seq txn, but do not write it to _txn file.
        txWriter.setLagTxnCount((int) (seqTxn - txWriter.getSeqTxn()));
        shrinkO3Mem();
        return 0L;
    }

    public void destroy() {
        // Closes all the files and makes this instance unusable e.g. it cannot return to the pool on close.
        LOG.info().$("closing table files [table=").utf8(tableToken.getTableName())
                .$(", dirName=").utf8(tableToken.getDirName()).I$();
        distressed = true;
        doClose(false);
    }

    public AttachDetachStatus detachPartition(long timestamp) {
        // Should be checked by SQL compiler
        assert metadata.getTimestampIndex() > -1;
        assert PartitionBy.isPartitioned(partitionBy);

        if (inTransaction()) {
            LOG.info()
                    .$("committing open transaction before applying detach partition command [table=")
                    .utf8(tableToken.getTableName())
                    .$(", partition=").$ts(timestamp)
                    .I$();
            commit();
        }

        timestamp = txWriter.getLogicalPartitionTimestamp(timestamp);
        if (timestamp == txWriter.getLogicalPartitionTimestamp(txWriter.getMaxTimestamp())) {
            return AttachDetachStatus.DETACH_ERR_ACTIVE;
        }

        int partitionIndex = txWriter.getPartitionIndex(timestamp);
        if (partitionIndex < 0) {
            assert !txWriter.attachedPartitionsContains(timestamp);
            return AttachDetachStatus.DETACH_ERR_MISSING_PARTITION;
        }

        // To detach the partition, squash it into single folder if required
<<<<<<< HEAD
        squashPartitionForce(partitionIndex);
=======
        squashSplitPartitions(timestamp, txWriter.ceilPartitionTimestamp(timestamp), 1);
>>>>>>> cdb840e8

        // Get next partition, should exist, it's not the last partition
        if (txWriter.getLogicalPartitionTimestamp(txWriter.getPartitionTimestampByIndex(partitionIndex + 1)) == timestamp) {
            // Could not squash to single partition before detaching because of active table readers.
            return AttachDetachStatus.DETACH_ERR_CANNOT_SQUASH;
        }

        long minTimestamp = txWriter.getMinTimestamp();
        long partitionNameTxn = txWriter.getPartitionNameTxn(partitionIndex);
        Path detachedPath = Path.PATH.get();

        try {
            // path: partition folder to be detached
            setPathForPartition(path.trimTo(rootLen), partitionBy, timestamp, partitionNameTxn);
            if (!ff.exists(path.$())) {
                LOG.error().$("partition folder does not exist [path=").$(path).I$();
                return AttachDetachStatus.DETACH_ERR_MISSING_PARTITION_DIR;
            }

            final int detachedPathLen;
            AttachDetachStatus attachDetachStatus;
            if (ff.isSoftLink(path)) {
                detachedPathLen = 0;
                attachDetachStatus = AttachDetachStatus.OK;
                LOG.info().$("detaching partition via unlink [path=").$(path).I$();
            } else {

                detachedPath.of(configuration.getRoot()).concat(tableToken.getDirName());
                int detachedRootLen = detachedPath.length();
                // detachedPath: detached partition folder
                if (!ff.exists(detachedPath.slash$())) {
                    // the detached and standard folders can have different roots
                    // (server.conf: cairo.sql.detached.root)
                    if (0 != ff.mkdirs(detachedPath, mkDirMode)) {
                        LOG.error().$("could no create detached partition folder [errno=").$(ff.errno())
                                .$(", path=").$(detachedPath).I$();
                        return AttachDetachStatus.DETACH_ERR_MKDIR;
                    }
                }
                setPathForPartition(detachedPath.trimTo(detachedRootLen), partitionBy, timestamp, -1L);
                detachedPath.put(DETACHED_DIR_MARKER).$();
                detachedPathLen = detachedPath.length();
                if (ff.exists(detachedPath)) {
                    LOG.error().$("detached partition folder already exist [path=").$(detachedPath).I$();
                    return AttachDetachStatus.DETACH_ERR_ALREADY_DETACHED;
                }

                // Hard link partition folder recursive to partition.detached
                if (ff.hardLinkDirRecursive(path, detachedPath, mkDirMode) != 0) {
                    if (ff.isCrossDeviceCopyError(ff.errno())) {
                        // Cross drive operation. Make full copy to another device.
                        if (ff.copyRecursive(path, detachedPath, mkDirMode) != 0) {
                            LOG.critical().$("could not copy detached partition [errno=").$(ff.errno())
                                    .$(", from=").$(path)
                                    .$(", to=").$(detachedPath)
                                    .I$();
                            return AttachDetachStatus.DETACH_ERR_COPY;
                        }
                    } else {
                        LOG.critical().$("could not create hard link to detached partition [errno=").$(ff.errno())
                                .$(", from=").$(path)
                                .$(", to=").$(detachedPath)
                                .I$();
                        return AttachDetachStatus.DETACH_ERR_HARD_LINK;
                    }
                }

                // copy _meta, _cv and _txn to partition.detached _meta, _cv and _txn
                other.of(path).trimTo(rootLen).concat(META_FILE_NAME).$(); // exists already checked
                detachedPath.trimTo(detachedPathLen).concat(META_FILE_NAME).$();

                attachDetachStatus = AttachDetachStatus.OK;
                if (-1 == copyOverwrite(detachedPath)) {
                    attachDetachStatus = AttachDetachStatus.DETACH_ERR_COPY_META;
                    LOG.critical().$("could not copy [errno=").$(ff.errno())
                            .$(", from=").$(other)
                            .$(", to=").$(detachedPath)
                            .I$();
                } else {
                    other.parent().concat(COLUMN_VERSION_FILE_NAME).$();
                    detachedPath.parent().concat(COLUMN_VERSION_FILE_NAME).$();
                    if (-1 == copyOverwrite(detachedPath)) {
                        attachDetachStatus = AttachDetachStatus.DETACH_ERR_COPY_META;
                        LOG.critical().$("could not copy [errno=").$(ff.errno())
                                .$(", from=").$(other)
                                .$(", to=").$(detachedPath)
                                .I$();
                    } else {
                        other.parent().concat(TXN_FILE_NAME).$();
                        detachedPath.parent().concat(TXN_FILE_NAME).$();
                        if (-1 == copyOverwrite(detachedPath)) {
                            attachDetachStatus = AttachDetachStatus.DETACH_ERR_COPY_META;
                            LOG.critical().$("could not copy [errno=").$(ff.errno())
                                    .$(", from=").$(other)
                                    .$(", to=").$(detachedPath)
                                    .I$();
                        }
                    }
                }
            }

            if (attachDetachStatus == AttachDetachStatus.OK) {
                // find out if we are removing min partition
                long nextMinTimestamp = minTimestamp;
                if (timestamp == txWriter.getPartitionTimestampByIndex(0)) {
                    other.of(path).trimTo(rootLen);
                    nextMinTimestamp = readMinTimestamp(txWriter.getPartitionTimestampByIndex(1));
                }

                // all good, commit
                txWriter.beginPartitionSizeUpdate();
                txWriter.removeAttachedPartitions(timestamp);
                txWriter.setMinTimestamp(nextMinTimestamp);
                txWriter.finishPartitionSizeUpdate(nextMinTimestamp, txWriter.getMaxTimestamp());
                txWriter.bumpTruncateVersion();

                columnVersionWriter.removePartition(timestamp);
                columnVersionWriter.commit();

                txWriter.setColumnVersion(columnVersionWriter.getVersion());
                txWriter.commit(denseSymbolMapWriters);
                // return at the end of the method after removing partition directory
            } else {
                // rollback detached copy
                detachedPath.trimTo(detachedPathLen).slash().$();
                if (ff.rmdir(detachedPath) != 0) {
                    LOG.error()
                            .$("could not rollback detached copy (rmdir) [errno=").$(ff.errno())
                            .$(", undo=").$(detachedPath)
                            .$(", original=").$(path)
                            .I$();
                }
                return attachDetachStatus;
            }
        } finally {
            path.trimTo(rootLen);
            other.trimTo(rootLen);
        }
        safeDeletePartitionDir(timestamp, partitionNameTxn);
        return AttachDetachStatus.OK;
    }

    @Override
    public void dropIndex(CharSequence columnName) {
        checkDistressed();

        final int columnIndex = getColumnIndexQuiet(metaMem, columnName, columnCount);
        if (columnIndex == -1) {
            throw CairoException.invalidMetadata("Column does not exist", columnName);
        }
        if (!isColumnIndexed(metaMem, columnIndex)) {
            // if a column is indexed, it is al so of type SYMBOL
            throw CairoException.invalidMetadata("Column is not indexed", columnName);
        }
        final int defaultIndexValueBlockSize = Numbers.ceilPow2(configuration.getIndexValueBlockSize());

        if (inTransaction()) {
            LOG.info()
                    .$("committing current transaction before DROP INDEX execution [txn=").$(txWriter.getTxn())
                    .$(", table=").utf8(tableToken.getTableName())
                    .$(", column=").utf8(columnName)
                    .I$();
            commit();
        }

        try {
            LOG.info().$("BEGIN DROP INDEX [txn=").$(txWriter.getTxn())
                    .$(", table=").utf8(tableToken.getTableName())
                    .$(", column=").utf8(columnName)
                    .I$();
            // drop index
            if (dropIndexOperator == null) {
                dropIndexOperator = new DropIndexOperator(configuration, this, path, other, rootLen, getPurgingOperator());
            }
            dropIndexOperator.executeDropIndex(columnName, columnIndex); // upserts column version in partitions
            // swap meta commit
            metaSwapIndex = copyMetadataAndSetIndexAttrs(columnIndex, META_FLAG_BIT_NOT_INDEXED, defaultIndexValueBlockSize);
            swapMetaFile(columnName); // bumps structure version, this is in effect a commit
            // refresh metadata
            TableColumnMetadata columnMetadata = metadata.getColumnMetadata(columnIndex);
            columnMetadata.setIndexed(false);
            columnMetadata.setIndexValueBlockCapacity(defaultIndexValueBlockSize);
            // remove indexer
            ColumnIndexer columnIndexer = indexers.getQuick(columnIndex);
            if (columnIndexer != null) {
                indexers.setQuick(columnIndex, null);
                Misc.free(columnIndexer);
                populateDenseIndexerList();
            }
            // purge old column versions
            finishColumnPurge();
            LOG.info().$("END DROP INDEX [txn=").$(txWriter.getTxn())
                    .$(", table=").utf8(tableToken.getTableName())
                    .$(", column=").utf8(columnName)
                    .I$();
        } catch (Throwable e) {
            throw CairoException.critical(0)
                    .put("Cannot DROP INDEX for [txn=").put(txWriter.getTxn())
                    .put(", table=").put(tableToken.getTableName())
                    .put(", column=").put(columnName)
                    .put("]: ").put(e.getMessage());
        }
    }

    public long getAppliedSeqTxn() {
        return txWriter.getSeqTxn() + txWriter.getLagTxnCount();
    }

    public int getColumnCount() {
        return columns.size();
    }

    public int getColumnIndex(CharSequence name) {
        int index = metadata.getColumnIndexQuiet(name);
        if (index > -1) {
            return index;
        }
        throw CairoException.critical(0).put("column '").put(name).put("' does not exist");
    }

    public long getColumnNameTxn(long partitionTimestamp, int columnIndex) {
        return columnVersionWriter.getColumnNameTxn(partitionTimestamp, columnIndex);
    }

    public long getColumnTop(long partitionTimestamp, int columnIndex, long defaultValue) {
        long colTop = columnVersionWriter.getColumnTop(partitionTimestamp, columnIndex);
        return colTop > -1L ? colTop : defaultValue;
    }

    @TestOnly
    public ObjList<MapWriter> getDenseSymbolMapWriters() {
        return denseSymbolMapWriters;
    }

    public String getDesignatedTimestampColumnName() {
        return designatedTimestampColumnName;
    }

    public FilesFacade getFilesFacade() {
        return ff;
    }

    public long getMaxTimestamp() {
        return txWriter.getMaxTimestamp();
    }

    @Override
    public long getMetaMaxUncommittedRows() {
        return metadata.getMaxUncommittedRows();
    }

    @Override
    public TableRecordMetadata getMetadata() {
        return metadata;
    }

    public long getO3RowCount() {
        return hasO3() ? getO3RowCount0() : 0L;
    }

    @Override
    public int getPartitionBy() {
        return partitionBy;
    }

    public int getPartitionCount() {
        return txWriter.getPartitionCount();
    }

    public long getPartitionNameTxn(int partitionIndex) {
        return txWriter.getPartitionNameTxn(partitionIndex);
    }

    public long getPartitionO3SplitThreshold() {
        long splitMinSizeBytes = configuration.getPartitionO3SplitMinSize();
        return splitMinSizeBytes / avgRecordSize;
    }

    public long getPartitionSize(int partitionIndex) {
        if (partitionIndex == txWriter.getPartitionCount() - 1 || !PartitionBy.isPartitioned(partitionBy)) {
            return txWriter.getTransientRowCount();
        }
        return txWriter.getPartitionSize(partitionIndex);
    }

    public long getPartitionTimestamp(int partitionIndex) {
        return txWriter.getPartitionTimestampByIndex(partitionIndex);
    }

    public long getPhysicallyWrittenRowsSinceLastCommit() {
        return physicallyWrittenRowsSinceLastCommit.get();
    }

    public long getRowCount() {
        return txWriter.getRowCount();
    }

    public long getSeqTxn() {
        return txWriter.getSeqTxn();
    }

    public MemoryMA getStorageColumn(int index) {
        return columns.getQuick(index);
    }

    @Override
    public long getStructureVersion() {
        return txWriter.getStructureVersion();
    }

    @Override
    public int getSymbolCountWatermark(int columnIndex) {
        // We don't need the watermark for non-WAL tables.
        return -1;
    }

    public int getSymbolIndexNoTransientCountUpdate(int columnIndex, CharSequence symValue) {
        return symbolMapWriters.getQuick(columnIndex).put(symValue, SymbolValueCountCollector.NOOP);
    }

    public MapWriter getSymbolMapWriter(int columnIndex) {
        return symbolMapWriters.getQuick(columnIndex);
    }

    @Override
    public TableToken getTableToken() {
        return tableToken;
    }

    public long getTransientRowCount() {
        return txWriter.getTransientRowCount();
    }

    public long getTruncateVersion() {
        return txWriter.getTruncateVersion();
    }

    @TestOnly
    public TxWriter getTxWriter() {
        return txWriter;
    }

    public long getTxn() {
        return txWriter.getTxn();
    }

    public TxnScoreboard getTxnScoreboard() {
        return txnScoreboard;
    }

    @Override
    public long getUncommittedRowCount() {
        return (masterRef - committedMasterRef) >> 1;
    }

    @Override
    public UpdateOperator getUpdateOperator() {
        if (updateOperatorImpl == null) {
            updateOperatorImpl = new UpdateOperatorImpl(configuration, this, path, rootLen, getPurgingOperator());
        }
        return updateOperatorImpl;
    }

    public WalTxnDetails getWalTnxDetails() {
        return walTxnDetails;
    }

    public boolean hasO3() {
        return o3MasterRef > -1;
    }

    @Override
    public void ic(long o3MaxLag) {
        commit(o3MaxLag);
    }

    @Override
    public void ic() {
        commit(metadata.getO3MaxLag());
    }

    public boolean inTransaction() {
        return txWriter != null && (txWriter.inTransaction() || hasO3() || columnVersionWriter.hasChanges());
    }

    public boolean isOpen() {
        return tempMem16b != 0;
    }

    public boolean isPartitionReadOnly(int partitionIndex) {
        return txWriter.isPartitionReadOnly(partitionIndex);
    }

    public boolean isSymbolMapWriterCached(int columnIndex) {
        return symbolMapWriters.getQuick(columnIndex).isCached();
    }

    public void markSeqTxnCommitted(long seqTxn) {
        setSeqTxn(seqTxn);
        txWriter.commit(denseSymbolMapWriters);
    }

    @Override
    public Row newRow() {
        return newRow(0L);
    }

    @Override
    public Row newRow(long timestamp) {
        switch (rowAction) {
            case ROW_ACTION_OPEN_PARTITION:

                if (timestamp < Timestamps.O3_MIN_TS) {
                    throw CairoException.nonCritical().put("timestamp before 1970-01-01 is not allowed");
                }

                if (txWriter.getMaxTimestamp() == Long.MIN_VALUE) {
                    txWriter.setMinTimestamp(timestamp);
                    openFirstPartition(txWriter.getPartitionTimestampByTimestamp(timestamp));
                }
                // fall thru

                rowAction = ROW_ACTION_SWITCH_PARTITION;

            default: // switch partition
                bumpMasterRef();
                if (timestamp > partitionTimestampHi || timestamp < txWriter.getMaxTimestamp()) {
                    if (timestamp < txWriter.getMaxTimestamp()) {
                        return newRowO3(timestamp);
                    }

                    if (timestamp > partitionTimestampHi && PartitionBy.isPartitioned(partitionBy)) {
                        switchPartition(txWriter.getPartitionTimestampByTimestamp(timestamp));
                    }
                }
                if (lastOpenPartitionIsReadOnly) {
                    masterRef--;
                    noOpRowCount++;
                    return NOOP_ROW;
                }
                updateMaxTimestamp(timestamp);
                break;
            case ROW_ACTION_NO_PARTITION:

                if (timestamp < Timestamps.O3_MIN_TS) {
                    throw CairoException.nonCritical().put("timestamp before 1970-01-01 is not allowed");
                }

                if (timestamp < txWriter.getMaxTimestamp()) {
                    throw CairoException.nonCritical().put("Cannot insert rows out of order to non-partitioned table. Table=").put(path);
                }

                bumpMasterRef();
                updateMaxTimestamp(timestamp);
                break;
            case ROW_ACTION_NO_TIMESTAMP:
                bumpMasterRef();
                break;
            case ROW_ACTION_O3:
                bumpMasterRef();
                o3TimestampSetter(timestamp);
                return row;
        }
        txWriter.append();
        return row;
    }

    public void o3BumpErrorCount() {
        o3ErrorCount.incrementAndGet();
    }

    public void openLastPartition() {
        try {
            openPartition(txWriter.getLastPartitionTimestamp());
            setAppendPosition(txWriter.getTransientRowCount() + txWriter.getLagRowCount(), false);
        } catch (Throwable e) {
            freeColumns(false);
            throw e;
        }
    }

    public void processCommandQueue(TableWriterTask cmd, Sequence commandSubSeq, long cursor, boolean contextAllowsAnyStructureChanges) {
        if (cmd.getTableId() == getMetadata().getTableId()) {
            switch (cmd.getType()) {
                case CMD_ALTER_TABLE:
                    processAsyncWriterCommand(alterOp, cmd, cursor, commandSubSeq, contextAllowsAnyStructureChanges);
                    break;
                case CMD_UPDATE_TABLE:
                    processAsyncWriterCommand(cmd.getAsyncWriterCommand(), cmd, cursor, commandSubSeq, false);
                    break;
                default:
                    LOG.error().$("unknown TableWriterTask type, ignored: ").$(cmd.getType()).$();
                    // Don't block the queue even if command is unknown
                    commandSubSeq.done(cursor);
                    break;
            }
        } else {
            LOG.info()
                    .$("not my command [cmdTableId=").$(cmd.getTableId())
                    .$(", cmdTableName=").$(cmd.getTableToken())
                    .$(", myTableId=").$(getMetadata().getTableId())
                    .$(", myTableName=").utf8(tableToken.getTableName())
                    .I$();
            commandSubSeq.done(cursor);
        }
    }

    public long processWalBlock(
            @Transient Path walPath,
            int timestampIndex,
            boolean ordered,
            long rowLo,
            long rowHi,
            final long o3TimestampMin,
            final long o3TimestampMax,
            SymbolMapDiffCursor mapDiffCursor,
            long commitToTimestamp
    ) {
        int walRootPathLen = walPath.length();
        long maxTimestamp = txWriter.getMaxTimestamp();
        if (isLastPartitionClosed()) {
            if (txWriter.getPartitionCount() == 0 && txWriter.getLagRowCount() == 0) {
                // The table is empty, last partition does not exist
                // WAL processing needs last partition to store LAG data
                // Create artificial partition at the point of o3TimestampMin.
                openPartition(o3TimestampMin);
                txWriter.setMaxTimestamp(o3TimestampMin);
                // Add the partition to the list of partitions with 0 size.
                txWriter.updatePartitionSizeByTimestamp(o3TimestampMin, 0, txWriter.getTxn() - 1);
            } else {
                throw CairoException.critical(0).put("system error, cannot resolve WAL table last partition [path=")
                        .put(path).put(']');
            }
        }

        assert maxTimestamp == Long.MIN_VALUE ||
                txWriter.getPartitionTimestampByTimestamp(partitionTimestampHi) == txWriter.getPartitionTimestampByTimestamp(txWriter.maxTimestamp);

        lastPartitionTimestamp = txWriter.getPartitionTimestampByTimestamp(partitionTimestampHi);

        try {
            final long maxLagRows = getMaxWalSquashRows();
            final long walLagMaxTimestampBefore = txWriter.getLagMaxTimestamp();
            mmapWalColumns(walPath, timestampIndex, rowLo, rowHi);
            final long newMinLagTs = Math.min(o3TimestampMin, txWriter.getLagMinTimestamp());
            long initialPartitionTimestampHi = partitionTimestampHi;
            long commitMaxTimestamp, commitMinTimestamp;

            long walLagRowCount = txWriter.getLagRowCount();
            long o3Hi = rowHi;
            try {
                long o3Lo = rowLo;
                long commitRowCount = rowHi - rowLo;
                final boolean copiedToMemory;

                long totalUncommitted = walLagRowCount + commitRowCount;
                boolean copyToLagOnly = commitToTimestamp < newMinLagTs
                        || (commitToTimestamp != WalTxnDetails.FORCE_FULL_COMMIT && totalUncommitted < metadata.getMaxUncommittedRows());

                if (copyToLagOnly && totalUncommitted <= maxLagRows) {
                    o3Columns = remapWalSymbols(mapDiffCursor, rowLo, rowHi, walPath, 0);

                    // Don't commit anything, move everything to memory instead.
                    // This usually happens when WAL transactions are very small, so it's faster
                    // to squash several of them together before writing anything to disk.
                    LOG.debug().$("all WAL rows copied to LAG [table=").$(tableToken).I$();
                    // This will copy data from mmap files to memory.
                    // Symbols are already mapped to the correct destination.
                    o3ShiftLagRowsUp(timestampIndex, o3Hi - o3Lo, o3Lo, walLagRowCount, true, this.o3MoveWalFromFilesToLastPartitionRef);
                    walLagRowCount += commitRowCount;
                    txWriter.setLagRowCount((int) walLagRowCount);
                    txWriter.setLagOrdered(txWriter.isLagOrdered() && ordered && walLagMaxTimestampBefore <= o3TimestampMin);
                    txWriter.setLagMinTimestamp(newMinLagTs);
                    txWriter.setLagMaxTimestamp(Math.max(o3TimestampMax, txWriter.getLagMaxTimestamp()));

                    // Try to fast apply records from LAG to last partition which are before commitToTimestamp
                    return applyFromWalLagToLastPartition(commitToTimestamp);
                }

                // Try to fast apply records from LAG to last partition which are before o3TimestampMin and commitToTimestamp.
                // This application will not include the current transaction data, only what's already in WAL lag.
                if (applyFromWalLagToLastPartition(Math.min(o3TimestampMin, commitToTimestamp)) != Long.MIN_VALUE) {
                    walLagRowCount = txWriter.getLagRowCount();
                    totalUncommitted = walLagRowCount + commitRowCount;
                }

                // Re-valuate WAL lag min/max with impact of the current transaction.
                txWriter.setLagMinTimestamp(Math.min(o3TimestampMin, txWriter.getLagMinTimestamp()));
                txWriter.setLagMaxTimestamp(Math.max(o3TimestampMax, txWriter.getLagMaxTimestamp()));
                boolean needsOrdering = !ordered || walLagRowCount > 0;

                long timestampAddr;
                MemoryCR walTimestampColumn = walMappedColumns.getQuick(getPrimaryColumnIndex(timestampIndex));
                if (needsOrdering) {
                    LOG.info().$("sorting WAL [table=").$(tableToken)
                            .$(", ordered=").$(ordered)
                            .$(", lagRowCount=").$(walLagRowCount)
                            .$(", walRowLo=").$(rowLo)
                            .$(", walRowHi=").$(rowHi).I$();

                    o3Columns = remapWalSymbols(mapDiffCursor, rowLo, rowHi, walPath, 0);
                    final long timestampMemorySize = totalUncommitted << 4;
                    o3TimestampMem.jumpTo(timestampMemorySize);
                    o3TimestampMemCpy.jumpTo(timestampMemorySize);

                    MemoryMA timestampColumn = columns.get(getPrimaryColumnIndex(timestampIndex));
                    final long tsLagOffset = txWriter.getTransientRowCount() << 3;
                    final long tsLagSize = walLagRowCount << 3;
                    final long tsLagBufferAddr = mapAppendColumnBuffer(timestampColumn, tsLagOffset, tsLagSize, false);
                    final long mappedTimestampIndexAddr = walTimestampColumn.addressOf(rowLo << 4);

                    timestampAddr = o3TimestampMem.getAddress();
                    Vect.radixSortABLongIndexAsc(
                            Math.abs(tsLagBufferAddr),
                            walLagRowCount,
                            mappedTimestampIndexAddr,
                            commitRowCount,
                            timestampAddr,
                            o3TimestampMemCpy.addressOf(0)
                    );
                    mapAppendColumnBufferRelease(tsLagBufferAddr, tsLagOffset, tsLagSize);
                    o3MergeIntoLag(timestampAddr, walLagRowCount, rowLo, rowHi, timestampIndex);

                    // Sorted data is now sorted in memory copy of the data from mmap files
                    // Row indexes start from 0, not rowLo
                    o3Hi = totalUncommitted;
                    o3Lo = 0L;
                    walLagRowCount = 0L;
                    o3Columns = o3MemColumns;
                    copiedToMemory = true;
                } else {
                    o3Columns = remapWalSymbols(mapDiffCursor, rowLo, rowHi, walPath, rowLo);
                    timestampAddr = walTimestampColumn.addressOf(0);
                    copiedToMemory = false;
                }

                if (commitToTimestamp < txWriter.getLagMaxTimestamp() && maxLagRows > 0) {
                    final long lagThresholdRow = 1 + Vect.boundedBinarySearchIndexT(
                            timestampAddr,
                            commitToTimestamp,
                            o3Lo,
                            o3Hi - 1,
                            BinarySearch.SCAN_DOWN
                    );

                    final boolean lagTrimmedToMax = o3Hi - lagThresholdRow > maxLagRows;
                    walLagRowCount = lagTrimmedToMax ? maxLagRows : o3Hi - lagThresholdRow;
                    assert walLagRowCount > 0 && walLagRowCount < o3Hi - o3Lo;

                    o3Hi -= walLagRowCount;
                    commitMaxTimestamp = getTimestampIndexValue(timestampAddr, o3Hi - 1);
                    commitMinTimestamp = txWriter.getLagMinTimestamp();

                    // Assert that LAG row count is calculated correctly.
                    // If lag is not trimmed, timestamp at o3Hi must be the last point <= commitToTimestamp
                    assert lagTrimmedToMax ||
                            (commitMaxTimestamp <= commitToTimestamp
                                    && commitToTimestamp < getTimestampIndexValue(timestampAddr, o3Hi))
                            : "commit lag calculation error";

                    // If lag is trimmed, timestamp at o3Hi must > commitToTimestamp
                    assert !lagTrimmedToMax || commitMaxTimestamp > commitToTimestamp : "commit lag calculation error 2";

                    txWriter.setLagMinTimestamp(getTimestampIndexValue(timestampAddr, o3Hi));

                    LOG.debug().$("committing WAL with LAG [table=").$(tableToken)
                            .$(", lagRowCount=").$(walLagRowCount)
                            .$(", rowLo=").$(o3Lo)
                            .$(", rowHi=").$(o3Hi).I$();

                    // walLagMaxTimestamp is already set to the max of all WAL segments
                } else {
                    // Commit everything.
                    walLagRowCount = 0;
                    commitMinTimestamp = txWriter.getLagMinTimestamp();
                    commitMaxTimestamp = txWriter.getLagMaxTimestamp();
                    txWriter.setLagMinTimestamp(Long.MAX_VALUE);
                    txWriter.setLagMaxTimestamp(Long.MIN_VALUE);
                }

                o3RowCount = o3Hi - o3Lo + walLagRowCount;

                // Now that everything from WAL lag is in memory or in WAL columns,
                // we can remove artificial 0 length partition created to store lag when table did not have any partitions
                if (txWriter.getRowCount() == 0 && txWriter.getPartitionCount() == 1 && txWriter.getPartitionSize(0) == 0) {
                    txWriter.setMaxTimestamp(Long.MIN_VALUE);
                    lastPartitionTimestamp = Long.MIN_VALUE;
                    closeActivePartition(false);
                    partitionTimestampHi = Long.MIN_VALUE;
                    long partitionTimestamp = txWriter.getPartitionTimestampByIndex(0);
                    long partitionNameTxn = txWriter.getPartitionNameTxnByRawIndex(0);
                    txWriter.removeAttachedPartitions(partitionTimestamp);
                    safeDeletePartitionDir(partitionTimestamp, partitionNameTxn);
                }

                // Real data writing into table happens here.
                // Everything above it is to figure out how much data to write now,
                // map symbols and sort data if necessary.
                processO3Block(
                        walLagRowCount,
                        timestampIndex,
                        timestampAddr,
                        o3Hi,
                        commitMinTimestamp,
                        commitMaxTimestamp,
                        copiedToMemory,
                        o3Lo
                );

                txWriter.setLagOrdered(true);
                txWriter.setLagRowCount((int) walLagRowCount);

                finishO3Commit(initialPartitionTimestampHi);
                if (walLagRowCount > 0) {
                    LOG.info().$("moving rows to LAG [table=").$(tableToken)
                            .$(", lagRowCount=").$(walLagRowCount)
                            .$(", partitionTimestampHi=").$ts(partitionTimestampHi).I$();
                    o3ShiftLagRowsUp(timestampIndex, walLagRowCount, o3Hi, 0L, false, o3MoveWalFromFilesToLastPartitionRef);
                }
            } finally {
                finishO3Append(walLagRowCount);
                o3Columns = o3MemColumns;
            }

            return commitMaxTimestamp;
        } finally {
            walPath.trimTo(walRootPathLen);
            closeWalColumns();
        }
    }

    public void publishAsyncWriterCommand(AsyncWriterCommand asyncWriterCommand) {
        while (true) {
            long seq = commandPubSeq.next();
            if (seq > -1) {
                TableWriterTask task = commandQueue.get(seq);
                asyncWriterCommand.serialize(task);
                commandPubSeq.done(seq);
                return;
            } else if (seq == -1) {
                throw CairoException.nonCritical().put("could not publish, command queue is full [table=").put(tableToken.getTableName()).put(']');
            }
            Os.pause();
        }
    }

    public void readWalTxnDetails(TransactionLogCursor transactionLogCursor) {
        if (walTxnDetails == null) {
            // Lazy creation
            walTxnDetails = new WalTxnDetails(ff);
        }

        long appliedSeqTxn = txWriter.getSeqTxn();
        transactionLogCursor.setPosition(Math.max(appliedSeqTxn, walTxnDetails.getLastSeqTxn()));
        walTxnDetails.readObservableTxnMeta(other, transactionLogCursor, rootLen, appliedSeqTxn, txWriter.getMaxTimestamp());
    }

    /**
     * Truncates table partitions leaving symbol files.
     * Used for truncate without holding Read lock on the table like in case of WAL tables.
     * This method leaves symbol files intact.
     */
    public final void removeAllPartitions() {
        if (size() == 0) {
            return;
        }

        if (partitionBy == PartitionBy.NONE) {
            throw CairoException.critical(0).put("cannot remove partitions from non-partitioned table");
        }

        // Remove all partitions from txn file, column version file.
        txWriter.beginPartitionSizeUpdate();

        closeActivePartition(false);
        scheduleRemoveAllPartitions();

        columnVersionWriter.truncate();
        txWriter.removeAllPartitions();
        columnVersionWriter.commit();
        txWriter.setColumnVersion(columnVersionWriter.getVersion());
        txWriter.commit(denseSymbolMapWriters);
        rowAction = ROW_ACTION_OPEN_PARTITION;

        closeActivePartition(false);
        processPartitionRemoveCandidates();

        LOG.info().$("removed all partitions (soft truncated) [name=").utf8(tableToken.getTableName()).I$();
    }

    @Override
    public void removeColumn(CharSequence name) {
        assert txWriter.getLagRowCount() == 0;

        checkDistressed();
        checkColumnName(name);

        final int index = getColumnIndex(name);
        final int type = metadata.getColumnType(index);

        LOG.info().$("removing [column=").utf8(name).$(", path=").utf8(path).I$();

        // check if we are moving timestamp from a partitioned table
        final int timestampIndex = metaMem.getInt(META_OFFSET_TIMESTAMP_INDEX);
        boolean timestamp = (index == timestampIndex);

        if (timestamp && PartitionBy.isPartitioned(partitionBy)) {
            throw CairoException.nonCritical().put("Cannot remove timestamp from partitioned table");
        }

        commit();

        metaSwapIndex = removeColumnFromMeta(index);

        // close _meta so we can rename it
        metaMem.close();

        // rename _meta to _meta.prev
        renameMetaToMetaPrev(name);

        // after we moved _meta to _meta.prev
        // we have to have _todo to restore _meta should anything go wrong
        writeRestoreMetaTodo(name);

        // rename _meta.swp to _meta
        renameSwapMetaToMeta(name);

        // remove column objects
        removeColumn(index);

        // remove symbol map writer or entry for such
        removeSymbolMapWriter(index);

        // reset timestamp limits
        if (timestamp) {
            txWriter.resetTimestamp();
            timestampSetter = value -> {
            };
        }

        try {
            // open _meta file
            openMetaFile(ff, path, rootLen, metaMem);

            // remove _todo
            clearTodoLog();

            // remove column files has to be done after _todo is removed
            removeColumnFiles(index, type);
        } catch (CairoException e) {
            throwDistressException(e);
        }

        bumpStructureVersion();

        metadata.removeColumn(index);
        if (timestamp) {
            metadata.clearTimestampIndex();
        }

        finishColumnPurge();
        LOG.info().$("REMOVED column '").utf8(name).$('[').$(ColumnType.nameOf(type)).$("]' from ").$(path).$();
    }

    @Override
    public boolean removePartition(long timestamp) {
        if (!PartitionBy.isPartitioned(partitionBy)) {
            return false;
        }

        // commit changes, there may be uncommitted rows of any partition
        commit();

        // Handle split partitions.
        // One logical partition may be split into multiple physical partitions.
        // For example partition daily '2024-02-24' can be stored as 2 pieces '2024-02-24' and '2024-02-24T12'
        long logicalPartitionTimestampToDelete = txWriter.getLogicalPartitionTimestamp(timestamp);
        int partitionIndex = txWriter.getPartitionIndex(logicalPartitionTimestampToDelete);
        boolean dropped = false;
        if (partitionIndex >= 0) {
            long partitionTimestamp;
            while (partitionIndex < txWriter.getPartitionCount() &&
                    txWriter.getLogicalPartitionTimestamp(
                            partitionTimestamp = txWriter.getPartitionTimestampByIndex(partitionIndex)
                    ) == logicalPartitionTimestampToDelete) {
                dropped |= dropPartitionByExactTimestamp(partitionTimestamp);
            }
        }
        return dropped;
    }

    @Override
    public void renameColumn(CharSequence currentName, CharSequence newName) {
        checkDistressed();
        checkColumnName(newName);

        final int index = getColumnIndex(currentName);
        final int type = metadata.getColumnType(index);

        LOG.info().$("renaming column '").utf8(currentName).$('[').$(ColumnType.nameOf(type)).$("]' to '").utf8(newName).$("' in ").$(path).$();

        commit();

        this.metaSwapIndex = renameColumnFromMeta(index, newName);

        // close _meta so we can rename it
        metaMem.close();

        // rename _meta to _meta.prev
        renameMetaToMetaPrev(currentName);

        // after we moved _meta to _meta.prev
        // we have to have _todo to restore _meta should anything go wrong
        writeRestoreMetaTodo(currentName);

        // rename _meta.swp to _meta
        renameSwapMetaToMeta(currentName);

        try {
            // open _meta file
            openMetaFile(ff, path, rootLen, metaMem);

            // remove _todo
            clearTodoLog();

            // rename column files has to be done after _todo is removed
            hardLinkAndPurgeColumnFiles(currentName, index, newName, type);
        } catch (CairoException e) {
            throwDistressException(e);
        }

        bumpStructureVersion();

        // Call finish purge to remove old column files before renaming them in metadata
        finishColumnPurge();
        metadata.renameColumn(currentName, newName);

        if (index == metadata.getTimestampIndex()) {
            designatedTimestampColumnName = Chars.toString(newName);
        }

        LOG.info().$("RENAMED column '").utf8(currentName).$("' to '").utf8(newName).$("' from ").$(path).$();
    }

    @Override
    public void rollback() {
        checkDistressed();
        if (o3InError || inTransaction()) {
            try {
                LOG.info().$("tx rollback [name=").utf8(tableToken.getTableName()).I$();
                partitionRemoveCandidates.clear();
                o3CommitBatchTimestampMin = Long.MAX_VALUE;
                if ((masterRef & 1) != 0) {
                    masterRef++;
                }
                freeColumns(false);
                txWriter.unsafeLoadAll();
                rollbackIndexes();
                rollbackSymbolTables();
                columnVersionWriter.readUnsafe();
                closeActivePartition(false);
                purgeUnusedPartitions();
                configureAppendPosition();
                o3InError = false;
                // when we rolled transaction back, hasO3() has to be false
                o3MasterRef = -1;
                LOG.info().$("tx rollback complete [name=").utf8(tableToken.getTableName()).I$();
                processCommandQueue(false);
                metrics.tableWriter().incrementRollbacks();
            } catch (Throwable e) {
                LOG.critical().$("could not perform rollback [name=").utf8(tableToken.getTableName()).$(", msg=").$(e.getMessage()).I$();
                distressed = true;
            }
        }
    }

    @SuppressWarnings("unused")
    public void setCommitListener(CommitListener commitListener) {
        this.commitListener = commitListener;
    }

    public void setExtensionListener(ExtensionListener listener) {
        txWriter.setExtensionListener(listener);
    }

    public void setLifecycleManager(LifecycleManager lifecycleManager) {
        this.lifecycleManager = lifecycleManager;
    }

    @Override
    public void setMetaMaxUncommittedRows(int maxUncommittedRows) {
        try {
            commit();
            long metaSize = copyMetadataAndUpdateVersion();
            openMetaSwapFileByIndex(ff, ddlMem, path, rootLen, this.metaSwapIndex);
            try {
                ddlMem.jumpTo(META_OFFSET_MAX_UNCOMMITTED_ROWS);
                ddlMem.putInt(maxUncommittedRows);
                ddlMem.jumpTo(metaSize);
            } finally {
                ddlMem.close();
            }

            finishMetaSwapUpdate();
            metadata.setMaxUncommittedRows(maxUncommittedRows);
            clearTodoLog();
        } finally {
            ddlMem.close();
        }
    }

    @Override
    public void setMetaO3MaxLag(long o3MaxLagUs) {
        try {
            commit();
            long metaSize = copyMetadataAndUpdateVersion();
            openMetaSwapFileByIndex(ff, ddlMem, path, rootLen, this.metaSwapIndex);
            try {
                ddlMem.jumpTo(META_OFFSET_O3_MAX_LAG);
                ddlMem.putLong(o3MaxLagUs);
                ddlMem.jumpTo(metaSize);
            } finally {
                ddlMem.close();
            }

            finishMetaSwapUpdate();
            metadata.setO3MaxLag(o3MaxLagUs);
            clearTodoLog();
        } finally {
            ddlMem.close();
        }
    }

    public void setSeqTxn(long seqTxn) {
        assert txWriter.getLagRowCount() == 0 && txWriter.getLagTxnCount() == 0;
        txWriter.setSeqTxn(seqTxn);
    }

    public long size() {
        // This is uncommitted row count
        return txWriter.getRowCount() + getO3RowCount();
    }

    @TestOnly
    public void squashAllPartitionsIntoOne() {
        squashSplitPartitions(0, txWriter.getPartitionCount(), 1, false);
    }

    @Override
    public void squashPartitions() {
        for (int i = 0; i < txWriter.getPartitionCount(); i++) {
            squashPartitionForce(i);
        }
    }

    @Override
    public boolean supportsMultipleWriters() {
        return false;
    }

    /**
     * Processes writer command queue to execute writer async commands such as replication and table alters.
     * Does not accept structure changes, e.g. equivalent to tick(false)
     * Some tick calls can result into transaction commit.
     */
    @Override
    public void tick() {
        tick(false);
    }

    /**
     * Processes writer command queue to execute writer async commands such as replication and table alters.
     * Some tick calls can result into transaction commit.
     *
     * @param contextAllowsAnyStructureChanges If true accepts any Alter table command, if false does not accept significant table
     *                                         structure changes like column drop, rename
     */
    public void tick(boolean contextAllowsAnyStructureChanges) {
        // Some alter table trigger commit() which trigger tick()
        // If already inside the tick(), do not re-enter it.
        processCommandQueue(contextAllowsAnyStructureChanges);
    }

    @Override
    public String toString() {
        return "TableWriter{name=" + tableToken.getTableName() + '}';
    }

    public void transferLock(int lockFd) {
        assert lockFd != -1;
        this.lockFd = lockFd;
    }

    /**
     * Truncates table including symbol tables. When operation is unsuccessful it throws CairoException.
     * With that truncate can be retried or alternatively table can be closed. Outcome of any other operation
     * with the table is undefined and likely to cause segmentation fault. When table re-opens any partial
     * truncate will be retried.
     */
    @Override
    public final void truncate() {
        truncate(false);
    }

    /**
     * Truncates table, but keeps symbol tables. When operation is unsuccessful it throws CairoException.
     * With that truncate can be retried or alternatively table can be closed. Outcome of any other operation
     * with the table is undefined and likely to cause segmentation fault. When table re-opens any partial
     * truncate will be retried.
     */
    @Override
    public final void truncateSoft() {
        truncate(true);
    }

    public void updateTableToken(TableToken tableToken) {
        this.tableToken = tableToken;
        this.metadata.updateTableToken(tableToken);
    }

    public void upsertColumnVersion(long partitionTimestamp, int columnIndex, long columnTop) {
        columnVersionWriter.upsert(partitionTimestamp, columnIndex, txWriter.txn, columnTop);
        txWriter.updatePartitionColumnVersion(partitionTimestamp);
    }

    /**
     * Eagerly sets up writer instance. Otherwise, writer will initialize lazily. Invoking this method could improve
     * performance of some applications. UDP receivers use this in order to avoid initial receive buffer contention.
     */
    public void warmUp() {
        Row r = newRow(Math.max(Timestamps.O3_MIN_TS, txWriter.getMaxTimestamp()));
        try {
            for (int i = 0; i < columnCount; i++) {
                r.putByte(i, (byte) 0);
            }
        } finally {
            r.cancel();
        }
    }

    private static void configureNullSetters(ObjList<Runnable> nullers, int type, MemoryA mem1, MemoryA mem2) {
        switch (ColumnType.tagOf(type)) {
            case ColumnType.BOOLEAN:
            case ColumnType.BYTE:
                nullers.add(() -> mem1.putByte((byte) 0));
                break;
            case ColumnType.DOUBLE:
                nullers.add(() -> mem1.putDouble(Double.NaN));
                break;
            case ColumnType.FLOAT:
                nullers.add(() -> mem1.putFloat(Float.NaN));
                break;
            case ColumnType.INT:
                nullers.add(() -> mem1.putInt(Numbers.INT_NaN));
                break;
            case ColumnType.LONG:
            case ColumnType.DATE:
            case ColumnType.TIMESTAMP:
                nullers.add(() -> mem1.putLong(Numbers.LONG_NaN));
                break;
            case ColumnType.LONG128:
                // fall through
            case ColumnType.UUID:
                nullers.add(() -> mem1.putLong128(Numbers.LONG_NaN, Numbers.LONG_NaN));
                break;
            case ColumnType.LONG256:
                nullers.add(() -> mem1.putLong256(Numbers.LONG_NaN, Numbers.LONG_NaN, Numbers.LONG_NaN, Numbers.LONG_NaN));
                break;
            case ColumnType.SHORT:
                nullers.add(() -> mem1.putShort((short) 0));
                break;
            case ColumnType.CHAR:
                nullers.add(() -> mem1.putChar((char) 0));
                break;
            case ColumnType.STRING:
                nullers.add(() -> mem2.putLong(mem1.putNullStr()));
                break;
            case ColumnType.SYMBOL:
                nullers.add(() -> mem1.putInt(SymbolTable.VALUE_IS_NULL));
                break;
            case ColumnType.BINARY:
                nullers.add(() -> mem2.putLong(mem1.putNullBin()));
                break;
            case ColumnType.GEOBYTE:
                nullers.add(() -> mem1.putByte(GeoHashes.BYTE_NULL));
                break;
            case ColumnType.GEOSHORT:
                nullers.add(() -> mem1.putShort(GeoHashes.SHORT_NULL));
                break;
            case ColumnType.GEOINT:
                nullers.add(() -> mem1.putInt(GeoHashes.INT_NULL));
                break;
            case ColumnType.GEOLONG:
                nullers.add(() -> mem1.putLong(GeoHashes.NULL));
                break;
            default:
                nullers.add(NOOP);
        }
    }

    /**
     * This an O(n) method to find if column by the same name already exists. The benefit of poor performance
     * is that we don't keep column name strings on heap. We only use this method when adding new column, where
     * high performance of name check does not matter much.
     *
     * @param name to check
     * @return 0 based column index.
     */
    private static int getColumnIndexQuiet(MemoryMR metaMem, CharSequence name, int columnCount) {
        long nameOffset = getColumnNameOffset(columnCount);
        for (int i = 0; i < columnCount; i++) {
            CharSequence col = metaMem.getStr(nameOffset);
            int columnType = getColumnType(metaMem, i); // Negative means deleted column
            if (columnType > 0 && Chars.equalsIgnoreCase(col, name)) {
                return i;
            }
            nameOffset += Vm.getStorageLength(col);
        }
        return -1;
    }

    private static void linkFile(FilesFacade ff, LPSZ from, LPSZ to) {
        if (ff.exists(from)) {
            if (ff.hardLink(from, to) == FILES_RENAME_OK) {
                LOG.debug().$("renamed [from=").utf8(from).$(", to=").utf8(to).I$();
            } else {
                throw CairoException.critical(ff.errno())
                        .put("could not create hard link [errno=").put(ff.errno())
                        .put(", from=").put(from)
                        .put(", to=").put(to)
                        .put(']');
            }
        }
    }

    private static ColumnVersionWriter openColumnVersionFile(CairoConfiguration configuration, Path path, int rootLen) {
        path.concat(COLUMN_VERSION_FILE_NAME).$();
        try {
            return new ColumnVersionWriter(configuration, path);
        } finally {
            path.trimTo(rootLen);
        }
    }

    private static void openMetaFile(FilesFacade ff, Path path, int rootLen, MemoryMR metaMem) {
        path.concat(META_FILE_NAME).$();
        try {
            metaMem.smallFile(ff, path, MemoryTag.MMAP_TABLE_WRITER);
        } finally {
            path.trimTo(rootLen);
        }
    }

    private static void removeFileAndOrLog(FilesFacade ff, LPSZ name) {
        if (ff.exists(name)) {
            if (ff.remove(name)) {
                LOG.debug().$("removed [file=").utf8(name).I$();
            } else {
                LOG.error()
                        .$("could not remove [errno=").$(ff.errno())
                        .$(", file=").utf8(name)
                        .I$();
            }
        }
    }

    private int addColumnToMeta(
            CharSequence name,
            int type,
            boolean indexFlag,
            int indexValueBlockCapacity,
            boolean sequentialFlag
    ) {
        int index;
        try {
            index = openMetaSwapFile(ff, ddlMem, path, rootLen, configuration.getMaxSwapFileCount());
            int columnCount = metaMem.getInt(META_OFFSET_COUNT);

            ddlMem.putInt(columnCount + 1);
            ddlMem.putInt(metaMem.getInt(META_OFFSET_PARTITION_BY));
            ddlMem.putInt(metaMem.getInt(META_OFFSET_TIMESTAMP_INDEX));
            copyVersionAndLagValues();
            ddlMem.jumpTo(META_OFFSET_COLUMN_TYPES);
            for (int i = 0; i < columnCount; i++) {
                writeColumnEntry(i, false);
            }

            // add new column metadata to bottom of list
            ddlMem.putInt(type);
            long flags = 0;
            if (indexFlag) {
                flags |= META_FLAG_BIT_INDEXED;
            }

            if (sequentialFlag) {
                flags |= META_FLAG_BIT_SEQUENTIAL;
            }

            ddlMem.putLong(flags);
            ddlMem.putInt(indexValueBlockCapacity);
            ddlMem.putLong(configuration.getRandom().nextLong());
            ddlMem.skip(8);

            long nameOffset = getColumnNameOffset(columnCount);
            for (int i = 0; i < columnCount; i++) {
                CharSequence columnName = metaMem.getStr(nameOffset);
                ddlMem.putStr(columnName);
                nameOffset += Vm.getStorageLength(columnName);
            }
            ddlMem.putStr(name);
            ddlMem.sync(false);
        } finally {
            ddlMem.close();
        }
        return index;
    }

    private long applyFromWalLagToLastPartition(long commitToTimestamp) {
        long lagMinTimestamp = txWriter.getLagMinTimestamp();
        if (txWriter.getLagRowCount() > 0
                && txWriter.isLagOrdered()
                && txWriter.getMaxTimestamp() <= lagMinTimestamp
                && txWriter.getPartitionTimestampByTimestamp(lagMinTimestamp) == lastPartitionTimestamp) {
            // There is some data in LAG, it's ordered, and it's already written to the last partition.
            // We can simply increase the last partition transient row count to make it committed.

            long lagMaxTimestamp = txWriter.getLagMaxTimestamp();
            commitToTimestamp = Math.min(commitToTimestamp, partitionTimestampHi);
            if (lagMaxTimestamp <= commitToTimestamp) {
                // Easy case, all lag data can be marked as committed in the last partition
                LOG.debug().$("fast apply full lag to last partition [table=").$(tableToken).I$();
                applyLagToLastPartition(lagMaxTimestamp, txWriter.getLagRowCount(), Long.MAX_VALUE);
                return lagMaxTimestamp;
            } else if (lagMinTimestamp <= commitToTimestamp) {
                // Find the max row which can be marked as committed in the last timestamp
                long lagRows = txWriter.getLagRowCount();
                long timestampMapOffset = txWriter.getTransientRowCount() * Long.BYTES;
                long timestampMapSize = lagRows * Long.BYTES;
                long timestampMaAddr = mapAppendColumnBuffer(
                        getPrimaryColumn(metadata.getTimestampIndex()),
                        timestampMapOffset,
                        timestampMapSize,
                        false
                );
                try {
                    final long timestampAddr = Math.abs(timestampMaAddr);
                    final long binarySearchInsertionPoint = Vect.binarySearch64Bit(
                            timestampAddr,
                            commitToTimestamp,
                            0,
                            lagRows - 1,
                            BinarySearch.SCAN_DOWN
                    );
                    long applyCount = (binarySearchInsertionPoint < 0) ? -binarySearchInsertionPoint - 1 : binarySearchInsertionPoint + 1;

                    long newMinLagTimestamp = Unsafe.getUnsafe().getLong(timestampAddr + applyCount * Long.BYTES);
                    long newMaxTimestamp = Unsafe.getUnsafe().getLong(timestampAddr + (applyCount - 1) * Long.BYTES);
                    assert newMinLagTimestamp > commitToTimestamp && commitToTimestamp >= newMaxTimestamp;

                    applyLagToLastPartition(newMaxTimestamp, (int) applyCount, newMinLagTimestamp);

                    LOG.debug().$("partial apply lag to last partition [table=").$(tableToken)
                            .$(" ,lagSize=").$(lagRows)
                            .$(" ,rowApplied=").$(applyCount)
                            .$(", commitToTimestamp=").$(commitToTimestamp)
                            .$(", newMaxTimestamp=").$(newMaxTimestamp)
                            .$(", newMinLagTimestamp=").$(newMinLagTimestamp)
                            .I$();
                    return newMaxTimestamp;
                } finally {
                    mapAppendColumnBufferRelease(timestampMaAddr, timestampMapOffset, timestampMapSize);
                }
            }
        }
        return Long.MIN_VALUE;
    }

    private void applyLagToLastPartition(long maxTimestamp, int lagRowCount, long lagMinTimestamp) {
        long initialTransientRowCount = txWriter.transientRowCount;
        txWriter.transientRowCount += lagRowCount;
        txWriter.updatePartitionSizeByTimestamp(lastPartitionTimestamp, txWriter.transientRowCount);
        txWriter.setMinTimestamp(Math.min(txWriter.getMinTimestamp(), txWriter.getLagMinTimestamp()));
        txWriter.setLagMinTimestamp(lagMinTimestamp);
        if (txWriter.getLagRowCount() == lagRowCount) {
            txWriter.setLagMaxTimestamp(Long.MIN_VALUE);
        }
        txWriter.setLagRowCount(txWriter.getLagRowCount() - lagRowCount);
        txWriter.setMaxTimestamp(maxTimestamp);
        if (indexCount > 0) {
            updateIndexesParallel(initialTransientRowCount, txWriter.getTransientRowCount());
        }
    }

    private void attachPartitionCheckFilesMatchFixedColumn(
            int columnType,
            long partitionSize,
            long columnTop,
            String columnName,
            long columnNameTxn,
            Path partitionPath,
            long partitionTimestamp,
            int columnIndex
    ) {
        long columnSize = partitionSize - columnTop;
        if (columnSize == 0) {
            return;
        }

        TableUtils.dFile(partitionPath, columnName, columnNameTxn);
        if (!ff.exists(partitionPath.$())) {
            LOG.info().$("attaching partition with missing column [path=").$(partitionPath).I$();
            columnVersionWriter.upsertColumnTop(partitionTimestamp, columnIndex, partitionSize);
        } else {
            long fileSize = ff.length(partitionPath);
            if (fileSize < (columnSize << ColumnType.pow2SizeOf(columnType))) {
                throw CairoException.critical(0)
                        .put("Column file is too small. ")
                        .put("Partition files inconsistent [file=")
                        .put(partitionPath)
                        .put(", expectedSize=")
                        .put(columnSize << ColumnType.pow2SizeOf(columnType))
                        .put(", actual=")
                        .put(fileSize)
                        .put(']');
            }
        }
    }

    private void attachPartitionCheckFilesMatchVarLenColumn(
            long partitionSize,
            long columnTop,
            String columnName,
            long columnNameTxn,
            Path partitionPath,
            long partitionTimestamp,
            int columnIndex
    ) throws CairoException {
        long columnSize = partitionSize - columnTop;
        if (columnSize == 0) {
            return;
        }

        int pathLen = partitionPath.length();
        TableUtils.dFile(partitionPath, columnName, columnNameTxn);
        long dataLength = ff.length(partitionPath.$());

        if (dataLength > 0) {
            partitionPath.trimTo(pathLen);
            TableUtils.iFile(partitionPath, columnName, columnNameTxn);

            int typeSize = Long.BYTES;
            int indexFd = openRO(ff, partitionPath, LOG);
            try {
                long fileSize = ff.length(indexFd);
                long expectedFileSize = (columnSize + 1) * typeSize;
                if (fileSize < expectedFileSize) {
                    throw CairoException.critical(0)
                            .put("Column file is too small. ")
                            .put("Partition files inconsistent [file=")
                            .put(partitionPath)
                            .put(",expectedSize=")
                            .put(expectedFileSize)
                            .put(",actual=")
                            .put(fileSize)
                            .put(']');
                }

                long mappedAddr = mapRO(ff, indexFd, expectedFileSize, MemoryTag.MMAP_DEFAULT);
                try {
                    long prevDataAddress = dataLength;
                    for (long offset = columnSize * typeSize; offset >= 0; offset -= typeSize) {
                        long dataAddress = Unsafe.getUnsafe().getLong(mappedAddr + offset);
                        if (dataAddress < 0 || dataAddress > dataLength) {
                            throw CairoException.critical(0).put("Variable size column has invalid data address value [path=").put(path)
                                    .put(", indexOffset=").put(offset)
                                    .put(", dataAddress=").put(dataAddress)
                                    .put(", dataFileSize=").put(dataLength)
                                    .put(']');
                        }

                        // Check that addresses are monotonic
                        if (dataAddress > prevDataAddress) {
                            throw CairoException.critical(0).put("Variable size column has invalid data address value [path=").put(partitionPath)
                                    .put(", indexOffset=").put(offset)
                                    .put(", dataAddress=").put(dataAddress)
                                    .put(", prevDataAddress=").put(prevDataAddress)
                                    .put(", dataFileSize=").put(dataLength)
                                    .put(']');
                        }
                        prevDataAddress = dataAddress;
                    }
                } finally {
                    ff.munmap(mappedAddr, expectedFileSize, MemoryTag.MMAP_DEFAULT);
                }
            } finally {
                ff.close(indexFd);
            }
        } else {
            LOG.info().$("attaching partition with missing column [path=").$(partitionPath).I$();
            columnVersionWriter.upsertColumnTop(partitionTimestamp, columnIndex, partitionSize);
        }
    }

    private void attachPartitionCheckSymbolColumn(long partitionSize, long columnTop, String columnName, long columnNameTxn, Path partitionPath, long partitionTimestamp, int columnIndex) {
        long columnSize = partitionSize - columnTop;
        if (columnSize == 0) {
            return;
        }

        int pathLen = partitionPath.length();
        TableUtils.dFile(partitionPath, columnName, columnNameTxn);
        if (!ff.exists(partitionPath.$())) {
            columnVersionWriter.upsertColumnTop(partitionTimestamp, columnIndex, partitionSize);
            return;
        }

        int fd = openRO(ff, partitionPath.$(), LOG);
        try {
            long fileSize = ff.length(fd);
            int typeSize = Integer.BYTES;
            long expectedSize = columnSize * typeSize;
            if (fileSize < expectedSize) {
                throw CairoException.critical(0)
                        .put("Column file is too small. ")
                        .put("Partition files inconsistent [file=")
                        .put(partitionPath)
                        .put(", expectedSize=")
                        .put(expectedSize)
                        .put(", actual=")
                        .put(fileSize)
                        .put(']');
            }

            long address = mapRO(ff, fd, fileSize, MemoryTag.MMAP_DEFAULT);
            try {
                int maxKey = Vect.maxInt(address, columnSize);
                int symbolValues = symbolMapWriters.getQuick(columnIndex).getSymbolCount();
                if (maxKey >= symbolValues) {
                    throw CairoException.critical(0)
                            .put("Symbol file does not match symbol column [file=")
                            .put(path)
                            .put(", key=")
                            .put(maxKey)
                            .put(", columnKeys=")
                            .put(symbolValues)
                            .put(']');
                }
                int minKey = Vect.minInt(address, columnSize);
                if (minKey != SymbolTable.VALUE_IS_NULL && minKey < 0) {
                    throw CairoException.critical(0)
                            .put("Symbol file does not match symbol column, invalid key [file=")
                            .put(path)
                            .put(", key=")
                            .put(minKey)
                            .put(']');
                }
            } finally {
                ff.munmap(address, fileSize, MemoryTag.MMAP_DEFAULT);
            }

            if (metadata.isColumnIndexed(columnIndex)) {
                valueFileName(partitionPath.trimTo(pathLen), columnName, columnNameTxn);
                if (!ff.exists(partitionPath.$())) {
                    throw CairoException.critical(0)
                            .put("Symbol index value file does not exist [file=")
                            .put(partitionPath)
                            .put(']');
                }
                keyFileName(partitionPath.trimTo(pathLen), columnName, columnNameTxn);
                if (!ff.exists(partitionPath.$())) {
                    throw CairoException.critical(0)
                            .put("Symbol index key file does not exist [file=")
                            .put(partitionPath)
                            .put(']');
                }
            }
        } finally {
            ff.close(fd);
        }
    }

    private boolean attachPrepare(long partitionTimestamp, long partitionSize, Path detachedPath, int detachedPartitionRoot) {
        try {
            // load/check _meta
            detachedPath.trimTo(detachedPartitionRoot).concat(META_FILE_NAME);
            if (!ff.exists(detachedPath.$())) {
                // Backups and older versions of detached partitions will not have _dmeta
                LOG.info().$("detached ").$(META_FILE_NAME).$(" file not found, skipping check [path=").$(detachedPath).I$();
                return false;
            }

            if (attachMetadata == null) {
                attachMetaMem = Vm.getCMRInstance();
                attachMetaMem.smallFile(ff, detachedPath, MemoryTag.MMAP_TABLE_WRITER);
                attachMetadata = new TableWriterMetadata(tableToken, attachMetaMem);
            } else {
                attachMetaMem.smallFile(ff, detachedPath, MemoryTag.MMAP_TABLE_WRITER);
                attachMetadata.reload(attachMetaMem);
            }

            if (metadata.getTableId() != attachMetadata.getTableId()) {
                // very same table, attaching foreign partitions is not allowed
                throw CairoException.detachedMetadataMismatch("table_id");
            }
            if (metadata.getTimestampIndex() != attachMetadata.getTimestampIndex()) {
                // designated timestamps in both tables, same index
                throw CairoException.detachedMetadataMismatch("timestamp_index");
            }

            // load/check _dcv, updating local column tops
            // set current _dcv to where the partition was
            detachedPath.trimTo(detachedPartitionRoot).concat(COLUMN_VERSION_FILE_NAME).$();
            if (!ff.exists(detachedPath)) {
                // Backups and older versions of detached partitions will not have _cv
                LOG.error().$("detached _dcv file not found, skipping check [path=").$(detachedPath).I$();
                return false;
            } else {
                if (attachColumnVersionReader == null) {
                    attachColumnVersionReader = new ColumnVersionReader();
                }
                attachColumnVersionReader.ofRO(ff, detachedPath);
                attachColumnVersionReader.readUnsafe();
            }

            // override column tops for the partition we are attaching
            columnVersionWriter.copyPartition(partitionTimestamp, attachColumnVersionReader);

            for (int colIdx = 0; colIdx < columnCount; colIdx++) {
                String columnName = metadata.getColumnName(colIdx);

                // check name
                int detColIdx = attachMetadata.getColumnIndexQuiet(columnName);
                if (detColIdx == -1) {
                    columnVersionWriter.upsertColumnTop(partitionTimestamp, colIdx, partitionSize);
                    continue;
                }

                if (detColIdx != colIdx) {
                    throw CairoException.detachedColumnMetadataMismatch(colIdx, columnName, "name");
                }

                // check type
                int tableColType = metadata.getColumnType(colIdx);
                int attachColType = attachMetadata.getColumnType(detColIdx);
                if (tableColType != attachColType && tableColType != -attachColType) {
                    throw CairoException.detachedColumnMetadataMismatch(colIdx, columnName, "type");
                }

                if (tableColType != attachColType) {
                    // This is very suspicious. The column was deleted in the detached partition,
                    // but it exists in the target table.
                    LOG.info().$("detached partition has column deleted while the table has the same column alive [tableName=").utf8(tableToken.getTableName())
                            .$(", columnName=").utf8(columnName)
                            .$(", columnType=").$(ColumnType.nameOf(tableColType))
                            .I$();
                    columnVersionWriter.upsertColumnTop(partitionTimestamp, colIdx, partitionSize);
                }

                // check column is / was indexed
                if (ColumnType.isSymbol(tableColType)) {
                    boolean isIndexedNow = metadata.isColumnIndexed(colIdx);
                    boolean wasIndexedAtDetached = attachMetadata.isColumnIndexed(detColIdx);
                    int indexValueBlockCapacityNow = metadata.getIndexValueBlockCapacity(colIdx);
                    int indexValueBlockCapacityDetached = attachMetadata.getIndexValueBlockCapacity(detColIdx);

                    if (!isIndexedNow && wasIndexedAtDetached) {
                        long columnNameTxn = attachColumnVersionReader.getColumnNameTxn(partitionTimestamp, colIdx);
                        keyFileName(detachedPath.trimTo(detachedPartitionRoot), columnName, columnNameTxn);
                        removeFileAndOrLog(ff, detachedPath);
                        valueFileName(detachedPath.trimTo(detachedPartitionRoot), columnName, columnNameTxn);
                        removeFileAndOrLog(ff, detachedPath);
                    } else if (isIndexedNow
                            && (!wasIndexedAtDetached || indexValueBlockCapacityNow != indexValueBlockCapacityDetached)) {
                        // Was not indexed before or value block capacity has changed
                        detachedPath.trimTo(detachedPartitionRoot);
                        rebuildAttachedPartitionColumnIndex(partitionTimestamp, partitionSize, columnName);
                    }
                }
            }
            return true;
            // Do not remove _dmeta and _dcv to keep partition attachable in case of fs copy / rename failure
        } finally {
            Misc.free(attachColumnVersionReader);
            Misc.free(attachMetaMem);
            Misc.free(attachIndexBuilder);
        }
    }

    private void attachValidateMetadata(long partitionSize, Path partitionPath, long partitionTimestamp) throws CairoException {
        // for each column, check that file exists in the partition folder
        int rootLen = partitionPath.length();
        for (int columnIndex = 0, size = metadata.getColumnCount(); columnIndex < size; columnIndex++) {
            try {
                final String columnName = metadata.getColumnName(columnIndex);
                int columnType = metadata.getColumnType(columnIndex);

                if (columnType > -1L) {
                    long columnTop = columnVersionWriter.getColumnTop(partitionTimestamp, columnIndex);
                    if (columnTop < 0 || columnTop == partitionSize) {
                        // Column does not exist in the partition
                        continue;
                    }
                    long columnNameTxn = columnVersionWriter.getDefaultColumnNameTxn(columnIndex);
                    switch (ColumnType.tagOf(columnType)) {
                        case ColumnType.INT:
                        case ColumnType.LONG:
                        case ColumnType.BOOLEAN:
                        case ColumnType.BYTE:
                        case ColumnType.TIMESTAMP:
                        case ColumnType.DATE:
                        case ColumnType.DOUBLE:
                        case ColumnType.CHAR:
                        case ColumnType.SHORT:
                        case ColumnType.FLOAT:
                        case ColumnType.LONG128:
                        case ColumnType.LONG256:
                        case ColumnType.GEOBYTE:
                        case ColumnType.GEOSHORT:
                        case ColumnType.GEOINT:
                        case ColumnType.GEOLONG:
                        case ColumnType.UUID:
                            attachPartitionCheckFilesMatchFixedColumn(columnType, partitionSize, columnTop, columnName, columnNameTxn, partitionPath, partitionTimestamp, columnIndex);
                            break;
                        case ColumnType.STRING:
                        case ColumnType.BINARY:
                            attachPartitionCheckFilesMatchVarLenColumn(partitionSize, columnTop, columnName, columnNameTxn, partitionPath, partitionTimestamp, columnIndex);
                            break;
                        case ColumnType.SYMBOL:
                            attachPartitionCheckSymbolColumn(partitionSize, columnTop, columnName, columnNameTxn, partitionPath, partitionTimestamp, columnIndex);
                            break;
                    }
                }
            } finally {
                partitionPath.trimTo(rootLen);
            }
        }
    }

    private void bumpMasterRef() {
        if ((masterRef & 1) == 0) {
            masterRef++;
        } else {
            cancelRowAndBump();
        }
    }

    private void bumpStructureVersion() {
        columnVersionWriter.commit();
        txWriter.setColumnVersion(columnVersionWriter.getVersion());
        txWriter.bumpStructureVersion(this.denseSymbolMapWriters);
        assert txWriter.getStructureVersion() == metadata.getStructureVersion();
    }

    private boolean canSquashOverwritePartitionTail(int partitionIndex) {
        long fromTxn = txWriter.getPartitionNameTxn(partitionIndex);
        if (fromTxn < 0) {
            fromTxn = 0;
        }
        long toTxn = txWriter.getTxn();
        if (partitionIndex + 1 < txWriter.getPartitionCount()) {
            // If next partition is a split partition part of same logical partition
            // for example if the partition is '2020-01-01' and the next partition is '2020-01-01T12.3'
            // then if there are no readers between transaction range [0, 3) the partition is unlocked to append.
            if (txWriter.getLogicalPartitionTimestamp(txWriter.getPartitionTimestampByIndex(partitionIndex)) ==
                    txWriter.getLogicalPartitionTimestamp(txWriter.getPartitionTimestampByIndex(partitionIndex + 1))) {
                toTxn = Math.max(fromTxn + 1, getPartitionNameTxn(partitionIndex + 1) + 1);
            }
        }

        return txnScoreboard.isRangeAvailable(fromTxn, toTxn);
    }

    private void cancelRowAndBump() {
        rowCancel();
        masterRef++;
    }

    private void checkColumnName(CharSequence name) {
        if (!TableUtils.isValidColumnName(name, configuration.getMaxFileNameLength())) {
            throw CairoException.nonCritical().put("invalid column name [table=").put(tableToken.getTableName()).put(", column=").putAsPrintable(name).put(']');
        }
    }

    private void checkDistressed() {
        if (!distressed) {
            return;
        }
        throw new CairoError("Table '" + tableToken.getTableName() + "' is distressed");
    }

    private void checkO3Errors() {
        if (o3ErrorCount.get() > 0) {
            if (lastErrno == O3_ERRNO_FATAL) {
                distressed = true;
                throw new CairoError("commit failed with fatal error, see logs for details [table=" +
                        tableToken.getTableName() +
                        ", tableDir=" + tableToken.getDirName() + "]");
            } else {
                throw CairoException.critical(lastErrno)
                        .put("commit failed, see logs for details [table=")
                        .put(tableToken.getTableName())
                        .put(", tableDir=").put(tableToken.getDirName())
                        .put(']');
            }
        }
    }

    private void clearO3() {
        this.o3MasterRef = -1; // clears o3 flag, hasO3() will be returning false
        rowAction = ROW_ACTION_SWITCH_PARTITION;
        // transaction log is either not required or pending
        activeColumns = columns;
        activeNullSetters = nullSetters;
    }

    private void clearTodoLog() {
        try {
            todoMem.putLong(0, ++todoTxn); // write txn, reader will first read txn at offset 24 and then at offset 0
            Unsafe.getUnsafe().storeFence(); // make sure we do not write hash before writing txn (view from another thread)
            todoMem.putLong(8, 0); // write out our instance hashes
            todoMem.putLong(16, 0);
            Unsafe.getUnsafe().storeFence();
            todoMem.putLong(32, 0);
            Unsafe.getUnsafe().storeFence();
            todoMem.putLong(24, todoTxn);
            // ensure file is closed with correct length
            todoMem.jumpTo(40);
            todoMem.sync(false);
        } finally {
            path.trimTo(rootLen);
        }
    }

    private void closeAppendMemoryTruncate(boolean truncate) {
        for (int i = 0, n = columns.size(); i < n; i++) {
            MemoryMA m = columns.getQuick(i);
            if (m != null) {
                m.close(truncate);
            }
        }
    }

    private void closeWalColumns() {
        for (int col = 0, n = walMappedColumns.size(); col < n; col++) {
            MemoryCMOR mappedColumnMem = walMappedColumns.getQuick(col);
            if (mappedColumnMem != null) {
                Misc.free(mappedColumnMem);
                walColumnMemoryPool.push(mappedColumnMem);
            }
        }
    }

    /**
     * Commits newly added rows of data. This method updates transaction file with pointers to end of appended data.
     * <p>
     * <b>Pending rows</b>
     * <p>This method will cancel pending rows by calling {@link #rowCancel()}. Data in partially appended row will be lost.</p>
     *
     * @param o3MaxLag if > 0 then do a partial commit, leaving the rows within the lag in a new uncommitted transaction
     * @return commit transaction number or -1 if there was nothing to commit
     */
    private long commit(long o3MaxLag) {
        checkDistressed();
        physicallyWrittenRowsSinceLastCommit.set(0);

        if (o3InError) {
            rollback();
            return TableSequencer.NO_TXN;
        }

        if ((masterRef & 1) != 0) {
            rowCancel();
        }

        if (inTransaction()) {
            final boolean o3 = hasO3();
            if (o3) {
                final boolean noop = o3Commit(o3MaxLag);
                if (noop) {
                    // Bookmark masterRef to track how many rows is in uncommitted state
                    this.committedMasterRef = masterRef;
                    return getTxn();
                } else if (o3MaxLag > 0) {
                    // It is possible that O3 commit will create partition just before
                    // the last one, leaving last partition row count 0 when doing ic().
                    // That's when the data from the last partition is moved to in-memory lag.
                    // One way to detect this is to check if index of the "last" partition is not
                    // last partition in the attached partition list.
                    if (reconcileOptimisticPartitions()) {
                        this.lastPartitionTimestamp = txWriter.getLastPartitionTimestamp();
                        this.partitionTimestampHi = txWriter.getNextPartitionTimestamp(txWriter.getMaxTimestamp()) - 1;
                        openLastPartition();
                    }
                }
            } else if (noOpRowCount > 0) {
                LOG.critical()
                        .$("o3 ignoring write on read-only partition [table=").utf8(tableToken.getTableName())
                        .$(", timestamp=").$ts(lastOpenPartitionTs)
                        .$(", numRows=").$(noOpRowCount)
                        .$();
            }


            final long committedRowCount = txWriter.unsafeCommittedFixedRowCount() + txWriter.unsafeCommittedTransientRowCount();
            final long rowsAdded = txWriter.getRowCount() - committedRowCount;

            updateIndexes();
            syncColumns();
            columnVersionWriter.commit();
            txWriter.setColumnVersion(columnVersionWriter.getVersion());
            txWriter.commit(denseSymbolMapWriters);

            // Check if partitions are split into too many pieces and merge few of them back.
            squashSplitPartitions(minSplitPartitionTimestamp, txWriter.getMaxTimestamp(), configuration.getO3LastPartitionMaxSplits());

            // Bookmark masterRef to track how many rows is in uncommitted state
            this.committedMasterRef = masterRef;
            processPartitionRemoveCandidates();

            metrics.tableWriter().incrementCommits();
            metrics.tableWriter().addCommittedRows(rowsAdded);
            if (!o3) {
                // If `o3`, the metric is tracked inside `o3Commit`, possibly async.
                addPhysicallyWrittenRows(rowsAdded);
            }

            noOpRowCount = 0L;
            final long txn = getTxn();

            if (commitListener != null) {
                commitListener.onCommit(txn, rowsAdded);
            }
            return txn;
        }
        return TableSequencer.NO_TXN;
    }

    private void configureAppendPosition() {
        final boolean partitioned = PartitionBy.isPartitioned(partitionBy);
        if (this.txWriter.getMaxTimestamp() > Long.MIN_VALUE || !partitioned) {
            openFirstPartition(this.txWriter.getMaxTimestamp());
            if (partitioned) {
                partitionTimestampHi = txWriter.getNextPartitionTimestamp(txWriter.getMaxTimestamp()) - 1;
                rowAction = ROW_ACTION_OPEN_PARTITION;
                timestampSetter = appendTimestampSetter;
            } else {
                if (metadata.getTimestampIndex() < 0) {
                    rowAction = ROW_ACTION_NO_TIMESTAMP;
                } else {
                    rowAction = ROW_ACTION_NO_PARTITION;
                    timestampSetter = appendTimestampSetter;
                }
            }
        } else {
            rowAction = ROW_ACTION_OPEN_PARTITION;
            timestampSetter = appendTimestampSetter;
        }
        activeColumns = columns;
        activeNullSetters = nullSetters;
    }

    private void configureColumn(int type, boolean indexFlag, int index) {
        final MemoryMA primary;
        final MemoryMA secondary;
        final MemoryCARW oooPrimary;
        final MemoryCARW oooSecondary;
        final MemoryCARW oooPrimary2;
        final MemoryCARW oooSecondary2;

        if (type > 0) {
            primary = Vm.getMAInstance(configuration.getCommitMode());
            oooPrimary = Vm.getCARWInstance(o3ColumnMemorySize, configuration.getO3MemMaxPages(), MemoryTag.NATIVE_O3);
            oooPrimary2 = Vm.getCARWInstance(o3ColumnMemorySize, configuration.getO3MemMaxPages(), MemoryTag.NATIVE_O3);

            switch (ColumnType.tagOf(type)) {
                case ColumnType.BINARY:
                case ColumnType.STRING:
                    secondary = Vm.getMAInstance(configuration.getCommitMode());
                    oooSecondary = Vm.getCARWInstance(o3ColumnMemorySize, configuration.getO3MemMaxPages(), MemoryTag.NATIVE_O3);
                    oooSecondary2 = Vm.getCARWInstance(o3ColumnMemorySize, configuration.getO3MemMaxPages(), MemoryTag.NATIVE_O3);
                    break;
                default:
                    secondary = null;
                    oooSecondary = null;
                    oooSecondary2 = null;
                    break;
            }
        } else {
            primary = secondary = NullMemory.INSTANCE;
            oooPrimary = oooSecondary = oooPrimary2 = oooSecondary2 = NullMemory.INSTANCE;
        }

        int baseIndex = getPrimaryColumnIndex(index);
        columns.extendAndSet(baseIndex, primary);
        columns.extendAndSet(baseIndex + 1, secondary);
        o3MemColumns.extendAndSet(baseIndex, oooPrimary);
        o3MemColumns.extendAndSet(baseIndex + 1, oooSecondary);
        o3MemColumns2.extendAndSet(baseIndex, oooPrimary2);
        o3MemColumns2.extendAndSet(baseIndex + 1, oooSecondary2);
        configureNullSetters(nullSetters, type, primary, secondary);
        configureNullSetters(o3NullSetters, type, oooPrimary, oooSecondary);
        configureNullSetters(o3NullSetters2, type, oooPrimary2, oooSecondary2);

        if (indexFlag && type > 0) {
            indexers.extendAndSet(index, new SymbolColumnIndexer(configuration));
        }
        rowValueIsNotNull.add(0);
    }

    private void configureColumnMemory() {
        symbolMapWriters.setPos(columnCount);
        for (int i = 0; i < columnCount; i++) {
            int type = metadata.getColumnType(i);
            configureColumn(type, metadata.isColumnIndexed(i), i);

            if (ColumnType.isSymbol(type)) {
                final int symbolIndex = denseSymbolMapWriters.size();
                long columnNameTxn = columnVersionWriter.getDefaultColumnNameTxn(i);
                SymbolMapWriter symbolMapWriter = new SymbolMapWriter(
                        configuration,
                        path.trimTo(rootLen),
                        metadata.getColumnName(i),
                        columnNameTxn,
                        txWriter.unsafeReadSymbolTransientCount(symbolIndex),
                        symbolIndex,
                        txWriter
                );

                symbolMapWriters.extendAndSet(i, symbolMapWriter);
                denseSymbolMapWriters.add(symbolMapWriter);
            }
        }
        final int timestampIndex = metadata.getTimestampIndex();
        if (timestampIndex != -1) {
            o3TimestampMem = o3MemColumns.getQuick(getPrimaryColumnIndex(timestampIndex));
            o3TimestampMemCpy = o3MemColumns2.getQuick(getPrimaryColumnIndex(timestampIndex));
        }
    }

    private void configureTimestampSetter() {
        int index = metadata.getTimestampIndex();
        if (index == -1) {
            timestampSetter = value -> {
            };
        } else {
            nullSetters.setQuick(index, NOOP);
            o3NullSetters.setQuick(index, NOOP);
            o3NullSetters2.setQuick(index, NOOP);
            timestampSetter = getPrimaryColumn(index)::putLong;
        }
    }

    private int copyMetadataAndSetIndexAttrs(int columnIndex, int indexedFlag, int indexValueBlockSize) {
        try {
            int index = openMetaSwapFile(ff, ddlMem, path, rootLen, configuration.getMaxSwapFileCount());
            int columnCount = metaMem.getInt(META_OFFSET_COUNT);
            ddlMem.putInt(columnCount);
            ddlMem.putInt(metaMem.getInt(META_OFFSET_PARTITION_BY));
            ddlMem.putInt(metaMem.getInt(META_OFFSET_TIMESTAMP_INDEX));
            copyVersionAndLagValues();
            ddlMem.jumpTo(META_OFFSET_COLUMN_TYPES);
            for (int i = 0; i < columnCount; i++) {
                if (i != columnIndex) {
                    writeColumnEntry(i, false);
                } else {
                    ddlMem.putInt(getColumnType(metaMem, i));
                    long flags = indexedFlag;
                    if (isSequential(metaMem, i)) {
                        flags |= META_FLAG_BIT_SEQUENTIAL;
                    }
                    ddlMem.putLong(flags);
                    ddlMem.putInt(indexValueBlockSize);
                    ddlMem.skip(16);
                }
            }

            long nameOffset = getColumnNameOffset(columnCount);
            for (int i = 0; i < columnCount; i++) {
                CharSequence columnName = metaMem.getStr(nameOffset);
                ddlMem.putStr(columnName);
                nameOffset += Vm.getStorageLength(columnName);
            }
            return index;
        } finally {
            ddlMem.close();
        }
    }

    private long copyMetadataAndUpdateVersion() {
        try {
            int index = openMetaSwapFile(ff, ddlMem, path, rootLen, configuration.getMaxSwapFileCount());
            int columnCount = metaMem.getInt(META_OFFSET_COUNT);

            ddlMem.putInt(columnCount);
            ddlMem.putInt(metaMem.getInt(META_OFFSET_PARTITION_BY));
            ddlMem.putInt(metaMem.getInt(META_OFFSET_TIMESTAMP_INDEX));
            copyVersionAndLagValues();
            ddlMem.jumpTo(META_OFFSET_COLUMN_TYPES);
            for (int i = 0; i < columnCount; i++) {
                writeColumnEntry(i, false);
            }

            long nameOffset = getColumnNameOffset(columnCount);
            for (int i = 0; i < columnCount; i++) {
                CharSequence columnName = metaMem.getStr(nameOffset);
                ddlMem.putStr(columnName);
                nameOffset += Vm.getStorageLength(columnName);
            }
            this.metaSwapIndex = index;
            return nameOffset;
        } finally {
            ddlMem.close();
        }
    }

    private int copyOverwrite(Path to) {
        int res = ff.copy(other, to);
        if (Os.isWindows() && res == -1 && ff.errno() == Files.WINDOWS_ERROR_FILE_EXISTS) {
            // Windows throws an error the destination file already exists, other platforms do not
            if (!ff.remove(to)) {
                // If file is open, return here so that errno is 5 in the error message
                return -1;
            }
            return ff.copy(other, to);
        }
        return res;
    }

    private void copyVersionAndLagValues() {
        ddlMem.putInt(ColumnType.VERSION);
        ddlMem.putInt(metaMem.getInt(META_OFFSET_TABLE_ID));
        ddlMem.putInt(metaMem.getInt(META_OFFSET_MAX_UNCOMMITTED_ROWS));
        ddlMem.putLong(metaMem.getLong(META_OFFSET_O3_MAX_LAG));
        ddlMem.putLong(txWriter.getStructureVersion() + 1);
        ddlMem.putBool(metaMem.getBool(META_OFFSET_WAL_ENABLED));
        metadata.setStructureVersion(txWriter.getStructureVersion() + 1);
    }

    /**
     * Creates bitmap index files for a column. This method uses primary column instance as temporary tool to
     * append index data. Therefore, it must be called before primary column is initialized.
     *
     * @param columnName              column name
     * @param indexValueBlockCapacity approximate number of values per index key
     * @param plen                    path length. This is used to trim shared path object to.
     */
    private void createIndexFiles(CharSequence columnName, long columnNameTxn, int indexValueBlockCapacity, int plen, boolean force) {
        try {
            keyFileName(path.trimTo(plen), columnName, columnNameTxn);

            if (!force && ff.exists(path)) {
                return;
            }

            // reuse memory column object to create index and close it at the end
            try {
                ddlMem.smallFile(ff, path, MemoryTag.MMAP_TABLE_WRITER);
                ddlMem.truncate();
                BitmapIndexWriter.initKeyMemory(ddlMem, indexValueBlockCapacity);
            } catch (CairoException e) {
                // looks like we could not create key file properly
                // lets not leave half-baked file sitting around
                LOG.error()
                        .$("could not create index [name=").utf8(path)
                        .$(", errno=").$(e.getErrno())
                        .I$();
                if (!ff.remove(path)) {
                    LOG.critical()
                            .$("could not remove '").utf8(path).$("'. Please remove MANUALLY.")
                            .$("[errno=").$(ff.errno())
                            .I$();
                }
                throw e;
            } finally {
                ddlMem.close();
            }
            if (!ff.touch(valueFileName(path.trimTo(plen), columnName, columnNameTxn))) {
                LOG.error().$("could not create index [name=").$(path)
                        .$(", errno=").$(ff.errno())
                        .I$();
                throw CairoException.critical(ff.errno()).put("could not create index [name=").put(path).put(']');
            }
        } finally {
            path.trimTo(plen);
        }
    }

    private void createSymbolMapWriter(CharSequence name, long columnNameTxn, int symbolCapacity, boolean symbolCacheFlag) {
        MapWriter.createSymbolMapFiles(ff, ddlMem, path, name, columnNameTxn, symbolCapacity, symbolCacheFlag);
        SymbolMapWriter w = new SymbolMapWriter(
                configuration,
                path,
                name,
                columnNameTxn,
                0,
                denseSymbolMapWriters.size(),
                txWriter
        );
        denseSymbolMapWriters.add(w);
        symbolMapWriters.extendAndSet(columnCount, w);
    }

    private boolean createWalSymbolMapping(SymbolMapDiff symbolMapDiff, int columnIndex, IntList symbolMap) {
        final int cleanSymbolCount = symbolMapDiff.getCleanSymbolCount();
        symbolMap.setPos(symbolMapDiff.getSize());

        // This is defensive. It validates that all the symbols used in WAL are set in SymbolMapDiff
        symbolMap.setAll(symbolMapDiff.getSize(), -1);
        final MapWriter mapWriter = symbolMapWriters.get(columnIndex);
        boolean identical = true;

        if (symbolMapDiff.hasNullValue()) {
            mapWriter.updateNullFlag(true);
        }

        SymbolMapDiffEntry entry;
        while ((entry = symbolMapDiff.nextEntry()) != null) {
            final CharSequence symbolValue = entry.getSymbol();
            final int newKey = mapWriter.put(symbolValue);
            identical &= newKey == entry.getKey();
            symbolMap.setQuick(entry.getKey() - cleanSymbolCount, newKey);
        }
        return identical;
    }

    private void dispatchO3CallbackQueue(RingQueue<O3CallbackTask> queue, int queuedCount) {
        // This is work stealing, can run tasks from other table writers
        final Sequence subSeq = this.messageBus.getO3CallbackSubSeq();
        while (!o3DoneLatch.done(queuedCount)) {
            long cursor = subSeq.next();
            if (cursor > -1) {
                O3CallbackJob.runCallbackWithCol(queue.get(cursor), cursor, subSeq);
            } else if (cursor == -1) {
                o3DoneLatch.await(queuedCount);
            } else {
                Os.pause();
            }
        }
        checkO3Errors();
    }

    private void doClose(boolean truncate) {
        // destroy() may have already closed everything
        boolean tx = inTransaction();
        freeSymbolMapWriters();
        freeIndexers();
        Misc.free(txWriter);
        Misc.free(metaMem);
        Misc.free(ddlMem);
        Misc.free(indexMem);
        Misc.free(other);
        Misc.free(todoMem);
        Misc.free(attachMetaMem);
        Misc.free(attachColumnVersionReader);
        Misc.free(attachIndexBuilder);
        Misc.free(columnVersionWriter);
        Misc.free(o3PartitionUpdateSink);
        Misc.free(slaveTxReader);
        Misc.free(commandQueue);
        updateOperatorImpl = Misc.free(updateOperatorImpl);
        dropIndexOperator = null;
        noOpRowCount = 0L;
        lastOpenPartitionTs = Long.MIN_VALUE;
        lastOpenPartitionIsReadOnly = false;
        Misc.free(partitionFrameFactory);
        freeColumns(truncate & !distressed);
        commitListener = Misc.free(commitListener);
        try {
            releaseLock(!truncate | tx | performRecovery | distressed);
        } finally {
            Misc.free(txnScoreboard);
            Misc.free(path);
            Misc.free(o3TimestampMem);
            Misc.free(o3TimestampMemCpy);
            Misc.free(ownMessageBus);
            if (tempMem16b != 0) {
                Unsafe.free(tempMem16b, 16, MemoryTag.NATIVE_TABLE_WRITER);
                tempMem16b = 0;
            }
            LOG.info().$("closed '").utf8(tableToken.getTableName()).$('\'').$();
        }
    }

    private boolean dropPartitionByExactTimestamp(long timestamp) {
        final long minTimestamp = txWriter.getMinTimestamp(); // partition min timestamp
        final long maxTimestamp = txWriter.getMaxTimestamp(); // partition max timestamp

        timestamp = txWriter.getPartitionTimestampByTimestamp(timestamp);
        final int index = txWriter.getPartitionIndex(timestamp);
        if (index < 0) {
            LOG.error().$("partition is already removed [path=").utf8(path).$(", partitionTimestamp=").$ts(timestamp).I$();
            return false;
        }

        final long partitionNameTxn = txWriter.getPartitionNameTxnByPartitionTimestamp(timestamp);

        if (timestamp == txWriter.getPartitionTimestampByTimestamp(maxTimestamp)) {

            // removing active partition

            // calculate new transient row count, min/max timestamps and find the partition to open next
            final long nextMaxTimestamp;
            final long newTransientRowCount;
            final long prevTimestamp;
            if (index == 0) {
                nextMaxTimestamp = Long.MIN_VALUE;
                newTransientRowCount = 0L;
                prevTimestamp = 0L; // meaningless
            } else {
                final int prevIndex = index - 1;
                prevTimestamp = txWriter.getPartitionTimestampByIndex(prevIndex);
                newTransientRowCount = txWriter.getPartitionSize(prevIndex);
                try {
                    setPathForPartition(path.trimTo(rootLen), partitionBy, prevTimestamp, txWriter.getPartitionNameTxn(prevIndex));
                    readPartitionMinMax(ff, prevTimestamp, path, metadata.getColumnName(metadata.getTimestampIndex()), newTransientRowCount);
                    nextMaxTimestamp = attachMaxTimestamp;
                } finally {
                    path.trimTo(rootLen);
                }
            }

            columnVersionWriter.removePartition(timestamp);
            txWriter.beginPartitionSizeUpdate();
            txWriter.removeAttachedPartitions(timestamp);
            txWriter.finishPartitionSizeUpdate(index == 0 ? Long.MAX_VALUE : txWriter.getMinTimestamp(), nextMaxTimestamp);
            txWriter.bumpTruncateVersion();

            columnVersionWriter.commit();
            txWriter.setColumnVersion(columnVersionWriter.getVersion());
            txWriter.commit(denseSymbolMapWriters);

            // No need to truncate before, files to be deleted.
            closeActivePartition(false);

            if (index != 0) {
                openPartition(prevTimestamp);
                setAppendPosition(newTransientRowCount, false);
            } else {
                rowAction = ROW_ACTION_OPEN_PARTITION;
            }
        } else {

            // when we want to delete first partition we must find out minTimestamp from
            // next partition if it exists, or next partition, and so on
            //
            // when somebody removed data directories manually and then attempts to tidy
            // up metadata with logical partition delete we have to uphold the effort and
            // re-compute table size and its minTimestamp from what remains on disk

            // find out if we are removing min partition
            long nextMinTimestamp = minTimestamp;
            if (timestamp == txWriter.getPartitionTimestampByIndex(0)) {
                nextMinTimestamp = readMinTimestamp(txWriter.getPartitionTimestampByIndex(1));
            }

            columnVersionWriter.removePartition(timestamp);

            txWriter.beginPartitionSizeUpdate();
            txWriter.removeAttachedPartitions(timestamp);
            txWriter.setMinTimestamp(nextMinTimestamp);
            txWriter.finishPartitionSizeUpdate(nextMinTimestamp, txWriter.getMaxTimestamp());
            txWriter.bumpTruncateVersion();

            columnVersionWriter.commit();
            txWriter.setColumnVersion(columnVersionWriter.getVersion());
            txWriter.commit(denseSymbolMapWriters);
        }

        // Call O3 methods to remove check TxnScoreboard and remove partition directly
        safeDeletePartitionDir(timestamp, partitionNameTxn);
        return true;
    }

    private long findMinSplitPartitionTimestamp() {
        for (int i = 0, n = txWriter.getPartitionCount(); i < n; i++) {
            long partitionTimestamp = txWriter.getPartitionTimestampByIndex(i);
            if (txWriter.getLogicalPartitionTimestamp(partitionTimestamp) != partitionTimestamp) {
                return partitionTimestamp;
            }
        }
        return Long.MAX_VALUE;
    }

    private void finishColumnPurge() {
        if (purgingOperator == null) {
            return;
        }
        boolean asyncOnly = checkScoreboardHasReadersBeforeLastCommittedTxn();
        purgingOperator.purge(path.trimTo(rootLen), tableToken, partitionBy, asyncOnly, metadata, getTruncateVersion(), getTxn());
        purgingOperator.clear();
    }

    private void finishMetaSwapUpdate() {
        // rename _meta to _meta.prev
        this.metaPrevIndex = rename(fileOperationRetryCount);
        writeRestoreMetaTodo();

        try {
            // rename _meta.swp to -_meta
            restoreMetaFrom(META_SWAP_FILE_NAME, metaSwapIndex);
        } catch (CairoException e) {
            try {
                recoverFromTodoWriteFailure(null);
            } catch (CairoException e2) {
                throwDistressException(e2);
            }
            throw e;
        }

        try {
            // open _meta file
            openMetaFile(ff, path, rootLen, metaMem);
        } catch (CairoException e) {
            throwDistressException(e);
        }

        bumpStructureVersion();
        metadata.setTableVersion();
    }

    private void finishO3Append(long o3LagRowCount) {
        if (denseIndexers.size() == 0) {
            populateDenseIndexerList();
        }
        path.trimTo(rootLen);
        // Alright, we finished updating partitions. Now we need to get this writer instance into
        // a consistent state.
        //
        // We start with ensuring append memory is in ready-to-use state. When max timestamp changes we need to
        // move append memory to new set of files. Otherwise, we stay on the same set but advance to append position.
        avoidIndexOnCommit = o3ErrorCount.get() == 0;
        if (o3LagRowCount == 0) {
            clearO3();
            LOG.debug().$("lag segment is empty").$();
        } else {
            // adjust O3 master ref so that virtual row count becomes equal to value of "o3LagRowCount"
            this.o3MasterRef = this.masterRef - o3LagRowCount * 2 + 1;
            LOG.debug().$("adjusted [o3RowCount=").$(getO3RowCount0()).I$();
        }
    }

    private void finishO3Commit(long partitionTimestampHiLimit) {
        if (!o3InError) {
            updateO3ColumnTops();
        }
        if (isLastPartitionClosed() || partitionTimestampHi > partitionTimestampHiLimit) {
            openPartition(txWriter.getLastPartitionTimestamp());
        }

        // Data is written out successfully, however, we can still fail to set append position, for
        // example when we ran out of address space and new page cannot be mapped. The "allocate" calls here
        // ensure we can trigger this situation in tests. We should perhaps align our data such that setAppendPosition()
        // will attempt to mmap new page and fail... Then we can remove the 'true' parameter
        try {
            setAppendPosition(txWriter.getTransientRowCount(), true);
        } catch (Throwable e) {
            LOG.critical().$("data is committed but writer failed to update its state `").$(e).$('`').$();
            distressed = true;
            throw e;
        }

        metrics.tableWriter().incrementO3Commits();
    }

    private CharSequence formatPartitionForTimestamp(long partitionTimestamp, long nameTxn) {
        fileNameSink.clear();
        TableUtils.setSinkForPartition(fileNameSink, partitionBy, partitionTimestamp, nameTxn);
        return fileNameSink;
    }

    private void freeAndRemoveColumnPair(ObjList<MemoryMA> columns, int pi, int si) {
        Misc.free(columns.getAndSetQuick(pi, NullMemory.INSTANCE));
        Misc.free(columns.getAndSetQuick(si, NullMemory.INSTANCE));
    }

    private void freeAndRemoveO3ColumnPair(ObjList<MemoryCARW> columns, int pi, int si) {
        Misc.free(columns.getAndSetQuick(pi, NullMemory.INSTANCE));
        Misc.free(columns.getAndSetQuick(si, NullMemory.INSTANCE));
    }

    private void freeColumns(boolean truncate) {
        // null check is because this method could be called from the constructor
        if (columns != null) {
            closeAppendMemoryTruncate(truncate);
        }
        Misc.freeObjListAndKeepObjects(o3MemColumns);
        Misc.freeObjListAndKeepObjects(o3MemColumns2);
    }

    private void freeIndexers() {
        if (indexers != null) {
            // Don't change items of indexers, they are re-used
            for (int i = 0, n = indexers.size(); i < n; i++) {
                Misc.free(indexers.getQuick(i));
            }
            denseIndexers.clear();
        }
    }

    private void freeNullSetter(ObjList<Runnable> nullSetters, int columnIndex) {
        nullSetters.setQuick(columnIndex, NOOP);
    }

    private void freeSymbolMapWriters() {
        if (denseSymbolMapWriters != null) {
            for (int i = 0, n = denseSymbolMapWriters.size(); i < n; i++) {
                Misc.freeIfCloseable(denseSymbolMapWriters.getQuick(i));
            }
            denseSymbolMapWriters.clear();
        }

        if (symbolMapWriters != null) {
            symbolMapWriters.clear();
        }
    }

    private long getMaxWalSquashRows() {
        return Math.max(0L, (long) configuration.getWalSquashUncommittedRowsMultiplier() * metadata.getMaxUncommittedRows());
    }

    private long getO3RowCount0() {
        return (masterRef - o3MasterRef + 1) / 2;
    }

    private long getPartitionTimestampOrMax(int partitionIndex) {
        if (partitionIndex < txWriter.getPartitionCount()) {
            return txWriter.getPartitionTimestampByIndex(partitionIndex);
        } else {
            return Long.MAX_VALUE;
        }
    }

    private MemoryMA getPrimaryColumn(int column) {
        assert column < columnCount : "Column index is out of bounds: " + column + " >= " + columnCount;
        return columns.getQuick(getPrimaryColumnIndex(column));
    }

    private PurgingOperator getPurgingOperator() {
        if (purgingOperator == null) {
            purgingOperator = new PurgingOperator(LOG, configuration, messageBus);
        } else {
            purgingOperator.clear();
        }
        return purgingOperator;
    }

    private MemoryMA getSecondaryColumn(int column) {
        assert column < columnCount : "Column index is out of bounds: " + column + " >= " + columnCount;
        return columns.getQuick(getSecondaryColumnIndex(column));
    }

    private void handleWorkStealingException(
            String message,
            int columnIndex,
            int columnType,
            long indexAddr,
            long row1Count,
            long row2Lo,
            long row2Hi,
            Throwable e
    ) {
        o3ErrorCount.incrementAndGet();
        LogRecord logRecord = LOG.critical().$(message + " [table=").$(tableToken.getTableName())
                .$(", column=").$(columnIndex)
                .$(", type=").$(columnType)
                .$(", indexAddr=").$(indexAddr)
                .$(", row1Count=").$(row1Count)
                .$(", row2Lo=").$(row2Lo)
                .$(", row2Hi=").$(row2Hi);
        if (e instanceof CairoException) {
            lastErrno = lastErrno == 0 ? ((CairoException) e).errno : lastErrno;
            logRecord.$(", errno=").$(lastErrno)
                    .$(", ex=").$(((CairoException) e).getFlyweightMessage())
                    .I$();
        } else {
            lastErrno = O3_ERRNO_FATAL;
            logRecord.$(", ex=").$(e).I$();
        }
    }

    private void hardLinkAndPurgeColumnFiles(CharSequence columnName, int columnIndex, CharSequence newName, int columnType) {
        try {
            PurgingOperator purgingOperator = getPurgingOperator();
            long newColumnNameTxn = getTxn();
            long defaultColumnNameTxn = columnVersionWriter.getDefaultColumnNameTxn(columnIndex);
            if (PartitionBy.isPartitioned(partitionBy)) {
                for (int i = txWriter.getPartitionCount() - 1; i > -1L; i--) {
                    // Link files in each partition.
                    long partitionTimestamp = txWriter.getPartitionTimestampByIndex(i);
                    long partitionNameTxn = txWriter.getPartitionNameTxn(i);
                    long columnNameTxn = columnVersionWriter.getColumnNameTxn(partitionTimestamp, columnIndex);
                    hardLinkAndPurgeColumnFiles(columnName, columnIndex, columnType, newName, partitionTimestamp, partitionNameTxn, newColumnNameTxn, columnNameTxn);
                    if (columnVersionWriter.getRecordIndex(partitionTimestamp, columnIndex) > -1L) {
                        long columnTop = columnVersionWriter.getColumnTop(partitionTimestamp, columnIndex);
                        columnVersionWriter.upsert(partitionTimestamp, columnIndex, newColumnNameTxn, columnTop);
                    }
                }
            } else {
                long columnNameTxn = columnVersionWriter.getColumnNameTxn(txWriter.getLastPartitionTimestamp(), columnIndex);
                hardLinkAndPurgeColumnFiles(columnName, columnIndex, columnType, newName, txWriter.getLastPartitionTimestamp(), -1L, newColumnNameTxn, columnNameTxn);
            }

            if (ColumnType.isSymbol(columnType)) {
                // Link .o, .c, .k, .v symbol files in the table root folder
                linkFile(ff, offsetFileName(path.trimTo(rootLen), columnName, defaultColumnNameTxn), offsetFileName(other.trimTo(rootLen), newName, newColumnNameTxn));
                linkFile(ff, charFileName(path.trimTo(rootLen), columnName, defaultColumnNameTxn), charFileName(other.trimTo(rootLen), newName, newColumnNameTxn));
                linkFile(ff, keyFileName(path.trimTo(rootLen), columnName, defaultColumnNameTxn), keyFileName(other.trimTo(rootLen), newName, newColumnNameTxn));
                linkFile(ff, valueFileName(path.trimTo(rootLen), columnName, defaultColumnNameTxn), valueFileName(other.trimTo(rootLen), newName, newColumnNameTxn));
                purgingOperator.add(columnIndex, defaultColumnNameTxn, PurgingOperator.TABLE_ROOT_PARTITION, -1L);
            }
            long columnAddedPartition = columnVersionWriter.getColumnTopPartitionTimestamp(columnIndex);
            columnVersionWriter.upsertDefaultTxnName(columnIndex, newColumnNameTxn, columnAddedPartition);
        } finally {
            path.trimTo(rootLen);
            other.trimTo(rootLen);
        }
    }

    private void hardLinkAndPurgeColumnFiles(CharSequence columnName, int columnIndex, int columnType, CharSequence newName, long partitionTimestamp, long partitionNameTxn, long newColumnNameTxn, long columnNameTxn) {
        setPathForPartition(path, partitionBy, partitionTimestamp, partitionNameTxn);
        setPathForPartition(other, partitionBy, partitionTimestamp, partitionNameTxn);
        int plen = path.length();
        linkFile(ff, dFile(path.trimTo(plen), columnName, columnNameTxn), dFile(other.trimTo(plen), newName, newColumnNameTxn));
        if (ColumnType.isVariableLength(columnType)) {
            linkFile(ff, iFile(path.trimTo(plen), columnName, columnNameTxn), iFile(other.trimTo(plen), newName, newColumnNameTxn));
        } else if (ColumnType.isSymbol(columnType) && metadata.isColumnIndexed(columnIndex)) {
            linkFile(ff, keyFileName(path.trimTo(plen), columnName, columnNameTxn), keyFileName(other.trimTo(plen), newName, newColumnNameTxn));
            linkFile(ff, valueFileName(path.trimTo(plen), columnName, columnNameTxn), valueFileName(other.trimTo(plen), newName, newColumnNameTxn));
        }
        path.trimTo(rootLen);
        other.trimTo(rootLen);
        purgingOperator.add(columnIndex, columnNameTxn, partitionTimestamp, partitionNameTxn);
    }

    private void indexHistoricPartitions(SymbolColumnIndexer indexer, CharSequence columnName, int indexValueBlockSize) {
        long ts = this.txWriter.getMaxTimestamp();
        if (ts > Numbers.LONG_NaN) {
            final int columnIndex = metadata.getColumnIndex(columnName);
            try (final MemoryMR roMem = indexMem) {
                // Index last partition separately
                for (int i = 0, n = txWriter.getPartitionCount() - 1; i < n; i++) {

                    long timestamp = txWriter.getPartitionTimestampByIndex(i);
                    path.trimTo(rootLen);
                    setStateForTimestamp(path, timestamp);

                    if (ff.exists(path.$())) {
                        final int plen = path.length();

                        long columnNameTxn = columnVersionWriter.getColumnNameTxn(timestamp, columnIndex);
                        TableUtils.dFile(path.trimTo(plen), columnName, columnNameTxn);

                        if (ff.exists(path)) {

                            path.trimTo(plen);
                            LOG.info().$("indexing [path=").$(path).I$();

                            createIndexFiles(columnName, columnNameTxn, indexValueBlockSize, plen, true);
                            final long partitionSize = txWriter.getPartitionSizeByPartitionTimestamp(timestamp);
                            final long columnTop = columnVersionWriter.getColumnTop(timestamp, columnIndex);

                            if (columnTop > -1L && partitionSize > columnTop) {
                                TableUtils.dFile(path.trimTo(plen), columnName, columnNameTxn);
                                final long columnSize = (partitionSize - columnTop) << ColumnType.pow2SizeOf(ColumnType.INT);
                                roMem.of(ff, path, columnSize, columnSize, MemoryTag.MMAP_TABLE_WRITER);
                                indexer.configureWriter(path.trimTo(plen), columnName, columnNameTxn, columnTop);
                                indexer.index(roMem, columnTop, partitionSize);
                            }
                        }
                    }
                }
            } finally {
                Misc.free(indexer);
            }
        }
    }

    private void indexLastPartition(SymbolColumnIndexer indexer, CharSequence columnName, long columnNameTxn, int columnIndex, int indexValueBlockSize) {
        final int plen = path.length();

        createIndexFiles(columnName, columnNameTxn, indexValueBlockSize, plen, true);

        final long lastPartitionTs = txWriter.getLastPartitionTimestamp();
        final long columnTop = columnVersionWriter.getColumnTopQuick(lastPartitionTs, columnIndex);

        // set indexer up to continue functioning as normal
        indexer.configureFollowerAndWriter(path.trimTo(plen), columnName, columnNameTxn, getPrimaryColumn(columnIndex), columnTop);
        indexer.refreshSourceAndIndex(0, txWriter.getTransientRowCount());
    }

    private boolean isLastPartitionClosed() {
        for (int i = 0; i < columnCount; i++) {
            if (metadata.getColumnType(i) > 0) {
                return !columns.getQuick(getPrimaryColumnIndex(i)).isOpen();
            }
        }
        // No columns, doesn't matter
        return false;
    }

    private void lock() {
        try {
            path.trimTo(rootLen);
            lockName(path);
            performRecovery = ff.exists(path);
            this.lockFd = TableUtils.lock(ff, path);
        } finally {
            path.trimTo(rootLen);
        }

        if (this.lockFd == -1) {
            throw CairoException.critical(ff.errno()).put("Cannot lock table: ").put(path.$());
        }
    }

    private long mapAppendColumnBuffer(MemoryMA column, long offset, long size, boolean rw) {
        if (size == 0) {
            return 0;
        }

        column.jumpTo(offset + size);
        long address = column.map(offset, size);


        // column could not provide necessary length of buffer
        // because perhaps its internal buffer is not big enough
        if (address != 0) {
            return address;
        } else {
            return -TableUtils.mapAppendColumnBuffer(ff, column.getFd(), offset, size, rw, MemoryTag.MMAP_TABLE_WRITER);
        }
    }

    private void mapAppendColumnBufferRelease(long address, long offset, long size) {
        if (address < 0) {
            TableUtils.mapAppendColumnBufferRelease(ff, -address, offset, size, MemoryTag.MMAP_TABLE_WRITER);
        }
    }

    private void mmapWalColumns(@Transient Path walPath, int timestampIndex, long rowLo, long rowHi) {
        walMappedColumns.clear();
        int walPathLen = walPath.length();
        final int columnCount = metadata.getColumnCount();

        try {
            for (int columnIndex = 0; columnIndex < columnCount; columnIndex++) {
                int type = metadata.getColumnType(columnIndex);
                o3RowCount = rowHi - rowLo;
                if (type > 0) {
                    int sizeBitsPow2 = ColumnType.pow2SizeOf(type);
                    if (columnIndex == timestampIndex) {
                        sizeBitsPow2 += 1;
                    }

                    if (!ColumnType.isVariableLength(type)) {
                        MemoryCMOR primary = walColumnMemoryPool.pop();

                        dFile(walPath, metadata.getColumnName(columnIndex), -1L);
                        primary.ofOffset(
                                configuration.getFilesFacade(),
                                walPath,
                                rowLo << sizeBitsPow2,
                                rowHi << sizeBitsPow2,
                                MemoryTag.MMAP_TABLE_WRITER,
                                CairoConfiguration.O_NONE
                        );
                        walPath.trimTo(walPathLen);

                        walMappedColumns.add(primary);
                        walMappedColumns.add(null);
                    } else {
                        sizeBitsPow2 = 3;
                        MemoryCMOR fixed = walColumnMemoryPool.pop();
                        MemoryCMOR var = walColumnMemoryPool.pop();

                        iFile(walPath, metadata.getColumnName(columnIndex), -1L);
                        fixed.ofOffset(
                                configuration.getFilesFacade(),
                                walPath,
                                rowLo << sizeBitsPow2,
                                (rowHi + 1) << sizeBitsPow2,
                                MemoryTag.MMAP_TABLE_WRITER,
                                CairoConfiguration.O_NONE
                        );
                        walPath.trimTo(walPathLen);

                        long varOffset = fixed.getLong(rowLo << sizeBitsPow2);
                        long varLen = fixed.getLong(rowHi << sizeBitsPow2) - varOffset;
                        dFile(walPath, metadata.getColumnName(columnIndex), -1L);
                        var.ofOffset(
                                configuration.getFilesFacade(),
                                walPath,
                                varOffset,
                                varOffset + varLen,
                                MemoryTag.MMAP_TABLE_WRITER,
                                CairoConfiguration.O_NONE
                        );
                        walPath.trimTo(walPathLen);

                        walMappedColumns.add(var);
                        walMappedColumns.add(fixed);
                    }
                } else {
                    walMappedColumns.add(null);
                    walMappedColumns.add(null);
                }
            }
            o3Columns = walMappedColumns;
        } catch (Throwable th) {
            closeWalColumns();
            throw th;
        }
    }

    private Row newRowO3(long timestamp) {
        LOG.info().$("switched to o3 [table=").utf8(tableToken.getTableName()).I$();
        txWriter.beginPartitionSizeUpdate();
        o3OpenColumns();
        o3InError = false;
        o3MasterRef = masterRef;
        rowAction = ROW_ACTION_O3;
        o3TimestampSetter(timestamp);
        return row;
    }

    /**
     * Commits O3 data. Lag is optional. When 0 is specified the entire O3 segment is committed.
     *
     * @param o3MaxLag interval in microseconds that determines the length of O3 segment that is not going to be
     *                 committed to disk. The interval starts at max timestamp of O3 segment and ends <i>o3MaxLag</i>
     *                 microseconds before this timestamp.
     * @return <i>true</i> when commit has is a NOOP, e.g. no data has been committed to disk. <i>false</i> otherwise.
     */
    private boolean o3Commit(long o3MaxLag) {
        o3RowCount = getO3RowCount0();

        long o3LagRowCount = 0;
        long maxUncommittedRows = metadata.getMaxUncommittedRows();
        final int timestampIndex = metadata.getTimestampIndex();
        lastPartitionTimestamp = txWriter.getPartitionTimestampByTimestamp(partitionTimestampHi);
        // we will check new partitionTimestampHi value against the limit to see if the writer
        // will have to switch partition internally
        long partitionTimestampHiLimit = txWriter.getNextPartitionTimestamp(partitionTimestampHi) - 1;
        try {
            o3RowCount += o3MoveUncommitted(timestampIndex);

            // we may need to re-use file descriptors when this partition is the "current" one
            // we cannot open file again due to sharing violation
            //
            // to determine that 'ooTimestampLo' goes into current partition
            // we need to compare 'partitionTimestampHi', which is appropriately truncated to DAY/MONTH/YEAR
            // to this.maxTimestamp, which isn't truncated yet. So we need to truncate it first
            LOG.debug().$("sorting o3 [table=").utf8(tableToken.getTableName()).I$();
            final long sortedTimestampsAddr = o3TimestampMem.getAddress();

            // ensure there is enough size
            assert o3TimestampMem.getAppendOffset() == o3RowCount * TIMESTAMP_MERGE_ENTRY_BYTES;
            if (o3RowCount > 600 || !o3QuickSortEnabled) {
                o3TimestampMemCpy.jumpTo(o3TimestampMem.getAppendOffset());
                Vect.radixSortLongIndexAscInPlace(sortedTimestampsAddr, o3RowCount, o3TimestampMemCpy.addressOf(0));
            } else {
                Vect.quickSortLongIndexAscInPlace(sortedTimestampsAddr, o3RowCount);
            }

            // we have three frames:
            // partition logical "lo" and "hi" - absolute bounds (partitionLo, partitionHi)
            // partition actual data "lo" and "hi" (dataLo, dataHi)
            // out of order "lo" and "hi" (indexLo, indexHi)

            long srcOooMax;
            final long o3TimestampMin = getTimestampIndexValue(sortedTimestampsAddr, 0);
            if (o3TimestampMin < Timestamps.O3_MIN_TS) {
                o3InError = true;
                throw CairoException.nonCritical().put("timestamps before 1970-01-01 are not allowed for O3");
            }

            long o3TimestampMax = getTimestampIndexValue(sortedTimestampsAddr, o3RowCount - 1);
            if (o3TimestampMax < Timestamps.O3_MIN_TS) {
                o3InError = true;
                throw CairoException.nonCritical().put("timestamps before 1970-01-01 are not allowed for O3");
            }

            // Safe check of the sort. No known way to reproduce
            assert o3TimestampMin <= o3TimestampMax;

            if (o3MaxLag > 0) {
                long lagError = 0;
                if (getMaxTimestamp() != Long.MIN_VALUE) {

                    // When table already has data we can calculate the overlap of the newly added
                    // batch of records with existing data in the table. Positive value of the overlap
                    // means that our o3EffectiveLag was undersized.

                    lagError = getMaxTimestamp() - o3CommitBatchTimestampMin;

                    int n = o3LastTimestampSpreads.length - 1;

                    if (lagError > 0) {
                        o3EffectiveLag += lagError * configuration.getO3LagIncreaseFactor();
                        o3EffectiveLag = Math.min(o3EffectiveLag, o3MaxLag);
                    } else {
                        // avoid using negative o3EffectiveLag
                        o3EffectiveLag += lagError * configuration.getO3LagDecreaseFactor();
                        o3EffectiveLag = Math.max(0, o3EffectiveLag);
                    }

                    long max = Long.MIN_VALUE;
                    for (int i = 0; i < n; i++) {
                        // shift array left and find out max at the same time
                        final long e = o3LastTimestampSpreads[i + 1];
                        o3LastTimestampSpreads[i] = e;
                        max = Math.max(e, max);
                    }

                    o3LastTimestampSpreads[n] = o3EffectiveLag;
                    o3EffectiveLag = Math.max(o3EffectiveLag, max);
                } else {
                    o3EffectiveLag = o3MaxLag;
                }

                long lagThresholdTimestamp = o3TimestampMax - o3EffectiveLag;
                if (lagThresholdTimestamp >= o3TimestampMin) {
                    final long lagThresholdRow = Vect.boundedBinarySearchIndexT(
                            sortedTimestampsAddr,
                            lagThresholdTimestamp,
                            0,
                            o3RowCount - 1,
                            BinarySearch.SCAN_DOWN
                    );
                    o3LagRowCount = o3RowCount - lagThresholdRow - 1;
                    if (o3LagRowCount > maxUncommittedRows) {
                        o3LagRowCount = maxUncommittedRows;
                        srcOooMax = o3RowCount - maxUncommittedRows;
                    } else {
                        srcOooMax = lagThresholdRow + 1;
                    }
                } else {
                    o3LagRowCount = o3RowCount;
                    // This is a scenario where "o3MaxLag" and "maxUncommitted" values do not work with the data
                    // in that the "o3EffectiveLag" is larger than dictated "maxUncommitted". A simple plan here is to
                    // commit half of the o3MaxLag.
                    if (o3LagRowCount > maxUncommittedRows) {
                        o3LagRowCount = maxUncommittedRows / 2;
                        srcOooMax = o3RowCount - o3LagRowCount;
                    } else {
                        srcOooMax = 0;
                    }
                }

                LOG.info().$("o3 commit [table=").utf8(tableToken.getTableName())
                        .$(", maxUncommittedRows=").$(maxUncommittedRows)
                        .$(", o3TimestampMin=").$ts(o3TimestampMin)
                        .$(", o3TimestampMax=").$ts(o3TimestampMax)
                        .$(", o3MaxLagUs=").$(o3MaxLag)
                        .$(", o3EffectiveLagUs=").$(o3EffectiveLag)
                        .$(", lagError=").$(lagError)
                        .$(", o3SpreadUs=").$(o3TimestampMax - o3TimestampMin)
                        .$(", lagThresholdTimestamp=").$ts(lagThresholdTimestamp)
                        .$(", o3LagRowCount=").$(o3LagRowCount)
                        .$(", srcOooMax=").$(srcOooMax)
                        .$(", o3RowCount=").$(o3RowCount)
                        .I$();

            } else {
                LOG.info()
                        .$("o3 commit [table=").utf8(tableToken.getTableName())
                        .$(", o3RowCount=").$(o3RowCount)
                        .I$();
                srcOooMax = o3RowCount;
            }

            o3CommitBatchTimestampMin = Long.MAX_VALUE;

            if (srcOooMax == 0) {
                return true;
            }

            // we could have moved the "srcOooMax" and hence we re-read the max timestamp
            o3TimestampMax = getTimestampIndexValue(sortedTimestampsAddr, srcOooMax - 1);


            // we are going to use this soon to avoid double-copying lag data
            // final boolean yep = isAppendLastPartitionOnly(sortedTimestampsAddr, o3TimestampMax);

            // reshuffle all columns according to timestamp index
            o3Sort(sortedTimestampsAddr, timestampIndex, o3RowCount);
            LOG.info()
                    .$("sorted [table=").utf8(tableToken.getTableName())
                    .$(", o3RowCount=").$(o3RowCount)
                    .I$();

            processO3Block(
                    o3LagRowCount,
                    timestampIndex,
                    sortedTimestampsAddr,
                    srcOooMax,
                    o3TimestampMin,
                    o3TimestampMax,
                    true,
                    0L
            );
        } finally {
            finishO3Append(o3LagRowCount);
        }

        finishO3Commit(partitionTimestampHiLimit);
        return false;
    }

    private void o3CommitPartitionAsync(
            AtomicInteger columnCounter,
            long maxTimestamp,
            long sortedTimestampsAddr,
            long srcOooMax,
            long oooTimestampMin,
            long oooTimestampMax,
            long srcOooLo,
            long srcOooHi,
            long partitionTimestamp,
            boolean last,
            long srcDataMax,
            long srcNameTxn,
            O3Basket o3Basket,
            long partitionUpdateSinkAddr
    ) {
        long cursor = messageBus.getO3PartitionPubSeq().next();
        if (cursor > -1) {
            O3PartitionTask task = messageBus.getO3PartitionQueue().get(cursor);
            task.of(
                    path,
                    partitionBy,
                    columns,
                    o3Columns,
                    srcOooLo,
                    srcOooHi,
                    srcOooMax,
                    oooTimestampMin,
                    oooTimestampMax,
                    partitionTimestamp,
                    maxTimestamp,
                    srcDataMax,
                    srcNameTxn,
                    last,
                    getTxn(),
                    sortedTimestampsAddr,
                    this,
                    columnCounter,
                    o3Basket,
                    partitionUpdateSinkAddr
            );
            messageBus.getO3PartitionPubSeq().done(cursor);
        } else {
            O3PartitionJob.processPartition(
                    path,
                    partitionBy,
                    columns,
                    o3Columns,
                    srcOooLo,
                    srcOooHi,
                    srcOooMax,
                    oooTimestampMin,
                    oooTimestampMax,
                    partitionTimestamp,
                    maxTimestamp,
                    srcDataMax,
                    srcNameTxn,
                    last,
                    getTxn(),
                    sortedTimestampsAddr,
                    this,
                    columnCounter,
                    o3Basket,
                    partitionUpdateSinkAddr
            );
        }
    }

    private void o3ConsumePartitionUpdateSink() {
        long blockIndex = -1;

        while ((blockIndex = o3PartitionUpdateSink.nextBlockIndex(blockIndex)) > -1L) {
            final long blockAddress = o3PartitionUpdateSink.getBlockAddress(blockIndex);
            long partitionTimestamp = Unsafe.getUnsafe().getLong(blockAddress);
            long timestampMin = Unsafe.getUnsafe().getLong(blockAddress + Long.BYTES);

            if (partitionTimestamp != -1L && timestampMin != -1L) {
                long newPartitionSize = Unsafe.getUnsafe().getLong(blockAddress + 2 * Long.BYTES);
                long oldPartitionSize = Unsafe.getUnsafe().getLong(blockAddress + 3 * Long.BYTES);
                long flags = Unsafe.getUnsafe().getLong(blockAddress + 4 * Long.BYTES);
                boolean partitionMutates = Numbers.decodeLowInt(flags) != 0;
                boolean isLastWrittenPartition = Numbers.decodeHighInt(flags) != 0;

                o3PartitionUpdate(
                        timestampMin,
                        partitionTimestamp,
                        newPartitionSize,
                        oldPartitionSize,
                        partitionMutates,
                        isLastWrittenPartition
                );
            }
        }
    }

    private void o3ConsumePartitionUpdates() {
        final Sequence partitionSubSeq = messageBus.getO3PartitionSubSeq();
        final RingQueue<O3PartitionTask> partitionQueue = messageBus.getO3PartitionQueue();
        final Sequence openColumnSubSeq = messageBus.getO3OpenColumnSubSeq();
        final RingQueue<O3OpenColumnTask> openColumnQueue = messageBus.getO3OpenColumnQueue();
        final Sequence copySubSeq = messageBus.getO3CopySubSeq();
        final RingQueue<O3CopyTask> copyQueue = messageBus.getO3CopyQueue();

        do {
            long cursor = partitionSubSeq.next();
            if (cursor > -1) {
                final O3PartitionTask partitionTask = partitionQueue.get(cursor);
                if (partitionTask.getTableWriter() == this && o3ErrorCount.get() > 0) {
                    // do we need to free anything on the task?
                    partitionSubSeq.done(cursor);
                    o3ClockDownPartitionUpdateCount();
                    o3CountDownDoneLatch();
                } else {
                    o3ProcessPartitionSafe(partitionSubSeq, cursor, partitionTask);
                }
                continue;
            }

            cursor = openColumnSubSeq.next();
            if (cursor > -1) {
                O3OpenColumnTask openColumnTask = openColumnQueue.get(cursor);
                if (openColumnTask.getTableWriter() == this && o3ErrorCount.get() > 0) {
                    O3CopyJob.closeColumnIdle(
                            openColumnTask.getColumnCounter(),
                            openColumnTask.getTimestampMergeIndexAddr(),
                            openColumnTask.getTimestampMergeIndexSize(),
                            openColumnTask.getSrcTimestampFd(),
                            openColumnTask.getSrcTimestampAddr(),
                            openColumnTask.getSrcTimestampSize(),
                            this
                    );
                    openColumnSubSeq.done(cursor);
                } else {
                    o3OpenColumnSafe(openColumnSubSeq, cursor, openColumnTask);
                }
                continue;
            }

            cursor = copySubSeq.next();
            if (cursor > -1) {
                O3CopyTask copyTask = copyQueue.get(cursor);
                if (copyTask.getTableWriter() == this && o3ErrorCount.get() > 0) {
                    O3CopyJob.copyIdle(
                            copyTask.getColumnCounter(),
                            copyTask.getPartCounter(),
                            copyTask.getTimestampMergeIndexAddr(),
                            copyTask.getTimestampMergeIndexSize(),
                            copyTask.getSrcDataFixFd(),
                            copyTask.getSrcDataFixAddr(),
                            copyTask.getSrcDataFixSize(),
                            copyTask.getSrcDataVarFd(),
                            copyTask.getSrcDataVarAddr(),
                            copyTask.getSrcDataVarSize(),
                            copyTask.getDstFixFd(),
                            copyTask.getDstFixAddr(),
                            copyTask.getDstFixSize(),
                            copyTask.getDstVarFd(),
                            copyTask.getDstVarAddr(),
                            copyTask.getDstVarSize(),
                            copyTask.getSrcTimestampFd(),
                            copyTask.getSrcTimestampAddr(),
                            copyTask.getSrcTimestampSize(),
                            copyTask.getDstKFd(),
                            copyTask.getDstVFd(),
                            this
                    );
                    copySubSeq.done(cursor);
                } else {
                    o3CopySafe(cursor);
                }
            }
        } while (this.o3PartitionUpdRemaining.get() > 0);

        if (o3ErrorCount.get() == 0) {
            o3ConsumePartitionUpdateSink();
        }
    }

    private void o3CopySafe(
            long cursor
    ) {
        final O3CopyTask task = messageBus.getO3CopyQueue().get(cursor);
        try {
            O3CopyJob.copy(
                    task,
                    cursor,
                    messageBus.getO3CopySubSeq()
            );
        } catch (CairoException | CairoError e) {
            LOG.error().$((Sinkable) e).$();
        } catch (Throwable e) {
            LOG.error().$(e).$();
        }
    }

    private void o3MergeFixColumnLag(int columnIndex, int columnType, long mergeIndex, long lagRows, long mappedRowLo, long mappedRowHi) {
        if (o3ErrorCount.get() > 0) {
            return;
        }
        try {
            final long rowCount = lagRows + mappedRowHi - mappedRowLo;
            final int primaryColumnIndex = getPrimaryColumnIndex(columnIndex);
            final MemoryMA lagMem = columns.getQuick(primaryColumnIndex);
            final MemoryCR mappedMem = o3Columns.getQuick(primaryColumnIndex);
            if (ColumnType.isSymbol(columnType) && mappedMem instanceof MemoryCARW) {
                // If symbol column is in memory buffer it means that it was re-mapped
                // and the offset it 0.
                mappedRowLo = 0;
            }
            final MemoryCARW destMem = o3MemColumns2.getQuick(primaryColumnIndex);

            final int shl = ColumnType.pow2SizeOf(columnType);
            destMem.jumpTo(rowCount << shl);
            long src1 = mappedMem.addressOf(mappedRowLo << shl);
            long lagMemOffset = (txWriter.getTransientRowCount() - getColumnTop(columnIndex)) << shl;
            long lagAddr = mapAppendColumnBuffer(lagMem, lagMemOffset, lagRows << shl, false);
            try {
                long src2 = Math.abs(lagAddr);
                final long dest = destMem.addressOf(0);
                if (src2 == 0 && lagRows != 0) {
                    throw CairoException.critical(0)
                            .put("cannot sort WAL data, lag rows are missing [table").put(tableToken.getTableName())
                            .put(", columnName=").put(metadata.getColumnName(columnIndex))
                            .put(", type=").put(ColumnType.nameOf(columnType))
                            .put(", lagRows=").put(lagRows)
                            .put(']');
                }
                if (src1 == 0) {
                    throw CairoException.critical(0)
                            .put("cannot sort WAL data, rows are missing [table").put(tableToken.getTableName())
                            .put(", columnName=").put(metadata.getColumnName(columnIndex))
                            .put(", type=").put(ColumnType.nameOf(columnType))
                            .put(']');
                }
                if (dest == 0) {
                    throw CairoException.critical(0)
                            .put("cannot sort WAL data, destination buffer is empty [table").put(tableToken.getTableName())
                            .put(", columnName=").put(metadata.getColumnName(columnIndex))
                            .put(", type=").put(ColumnType.nameOf(columnType))
                            .put(']');
                }

                switch (shl) {
                    case 0:
                        Vect.mergeShuffle8Bit(src1, src2, dest, mergeIndex, rowCount);
                        break;
                    case 1:
                        Vect.mergeShuffle16Bit(src1, src2, dest, mergeIndex, rowCount);
                        break;
                    case 2:
                        Vect.mergeShuffle32Bit(src1, src2, dest, mergeIndex, rowCount);
                        break;
                    case 3:
                        Vect.mergeShuffle64Bit(src1, src2, dest, mergeIndex, rowCount);
                        break;
                    case 4:
                        Vect.mergeShuffle128Bit(src1, src2, dest, mergeIndex, rowCount);
                        break;
                    case 5:
                        Vect.mergeShuffle256Bit(src1, src2, dest, mergeIndex, rowCount);
                        break;
                    default:
                        assert false : "col type is unsupported";
                        break;
                }
            } finally {
                mapAppendColumnBufferRelease(lagAddr, lagMemOffset, lagRows << shl);
            }
        } catch (Throwable e) {
            handleWorkStealingException(
                    "cannot merge fix column into lag",
                    columnIndex,
                    columnType,
                    mergeIndex,
                    lagRows,
                    mappedRowLo,
                    mappedRowHi,
                    e
            );
        }
    }

    private void o3MergeIntoLag(long mergedTimestamps, long countInLag, long mappedRowLo, long mappedRoHi, int timestampIndex) {
        final Sequence pubSeq = messageBus.getO3CallbackPubSeq();
        final RingQueue<O3CallbackTask> queue = messageBus.getO3CallbackQueue();

        o3DoneLatch.reset();
        int queuedCount = 0;
        for (int i = 0; i < columnCount; i++) {
            final int type = metadata.getColumnType(i);
            if (timestampIndex != i && type > 0) {
                long cursor = pubSeq.next();
                if (cursor > -1) {
                    final O3CallbackTask task = queue.get(cursor);
                    task.of(
                            o3DoneLatch,
                            i,
                            type,
                            mergedTimestamps,
                            countInLag,
                            mappedRowLo,
                            mappedRoHi,
                            ColumnType.isVariableLength(type) ? o3MergeVarColumnLagRef : o3MergeFixColumnLagRef
                    );
                    queuedCount++;
                    pubSeq.done(cursor);
                } else {
                    o3MergeIntoLagColumn(mergedTimestamps, i, type, countInLag, mappedRowLo, mappedRoHi);
                }
            }
        }

        dispatchO3CallbackQueue(queue, queuedCount);
        swapO3ColumnsExcept(timestampIndex);
    }

    private void o3MergeIntoLagColumn(long mergedTimestampAddress, int columnIndex, int type, long lagRows, long mappedRowLo, long mappedRowHi) {
        if (ColumnType.isVariableLength(type)) {
            o3MergeVarColumnLag(columnIndex, type, mergedTimestampAddress, lagRows, mappedRowLo, mappedRowHi);
        } else {
            o3MergeFixColumnLag(columnIndex, type, mergedTimestampAddress, lagRows, mappedRowLo, mappedRowHi);
        }
    }

    private void o3MergeVarColumnLag(int columnIndex, int columnType, long mergedTimestampAddress, long lagRows, long mappedRowLo, long mappedRowHi) {
        if (o3ErrorCount.get() > 0) {
            return;
        }
        try {
            final long rowCount = lagRows + mappedRowHi - mappedRowLo;
            final int primaryIndex = getPrimaryColumnIndex(columnIndex);
            final int secondaryIndex = primaryIndex + 1;

            final MemoryCR src1Data = o3Columns.getQuick(primaryIndex);
            final MemoryCR src1Index = o3Columns.getQuick(secondaryIndex);
            final MemoryMA lagData = columns.getQuick(primaryIndex);
            final MemoryMA lagIndex = columns.getQuick(secondaryIndex);

            final MemoryCARW destData = o3MemColumns2.getQuick(primaryIndex);
            final MemoryCARW destIndex = o3MemColumns2.getQuick(secondaryIndex);

            // ensure we have enough memory allocated
            final long src1DataHi = src1Index.getLong(mappedRowHi << 3);
            final long src1DataLo = src1Index.getLong(mappedRowLo << 3);
            final long src1DataSize = src1DataHi - src1DataLo;
            assert src1Data.size() >= src1DataSize;

            final long src1DataAddr = src1Data.addressOf(src1DataLo) - src1DataLo;
            final long src1IndxAddr = src1Index.addressOf(mappedRowLo << 3);

            final long lagIndxOffset = (txWriter.getTransientRowCount() - getColumnTop(columnIndex)) << 3;
            final long lagIndxSize = (lagRows + 1) << 3;
            final long lagIndxMapAddr = lagRows > 0 ? mapAppendColumnBuffer(lagIndex, lagIndxOffset, lagIndxSize, false) : 0;
            try {
                final long lagIndxAddr = Math.abs(lagIndxMapAddr);

                final long lagDataBegin = lagRows > 0 ? Unsafe.getUnsafe().getLong(lagIndxAddr) : 0;
                final long lagDataEnd = lagRows > 0 ? Unsafe.getUnsafe().getLong(lagIndxAddr + lagIndxSize - 8) : 0;
                final long lagDataSize = lagDataEnd - lagDataBegin;
                assert lagRows == 0 || lagDataSize > 0;
                final long lagDataMapAddr = lagRows > 0 ? mapAppendColumnBuffer(lagData, lagDataBegin, lagDataSize, false) : 0;

                try {
                    final long lagDataAddr = Math.abs(lagDataMapAddr) - lagDataBegin;
                    destData.jumpTo(src1DataSize + lagDataSize);
                    destIndex.jumpTo((rowCount + 1) << 3);
                    destIndex.putLong(rowCount << 3, src1DataSize + lagDataSize);

                    // exclude the trailing offset from shuffling
                    final long destDataAddr = destData.addressOf(0);
                    final long destIndxAddr = destIndex.addressOf(0);

                    if (columnType == ColumnType.STRING) {
                        // add max offset so that we do not have conditionals inside loop
                        Vect.oooMergeCopyStrColumn(
                                mergedTimestampAddress,
                                rowCount,
                                src1IndxAddr,
                                src1DataAddr,
                                lagIndxAddr,
                                lagDataAddr,
                                destIndxAddr,
                                destDataAddr,
                                0L
                        );
                    } else if (columnType == ColumnType.BINARY) {
                        Vect.oooMergeCopyBinColumn(
                                mergedTimestampAddress,
                                rowCount,
                                src1IndxAddr,
                                src1DataAddr,
                                lagIndxAddr,
                                lagDataAddr,
                                destIndxAddr,
                                destDataAddr,
                                0L
                        );
                    } else {
                        throw new UnsupportedOperationException("unsupported column type:" + ColumnType.nameOf(columnType));
                    }
                } finally {
                    mapAppendColumnBufferRelease(lagDataMapAddr, lagDataBegin, lagDataSize);
                }
            } finally {
                mapAppendColumnBufferRelease(lagIndxMapAddr, lagIndxOffset, lagIndxSize);
            }
        } catch (Throwable e) {
            handleWorkStealingException(
                    "cannot merge variable length column into lag",
                    columnIndex,
                    columnType,
                    mergedTimestampAddress,
                    lagRows,
                    mappedRowLo,
                    mappedRowHi,
                    e
            );
        }
    }

    private void o3MoveLag0(
            int columnIndex,
            final int columnType,
            long copyToLagRowCount,
            long columnDataRowOffset,
            long existingLagRows,
            long excludeSymbols
    ) {
        if (o3ErrorCount.get() > 0) {
            return;
        }
        try {
            if (columnIndex > -1) {
                MemoryCR o3SrcDataMem = o3Columns.get(getPrimaryColumnIndex(columnIndex));
                MemoryCR o3SrcIndexMem = o3Columns.get(getSecondaryColumnIndex(columnIndex));
                MemoryARW o3DstDataMem = o3MemColumns.get(getPrimaryColumnIndex(columnIndex));
                MemoryARW o3DstIndexMem = o3MemColumns.get(getSecondaryColumnIndex(columnIndex));

                if (o3SrcDataMem == o3DstDataMem && excludeSymbols > 0 && columnType == ColumnType.SYMBOL) {
                    // nothing to do. This is the case when WAL symbols are remapped to the correct place in LAG buffers.
                    return;
                }

                long size;
                long sourceOffset;
                long destOffset;
                final int shl = ColumnType.pow2SizeOf(columnType);
                if (null == o3SrcIndexMem) {
                    // Fixed size column
                    sourceOffset = columnDataRowOffset << shl;
                    size = copyToLagRowCount << shl;
                    destOffset = existingLagRows << shl;
                } else {
                    // Var size column
                    long committedIndexOffset = columnDataRowOffset << 3;
                    sourceOffset = o3SrcIndexMem.getLong(committedIndexOffset);
                    size = o3SrcIndexMem.getLong((columnDataRowOffset + copyToLagRowCount) << 3) - sourceOffset;
                    destOffset = existingLagRows == 0 ? 0L : o3DstIndexMem.getLong(existingLagRows << 3);

                    // adjust append position of the index column to
                    // maintain n+1 number of entries
                    o3DstIndexMem.jumpTo((existingLagRows + copyToLagRowCount + 1) << 3);

                    // move count + 1 rows, to make sure index column remains n+1
                    // the data is copied back to start of the buffer, no need to set size first
                    O3Utils.shiftCopyFixedSizeColumnData(
                            sourceOffset - destOffset,
                            o3SrcIndexMem.addressOf(committedIndexOffset),
                            0,
                            copyToLagRowCount, // No need to do +1 here, hi is inclusive
                            o3DstIndexMem.addressOf(existingLagRows << 3)
                    );
                }


                o3DstDataMem.jumpTo(destOffset + size);
                assert o3SrcDataMem.size() >= size;
                Vect.memmove(o3DstDataMem.addressOf(destOffset), o3SrcDataMem.addressOf(sourceOffset), size);
                // the data is copied back to start of the buffer, no need to set size first
            } else {
                MemoryCR o3SrcDataMem = o3Columns.get(getPrimaryColumnIndex(-columnIndex - 1));

                // Special case, designated timestamp column
                // Move values and set index to  0..copyToLagRowCount
                final long sourceOffset = columnDataRowOffset << 4;
                o3TimestampMem.jumpTo((copyToLagRowCount + existingLagRows) << 4);
                final long dstTimestampAddr = o3TimestampMem.getAddress() + (existingLagRows << 4);
                Vect.shiftTimestampIndex(o3SrcDataMem.addressOf(sourceOffset), copyToLagRowCount, dstTimestampAddr);
            }
        } catch (Throwable ex) {
            handleWorkStealingException(
                    "o3 move lag failed",
                    columnIndex,
                    columnType,
                    copyToLagRowCount,
                    columnDataRowOffset,
                    existingLagRows,
                    excludeSymbols,
                    ex
            );
        }
    }

    private long o3MoveUncommitted(final int timestampIndex) {
        final long committedRowCount = txWriter.unsafeCommittedFixedRowCount() + txWriter.unsafeCommittedTransientRowCount();
        final long rowsAdded = txWriter.getRowCount() - committedRowCount;
        final long transientRowCount = txWriter.getTransientRowCount();
        final long transientRowsAdded = Math.min(transientRowCount, rowsAdded);
        if (transientRowsAdded > 0) {
            LOG.debug()
                    .$("o3 move uncommitted [table=").utf8(tableToken.getTableName())
                    .$(", transientRowsAdded=").$(transientRowsAdded)
                    .I$();
            final long committedTransientRowCount = transientRowCount - transientRowsAdded;
            return o3ScheduleMoveUncommitted0(
                    timestampIndex,
                    transientRowsAdded,
                    committedTransientRowCount
            );
        }
        return 0;
    }

    private void o3MoveUncommitted0(
            int colIndex,
            int columnType,
            long committedTransientRowCount,
            long transientRowsAdded,
            long ignore1,
            long ignore2
    ) {
        if (o3ErrorCount.get() > 0) {
            return;
        }
        try {
            if (colIndex > -1) {
                MemoryMA srcDataMem = getPrimaryColumn(colIndex);
                int shl = ColumnType.pow2SizeOf(columnType);
                long srcFixOffset;
                final MemoryARW o3DataMem = o3MemColumns.get(getPrimaryColumnIndex(colIndex));
                final MemoryARW o3IndexMem = o3MemColumns.get(getSecondaryColumnIndex(colIndex));

                long extendedSize;
                long dstVarOffset = o3DataMem.getAppendOffset();

                final long columnTop = getColumnTop(colIndex);

                if (columnTop > 0) {
                    LOG.debug()
                            .$("move uncommitted [columnTop=").$(columnTop)
                            .$(", columnIndex=").$(colIndex)
                            .$(", committedTransientRowCount=").$(committedTransientRowCount)
                            .$(", transientRowsAdded=").$(transientRowsAdded)
                            .I$();
                }

                if (null == o3IndexMem) {
                    // Fixed size
                    extendedSize = transientRowsAdded << shl;
                    srcFixOffset = (committedTransientRowCount - columnTop) << shl;
                } else {
                    // Var size
                    final int indexShl = 3; // ColumnType.pow2SizeOf(ColumnType.LONG);
                    final MemoryMA srcFixMem = getSecondaryColumn(colIndex);
                    long sourceOffset = (committedTransientRowCount - columnTop) << indexShl;

                    // the size includes trailing LONG
                    long sourceLen = (transientRowsAdded + 1) << indexShl;
                    long dstAppendOffset = o3IndexMem.getAppendOffset();

                    // ensure memory is available
                    o3IndexMem.jumpTo(dstAppendOffset + (transientRowsAdded << indexShl));
                    long alignedExtraLen;
                    long srcAddress = srcFixMem.map(sourceOffset, sourceLen);
                    boolean locallyMapped = srcAddress == 0;

                    if (!locallyMapped) {
                        alignedExtraLen = 0;
                    } else {
                        // Linux requires the mmap offset to be page aligned
                        final long alignedOffset = Files.floorPageSize(sourceOffset);
                        alignedExtraLen = sourceOffset - alignedOffset;
                        srcAddress = mapRO(ff, srcFixMem.getFd(), sourceLen + alignedExtraLen, alignedOffset, MemoryTag.MMAP_TABLE_WRITER);
                    }

                    final long srcVarOffset = Unsafe.getUnsafe().getLong(srcAddress + alignedExtraLen);
                    O3Utils.shiftCopyFixedSizeColumnData(
                            srcVarOffset - dstVarOffset,
                            srcAddress + alignedExtraLen + Long.BYTES,
                            0,
                            transientRowsAdded - 1,
                            // copy uncommitted index over the trailing LONG
                            o3IndexMem.addressOf(dstAppendOffset)
                    );

                    if (locallyMapped) {
                        // If memory mapping was mapped specially for this move, close it
                        ff.munmap(srcAddress, sourceLen + alignedExtraLen, MemoryTag.MMAP_TABLE_WRITER);
                    }

                    extendedSize = srcDataMem.getAppendOffset() - srcVarOffset;
                    srcFixOffset = srcVarOffset;
                    srcFixMem.jumpTo(sourceOffset + Long.BYTES);
                }

                o3DataMem.jumpTo(dstVarOffset + extendedSize);
                long appendAddress = o3DataMem.addressOf(dstVarOffset);
                long sourceAddress = srcDataMem.map(srcFixOffset, extendedSize);
                if (sourceAddress != 0) {
                    Vect.memcpy(appendAddress, sourceAddress, extendedSize);
                } else {
                    // Linux requires the mmap offset to be page aligned
                    long alignedOffset = Files.floorPageSize(srcFixOffset);
                    long alignedExtraLen = srcFixOffset - alignedOffset;
                    sourceAddress = mapRO(ff, srcDataMem.getFd(), extendedSize + alignedExtraLen, alignedOffset, MemoryTag.MMAP_TABLE_WRITER);
                    Vect.memcpy(appendAddress, sourceAddress + alignedExtraLen, extendedSize);
                    ff.munmap(sourceAddress, extendedSize + alignedExtraLen, MemoryTag.MMAP_TABLE_WRITER);
                }
                srcDataMem.jumpTo(srcFixOffset);
            } else {
                // Timestamp column
                colIndex = -colIndex - 1;
                int shl = ColumnType.pow2SizeOf(ColumnType.TIMESTAMP);
                MemoryMA srcDataMem = getPrimaryColumn(colIndex);
                // this cannot have "top"
                long srcFixOffset = committedTransientRowCount << shl;
                long srcFixLen = transientRowsAdded << shl;
                long alignedExtraLen;
                long address = srcDataMem.map(srcFixOffset, srcFixLen);
                boolean locallyMapped = address == 0;

                // column could not provide necessary length of buffer
                // because perhaps its internal buffer is not big enough
                if (!locallyMapped) {
                    alignedExtraLen = 0;
                } else {
                    // Linux requires the mmap offset to be page aligned
                    long alignedOffset = Files.floorPageSize(srcFixOffset);
                    alignedExtraLen = srcFixOffset - alignedOffset;
                    address = mapRO(ff, srcDataMem.getFd(), srcFixLen + alignedExtraLen, alignedOffset, MemoryTag.MMAP_TABLE_WRITER);
                }

                try {
                    for (long n = 0; n < transientRowsAdded; n++) {
                        long ts = Unsafe.getUnsafe().getLong(address + alignedExtraLen + (n << shl));
                        o3TimestampMem.putLong128(ts, o3RowCount + n);
                    }
                } finally {
                    if (locallyMapped) {
                        ff.munmap(address, srcFixLen + alignedExtraLen, MemoryTag.MMAP_TABLE_WRITER);
                    }
                }

                srcDataMem.jumpTo(srcFixOffset);
            }
        } catch (Throwable ex) {
            handleWorkStealingException(
                    "could not move uncommitted data",
                    colIndex,
                    columnType,
                    committedTransientRowCount,
                    transientRowsAdded,
                    ignore1,
                    ignore2,
                    ex
            );
        }
    }

    private void o3MoveWalFromFilesToLastPartition(
            int columnIndex,
            final int columnType,
            long copyToLagRowCount,
            long columnDataRowOffset,
            long existingLagRows,
            long symbolsFlags
    ) {
        if (o3ErrorCount.get() > 0) {
            return;
        }
        try {
            boolean isDesignatedTimestamp = columnIndex < 0;
            columnIndex = columnIndex < 0 ? -columnIndex - 1 : columnIndex;

            MemoryCR o3SrcDataMem = o3Columns.get(getPrimaryColumnIndex(columnIndex));
            MemoryCR o3SrcIndexMem = o3Columns.get(getSecondaryColumnIndex(columnIndex));
            MemoryMA o3DstDataMem = columns.get(getPrimaryColumnIndex(columnIndex));
            MemoryMA o3DstIndexMem = columns.get(getSecondaryColumnIndex(columnIndex));
            long destRowOffset = txWriter.getTransientRowCount() - getColumnTop(columnIndex) + existingLagRows;

            long size;
            long sourceOffset;
            long destOffset;
            if (o3SrcIndexMem == null) {
                // Fixed size column
                final int shl = ColumnType.pow2SizeOf(columnType);
                sourceOffset = isDesignatedTimestamp ? columnDataRowOffset << 4 : columnDataRowOffset << shl;
                size = copyToLagRowCount << shl;
                destOffset = destRowOffset << shl;
            } else {
                // Var size column
                long committedIndexOffset = columnDataRowOffset << 3;
                sourceOffset = o3SrcIndexMem.getLong(committedIndexOffset);
                size = o3SrcIndexMem.getLong((columnDataRowOffset + copyToLagRowCount) << 3) - sourceOffset;

                long destIndexOffset = destRowOffset << 3;
                long destIndexSize = (copyToLagRowCount + 1) << 3;

                if (destIndexOffset > 0) {
                    o3DstIndexMem.jumpTo(destIndexOffset);
                    destOffset = Unsafe.getUnsafe().getLong(o3DstIndexMem.addressOf(destIndexOffset));
                } else {
                    destOffset = 0;
                }

                // move count + 1 rows, to make sure index column remains n+1
                // the data is copied back to start of the buffer, no need to set size first
                long destAddr = mapAppendColumnBuffer(o3DstIndexMem, destIndexOffset, destIndexSize, true);
                assert destAddr != 0;

                O3Utils.shiftCopyFixedSizeColumnData(
                        sourceOffset - destOffset,
                        o3SrcIndexMem.addressOf(committedIndexOffset),
                        0,
                        copyToLagRowCount, // No need to do +1 here, hi is inclusive
                        Math.abs(destAddr)
                );

                mapAppendColumnBufferRelease(destAddr, destIndexOffset, destIndexSize);
            }

            o3DstDataMem.jumpTo(destOffset + size);

            if (!isDesignatedTimestamp) {
                if (o3SrcDataMem instanceof MemoryCARW) {
                    if (symbolsFlags > 0 && ColumnType.isSymbol(columnType)) {
                        // Symbol is re-mapped to memory with 0 source offset.
                        sourceOffset = 0;
                    }
                    MemoryCARW o3MemBuff = (MemoryCARW) o3SrcDataMem;
                    long bytesWritten = ff.write(o3DstDataMem.getFd(), o3MemBuff.addressOf(sourceOffset), size, destOffset);
                    if (bytesWritten != size) {
                        throw CairoException.critical(ff.errno()).put("Could not copy data from WAL lag [fd=")
                                .put(o3DstDataMem.getFd()).put(", size=").put(size).put(", bytesWritten=").put(bytesWritten).put(']');
                    }

                } else {
                    MemoryCM o3SrcDataMemFile = (MemoryCMOR) o3SrcDataMem;
                    ff.copyData(o3SrcDataMemFile.getFd(), o3DstDataMem.getFd(), sourceOffset, destOffset, size);
                }
            } else {
                // WAL format has timestamp written as 2 LONGs per record, in so-called timestamp index data structure.
                // There is no point storing in 2 LONGs per record the LAG it is enough to have 1 LONG with timestamp.
                // The sort will convert the format back to timestamp index data structure.
                long srcLo = o3SrcDataMem.addressOf(sourceOffset);

                long destAddr = mapAppendColumnBuffer(o3DstDataMem, destOffset, size, true);
                Vect.copyFromTimestampIndex(srcLo, 0, copyToLagRowCount - 1, Math.abs(destAddr));
                mapAppendColumnBufferRelease(destAddr, destOffset, size);
            }
        } catch (Throwable th) {
            handleWorkStealingException(
                    "move wal to lag failed",
                    columnIndex,
                    columnType,
                    copyToLagRowCount,
                    columnDataRowOffset,
                    existingLagRows,
                    symbolsFlags,
                    th
            );
        }
    }

    private void o3OpenColumnSafe(Sequence openColumnSubSeq, long cursor, O3OpenColumnTask openColumnTask) {
        try {
            O3OpenColumnJob.openColumn(openColumnTask, cursor, openColumnSubSeq);
        } catch (CairoException | CairoError e) {
            LOG.error().$((Sinkable) e).$();
        } catch (Throwable e) {
            LOG.error().$(e).$();
        }
    }

    private void o3OpenColumns() {
        for (int i = 0; i < columnCount; i++) {
            if (metadata.getColumnType(i) > 0) {
                MemoryARW mem1 = o3MemColumns.getQuick(getPrimaryColumnIndex(i));
                mem1.jumpTo(0);
                MemoryARW mem2 = o3MemColumns.getQuick(getSecondaryColumnIndex(i));
                if (mem2 != null) {
                    mem2.jumpTo(0);
                    mem2.putLong(0);
                }
            }
        }
        activeColumns = o3MemColumns;
        activeNullSetters = o3NullSetters;
        LOG.debug().$("switched partition to memory").$();
    }

    private void o3PartitionUpdate(
            long timestampMin,
            long partitionTimestamp,
            final long newPartitionSize,
            final long oldPartitionSize,
            boolean partitionMutates,
            boolean isLastWrittenPartition
    ) {
        txWriter.minTimestamp = Math.min(timestampMin, txWriter.minTimestamp);
        int partitionIndexRaw = txWriter.findAttachedPartitionRawIndexByLoTimestamp(partitionTimestamp);

        final long newPartitionTimestamp = partitionTimestamp;
        final int newPartitionIndex = partitionIndexRaw;
        if (partitionIndexRaw < 0) {
            // This is partition split. Instead of rewriting partition because of O3 merge
            // the partition is kept, and its tail rewritten.
            // The new partition overlaps in time with the previous one.
            partitionTimestamp = txWriter.getPartitionTimestampByTimestamp(partitionTimestamp);
            partitionIndexRaw = txWriter.findAttachedPartitionRawIndexByLoTimestamp(partitionTimestamp);
        }

        if (partitionTimestamp == lastPartitionTimestamp && newPartitionTimestamp == partitionTimestamp) {
            if (partitionMutates) {
                // Last partition is rewritten.
                closeActivePartition(true);
            } else if (!isLastWrittenPartition) {
                // Last partition is appended, and it is not the last partition anymore.
                closeActivePartition(oldPartitionSize);
            } else {
                // Last partition is appended, and it is still the last partition.
                setAppendPosition(oldPartitionSize, false);
            }
        }

        LOG.debug().$("o3 partition update [timestampMin=").$ts(timestampMin)
                .$(", last=").$(partitionTimestamp == lastPartitionTimestamp)
                .$(", partitionTimestamp=").$ts(partitionTimestamp)
                .$(", partitionMutates=").$(partitionMutates)
                .$(", lastPartitionTimestamp=").$(lastPartitionTimestamp)
                .$(", partitionSize=").$(oldPartitionSize)
                .I$();

        if (newPartitionTimestamp != partitionTimestamp) {
            LOG.info()
                    .$("o3 split partition [table=").utf8(tableToken.getTableName())
                    .$(", part1=").$(
                            formatPartitionForTimestamp(
                                    partitionTimestamp,
                                    txWriter.getPartitionNameTxnByPartitionTimestamp(partitionTimestamp)
                            )
                    )
                    .$(", part1OldSize=").$(
                            txWriter.getPartitionSizeByPartitionTimestamp(partitionTimestamp)
                    )
                    .$(", part1NewSize=").$(oldPartitionSize)
                    .$(", part2=").$(formatPartitionForTimestamp(newPartitionTimestamp, txWriter.txn))
                    .$(", part2Size=").$(newPartitionSize)
                    .I$();
            this.minSplitPartitionTimestamp = Math.min(this.minSplitPartitionTimestamp, newPartitionTimestamp);
            txWriter.bumpPartitionTableVersion();
            txWriter.updateAttachedPartitionSizeByRawIndex(newPartitionIndex, newPartitionTimestamp, newPartitionSize, txWriter.txn);
            if (partitionTimestamp == lastPartitionTimestamp) {
                // Close last partition without truncating it.
                long committedLastPartitionSize = txWriter.getPartitionSizeByPartitionTimestamp(partitionTimestamp);
                closeActivePartition(committedLastPartitionSize);
                if (isLastWrittenPartition) {
                    txWriter.transientRowCount = newPartitionSize;
                    txWriter.fixedRowCount += oldPartitionSize;
                }
            }
        }

        if (partitionMutates && newPartitionTimestamp == partitionTimestamp) {
            final long srcDataTxn = txWriter.getPartitionNameTxnByRawIndex(partitionIndexRaw);
            LOG.info()
                    .$("merged partition [table=`").utf8(tableToken.getTableName())
                    .$("`, ts=").$ts(partitionTimestamp)
                    .$(", txn=").$(txWriter.txn).I$();
            txWriter.updatePartitionSizeAndTxnByRawIndex(partitionIndexRaw, oldPartitionSize);
            partitionRemoveCandidates.add(partitionTimestamp, srcDataTxn);
            txWriter.bumpPartitionTableVersion();
        } else {
            if (partitionTimestamp != lastPartitionTimestamp) {
                txWriter.bumpPartitionTableVersion();
            }
            txWriter.updatePartitionSizeByRawIndex(partitionIndexRaw, partitionTimestamp, oldPartitionSize);
        }
    }

    private void o3ProcessPartitionSafe(Sequence partitionSubSeq, long cursor, O3PartitionTask partitionTask) {
        try {
            O3PartitionJob.processPartition(partitionTask, cursor, partitionSubSeq);
        } catch (CairoException | CairoError e) {
            LOG.error().$((Sinkable) e).$();
        } catch (Throwable e) {
            LOG.error().$(e).$();
        }
    }

    private long o3ScheduleMoveUncommitted0(int timestampIndex, long transientRowsAdded, long committedTransientRowCount) {
        if (transientRowsAdded > 0) {
            final Sequence pubSeq = this.messageBus.getO3CallbackPubSeq();
            final RingQueue<O3CallbackTask> queue = this.messageBus.getO3CallbackQueue();
            o3DoneLatch.reset();
            int queuedCount = 0;

            for (int colIndex = 0; colIndex < columnCount; colIndex++) {
                int columnType = metadata.getColumnType(colIndex);
                if (columnType > 0) {
                    int columnIndex = colIndex != timestampIndex ? colIndex : -colIndex - 1;

                    long cursor = pubSeq.next();

                    // Pass column index as -1 when it's designated timestamp column to o3 move method
                    if (cursor > -1) {
                        try {
                            final O3CallbackTask task = queue.get(cursor);
                            task.of(
                                    o3DoneLatch,
                                    columnIndex,
                                    columnType,
                                    committedTransientRowCount,
                                    transientRowsAdded,
                                    IGNORE,
                                    IGNORE,
                                    this.o3MoveUncommittedRef
                            );
                        } finally {
                            queuedCount++;
                            pubSeq.done(cursor);
                        }
                    } else {
                        o3MoveUncommitted0(columnIndex, columnType, committedTransientRowCount, transientRowsAdded, IGNORE, IGNORE);
                    }
                }
            }

            dispatchO3CallbackQueue(queue, queuedCount);
        }
        txWriter.resetToLastPartition(committedTransientRowCount);
        return transientRowsAdded;
    }

    private void o3SetAppendOffset(
            int columnIndex,
            final int columnType,
            long o3RowCount
    ) {
        if (columnIndex != metadata.getTimestampIndex()) {
            MemoryARW o3DataMem = o3MemColumns.get(getPrimaryColumnIndex(columnIndex));
            MemoryARW o3IndexMem = o3MemColumns.get(getSecondaryColumnIndex(columnIndex));

            long size;
            if (null == o3IndexMem) {
                // Fixed size column
                size = o3RowCount << ColumnType.pow2SizeOf(columnType);
            } else {
                // Var size column
                if (o3RowCount > 0) {
                    size = o3IndexMem.getLong(o3RowCount * 8);
                } else {
                    size = 0;
                }
                o3IndexMem.jumpTo((o3RowCount + 1) * 8);
            }

            o3DataMem.jumpTo(size);
        } else {
            // Special case, designated timestamp column
            o3TimestampMem.jumpTo(o3RowCount * 16);
        }
    }

    private void o3ShiftLagRowsUp(int timestampIndex, long o3LagRowCount, long o3RowCount, long existingLagRowCount, boolean excludeSymbols, O3ColumnUpdateMethod o3MoveLagRef) {

        final Sequence pubSeq = this.messageBus.getO3CallbackPubSeq();
        final RingQueue<O3CallbackTask> queue = this.messageBus.getO3CallbackQueue();

        o3DoneLatch.reset();
        int queuedCount = 0;
        long excludeSymbolsL = excludeSymbols ? 1 : 0;
        for (int colIndex = 0; colIndex < columnCount; colIndex++) {
            int columnType = metadata.getColumnType(colIndex);
            int columnIndex = colIndex != timestampIndex ? colIndex : -colIndex - 1;

            if (columnType > 0) {
                long cursor = pubSeq.next();

                // Pass column index as -1 when it's designated timestamp column to o3 move method
                if (cursor > -1) {
                    try {
                        final O3CallbackTask task = queue.get(cursor);
                        task.of(
                                o3DoneLatch,
                                columnIndex,
                                columnType,
                                o3LagRowCount,
                                o3RowCount,
                                existingLagRowCount,
                                excludeSymbolsL,
                                o3MoveLagRef
                        );

                    } finally {
                        queuedCount++;
                        pubSeq.done(cursor);
                    }
                } else {
                    o3MoveLagRef.run(columnIndex, columnType, o3LagRowCount, o3RowCount, existingLagRowCount, excludeSymbolsL);
                }
            }
        }

        dispatchO3CallbackQueue(queue, queuedCount);
    }

    private void o3Sort(long mergedTimestamps, int timestampIndex, long rowCount) {
        o3ErrorCount.set(0);
        lastErrno = 0;

        final Sequence pubSeq = this.messageBus.getO3CallbackPubSeq();
        final RingQueue<O3CallbackTask> queue = this.messageBus.getO3CallbackQueue();

        o3DoneLatch.reset();
        int queuedCount = 0;
        for (int i = 0; i < columnCount; i++) {
            final int type = metadata.getColumnType(i);
            if (timestampIndex != i && type > 0) {
                long cursor = pubSeq.next();
                if (cursor > -1) {
                    try {
                        final O3CallbackTask task = queue.get(cursor);
                        task.of(
                                o3DoneLatch,
                                i,
                                type,
                                mergedTimestamps,
                                rowCount,
                                IGNORE,
                                IGNORE,
                                ColumnType.isVariableLength(type) ? o3SortVarColumnRef : o3SortFixColumnRef
                        );
                    } finally {
                        queuedCount++;
                        pubSeq.done(cursor);
                    }
                } else {
                    o3SortColumn(mergedTimestamps, i, type, rowCount);
                }
            }
        }

        dispatchO3CallbackQueue(queue, queuedCount);
        swapO3ColumnsExcept(timestampIndex);
    }

    private void o3SortColumn(long mergedTimestamps, int i, int type, long rowCount) {
        if (ColumnType.isVariableLength(type)) {
            o3SortVarColumn(i, type, mergedTimestamps, rowCount, IGNORE, IGNORE);
        } else {
            o3SortFixColumn(i, type, mergedTimestamps, rowCount, IGNORE, IGNORE);
        }
    }

    private void o3SortFixColumn(
            int columnIndex,
            final int columnType,
            long mergedTimestampsAddr,
            long valueCount,
            long ignore1,
            long ignore2
    ) {
        if (o3ErrorCount.get() > 0) {
            return;
        }
        try {
            final int columnOffset = getPrimaryColumnIndex(columnIndex);
            final MemoryCR mem = o3Columns.getQuick(columnOffset);
            final MemoryCARW mem2 = o3MemColumns2.getQuick(columnOffset);
            final int shl = ColumnType.pow2SizeOf(columnType);
            final long src = mem.addressOf(0);
            mem2.jumpTo(valueCount << shl);
            final long tgtDataAddr = mem2.addressOf(0);
            switch (shl) {
                case 0:
                    Vect.indexReshuffle8Bit(src, tgtDataAddr, mergedTimestampsAddr, valueCount);
                    break;
                case 1:
                    Vect.indexReshuffle16Bit(src, tgtDataAddr, mergedTimestampsAddr, valueCount);
                    break;
                case 2:
                    Vect.indexReshuffle32Bit(src, tgtDataAddr, mergedTimestampsAddr, valueCount);
                    break;
                case 3:
                    Vect.indexReshuffle64Bit(src, tgtDataAddr, mergedTimestampsAddr, valueCount);
                    break;
                case 4:
                    Vect.indexReshuffle128Bit(src, tgtDataAddr, mergedTimestampsAddr, valueCount);
                    break;
                case 5:
                    Vect.indexReshuffle256Bit(src, tgtDataAddr, mergedTimestampsAddr, valueCount);
                    break;
                default:
                    assert false : "col type is unsupported";
                    break;
            }
        } catch (Throwable th) {
            handleWorkStealingException("sort fixed size column failed", columnIndex, columnType, mergedTimestampsAddr, valueCount, ignore1, ignore2, th);
        }
    }

    private void o3SortVarColumn(
            int columnIndex,
            int columnType,
            long mergedTimestampsAddr,
            long valueCount,
            long ignore1,
            long ignore2
    ) {
        if (o3ErrorCount.get() > 0) {
            return;
        }
        try {
            final int primaryIndex = getPrimaryColumnIndex(columnIndex);
            final int secondaryIndex = primaryIndex + 1;
            final MemoryCR dataMem = o3Columns.getQuick(primaryIndex);
            final MemoryCR indexMem = o3Columns.getQuick(secondaryIndex);
            final MemoryCARW dataMem2 = o3MemColumns2.getQuick(primaryIndex);
            final MemoryCARW indexMem2 = o3MemColumns2.getQuick(secondaryIndex);
            // ensure we have enough memory allocated
            final long srcDataAddr = dataMem.addressOf(0);
            final long srcIndxAddr = indexMem.addressOf(0);
            // exclude the trailing offset from shuffling
            final long tgtDataAddr = dataMem2.resize(dataMem.size());
            final long tgtIndxAddr = indexMem2.resize(valueCount * Long.BYTES);

            assert srcDataAddr != 0;
            assert srcIndxAddr != 0;
            assert tgtDataAddr != 0;
            assert tgtIndxAddr != 0;

            // add max offset so that we do not have conditionals inside loop
            final long offset = Vect.sortVarColumn(
                    mergedTimestampsAddr,
                    valueCount,
                    srcDataAddr,
                    srcIndxAddr,
                    tgtDataAddr,
                    tgtIndxAddr
            );
            dataMem2.jumpTo(offset);
            indexMem2.jumpTo(valueCount * Long.BYTES);
            indexMem2.putLong(offset);
        } catch (Throwable th) {
            handleWorkStealingException("sort variable size column failed", columnIndex, columnType, mergedTimestampsAddr, valueCount, ignore1, ignore2, th);
        }
    }

    private void o3TimestampSetter(long timestamp) {
        o3TimestampMem.putLong128(timestamp, getO3RowCount0());
        o3CommitBatchTimestampMin = Math.min(o3CommitBatchTimestampMin, timestamp);
    }

    private void openColumnFiles(CharSequence name, long columnNameTxn, int columnIndex, int pathTrimToLen) {
        MemoryMA mem1 = getPrimaryColumn(columnIndex);
        MemoryMA mem2 = getSecondaryColumn(columnIndex);

        try {
            mem1.of(ff,
                    dFile(path.trimTo(pathTrimToLen), name, columnNameTxn),
                    configuration.getDataAppendPageSize(),
                    -1,
                    MemoryTag.MMAP_TABLE_WRITER,
                    configuration.getWriterFileOpenOpts(),
                    Files.POSIX_MADV_RANDOM
            );
            if (mem2 != null) {
                mem2.of(
                        ff,
                        iFile(path.trimTo(pathTrimToLen), name, columnNameTxn),
                        configuration.getDataAppendPageSize(),
                        -1,
                        MemoryTag.MMAP_TABLE_WRITER,
                        configuration.getWriterFileOpenOpts(),
                        Files.POSIX_MADV_RANDOM
                );
            }
        } finally {
            path.trimTo(pathTrimToLen);
        }
    }

    private void openFirstPartition(long timestamp) {
        final long ts = repairDataGaps(timestamp);
        openPartition(ts);
        populateDenseIndexerList();
        setAppendPosition(txWriter.getTransientRowCount(), false);
        if (performRecovery) {
            performRecovery();
        }
        txWriter.openFirstPartition(ts);
    }

    private void openNewColumnFiles(CharSequence name, int columnType, boolean indexFlag, int indexValueBlockCapacity) {
        try {
            // open column files
            long partitionTimestamp = txWriter.getLastPartitionTimestamp();
            setStateForTimestamp(path, partitionTimestamp);
            final int plen = path.length();
            final int columnIndex = columnCount - 1;

            // Adding column in the current transaction.
            long columnNameTxn = getTxn();

            // index must be created before column is initialised because
            // it uses primary column object as temporary tool
            if (indexFlag) {
                createIndexFiles(name, columnNameTxn, indexValueBlockCapacity, plen, true);
            }

            openColumnFiles(name, columnNameTxn, columnIndex, plen);
            if (txWriter.getTransientRowCount() > 0) {
                // write top offset to column version file
                columnVersionWriter.upsert(txWriter.getLastPartitionTimestamp(), columnIndex, columnNameTxn, txWriter.getTransientRowCount());
            }

            if (indexFlag) {
                ColumnIndexer indexer = indexers.getQuick(columnIndex);
                assert indexer != null;
                indexers.getQuick(columnIndex).configureFollowerAndWriter(path.trimTo(plen), name, columnNameTxn, getPrimaryColumn(columnIndex), txWriter.getTransientRowCount());
            }

            // configure append position for variable length columns
            MemoryMA mem2 = getSecondaryColumn(columnCount - 1);
            if (mem2 != null) {
                mem2.putLong(0);
            }

            LOG.info().$("ADDED column '").utf8(name)
                    .$('[').$(ColumnType.nameOf(columnType)).$("], columnName txn ").$(columnNameTxn)
                    .$(" to ").$(path)
                    .$(" with columnTop ").$(txWriter.getTransientRowCount())
                    .$();
        } finally {
            path.trimTo(rootLen);
        }
    }

    private void openPartition(long timestamp) {
        try {
            timestamp = txWriter.getPartitionTimestampByTimestamp(timestamp);
            setStateForTimestamp(path, timestamp);
            partitionTimestampHi = txWriter.getNextPartitionTimestamp(timestamp) - 1;
            int plen = path.length();
            if (ff.mkdirs(path.slash$(), mkDirMode) != 0) {
                throw CairoException.critical(ff.errno()).put("Cannot create directory: ").put(path);
            }

            assert columnCount > 0;

            lastOpenPartitionTs = timestamp;
            lastOpenPartitionIsReadOnly = partitionBy != PartitionBy.NONE && txWriter.isPartitionReadOnlyByPartitionTimestamp(lastOpenPartitionTs);

            for (int i = 0; i < columnCount; i++) {
                if (metadata.getColumnType(i) > 0) {
                    final CharSequence name = metadata.getColumnName(i);
                    long columnNameTxn = columnVersionWriter.getColumnNameTxn(lastOpenPartitionTs, i);
                    final ColumnIndexer indexer = metadata.isColumnIndexed(i) ? indexers.getQuick(i) : null;

                    // prepare index writer if column requires indexing
                    if (indexer != null) {
                        // we have to create files before columns are open
                        // because we are reusing MAMemoryImpl object from columns list
                        createIndexFiles(name, columnNameTxn, metadata.getIndexValueBlockCapacity(i), plen, txWriter.getTransientRowCount() < 1);
                        indexer.closeSlider();
                    }

                    openColumnFiles(name, columnNameTxn, i, plen);

                    if (indexer != null) {
                        final long columnTop = columnVersionWriter.getColumnTopQuick(lastOpenPartitionTs, i);
                        indexer.configureFollowerAndWriter(path, name, columnNameTxn, getPrimaryColumn(i), columnTop);
                    }
                }
            }
            populateDenseIndexerList();
            LOG.info().$("switched partition [path='").utf8(path).$('\'').I$();
        } catch (Throwable e) {
            distressed = true;
            throw e;
        } finally {
            path.trimTo(rootLen);
        }
    }

    private long openTodoMem() {
        path.concat(TODO_FILE_NAME).$();
        try {
            if (ff.exists(path)) {
                long fileLen = ff.length(path);
                if (fileLen < 32) {
                    throw CairoException.critical(0).put("corrupt ").put(path);
                }

                todoMem.smallFile(ff, path, MemoryTag.MMAP_TABLE_WRITER);
                this.todoTxn = todoMem.getLong(0);
                // check if _todo_ file is consistent, if not, we just ignore its contents and reset hash
                if (todoMem.getLong(24) != todoTxn) {
                    todoMem.putLong(8, configuration.getDatabaseIdLo());
                    todoMem.putLong(16, configuration.getDatabaseIdHi());
                    Unsafe.getUnsafe().storeFence();
                    todoMem.putLong(24, todoTxn);
                    return 0;
                }

                return todoMem.getLong(32);
            } else {
                TableUtils.resetTodoLog(ff, path, rootLen, todoMem);
                todoTxn = 0;
                return 0;
            }
        } finally {
            path.trimTo(rootLen);
        }
    }

    private void performRecovery() {
        rollbackIndexes();
        rollbackSymbolTables();
        performRecovery = false;
    }

    private void populateDenseIndexerList() {
        denseIndexers.clear();
        for (int i = 0, n = indexers.size(); i < n; i++) {
            ColumnIndexer indexer = indexers.getQuick(i);
            if (indexer != null) {
                denseIndexers.add(indexer);
            }
        }
        indexCount = denseIndexers.size();
    }

    private void processAsyncWriterCommand(
            AsyncWriterCommand asyncWriterCommand,
            TableWriterTask cmd,
            long cursor,
            Sequence sequence,
            boolean contextAllowsAnyStructureChanges
    ) {
        final int cmdType = cmd.getType();
        final long correlationId = cmd.getInstance();
        final long tableId = cmd.getTableId();

        int errorCode = 0;
        CharSequence errorMsg = null;
        long affectedRowsCount = 0;
        try {
            publishTableWriterEvent(cmdType, tableId, correlationId, AsyncWriterCommand.Error.OK, null, 0L, TSK_BEGIN);
            LOG.info()
                    .$("received async cmd [type=").$(cmdType)
                    .$(", tableName=").utf8(tableToken.getTableName())
                    .$(", tableId=").$(tableId)
                    .$(", correlationId=").$(correlationId)
                    .$(", cursor=").$(cursor)
                    .I$();
            asyncWriterCommand = asyncWriterCommand.deserialize(cmd);
            affectedRowsCount = asyncWriterCommand.apply(this, contextAllowsAnyStructureChanges);
        } catch (TableReferenceOutOfDateException ex) {
            LOG.info()
                    .$("cannot complete async cmd, reader is out of date [type=").$(cmdType)
                    .$(", tableName=").utf8(tableToken.getTableName())
                    .$(", tableId=").$(tableId)
                    .$(", correlationId=").$(correlationId)
                    .I$();
            errorCode = READER_OUT_OF_DATE;
            errorMsg = ex.getMessage();
        } catch (AlterTableContextException ex) {
            LOG.info()
                    .$("cannot complete async cmd, table structure change is not allowed [type=").$(cmdType)
                    .$(", tableName=").utf8(tableToken.getTableName())
                    .$(", tableId=").$(tableId)
                    .$(", correlationId=").$(correlationId)
                    .I$();
            errorCode = STRUCTURE_CHANGE_NOT_ALLOWED;
            errorMsg = "async cmd cannot change table structure while writer is busy";
        } catch (CairoException ex) {
            errorCode = CAIRO_ERROR;
            errorMsg = ex.getFlyweightMessage();
        } catch (Throwable ex) {
            LOG.error().$("error on processing async cmd [type=").$(cmdType)
                    .$(", tableName=").utf8(tableToken.getTableName())
                    .$(", ex=").$(ex)
                    .I$();
            errorCode = UNEXPECTED_ERROR;
            errorMsg = ex.getMessage();
        } finally {
            sequence.done(cursor);
        }
        publishTableWriterEvent(cmdType, tableId, correlationId, errorCode, errorMsg, affectedRowsCount, TSK_COMPLETE);
    }

    private void processCommandQueue(boolean contextAllowsAnyStructureChanges) {
        long cursor;
        while ((cursor = commandSubSeq.next()) > -1) {
            TableWriterTask cmd = commandQueue.get(cursor);
            processCommandQueue(cmd, commandSubSeq, cursor, contextAllowsAnyStructureChanges);
        }
    }

    private void processO3Block(
            final long o3LagRowCount,
            int timestampIndex,
            long sortedTimestampsAddr,
            final long srcOooMax,
            long o3TimestampMin,
            long o3TimestampMax,
            boolean flattenTimestamp,
            long rowLo
    ) {
        o3ErrorCount.set(0);
        lastErrno = 0;
        partitionRemoveCandidates.clear();
        o3ColumnCounters.clear();
        o3BasketPool.clear();

        // move uncommitted is liable to change max timestamp
        // however we need to identify last partition before max timestamp skips to NULL for example
        final long maxTimestamp = txWriter.getMaxTimestamp();
        final long transientRowCount = txWriter.transientRowCount;

        o3DoneLatch.reset();
        o3PartitionUpdRemaining.set(0L);
        boolean success = true;
        int latchCount = 0;
        long srcOoo = rowLo;
        int pCount = 0;
        try {
            // We do not know upfront which partition is going to be last because this is
            // a single pass over the data. Instead, we will update transient row count in a rolling
            // manner, assuming the partition marked "last" is the last and then for a new partition
            // we move prevTransientRowCount into the "fixedRowCount" sum and set new value on the
            // transientRowCount
            long commitTransientRowCount = transientRowCount;

            resizePartitionUpdateSink();

            // One loop iteration per partition.
            while (srcOoo < srcOooMax) {
                try {
                    final long srcOooLo = srcOoo;
                    final long o3Timestamp = getTimestampIndexValue(sortedTimestampsAddr, srcOoo);

                    // Check that the value is not 0 (or another unreasonable value) because of reading beyond written range.
                    assert o3Timestamp >= Math.min(o3TimestampMin, Math.max(txWriter.getMinTimestamp(), 0));

                    final long srcOooHi;
                    // keep ceil inclusive in the interval
                    final long srcOooTimestampCeil = txWriter.getNextPartitionTimestamp(o3Timestamp) - 1;
                    if (srcOooTimestampCeil < o3TimestampMax) {
                        srcOooHi = Vect.boundedBinarySearchIndexT(
                                sortedTimestampsAddr,
                                srcOooTimestampCeil,
                                srcOooLo,
                                srcOooMax - 1,
                                BinarySearch.SCAN_DOWN
                        );
                    } else {
                        srcOooHi = srcOooMax - 1;
                    }

                    final long partitionTimestamp = txWriter.getPartitionTimestampByTimestamp(o3Timestamp);

                    // This partition is the last partition.
                    final boolean last = partitionTimestamp == lastPartitionTimestamp;

                    srcOoo = srcOooHi + 1;

                    final long srcDataMax;
                    final long srcNameTxn;
                    final int partitionIndexRaw = txWriter.findAttachedPartitionRawIndexByLoTimestamp(partitionTimestamp);
                    if (partitionIndexRaw > -1) {
                        if (last) {
                            srcDataMax = transientRowCount;
                        } else {
                            srcDataMax = getPartitionSizeByRawIndex(partitionIndexRaw);
                        }
                        srcNameTxn = getPartitionNameTxnByRawIndex(partitionIndexRaw);
                    } else {
                        srcDataMax = 0;
                        // A version needed to housekeep dropped partitions.
                        // When partition created without O3 merge, use `txn-1` as partition version.
                        // `txn` version is used when partition is merged. Both `txn-1` and `txn` can
                        // be written within the same commit when new partition initially written in order
                        // and then O3 triggers a merge of the partition.
                        srcNameTxn = txWriter.getTxn() - 1;
                    }

                    // We're appending onto the last (active) partition.
                    final boolean append = last && (srcDataMax == 0 || o3Timestamp >= maxTimestamp);

                    // Number of rows to insert from the O3 segment into this partition.
                    final long srcOooBatchRowSize = srcOooHi - srcOooLo + 1;

                    // Final partition size after current insertions.
                    final long partitionSize = srcDataMax + srcOooBatchRowSize;

                    // check partition read-only state
                    final boolean partitionIsReadOnly = txWriter.isPartitionReadOnlyByPartitionTimestamp(partitionTimestamp);

                    pCount++;

                    LOG.info().$("o3 partition task [table=").utf8(tableToken.getTableName())
                            .$(", partitionIsReadOnly=").$(partitionIsReadOnly)
                            .$(", srcOooBatchRowSize=").$(srcOooBatchRowSize)
                            .$(", srcOooLo=").$(srcOooLo)
                            .$(", srcOooHi=").$(srcOooHi)
                            .$(", srcOooMax=").$(srcOooMax)
                            .$(", o3RowCount=").$(o3RowCount)
                            .$(", o3LagRowCount=").$(o3LagRowCount)
                            .$(", srcDataMax=").$(srcDataMax)
                            .$(", o3TimestampMin=").$ts(o3TimestampMin)
                            .$(", o3Timestamp=").$ts(o3Timestamp)
                            .$(", o3TimestampMax=").$ts(o3TimestampMax)
                            .$(", partitionTimestamp=").$ts(partitionTimestamp)
                            .$(", partitionIndex=").$(partitionIndexRaw)
                            .$(", partitionSize=").$(partitionSize)
                            .$(", maxTimestamp=").$ts(maxTimestamp)
                            .$(", last=").$(last)
                            .$(", append=").$(append)
                            .$(", pCount=").$(pCount)
                            .$(", flattenTimestamp=").$(flattenTimestamp)
                            .$(", memUsed=").$(Unsafe.getMemUsed())
                            .I$();

                    if (partitionIsReadOnly) {
                        // move over read-only partitions
                        LOG.critical()
                                .$("o3 ignoring write on read-only partition [table=").utf8(tableToken.getTableName())
                                .$(", timestamp=").$ts(partitionTimestamp)
                                .$(", numRows=").$(srcOooBatchRowSize)
                                .$();
                        continue;
                    }

                    if (partitionTimestamp < lastPartitionTimestamp) {
                        // increment fixedRowCount by number of rows old partition incremented
                        this.txWriter.fixedRowCount += srcOooBatchRowSize;
                    } else if (partitionTimestamp == lastPartitionTimestamp) {
                        // this is existing "last" partition, we can set the size directly
                        commitTransientRowCount = partitionSize;
                    } else {
                        // this is potentially a new last partition
                        this.txWriter.fixedRowCount += commitTransientRowCount;
                        commitTransientRowCount = partitionSize;
                    }

                    o3PartitionUpdRemaining.incrementAndGet();
                    final O3Basket o3Basket = o3BasketPool.next();
                    o3Basket.ensureCapacity(configuration, columnCount, indexCount);

                    AtomicInteger columnCounter = o3ColumnCounters.next();

                    // async partition processing set this counter to the column count
                    // and then manages issues if publishing of column tasks fails
                    // mid-column-count.
                    latchCount++;

                    // To collect column top values and partition updates
                    // from o3 partition tasks add them to pre-allocated continuous block of memory
                    long partitionUpdateSinkAddr = o3PartitionUpdateSink.allocateBlock();
                    // Set column top memory to -1, no need to initialize partition update memory, it always set by O3 partition tasks
                    Vect.memset(partitionUpdateSinkAddr + (long) PARTITION_SINK_SIZE_LONGS * Long.BYTES, (long) metadata.getColumnCount() * Long.BYTES, -1);
                    Unsafe.getUnsafe().putLong(partitionUpdateSinkAddr, partitionTimestamp);

                    if (append) {
                        // we are appending last partition, make sure it has been mapped!
                        // this also might fail, make sure exception is trapped and partitions are
                        // counted down correctly
                        try {
                            setAppendPosition(srcDataMax, false);
                        } catch (Throwable e) {
                            o3BumpErrorCount();
                            o3ClockDownPartitionUpdateCount();
                            o3CountDownDoneLatch();
                            throw e;
                        }

                        columnCounter.set(TableUtils.compressColumnCount(metadata));
                        Path pathToPartition = Path.getThreadLocal(path);
                        TableUtils.setPathForPartition(pathToPartition, partitionBy, txWriter.getPartitionTimestampByTimestamp(o3TimestampMin), srcNameTxn);
                        final int plen = pathToPartition.length();
                        int columnsPublished = 0;
                        for (int i = 0; i < columnCount; i++) {
                            final int columnType = metadata.getColumnType(i);
                            if (columnType < 0) {
                                continue;
                            }
                            final int colOffset = TableWriter.getPrimaryColumnIndex(i);
                            final boolean notTheTimestamp = i != timestampIndex;
                            final CharSequence columnName = metadata.getColumnName(i);
                            final int indexBlockCapacity = metadata.isColumnIndexed(i) ? metadata.getIndexValueBlockCapacity(i) : -1;
                            final BitmapIndexWriter indexWriter = indexBlockCapacity > -1 ? getBitmapIndexWriter(i) : null;
                            final MemoryR oooMem1 = o3Columns.getQuick(colOffset);
                            final MemoryR oooMem2 = o3Columns.getQuick(colOffset + 1);
                            final MemoryMA mem1 = columns.getQuick(colOffset);
                            final MemoryMA mem2 = columns.getQuick(colOffset + 1);
                            final long srcDataTop = getColumnTop(i);
                            final long srcOooFixAddr;
                            final long srcOooVarAddr;
                            final MemoryMA dstFixMem;
                            final MemoryMA dstVarMem;
                            if (!ColumnType.isVariableLength(columnType)) {
                                srcOooFixAddr = oooMem1.addressOf(0);
                                srcOooVarAddr = 0;
                                dstFixMem = mem1;
                                dstVarMem = null;
                            } else {
                                srcOooFixAddr = oooMem2.addressOf(0);
                                srcOooVarAddr = oooMem1.addressOf(0);
                                dstFixMem = mem2;
                                dstVarMem = mem1;
                            }

                            columnsPublished++;
                            try {
                                O3OpenColumnJob.appendLastPartition(
                                        pathToPartition,
                                        plen,
                                        columnName,
                                        columnCounter,
                                        notTheTimestamp ? columnType : ColumnType.setDesignatedTimestampBit(columnType, true),
                                        srcOooFixAddr,
                                        srcOooVarAddr,
                                        srcOooLo,
                                        srcOooHi,
                                        srcOooMax,
                                        o3TimestampMin,
                                        partitionTimestamp,
                                        srcDataTop,
                                        srcDataMax,
                                        indexBlockCapacity,
                                        dstFixMem,
                                        dstVarMem,
                                        partitionSize,
                                        partitionSize,
                                        this,
                                        indexWriter,
                                        getColumnNameTxn(partitionTimestamp, i),
                                        partitionUpdateSinkAddr
                                );
                            } catch (Throwable e) {
                                if (columnCounter.addAndGet(columnsPublished - columnCount) == 0) {
                                    o3ClockDownPartitionUpdateCount();
                                    o3CountDownDoneLatch();
                                }
                                throw e;
                            }
                        }

                        addPhysicallyWrittenRows(srcOooBatchRowSize);
                    } else {
                        if (flattenTimestamp && o3RowCount > 0) {
                            Vect.flattenIndex(sortedTimestampsAddr, o3RowCount);
                            flattenTimestamp = false;
                        }

                        o3CommitPartitionAsync(
                                columnCounter,
                                maxTimestamp,
                                sortedTimestampsAddr,
                                srcOooMax,
                                o3TimestampMin,
                                o3TimestampMax,
                                srcOooLo,
                                srcOooHi,
                                partitionTimestamp,
                                last,
                                srcDataMax,
                                srcNameTxn,
                                o3Basket,
                                partitionUpdateSinkAddr
                        );
                    }
                } catch (CairoException | CairoError e) {
                    LOG.error().$((Sinkable) e).$();
                    success = false;
                    throw e;
                }
            } // end while(srcOoo < srcOooMax)

            // at this point we should know the last partition row count
            this.txWriter.transientRowCount = commitTransientRowCount;
            this.partitionTimestampHi = Math.max(this.partitionTimestampHi, txWriter.getNextPartitionTimestamp(o3TimestampMax) - 1);
            this.txWriter.updateMaxTimestamp(Math.max(txWriter.getMaxTimestamp(), o3TimestampMax));
        } catch (Throwable th) {
            LOG.error().$(th).$();
            throw th;
        } finally {
            // we are stealing work here it is possible we get exception from this method
            LOG.debug()
                    .$("o3 expecting updates [table=").utf8(tableToken.getTableName())
                    .$(", partitionsPublished=").$(pCount)
                    .I$();

            o3ConsumePartitionUpdates();
            o3DoneLatch.await(latchCount);

            o3InError = !success || o3ErrorCount.get() > 0;
            if (success && o3ErrorCount.get() > 0) {
                //noinspection ThrowFromFinallyBlock
                throw CairoException.critical(0).put("bulk update failed and will be rolled back");
            }
        }

        if (o3LagRowCount > 0 && !metadata.isWalEnabled()) {
            LOG.info().$("shifting lag rows up [table=").$(tableToken.getTableName()).$(", lagCount=").$(o3LagRowCount).I$();
            o3ShiftLagRowsUp(timestampIndex, o3LagRowCount, srcOooMax, 0L, false, this.o3MoveLagRef);
        }
    }

    private void processPartitionRemoveCandidates() {
        try {
            final int n = partitionRemoveCandidates.size();
            if (n > 0) {
                processPartitionRemoveCandidates0(n);
            }
        } finally {
            partitionRemoveCandidates.clear();
        }
    }

    private void processPartitionRemoveCandidates0(int n) {
        boolean anyReadersBeforeCommittedTxn = checkScoreboardHasReadersBeforeLastCommittedTxn();
        // This flag will determine to schedule O3PartitionPurgeJob at the end or all done already.
        boolean scheduleAsyncPurge = anyReadersBeforeCommittedTxn;

        if (!anyReadersBeforeCommittedTxn) {
            for (int i = 0; i < n; i += 2) {
                try {
                    final long timestamp = partitionRemoveCandidates.getQuick(i);
                    final long txn = partitionRemoveCandidates.getQuick(i + 1);
                    setPathForPartition(
                            other,
                            partitionBy,
                            timestamp,
                            txn
                    );
                    other.$();
                    int errno = ff.unlinkOrRemove(other, LOG);
                    if (!(errno == 0 || errno == -1)) {
                        LOG.info()
                                .$("could not purge partition version, async purge will be scheduled [path=")
                                .utf8(other)
                                .$(", errno=").$(errno).I$();
                        scheduleAsyncPurge = true;
                    }
                } finally {
                    other.trimTo(rootLen);
                }
            }
        }

        if (scheduleAsyncPurge) {
            // Any more complicated case involve looking at what folders are present on disk before removing
            // do it async in O3PartitionPurgeJob
            if (schedulePurgeO3Partitions(messageBus, tableToken, partitionBy)) {
                LOG.info().$("scheduled to purge partitions [table=").utf8(tableToken.getTableName()).I$();
            } else {
                LOG.error().$("could not queue for purge, queue is full [table=").utf8(tableToken.getTableName()).I$();
            }
        }
    }

    private void publishTableWriterEvent(int cmdType, long tableId, long correlationId, int errorCode, CharSequence errorMsg, long affectedRowsCount, int eventType) {
        long pubCursor;
        do {
            pubCursor = messageBus.getTableWriterEventPubSeq().next();
            if (pubCursor == -2) {
                Os.pause();
            }
        } while (pubCursor < -1);

        if (pubCursor > -1) {
            try {
                final TableWriterTask event = messageBus.getTableWriterEventQueue().get(pubCursor);
                event.of(eventType, tableId, tableToken);
                event.putInt(errorCode);
                if (errorCode != AsyncWriterCommand.Error.OK) {
                    event.putStr(errorMsg);
                } else {
                    event.putLong(affectedRowsCount);
                }
                event.setInstance(correlationId);
            } finally {
                messageBus.getTableWriterEventPubSeq().done(pubCursor);
            }

            // Log result
            if (eventType == TSK_COMPLETE) {
                LogRecord lg = LOG.info()
                        .$("published async command complete event [type=").$(cmdType)
                        .$(",tableName=").utf8(tableToken.getTableName())
                        .$(",tableId=").$(tableId)
                        .$(",correlationId=").$(correlationId);
                if (errorCode != AsyncWriterCommand.Error.OK) {
                    lg.$(",errorCode=").$(errorCode).$(",errorMsg=").$(errorMsg);
                }
                lg.I$();
            }
        } else {
            // Queue is full
            LOG.error()
                    .$("could not publish sync command complete event [type=").$(cmdType)
                    .$(",tableName=").utf8(tableToken.getTableName())
                    .$(",tableId=").$(tableId)
                    .$(",correlationId=").$(correlationId)
                    .I$();
        }
    }

    private long readMinTimestamp(long partitionTimestamp) {
        setStateForTimestamp(other, partitionTimestamp);
        try {
            dFile(other, metadata.getColumnName(metadata.getTimestampIndex()), COLUMN_NAME_TXN_NONE);
            if (ff.exists(other)) {
                // read min timestamp value
                final int fd = TableUtils.openRO(ff, other, LOG);
                try {
                    return TableUtils.readLongOrFail(ff, fd, 0, tempMem16b, other);
                } finally {
                    ff.close(fd);
                }
            } else {
                throw CairoException.critical(0).put("Partition does not exist [path=").put(other).put(']');
            }
        } finally {
            other.trimTo(rootLen);
        }
    }

    private void readPartitionMinMax(FilesFacade ff, long partitionTimestamp, Path path, CharSequence columnName, long partitionSize) {
        dFile(path, columnName, COLUMN_NAME_TXN_NONE);
        final int fd = TableUtils.openRO(ff, path, LOG);
        try {
            attachMinTimestamp = ff.readNonNegativeLong(fd, 0);
            attachMaxTimestamp = ff.readNonNegativeLong(fd, (partitionSize - 1) * ColumnType.sizeOf(ColumnType.TIMESTAMP));
            if (attachMinTimestamp < 0 || attachMaxTimestamp < 0) {
                throw CairoException.critical(ff.errno())
                        .put("cannot read min, max timestamp from the column [path=").put(path)
                        .put(", partitionSizeRows=").put(partitionSize)
                        .put(", errno=").put(ff.errno()).put(']');
            }
            if (txWriter.getPartitionTimestampByTimestamp(attachMinTimestamp) != partitionTimestamp
                    || txWriter.getPartitionTimestampByTimestamp(attachMaxTimestamp) != partitionTimestamp) {
                throw CairoException.critical(0)
                        .put("invalid timestamp column data in detached partition, data does not match partition directory name [path=").put(path)
                        .put(", minTimestamp=").ts(attachMinTimestamp)
                        .put(", maxTimestamp=").ts(attachMaxTimestamp).put(']');
            }
        } finally {
            ff.close(fd);
        }
    }

    // Scans timestamp file
    // returns size of partition detected, e.g. size of monotonic increase
    // of timestamp longs read from 0 offset to the end of the file
    // It also writes min and max values found in detachedMinTimestamp and detachedMaxTimestamp
    private long readPartitionSizeMinMax(FilesFacade ff, long partitionTimestamp, Path path, CharSequence columnName) {
        int pathLen = path.length();
        try {
            path.concat(TXN_FILE_NAME).$();
            if (ff.exists(path)) {
                if (attachTxReader == null) {
                    attachTxReader = new TxReader(ff);
                }
                attachTxReader.ofRO(path, partitionBy);
                attachTxReader.unsafeLoadAll();

                try {
                    path.trimTo(pathLen);
                    long partitionSize = attachTxReader.getPartitionSizeByPartitionTimestamp(partitionTimestamp);
                    if (partitionSize <= 0) {
                        throw CairoException.nonCritical()
                                .put("partition is not preset in detached txn file [path=")
                                .put(path).put(", partitionSize=").put(partitionSize).put(']');
                    }

                    // Read min and max timestamp values from the file
                    readPartitionMinMax(ff, partitionTimestamp, path.trimTo(pathLen), columnName, partitionSize);
                    return partitionSize;
                } finally {
                    Misc.free(attachTxReader);
                }
            }

            // No txn file found, scan the file to get min, max timestamp
            // Scan forward while value increases

            dFile(path.trimTo(pathLen), columnName, COLUMN_NAME_TXN_NONE);
            final int fd = TableUtils.openRO(ff, path, LOG);
            try {
                long fileSize = ff.length(fd);
                if (fileSize <= 0) {
                    throw CairoException.critical(ff.errno())
                            .put("timestamp column is too small to attach the partition [path=")
                            .put(path).put(", fileSize=").put(fileSize).put(']');
                }
                long mappedMem = mapRO(ff, fd, fileSize, MemoryTag.MMAP_DEFAULT);
                try {
                    long maxTimestamp = partitionTimestamp;
                    long size = 0L;

                    for (long ptr = mappedMem, hi = mappedMem + fileSize; ptr < hi; ptr += Long.BYTES) {
                        long ts = Unsafe.getUnsafe().getLong(ptr);
                        if (ts >= maxTimestamp) {
                            maxTimestamp = ts;
                            size++;
                        } else {
                            break;
                        }
                    }
                    if (size > 0) {
                        attachMinTimestamp = Unsafe.getUnsafe().getLong(mappedMem);
                        attachMaxTimestamp = maxTimestamp;
                    }
                    return size;
                } finally {
                    ff.munmap(mappedMem, fileSize, MemoryTag.MMAP_DEFAULT);
                }
            } finally {
                ff.close(fd);
            }
        } finally {
            path.trimTo(pathLen);
        }
    }

    // This method is useful for debugging, it's not used in production code.
    @SuppressWarnings("unused")
    private long readTimestampRaw(long transientRowCount) {
        long offset = (transientRowCount - 1) * 8;
        long addr = mapAppendColumnBuffer(getPrimaryColumn(metadata.getTimestampIndex()), offset, 8, false);
        try {
            return Unsafe.getUnsafe().getLong(Math.abs(addr));
        } finally {
            mapAppendColumnBufferRelease(addr, offset, 8);
        }
    }

    private int readTodo() {
        long todoCount;
        try {
            // This is first FS call to the table directory.
            // If table is removed / renamed this should fail with table does not exist.
            todoCount = openTodoMem();
        } catch (CairoException ex) {
            if (ex.errnoReadPathDoesNotExist()) {
                throw CairoException.tableDoesNotExist(tableToken.getTableName());
            }
            throw ex;
        }
        int todo;
        if (todoCount > 0) {
            todo = (int) todoMem.getLong(40);
        } else {
            todo = -1;
        }
        return todo;
    }

    private void rebuildAttachedPartitionColumnIndex(long partitionTimestamp, long partitionSize, CharSequence columnName) {
        if (attachIndexBuilder == null) {
            attachIndexBuilder = new IndexBuilder(configuration);

            // no need to pass table name, full partition name will be specified
            attachIndexBuilder.of("");
        }

        attachIndexBuilder.reindexColumn(
                ff,
                attachColumnVersionReader,
                // use metadata instead of detachedMetadata to get correct value block capacity
                // detachedMetadata does not have the column
                metadata,
                metadata.getColumnIndex(columnName),
                -1L,
                partitionTimestamp,
                partitionBy,
                partitionSize
        );
    }

    private boolean reconcileOptimisticPartitions() {
        if (txWriter.getPartitionTimestampByIndex(txWriter.getPartitionCount() - 1) > txWriter.getMaxTimestamp()) {
            int maxTimestampPartitionIndex = txWriter.getPartitionIndex(txWriter.getMaxTimestamp());
            if (maxTimestampPartitionIndex < getPartitionCount() - 1) {
                for (int i = maxTimestampPartitionIndex + 1, n = getPartitionCount(); i < n; i++) {
                    // Schedule partitions directory deletions
                    long timestamp = txWriter.getPartitionTimestampByIndex(i);
                    long partitionTxn = txWriter.getPartitionNameTxn(i);
                    partitionRemoveCandidates.add(timestamp, partitionTxn);
                }
                txWriter.reconcileOptimisticPartitions();
                return true;
            }
        }
        return false;
    }

    private void recoverFromMetaRenameFailure(CharSequence columnName) {
        openMetaFile(ff, path, rootLen, metaMem);
    }

    private void recoverFromSwapRenameFailure(CharSequence columnName) {
        recoverFromTodoWriteFailure(columnName);
        clearTodoLog();
    }

    private void recoverFromSymbolMapWriterFailure(CharSequence columnName) {
        removeSymbolMapFilesQuiet(columnName, getTxn());
        removeMetaFile();
        recoverFromSwapRenameFailure(columnName);
    }

    private void recoverFromTodoWriteFailure(CharSequence columnName) {
        restoreMetaFrom(META_PREV_FILE_NAME, metaPrevIndex);
        openMetaFile(ff, path, rootLen, metaMem);
    }

    private void recoverOpenColumnFailure(CharSequence columnName) {
        final int index = columnCount - 1;
        removeMetaFile();
        removeLastColumn();
        columnCount--;
        recoverFromSwapRenameFailure(columnName);
        removeSymbolMapWriter(index);
    }

    private void releaseLock(boolean distressed) {
        if (lockFd != -1L) {
            if (distressed) {
                ff.close(lockFd);
                return;
            }

            try {
                lockName(path);
                removeOrException(ff, lockFd, path);
            } finally {
                path.trimTo(rootLen);
            }
        }
    }

    private ReadOnlyObjList<? extends MemoryCR> remapWalSymbols(
            SymbolMapDiffCursor symbolMapDiffCursor,
            long rowLo,
            long rowHi,
            Path walPath,
            long destRowLo
    ) {
        o3ColumnOverrides.clear();
        if (symbolMapDiffCursor != null) {
            SymbolMapDiff symbolMapDiff;
            while ((symbolMapDiff = symbolMapDiffCursor.nextSymbolMapDiff()) != null) {
                int columnIndex = symbolMapDiff.getColumnIndex();
                int columnType = metadata.getColumnType(columnIndex);
                if (columnType == -ColumnType.SYMBOL) {
                    // Scroll the cursor, don't apply, symbol is deleted
                    symbolMapDiff.drain();
                    continue;
                }

                if (!ColumnType.isSymbol(columnType)) {
                    throw CairoException.critical(0).put("WAL column and table writer column types don't match [columnIndex=").put(columnIndex)
                            .put(", walPath=").put(walPath)
                            .put(']');
                }
                boolean identical = createWalSymbolMapping(symbolMapDiff, columnIndex, symbolRewriteMap);

                if (!identical) {
                    int primaryColumnIndex = getPrimaryColumnIndex(columnIndex);
                    MemoryCR o3SymbolColumn = o3Columns.getQuick(primaryColumnIndex);
                    final MemoryCARW symbolColumnDest;

                    // Column is read-only mapped memory, so we need to take in RAM column and remap values into it
                    if (o3ColumnOverrides.size() == 0) {
                        o3ColumnOverrides.addAll(o3Columns);
                    }

                    symbolColumnDest = o3MemColumns.get(primaryColumnIndex);
                    long destOffset = (destRowLo - rowLo) << 2;
                    symbolColumnDest.jumpTo(destOffset + (rowHi << 2));
                    o3ColumnOverrides.setQuick(primaryColumnIndex, symbolColumnDest);
                    final int cleanSymbolCount = symbolMapDiff.getCleanSymbolCount();
                    for (long rowId = rowLo; rowId < rowHi; rowId++) {

                        final long valueOffset = rowId << 2;
                        int symKey = o3SymbolColumn.getInt(valueOffset);
                        assert (symKey >= 0 || symKey == SymbolTable.VALUE_IS_NULL);
                        if (symKey >= cleanSymbolCount) {
                            int newKey = symbolRewriteMap.getQuick(symKey - cleanSymbolCount);
                            if (newKey < 0) {
                                // This symbol was not mapped in WAL
                                // WAL is invalid
                                throw CairoException.critical(0).put("WAL symbol key not mapped [columnIndex=").put(columnIndex)
                                        .put(", columnKey=").put(symKey)
                                        .put(", walPath=").put(walPath)
                                        .put(", walRowId=").put(rowId)
                                        .put(']');
                            }
                            symKey = newKey;
                        }
                        symbolColumnDest.putInt(destOffset + valueOffset, symKey);
                    }
                }
            }
        }

        if (o3ColumnOverrides.size() == 0) {
            // No mappings were made.
            return o3Columns;
        }
        return o3ColumnOverrides;
    }

    private void removeColumn(int columnIndex) {
        final int pi = getPrimaryColumnIndex(columnIndex);
        final int si = getSecondaryColumnIndex(columnIndex);
        freeNullSetter(nullSetters, columnIndex);
        freeNullSetter(o3NullSetters, columnIndex);
        freeNullSetter(o3NullSetters2, columnIndex);
        freeAndRemoveColumnPair(columns, pi, si);
        freeAndRemoveO3ColumnPair(o3MemColumns, pi, si);
        freeAndRemoveO3ColumnPair(o3MemColumns2, pi, si);
        if (columnIndex < indexers.size()) {
            Misc.free(indexers.getAndSetQuick(columnIndex, null));
            populateDenseIndexerList();
        }
    }

    private void removeColumnFiles(int columnIndex, int columnType) {
        PurgingOperator purgingOperator = getPurgingOperator();
        long defaultNameTxn = columnVersionWriter.getDefaultColumnNameTxn(columnIndex);
        if (PartitionBy.isPartitioned(partitionBy)) {
            for (int i = txWriter.getPartitionCount() - 1; i > -1L; i--) {
                long partitionTimestamp = txWriter.getPartitionTimestampByIndex(i);
                if (!txWriter.isPartitionReadOnlyByPartitionTimestamp(partitionTimestamp)) {
                    long partitionNameTxn = txWriter.getPartitionNameTxn(i);
                    long columnNameTxn = columnVersionWriter.getColumnNameTxn(partitionTimestamp, columnIndex);
                    purgingOperator.add(columnIndex, columnNameTxn, partitionTimestamp, partitionNameTxn);
                }
            }
        } else {
            purgingOperator.add(columnIndex, defaultNameTxn, txWriter.getLastPartitionTimestamp(), -1L);
        }
        if (ColumnType.isSymbol(columnType)) {
            purgingOperator.add(columnIndex, defaultNameTxn, PurgingOperator.TABLE_ROOT_PARTITION, -1);
        }
    }

    private void removeColumnFilesInPartition(CharSequence columnName, int columnIndex, long partitionTimestamp) {
        if (!txWriter.isPartitionReadOnlyByPartitionTimestamp(partitionTimestamp)) {
            setPathForPartition(path, partitionBy, partitionTimestamp, -1);
            int plen = path.length();
            long columnNameTxn = columnVersionWriter.getColumnNameTxn(partitionTimestamp, columnIndex);
            removeFileAndOrLog(ff, dFile(path, columnName, columnNameTxn));
            removeFileAndOrLog(ff, iFile(path.trimTo(plen), columnName, columnNameTxn));
            removeFileAndOrLog(ff, keyFileName(path.trimTo(plen), columnName, columnNameTxn));
            removeFileAndOrLog(ff, valueFileName(path.trimTo(plen), columnName, columnNameTxn));
            path.trimTo(rootLen);
        } else {
            LOG.critical()
                    .$("o3 ignoring removal of column in read-only partition [table=").utf8(tableToken.getTableName())
                    .$(", columnName=").utf8(columnName)
                    .$(", timestamp=").$ts(partitionTimestamp)
                    .$();
        }
    }

    private int removeColumnFromMeta(int index) {
        try {
            int metaSwapIndex = openMetaSwapFile(ff, ddlMem, path, rootLen, fileOperationRetryCount);
            int timestampIndex = metaMem.getInt(META_OFFSET_TIMESTAMP_INDEX);
            ddlMem.putInt(columnCount);
            ddlMem.putInt(partitionBy);

            if (timestampIndex == index) {
                ddlMem.putInt(-1);
            } else {
                ddlMem.putInt(timestampIndex);
            }
            copyVersionAndLagValues();
            ddlMem.jumpTo(META_OFFSET_COLUMN_TYPES);

            for (int i = 0; i < columnCount; i++) {
                writeColumnEntry(i, i == index);
            }

            long nameOffset = getColumnNameOffset(columnCount);
            for (int i = 0; i < columnCount; i++) {
                CharSequence columnName = metaMem.getStr(nameOffset);
                ddlMem.putStr(columnName);
                nameOffset += Vm.getStorageLength(columnName);
            }

            return metaSwapIndex;
        } finally {
            ddlMem.close();
        }
    }

    private void removeIndexFiles(CharSequence columnName, int columnIndex) {
        try {
            for (int i = txWriter.getPartitionCount() - 1; i > -1L; i--) {
                long partitionTimestamp = txWriter.getPartitionTimestampByIndex(i);
                long partitionNameTxn = txWriter.getPartitionNameTxn(i);
                removeIndexFilesInPartition(columnName, columnIndex, partitionTimestamp, partitionNameTxn);
            }
            if (!PartitionBy.isPartitioned(partitionBy)) {
                removeColumnFilesInPartition(columnName, columnIndex, txWriter.getLastPartitionTimestamp());
            }
        } finally {
            path.trimTo(rootLen);
        }
    }

    private void removeIndexFilesInPartition(CharSequence columnName, int columnIndex, long partitionTimestamp, long partitionNameTxn) {
        setPathForPartition(path, partitionBy, partitionTimestamp, partitionNameTxn);
        int plen = path.length();
        long columnNameTxn = columnVersionWriter.getColumnNameTxn(partitionTimestamp, columnIndex);
        removeFileAndOrLog(ff, keyFileName(path.trimTo(plen), columnName, columnNameTxn));
        removeFileAndOrLog(ff, valueFileName(path.trimTo(plen), columnName, columnNameTxn));
        path.trimTo(rootLen);
    }

    private void removeLastColumn() {
        removeColumn(columnCount - 1);
    }

    private void removeMetaFile() {
        try {
            path.concat(META_FILE_NAME).$();
            if (ff.exists(path) && !ff.remove(path)) {
                // On Windows opened file cannot be removed
                // but can be renamed
                other.concat(META_FILE_NAME).put('.').put(configuration.getMicrosecondClock().getTicks()).$();
                if (ff.rename(path, other) != FILES_RENAME_OK) {
                    LOG.error().$("could not remove [path=").$(path).$(']').$();
                    throw CairoException.critical(ff.errno()).put("Recovery failed. Cannot remove: ").put(path);
                }
            }
        } finally {
            path.trimTo(rootLen);
            other.trimTo(rootLen);
        }
    }

    private void removeNonAttachedPartitions() {
        LOG.debug().$("purging non attached partitions [path=").$(path.$()).I$();
        try {
            ff.iterateDir(path.$(), removePartitionDirsNotAttached);
            processPartitionRemoveCandidates();
        } finally {
            path.trimTo(rootLen);
        }
    }

    private void removePartitionDirsNotAttached(long pUtf8NameZ, int type) {
        // Do not remove detached partitions, they are probably about to be attached
        // Do not remove wal and sequencer directories either
        int checkedType = ff.typeDirOrSoftLinkDirNoDots(path, rootLen, pUtf8NameZ, type, fileNameSink);
        if (checkedType != Files.DT_UNKNOWN &&
                !CairoKeywords.isDetachedDirMarker(pUtf8NameZ) &&
                !CairoKeywords.isWal(pUtf8NameZ) &&
                !CairoKeywords.isTxnSeq(pUtf8NameZ) &&
                !CairoKeywords.isSeq(pUtf8NameZ) &&
                !Chars.endsWith(fileNameSink, configuration.getAttachPartitionSuffix())
        ) {
            try {
                long txn = 0;
                int txnSep = Chars.indexOf(fileNameSink, '.');
                if (txnSep < 0) {
                    txnSep = fileNameSink.length();
                } else {
                    txn = Numbers.parseLong(fileNameSink, txnSep + 1, fileNameSink.length());
                }
                long dirTimestamp = partitionDirFmt.parse(fileNameSink, 0, txnSep, null);
                if (txn <= txWriter.txn &&
                        (txWriter.attachedPartitionsContains(dirTimestamp) || txWriter.isActivePartition(dirTimestamp))) {
                    return;
                }
                partitionRemoveCandidates.add(dirTimestamp, txn);
                path.trimTo(rootLen).$();
            } catch (NumericException ignore) {
                // not a date?
                // ignore exception and leave the directory
                path.trimTo(rootLen);
                path.concat(pUtf8NameZ).$();
                LOG.error().$("invalid partition directory inside table folder: ").utf8(path).$();
            }
        }
    }

    private void removeSymbolMapFilesQuiet(CharSequence name, long columnNamTxn) {
        try {
            removeFileAndOrLog(ff, offsetFileName(path.trimTo(rootLen), name, columnNamTxn));
            removeFileAndOrLog(ff, charFileName(path.trimTo(rootLen), name, columnNamTxn));
            removeFileAndOrLog(ff, keyFileName(path.trimTo(rootLen), name, columnNamTxn));
            removeFileAndOrLog(ff, valueFileName(path.trimTo(rootLen), name, columnNamTxn));
        } finally {
            path.trimTo(rootLen);
        }
    }

    private void removeSymbolMapWriter(int index) {
        MapWriter writer = symbolMapWriters.getAndSetQuick(index, NullMapWriter.INSTANCE);
        if (writer != null && writer != NullMapWriter.INSTANCE) {
            int symColIndex = denseSymbolMapWriters.remove(writer);
            // Shift all subsequent symbol indexes by 1 back
            while (symColIndex < denseSymbolMapWriters.size()) {
                MapWriter w = denseSymbolMapWriters.getQuick(symColIndex);
                w.setSymbolIndexInTxWriter(symColIndex);
                symColIndex++;
            }
            Misc.freeIfCloseable(writer);
        }
    }

    private int rename(int retries) {
        try {
            int index = 0;
            other.concat(META_PREV_FILE_NAME).$();
            path.concat(META_FILE_NAME).$();
            int l = other.length();

            do {
                if (index > 0) {
                    other.trimTo(l);
                    other.put('.').put(index);
                    other.$();
                }

                if (ff.exists(other) && !ff.remove(other)) {
                    LOG.info().$("could not remove target of rename '").$(path).$("' to '").$(other).$(" [errno=").$(ff.errno()).I$();
                    index++;
                    continue;
                }

                if (ff.rename(path, other) != FILES_RENAME_OK) {
                    LOG.info().$("could not rename '").$(path).$("' to '").$(other).$(" [errno=").$(ff.errno()).I$();
                    index++;
                    continue;
                }

                return index;

            } while (index < retries);

            throw CairoException.critical(0).put("could not rename ").put(path).put(". Max number of attempts reached [").put(index).put("]. Last target was: ").put(other);
        } finally {
            path.trimTo(rootLen);
            other.trimTo(rootLen);
        }
    }

    private int renameColumnFromMeta(int index, CharSequence newName) {
        try {
            int metaSwapIndex = openMetaSwapFile(ff, ddlMem, path, rootLen, fileOperationRetryCount);
            int timestampIndex = metaMem.getInt(META_OFFSET_TIMESTAMP_INDEX);
            ddlMem.putInt(columnCount);
            ddlMem.putInt(partitionBy);
            ddlMem.putInt(timestampIndex);
            copyVersionAndLagValues();
            ddlMem.jumpTo(META_OFFSET_COLUMN_TYPES);

            for (int i = 0; i < columnCount; i++) {
                writeColumnEntry(i, false);
            }

            long nameOffset = getColumnNameOffset(columnCount);
            for (int i = 0; i < columnCount; i++) {
                CharSequence columnName = metaMem.getStr(nameOffset);
                nameOffset += Vm.getStorageLength(columnName);

                if (i == index && getColumnType(metaMem, i) > 0) {
                    columnName = newName;
                }
                ddlMem.putStr(columnName);
            }

            return metaSwapIndex;
        } finally {
            ddlMem.close();
        }
    }

    private void renameMetaToMetaPrev(CharSequence columnName) {
        try {
            this.metaPrevIndex = rename(fileOperationRetryCount);
        } catch (CairoException e) {
            runFragile(RECOVER_FROM_META_RENAME_FAILURE, columnName, e);
        }
    }

    private void renameSwapMetaToMeta(CharSequence columnName) {
        // rename _meta.swp to _meta
        try {
            restoreMetaFrom(META_SWAP_FILE_NAME, metaSwapIndex);
        } catch (CairoException e) {
            runFragile(RECOVER_FROM_SWAP_RENAME_FAILURE, columnName, e);
        }
    }

    private long repairDataGaps(final long timestamp) {
        if (txWriter.getMaxTimestamp() != Numbers.LONG_NaN && PartitionBy.isPartitioned(partitionBy)) {
            long fixedRowCount = 0;
            long lastTimestamp = -1;
            long transientRowCount = this.txWriter.getTransientRowCount();
            long maxTimestamp = this.txWriter.getMaxTimestamp();
            try {
                final long tsLimit = txWriter.getPartitionTimestampByTimestamp(this.txWriter.getMaxTimestamp());
                for (long ts = txWriter.getPartitionTimestampByTimestamp(txWriter.getMinTimestamp()); ts < tsLimit; ts = txWriter.getNextPartitionTimestamp(ts)) {
                    path.trimTo(rootLen);
                    setStateForTimestamp(path, ts);
                    int p = path.length();

                    long partitionSize = txWriter.getPartitionSizeByPartitionTimestamp(ts);
                    if (partitionSize >= 0 && ff.exists(path.$())) {
                        fixedRowCount += partitionSize;
                        lastTimestamp = ts;
                    } else {
                        Path other = Path.getThreadLocal2(path.trimTo(p).$());
                        TableUtils.oldPartitionName(other, getTxn());
                        if (ff.exists(other.$())) {
                            if (ff.rename(other, path) != FILES_RENAME_OK) {
                                LOG.error().$("could not rename [from=").$(other).$(", to=").$(path).I$();
                                throw new CairoError("could not restore directory, see log for details");
                            } else {
                                LOG.info().$("restored [path=").$(path).I$();
                            }
                        } else {
                            LOG.debug().$("missing partition [name=").$(path.trimTo(p).$()).I$();
                        }
                    }
                }

                if (lastTimestamp > -1) {
                    path.trimTo(rootLen);
                    setStateForTimestamp(path, tsLimit);
                    if (!ff.exists(path.$())) {
                        Path other = Path.getThreadLocal2(path);
                        TableUtils.oldPartitionName(other, getTxn());
                        if (ff.exists(other.$())) {
                            if (ff.rename(other, path) != FILES_RENAME_OK) {
                                LOG.error().$("could not rename [from=").$(other).$(", to=").$(path).I$();
                                throw new CairoError("could not restore directory, see log for details");
                            } else {
                                LOG.info().$("restored [path=").$(path).I$();
                            }
                        } else {
                            LOG.error().$("last partition does not exist [name=").$(path).I$();
                            // ok, create last partition we discovered the active
                            // 1. read its size
                            path.trimTo(rootLen);
                            setStateForTimestamp(path, lastTimestamp);
                            int p = path.length();
                            transientRowCount = txWriter.getPartitionSizeByPartitionTimestamp(lastTimestamp);


                            // 2. read max timestamp
                            TableUtils.dFile(path.trimTo(p), metadata.getColumnName(metadata.getTimestampIndex()), COLUMN_NAME_TXN_NONE);
                            maxTimestamp = TableUtils.readLongAtOffset(ff, path, tempMem16b, (transientRowCount - 1) * Long.BYTES);
                            fixedRowCount -= transientRowCount;
                            txWriter.removeAttachedPartitions(txWriter.getMaxTimestamp());
                            LOG.info()
                                    .$("updated active partition [name=").$(path.trimTo(p).$())
                                    .$(", maxTimestamp=").$ts(maxTimestamp)
                                    .$(", transientRowCount=").$(transientRowCount)
                                    .$(", fixedRowCount=").$(txWriter.getFixedRowCount())
                                    .I$();
                        }
                    }
                }
            } finally {
                path.trimTo(rootLen);
            }

            final long expectedSize = txWriter.unsafeReadFixedRowCount();
            if (expectedSize != fixedRowCount || maxTimestamp != this.txWriter.getMaxTimestamp()) {
                LOG.info()
                        .$("actual table size has been adjusted [name=`").utf8(tableToken.getTableName()).$('`')
                        .$(", expectedFixedSize=").$(expectedSize)
                        .$(", actualFixedSize=").$(fixedRowCount)
                        .I$();

                txWriter.reset(
                        fixedRowCount,
                        transientRowCount,
                        maxTimestamp,
                        denseSymbolMapWriters
                );
                return maxTimestamp;
            }
        }

        return timestamp;
    }

    private void repairMetaRename(int index) {
        try {
            path.concat(META_PREV_FILE_NAME);
            if (index > 0) {
                path.put('.').put(index);
            }
            path.$();

            if (ff.exists(path)) {
                LOG.info().$("Repairing metadata from: ").$(path).$();
                if (ff.exists(other.concat(META_FILE_NAME).$()) && !ff.remove(other)) {
                    throw CairoException.critical(ff.errno()).put("Repair failed. Cannot replace ").put(other);
                }

                if (ff.rename(path, other) != FILES_RENAME_OK) {
                    throw CairoException.critical(ff.errno()).put("Repair failed. Cannot rename ").put(path).put(" -> ").put(other);
                }
            }
        } finally {
            path.trimTo(rootLen);
            other.trimTo(rootLen);
        }

        clearTodoLog();
    }

    private void repairTruncate() {
        LOG.info().$("repairing abnormally terminated truncate on ").$(path).$();
        scheduleRemoveAllPartitions();
        txWriter.truncate(columnVersionWriter.getVersion(), denseSymbolMapWriters);
        clearTodoLog();
        processPartitionRemoveCandidates();
    }

    private void resizePartitionUpdateSink() {
        if (o3PartitionUpdateSink == null) {
            o3PartitionUpdateSink = new PagedDirectLongList(MemoryTag.NATIVE_O3);
        }
        o3PartitionUpdateSink.clear();
        o3PartitionUpdateSink.setBlockSize(PARTITION_SINK_SIZE_LONGS + metadata.getColumnCount());
    }

    private void restoreMetaFrom(CharSequence fromBase, int fromIndex) {
        try {
            path.concat(fromBase);
            if (fromIndex > 0) {
                path.put('.').put(fromIndex);
            }
            path.$();

            TableUtils.renameOrFail(ff, path, other.concat(META_FILE_NAME).$());
        } finally {
            path.trimTo(rootLen);
            other.trimTo(rootLen);
        }
    }

    private void rollbackIndexes() {
        final long maxRow = txWriter.getTransientRowCount() - 1;
        for (int i = 0, n = denseIndexers.size(); i < n; i++) {
            ColumnIndexer indexer = denseIndexers.getQuick(i);
            int fd = indexer.getFd();
            if (fd > -1) {
                LOG.info().$("recovering index [fd=").$(fd).I$();
                indexer.rollback(maxRow);
            }
        }
    }

    private void rollbackSymbolTables() {
        int expectedMapWriters = txWriter.unsafeReadSymbolColumnCount();
        for (int i = 0; i < expectedMapWriters; i++) {
            denseSymbolMapWriters.getQuick(i).rollback(txWriter.unsafeReadSymbolWriterIndexOffset(i));
        }
    }

    private void rowAppend(ObjList<Runnable> activeNullSetters) {
        if ((masterRef & 1) != 0) {
            for (int i = 0; i < columnCount; i++) {
                if (rowValueIsNotNull.getQuick(i) < masterRef) {
                    activeNullSetters.getQuick(i).run();
                }
            }
            masterRef++;
        }
    }

    private void runFragile(FragileCode fragile, CharSequence columnName, CairoException e) {
        try {
            fragile.run(columnName);
        } catch (CairoException e2) {
            LOG.error().$("DOUBLE ERROR: 1st: {").$((Sinkable) e).$('}').$();
            throwDistressException(e2);
        }
        throw e;
    }

    private void safeDeletePartitionDir(long timestamp, long partitionNameTxn) {
        // Call O3 methods to remove check TxnScoreboard and remove partition directly
        partitionRemoveCandidates.clear();
        partitionRemoveCandidates.add(timestamp, partitionNameTxn);
        processPartitionRemoveCandidates();
    }

    private void scheduleRemoveAllPartitions() {
        for (int i = txWriter.getPartitionCount() - 1; i > -1L; i--) {
            long timestamp = txWriter.getPartitionTimestampByIndex(i);
            long partitionTxn = txWriter.getPartitionNameTxn(i);
            partitionRemoveCandidates.add(timestamp, partitionTxn);
        }
    }

    private void setAppendPosition(final long rowCount, boolean doubleAllocate) {
        long recordLength = 0;
        for (int i = 0; i < columnCount; i++) {
            // stop calculating oversize as soon as we find first over-sized column
            recordLength += setColumnSize(i, rowCount, doubleAllocate);
        }
        avgRecordSize = rowCount > 0 ? recordLength / rowCount : Math.max(avgRecordSize, recordLength);
    }

    private long setColumnSize(int columnIndex, long size, boolean doubleAllocate) {
        long dataSizeBytes = 0;
        try {
            MemoryMA mem1 = getPrimaryColumn(columnIndex);
            MemoryMA mem2 = getSecondaryColumn(columnIndex);
            int type = metadata.getColumnType(columnIndex);
            if (type > 0) { // Not deleted
                final long pos = size - getColumnTop(columnIndex);
                if (pos > 0) {
                    // subtract column top
                    final long m1pos;
                    switch (ColumnType.tagOf(type)) {
                        case ColumnType.BINARY:
                        case ColumnType.STRING:
                            assert mem2 != null;
                            if (doubleAllocate) {
                                mem2.allocate(pos * Long.BYTES + Long.BYTES);
                            }
                            // Jump to the number of records written to read length of var column correctly
                            mem2.jumpTo(pos * Long.BYTES);
                            m1pos = Unsafe.getUnsafe().getLong(mem2.getAppendAddress());
                            // Jump to the end of file to correctly trim the file
                            mem2.jumpTo((pos + 1) * Long.BYTES);
                            dataSizeBytes = m1pos + (pos + 1) * Long.BYTES;
                            break;
                        default:
                            m1pos = pos << ColumnType.pow2SizeOf(type);
                            dataSizeBytes = m1pos;
                            break;
                    }
                    if (doubleAllocate) {
                        mem1.allocate(m1pos);
                    }
                    mem1.jumpTo(m1pos);
                } else {
                    mem1.jumpTo(0);
                    dataSizeBytes = ColumnType.sizeOf(type);
                    if (mem2 != null) {
                        mem2.jumpTo(0);
                        mem2.putLong(0);
                        // Assume var length columns use 28 bytes per value to estimate the record size
                        // if there are no rows in the partition yet.
                        // The record size used to estimate the partition size
                        // to split partition in O3 commit when necessary
                        dataSizeBytes = Long.BYTES + 20;
                    }
                }
            }
        } catch (CairoException e) {
            throwDistressException(e);
        }

        return dataSizeBytes;
    }

    private void setO3AppendPosition(final long position) {
        for (int i = 0; i < columnCount; i++) {
            int columnType = metadata.getColumnType(i);
            if (columnType > 0) {
                o3SetAppendOffset(i, columnType, position);
            }
        }
    }

    private void setRowValueNotNull(int columnIndex) {
        assert rowValueIsNotNull.getQuick(columnIndex) != masterRef;
        rowValueIsNotNull.setQuick(columnIndex, masterRef);
    }

    /**
     * Sets path member variable to partition directory for the given timestamp and
     * partitionLo and partitionHi to partition interval in millis. These values are
     * determined based on input timestamp and value of partitionBy. For any given
     * timestamp this method will determine either day, month or year interval timestamp falls to.
     * Partition directory name is ISO string of interval start.
     * <p>
     * Because this method modifies "path" member variable, be sure path is trimmed to original
     * state within try..finally block.
     *
     * @param path      path instance to modify
     * @param timestamp to determine interval for
     */
    private void setStateForTimestamp(Path path, long timestamp) {
        // When partition is create a txn name must always be set to purge dropped partitions.
        // When partition is created outside O3 merge use `txn-1` as the version
        long partitionTxnName = PartitionBy.isPartitioned(partitionBy) ? txWriter.getTxn() - 1 : -1;
        partitionTxnName = txWriter.getPartitionNameTxnByPartitionTimestamp(timestamp, partitionTxnName);
        TableUtils.setPathForPartition(path, partitionBy, timestamp, partitionTxnName);
    }

    private void shrinkO3Mem() {
        for (int i = 0, n = o3MemColumns.size(); i < n; i++) {
            MemoryCARW o3mem = o3MemColumns.getQuick(i);
            if (o3mem != null) {
                // truncate will shrink the memory to a single page
                o3mem.truncate();
            }
        }
        for (int i = 0, n = o3MemColumns2.size(); i < n; i++) {
            MemoryCARW o3mem2 = o3MemColumns2.getQuick(i);
            if (o3mem2 != null) {
                o3mem2.truncate();
            }
        }
    }

<<<<<<< HEAD
    private void squashPartitionForce(int partitionIndex) {
        int lastLogicalPartitionIndex = partitionIndex;
        long lastLogicalPartitionTimestamp = txWriter.getPartitionTimestampByIndex(partitionIndex);
        assert lastLogicalPartitionTimestamp == txWriter.getLogicalPartitionTimestamp(lastLogicalPartitionTimestamp);

        while (partitionIndex < txWriter.getPartitionCount()) {
            long partitionTimestamp = txWriter.getPartitionTimestampByIndex(partitionIndex);
            long logicalPartitionTimestamp = txWriter.getLogicalPartitionTimestamp(partitionTimestamp);
            if (logicalPartitionTimestamp != lastLogicalPartitionTimestamp) {
                if (partitionIndex > lastLogicalPartitionIndex + 1) {
                    squashSplitPartitions(lastLogicalPartitionIndex, partitionIndex, 1, true);
                }
                return;
            }
            partitionIndex++;
        }
        if (partitionIndex > lastLogicalPartitionIndex + 1) {
            squashSplitPartitions(lastLogicalPartitionIndex, partitionIndex, 1, true);
        }
    }

    private void squashPartitionRange(
            int maxMidSubPartitionCount,
            int maxLastSubPartitionCount,
            int partitionIndexLo,
            int partitionIndexHi
    ) {
=======
    private void squashPartitionRange(int maxLastSubPartitionCount, int partitionIndexLo, int partitionIndexHi) {
>>>>>>> cdb840e8
        if (partitionIndexHi > partitionIndexLo) {
            int subpartitions = partitionIndexHi - partitionIndexLo;
            int optimalPartitionCount = partitionIndexHi == txWriter.getPartitionCount() ? maxLastSubPartitionCount : MAX_MID_SUB_PARTITION_COUNT;
            if (subpartitions > Math.max(1, optimalPartitionCount)) {
                squashSplitPartitions(partitionIndexLo, partitionIndexHi, optimalPartitionCount, false);
            } else if (subpartitions == 1) {
                if (partitionIndexLo >= 0 &&
                        partitionIndexLo < txWriter.getPartitionCount() && minSplitPartitionTimestamp == txWriter.getPartitionTimestampByIndex(partitionIndexLo)) {
                    minSplitPartitionTimestamp = getPartitionTimestampOrMax(partitionIndexLo + 1);
                }
            }
        }
    }

    private long squashPartitionTimestamp(long ts) {
        int partitionIndex = txWriter.findAttachedPartitionIndexByLoTimestamp(ts);
        if (partitionIndex < 0) {
            partitionIndex = -partitionIndex - 1;
        }
        if (partitionIndex >= txWriter.getPartitionCount()) {
            return Long.MAX_VALUE;
        }
        return txWriter.getLogicalPartitionTimestamp(txWriter.getPartitionTimestampByIndex(partitionIndex));
    }

    private void squashSplitPartitions(long timestampMin, long timestampMax, int maxLastSubPartitionCount) {

        if (timestampMin > txWriter.getMaxTimestamp() || txWriter.getPartitionCount() < 2) {
            return;
        }

        // Take the control of split partition population here.
        // When the number of split partitions is too big, start merging them together.
        // This is to avoid having too many partitions / files in the system which penalizes the reading performance.
        long logicalPartition = squashPartitionTimestamp(timestampMin);
        int partitionIndex = txWriter.getPartitionIndex(logicalPartition);
        if (partitionIndex > -1) {
            int partitionIndexLo = partitionIndex;
            int partitionCount = txWriter.getPartitionCount();

            while (logicalPartition < timestampMax && ++partitionIndex < partitionCount) {
                long partitionTimestamp = txWriter.getPartitionTimestampByIndex(partitionIndex);
                long newLogicalPartition = txWriter.getLogicalPartitionTimestamp(partitionTimestamp);

                if (logicalPartition != newLogicalPartition) {
                    squashPartitionRange(maxLastSubPartitionCount, partitionIndexLo, partitionIndex);

                    // txn records can be changed by squashing. Reset the position and the partition count.
                    partitionCount = txWriter.getPartitionCount();
                    partitionIndex = txWriter.getPartitionIndex(newLogicalPartition);

                    // switch to the next logical partition
                    logicalPartition = newLogicalPartition;
                    partitionIndexLo = partitionIndex;
                }
            }

            // This can shift last partition timestamp, save what was the last partition timestamp before squashing
            long lastPartitionTimestamp = txWriter.getLastPartitionTimestamp();
            squashPartitionRange(maxLastSubPartitionCount, partitionIndexLo, partitionIndex);
            if (lastPartitionTimestamp != txWriter.getLastPartitionTimestamp()) {
                openLastPartition();
            }
        }
    }

    private void squashSplitPartitions(final int partitionIndexLo, final int partitionIndexHi, final int optimalPartitionCount, boolean force) {
        assert partitionIndexHi >= 0 && partitionIndexHi <= txWriter.getPartitionCount() && partitionIndexLo >= 0;
        int targetPartitionIndex = partitionIndexLo;

        if (partitionIndexHi > partitionIndexLo + 1) {
            long targetPartition = Long.MIN_VALUE;
            boolean copyTargetFrame = false;

            // Move partitionIndexLo to the first unlocked partition in the range
            for (; targetPartitionIndex + 1 < partitionIndexHi; targetPartitionIndex++) {
                boolean canOverwrite = canSquashOverwritePartitionTail(targetPartitionIndex);
                if (canOverwrite || force) {
                    targetPartition = txWriter.getPartitionTimestampByIndex(partitionIndexLo);
                    copyTargetFrame = !canOverwrite;
                    break;
                }
            }
            if (targetPartition == Long.MIN_VALUE) {
                return;
            }

            boolean lastPartitionSquashed = false;
            int squashCount = partitionIndexHi - partitionIndexLo - optimalPartitionCount;

            if (squashCount > 0) {
                long targetPartitionNameTxn = txWriter.getPartitionNameTxnByPartitionTimestamp(targetPartition);
                TableUtils.setPathForPartition(path, partitionBy, targetPartition, targetPartitionNameTxn);
<<<<<<< HEAD
                long originalSize = txWriter.getPartitionSizeByPartitionTimestamp(targetPartition);

                boolean rw = !copyTargetFrame;
                Frame targetFrame = null;
                Frame firstPartitionFrame = partitionFrameFactory.open(rw, path, targetPartition, metadata, columnVersionWriter, originalSize);
                try {
                    if (copyTargetFrame) {
                        try {
                            TableUtils.setPathForPartition(other, partitionBy, targetPartition, txWriter.txn);
                            TableUtils.createDirsOrFail(ff, other.slash$(), configuration.getMkDirMode());
                            LOG.info().$("copying partition to force squash [from=").$(path).$(", to=").$(other).I$();

                            targetFrame = partitionFrameFactory.openRW(other, targetPartition, metadata, columnVersionWriter, 0);
                            FrameAlgebra.append(targetFrame, firstPartitionFrame);
                            physicallyWrittenRowsSinceLastCommit.addAndGet(firstPartitionFrame.getSize());
                            txWriter.updatePartitionSizeAndTxnByRawIndex(partitionIndexLo * LONGS_PER_TX_ATTACHED_PARTITION, originalSize);
                            partitionRemoveCandidates.add(targetPartition, targetPartitionNameTxn);
                        } finally {
                            Misc.free(firstPartitionFrame);
                        }
                    } else {
                        targetFrame = firstPartitionFrame;
                    }

=======
                final long originalSize = txWriter.getPartitionSizeByPartitionTimestamp(targetPartition);
                try (Frame targetFrame = partitionFrameFactory.openRW(path, targetPartition, metadata, columnVersionWriter, originalSize)) {
>>>>>>> cdb840e8
                    for (int i = 0; i < squashCount; i++) {
                        long sourcePartition = txWriter.getPartitionTimestampByIndex(partitionIndexLo + 1);

                        other.trimTo(rootLen);
                        long sourceNameTxn = txWriter.getPartitionNameTxnByPartitionTimestamp(sourcePartition);
                        TableUtils.setPathForPartition(other, partitionBy, sourcePartition, sourceNameTxn);
                        long partitionSize = txWriter.getPartitionSizeByPartitionTimestamp(sourcePartition);
                        lastPartitionSquashed = partitionIndexLo + 2 == txWriter.getPartitionCount();
                        if (lastPartitionSquashed) {
                            closeActivePartition(false);
                            partitionSize = txWriter.getTransientRowCount() + txWriter.getLagRowCount();
                        }

                        assert partitionSize > 0;
                        LOG.info().$("squashing partitions [table=").$(tableToken)
                                .$(", target=").$(formatPartitionForTimestamp(targetPartition, targetPartitionNameTxn)).$(", targetSize=").$(targetFrame.getSize())
                                .$(", source=").$(formatPartitionForTimestamp(sourcePartition, sourceNameTxn)).$(", sourceSize=").$(partitionSize).I$();
                        try (Frame sourceFrame = partitionFrameFactory.openRO(other, sourcePartition, metadata, columnVersionWriter, partitionSize)) {
                            FrameAlgebra.append(targetFrame, sourceFrame, configuration.getCommitMode());
                            physicallyWrittenRowsSinceLastCommit.addAndGet(sourceFrame.getSize());
                        } catch (Throwable th) {
                            LOG.critical().$("partition squashing failed [table=").$(tableToken).$(", error=").$(th).I$();
                            throw th;
                        }

                        txWriter.removeAttachedPartitions(sourcePartition);
                        columnVersionWriter.removePartition(sourcePartition);
                        txWriter.updatePartitionColumnVersion(targetPartition);
                        partitionRemoveCandidates.add(sourcePartition, sourceNameTxn);
                        if (sourcePartition == minSplitPartitionTimestamp) {
                            minSplitPartitionTimestamp = getPartitionTimestampOrMax(partitionIndexLo + 1);
                        }
                    }

                    txWriter.updatePartitionSizeByTimestamp(targetPartition, targetFrame.getSize());
                    if (lastPartitionSquashed) {
                        // last partition is squashed, adjust fixed/transient row sizes
                        long newTransientRowCount = targetFrame.getSize() - txWriter.getLagRowCount();
                        assert newTransientRowCount >= 0;
                        txWriter.fixedRowCount += txWriter.getTransientRowCount() - newTransientRowCount;
                        assert txWriter.fixedRowCount >= 0;
                        txWriter.transientRowCount = newTransientRowCount;
                    }
                } finally {
                    Misc.free(targetFrame);
                    path.trimTo(rootLen);
                    other.trimTo(rootLen);
                }

                columnVersionWriter.commit();
                txWriter.setColumnVersion(columnVersionWriter.getVersion());
                txWriter.commit(denseSymbolMapWriters);
                processPartitionRemoveCandidates();
            }
        }
    }

    private void swapMetaFile(CharSequence columnName) {
        // close _meta so we can rename it
        metaMem.close();
        // validate new meta
        validateSwapMeta(columnName);
        // rename _meta to _meta.prev
        renameMetaToMetaPrev(columnName);
        // after we moved _meta to _meta.prev
        // we have to have _todo to restore _meta should anything go wrong
        writeRestoreMetaTodo(columnName);
        // rename _meta.swp to -_meta
        renameSwapMetaToMeta(columnName);
        try {
            // open _meta file
            openMetaFile(ff, path, rootLen, metaMem);
            // remove _todo
            clearTodoLog();
        } catch (CairoException e) {
            throwDistressException(e);
        }
        bumpStructureVersion();
    }

    private void swapO3ColumnsExcept(int timestampIndex) {
        ObjList<MemoryCARW> temp = o3MemColumns;
        o3MemColumns = o3MemColumns2;
        o3MemColumns2 = temp;

        // Swap timestamp column back, timestamp column is not sorted, it's the sort key.
        final int timestampMemoryIndex = getPrimaryColumnIndex(timestampIndex);
        o3MemColumns2.setQuick(
                timestampMemoryIndex,
                o3MemColumns.getAndSetQuick(timestampMemoryIndex, o3MemColumns2.getQuick(timestampMemoryIndex))
        );
        o3Columns = o3MemColumns;
        activeColumns = o3MemColumns;

        ObjList<Runnable> tempNullSetters = o3NullSetters;
        o3NullSetters = o3NullSetters2;
        o3NullSetters2 = tempNullSetters;
        activeNullSetters = o3NullSetters;
    }

    private void switchPartition(long timestamp) {
        // Before partition can be switched we need to index records
        // added so far. Index writers will start point to different
        // files after switch.
        updateIndexes();
        txWriter.switchPartitions(timestamp);
        openPartition(timestamp);
        setAppendPosition(0, false);
    }

    private void syncColumns() {
        final int commitMode = configuration.getCommitMode();
        if (commitMode != CommitMode.NOSYNC) {
            final boolean async = commitMode == CommitMode.ASYNC;
            syncColumns0(async);
            for (int i = 0, n = denseIndexers.size(); i < n; i++) {
                denseIndexers.getQuick(i).sync(async);
            }
            for (int i = 0, n = denseSymbolMapWriters.size(); i < n; i++) {
                denseSymbolMapWriters.getQuick(i).sync(async);
            }
        }
    }

    private void syncColumns0(boolean async) {
        for (int i = 0; i < columnCount; i++) {
            columns.getQuick(i * 2).sync(async);
            final MemoryMA m2 = columns.getQuick(i * 2 + 1);
            if (m2 != null) {
                m2.sync(async);
            }
        }
    }

    private void throwDistressException(CairoException cause) {
        LOG.critical().$("writer error [table=").utf8(tableToken.getTableName()).$(", e=").$((Sinkable) cause).I$();
        distressed = true;
        throw new CairoError(cause);
    }

    private void truncate(boolean keepSymbolTables) {
        rollback();

        if (!keepSymbolTables) {
            // we do this before size check so that "old" corrupt symbol tables are brought back in line
            for (int i = 0, n = denseSymbolMapWriters.size(); i < n; i++) {
                denseSymbolMapWriters.getQuick(i).truncate();
            }
        }

        if (size() == 0) {
            return;
        }

        // this is a crude block to test things for now
        todoMem.putLong(0, ++todoTxn); // write txn, reader will first read txn at offset 24 and then at offset 0
        Unsafe.getUnsafe().storeFence(); // make sure we do not write hash before writing txn (view from another thread)
        todoMem.putLong(8, configuration.getDatabaseIdLo()); // write out our instance hashes
        todoMem.putLong(16, configuration.getDatabaseIdHi());
        Unsafe.getUnsafe().storeFence();
        todoMem.putLong(24, todoTxn);
        todoMem.putLong(32, 1);
        todoMem.putLong(40, TODO_TRUNCATE);
        // ensure file is closed with correct length
        todoMem.jumpTo(48);

        if (partitionBy != PartitionBy.NONE) {
            freeColumns(false);
            if (indexers != null) {
                for (int i = 0, n = indexers.size(); i < n; i++) {
                    Misc.free(indexers.getQuick(i));
                }
            }
            // Schedule removal of all partitions
            scheduleRemoveAllPartitions();
            rowAction = ROW_ACTION_OPEN_PARTITION;
        } else {
            // truncate columns, we cannot remove them
            truncateColumns();
        }

        txWriter.resetTimestamp();
        columnVersionWriter.truncate();
        txWriter.truncate(columnVersionWriter.getVersion(), denseSymbolMapWriters);
        try {
            clearTodoLog();
        } catch (CairoException e) {
            throwDistressException(e);
        }
        this.minSplitPartitionTimestamp = Long.MAX_VALUE;
        processPartitionRemoveCandidates();

        LOG.info().$("truncated [name=").utf8(tableToken.getTableName()).I$();
    }

    private void truncateColumns() {
        for (int i = 0; i < columnCount; i++) {
            if (metadata.getColumnType(i) >= 0) {
                getPrimaryColumn(i).truncate();
                MemoryMA mem = getSecondaryColumn(i);
                if (mem != null && mem.isOpen()) {
                    mem.truncate();
                    mem.putLong(0);
                }
            }
        }
    }

    private void updateIndexes() {
        if (indexCount == 0 || avoidIndexOnCommit) {
            avoidIndexOnCommit = false;
            return;
        }
        updateIndexesSlow();
    }

    private void updateIndexesParallel(long lo, long hi) {
        indexSequences.clear();
        indexLatch.setCount(indexCount);
        final int nParallelIndexes = indexCount - 1;
        final Sequence indexPubSequence = this.messageBus.getIndexerPubSequence();
        final RingQueue<ColumnIndexerTask> indexerQueue = this.messageBus.getIndexerQueue();

        LOG.info().$("parallel indexing [table=").utf8(tableToken.getTableName())
                .$(", indexCount=").$(indexCount)
                .$(", rowCount=").$(hi - lo)
                .I$();
        int serialIndexCount = 0;

        // we are going to index last column in this thread while other columns are on the queue
        OUT:
        for (int i = 0; i < nParallelIndexes; i++) {

            long cursor = indexPubSequence.next();
            if (cursor == -1) {
                // queue is full, process index in the current thread
                indexAndCountDown(denseIndexers.getQuick(i), lo, hi, indexLatch);
                serialIndexCount++;
                continue;
            }

            if (cursor == -2) {
                // CAS issue, retry
                do {
                    Os.pause();
                    cursor = indexPubSequence.next();
                    if (cursor == -1) {
                        indexAndCountDown(denseIndexers.getQuick(i), lo, hi, indexLatch);
                        serialIndexCount++;
                        continue OUT;
                    }
                } while (cursor < 0);
            }

            final ColumnIndexerTask queueItem = indexerQueue.get(cursor);
            final ColumnIndexer indexer = denseIndexers.getQuick(i);
            final long sequence = indexer.getSequence();
            queueItem.indexer = indexer;
            queueItem.lo = lo;
            queueItem.hi = hi;
            queueItem.countDownLatch = indexLatch;
            queueItem.sequence = sequence;
            indexSequences.add(sequence);
            indexPubSequence.done(cursor);
        }

        // index last column while other columns are brewing on the queue
        indexAndCountDown(denseIndexers.getQuick(indexCount - 1), lo, hi, indexLatch);
        serialIndexCount++;

        // At this point we have re-indexed our column and if things are flowing nicely
        // all other columns should have been done by other threads. Instead of actually
        // waiting we gracefully check latch count.
        if (!indexLatch.await(configuration.getWorkStealTimeoutNanos())) {
            // other columns are still in-flight, we must attempt to steal work from other threads
            for (int i = 0; i < nParallelIndexes; i++) {
                ColumnIndexer indexer = denseIndexers.getQuick(i);
                if (indexer.tryLock(indexSequences.getQuick(i))) {
                    indexAndCountDown(indexer, lo, hi, indexLatch);
                    serialIndexCount++;
                }
            }
            // wait for the ones we cannot steal
            indexLatch.await();
        }

        // reset lock on completed indexers
        boolean distressed = false;
        for (int i = 0; i < indexCount; i++) {
            ColumnIndexer indexer = denseIndexers.getQuick(i);
            distressed = distressed | indexer.isDistressed();
        }

        if (distressed) {
            throwDistressException(null);
        }

        LOG.info().$("parallel indexing done [serialCount=").$(serialIndexCount).I$();
    }

    private void updateIndexesSerially(long lo, long hi) {
        LOG.info().$("serial indexing [table=").utf8(tableToken.getTableName())
                .$(", indexCount=").$(indexCount)
                .$(", rowCount=").$(hi - lo)
                .I$();
        for (int i = 0, n = denseIndexers.size(); i < n; i++) {
            try {
                denseIndexers.getQuick(i).refreshSourceAndIndex(lo, hi);
            } catch (CairoException e) {
                // this is pretty severe, we hit some sort of limit
                throwDistressException(e);
            }
        }
        LOG.info().$("serial indexing done [table=").utf8(tableToken.getTableName()).I$();
    }

    private void updateIndexesSlow() {
        final long hi = txWriter.getTransientRowCount();
        final long lo = txWriter.getAppendedPartitionCount() == 1 ? hi - txWriter.getLastTxSize() : 0;
        if (indexCount > 1 && parallelIndexerEnabled && hi - lo > configuration.getParallelIndexThreshold()) {
            updateIndexesParallel(lo, hi);
        } else {
            updateIndexesSerially(lo, hi);
        }
    }

    private void updateMaxTimestamp(long timestamp) {
        txWriter.updateMaxTimestamp(timestamp);
        this.timestampSetter.accept(timestamp);
    }

    private void updateMetaStructureVersion() {
        try {
            copyMetadataAndUpdateVersion();
            finishMetaSwapUpdate();
            clearTodoLog();
        } finally {
            ddlMem.close();
        }
    }

    private void updateO3ColumnTops() {
        int columnCount = metadata.getColumnCount();
        long blockIndex = -1;

        while ((blockIndex = o3PartitionUpdateSink.nextBlockIndex(blockIndex)) > -1L) {
            long blockAddress = o3PartitionUpdateSink.getBlockAddress(blockIndex);
            long partitionTimestamp = Unsafe.getUnsafe().getLong(blockAddress);

            if (partitionTimestamp > -1) {
                blockAddress += PARTITION_SINK_SIZE_LONGS * Long.BYTES;
                for (int column = 0; column < columnCount; column++) {

                    long colTop = Unsafe.getUnsafe().getLong(blockAddress);
                    blockAddress += Long.BYTES;
                    if (colTop > -1L) {
                        // Upsert even when colTop value is 0.
                        // TableReader uses the record to determine if the column is supposed to be present for the partition.
                        columnVersionWriter.upsertColumnTop(partitionTimestamp, column, colTop);
                    }
                }
            }
        }
    }

    private void validateSwapMeta(CharSequence columnName) {
        try {
            try {
                path.concat(META_SWAP_FILE_NAME);
                if (metaSwapIndex > 0) {
                    path.put('.').put(metaSwapIndex);
                }
                metaMem.smallFile(ff, path.$(), MemoryTag.MMAP_TABLE_WRITER);
                validationMap.clear();
                validateMeta(metaMem, validationMap, ColumnType.VERSION);
            } finally {
                metaMem.close();
                path.trimTo(rootLen);
            }
        } catch (CairoException e) {
            runFragile(RECOVER_FROM_META_RENAME_FAILURE, columnName, e);
        }
    }

    private void writeColumnEntry(int i, boolean markDeleted) {
        int columnType = getColumnType(metaMem, i);
        // When column is deleted it's written to metadata with negative type
        if (markDeleted) {
            columnType = -Math.abs(columnType);
        }
        ddlMem.putInt(columnType);

        long flags = 0;
        if (isColumnIndexed(metaMem, i)) {
            flags |= META_FLAG_BIT_INDEXED;
        }

        if (isSequential(metaMem, i)) {
            flags |= META_FLAG_BIT_SEQUENTIAL;
        }
        ddlMem.putLong(flags);
        ddlMem.putInt(getIndexBlockCapacity(metaMem, i));
        ddlMem.skip(16);
    }

    private void writeRestoreMetaTodo(CharSequence columnName) {
        try {
            writeRestoreMetaTodo();
        } catch (CairoException e) {
            runFragile(RECOVER_FROM_TODO_WRITE_FAILURE, columnName, e);
        }
    }

    private void writeRestoreMetaTodo() {
        todoMem.putLong(0, ++todoTxn); // write txn, reader will first read txn at offset 24 and then at offset 0
        Unsafe.getUnsafe().storeFence(); // make sure we do not write hash before writing txn (view from another thread)
        todoMem.putLong(8, configuration.getDatabaseIdLo()); // write out our instance hashes
        todoMem.putLong(16, configuration.getDatabaseIdHi());
        Unsafe.getUnsafe().storeFence();
        todoMem.putLong(32, 1);
        todoMem.putLong(40, TODO_RESTORE_META);
        todoMem.putLong(48, metaPrevIndex);
        Unsafe.getUnsafe().storeFence();
        todoMem.putLong(24, todoTxn);
        todoMem.jumpTo(56);
        todoMem.sync(false);
    }

    static void indexAndCountDown(ColumnIndexer indexer, long lo, long hi, SOCountDownLatch latch) {
        try {
            indexer.refreshSourceAndIndex(lo, hi);
        } catch (CairoException e) {
            indexer.distress();
            LOG.critical().$("index error [fd=").$(indexer.getFd()).$("]{").$((Sinkable) e).$('}').$();
        } finally {
            latch.countDown();
        }
    }

    boolean allowMixedIO() {
        return mixedIOFlag;
    }

    void closeActivePartition(long size) {
        for (int i = 0; i < columnCount; i++) {
            // stop calculating oversize as soon as we find first over-sized column
            setColumnSize(i, size, false);
            Misc.free(getPrimaryColumn(i));
            Misc.free(getSecondaryColumn(i));
        }
        Misc.freeObjList(denseIndexers);
        denseIndexers.clear();
    }

    BitmapIndexWriter getBitmapIndexWriter(int columnIndex) {
        return indexers.getQuick(columnIndex).getWriter();
    }

    long getColumnTop(int columnIndex) {
        assert lastOpenPartitionTs != Long.MIN_VALUE;
        return columnVersionWriter.getColumnTopQuick(lastOpenPartitionTs, columnIndex);
    }

    ColumnVersionReader getColumnVersionReader() {
        return columnVersionWriter;
    }

    CairoConfiguration getConfiguration() {
        return configuration;
    }

    Sequence getO3CopyPubSeq() {
        return messageBus.getO3CopyPubSeq();
    }

    RingQueue<O3CopyTask> getO3CopyQueue() {
        return messageBus.getO3CopyQueue();
    }

    Sequence getO3OpenColumnPubSeq() {
        return messageBus.getO3OpenColumnPubSeq();
    }

    RingQueue<O3OpenColumnTask> getO3OpenColumnQueue() {
        return messageBus.getO3OpenColumnQueue();
    }

    long getPartitionNameTxnByRawIndex(int index) {
        return txWriter.getPartitionNameTxnByRawIndex(index);
    }

    long getPartitionSizeByRawIndex(int index) {
        return txWriter.getPartitionSizeByRawIndex(index);
    }

    TxReader getTxReader() {
        return txWriter;
    }

    void o3ClockDownPartitionUpdateCount() {
        o3PartitionUpdRemaining.decrementAndGet();
    }

    void o3CountDownDoneLatch() {
        o3DoneLatch.countDown();
    }

    void purgeUnusedPartitions() {
        if (PartitionBy.isPartitioned(partitionBy)) {
            removeNonAttachedPartitions();
        }
    }

    void rowCancel() {
        if ((masterRef & 1) == 0) {
            return;
        }

        if (hasO3()) {
            final long o3RowCount = getO3RowCount0();
            if (o3RowCount > 0) {
                // O3 mode and there are some rows.
                masterRef--;
                setO3AppendPosition(o3RowCount);
            } else {
                // Cancelling first row in o3, reverting to non-o3
                setO3AppendPosition(0);
                masterRef--;
                clearO3();
            }
            rowValueIsNotNull.fill(0, columnCount, masterRef);
            return;
        }

        long dirtyMaxTimestamp = txWriter.getMaxTimestamp();
        long dirtyTransientRowCount = txWriter.getTransientRowCount();
        long rollbackToMaxTimestamp = txWriter.cancelToMaxTimestamp();
        long rollbackToTransientRowCount = txWriter.cancelToTransientRowCount();

        // dirty timestamp should be 1 because newRow() increments it
        if (dirtyTransientRowCount == 1) {
            if (PartitionBy.isPartitioned(partitionBy)) {
                // we have to undo creation of partition
                closeActivePartition(false);
                if (removeDirOnCancelRow) {
                    try {
                        setStateForTimestamp(path, txWriter.getPartitionTimestampByTimestamp(dirtyMaxTimestamp));
                        int errno;
                        if ((errno = ff.rmdir(path.$())) != 0) {
                            throw CairoException.critical(errno).put("Cannot remove directory: ").put(path);
                        }
                        removeDirOnCancelRow = false;
                    } finally {
                        path.trimTo(rootLen);
                    }
                }

                // open old partition
                if (rollbackToMaxTimestamp > Long.MIN_VALUE) {
                    try {
                        txWriter.setMaxTimestamp(rollbackToMaxTimestamp);
                        openPartition(rollbackToMaxTimestamp);
                        setAppendPosition(rollbackToTransientRowCount, false);
                    } catch (Throwable e) {
                        freeColumns(false);
                        throw e;
                    }
                } else {
                    // we have no partitions, clear partitions in TableWriter
                    txWriter.removeAllPartitions();
                    rowAction = ROW_ACTION_OPEN_PARTITION;
                }

                // undo counts
                removeDirOnCancelRow = true;
                txWriter.cancelRow();
            } else {
                txWriter.cancelRow();
                // we only have one partition, jump to start on every column
                truncateColumns();
            }
        } else {
            txWriter.cancelRow();
            // we are staying within same partition, prepare append positions for row count
            boolean rowChanged = metadata.getTimestampIndex() >= 0; // adding new row already writes timestamp
            if (!rowChanged) {
                // verify if any of the columns have been changed
                // if not - we don't have to do
                for (int i = 0; i < columnCount; i++) {
                    if (rowValueIsNotNull.getQuick(i) == masterRef) {
                        rowChanged = true;
                        break;
                    }
                }
            }

            // is no column has been changed we take easy option and do nothing
            if (rowChanged) {
                setAppendPosition(dirtyTransientRowCount - 1, false);
            }
        }
        rowValueIsNotNull.fill(0, columnCount, --masterRef);

        // Some executions path in this method already call txWriter.removeAllPartitions()
        // which resets transientRowCount.
        if (txWriter.transientRowCount > 0) {
            txWriter.transientRowCount--;
        }
    }

    @FunctionalInterface
    public interface ExtensionListener {
        void onTableExtended(long timestamp);
    }

    @FunctionalInterface
    private interface FragileCode {
        void run(CharSequence columnName);
    }

    @FunctionalInterface
    public interface O3ColumnUpdateMethod {
        void run(
                int columnIndex,
                final int columnType,
                long mergedTimestampsAddr,
                long row1Count,
                long row2CountLo,
                long row2CountHi
        );
    }

    public interface Row {

        void append();

        void cancel();

        void putBin(int columnIndex, long address, long len);

        void putBin(int columnIndex, BinarySequence sequence);

        void putBool(int columnIndex, boolean value);

        void putByte(int columnIndex, byte value);

        void putChar(int columnIndex, char value);

        default void putDate(int columnIndex, long value) {
            putLong(columnIndex, value);
        }

        void putDouble(int columnIndex, double value);

        void putFloat(int columnIndex, float value);

        void putGeoHash(int columnIndex, long value);

        void putGeoHashDeg(int index, double lat, double lon);

        void putGeoStr(int columnIndex, CharSequence value);

        void putInt(int columnIndex, int value);

        void putLong(int columnIndex, long value);

        void putLong128(int columnIndex, long lo, long hi);

        void putLong256(int columnIndex, long l0, long l1, long l2, long l3);

        void putLong256(int columnIndex, Long256 value);

        void putLong256(int columnIndex, CharSequence hexString);

        void putLong256(int columnIndex, @NotNull CharSequence hexString, int start, int end);

        void putShort(int columnIndex, short value);

        void putStr(int columnIndex, CharSequence value);

        void putStr(int columnIndex, char value);

        void putStr(int columnIndex, CharSequence value, int pos, int len);

        /**
         * Writes UTF8-encoded string to WAL. As the name of the function suggest the storage format is
         * expected to be UTF16. The function must re-encode string from UTF8 to UTF16 before storing.
         *
         * @param columnIndex      index of the column we are writing to
         * @param value            UTF8 bytes represented as CharSequence interface.
         *                         On this interface getChar() returns a byte, not complete character.
         * @param hasNonAsciiChars helper flag to indicate implementation if all bytes can be assumed as ASCII.
         *                         "true" here indicates that UTF8 decoding is compulsory.
         */
        void putStrUtf8AsUtf16(int columnIndex, DirectByteCharSequence value, boolean hasNonAsciiChars);

        void putSym(int columnIndex, CharSequence value);

        void putSym(int columnIndex, char value);

        default void putSymIndex(int columnIndex, int key) {
            putInt(columnIndex, key);
        }

        default void putSymUtf8(int columnIndex, DirectByteCharSequence value, boolean hasNonAsciiChars) {
            throw new UnsupportedOperationException();
        }

        default void putTimestamp(int columnIndex, long value) {
            putLong(columnIndex, value);
        }

        void putUuid(int columnIndex, CharSequence uuid);
    }

    private static class NoOpRow implements Row {
        @Override
        public void append() {
            // no-op
        }

        @Override
        public void cancel() {
            // no-op
        }

        @Override
        public void putBin(int columnIndex, long address, long len) {
            // no-op
        }

        @Override
        public void putBin(int columnIndex, BinarySequence sequence) {
            // no-op
        }

        @Override
        public void putBool(int columnIndex, boolean value) {
            // no-op
        }

        @Override
        public void putByte(int columnIndex, byte value) {
            // no-op
        }

        @Override
        public void putChar(int columnIndex, char value) {
            // no-op
        }

        @Override
        public void putDate(int columnIndex, long value) {
            // no-op
        }

        @Override
        public void putDouble(int columnIndex, double value) {
            // no-op
        }

        @Override
        public void putFloat(int columnIndex, float value) {
            // no-op
        }

        @Override
        public void putGeoHash(int columnIndex, long value) {
            // no-op
        }

        @Override
        public void putGeoHashDeg(int index, double lat, double lon) {
            // no-op
        }

        @Override
        public void putGeoStr(int columnIndex, CharSequence value) {

        }

        @Override
        public void putInt(int columnIndex, int value) {
            // no-op
        }

        @Override
        public void putLong(int columnIndex, long value) {
            // no-op
        }

        @Override
        public void putLong128(int columnIndex, long lo, long hi) {
            // no-op
        }

        @Override
        public void putLong256(int columnIndex, long l0, long l1, long l2, long l3) {
            // no-op
        }

        @Override
        public void putLong256(int columnIndex, Long256 value) {
            // no-op
        }

        @Override
        public void putLong256(int columnIndex, CharSequence hexString) {
            // no-op
        }

        @Override
        public void putLong256(int columnIndex, @NotNull CharSequence hexString, int start, int end) {
            // no-op
        }

        @Override
        public void putShort(int columnIndex, short value) {
            // no-op
        }

        @Override
        public void putStr(int columnIndex, CharSequence value) {
            // no-op
        }

        @Override
        public void putStr(int columnIndex, char value) {
            // no-op
        }

        @Override
        public void putStr(int columnIndex, CharSequence value, int pos, int len) {
            // no-op
        }

        @Override
        public void putStrUtf8AsUtf16(int columnIndex, DirectByteCharSequence value, boolean hasNonAsciiChars) {
            // no-op
        }

        @Override
        public void putSym(int columnIndex, CharSequence value) {
            // no-op
        }

        @Override
        public void putSym(int columnIndex, char value) {
            // no-op
        }

        @Override
        public void putSymIndex(int columnIndex, int key) {
            // no-op
        }

        @Override
        public void putSymUtf8(int columnIndex, DirectByteCharSequence value, boolean hasNonAsciiChars) {
            // no-op
        }

        @Override
        public void putTimestamp(int columnIndex, long value) {
            // no-op
        }

        @Override
        public void putUuid(int columnIndex, CharSequence uuid) {

        }
    }

    private class RowImpl implements Row {
        @Override
        public void append() {
            rowAppend(activeNullSetters);
        }

        @Override
        public void cancel() {
            rowCancel();
        }

        @Override
        public void putBin(int columnIndex, long address, long len) {
            getSecondaryColumn(columnIndex).putLong(getPrimaryColumn(columnIndex).putBin(address, len));
            setRowValueNotNull(columnIndex);
        }

        @Override
        public void putBin(int columnIndex, BinarySequence sequence) {
            getSecondaryColumn(columnIndex).putLong(getPrimaryColumn(columnIndex).putBin(sequence));
            setRowValueNotNull(columnIndex);
        }

        @Override
        public void putBool(int columnIndex, boolean value) {
            getPrimaryColumn(columnIndex).putBool(value);
            setRowValueNotNull(columnIndex);
        }

        @Override
        public void putByte(int columnIndex, byte value) {
            getPrimaryColumn(columnIndex).putByte(value);
            setRowValueNotNull(columnIndex);
        }

        @Override
        public void putChar(int columnIndex, char value) {
            getPrimaryColumn(columnIndex).putChar(value);
            setRowValueNotNull(columnIndex);
        }

        @Override
        public void putDouble(int columnIndex, double value) {
            getPrimaryColumn(columnIndex).putDouble(value);
            setRowValueNotNull(columnIndex);
        }

        @Override
        public void putFloat(int columnIndex, float value) {
            getPrimaryColumn(columnIndex).putFloat(value);
            setRowValueNotNull(columnIndex);
        }

        @Override
        public void putGeoHash(int index, long value) {
            int type = metadata.getColumnType(index);
            WriterRowUtils.putGeoHash(index, value, type, this);
        }

        @Override
        public void putGeoHashDeg(int index, double lat, double lon) {
            int type = metadata.getColumnType(index);
            WriterRowUtils.putGeoHash(index, GeoHashes.fromCoordinatesDegUnsafe(lat, lon, ColumnType.getGeoHashBits(type)), type, this);
        }

        @Override
        public void putGeoStr(int index, CharSequence hash) {
            final int type = metadata.getColumnType(index);
            WriterRowUtils.putGeoStr(index, hash, type, this);
        }

        @Override
        public void putInt(int columnIndex, int value) {
            getPrimaryColumn(columnIndex).putInt(value);
            setRowValueNotNull(columnIndex);
        }

        @Override
        public void putLong(int columnIndex, long value) {
            getPrimaryColumn(columnIndex).putLong(value);
            setRowValueNotNull(columnIndex);
        }

        @Override
        public void putLong128(int columnIndex, long lo, long hi) {
            MemoryA primaryColumn = getPrimaryColumn(columnIndex);
            primaryColumn.putLong(lo);
            primaryColumn.putLong(hi);
            setRowValueNotNull(columnIndex);
        }

        @Override
        public void putLong256(int columnIndex, long l0, long l1, long l2, long l3) {
            getPrimaryColumn(columnIndex).putLong256(l0, l1, l2, l3);
            setRowValueNotNull(columnIndex);
        }

        @Override
        public void putLong256(int columnIndex, Long256 value) {
            getPrimaryColumn(columnIndex).putLong256(value.getLong0(), value.getLong1(), value.getLong2(), value.getLong3());
            setRowValueNotNull(columnIndex);
        }

        @Override
        public void putLong256(int columnIndex, CharSequence hexString) {
            getPrimaryColumn(columnIndex).putLong256(hexString);
            setRowValueNotNull(columnIndex);
        }

        @Override
        public void putLong256(int columnIndex, @NotNull CharSequence hexString, int start, int end) {
            getPrimaryColumn(columnIndex).putLong256(hexString, start, end);
            setRowValueNotNull(columnIndex);
        }

        @Override
        public void putShort(int columnIndex, short value) {
            getPrimaryColumn(columnIndex).putShort(value);
            setRowValueNotNull(columnIndex);
        }

        @Override
        public void putStr(int columnIndex, CharSequence value) {
            getSecondaryColumn(columnIndex).putLong(getPrimaryColumn(columnIndex).putStr(value));
            setRowValueNotNull(columnIndex);
        }

        @Override
        public void putStr(int columnIndex, char value) {
            getSecondaryColumn(columnIndex).putLong(getPrimaryColumn(columnIndex).putStr(value));
            setRowValueNotNull(columnIndex);
        }

        @Override
        public void putStr(int columnIndex, CharSequence value, int pos, int len) {
            getSecondaryColumn(columnIndex).putLong(getPrimaryColumn(columnIndex).putStr(value, pos, len));
            setRowValueNotNull(columnIndex);
        }

        @Override
        public void putStrUtf8AsUtf16(int columnIndex, DirectByteCharSequence value, boolean hasNonAsciiChars) {
            getSecondaryColumn(columnIndex).putLong(getPrimaryColumn(columnIndex).putStrUtf8AsUtf16(value, hasNonAsciiChars));
            setRowValueNotNull(columnIndex);
        }

        @Override
        public void putSym(int columnIndex, CharSequence value) {
            getPrimaryColumn(columnIndex).putInt(symbolMapWriters.getQuick(columnIndex).put(value));
            setRowValueNotNull(columnIndex);
        }

        @Override
        public void putSym(int columnIndex, char value) {
            getPrimaryColumn(columnIndex).putInt(symbolMapWriters.getQuick(columnIndex).put(value));
            setRowValueNotNull(columnIndex);
        }

        @Override
        public void putUuid(int columnIndex, CharSequence uuidStr) {
            SqlUtil.implicitCastStrAsUuid(uuidStr, uuid);
            putLong128(columnIndex, uuid.getLo(), uuid.getHi());
        }

        private MemoryA getPrimaryColumn(int columnIndex) {
            return activeColumns.getQuick(getPrimaryColumnIndex(columnIndex));
        }

        private MemoryA getSecondaryColumn(int columnIndex) {
            return activeColumns.getQuick(getSecondaryColumnIndex(columnIndex));
        }
    }
}<|MERGE_RESOLUTION|>--- conflicted
+++ resolved
@@ -981,11 +981,7 @@
         }
 
         // To detach the partition, squash it into single folder if required
-<<<<<<< HEAD
         squashPartitionForce(partitionIndex);
-=======
-        squashSplitPartitions(timestamp, txWriter.ceilPartitionTimestamp(timestamp), 1);
->>>>>>> cdb840e8
 
         // Get next partition, should exist, it's not the last partition
         if (txWriter.getLogicalPartitionTimestamp(txWriter.getPartitionTimestampByIndex(partitionIndex + 1)) == timestamp) {
@@ -6734,7 +6730,6 @@
         }
     }
 
-<<<<<<< HEAD
     private void squashPartitionForce(int partitionIndex) {
         int lastLogicalPartitionIndex = partitionIndex;
         long lastLogicalPartitionTimestamp = txWriter.getPartitionTimestampByIndex(partitionIndex);
@@ -6756,15 +6751,7 @@
         }
     }
 
-    private void squashPartitionRange(
-            int maxMidSubPartitionCount,
-            int maxLastSubPartitionCount,
-            int partitionIndexLo,
-            int partitionIndexHi
-    ) {
-=======
     private void squashPartitionRange(int maxLastSubPartitionCount, int partitionIndexLo, int partitionIndexHi) {
->>>>>>> cdb840e8
         if (partitionIndexHi > partitionIndexLo) {
             int subpartitions = partitionIndexHi - partitionIndexLo;
             int optimalPartitionCount = partitionIndexHi == txWriter.getPartitionCount() ? maxLastSubPartitionCount : MAX_MID_SUB_PARTITION_COUNT;
@@ -6858,8 +6845,7 @@
             if (squashCount > 0) {
                 long targetPartitionNameTxn = txWriter.getPartitionNameTxnByPartitionTimestamp(targetPartition);
                 TableUtils.setPathForPartition(path, partitionBy, targetPartition, targetPartitionNameTxn);
-<<<<<<< HEAD
-                long originalSize = txWriter.getPartitionSizeByPartitionTimestamp(targetPartition);
+                finallong originalSize = txWriter.getPartitionSizeByPartitionTimestamp(targetPartition);
 
                 boolean rw = !copyTargetFrame;
                 Frame targetFrame = null;
@@ -6882,11 +6868,6 @@
                     } else {
                         targetFrame = firstPartitionFrame;
                     }
-
-=======
-                final long originalSize = txWriter.getPartitionSizeByPartitionTimestamp(targetPartition);
-                try (Frame targetFrame = partitionFrameFactory.openRW(path, targetPartition, metadata, columnVersionWriter, originalSize)) {
->>>>>>> cdb840e8
                     for (int i = 0; i < squashCount; i++) {
                         long sourcePartition = txWriter.getPartitionTimestampByIndex(partitionIndexLo + 1);
 
