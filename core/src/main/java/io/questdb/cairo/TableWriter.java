/*******************************************************************************
 *     ___                  _   ____  ____
 *    / _ \ _   _  ___  ___| |_|  _ \| __ )
 *   | | | | | | |/ _ \/ __| __| | | |  _ \
 *   | |_| | |_| |  __/\__ \ |_| |_| | |_) |
 *    \__\_\\__,_|\___||___/\__|____/|____/
 *
 *  Copyright (c) 2014-2019 Appsicle
 *  Copyright (c) 2019-2022 QuestDB
 *
 *  Licensed under the Apache License, Version 2.0 (the "License");
 *  you may not use this file except in compliance with the License.
 *  You may obtain a copy of the License at
 *
 *  http://www.apache.org/licenses/LICENSE-2.0
 *
 *  Unless required by applicable law or agreed to in writing, software
 *  distributed under the License is distributed on an "AS IS" BASIS,
 *  WITHOUT WARRANTIES OR CONDITIONS OF ANY KIND, either express or implied.
 *  See the License for the specific language governing permissions and
 *  limitations under the License.
 *
 ******************************************************************************/

package io.questdb.cairo;

import io.questdb.MessageBus;
import io.questdb.MessageBusImpl;
import io.questdb.Metrics;
import io.questdb.cairo.sql.RecordMetadata;
import io.questdb.cairo.sql.SymbolTable;
import io.questdb.cairo.vm.MemoryFCRImpl;
import io.questdb.cairo.vm.MemoryFMCRImpl;
import io.questdb.cairo.vm.NullMapWriter;
import io.questdb.cairo.vm.Vm;
import io.questdb.cairo.vm.api.*;
import io.questdb.griffin.AlterStatement;
import io.questdb.griffin.SqlException;
import io.questdb.griffin.model.IntervalUtils;
import io.questdb.log.Log;
import io.questdb.log.LogFactory;
import io.questdb.log.LogRecord;
import io.questdb.mp.*;
import io.questdb.std.*;
import io.questdb.std.datetime.DateFormat;
import io.questdb.std.datetime.microtime.Timestamps;
import io.questdb.std.str.LPSZ;
import io.questdb.std.str.Path;
import io.questdb.std.str.StringSink;
import io.questdb.tasks.*;
import org.jetbrains.annotations.NotNull;
import org.jetbrains.annotations.Nullable;

import java.io.Closeable;
import java.util.concurrent.atomic.AtomicInteger;
import java.util.concurrent.atomic.AtomicLong;
import java.util.function.LongConsumer;

import static io.questdb.cairo.StatusCode.*;
import static io.questdb.cairo.TableUtils.*;

public class TableWriter implements Closeable {
    public static final int TIMESTAMP_MERGE_ENTRY_BYTES = Long.BYTES * 2;
    public static final int O3_BLOCK_NONE = -1;
    public static final int O3_BLOCK_O3 = 1;
    public static final int O3_BLOCK_DATA = 2;
    public static final int O3_BLOCK_MERGE = 3;
    private static final int ROW_ACTION_OPEN_PARTITION = 0;
    private static final int ROW_ACTION_NO_PARTITION = 1;
    private static final int ROW_ACTION_NO_TIMESTAMP = 2;
    private static final int ROW_ACTION_O3 = 3;
    private static final int ROW_ACTION_SWITCH_PARTITION = 4;
    private static final Log LOG = LogFactory.getLog(TableWriter.class);
    private static final CharSequenceHashSet IGNORED_FILES = new CharSequenceHashSet();
    private static final Runnable NOOP = () -> {
    };
<<<<<<< HEAD
    final ObjList<MemoryMAR> columns;
    private final ObjList<MemoryMA> logColumns;
    private final ObjList<MapWriter> symbolMapWriters;
    private final ObjList<MapWriter> denseSymbolMapWriters;
=======
    private final static RemoveFileLambda REMOVE_OR_LOG = TableWriter::removeFileAndOrLog;
    private final static RemoveFileLambda REMOVE_OR_EXCEPTION = TableWriter::removeOrException;
    final ObjList<MemoryMA> columns;
    private final ObjList<SymbolMapWriter> symbolMapWriters;
    private final ObjList<SymbolMapWriter> denseSymbolMapWriters;
>>>>>>> 5cdff800
    private final ObjList<ColumnIndexer> indexers;
    private final ObjList<ColumnIndexer> denseIndexers = new ObjList<>();
    private final Path path;
    private final Path other;
    private final LongList rowValueIsNotNull = new LongList();
    private final Row regularRow = new RowImpl();
    private final int rootLen;
    private final MemoryMR metaMem;
    private final int partitionBy;
    private final LongList columnTops;
    private final FilesFacade ff;
    private final DateFormat partitionDirFmt;
    private final MemoryMAR ddlMem;
    private final int mkDirMode;
    private final int fileOperationRetryCount;
    private final String tableName;
    private final TableWriterMetadata metadata;
    private final CairoConfiguration configuration;
    private final LowerCaseCharSequenceIntHashMap validationMap = new LowerCaseCharSequenceIntHashMap();
    private final FragileCode RECOVER_FROM_META_RENAME_FAILURE = this::recoverFromMetaRenameFailure;
    private final SOCountDownLatch indexLatch = new SOCountDownLatch();
    private final LongList indexSequences = new LongList();
    private final TxReader slaveTxReader;
    // This is the same message bus. When TableWriter instance created via CairoEngine, message bus is shared
    // and is owned by the engine. Since TableWriter would not have ownership of the bus it must not free it up.
    // On other hand when TableWrite is created outside CairoEngine, primarily in tests, the ownership of the
    // message bus is with the TableWriter. Therefore, message bus must be freed when writer is freed.
    // To indicate ownership, the message bus owned by the writer will be assigned to `ownMessageBus`. This reference
    // will be released by the writer
    private final MessageBus messageBus;
    private final MessageBus ownMessageBus;
    private final boolean parallelIndexerEnabled;
    private final PartitionBy.PartitionFloorMethod partitionFloorMethod;
    private final PartitionBy.PartitionCeilMethod partitionCeilMethod;
    private final int defaultCommitMode;
    private final int o3ColumnMemorySize;
    private final ObjList<Runnable> nullSetters;
    private final ObjList<Runnable> o3NullSetters;
    private final ObjList<MemoryCARW> o3Columns;
    private final ObjList<MemoryCARW> o3Columns2;
    private final ObjList<O3CallbackTask> o3PendingCallbackTasks = new ObjList<>();
    private final O3ColumnUpdateMethod oooSortVarColumnRef = this::o3SortVarColumn;
    private final O3ColumnUpdateMethod oooSortFixColumnRef = this::o3SortFixColumn;
    private final SOUnboundedCountDownLatch o3DoneLatch = new SOUnboundedCountDownLatch();
    private final AtomicLong o3PartitionUpdRemaining = new AtomicLong();
    private final AtomicInteger o3ErrorCount = new AtomicInteger();
    private final MemoryMARW todoMem = Vm.getMARWInstance();
    private final TxWriter txWriter;
    private final LongList o3PartitionRemoveCandidates = new LongList();
    private final ObjectPool<O3MutableAtomicInteger> o3ColumnCounters = new ObjectPool<>(O3MutableAtomicInteger::new, 64);
    private final ObjectPool<O3Basket> o3BasketPool = new ObjectPool<>(O3Basket::new, 64);
    private final TxnScoreboard txnScoreboard;
    private final StringSink fileNameSink = new StringSink();
    private final FindVisitor removePartitionDirectories = this::removePartitionDirectories0;
    private final FindVisitor removePartitionDirsNotAttached = this::removePartitionDirsNotAttached;
    private final RingQueue<O3PartitionUpdateTask> o3PartitionUpdateQueue;
    private final MPSequence o3PartitionUpdatePubSeq;
    private final SCSequence o3PartitionUpdateSubSeq;
    private final boolean o3QuickSortEnabled;
    private final LongConsumer appendTimestampSetter;
    private final MemoryMR indexMem = Vm.getMRInstance();
    private final MemoryFR slaveMetaMem = new MemoryFCRImpl();
    private final SCSequence commandSubSeq;
    private final LongIntHashMap replPartitionHash = new LongIntHashMap();
    private final MemoryFMCRImpl slaveTxMemory = new MemoryFMCRImpl();
    // Latest command sequence per command source.
    // Publisher source is identified by a long value
    private final LongLongHashMap cmdSequences = new LongLongHashMap();
    private final AlterStatement alterTableStatement = new AlterStatement();
    private final ColumnVersionWriter columnVersionWriter;
    private Row row = regularRow;
    private long todoTxn;
    private MemoryMAT o3TimestampMem;
    private final O3ColumnUpdateMethod o3MoveLagRef = this::o3MoveLag0;
    private MemoryARW o3TimestampMemCpy;
    private long lockFd = -1;
    private LongConsumer timestampSetter;
    private int columnCount;
    private boolean avoidIndexOnCommit = false;
    private long partitionTimestampHi;
    private long masterRef = 0;
    private long o3MasterRef = -1;
    private boolean removeDirOnCancelRow = true;
    private long tempMem16b = Unsafe.malloc(16, MemoryTag.NATIVE_DEFAULT);
    private int metaSwapIndex;
    private int metaPrevIndex;
    private final FragileCode RECOVER_FROM_TODO_WRITE_FAILURE = this::recoverFromTodoWriteFailure;
    private final FragileCode RECOVER_FROM_SYMBOL_MAP_WRITER_FAILURE = this::recoverFromSymbolMapWriterFailure;
    private final FragileCode RECOVER_FROM_SWAP_RENAME_FAILURE = this::recoverFromSwapRenameFailure;
    private final FragileCode RECOVER_FROM_COLUMN_OPEN_FAILURE = this::recoverOpenColumnFailure;
    private int indexCount;
    private boolean performRecovery;
    private boolean distressed = false;
    private LifecycleManager lifecycleManager;
    private String designatedTimestampColumnName;
    private long o3RowCount;
    private final O3ColumnUpdateMethod o3MoveUncommittedRef = this::o3MoveUncommitted0;
    private long lastPartitionTimestamp;
    private boolean o3InError = false;
    private ObjList<? extends MemoryA> activeColumns;
    private ObjList<Runnable> activeNullSetters;
    private int rowActon = ROW_ACTION_OPEN_PARTITION;
    private long committedMasterRef;
    private DirectLongList o3ColumnTopSink;
    private final Metrics metrics;

    // ILP related
    private double commitIntervalFraction;
    private long commitIntervalDefault;
    private long commitInterval;

    public TableWriter(CairoConfiguration configuration, CharSequence tableName, Metrics metrics) {
        this(configuration, tableName, null, new MessageBusImpl(configuration), true, DefaultLifecycleManager.INSTANCE, configuration.getRoot(), metrics);
    }

    public TableWriter(CairoConfiguration configuration, CharSequence tableName, @NotNull MessageBus messageBus, Metrics metrics) {
        this(configuration, tableName, messageBus, true, DefaultLifecycleManager.INSTANCE, metrics);
    }

    public TableWriter(
            CairoConfiguration configuration,
            CharSequence tableName,
            @NotNull MessageBus messageBus,
            boolean lock,
            LifecycleManager lifecycleManager,
            Metrics metrics
    ) {
        this(configuration, tableName, messageBus, null, lock, lifecycleManager, configuration.getRoot(), metrics);
    }

    public TableWriter(
            CairoConfiguration configuration,
            CharSequence tableName,
            MessageBus messageBus,
            MessageBus ownMessageBus,
            boolean lock,
            LifecycleManager lifecycleManager,
            CharSequence root,
            Metrics metrics
    ) {
        LOG.info().$("open '").utf8(tableName).$('\'').$();
        this.configuration = configuration;
        this.metrics = metrics;
        this.ownMessageBus = ownMessageBus;
        if (ownMessageBus != null) {
            this.messageBus = ownMessageBus;
        } else {
            this.messageBus = messageBus;
        }
        this.defaultCommitMode = configuration.getCommitMode();
        this.lifecycleManager = lifecycleManager;
        this.parallelIndexerEnabled = configuration.isParallelIndexingEnabled();
        this.ff = configuration.getFilesFacade();
        this.mkDirMode = configuration.getMkDirMode();
        this.fileOperationRetryCount = configuration.getFileOperationRetryCount();
        this.tableName = Chars.toString(tableName);
        this.o3QuickSortEnabled = configuration.isO3QuickSortEnabled();
        this.o3PartitionUpdateQueue = new RingQueue<>(O3PartitionUpdateTask.CONSTRUCTOR, configuration.getO3PartitionUpdateQueueCapacity());
        this.o3PartitionUpdatePubSeq = new MPSequence(this.o3PartitionUpdateQueue.getCycle());
        this.o3PartitionUpdateSubSeq = new SCSequence();
        o3PartitionUpdatePubSeq.then(o3PartitionUpdateSubSeq).then(o3PartitionUpdatePubSeq);
        final FanOut commandFanOut = this.messageBus.getTableWriterCommandFanOut();
        if (commandFanOut != null) {
            // align our subscription to the current value of the fan out
            // to avoid picking up commands fired ahead of this instantiation
            commandSubSeq = new SCSequence(commandFanOut.current(), null);
            commandFanOut.and(commandSubSeq);
        } else {
            // dandling sequence
            commandSubSeq = new SCSequence();
        }
        this.o3ColumnMemorySize = configuration.getO3ColumnMemorySize();
        this.path = new Path();
        this.path.of(root).concat(tableName);
        this.other = new Path().of(root).concat(tableName);
        this.rootLen = path.length();
        try {
            if (lock) {
                lock();
            } else {
                this.lockFd = -1L;
            }
            long todoCount = openTodoMem();
            int todo;
            if (todoCount > 0) {
                todo = (int) todoMem.getLong(40);
            } else {
                todo = -1;
            }
            if (todo == TODO_RESTORE_META) {
                repairMetaRename((int) todoMem.getLong(48));
            }
            this.ddlMem = Vm.getMARInstance();
            this.metaMem = Vm.getMRInstance();
            this.columnVersionWriter = openColumnVersionFile(ff, path, rootLen);

            openMetaFile(ff, path, rootLen, metaMem);
            this.metadata = new TableWriterMetadata(metaMem);
            this.partitionBy = metaMem.getInt(META_OFFSET_PARTITION_BY);
            this.txWriter = new TxWriter(ff).ofRW(path, partitionBy);
            this.txnScoreboard = new TxnScoreboard(ff, configuration.getTxnScoreboardEntryCount()).ofRW(path.trimTo(rootLen));
            path.trimTo(rootLen);
            // we have to do truncate repair at this stage of constructor
            // because this operation requires metadata
            switch (todo) {
                case TODO_TRUNCATE:
                    repairTruncate();
                    break;
                case TODO_RESTORE_META:
                case -1:
                    break;
                default:
                    LOG.error().$("ignoring unknown *todo* [code=").$(todo).$(']').$();
                    break;
            }
            this.columnCount = metadata.getColumnCount();
            if (metadata.getTimestampIndex() > -1) {
                this.designatedTimestampColumnName = metadata.getColumnName(metadata.getTimestampIndex());
            }
            this.rowValueIsNotNull.extendAndSet(columnCount, 0);
            this.columns = new ObjList<>(columnCount * 2);
            this.o3Columns = new ObjList<>(columnCount * 2);
            this.o3Columns2 = new ObjList<>(columnCount * 2);
            this.activeColumns = columns;
            this.symbolMapWriters = new ObjList<>(columnCount);
            this.indexers = new ObjList<>(columnCount);
            this.denseSymbolMapWriters = new ObjList<>(metadata.getSymbolMapCount());
            this.nullSetters = new ObjList<>(columnCount);
            this.o3NullSetters = new ObjList<>(columnCount);
            this.activeNullSetters = nullSetters;
            this.columnTops = new LongList(columnCount);
            this.partitionFloorMethod = PartitionBy.getPartitionFloorMethod(partitionBy);
            this.partitionCeilMethod = PartitionBy.getPartitionCeilMethod(partitionBy);
            if (PartitionBy.isPartitioned(partitionBy)) {
                partitionDirFmt = PartitionBy.getPartitionDirFormatMethod(partitionBy);
            } else {
                partitionDirFmt = null;
            }
            this.commitInterval = calculateCommitInterval();

            configureColumnMemory();
            configureTimestampSetter();
            this.appendTimestampSetter = timestampSetter;
            configureAppendPosition();
            purgeUnusedPartitions();
            clearTodoLog();
            this.slaveTxReader = new TxReader(ff);
        } catch (Throwable e) {
            doClose(false);
            throw e;
        }
    }

    public static int getPrimaryColumnIndex(int index) {
        return index * 2;
    }

    public static int getSecondaryColumnIndex(int index) {
        return getPrimaryColumnIndex(index) + 1;
    }

    public static long getTimestampIndexValue(long timestampIndex, long indexRow) {
        return Unsafe.getUnsafe().getLong(timestampIndex + indexRow * 16);
    }

    public void addColumn(CharSequence name, int type) {
        addColumn(name, type, configuration.getDefaultSymbolCapacity(), configuration.getDefaultSymbolCacheFlag(), false, 0, false);
    }

    /**
     * Adds new column to table, which can be either empty or can have data already. When existing columns
     * already have data this function will create ".top" file in addition to column files. ".top" file contains
     * size of partition at the moment of column creation. It must be used to accurately position inside new
     * column when either appending or reading.
     *
     * <b>Failures</b>
     * Adding new column can fail in many situations. None of the failures affect integrity of data that is already in
     * the table but can leave instance of TableWriter in inconsistent state. When this happens function will throw CairoError.
     * Calling code must close TableWriter instance and open another when problems are rectified. Those problems would be
     * either with disk or memory or both.
     * <p>
     * Whenever function throws CairoException application code can continue using TableWriter instance and may attempt to
     * add columns again.
     *
     * <b>Transactions</b>
     * <p>
     * Pending transaction will be committed before function attempts to add column. Even when function is unsuccessful it may
     * still have committed transaction.
     *
     * @param name                    of column either ASCII or UTF8 encoded.
     * @param symbolCapacity          when column type is SYMBOL this parameter specifies approximate capacity for symbol map.
     *                                It should be equal to number of unique symbol values stored in the table and getting this
     *                                value badly wrong will cause performance degradation. Must be power of 2
     * @param symbolCacheFlag         when set to true, symbol values will be cached on Java heap.
     * @param type                    {@link ColumnType}
     * @param isIndexed               configures column to be indexed or not
     * @param indexValueBlockCapacity approximation of number of rows for single index key, must be power of 2
     * @param isSequential            for columns that contain sequential values query optimiser can make assumptions on range searches (future feature)
     */
    public void addColumn(
            CharSequence name,
            int type,
            int symbolCapacity,
            boolean symbolCacheFlag,
            boolean isIndexed,
            int indexValueBlockCapacity,
            boolean isSequential
    ) {

        assert indexValueBlockCapacity == Numbers.ceilPow2(indexValueBlockCapacity) : "power of 2 expected";
        assert symbolCapacity == Numbers.ceilPow2(symbolCapacity) : "power of 2 expected";
        assert TableUtils.isValidColumnName(name) : "invalid column name";

        checkDistressed();

        if (getColumnIndexQuiet(metaMem, name, columnCount) != -1) {
            throw CairoException.instance(0).put("Duplicate column name: ").put(name);
        }

        commit();

        long columnNameTxn = getTxn();
        LOG.info().$("adding column '").utf8(name).$('[').$(ColumnType.nameOf(type)).$("], name txn ").$(columnNameTxn).$(" to ").$(path).$();

        // create new _meta.swp
        this.metaSwapIndex = addColumnToMeta(name, type, isIndexed, indexValueBlockCapacity, isSequential);

        // close _meta so we can rename it
        metaMem.close();

        // validate new meta
        validateSwapMeta(name);

        // rename _meta to _meta.prev
        renameMetaToMetaPrev(name);

        // after we moved _meta to _meta.prev
        // we have to have _todo to restore _meta should anything go wrong
        writeRestoreMetaTodo(name);

        // rename _meta.swp to _meta
        renameSwapMetaToMeta(name);

        if (ColumnType.isSymbol(type)) {
            try {
                createSymbolMapWriter(name, columnNameTxn, symbolCapacity, symbolCacheFlag);
            } catch (CairoException e) {
                runFragile(RECOVER_FROM_SYMBOL_MAP_WRITER_FAILURE, name, e);
            }
        } else {
            // maintain sparse list of symbol writers
            symbolMapWriters.extendAndSet(columnCount, NullMapWriter.INSTANCE);
        }

        // add column objects
        configureColumn(type, isIndexed, columnCount);
        if (isIndexed) {
            populateDenseIndexerList();
        }

        // increment column count
        columnCount++;

        // extend columnTop list to make sure row cancel can work
        // need for setting correct top is hard to test without being able to read from table
        int columnIndex = columnCount - 1;
        columnTops.extendAndSet(columnIndex, txWriter.getTransientRowCount());

        // Set txn number in the column version file to mark the transaction where the column is added
        columnVersionWriter.upsertDefaultTxnName(columnIndex, columnNameTxn, txWriter.getLastPartitionTimestamp());

        // create column files
        if (txWriter.getTransientRowCount() > 0 || !PartitionBy.isPartitioned(partitionBy)) {
            try {
                openNewColumnFiles(name, isIndexed, indexValueBlockCapacity);
            } catch (CairoException e) {
                runFragile(RECOVER_FROM_COLUMN_OPEN_FAILURE, name, e);
            }
        }

        try {
            // open _meta file
            openMetaFile(ff, path, rootLen, metaMem);

            // remove _todo
            clearTodoLog();

        } catch (CairoException err) {
            throwDistressException(err);
        }

        bumpStructureVersion();

        metadata.addColumn(name, configuration.getRandom().nextLong(), type, isIndexed, indexValueBlockCapacity, columnIndex);

        LOG.info().$("ADDED column '").utf8(name).$('[').$(ColumnType.nameOf(type)).$("], name txn ").$(columnNameTxn).$(" to ").$(path).$();
    }

    public void addIndex(CharSequence columnName, int indexValueBlockSize) {
        assert indexValueBlockSize == Numbers.ceilPow2(indexValueBlockSize) : "power of 2 expected";

        checkDistressed();

        final int columnIndex = getColumnIndexQuiet(metaMem, columnName, columnCount);

        if (columnIndex == -1) {
            throw CairoException.instance(0).put("column '").put(columnName).put("' does not exist");
        }

        commit();

        if (isColumnIndexed(metaMem, columnIndex)) {
            throw CairoException.instance(0).put("already indexed [column=").put(columnName).put(']');
        }

        final int existingType = getColumnType(metaMem, columnIndex);
        LOG.info().$("adding index to '").utf8(columnName).$('[').$(ColumnType.nameOf(existingType)).$(", path=").$(path).$(']').$();

        if (!ColumnType.isSymbol(existingType)) {
            LOG.error().$("cannot create index for [column='").utf8(columnName).$(", type=").$(ColumnType.nameOf(existingType)).$(", path=").$(path).$(']').$();
            throw CairoException.instance(0).put("cannot create index for [column='").put(columnName).put(", type=").put(ColumnType.nameOf(existingType)).put(", path=").put(path).put(']');
        }

        // create indexer
        final SymbolColumnIndexer indexer = new SymbolColumnIndexer();

        final long columnNameTxn = columnVersionWriter.getColumnNameTxn(txWriter.getLastPartitionTimestamp(), columnIndex);
        try {
            try {
                // edge cases here are:
                // column spans only part of table - e.g. it was added after table was created and populated
                // column has top value, e.g. does not span entire partition
                // to this end, we have a super-edge case:

                // This piece of code is unbelievably fragile!
                if (PartitionBy.isPartitioned(partitionBy)) {
                    // run indexer for the whole table
                    indexHistoricPartitions(indexer, columnName, indexValueBlockSize);
                    long timestamp = txWriter.getMaxTimestamp();
                    if (timestamp != Numbers.LONG_NaN) {
                        path.trimTo(rootLen);
                        setStateForTimestamp(path, timestamp, false);
                        // create index in last partition
                        indexLastPartition(indexer, columnName, columnNameTxn, columnIndex, indexValueBlockSize);
                    }
                } else {
                    setStateForTimestamp(path, 0, false);
                    // create index in last partition
                    indexLastPartition(indexer, columnName, columnNameTxn, columnIndex, indexValueBlockSize);
                }
            } finally {
                path.trimTo(rootLen);
            }
        } catch (Throwable e) {
            LOG.error().$("rolling back index created so far [path=").$(path).$(']').$();
            removeIndexFiles(columnName, columnIndex);
            throw e;
        }

        // set index flag in metadata
        // create new _meta.swp

        metaSwapIndex = copyMetadataAndSetIndexed(columnIndex, indexValueBlockSize);

        // close _meta so we can rename it
        metaMem.close();

        // validate new meta
        validateSwapMeta(columnName);

        // rename _meta to _meta.prev
        renameMetaToMetaPrev(columnName);

        // after we moved _meta to _meta.prev
        // we have to have _todo to restore _meta should anything go wrong
        writeRestoreMetaTodo(columnName);

        // rename _meta.swp to -_meta
        renameSwapMetaToMeta(columnName);

        try {
            // open _meta file
            openMetaFile(ff, path, rootLen, metaMem);

            // remove _todo
            clearTodoLog();

        } catch (CairoException err) {
            throwDistressException(err);
        }

        bumpStructureVersion();
        indexers.extendAndSet(columnIndex, indexer);
        populateDenseIndexerList();

        TableColumnMetadata columnMetadata = metadata.getColumnQuick(columnIndex);
        columnMetadata.setIndexed(true);
        columnMetadata.setIndexValueBlockCapacity(indexValueBlockSize);

        LOG.info().$("ADDED index to '").utf8(columnName).$('[').$(ColumnType.nameOf(existingType)).$("]' to ").$(path).$();
    }

    public int attachPartition(long timestamp) {
        // Partitioned table must have a timestamp
        // SQL compiler will check that table is partitioned
        assert metadata.getTimestampIndex() > -1;

        CharSequence timestampCol = metadata.getColumnQuick(metadata.getTimestampIndex()).getName();
        if (txWriter.attachedPartitionsContains(timestamp)) {
            LOG.info().$("partition is already attached [path=").$(path).$(']').$();
            return PARTITION_ALREADY_ATTACHED;
        }

        if (metadata.getSymbolMapCount() > 0) {
            LOG.error().$("attaching partitions on table with symbols not yet supported [table=").$(tableName)
                    .$(",partition=").$ts(timestamp).I$();
            return TABLE_HAS_SYMBOLS;
        }

        boolean rollbackRename = false;
        try {
            setPathForPartition(path, partitionBy, timestamp, false);
            if (!ff.exists(path.$())) {
                setPathForPartition(other, partitionBy, timestamp, false);
                other.put(DETACHED_DIR_MARKER);

                if (ff.exists(other.$())) {
                    if (ff.rename(other, path)) {
                        rollbackRename = true;
                        LOG.info().$("moved partition dir: ").$(other).$(" to ").$(path).$();
                    } else {
                        throw CairoException.instance(ff.errno()).put("File system error on trying to rename [from=")
                                .put(other).put(",to=").put(path).put(']');
                    }
                }
            }

            if (ff.exists(path.$())) {
                // find out lo, hi ranges of partition attached as well as size
                final long partitionSize = readPartitionSizeMinMax(ff, path, timestampCol, tempMem16b, timestamp);
                if (partitionSize > 0) {
                    if (inTransaction()) {
                        LOG.info().$("committing open transaction before applying attach partition command [table=").$(tableName)
                                .$(",partition=").$ts(timestamp).I$();
                        commit();
                    }

                    attachPartitionCheckFilesMatchMetadata(ff, path, getMetadata(), partitionSize);
                    long minPartitionTimestamp = Unsafe.getUnsafe().getLong(tempMem16b);
                    long maxPartitionTimestamp = Unsafe.getUnsafe().getLong(tempMem16b + 8);

                    assert timestamp <= minPartitionTimestamp && minPartitionTimestamp <= maxPartitionTimestamp;

                    long nextMinTimestamp = Math.min(minPartitionTimestamp, txWriter.getMinTimestamp());
                    long nextMaxTimestamp = Math.max(maxPartitionTimestamp, txWriter.getMaxTimestamp());
                    boolean appendPartitionAttached = size() == 0 || getPartitionLo(nextMaxTimestamp) > getPartitionLo(txWriter.getMaxTimestamp());

                    txWriter.beginPartitionSizeUpdate();
                    txWriter.updatePartitionSizeByTimestamp(timestamp, partitionSize);
                    txWriter.finishPartitionSizeUpdate(nextMinTimestamp, nextMaxTimestamp);
                    txWriter.commit(defaultCommitMode, denseSymbolMapWriters);
                    if (appendPartitionAttached) {
                        freeColumns(true);
                        configureAppendPosition();
                    }

                    LOG.info().$("partition attached [path=").$(path).$(']').$();
                    rollbackRename = false;
                } else {
                    LOG.error().$("cannot detect partition size [path=").$(path).$(",timestampColumn=").$(timestampCol).$(']').$();
                    return PARTITION_EMPTY;
                }
            } else {
                LOG.error().$("cannot attach missing partition [path=").$(path).$(']').$();
                return CANNOT_ATTACH_MISSING_PARTITION;
            }
        } finally {
            if (rollbackRename) {
                // rename back to .detached
                // otherwise it can be deleted on writer re-open
                if (ff.rename(path.$(), other.$())) {
                    LOG.info().$("moved partition dir after failed attach attempt: ").$(path).$(" to ").$(other).$();
                } else {
                    LOG.info().$("file system error on trying to rename partition folder [errno=").$(ff.errno())
                            .$(",from=").$(path).$(",to=").$(other).I$();
                }
            }
            path.trimTo(rootLen);
            other.trimTo(rootLen);
        }

        return StatusCode.OK;
    }

    public void changeCacheFlag(int columnIndex, boolean cache) {
        checkDistressed();

        commit();

        MapWriter symbolMapWriter = getSymbolMapWriter(columnIndex);
        if (symbolMapWriter.isCached() != cache) {
            symbolMapWriter.updateCacheFlag(cache);
        } else {
            return;
        }
        updateMetaStructureVersion();
    }

    @Override
    public void close() {
        if (isOpen() && lifecycleManager.close()) {
            doClose(true);
        }
    }

    public void commit() {
        commit(defaultCommitMode);
    }

    public void commit(int commitMode) {
        commit(commitMode, 0);
    }

    public void commitWithLag() {
        commit(defaultCommitMode, metadata.getCommitLag());
    }

    public void commitWithLag(long lagMicros) {
        commit(defaultCommitMode, lagMicros);
    }

    public void commitWithLag(int commitMode) {
        commit(commitMode, metadata.getCommitLag());
    }

    public int getColumnIndex(CharSequence name) {
        int index = metadata.getColumnIndexQuiet(name);
        if (index > -1) {
            return index;
        }
        throw CairoException.instance(0).put("column '").put(name).put("' does not exist");
    }

    public long getCommitInterval() {
        return commitInterval;
    }

    public long getColumnNameTxn(long partitionTimestamp, int columnIndex) {
        return columnVersionWriter.getColumnNameTxn(partitionTimestamp, columnIndex);
    }

    public String getDesignatedTimestampColumnName() {
        return designatedTimestampColumnName;
    }

    public FilesFacade getFilesFacade() {
        return ff;
    }

    public long getMaxTimestamp() {
        return txWriter.getMaxTimestamp();
    }

    public TableWriterMetadata getMetadata() {
        return metadata;
    }

    public long getO3RowCount() {
        return hasO3() ? getO3RowCount0() : 0;
    }

    public int getPartitionBy() {
        return partitionBy;
    }

    public int getPartitionCount() {
        return txWriter.getPartitionCount();
    }

    public long getPartitionTimestamp(int partitionIndex) {
        return txWriter.getPartitionTimestamp(partitionIndex);
    }

    public long getRawMetaMemory() {
        return metaMem.getPageAddress(0);
    }

    // todo: this method is not tested in cases when metadata size changes due to column add/remove operations
    public long getRawMetaMemorySize() {
        return metadata.getFileDataSize();
    }

    // todo: hide raw memory access from public interface when slave is able to send data over the network
    public long getRawTxnMemory() {
        return txWriter.unsafeGetRawMemory();
    }

    // todo: hide raw memory access from public interface when slave is able to send data over the network
    public long getRawTxnMemorySize() {
        return txWriter.unsafeGetRawMemorySize();
    }

    public long getStructureVersion() {
        return txWriter.getStructureVersion();
    }

    public int getSymbolIndex(int columnIndex, CharSequence symValue) {
        return symbolMapWriters.getQuick(columnIndex).put(symValue);
    }

    public String getTableName() {
        return tableName;
    }

    public long getTxn() {
        return txWriter.getTxn();
    }

    public TxnScoreboard getTxnScoreboard() {
        return txnScoreboard;
    }

    public long getUncommittedRowCount() {
        return (masterRef - committedMasterRef) >> 1;
    }

    public boolean inTransaction() {
        return txWriter != null && (txWriter.inTransaction() || hasO3());
    }

    public boolean isOpen() {
        return tempMem16b != 0;
    }

    public Row newRow(long timestamp) {

        switch (rowActon) {
            case ROW_ACTION_OPEN_PARTITION:

                if (timestamp < Timestamps.O3_MIN_TS) {
                    throw CairoException.instance(0).put("timestamp before 1970-01-01 is not allowed");
                }

                if (txWriter.getMaxTimestamp() == Long.MIN_VALUE) {
                    txWriter.setMinTimestamp(timestamp);
                    openFirstPartition(timestamp);
                }
                // fall thru

                rowActon = ROW_ACTION_SWITCH_PARTITION;

            default: // switch partition
                bumpMasterRef();
                if (timestamp > partitionTimestampHi || timestamp < txWriter.getMaxTimestamp()) {
                    if (timestamp < txWriter.getMaxTimestamp()) {
                        return newRowO3(timestamp);
                    }

                    if (timestamp > partitionTimestampHi && PartitionBy.isPartitioned(partitionBy)) {
                        switchPartition(timestamp);
                    }
                }
                updateMaxTimestamp(timestamp);
                break;
            case ROW_ACTION_NO_PARTITION:

                if (timestamp < Timestamps.O3_MIN_TS) {
                    throw CairoException.instance(0).put("timestamp before 1970-01-01 is not allowed");
                }

                if (timestamp < txWriter.getMaxTimestamp()) {
                    throw CairoException.instance(ff.errno()).put("Cannot insert rows out of order to non-partitioned table. Table=").put(path);
                }

                bumpMasterRef();
                updateMaxTimestamp(timestamp);
                break;
            case ROW_ACTION_NO_TIMESTAMP:
                bumpMasterRef();
                break;
            case ROW_ACTION_O3:
                bumpMasterRef();
                o3TimestampSetter(timestamp);
                return row;
        }
        txWriter.append();
        return row;
    }

    public Row newRow() {
        return newRow(0L);
    }

    public void o3BumpErrorCount() {
        o3ErrorCount.incrementAndGet();
    }

    public void processCommandQueue(TableWriterTask cmd, Sequence commandSubSeq, long cursor, boolean acceptStructureChange) {
        if (cmd.getTableId() == getMetadata().getId()) {
            switch (cmd.getType()) {
                case TableWriterTask.TSK_SLAVE_SYNC:
                    replPublishSyncEvent(cmd, cursor, commandSubSeq);
                    break;
                case TableWriterTask.TSK_ALTER_TABLE:
                    processAlterTableEvent(cmd, cursor, commandSubSeq, acceptStructureChange);
                    break;
                default:
                    LOG.error().$("unknown TableWriterTask type, ignored: ").$(cmd.getType()).$();
                    // Don't block the queue even if command is unknown
                    commandSubSeq.done(cursor);
                    break;
            }
        } else {
            commandSubSeq.done(cursor);
        }
    }

    public void removeColumn(CharSequence name) {
        checkDistressed();

        final int index = getColumnIndex(name);
        final int type = metadata.getColumnType(index);

        LOG.info().$("removing column '").utf8(name).$("' from ").$(path).$();

        // check if we are moving timestamp from a partitioned table
        final int timestampIndex = metaMem.getInt(META_OFFSET_TIMESTAMP_INDEX);
        boolean timestamp = index == timestampIndex;

        if (timestamp && PartitionBy.isPartitioned(partitionBy)) {
            throw CairoException.instance(0).put("Cannot remove timestamp from partitioned table");
        }

        commit();

        final CharSequence timestampColumnName = timestampIndex != -1 ? metadata.getColumnName(timestampIndex) : null;

        this.metaSwapIndex = removeColumnFromMeta(index);

        // close _meta so we can rename it
        metaMem.close();

        // rename _meta to _meta.prev
        renameMetaToMetaPrev(name);

        // after we moved _meta to _meta.prev
        // we have to have _todo to restore _meta should anything go wrong
        writeRestoreMetaTodo(name);

        // rename _meta.swp to _meta
        renameSwapMetaToMeta(name);

        // remove column objects
        removeColumn(index);

        // remove symbol map writer or entry for such
        removeSymbolMapWriter(index);

        // reset timestamp limits
        if (timestamp) {
            txWriter.resetTimestamp();
            timestampSetter = value -> {
            };
        }

        try {
            // open _meta file
            openMetaFile(ff, path, rootLen, metaMem);

            // remove _todo
            clearTodoLog();

            // remove column files has to be done after _todo is removed
            removeColumnFiles(name, index, type);
        } catch (CairoException err) {
            throwDistressException(err);
        }

        bumpStructureVersion();

        metadata.removeColumn(index);
        if (timestamp) {
            metadata.setTimestampIndex(-1);
        } else if (timestampColumnName != null) {
            int timestampIndex2 = metadata.getColumnIndex(timestampColumnName);
            metadata.setTimestampIndex(timestampIndex2);
            o3TimestampMem = o3Columns.getQuick(getPrimaryColumnIndex(timestampIndex2));
        }

        LOG.info().$("REMOVED column '").utf8(name).$("' from ").$(path).$();
    }

    public boolean removePartition(long timestamp) {
        long minTimestamp = txWriter.getMinTimestamp();
        long maxTimestamp = txWriter.getMaxTimestamp();

        if (!PartitionBy.isPartitioned(partitionBy)) {
            return false;
        }
        timestamp = getPartitionLo(timestamp);
        if (timestamp < getPartitionLo(minTimestamp) || timestamp > maxTimestamp) {
            return false;
        }

        if (timestamp == getPartitionLo(maxTimestamp)) {
            LOG.error()
                    .$("cannot remove active partition [path=").$(path)
                    .$(", maxTimestamp=").$ts(maxTimestamp)
                    .$(']').$();
            return false;
        }

        if (!txWriter.attachedPartitionsContains(timestamp)) {
            LOG.error().$("partition is already detached [path=").$(path).$(']').$();
            return false;
        }

        try {
            // when we want to delete first partition we must find out
            // minTimestamp from next partition if it exists or next partition and so on
            //
            // when somebody removed data directories manually and then
            // attempts to tidy up metadata with logical partition delete
            // we have to uphold the effort and re-compute table size and its minTimestamp from
            // what remains on disk

            // find out if we are removing min partition
            long nextMinTimestamp = minTimestamp;
            if (timestamp == txWriter.getPartitionTimestamp(0)) {
                nextMinTimestamp = readMinTimestamp(txWriter.getPartitionTimestamp(1));
            }
            long partitionNameTxn = txWriter.getPartitionNameTxnByPartitionTimestamp(timestamp);
            txWriter.beginPartitionSizeUpdate();
            txWriter.removeAttachedPartitions(timestamp);
            txWriter.setMinTimestamp(nextMinTimestamp);
            txWriter.finishPartitionSizeUpdate(nextMinTimestamp, txWriter.getMaxTimestamp());
            txWriter.commit(defaultCommitMode, denseSymbolMapWriters);

            // Call O3 methods to remove check TxnScoreboard and remove partition directly
            o3PartitionRemoveCandidates.clear();
            o3PartitionRemoveCandidates.add(timestamp, partitionNameTxn);
            o3ProcessPartitionRemoveCandidates();

            return true;
        } finally {
            path.trimTo(rootLen);
        }
    }

    public void renameColumn(CharSequence currentName, CharSequence newName) {

        checkDistressed();

        final int index = getColumnIndex(currentName);
        final int type = metadata.getColumnType(index);

        LOG.info().$("renaming column '").utf8(currentName).$("' to '").utf8(newName).$("' from ").$(path).$();

        commit();

        this.metaSwapIndex = renameColumnFromMeta(index, newName);

        // close _meta so we can rename it
        metaMem.close();

        // rename _meta to _meta.prev
        renameMetaToMetaPrev(currentName);

        // after we moved _meta to _meta.prev
        // we have to have _todo to restore _meta should anything go wrong
        writeRestoreMetaTodo(currentName);

        // rename _meta.swp to _meta
        renameSwapMetaToMeta(currentName);

        try {
            // open _meta file
            openMetaFile(ff, path, rootLen, metaMem);

            // remove _todo
            clearTodoLog();

            // rename column files has to be done after _todo is removed
            renameColumnFiles(currentName, index, newName, type);
        } catch (CairoException err) {
            throwDistressException(err);
        }

        bumpStructureVersion();

        metadata.renameColumn(currentName, newName);

        if (index == metadata.getTimestampIndex()) {
            designatedTimestampColumnName = Chars.toString(newName);
        }

        LOG.info().$("RENAMED column '").utf8(currentName).$("' to '").utf8(newName).$("' from ").$(path).$();
    }

    public TableSyncModel replCreateTableSyncModel(long slaveTxAddress, long slaveTxDataSize, long slaveMetaData, long slaveMetaDataSize) {
        replPartitionHash.clear();

        final TableSyncModel model = new TableSyncModel();

        model.setMaxTimestamp(getMaxTimestamp());

        slaveTxMemory.of(slaveTxAddress, slaveTxDataSize);
        slaveTxReader.initRO(slaveTxMemory, partitionBy);
        slaveTxReader.unsafeLoadAll();

        final int theirLast;
        if (slaveTxReader.getDataVersion() != txWriter.getDataVersion()) {
            // truncate
            model.setTableAction(TableSyncModel.TABLE_ACTION_TRUNCATE);
            theirLast = -1;
        } else {
            // hash partitions on slave side
            int partitionCount = slaveTxReader.getPartitionCount();
            theirLast = partitionCount - 1;
            for (int i = 0; i < partitionCount; i++) {
                replPartitionHash.put(slaveTxReader.getPartitionTimestamp(i), i);
            }
        }
        model.setDataVersion(txWriter.getDataVersion());

        // collate local partitions that need to be propagated to this slave
        final int ourPartitionCount = txWriter.getPartitionCount();
        final int ourLast = ourPartitionCount - 1;

        for (int i = 0; i < ourPartitionCount; i++) {
            try {
                final long ts = txWriter.getPartitionTimestamp(i);
                final long ourSize = i < ourLast ? txWriter.getPartitionSize(i) : txWriter.transientRowCount;
                final long ourDataTxn = i < ourLast ? txWriter.getPartitionDataTxn(i) : txWriter.txn;
                final int keyIndex = replPartitionHash.keyIndex(ts);
                final long theirSize;
                if (keyIndex < 0) {
                    int slavePartitionIndex = replPartitionHash.valueAt(keyIndex);
//                        long p = slaveTxData + getPartitionTableIndexOffset(symbolsCount, slavePartitionIndex);
                    // check if partition name ourDataTxn is the same
                    if (slaveTxReader.getPartitionNameTxn(slavePartitionIndex) == txWriter.getPartitionNameTxn(i)) {
                        // this is the same partition roughly
                        theirSize = slavePartitionIndex < theirLast ?
                                slaveTxReader.getPartitionSize(slavePartitionIndex) :
                                slaveTxReader.getTransientRowCount();

                        if (theirSize > ourSize) {
                            LOG.error()
                                    .$("slave partition is larger than that on master [table=").$(tableName)
                                    .$(", ts=").$ts(ts)
                                    .I$();
                        }
                    } else {
                        // partition name ourDataTxn is different, partition mutated
                        theirSize = 0;
                    }
                } else {
                    theirSize = 0;
                }

                if (theirSize < ourSize) {
                    final long partitionNameTxn = txWriter.getPartitionNameTxn(i);
                    model.addPartitionAction(
                            theirSize == 0 ?
                                    TableSyncModel.PARTITION_ACTION_WHOLE :
                                    TableSyncModel.PARTITION_ACTION_APPEND,
                            ts,
                            theirSize,
                            ourSize - theirSize,
                            partitionNameTxn,
                            ourDataTxn
                    );

                    setPathForPartition(path, partitionBy, ts, false);

                    if (partitionNameTxn > -1) {
                        path.put('.').put(partitionNameTxn);
                    }

                    int plen = path.length();

                    for (int j = 0; j < columnCount; j++) {
                        final CharSequence columnName = metadata.getColumnName(j);
                        long top = columnVersionWriter.getColumnTop(ts, j);
                        if (top > 0) {
                            model.addColumnTop(ts, j, top);
                        }

                        if (ColumnType.isVariableLength(metadata.getColumnType(j))) {
                            long columnNameTxn = columnVersionWriter.getColumnNameTxn(ts, j);
                            iFile(path.trimTo(plen), columnName, columnNameTxn);
                            long sz = TableUtils.readLongAtOffset(
                                    ff,
                                    path,
                                    tempMem16b,
                                    ourSize * 8L
                            );
                            model.addVarColumnSize(ts, j, sz);
                        }
                    }
                }
            } finally {
                path.trimTo(rootLen);
            }
        }

        slaveMetaMem.of(slaveMetaData, slaveMetaDataSize);
        int slaveColumnCount = slaveMetaMem.getInt(META_OFFSET_COUNT);
        long offset = getColumnNameOffset(slaveColumnCount);

        int newIndex = 0;
        for (int masterIndex = 0; masterIndex < columnCount; masterIndex++) {
            if (masterIndex < slaveColumnCount) {
                CharSequence slaveName = slaveMetaMem.getStr(offset);
                offset += Vm.getStorageLength(slaveName);
                int slaveColumnType = getColumnType(slaveMetaMem, masterIndex);
                boolean isSlaveIndexed = isColumnIndexed(slaveMetaMem, masterIndex);
                boolean isRename = !Chars.equalsIgnoreCase(slaveName, metadata.getColumnName(masterIndex));

                if (slaveColumnType != metadata.getColumnType(masterIndex)
                        || isRename
                        || isSlaveIndexed != metadata.isColumnIndexed(masterIndex)) {
                    model.addColumnMetaAction(TableSyncModel.COLUMN_META_ACTION_REMOVE, masterIndex, masterIndex);
                    if (metadata.getColumnType(masterIndex) > 0) {
                        model.addColumnMetadata(metadata.getColumnQuick(masterIndex));
                        model.addColumnMetaAction(TableSyncModel.COLUMN_META_ACTION_ADD, newIndex++, masterIndex);
                    }
                }
            } else {
                model.addColumnMetadata(metadata.getColumnQuick(masterIndex));
                model.addColumnMetaAction(TableSyncModel.COLUMN_META_ACTION_ADD, newIndex++, masterIndex);
            }
        }

        return model;
    }

    public void rollback() {
        checkDistressed();
        if (o3InError || inTransaction()) {
            try {
                LOG.info().$("tx rollback [name=").$(tableName).$(']').$();
                if ((masterRef & 1) != 0) {
                    masterRef++;
                }
                freeColumns(false);
                this.txWriter.unsafeLoadAll();
                rollbackIndexes();
                rollbackSymbolTables();
                purgeUnusedPartitions();
                configureAppendPosition();
                o3InError = false;
                // when we rolled transaction back, hasO3() has to be false
                o3MasterRef = -1;
                LOG.info().$("tx rollback complete [name=").$(tableName).$(']').$();
                processCommandQueue(false);
                metrics.tableWriter().incrementRollbacks();
            } catch (Throwable e) {
                LOG.critical().$("could not perform rollback [name=").$(tableName).$(", msg=").$(e.getMessage()).$(']').$();
                distressed = true;
            }
        }
    }

    public void setLifecycleManager(LifecycleManager lifecycleManager) {
        this.lifecycleManager = lifecycleManager;
    }

    public void setMetaCommitLag(long commitLag) {
        try {
            commit();
            long metaSize = copyMetadataAndUpdateVersion();
            openMetaSwapFileByIndex(ff, ddlMem, path, rootLen, this.metaSwapIndex);
            try {
                ddlMem.jumpTo(META_OFFSET_COMMIT_LAG);
                ddlMem.putLong(commitLag);
                ddlMem.jumpTo(metaSize);
            } finally {
                ddlMem.close();
            }

            finishMetaSwapUpdate();
            metadata.setCommitLag(commitLag);
            commitInterval = calculateCommitInterval();
            clearTodoLog();
        } finally {
            ddlMem.close();
        }
    }

    public void setMetaMaxUncommittedRows(int maxUncommittedRows) {
        try {
            commit();
            long metaSize = copyMetadataAndUpdateVersion();
            openMetaSwapFileByIndex(ff, ddlMem, path, rootLen, this.metaSwapIndex);
            try {
                ddlMem.jumpTo(META_OFFSET_MAX_UNCOMMITTED_ROWS);
                ddlMem.putInt(maxUncommittedRows);
                ddlMem.jumpTo(metaSize);
            } finally {
                ddlMem.close();
            }

            finishMetaSwapUpdate();
            metadata.setMaxUncommittedRows(maxUncommittedRows);
            clearTodoLog();
        } finally {
            ddlMem.close();
        }
    }

    public long size() {
        // This is uncommitted row count
        return txWriter.getRowCount() + getO3RowCount();
    }

    /***
     * Processes writer command queue to execute writer async commands such as replication and table alters.
     * Does not accept structure changes, e.g. equivalent to tick(false)
     * Some tick calls can result into transaction commit.
     */
    public void tick() {
        tick(false);
    }

    /***
     * Processes writer command queue to execute writer async commands such as replication and table alters.
     * Some tick calls can result into transaction commit.
     * @param acceptStructureChange If true accepts any Alter table command, if false does not accept significant table
     *                             structure changes like column drop, rename
     */
    public void tick(boolean acceptStructureChange) {
        // Some alter table trigger commit() which trigger tick()
        // If already inside the tick(), do not re-enter it.
        processCommandQueue(acceptStructureChange);
    }

    @Override
    public String toString() {
        return "TableWriter{" +
                "name=" + tableName +
                '}';
    }

    public void transferLock(long lockFd) {
        assert lockFd != -1;
        this.lockFd = lockFd;
    }

    /**
     * Truncates table. When operation is unsuccessful it throws CairoException. With that truncate can be
     * retried or alternatively table can be closed. Outcome of any other operation with the table is undefined
     * and likely to cause segmentation fault. When table re-opens any partial truncate will be retried.
     */
    public final void truncate() {
        rollback();

        // we do this before size check so that "old" corrupt symbol tables are brought back in line
        for (int i = 0, n = denseSymbolMapWriters.size(); i < n; i++) {
            denseSymbolMapWriters.getQuick(i).truncate();
        }

        if (size() == 0) {
            return;
        }

        // this is a crude block to test things for now
        todoMem.putLong(0, ++todoTxn); // write txn, reader will first read txn at offset 24 and then at offset 0
        Unsafe.getUnsafe().storeFence(); // make sure we do not write hash before writing txn (view from another thread)
        todoMem.putLong(8, configuration.getDatabaseIdLo()); // write out our instance hashes
        todoMem.putLong(16, configuration.getDatabaseIdHi());
        Unsafe.getUnsafe().storeFence();
        todoMem.putLong(24, todoTxn);
        todoMem.putLong(32, 1);
        todoMem.putLong(40, TODO_TRUNCATE);
        // ensure file is closed with correct length
        todoMem.jumpTo(48);

        if (partitionBy != PartitionBy.NONE) {
            freeColumns(false);
            if (indexers != null) {
                for (int i = 0, n = indexers.size(); i < n; i++) {
                    Misc.free(indexers.getQuick(i));
                }
            }
            removePartitionDirectories();
            rowActon = ROW_ACTION_OPEN_PARTITION;
        } else {
            // truncate columns, we cannot remove them
            for (int i = 0; i < columnCount; i++) {
                getPrimaryColumn(i).truncate();
                MemoryMA mem = getSecondaryColumn(i);
                if (mem != null && mem.isOpen()) {
                    mem.truncate();
                    mem.putLong(0);
                }
            }
        }

        txWriter.resetTimestamp();
        txWriter.truncate();
        row = regularRow;
        try {
            clearTodoLog();
        } catch (CairoException err) {
            throwDistressException(err);
        }

        LOG.info().$("truncated [name=").$(tableName).$(']').$();
    }

    public void updateCommitInterval(double commitIntervalFraction, long commitIntervalDefault) {
        this.commitIntervalFraction = commitIntervalFraction;
        this.commitIntervalDefault = commitIntervalDefault;
        this.commitInterval = calculateCommitInterval();
    }

    /**
     * Eagerly sets up writer instance. Otherwise, writer will initialize lazily. Invoking this method could improve
     * performance of some applications. UDP receivers use this in order to avoid initial receive buffer contention.
     */
    public void warmUp() {
        Row r = newRow(Math.max(Timestamps.O3_MIN_TS, txWriter.getMaxTimestamp()));
        try {
            for (int i = 0; i < columnCount; i++) {
                r.putByte(i, (byte) 0);
            }
        } finally {
            r.cancel();
        }
    }

    private static void removeFileAndOrLog(FilesFacade ff, LPSZ name) {
        if (ff.exists(name)) {
            if (ff.remove(name)) {
                LOG.info().$("removed: ").$(name).$();
            } else {
                LOG.error().$("cannot remove: ").utf8(name).$(" [errno=").$(ff.errno()).$(']').$();
            }
        }
    }

    private static void renameFileOrLog(FilesFacade ff, LPSZ name, LPSZ to) {
        if (ff.exists(name)) {
            if (ff.rename(name, to)) {
                LOG.info().$("renamed: ").$(name).$();
            } else {
                LOG.error().$("cannot rename: ").utf8(name).$(" [errno=").$(ff.errno()).$(']').$();
            }
        }
    }

    static void indexAndCountDown(ColumnIndexer indexer, long lo, long hi, SOCountDownLatch latch) {
        try {
            indexer.refreshSourceAndIndex(lo, hi);
        } catch (CairoException e) {
            indexer.distress();
            LOG.critical().$("index error [fd=").$(indexer.getFd()).$(']').$('{').$((Sinkable) e).$('}').$();
        } finally {
            latch.countDown();
        }
    }

    private static void removeOrException(FilesFacade ff, LPSZ path) {
        if (ff.exists(path) && !ff.remove(path)) {
            throw CairoException.instance(ff.errno()).put("Cannot remove ").put(path);
        }
    }

    /**
     * This an O(n) method to find if column by the same name already exists. The benefit of poor performance
     * is that we don't keep column name strings on heap. We only use this method when adding new column, where
     * high performance of name check does not matter much.
     *
     * @param name to check
     * @return 0 based column index.
     */
    private static int getColumnIndexQuiet(MemoryMR metaMem, CharSequence name, int columnCount) {
        long nameOffset = getColumnNameOffset(columnCount);
        for (int i = 0; i < columnCount; i++) {
            CharSequence col = metaMem.getStr(nameOffset);
            int columnType = getColumnType(metaMem, i); // Negative means deleted column
            if (columnType > 0 && Chars.equalsIgnoreCase(col, name)) {
                return i;
            }
            nameOffset += Vm.getStorageLength(col);
        }
        return -1;
    }

    private static void configureNullSetters(ObjList<Runnable> nullers, int type, MemoryA mem1, MemoryA mem2) {
        switch (ColumnType.tagOf(type)) {
            case ColumnType.BOOLEAN:
            case ColumnType.BYTE:
                nullers.add(() -> mem1.putByte((byte) 0));
                break;
            case ColumnType.DOUBLE:
                nullers.add(() -> mem1.putDouble(Double.NaN));
                break;
            case ColumnType.FLOAT:
                nullers.add(() -> mem1.putFloat(Float.NaN));
                break;
            case ColumnType.INT:
                nullers.add(() -> mem1.putInt(Numbers.INT_NaN));
                break;
            case ColumnType.LONG:
            case ColumnType.DATE:
            case ColumnType.TIMESTAMP:
                nullers.add(() -> mem1.putLong(Numbers.LONG_NaN));
                break;
            case ColumnType.LONG256:
                nullers.add(() -> mem1.putLong256(Numbers.LONG_NaN, Numbers.LONG_NaN, Numbers.LONG_NaN, Numbers.LONG_NaN));
                break;
            case ColumnType.SHORT:
                nullers.add(() -> mem1.putShort((short) 0));
                break;
            case ColumnType.CHAR:
                nullers.add(() -> mem1.putChar((char) 0));
                break;
            case ColumnType.STRING:
                nullers.add(() -> mem2.putLong(mem1.putNullStr()));
                break;
            case ColumnType.SYMBOL:
                nullers.add(() -> mem1.putInt(SymbolTable.VALUE_IS_NULL));
                break;
            case ColumnType.BINARY:
                nullers.add(() -> mem2.putLong(mem1.putNullBin()));
                break;
            case ColumnType.GEOBYTE:
                nullers.add(() -> mem1.putByte(GeoHashes.BYTE_NULL));
                break;
            case ColumnType.GEOSHORT:
                nullers.add(() -> mem1.putShort(GeoHashes.SHORT_NULL));
                break;
            case ColumnType.GEOINT:
                nullers.add(() -> mem1.putInt(GeoHashes.INT_NULL));
                break;
            case ColumnType.GEOLONG:
                nullers.add(() -> mem1.putLong(GeoHashes.NULL));
                break;
            default:
                nullers.add(NOOP);
        }
    }

    private static void openMetaFile(FilesFacade ff, Path path, int rootLen, MemoryMR metaMem) {
        path.concat(META_FILE_NAME).$();
        try {
            metaMem.smallFile(ff, path, MemoryTag.MMAP_TABLE_WRITER);
        } finally {
            path.trimTo(rootLen);
        }
    }

    private static ColumnVersionWriter openColumnVersionFile(FilesFacade ff, Path path, int rootLen) {
        path.concat(COLUMN_VERSION_FILE_NAME).$();
        try {
            return new ColumnVersionWriter(ff, path, 0);
        } finally {
            path.trimTo(rootLen);
        }
    }

    private static void attachPartitionCheckFilesMatchMetadata(FilesFacade ff, Path path, RecordMetadata metadata, long partitionSize) throws CairoException {
        // for each column, check that file exists in the partition folder
        int rootLen = path.length();
        for (int columnIndex = 0, size = metadata.getColumnCount(); columnIndex < size; columnIndex++) {
            try {
                int columnType = metadata.getColumnType(columnIndex);
                final CharSequence columnName = metadata.getColumnName(columnIndex);
                path.concat(columnName);

                switch (ColumnType.tagOf(columnType)) {
                    case ColumnType.INT:
                    case ColumnType.LONG:
                    case ColumnType.BOOLEAN:
                    case ColumnType.BYTE:
                    case ColumnType.TIMESTAMP:
                    case ColumnType.DATE:
                    case ColumnType.DOUBLE:
                    case ColumnType.CHAR:
                    case ColumnType.SHORT:
                    case ColumnType.FLOAT:
                    case ColumnType.LONG256:
                        // Consider Symbols as fixed, check data file size
                    case ColumnType.SYMBOL:
                    case ColumnType.GEOBYTE:
                    case ColumnType.GEOSHORT:
                    case ColumnType.GEOINT:
                    case ColumnType.GEOLONG:
                        attachPartitionCheckFilesMatchFixedColumn(ff, path, columnType, partitionSize);
                        break;
                    case ColumnType.STRING:
                    case ColumnType.BINARY:
                        attachPartitionCheckFilesMatchVarLenColumn(ff, path, partitionSize);
                        break;
                }
            } finally {
                path.trimTo(rootLen);
            }
        }
    }

    private static void attachPartitionCheckFilesMatchVarLenColumn(FilesFacade ff, Path path, long partitionSize) {
        int pathLen = path.length();
        path.put(FILE_SUFFIX_I).$();

        if (ff.exists(path)) {
            int typeSize = 4;
            long fileSize = ff.length(path);
            if (fileSize < partitionSize * typeSize) {
                throw CairoException.instance(0)
                        .put("Column file row count does not match timestamp file row count. ")
                        .put("Partition files inconsistent [file=")
                        .put(path)
                        .put(",expectedSize=")
                        .put(partitionSize * typeSize)
                        .put(",actual=")
                        .put(fileSize)
                        .put(']');
            }

            path.trimTo(pathLen);
            path.put(FILE_SUFFIX_D).$();
            if (ff.exists(path)) {
                // good
                return;
            }
        }
        throw CairoException.instance(0).put("Column file does not exist [path=").put(path).put(']');
    }

    private static void attachPartitionCheckFilesMatchFixedColumn(FilesFacade ff, Path path, int columnType, long partitionSize) {
        path.put(FILE_SUFFIX_D).$();
        if (ff.exists(path)) {
            long fileSize = ff.length(path);
            if (fileSize < partitionSize << ColumnType.pow2SizeOf(columnType)) {
                throw CairoException.instance(0)
                        .put("Column file row count does not match timestamp file row count. ")
                        .put("Partition files inconsistent [file=")
                        .put(path)
                        .put(",expectedSize=")
                        .put(partitionSize << ColumnType.pow2SizeOf(columnType))
                        .put(",actual=")
                        .put(fileSize)
                        .put(']');
            }
            return;
        }
        throw CairoException.instance(0).put("Column file does not exist [path=").put(path).put(']');
    }

    private int addColumnToMeta(
            CharSequence name,
            int type,
            boolean indexFlag,
            int indexValueBlockCapacity,
            boolean sequentialFlag
    ) {
        int index;
        try {
            index = openMetaSwapFile(ff, ddlMem, path, rootLen, configuration.getMaxSwapFileCount());
            int columnCount = metaMem.getInt(META_OFFSET_COUNT);

            ddlMem.putInt(columnCount + 1);
            ddlMem.putInt(metaMem.getInt(META_OFFSET_PARTITION_BY));
            ddlMem.putInt(metaMem.getInt(META_OFFSET_TIMESTAMP_INDEX));
            copyVersionAndLagValues();
            ddlMem.jumpTo(META_OFFSET_COLUMN_TYPES);
            for (int i = 0; i < columnCount; i++) {
                writeColumnEntry(i, false);
            }

            // add new column metadata to bottom of list
            ddlMem.putInt(type);
            long flags = 0;
            if (indexFlag) {
                flags |= META_FLAG_BIT_INDEXED;
            }

            if (sequentialFlag) {
                flags |= META_FLAG_BIT_SEQUENTIAL;
            }

            ddlMem.putLong(flags);
            ddlMem.putInt(indexValueBlockCapacity);
            ddlMem.putLong(configuration.getRandom().nextLong());
            ddlMem.skip(8);

            long nameOffset = getColumnNameOffset(columnCount);
            for (int i = 0; i < columnCount; i++) {
                CharSequence columnName = metaMem.getStr(nameOffset);
                ddlMem.putStr(columnName);
                nameOffset += Vm.getStorageLength(columnName);
            }
            ddlMem.putStr(name);
        } finally {
            ddlMem.close();
        }
        return index;
    }

    private void bumpMasterRef() {
        if ((masterRef & 1) == 0) {
            masterRef++;
        } else {
            cancelRowAndBump();
        }
    }

    private void bumpStructureVersion() {
        columnVersionWriter.commit();
        txWriter.setColumnVersion(columnVersionWriter.getVersion());
        txWriter.bumpStructureVersion(this.denseSymbolMapWriters);
        assert txWriter.getStructureVersion() == metadata.getStructureVersion();
    }

    private long calculateCommitInterval() {
        long commitIntervalMicros = (long) (metadata.getCommitLag() * commitIntervalFraction);
        return commitIntervalMicros > 0 ? commitIntervalMicros / 1000 : commitIntervalDefault;
    }

    private void cancelRowAndBump() {
        rowCancel();
        masterRef++;
    }

    private void checkDistressed() {
        if (!distressed) {
            return;
        }
        throw new CairoError("Table '" + tableName + "' is distressed");
    }

    private boolean checkScoreboardHasReadersBeforeLastCommittedTxn() {
        long lastCommittedTxn = txWriter.getTxn();
        try {
            if (txnScoreboard.acquireTxn(lastCommittedTxn)) {
                txnScoreboard.releaseTxn(lastCommittedTxn);
            }
        } catch (CairoException ex) {
            // Scoreboard can be over allocated, don't stall writing because of that.
            // Schedule async purge and continue
            LOG.error().$("cannot lock last txn in scoreboard, partition purge will be scheduled [table=")
                    .$(tableName)
                    .$(", txn=").$(lastCommittedTxn)
                    .$(", error=").$(ex.getFlyweightMessage())
                    .$(", errno=").$(ex.getErrno()).I$();
        }

        return txnScoreboard.getMin() != lastCommittedTxn;
    }

    private void clearO3() {
        this.o3MasterRef = -1; // clears o3 flag, hasO3() will be returning false
        rowActon = ROW_ACTION_SWITCH_PARTITION;
        // transaction log is either not required or pending
        activeColumns = columns;
        activeNullSetters = nullSetters;
    }

    private void clearTodoLog() {
        try {
            todoMem.putLong(0, ++todoTxn); // write txn, reader will first read txn at offset 24 and then at offset 0
            Unsafe.getUnsafe().storeFence(); // make sure we do not write hash before writing txn (view from another thread)
            todoMem.putLong(8, 0); // write out our instance hashes
            todoMem.putLong(16, 0);
            Unsafe.getUnsafe().storeFence();
            todoMem.putLong(32, 0);
            Unsafe.getUnsafe().storeFence();
            todoMem.putLong(24, todoTxn);
            // ensure file is closed with correct length
            todoMem.jumpTo(40);
        } finally {
            path.trimTo(rootLen);
        }
    }

    void closeActivePartition(boolean truncate) {
        LOG.info().$("closing last partition [table=").$(tableName).I$();
        closeAppendMemoryTruncate(truncate);
        freeIndexers();
    }

    void closeActivePartition(long size) {
        for (int i = 0; i < columnCount; i++) {
            // stop calculating oversize as soon as we find first over-sized column
            setColumnSize(i, size, false);
            Misc.free(getPrimaryColumn(i));
            Misc.free(getSecondaryColumn(i));
        }
        Misc.freeObjList(denseIndexers);
        denseIndexers.clear();
    }

    private void closeAppendMemoryTruncate(boolean truncate) {
        for (int i = 0, n = columns.size(); i < n; i++) {
            MemoryMA m = columns.getQuick(i);
            if (m != null) {
                m.close(truncate);
            }
        }
    }

    /**
     * Commits newly added rows of data. This method updates transaction file with pointers to end of appended data.
     * <p>
     * <b>Pending rows</b>
     * <p>This method will cancel pending rows by calling {@link #rowCancel()}. Data in partially appended row will be lost.</p>
     *
     * @param commitMode commit durability mode.
     * @param commitLag  if > 0 then do a partial commit, leaving the rows within the lag in a new uncommitted transaction
     */
    private void commit(int commitMode, long commitLag) {

        LOG.debug().$("commit [table=").$(tableName).I$();

        checkDistressed();

        if (o3InError) {
            rollback();
            return;
        }

        if ((masterRef & 1) != 0) {
            rowCancel();
        }

        if (inTransaction()) {

            if (hasO3() && o3Commit(commitLag)) {
                // Bookmark masterRef to track how many rows is in uncommitted state
                this.committedMasterRef = masterRef;
                return;
            }

            if (commitMode != CommitMode.NOSYNC) {
                syncColumns(commitMode);
            }

            final long committedRowCount = txWriter.unsafeCommittedFixedRowCount() + txWriter.unsafeCommittedTransientRowCount();
            final long rowsAdded = txWriter.getRowCount() - committedRowCount;

            updateIndexes();
            columnVersionWriter.commit();
            txWriter.setColumnVersion(columnVersionWriter.getVersion());
            txWriter.commit(commitMode, this.denseSymbolMapWriters);

            // Bookmark masterRef to track how many rows is in uncommitted state
            this.committedMasterRef = masterRef;
            o3ProcessPartitionRemoveCandidates();

            metrics.tableWriter().incrementCommits();
            metrics.tableWriter().addCommittedRows(rowsAdded);
        }
    }

    private void configureAppendPosition() {
        final boolean partitioned = PartitionBy.isPartitioned(partitionBy);
        if (this.txWriter.getMaxTimestamp() > Long.MIN_VALUE || !partitioned) {
            openFirstPartition(this.txWriter.getMaxTimestamp());
            if (partitioned) {
                rowActon = ROW_ACTION_OPEN_PARTITION;
                timestampSetter = appendTimestampSetter;
            } else {
                if (metadata.getTimestampIndex() < 0) {
                    rowActon = ROW_ACTION_NO_TIMESTAMP;
                } else {
                    rowActon = ROW_ACTION_NO_PARTITION;
                    timestampSetter = appendTimestampSetter;
                }
            }
        } else {
            rowActon = ROW_ACTION_OPEN_PARTITION;
            timestampSetter = appendTimestampSetter;
        }
        activeColumns = columns;
    }

<<<<<<< HEAD
    private void configureColumn(int type, boolean indexFlag, int index) {
        final MemoryMAR primary;
        final MemoryMAR secondary;
        final MemoryCARW oooPrimary;
=======
    private void configureColumn(int type, boolean indexFlag) {
        final MemoryMA primary =  Vm.getMAInstance();
        final MemoryMA secondary;
        final MemoryCARW oooPrimary = Vm.getCARWInstance(o3ColumnMemorySize, Integer.MAX_VALUE, MemoryTag.NATIVE_O3);
>>>>>>> 5cdff800
        final MemoryCARW oooSecondary;
        final MemoryCARW oooPrimary2;
        final MemoryCARW oooSecondary2;
<<<<<<< HEAD
        final MemoryMAR logSecondary;
        final MemoryMAR logPrimary;

        if (type > 0) {
            primary = Vm.getMARInstance();
            oooPrimary = Vm.getCARWInstance(o3ColumnMemorySize, Integer.MAX_VALUE, MemoryTag.NATIVE_O3);
            oooPrimary2 = Vm.getCARWInstance(o3ColumnMemorySize, Integer.MAX_VALUE, MemoryTag.NATIVE_O3);
            logPrimary = Vm.getMARInstance();

            switch (ColumnType.tagOf(type)) {
                case ColumnType.BINARY:
                case ColumnType.STRING:
                    secondary = Vm.getMARInstance();
                    oooSecondary = Vm.getCARWInstance(o3ColumnMemorySize, Integer.MAX_VALUE, MemoryTag.NATIVE_O3);
                    oooSecondary2 = Vm.getCARWInstance(o3ColumnMemorySize, Integer.MAX_VALUE, MemoryTag.NATIVE_O3);
                    logSecondary = Vm.getMARInstance();
                    break;
                default:
                    secondary = null;
                    oooSecondary = null;
                    oooSecondary2 = null;
                    logSecondary = null;
                    break;
            }
        } else {
            logSecondary = logPrimary = primary = secondary = NullMemory.INSTANCE;
            oooPrimary = oooSecondary = oooPrimary2 = oooSecondary2 = NullMemory.INSTANCE;
=======


        switch (ColumnType.tagOf(type)) {
            case ColumnType.BINARY:
            case ColumnType.STRING:
                secondary = Vm.getMAInstance();
                oooSecondary = Vm.getCARWInstance(o3ColumnMemorySize, Integer.MAX_VALUE, MemoryTag.NATIVE_O3);
                oooSecondary2 = Vm.getCARWInstance(o3ColumnMemorySize, Integer.MAX_VALUE, MemoryTag.NATIVE_O3);
                break;
            default:
                secondary = null;
                oooSecondary = null;
                oooSecondary2 = null;
                break;
>>>>>>> 5cdff800
        }

        int baseIndex = getPrimaryColumnIndex(index);
        columns.extendAndSet(baseIndex, primary);
        columns.extendAndSet(baseIndex + 1, secondary);
        o3Columns.extendAndSet(baseIndex, oooPrimary);
        o3Columns.extendAndSet(baseIndex + 1, oooSecondary);
        o3Columns2.extendAndSet(baseIndex, oooPrimary2);
        o3Columns2.extendAndSet(baseIndex + 1, oooSecondary2);
        configureNullSetters(nullSetters, type, primary, secondary);
        configureNullSetters(o3NullSetters, type, oooPrimary, oooSecondary);
<<<<<<< HEAD
        logColumns.extendAndSet(baseIndex, logPrimary);
        logColumns.extendAndSet(baseIndex + 1, logSecondary);
=======
>>>>>>> 5cdff800

        if (indexFlag) {
            indexers.extendAndSet((columns.size() - 1) / 2, new SymbolColumnIndexer());
        }
        rowValueIsNotNull.add(0);
    }

    private void configureColumnMemory() {
        this.symbolMapWriters.setPos(columnCount);
        for (int i = 0; i < columnCount; i++) {
            int type = metadata.getColumnType(i);
            configureColumn(type, metadata.isColumnIndexed(i), i);

            if (ColumnType.isSymbol(type)) {
                final int symbolIndex = denseSymbolMapWriters.size();
                long columnNameTxn = columnVersionWriter.getDefaultColumnNameTxn(i);
                SymbolMapWriter symbolMapWriter = new SymbolMapWriter(
                        configuration,
                        path.trimTo(rootLen),
                        metadata.getColumnName(i),
                        columnNameTxn,
                        txWriter.unsafeReadSymbolTransientCount(symbolIndex),
                        symbolIndex,
                        txWriter
                );

                symbolMapWriters.extendAndSet(i, symbolMapWriter);
                denseSymbolMapWriters.add(symbolMapWriter);
            }

            if (metadata.isColumnIndexed(i)) {
                indexers.extendAndSet(i, new SymbolColumnIndexer());
            }
        }
        final int timestampIndex = metadata.getTimestampIndex();
        if (timestampIndex != -1) {
            o3TimestampMem = o3Columns.getQuick(getPrimaryColumnIndex(timestampIndex));
            o3TimestampMemCpy = Vm.getCARWInstance(o3ColumnMemorySize, Integer.MAX_VALUE, MemoryTag.NATIVE_O3);
        }
    }

    private void configureTimestampSetter() {
        int index = metadata.getTimestampIndex();
        if (index == -1) {
            timestampSetter = value -> {
            };
        } else {
            nullSetters.setQuick(index, NOOP);
            o3NullSetters.setQuick(index, NOOP);
            timestampSetter = getPrimaryColumn(index)::putLong;
        }
    }

    private int copyMetadataAndSetIndexed(int columnIndex, int indexValueBlockSize) {
        try {
            int index = openMetaSwapFile(ff, ddlMem, path, rootLen, configuration.getMaxSwapFileCount());
            int columnCount = metaMem.getInt(META_OFFSET_COUNT);
            ddlMem.putInt(columnCount);
            ddlMem.putInt(metaMem.getInt(META_OFFSET_PARTITION_BY));
            ddlMem.putInt(metaMem.getInt(META_OFFSET_TIMESTAMP_INDEX));
            copyVersionAndLagValues();
            ddlMem.jumpTo(META_OFFSET_COLUMN_TYPES);
            for (int i = 0; i < columnCount; i++) {
                if (i != columnIndex) {
                    writeColumnEntry(i, false);
                } else {
                    ddlMem.putInt(getColumnType(metaMem, i));
                    long flags = META_FLAG_BIT_INDEXED;
                    if (isSequential(metaMem, i)) {
                        flags |= META_FLAG_BIT_SEQUENTIAL;
                    }
                    ddlMem.putLong(flags);
                    ddlMem.putInt(indexValueBlockSize);
                    ddlMem.putLong(getColumnHash(metaMem, i));
                    ddlMem.skip(8);
                }
            }

            long nameOffset = getColumnNameOffset(columnCount);
            for (int i = 0; i < columnCount; i++) {
                CharSequence columnName = metaMem.getStr(nameOffset);
                ddlMem.putStr(columnName);
                nameOffset += Vm.getStorageLength(columnName);
            }
            return index;
        } finally {
            ddlMem.close();
        }
    }

    private long copyMetadataAndUpdateVersion() {
        try {
            int index = openMetaSwapFile(ff, ddlMem, path, rootLen, configuration.getMaxSwapFileCount());
            int columnCount = metaMem.getInt(META_OFFSET_COUNT);

            ddlMem.putInt(columnCount);
            ddlMem.putInt(metaMem.getInt(META_OFFSET_PARTITION_BY));
            ddlMem.putInt(metaMem.getInt(META_OFFSET_TIMESTAMP_INDEX));
            copyVersionAndLagValues();
            ddlMem.jumpTo(META_OFFSET_COLUMN_TYPES);
            for (int i = 0; i < columnCount; i++) {
                writeColumnEntry(i, false);
            }

            long nameOffset = getColumnNameOffset(columnCount);
            for (int i = 0; i < columnCount; i++) {
                CharSequence columnName = metaMem.getStr(nameOffset);
                ddlMem.putStr(columnName);
                nameOffset += Vm.getStorageLength(columnName);
            }
            this.metaSwapIndex = index;
            return nameOffset;
        } finally {
            ddlMem.close();
        }
    }

    private void copyVersionAndLagValues() {
        ddlMem.putInt(ColumnType.VERSION);
        ddlMem.putInt(metaMem.getInt(META_OFFSET_TABLE_ID));
        ddlMem.putInt(metaMem.getInt(META_OFFSET_MAX_UNCOMMITTED_ROWS));
        ddlMem.putLong(metaMem.getLong(META_OFFSET_COMMIT_LAG));
        ddlMem.putLong(txWriter.getStructureVersion() + 1);
        metadata.setStructureVersion(txWriter.getStructureVersion() + 1);
    }

    /**
     * Creates bitmap index files for a column. This method uses primary column instance as temporary tool to
     * append index data. Therefore, it must be called before primary column is initialized.
     *
     * @param columnName              column name
     * @param indexValueBlockCapacity approximate number of values per index key
     * @param plen                    path length. This is used to trim shared path object to.
     */
    private void createIndexFiles(CharSequence columnName, long columnNameTxn, int indexValueBlockCapacity, int plen, boolean force) {
        try {
            BitmapIndexUtils.keyFileName(path.trimTo(plen), columnName, columnNameTxn);

            if (!force && ff.exists(path)) {
                return;
            }

            // reuse memory column object to create index and close it at the end
            try {
                ddlMem.smallFile(ff, path, MemoryTag.MMAP_TABLE_WRITER);
                BitmapIndexWriter.initKeyMemory(ddlMem, indexValueBlockCapacity);
            } catch (CairoException e) {
                // looks like we could not create key file properly
                // lets not leave half-baked file sitting around
                LOG.error()
                        .$("could not create index [name=").utf8(path)
                        .$(", errno=").$(e.getErrno())
                        .$(']').$();
                if (!ff.remove(path)) {
                    LOG.error()
                            .$("could not remove '").utf8(path).$("'. Please remove MANUALLY.")
                            .$("[errno=").$(ff.errno())
                            .$(']').$();
                }
                throw e;
            } finally {
                ddlMem.close();
            }
            if (!ff.touch(BitmapIndexUtils.valueFileName(path.trimTo(plen), columnName, columnNameTxn))) {
                LOG.error().$("could not create index [name=").$(path).$(']').$();
                throw CairoException.instance(ff.errno()).put("could not create index [name=").put(path).put(']');
            }
        } finally {
            path.trimTo(plen);
        }
    }

    private void createSymbolMapWriter(CharSequence name, long columnNameTxn, int symbolCapacity, boolean symbolCacheFlag) {
        MapWriter.createSymbolMapFiles(ff, ddlMem, path, name, columnNameTxn, symbolCapacity, symbolCacheFlag);
        SymbolMapWriter w = new SymbolMapWriter(
                configuration,
                path,
                name,
                columnNameTxn,
                0,
                denseSymbolMapWriters.size(),
                txWriter
        );
        denseSymbolMapWriters.add(w);
        symbolMapWriters.extendAndSet(columnCount, w);
    }

    private void doClose(boolean truncate) {
        boolean tx = inTransaction();
        freeSymbolMapWriters();
        freeIndexers();
        Misc.free(txWriter);
        Misc.free(metaMem);
        Misc.free(ddlMem);
        Misc.free(indexMem);
        Misc.free(other);
        Misc.free(todoMem);
        Misc.free(columnVersionWriter);
        Misc.free(o3ColumnTopSink);
        freeColumns(truncate & !distressed);
        try {
            releaseLock(!truncate | tx | performRecovery | distressed);
        } finally {
            Misc.free(txnScoreboard);
            Misc.free(path);
            Misc.free(o3TimestampMemCpy);
            final FanOut commandFanOut = messageBus.getTableWriterCommandFanOut();
            if (commandFanOut != null) {
                commandFanOut.remove(commandSubSeq);
            }
            Misc.free(ownMessageBus);
            freeTempMem();
            LOG.info().$("closed '").utf8(tableName).$('\'').$();
        }
    }

    private void finishMetaSwapUpdate() {

        // rename _meta to _meta.prev
        this.metaPrevIndex = rename(fileOperationRetryCount);
        writeRestoreMetaTodo();

        try {
            // rename _meta.swp to -_meta
            restoreMetaFrom(META_SWAP_FILE_NAME, metaSwapIndex);
        } catch (CairoException ex) {
            try {
                recoverFromTodoWriteFailure(null);
            } catch (CairoException ex2) {
                throwDistressException(ex2);
            }
            throw ex;
        }

        try {
            // open _meta file
            openMetaFile(ff, path, rootLen, metaMem);
        } catch (CairoException err) {
            throwDistressException(err);
        }

        bumpStructureVersion();
        metadata.setTableVersion();
    }

    private void freeAndRemoveColumnPair(ObjList<MemoryMAR> columns, int pi, int si) {
        Misc.free(columns.getAndSetQuick(pi, NullMemory.INSTANCE));
        Misc.free(columns.getAndSetQuick(si, NullMemory.INSTANCE));
    }

    private void freeAndRemoveO3ColumnPair(ObjList<MemoryCARW> columns, int pi, int si) {
        Misc.free(columns.getAndSetQuick(pi, NullMemory.INSTANCE));
        Misc.free(columns.getAndSetQuick(si, NullMemory.INSTANCE));
    }

    private void freeColumns(boolean truncate) {
        // null check is because this method could be called from the constructor
        if (columns != null) {
            closeAppendMemoryTruncate(truncate);
        }
        Misc.freeObjListAndKeepObjects(o3Columns);
        Misc.freeObjListAndKeepObjects(o3Columns2);
    }

    private void freeIndexers() {
        if (indexers != null) {
            // Don't change items of indexers, they are re-used
            for (int i = 0, n = indexers.size(); i < n; i++) {
                Misc.free(indexers.getQuick(i));
            }
            denseIndexers.clear();
        }
    }

    private void freeSymbolMapWriters() {
        if (denseSymbolMapWriters != null) {
            for (int i = 0, n = denseSymbolMapWriters.size(); i < n; i++) {
                Misc.free(denseSymbolMapWriters.getQuick(i));
            }
            symbolMapWriters.clear();
        }

        if (symbolMapWriters != null) {
            symbolMapWriters.clear();
        }
    }

    private void freeTempMem() {
        if (tempMem16b != 0) {
            Unsafe.free(tempMem16b, 16, MemoryTag.NATIVE_DEFAULT);
            tempMem16b = 0;
        }
    }

    BitmapIndexWriter getBitmapIndexWriter(int columnIndex) {
        return indexers.getQuick(columnIndex).getWriter();
    }

    long getColumnTop(long partitionTimestamp, int columnIndex, long defaultValue) {
        // Check if there is explicit record for this partitionTimestamp / columnIndex combination
        int recordIndex = columnVersionWriter.getRecordIndex(partitionTimestamp, columnIndex);
        if (recordIndex > -1L) {
            return columnVersionWriter.getColumnTopByIndex(recordIndex);
        }

        // Check if column has been already added before this partition
        long columnTopDefaultPartition = columnVersionWriter.getColumnTopPartitionTimestamp(columnIndex);
        if (columnTopDefaultPartition <= partitionTimestamp) {
            return 0;
        }

        // This column does not exist in the partition
        return defaultValue;
    }

    long getColumnTop(int columnIndex) {
        return columnTops.getQuick(columnIndex);
    }

    CairoConfiguration getConfiguration() {
        return configuration;
    }

    Sequence getO3CopyPubSeq() {
        return messageBus.getO3CopyPubSeq();
    }

    RingQueue<O3CopyTask> getO3CopyQueue() {
        return messageBus.getO3CopyQueue();
    }

    Sequence getO3OpenColumnPubSeq() {
        return messageBus.getO3OpenColumnPubSeq();
    }

    RingQueue<O3OpenColumnTask> getO3OpenColumnQueue() {
        return messageBus.getO3OpenColumnQueue();
    }

    Sequence getO3PartitionUpdatePubSeq() {
        return o3PartitionUpdatePubSeq;
    }

    RingQueue<O3PartitionUpdateTask> getO3PartitionUpdateQueue() {
        return o3PartitionUpdateQueue;
    }

    private long getO3RowCount0() {
        return (masterRef - o3MasterRef + 1) / 2;
    }

    private long getPartitionLo(long timestamp) {
        return partitionFloorMethod.floor(timestamp);
    }

    long getPartitionNameTxnByIndex(int index) {
        return txWriter.getPartitionNameTxnByIndex(index);
    }

    long getPartitionSizeByIndex(int index) {
        return txWriter.getPartitionSizeByIndex(index);
    }

    private MemoryMA getPrimaryColumn(int column) {
        assert column < columnCount : "Column index is out of bounds: " + column + " >= " + columnCount;
        return columns.getQuick(getPrimaryColumnIndex(column));
    }

    private MemoryMA getSecondaryColumn(int column) {
        assert column < columnCount : "Column index is out of bounds: " + column + " >= " + columnCount;
        return columns.getQuick(getSecondaryColumnIndex(column));
    }

    MapWriter getSymbolMapWriter(int columnIndex) {
        return symbolMapWriters.getQuick(columnIndex);
    }

    private boolean hasO3() {
        return o3MasterRef > -1;
    }

    private void freeNullSetter(ObjList<Runnable> nullSetters, int columnIndex) {
        nullSetters.setQuick(columnIndex, NOOP);
    }

    private void indexHistoricPartitions(SymbolColumnIndexer indexer, CharSequence columnName, int indexValueBlockSize) {
        long ts = this.txWriter.getMaxTimestamp();
        if (ts > Numbers.LONG_NaN) {
            final int columnIndex = metadata.getColumnIndex(columnName);
            try (final MemoryMR roMem = indexMem) {
                // Index last partition separately
                for (int i = 0, n = txWriter.getPartitionCount() - 1; i < n; i++) {

                    long timestamp = txWriter.getPartitionTimestamp(i);
                    path.trimTo(rootLen);
                    setStateForTimestamp(path, timestamp, false);

                    if (ff.exists(path.$())) {
                        final int plen = path.length();

                        long columnNameTxn = columnVersionWriter.getColumnNameTxn(timestamp, columnIndex);
                        TableUtils.dFile(path.trimTo(plen), columnName, columnNameTxn);

                        if (ff.exists(path)) {

                            path.trimTo(plen);
                            LOG.info().$("indexing [path=").$(path).$(']').$();

                            createIndexFiles(columnName, columnNameTxn, indexValueBlockSize, plen, true);
                            final long partitionSize = txWriter.getPartitionSizeByPartitionTimestamp(timestamp);
                            final long columnTop = columnVersionWriter.getColumnTop(timestamp, columnIndex);

                            if (partitionSize > columnTop) {
                                TableUtils.dFile(path.trimTo(plen), columnName, columnNameTxn);
                                final long columnSize = (partitionSize - columnTop) << ColumnType.pow2SizeOf(ColumnType.INT);
                                roMem.of(ff, path, columnSize, columnSize, MemoryTag.MMAP_TABLE_WRITER);
                                indexer.configureWriter(configuration, path.trimTo(plen), columnName, columnNameTxn, columnTop);
                                indexer.index(roMem, columnTop, partitionSize);
                            }
                        }
                    }
                }
            } finally {
                indexer.close();
            }
        }
    }

    private void indexLastPartition(SymbolColumnIndexer indexer, CharSequence columnName, long columnNameTxn, int columnIndex, int indexValueBlockSize) {
        final int plen = path.length();

        createIndexFiles(columnName, columnNameTxn, indexValueBlockSize, plen, true);

        final long lastPartitionTs = txWriter.getLastPartitionTimestamp();
        final long columnTop = columnVersionWriter.getColumnTop(lastPartitionTs, columnIndex);

        // set indexer up to continue functioning as normal
        indexer.configureFollowerAndWriter(configuration, path.trimTo(plen), columnName, columnNameTxn, getPrimaryColumn(columnIndex), columnTop);
        indexer.refreshSourceAndIndex(0, txWriter.getTransientRowCount());
    }

    boolean isSymbolMapWriterCached(int columnIndex) {
        return symbolMapWriters.getQuick(columnIndex).isCached();
    }

    private void lock() {
        try {
            path.trimTo(rootLen);
            lockName(path);
            performRecovery = ff.exists(path);
            this.lockFd = TableUtils.lock(ff, path);
        } finally {
            path.trimTo(rootLen);
        }

        if (this.lockFd == -1L) {
            throw CairoException.instance(ff.errno()).put("Cannot lock table: ").put(path.$());
        }
    }

    private Row newRowO3(long timestamp) {
        LOG.info().$("switched to o3 [table=").utf8(tableName).$(']').$();
        txWriter.beginPartitionSizeUpdate();
        o3OpenColumns();
        o3InError = false;
        o3MasterRef = masterRef;
        rowActon = ROW_ACTION_O3;
        o3TimestampSetter(timestamp);
        return row;
    }

    void o3ClockDownPartitionUpdateCount() {
        o3PartitionUpdRemaining.decrementAndGet();
    }


    private boolean isLastPartitionColumnsOpen() {
        for (int i = 0; i < columnCount; i++) {
            if (metadata.getColumnType(i) > 0) {
                return columns.getQuick(getPrimaryColumnIndex(i)).isOpen();
            }
        }
        // No columns, doesn't matter
        return true;
    }

    /**
     * Commits O3 data. Lag is optional. When 0 is specified the entire O3 segment is committed.
     *
     * @param lag interval in microseconds that determines the length of O3 segment that is not going to be
     *            committed to disk. The interval starts at max timestamp of O3 segment and ends <i>lag</i>
     *            microseconds before this timestamp.
     * @return <i>true</i> when commit has is a NOOP, e.g. no data has been committed to disk. <i>false</i> otherwise.
     */
    private boolean o3Commit(long lag) {
        o3RowCount = getO3RowCount0();
        o3PartitionRemoveCandidates.clear();
        o3ErrorCount.set(0);
        o3ColumnCounters.clear();
        o3BasketPool.clear();

        long o3LagRowCount = 0;
        long maxUncommittedRows = metadata.getMaxUncommittedRows();
        final int timestampIndex = metadata.getTimestampIndex();
        this.lastPartitionTimestamp = partitionFloorMethod.floor(partitionTimestampHi);
        // we will check new partitionTimestampHi value against the limit to see if the writer
        // will have to switch partition internally
        long partitionTimestampHiLimit = partitionCeilMethod.ceil(partitionTimestampHi) - 1;
        try {
            o3RowCount += o3MoveUncommitted(timestampIndex);
            final long transientRowCount = txWriter.transientRowCount;

            // we may need to re-use file descriptors when this partition is the "current" one
            // we cannot open file again due to sharing violation
            //
            // to determine that 'ooTimestampLo' goes into current partition
            // we need to compare 'partitionTimestampHi', which is appropriately truncated to DAY/MONTH/YEAR
            // to this.maxTimestamp, which isn't truncated yet. So we need to truncate it first
            LOG.info().$("sorting o3 [table=").$(tableName).$(']').$();
            final long sortedTimestampsAddr = o3TimestampMem.getAddress();

            // ensure there is enough size
            if (o3RowCount > 600 || !o3QuickSortEnabled) {
                o3TimestampMemCpy.jumpTo(o3TimestampMem.getAppendOffset());
                Vect.radixSortLongIndexAscInPlace(sortedTimestampsAddr, o3RowCount, o3TimestampMemCpy.addressOf(0));
            } else {
                Vect.quickSortLongIndexAscInPlace(sortedTimestampsAddr, o3RowCount);
            }

            // we have three frames:
            // partition logical "lo" and "hi" - absolute bounds (partitionLo, partitionHi)
            // partition actual data "lo" and "hi" (dataLo, dataHi)
            // out of order "lo" and "hi" (indexLo, indexHi)

            long srcOooMax;
            final long o3TimestampMin = getTimestampIndexValue(sortedTimestampsAddr, 0);
            if (o3TimestampMin < Timestamps.O3_MIN_TS) {
                o3InError = true;
                throw CairoException.instance(0).put("timestamps before 1970-01-01 are not allowed for O3");
            }

            long o3TimestampMax = getTimestampIndexValue(sortedTimestampsAddr, o3RowCount - 1);
            if (o3TimestampMax < Timestamps.O3_MIN_TS) {
                o3InError = true;
                throw CairoException.instance(0).put("timestamps before 1970-01-01 are not allowed for O3");
            }

            // Safe check of the sort. No known way to reproduce
            assert o3TimestampMin <= o3TimestampMax;

            if (lag > 0) {
                long lagThresholdTimestamp = o3TimestampMax - lag;
                if (lagThresholdTimestamp >= o3TimestampMin) {
                    final long lagThresholdRow = Vect.boundedBinarySearchIndexT(
                            sortedTimestampsAddr,
                            lagThresholdTimestamp,
                            0,
                            o3RowCount - 1,
                            BinarySearch.SCAN_DOWN
                    );
                    o3LagRowCount = o3RowCount - lagThresholdRow - 1;
                    if (o3LagRowCount > maxUncommittedRows) {
                        o3LagRowCount = maxUncommittedRows;
                        srcOooMax = o3RowCount - maxUncommittedRows;
                    } else {
                        srcOooMax = lagThresholdRow + 1;
                    }
                } else {
                    o3LagRowCount = o3RowCount;
                    // This is a scenario where "lag" and "maxUncommitted" values do not work with the data
                    // in that the "lag" is larger than dictated "maxUncommitted". A simple plan here is to
                    // commit half of the lag.
                    if (o3LagRowCount > maxUncommittedRows) {
                        o3LagRowCount = maxUncommittedRows / 2;
                        srcOooMax = o3RowCount - o3LagRowCount;
                    } else {
                        srcOooMax = 0;
                    }
                }
                LOG.debug().$("o3 commit lag [table=").$(tableName)
                        .$(", lag=").$(lag)
                        .$(", maxUncommittedRows=").$(maxUncommittedRows)
                        .$(", o3max=").$ts(o3TimestampMax)
                        .$(", lagThresholdTimestamp=").$ts(lagThresholdTimestamp)
                        .$(", o3LagRowCount=").$(o3LagRowCount)
                        .$(", srcOooMax=").$(srcOooMax)
                        .$(", o3RowCount=").$(o3RowCount)
                        .I$();
            } else {
                LOG.debug()
                        .$("o3 commit no lag [table=").$(tableName)
                        .$(", o3RowCount=").$(o3RowCount)
                        .I$();
                srcOooMax = o3RowCount;
            }

            if (srcOooMax == 0) {
                return true;
            }

            // we could have moved the "srcOooMax" and hence we re-read the max timestamp
            o3TimestampMax = getTimestampIndexValue(sortedTimestampsAddr, srcOooMax - 1);
            // move uncommitted is liable to change max timestamp
            // however we need to identify last partition before max timestamp skips to NULL for example
            final long maxTimestamp = txWriter.getMaxTimestamp();

            // we are going to use this soon to avoid double-copying lag data
            // final boolean yep = isAppendLastPartitionOnly(sortedTimestampsAddr, o3TimestampMax);

            // reshuffle all columns according to timestamp index
            o3Sort(sortedTimestampsAddr, timestampIndex, o3RowCount);
            LOG.info().$("sorted [table=").utf8(tableName).I$();

            this.o3DoneLatch.reset();
            this.o3PartitionUpdRemaining.set(0);
            boolean success = true;
            int latchCount = 0;
            long srcOoo = 0;
            boolean flattenTimestamp = true;
            int pCount = 0;
            try {
                // We do not know upfront which partition is going to be last because this is
                // a single pass over the data. Instead, we will update transient row count in a rolling
                // manner, assuming the partition marked "last" is the last and then for a new partition
                // we move prevTransientRowCount into the "fixedRowCount" sum and set new value on the
                // transientRowCount
                long prevTransientRowCount = transientRowCount;

                resizeColumnTopSink(o3TimestampMin, o3TimestampMax);
                while (srcOoo < srcOooMax) {
                    try {
                        final long srcOooLo = srcOoo;
                        final long o3Timestamp = getTimestampIndexValue(sortedTimestampsAddr, srcOoo);
                        final long srcOooHi;
                        // keep ceil inclusive in the interval
                        final long srcOooTimestampCeil = partitionCeilMethod.ceil(o3Timestamp) - 1;
                        if (srcOooTimestampCeil < o3TimestampMax) {
                            srcOooHi = Vect.boundedBinarySearchIndexT(
                                    sortedTimestampsAddr,
                                    srcOooTimestampCeil,
                                    srcOoo,
                                    srcOooMax - 1,
                                    BinarySearch.SCAN_DOWN
                            );
                        } else {
                            srcOooHi = srcOooMax - 1;
                        }

                        final long partitionTimestamp = partitionFloorMethod.floor(o3Timestamp);
                        final boolean last = partitionTimestamp == lastPartitionTimestamp;
                        srcOoo = srcOooHi + 1;

                        final long srcDataMax;
                        final long srcNameTxn;
                        final int partitionIndex = txWriter.findAttachedPartitionIndexByLoTimestamp(partitionTimestamp);
                        if (partitionIndex > -1) {
                            if (last) {
                                srcDataMax = transientRowCount;
                            } else {
                                srcDataMax = getPartitionSizeByIndex(partitionIndex);
                            }
                            srcNameTxn = getPartitionNameTxnByIndex(partitionIndex);
                        } else {
                            srcDataMax = 0;
                            srcNameTxn = -1;
                        }

                        final boolean append = last && (srcDataMax == 0 || o3Timestamp >= maxTimestamp);
                        final long partitionSize = srcDataMax + srcOooHi - srcOooLo + 1;

                        LOG.debug().
                                $("o3 partition task [table=").$(tableName)
                                .$(", srcOooLo=").$(srcOooLo)
                                .$(", srcOooHi=").$(srcOooHi)
                                .$(", srcOooMax=").$(srcOooMax)
                                .$(", o3TimestampMin=").$ts(o3TimestampMin)
                                .$(", o3Timestamp=").$ts(o3Timestamp)
                                .$(", o3TimestampMax=").$ts(o3TimestampMax)
                                .$(", partitionTimestamp=").$ts(partitionTimestamp)
                                .$(", partitionIndex=").$(partitionIndex)
                                .$(", srcDataMax=").$(srcDataMax)
                                .$(", maxTimestamp=").$ts(maxTimestamp)
                                .$(", last=").$(last)
                                .$(", partitionSize=").$(partitionSize)
                                .$(", append=").$(append)
                                .$(", memUsed=").$(Unsafe.getMemUsed())
                                .I$();

                        if (partitionTimestamp < lastPartitionTimestamp) {
                            // increment fixedRowCount by number of rows old partition incremented
                            this.txWriter.fixedRowCount += partitionSize - srcDataMax;
                        } else if (partitionTimestamp == lastPartitionTimestamp) {
                            // this is existing "last" partition, we can set the size directly
                            prevTransientRowCount = partitionSize;
                        } else {
                            // this is potentially a new last partition
                            this.txWriter.fixedRowCount += prevTransientRowCount;
                            prevTransientRowCount = partitionSize;
                        }

                        pCount++;
                        o3PartitionUpdRemaining.incrementAndGet();
                        final O3Basket o3Basket = o3BasketPool.next();
                        o3Basket.ensureCapacity(columnCount, indexCount);

                        AtomicInteger columnCounter = o3ColumnCounters.next();

                        // async partition processing set this counter to the column count
                        // and then manages issues if publishing of column tasks fails
                        // mid-column-count.
                        latchCount++;

                        if (append) {
                            // we are appending last partition, make sure it has been mapped!
                            // this also might fail, make sure exception is trapped and partitions are
                            // counted down correctly
                            try {
                                setAppendPosition(srcDataMax, false);
                            } catch (Throwable e) {
                                o3BumpErrorCount();
                                o3ClockDownPartitionUpdateCount();
                                o3CountDownDoneLatch();
                                throw e;
                            }

                            columnCounter.set(metadata.getDenseColumnCounter());
                            Path pathToPartition = Path.getThreadLocal(this.path);
                            TableUtils.setPathForPartition(pathToPartition, partitionBy, o3TimestampMin, false);
                            TableUtils.txnPartitionConditionally(pathToPartition, srcNameTxn);
                            final int plen = pathToPartition.length();
                            int columnsPublished = 0;
                            for (int i = 0; i < columnCount; i++) {
                                final int columnType = metadata.getColumnType(i);
                                if (columnType < 0) {
                                    continue;
                                }
                                final int colOffset = TableWriter.getPrimaryColumnIndex(i);
                                final boolean notTheTimestamp = i != timestampIndex;
                                final CharSequence columnName = metadata.getColumnName(i);
                                final int indexBlockCapacity = metadata.isColumnIndexed(i) ? metadata.getIndexValueBlockCapacity(i) : -1;
                                final BitmapIndexWriter indexWriter = indexBlockCapacity > -1 ? getBitmapIndexWriter(i) : null;
                                final MemoryARW oooMem1 = o3Columns.getQuick(colOffset);
                                final MemoryARW oooMem2 = o3Columns.getQuick(colOffset + 1);
                                final MemoryMA mem1 = columns.getQuick(colOffset);
                                final MemoryMA mem2 = columns.getQuick(colOffset + 1);
                                final long srcDataTop = getColumnTop(i);
                                final long srcOooFixAddr;
                                final long srcOooVarAddr;
                                final MemoryMA dstFixMem;
                                final MemoryMA dstVarMem;
                                if (!ColumnType.isVariableLength(columnType)) {
                                    srcOooFixAddr = oooMem1.addressOf(0);
                                    srcOooVarAddr = 0;
                                    dstFixMem = mem1;
                                    dstVarMem = null;
                                } else {
                                    srcOooFixAddr = oooMem2.addressOf(0);
                                    srcOooVarAddr = oooMem1.addressOf(0);
                                    dstFixMem = mem2;
                                    dstVarMem = mem1;
                                }

                                columnsPublished++;
                                try {
                                    O3OpenColumnJob.appendLastPartition(
                                            pathToPartition,
                                            plen,
                                            columnName,
                                            columnCounter,
                                            notTheTimestamp ? columnType : ColumnType.setDesignatedTimestampBit(columnType, true),
                                            srcOooFixAddr,
                                            srcOooVarAddr,
                                            srcOooLo,
                                            srcOooHi,
                                            srcOooMax,
                                            o3TimestampMin,
                                            o3TimestampMax,
                                            partitionTimestamp,
                                            srcDataTop,
                                            srcDataMax,
                                            indexBlockCapacity,
                                            dstFixMem,
                                            dstVarMem,
                                            this,
                                            indexWriter,
                                            getColumnNameTxn(partitionTimestamp, i)
                                    );
                                } catch (Throwable e) {
                                    if (columnCounter.addAndGet(columnsPublished - columnCount) == 0) {
                                        o3ClockDownPartitionUpdateCount();
                                        o3CountDownDoneLatch();
                                    }
                                    throw e;
                                }
                            }
                        } else {
                            if (flattenTimestamp) {
                                Vect.flattenIndex(sortedTimestampsAddr, o3RowCount);
                                flattenTimestamp = false;
                            }

                            // To collect column top values from o3 partition tasks add them to pre-allocated array of longs
                            // use o3ColumnTopSink LongList and allocate columns + 1 longs per partition
                            // then set first value to partition timestamp
                            long colTopSinkIndex = (long) (pCount - 1) * (metadata.getColumnCount() + 1);
                            long columnTopSinkAddress = colTopSinkIndex * Long.BYTES;
                            long columnTopPartitionSinkAddr = o3ColumnTopSink.getAddress() + columnTopSinkAddress;
                            assert columnTopPartitionSinkAddr + (columnCount + 1L) * Long.BYTES <= o3ColumnTopSink.getAddress() + o3ColumnTopSink.size() * Long.BYTES;

                            o3ColumnTopSink.set(colTopSinkIndex, partitionTimestamp);
                            o3CommitPartitionAsync(
                                    columnCounter,
                                    maxTimestamp,
                                    sortedTimestampsAddr,
                                    srcOooMax,
                                    o3TimestampMin,
                                    o3TimestampMax,
                                    srcOooLo,
                                    srcOooHi,
                                    partitionTimestamp,
                                    last,
                                    srcDataMax,
                                    srcNameTxn,
                                    o3Basket,
                                    columnTopPartitionSinkAddr + Long.BYTES
                            );
                        }
                    } catch (CairoException | CairoError e) {
                        LOG.error().$((Sinkable) e).$();
                        success = false;
                        throw e;
                    }
                }

                // at this point we should know the last partition row count
                this.txWriter.transientRowCount = prevTransientRowCount;
                this.partitionTimestampHi = Math.max(this.partitionTimestampHi, o3TimestampMax);
                this.txWriter.updateMaxTimestamp(Math.max(txWriter.getMaxTimestamp(), o3TimestampMax));
            } finally {
                // we are stealing work here it is possible we get exception from this method
                LOG.debug()
                        .$("o3 expecting updates [table=").$(tableName)
                        .$(", partitionsPublished=").$(pCount)
                        .I$();

                o3ConsumePartitionUpdates(
                        srcOooMax,
                        o3TimestampMin,
                        o3TimestampMax
                );

                o3DoneLatch.await(latchCount);

                o3InError = !success || o3ErrorCount.get() > 0;
                if (success && o3ErrorCount.get() > 0) {
                    //noinspection ThrowFromFinallyBlock
                    throw CairoException.instance(0).put("bulk update failed and will be rolled back");
                }
            }

            if (o3LagRowCount > 0) {
                o3ShiftLagRowsUp(timestampIndex, o3LagRowCount, srcOooMax);
            }
        } finally {
            if (denseIndexers.size() == 0) {
                populateDenseIndexerList();
            }
            path.trimTo(rootLen);
            // Alright, we finished updating partitions. Now we need to get this writer instance into
            // a consistent state.
            //
            // We start with ensuring append memory is in ready-to-use state. When max timestamp changes we need to
            // move append memory to new set of files. Otherwise, we stay on the same set but advance to append position.
            avoidIndexOnCommit = o3ErrorCount.get() == 0;
            if (o3LagRowCount == 0) {
                clearO3();
                LOG.debug().$("lag segment is empty").$();
            } else {
                // adjust O3 master ref so that virtual row count becomes equal to value of "o3LagRowCount"
                this.o3MasterRef = this.masterRef - o3LagRowCount * 2 + 1;
                LOG.debug().$("adjusted [o3RowCount=").$(getO3RowCount0()).I$();
            }
        }

        if (!o3InError) {
            updateO3ColumnTops();
        }
        if (!isLastPartitionColumnsOpen() || partitionTimestampHi > partitionTimestampHiLimit) {
            openPartition(txWriter.getMaxTimestamp());
        }

        // Data is written out successfully, however, we can still fail to set append position, for
        // example when we ran out of address space and new page cannot be mapped. The "allocate" calls here
        // ensure we can trigger this situation in tests. We should perhaps align our data such that setAppendPosition()
        // will attempt to mmap new page and fail... Then we can remove the 'true' parameter
        try {
            setAppendPosition(txWriter.getTransientRowCount(), true);
        } catch (Throwable e) {
            LOG.critical().$("data is committed but writer failed to update its state `").$(e).$('`').$();
            distressed = true;
            throw e;
        }

        metrics.tableWriter().incrementO3Commits();

        return false;
    }

    private void o3CommitPartitionAsync(
            AtomicInteger columnCounter,
            long maxTimestamp,
            long sortedTimestampsAddr,
            long srcOooMax,
            long oooTimestampMin,
            long oooTimestampMax,
            long srcOooLo,
            long srcOooHi,
            long partitionTimestamp,
            boolean last,
            long srcDataMax,
            long srcNameTxn,
            O3Basket o3Basket,
            long colTopSinkAddr
    ) {
        long cursor = messageBus.getO3PartitionPubSeq().next();
        if (cursor > -1) {
            O3PartitionTask task = messageBus.getO3PartitionQueue().get(cursor);
            task.of(
                    path,
                    partitionBy,
                    columns,
                    o3Columns,
                    srcOooLo,
                    srcOooHi,
                    srcOooMax,
                    oooTimestampMin,
                    oooTimestampMax,
                    partitionTimestamp,
                    maxTimestamp,
                    srcDataMax,
                    srcNameTxn,
                    last,
                    getTxn(),
                    sortedTimestampsAddr,
                    this,
                    columnCounter,
                    o3Basket,
                    colTopSinkAddr
            );
            messageBus.getO3PartitionPubSeq().done(cursor);
        } else {
            O3PartitionJob.processPartition(
                    path,
                    partitionBy,
                    columns,
                    o3Columns,
                    srcOooLo,
                    srcOooHi,
                    srcOooMax,
                    oooTimestampMin,
                    oooTimestampMax,
                    partitionTimestamp,
                    maxTimestamp,
                    srcDataMax,
                    srcNameTxn,
                    last,
                    getTxn(),
                    sortedTimestampsAddr,
                    this,
                    columnCounter,
                    o3Basket,
                    colTopSinkAddr
            );
        }
    }

    private void o3ConsumePartitionUpdates(
            long srcOooMax,
            long timestampMin,
            long timestampMax
    ) {
        final Sequence partitionSubSeq = messageBus.getO3PartitionSubSeq();
        final RingQueue<O3PartitionTask> partitionQueue = messageBus.getO3PartitionQueue();
        final Sequence openColumnSubSeq = messageBus.getO3OpenColumnSubSeq();
        final RingQueue<O3OpenColumnTask> openColumnQueue = messageBus.getO3OpenColumnQueue();
        final Sequence copySubSeq = messageBus.getO3CopySubSeq();
        final RingQueue<O3CopyTask> copyQueue = messageBus.getO3CopyQueue();

        do {
             long cursor = o3PartitionUpdateSubSeq.next();
            if (cursor > -1) {
                final O3PartitionUpdateTask task = o3PartitionUpdateQueue.get(cursor);
                final long partitionTimestamp = task.getPartitionTimestamp();
                final long srcOooPartitionLo = task.getSrcOooPartitionLo();
                final long srcOooPartitionHi = task.getSrcOooPartitionHi();
                final long srcDataMax = task.getSrcDataMax();
                final boolean partitionMutates = task.isPartitionMutates();

                o3ClockDownPartitionUpdateCount();

                o3PartitionUpdateSubSeq.done(cursor);

                if (o3ErrorCount.get() == 0) {
                    o3PartitionUpdate(
                            timestampMin,
                            timestampMax,
                            partitionTimestamp,
                            srcOooPartitionLo,
                            srcOooPartitionHi,
                            srcOooMax,
                            srcDataMax,
                            partitionMutates
                    );
                }
                continue;
            }

            cursor = partitionSubSeq.next();
            if (cursor > -1) {
                final O3PartitionTask partitionTask = partitionQueue.get(cursor);
                if (partitionTask.getTableWriter() == this && o3ErrorCount.get() > 0) {
                    // do we need to free anything on the task?
                    partitionSubSeq.done(cursor);
                    o3ClockDownPartitionUpdateCount();
                    o3CountDownDoneLatch();
                } else {
                    o3ProcessPartitionSafe(partitionSubSeq, cursor, partitionTask);
                }
                continue;
            }

            cursor = openColumnSubSeq.next();
            if (cursor > -1) {
                O3OpenColumnTask openColumnTask = openColumnQueue.get(cursor);
                if (openColumnTask.getTableWriter() == this && o3ErrorCount.get() > 0) {
                    O3CopyJob.closeColumnIdle(
                            openColumnTask.getColumnCounter(),
                            openColumnTask.getTimestampMergeIndexAddr(),
                            openColumnTask.getTimestampMergeIndexSize(),
                            openColumnTask.getSrcTimestampFd(),
                            openColumnTask.getSrcTimestampAddr(),
                            openColumnTask.getSrcTimestampSize(),
                            this
                    );
                    openColumnSubSeq.done(cursor);
                } else {
                    o3OpenColumnSafe(openColumnSubSeq, cursor, openColumnTask);
                }
                continue;
            }

            cursor = copySubSeq.next();
            if (cursor > -1) {
                O3CopyTask copyTask = copyQueue.get(cursor);
                if (copyTask.getTableWriter() == this && o3ErrorCount.get() > 0) {
                    O3CopyJob.copyIdle(
                            copyTask.getColumnCounter(),
                            copyTask.getPartCounter(),
                            copyTask.getTimestampMergeIndexAddr(),
                            copyTask.getTimestampMergeIndexSize(),
                            copyTask.getSrcDataFixFd(),
                            copyTask.getSrcDataFixAddr(),
                            copyTask.getSrcDataFixSize(),
                            copyTask.getSrcDataVarFd(),
                            copyTask.getSrcDataVarAddr(),
                            copyTask.getSrcDataVarSize(),
                            copyTask.getDstFixFd(),
                            copyTask.getDstFixAddr(),
                            copyTask.getDstFixSize(),
                            copyTask.getDstVarFd(),
                            copyTask.getDstVarAddr(),
                            copyTask.getDstVarSize(),
                            copyTask.getSrcTimestampFd(),
                            copyTask.getSrcTimestampAddr(),
                            copyTask.getSrcTimestampSize(),
                            copyTask.getDstKFd(),
                            copyTask.getDstVFd(),
                            this
                    );
                    copySubSeq.done(cursor);
                } else {
                    o3CopySafe(cursor);
                }
            }
        } while (this.o3PartitionUpdRemaining.get() > 0);
    }

    private void o3CopySafe(
            long cursor
    ) {
        final O3CopyTask task = messageBus.getO3CopyQueue().get(cursor);
        try {
            O3CopyJob.copy(
                    task,
                    cursor,
                    messageBus.getO3CopySubSeq()
            );
        } catch (CairoException | CairoError e) {
            LOG.error().$((Sinkable) e).$();
        } catch (Throwable e) {
            LOG.error().$(e).$();
        }
    }

    void o3CountDownDoneLatch() {
        o3DoneLatch.countDown();
    }

    private void o3MoveLag0(
            int columnIndex,
            final int columnType,
            long o3LagRowCount,
            long o3RowCount
    ) {
        if (columnIndex > -1) {
            MemoryARW o3DataMem = o3Columns.get(getPrimaryColumnIndex(columnIndex));
            MemoryARW o3IndexMem = o3Columns.get(getSecondaryColumnIndex(columnIndex));

            long size;
            long sourceOffset;
            final int shl = ColumnType.pow2SizeOf(columnType);
            if (null == o3IndexMem) {
                // Fixed size column
                sourceOffset = o3RowCount << shl;
                size = o3LagRowCount << shl;
            } else {
                // Var size column
                sourceOffset = o3IndexMem.getLong(o3RowCount * 8);
                size = o3DataMem.getAppendOffset() - sourceOffset;
                // move count + 1 rows, to make sure index column remains n+1
                // the data is copied back to start of the buffer, no need to set size first
                O3Utils.shiftCopyFixedSizeColumnData(
                        sourceOffset,
                        o3IndexMem.addressOf(o3RowCount * 8),
                        0,
                        o3LagRowCount, // No need to do +1 here, hi is inclusive
                        o3IndexMem.addressOf(0)
                );
                // adjust append position of the index column to
                // maintain n+1 number of entries
                o3IndexMem.jumpTo(o3LagRowCount * 8 + 8);
            }

            Vect.memmove(o3DataMem.addressOf(0), o3DataMem.addressOf(sourceOffset), size);
            // the data is copied back to start of the buffer, no need to set size first
            o3DataMem.jumpTo(size);
        } else {
            // Special case, designated timestamp column
            // Move values and set index to  0..o3LagRowCount
            final long sourceOffset = o3RowCount * 16;
            final long mergeMemAddr = o3TimestampMem.getAddress();
            Vect.shiftTimestampIndex(mergeMemAddr + sourceOffset, o3LagRowCount, mergeMemAddr);
            o3TimestampMem.jumpTo(o3LagRowCount * 16);
        }
    }

    private long o3MoveUncommitted(final int timestampIndex) {
        final long committedRowCount = txWriter.unsafeCommittedFixedRowCount() + txWriter.unsafeCommittedTransientRowCount();
        final long rowsAdded = txWriter.getRowCount() - committedRowCount;
        final long transientRowsAdded = Math.min(txWriter.getTransientRowCount(), rowsAdded);
        if (transientRowsAdded > 0) {
            LOG.debug()
                    .$("o3 move uncommitted [table=").$(tableName)
                    .$(", transientRowsAdded=").$(transientRowsAdded)
                    .I$();
            final long committedTransientRowCount = txWriter.getTransientRowCount() - transientRowsAdded;
            return o3ScheduleMoveUncommitted0(
                    timestampIndex,
                    transientRowsAdded,
                    committedTransientRowCount
            );
        }
        return 0;
    }

    private void o3MoveUncommitted0(
            int colIndex,
            int columnType,
            long committedTransientRowCount,
            long transientRowsAdded
    ) {
        if (colIndex > -1) {
            MemoryMA srcDataMem = getPrimaryColumn(colIndex);
            int shl = ColumnType.pow2SizeOf(columnType);
            long srcFixOffset;
            final MemoryARW o3DataMem = o3Columns.get(getPrimaryColumnIndex(colIndex));
            final MemoryARW o3IndexMem = o3Columns.get(getSecondaryColumnIndex(colIndex));

            long extendedSize;
            long dstVarOffset = o3DataMem.getAppendOffset();

            final long columnTop = columnTops.getQuick(colIndex);

            if (columnTop > 0) {
                LOG.debug()
                        .$("move uncommitted [columnTop=").$(columnTop)
                        .$(", columnIndex=").$(colIndex)
                        .$(", committedTransientRowCount=").$(committedTransientRowCount)
                        .$(", transientRowsAdded=").$(transientRowsAdded)
                        .I$();
            }

            if (null == o3IndexMem) {
                // Fixed size
                extendedSize = transientRowsAdded << shl;
                srcFixOffset = (committedTransientRowCount - columnTop) << shl;
            } else {
                // Var size
                final int indexShl = 3; // ColumnType.pow2SizeOf(ColumnType.LONG);
                final MemoryMA srcFixMem = getSecondaryColumn(colIndex);
                long sourceOffset = (committedTransientRowCount - columnTop) << indexShl;

                // the size includes trailing LONG
                long sourceLen = (transientRowsAdded + 1) << indexShl;
                long dstAppendOffset = o3IndexMem.getAppendOffset();

                // ensure memory is available
                o3IndexMem.jumpTo(dstAppendOffset + (transientRowsAdded << indexShl));
                long alignedExtraLen;
                long srcAddress = srcFixMem.map(sourceOffset, sourceLen);
                boolean locallyMapped = srcAddress == 0;

                if (!locallyMapped) {
                    alignedExtraLen = 0;
                } else {
                    // Linux requires the mmap offset to be page aligned
                    final long alignedOffset = Files.floorPageSize(sourceOffset);
                    alignedExtraLen = sourceOffset - alignedOffset;
                    srcAddress = mapRO(ff, srcFixMem.getFd(), sourceLen + alignedExtraLen, alignedOffset, MemoryTag.MMAP_TABLE_WRITER);
                }

                final long srcVarOffset = Unsafe.getUnsafe().getLong(srcAddress + alignedExtraLen);
                O3Utils.shiftCopyFixedSizeColumnData(
                        srcVarOffset - dstVarOffset,
                        srcAddress + alignedExtraLen + Long.BYTES,
                        0,
                        transientRowsAdded - 1,
                        // copy uncommitted index over the trailing LONG
                        o3IndexMem.addressOf(dstAppendOffset)
                );

                if (locallyMapped) {
                    // If memory mapping was mapped specially for this move, close it
                    ff.munmap(srcAddress, sourceLen + alignedExtraLen, MemoryTag.MMAP_TABLE_WRITER);
                }

                extendedSize = srcDataMem.getAppendOffset() - srcVarOffset;
                srcFixOffset = srcVarOffset;
                srcFixMem.jumpTo(sourceOffset + Long.BYTES);
            }

            o3DataMem.jumpTo(dstVarOffset + extendedSize);
            long appendAddress = o3DataMem.addressOf(dstVarOffset);
            long sourceAddress = srcDataMem.map(srcFixOffset, extendedSize);
            if (sourceAddress != 0) {
                Vect.memcpy(appendAddress, sourceAddress, extendedSize);
            } else {
                // Linux requires the mmap offset to be page aligned
                long alignedOffset = Files.floorPageSize(srcFixOffset);
                long alignedExtraLen = srcFixOffset - alignedOffset;
                sourceAddress = mapRO(ff, srcDataMem.getFd(), extendedSize + alignedExtraLen, alignedOffset, MemoryTag.MMAP_TABLE_WRITER);
                Vect.memcpy(appendAddress, sourceAddress + alignedExtraLen, extendedSize);
                ff.munmap(sourceAddress, extendedSize + alignedExtraLen, MemoryTag.MMAP_TABLE_WRITER);
            }
            srcDataMem.jumpTo(srcFixOffset);
        } else {
            // Timestamp column
            colIndex = -colIndex - 1;
            int shl = ColumnType.pow2SizeOf(ColumnType.TIMESTAMP);
            MemoryMA srcDataMem = getPrimaryColumn(colIndex);
            // this cannot have "top"
            long srcFixOffset = committedTransientRowCount << shl;
            long srcFixLen = transientRowsAdded << shl;
            long alignedExtraLen;
            long address = srcDataMem.map(srcFixOffset, srcFixLen);
            boolean locallyMapped = address == 0;

            // column could not provide necessary length of buffer
            // because perhaps its internal buffer is not big enough
            if (!locallyMapped) {
                alignedExtraLen = 0;
            } else {
                // Linux requires the mmap offset to be page aligned
                long alignedOffset = Files.floorPageSize(srcFixOffset);
                alignedExtraLen = srcFixOffset - alignedOffset;
                address = mapRO(ff, srcDataMem.getFd(), srcFixLen + alignedExtraLen, alignedOffset, MemoryTag.MMAP_TABLE_WRITER);
            }

            for (long n = 0; n < transientRowsAdded; n++) {
                long ts = Unsafe.getUnsafe().getLong(address + alignedExtraLen + (n << shl));
                o3TimestampMem.putLong128(ts, o3RowCount + n);
            }

            if (locallyMapped) {
                ff.munmap(address, srcFixLen + alignedExtraLen, MemoryTag.MMAP_TABLE_WRITER);
            }

            srcDataMem.jumpTo(srcFixOffset);
        }
    }

    private void o3OpenColumnSafe(Sequence openColumnSubSeq, long cursor, O3OpenColumnTask openColumnTask) {
        try {
            O3OpenColumnJob.openColumn(openColumnTask, cursor, openColumnSubSeq);
        } catch (CairoException | CairoError e) {
            LOG.error().$((Sinkable) e).$();
        } catch (Throwable e) {
            LOG.error().$(e).$();
        }
    }

    private void o3OpenColumns() {
        for (int i = 0; i < columnCount; i++) {
            if (metadata.getColumnType(i) > 0) {
                MemoryARW mem1 = o3Columns.getQuick(getPrimaryColumnIndex(i));
                mem1.jumpTo(0);
                MemoryARW mem2 = o3Columns.getQuick(getSecondaryColumnIndex(i));
                if (mem2 != null) {
                    mem2.jumpTo(0);
                    mem2.putLong(0);
                }
            }
        }
        activeColumns = o3Columns;
        activeNullSetters = o3NullSetters;
        LOG.debug().$("switched partition to memory").$();
    }

    private void o3PartitionUpdate(
            long timestampMin,
            long timestampMax,
            long partitionTimestamp,
            long srcOooPartitionLo,
            long srcOooPartitionHi,
            long srcOooMax,
            long srcDataMax,
            boolean partitionMutates
    ) {
        this.txWriter.minTimestamp = Math.min(timestampMin, this.txWriter.minTimestamp);
        final long partitionSize = srcDataMax + srcOooPartitionHi - srcOooPartitionLo + 1;
        final long rowDelta = srcOooPartitionHi - srcOooMax;
        final int partitionIndex = txWriter.findAttachedPartitionIndexByLoTimestamp(partitionTimestamp);
        if (partitionTimestamp == lastPartitionTimestamp) {
            if (partitionMutates) {
                closeActivePartition(true);
            } else if (rowDelta < -1) {
                closeActivePartition(partitionSize);
            } else {
                setAppendPosition(partitionSize, false);
            }
        }

        LOG.debug().$("o3 partition update [timestampMin=").$ts(timestampMin)
                .$(", timestampMax=").$ts(timestampMax)
                .$(", last=").$(partitionTimestamp == lastPartitionTimestamp)
                .$(", partitionTimestamp=").$ts(partitionTimestamp)
                .$(", srcOooPartitionLo=").$(srcOooPartitionLo)
                .$(", srcOooPartitionHi=").$(srcOooPartitionHi)
                .$(", srcOooMax=").$(srcOooMax)
                .$(", srcDataMax=").$(srcDataMax)
                .$(", partitionMutates=").$(partitionMutates)
                .$(", lastPartitionTimestamp=").$(lastPartitionTimestamp)
                .$(", partitionSize=").$(partitionSize)
                .I$();

        if (partitionMutates) {
            final long srcDataTxn = txWriter.getPartitionNameTxnByIndex(partitionIndex);
            LOG.info()
                    .$("merged partition [table=`").utf8(tableName)
                    .$("`, ts=").$ts(partitionTimestamp)
                    .$(", txn=").$(txWriter.txn).$(']').$();
            txWriter.updatePartitionSizeByIndexAndTxn(partitionIndex, partitionSize);
            o3PartitionRemoveCandidates.add(partitionTimestamp, srcDataTxn);
            txWriter.bumpPartitionTableVersion();
        } else {
            if (partitionTimestamp != lastPartitionTimestamp) {
                txWriter.bumpPartitionTableVersion();
            }
            txWriter.updatePartitionSizeByIndex(partitionIndex, partitionTimestamp, partitionSize);
        }
    }

    synchronized void o3PartitionUpdateSynchronized(
            long timestampMin,
            long timestampMax,
            long partitionTimestamp,
            long srcOooPartitionLo,
            long srcOooPartitionHi,
            boolean partitionMutates,
            long srcOooMax,
            long srcDataMax
    ) {
        o3ClockDownPartitionUpdateCount();
        o3PartitionUpdate(
                timestampMin,
                timestampMax,
                partitionTimestamp,
                srcOooPartitionLo,
                srcOooPartitionHi,
                srcOooMax,
                srcDataMax,
                partitionMutates
        );
    }

    private void o3ProcessPartitionRemoveCandidates() {
        try {
            final int n = o3PartitionRemoveCandidates.size();
            if (n > 0) {
                o3ProcessPartitionRemoveCandidates0(n);
            }
        } finally {
            o3PartitionRemoveCandidates.clear();
        }
    }

    private void o3ProcessPartitionRemoveCandidates0(int n) {
        boolean anyReadersBeforeCommittedTxn = checkScoreboardHasReadersBeforeLastCommittedTxn();
        // This flag will determine to schedule O3PurgeDiscoveryJob at the end or all done already.
        boolean scheduleAsyncPurge = anyReadersBeforeCommittedTxn;

        if (!anyReadersBeforeCommittedTxn) {
            for (int i = 0; i < n; i += 2) {
                try {
                    final long timestamp = o3PartitionRemoveCandidates.getQuick(i);
                    final long txn = o3PartitionRemoveCandidates.getQuick(i + 1);
                    setPathForPartition(
                            other,
                            partitionBy,
                            timestamp,
                            false
                    );
                    TableUtils.txnPartitionConditionally(other, txn);
                    long errno = ff.rmdir(other.$());
                    if (errno == 0 || errno == -1) {
                        // Successfully deleted or async purge has already swept it up
                        LOG.info().$("purged [path=").$(other).I$();
                    } else {
                        LOG.info()
                                .$("cannot purge partition version, async purge will be scheduled [path=")
                                .$(other)
                                .$(", errno=").$(errno).I$();
                        scheduleAsyncPurge = true;
                    }
                } finally {
                    other.trimTo(rootLen);
                }
            }
        }

        if (scheduleAsyncPurge) {
            // Any more complicated case involve looking at what folders are present on disk before removing
            // do it async in O3PurgeDiscoveryJob
            if (schedulePurgeO3Partitions(messageBus, tableName, partitionBy)) {
                LOG.info().$("scheduled to purge partitions").$(", table=").$(tableName).$(']').$();
            } else {
                LOG.error().$("could not queue for purge, queue is full [table=").$(tableName).I$();
            }
        }
    }

    private void o3ProcessPartitionSafe(Sequence partitionSubSeq, long cursor, O3PartitionTask partitionTask) {
        try {
            O3PartitionJob.processPartition(partitionTask, cursor, partitionSubSeq);
        } catch (CairoException | CairoError e) {
            LOG.error().$((Sinkable) e).$();
        } catch (Throwable e) {
            LOG.error().$(e).$();
        }
    }

    private long o3ScheduleMoveUncommitted0(int timestampIndex, long transientRowsAdded, long committedTransientRowCount) {
        if (transientRowsAdded > 0) {
            final Sequence pubSeq = this.messageBus.getO3CallbackPubSeq();
            final RingQueue<O3CallbackTask> queue = this.messageBus.getO3CallbackQueue();
            o3PendingCallbackTasks.clear();
            o3DoneLatch.reset();
            int queuedCount = 0;

            for (int colIndex = 0; colIndex < columnCount; colIndex++) {
                int columnType = metadata.getColumnType(colIndex);
                if (columnType > 0) {
                    int columnIndex = colIndex != timestampIndex ? colIndex : -colIndex - 1;

                    long cursor = pubSeq.next();

                    // Pass column index as -1 when it's designated timestamp column to o3 move method
                    if (cursor > -1) {
                        try {
                            final O3CallbackTask task = queue.get(cursor);
                            task.of(
                                    o3DoneLatch,
                                    columnIndex,
                                    columnType,
                                    committedTransientRowCount,
                                    transientRowsAdded,
                                    this.o3MoveUncommittedRef
                            );

                            o3PendingCallbackTasks.add(task);
                        } finally {
                            queuedCount++;
                            pubSeq.done(cursor);
                        }
                    } else {
                        o3MoveUncommitted0(columnIndex, columnType, committedTransientRowCount, transientRowsAdded);
                    }
                }
            }

            for (int n = o3PendingCallbackTasks.size() - 1; n > -1; n--) {
                final O3CallbackTask task = o3PendingCallbackTasks.getQuick(n);
                if (task.tryLock()) {
                    O3CallbackJob.runCallbackWithCol(
                            task,
                            -1,
                            null
                    );
                }
            }

            o3DoneLatch.await(queuedCount);
        }
        txWriter.resetToLastPartition(committedTransientRowCount);
        return transientRowsAdded;
    }

    private void o3SetAppendOffset(
            int columnIndex,
            final int columnType,
            long o3RowCount
    ) {
        if (columnIndex != metadata.getTimestampIndex()) {
            MemoryARW o3DataMem = o3Columns.get(getPrimaryColumnIndex(columnIndex));
            MemoryARW o3IndexMem = o3Columns.get(getSecondaryColumnIndex(columnIndex));

            long size;
            if (null == o3IndexMem) {
                // Fixed size column
                size = o3RowCount << ColumnType.pow2SizeOf(columnType);
            } else {
                // Var size column
                if (o3RowCount > 0) {
                    size = o3IndexMem.getLong(o3RowCount * 8);
                    o3IndexMem.jumpTo((o3RowCount + 1) * 8);
                } else {
                    size = 0;
                    o3IndexMem.jumpTo(0);
                }
            }

            o3DataMem.jumpTo(size);
        } else {
            // Special case, designated timestamp column
            o3TimestampMem.jumpTo(o3RowCount * 16);
        }
    }

    private void o3ShiftLagRowsUp(int timestampIndex, long o3LagRowCount, long o3RowCount) {
        o3PendingCallbackTasks.clear();

        final Sequence pubSeq = this.messageBus.getO3CallbackPubSeq();
        final RingQueue<O3CallbackTask> queue = this.messageBus.getO3CallbackQueue();

        o3DoneLatch.reset();
        int queuedCount = 0;
        for (int colIndex = 0; colIndex < columnCount; colIndex++) {
            int columnType = metadata.getColumnType(colIndex);
            int columnIndex = colIndex != timestampIndex ? colIndex : -colIndex - 1;
            long cursor = pubSeq.next();

            // Pass column index as -1 when it's designated timestamp column to o3 move method
            if (cursor > -1 && columnType > 0) {
                try {
                    final O3CallbackTask task = queue.get(cursor);
                    task.of(
                            o3DoneLatch,
                            columnIndex,
                            columnType,
                            o3LagRowCount,
                            o3RowCount,
                            this.o3MoveLagRef
                    );

                    o3PendingCallbackTasks.add(task);
                } finally {
                    queuedCount++;
                    pubSeq.done(cursor);
                }
            } else {
                o3MoveLag0(columnIndex, columnType, o3LagRowCount, o3RowCount);
            }
        }

        for (int n = o3PendingCallbackTasks.size() - 1; n > -1; n--) {
            final O3CallbackTask task = o3PendingCallbackTasks.getQuick(n);
            if (task.tryLock()) {
                O3CallbackJob.runCallbackWithCol(
                        task,
                        -1,
                        null
                );
            }
        }

        o3DoneLatch.await(queuedCount);
    }

    private void o3Sort(long mergedTimestamps, int timestampIndex, long rowCount) {
        o3PendingCallbackTasks.clear();

        final Sequence pubSeq = this.messageBus.getO3CallbackPubSeq();
        final RingQueue<O3CallbackTask> queue = this.messageBus.getO3CallbackQueue();

        o3DoneLatch.reset();
        int queuedCount = 0;
        for (int i = 0; i < columnCount; i++) {
            final int type = metadata.getColumnType(i);
            if (timestampIndex != i && type > 0) {
                long cursor = pubSeq.next();
                if (cursor > -1) {
                    try {
                        final O3CallbackTask task = queue.get(cursor);
                        task.of(
                                o3DoneLatch,
                                i,
                                type,
                                mergedTimestamps,
                                rowCount,
                                ColumnType.isVariableLength(type) ? oooSortVarColumnRef : oooSortFixColumnRef
                        );
                        o3PendingCallbackTasks.add(task);
                    } finally {
                        queuedCount++;
                        pubSeq.done(cursor);
                    }
                } else {
                    o3SortColumn(mergedTimestamps, i, type, rowCount);
                }
            }
        }

        for (int n = o3PendingCallbackTasks.size() - 1; n > -1; n--) {
            final O3CallbackTask task = o3PendingCallbackTasks.getQuick(n);
            if (task.tryLock()) {
                O3CallbackJob.runCallbackWithCol(
                        task,
                        -1,
                        null
                );
            }
        }

        o3DoneLatch.await(queuedCount);
    }

    private void o3SortColumn(long mergedTimestamps, int i, int type, long rowCount) {
        if (ColumnType.isVariableLength(type)) {
            o3SortVarColumn(i, type, mergedTimestamps, rowCount);
        } else {
            o3SortFixColumn(i, type, mergedTimestamps, rowCount);
        }
    }

    private void o3SortFixColumn(
            int columnIndex,
            final int columnType,
            long mergedTimestampsAddr,
            long valueCount
    ) {
        final int columnOffset = getPrimaryColumnIndex(columnIndex);
        final MemoryCARW mem = o3Columns.getQuick(columnOffset);
        final MemoryCARW mem2 = o3Columns2.getQuick(columnOffset);
        final long src = mem.addressOf(0);
        final long srcSize = mem.size();
        final int shl = ColumnType.pow2SizeOf(columnType);
        mem2.jumpTo(valueCount << shl);
        final long tgtDataAddr = mem2.addressOf(0);
        final long tgtDataSize = mem2.size();
        switch (shl) {
            case 0:
                Vect.indexReshuffle8Bit(src, tgtDataAddr, mergedTimestampsAddr, valueCount);
                break;
            case 1:
                Vect.indexReshuffle16Bit(src, tgtDataAddr, mergedTimestampsAddr, valueCount);
                break;
            case 2:
                Vect.indexReshuffle32Bit(src, tgtDataAddr, mergedTimestampsAddr, valueCount);
                break;
            case 3:
                Vect.indexReshuffle64Bit(src, tgtDataAddr, mergedTimestampsAddr, valueCount);
                break;
            case 5:
                Vect.indexReshuffle256Bit(src, tgtDataAddr, mergedTimestampsAddr, valueCount);
                break;
            default:
                assert false : "col type is unsupported";
                break;
        }
        mem.replacePage(tgtDataAddr, tgtDataSize);
        mem2.replacePage(src, srcSize);
    }

    private void o3SortVarColumn(
            int columnIndex,
            int columnType,
            long mergedTimestampsAddr,
            long valueCount
    ) {
        final int primaryIndex = getPrimaryColumnIndex(columnIndex);
        final int secondaryIndex = primaryIndex + 1;
        final MemoryCARW dataMem = o3Columns.getQuick(primaryIndex);
        final MemoryCARW indexMem = o3Columns.getQuick(secondaryIndex);
        final MemoryCARW dataMem2 = o3Columns2.getQuick(primaryIndex);
        final MemoryCARW indexMem2 = o3Columns2.getQuick(secondaryIndex);
        final long dataSize = dataMem.getAppendOffset();
        // ensure we have enough memory allocated
        final long srcDataAddr = dataMem.addressOf(0);
        final long srcDataSize = dataMem.size();
        final long srcIndxAddr = indexMem.addressOf(0);
        // exclude the trailing offset from shuffling
        final long srcIndxSize = indexMem.size();
        final long tgtDataAddr = dataMem2.resize(dataSize);
        final long tgtDataSize = dataMem2.size();
        final long tgtIndxAddr = indexMem2.resize(valueCount * Long.BYTES);
        final long tgtIndxSize = indexMem2.size();

        assert srcDataAddr != 0;
        assert srcIndxAddr != 0;
        assert tgtDataAddr != 0;
        assert tgtIndxAddr != 0;

        // add max offset so that we do not have conditionals inside loop
        final long offset = Vect.sortVarColumn(
                mergedTimestampsAddr,
                valueCount,
                srcDataAddr,
                srcIndxAddr,
                tgtDataAddr,
                tgtIndxAddr
        );
        dataMem.replacePage(tgtDataAddr, tgtDataSize);
        indexMem.replacePage(tgtIndxAddr, tgtIndxSize);
        dataMem2.replacePage(srcDataAddr, srcDataSize);
        indexMem2.replacePage(srcIndxAddr, srcIndxSize);
        dataMem.jumpTo(offset);
        indexMem.jumpTo(valueCount * Long.BYTES);
        indexMem.putLong(dataSize);
    }

    private void o3TimestampSetter(long timestamp) {
        o3TimestampMem.putLong128(timestamp, getO3RowCount0());
    }

<<<<<<< HEAD
=======
    private void openColumnFiles(CharSequence name, int columnIndex, int pathTrimToLen) {
        MemoryMA mem1 = getPrimaryColumn(columnIndex);
        MemoryMA mem2 = getSecondaryColumn(columnIndex);

        try {
            mem1.of(ff, dFile(
                    path.trimTo(pathTrimToLen), name),
                    configuration.getDataAppendPageSize(),
                    -1,
                    MemoryTag.MMAP_TABLE_WRITER,
                    configuration.getWriterFileOpenOpts()
            );
            if (mem2 != null) {
                mem2.of(
                        ff,
                        iFile(path.trimTo(pathTrimToLen), name),
                        configuration.getDataAppendPageSize(),
                        -1,
                        MemoryTag.MMAP_TABLE_WRITER,
                        configuration.getWriterFileOpenOpts()
                );
            }
        } finally {
            path.trimTo(pathTrimToLen);
        }
    }

>>>>>>> 5cdff800
    private void openFirstPartition(long timestamp) {
        final long ts = repairDataGaps(timestamp);
        openPartition(ts);
        populateDenseIndexerList();
        setAppendPosition(txWriter.getTransientRowCount(), false);
        if (performRecovery) {
            performRecovery();
        }
        txWriter.openFirstPartition(ts);
    }

    private void openColumnFiles(CharSequence name, long columnNameTxn, int columnIndex, int pathTrimToLen) {
        MemoryMAR mem1 = getPrimaryColumn(columnIndex);
        MemoryMAR mem2 = getSecondaryColumn(columnIndex);
        try {
            mem1.of(ff, dFile(path.trimTo(pathTrimToLen), name, columnNameTxn), configuration.getDataAppendPageSize(), -1, MemoryTag.MMAP_TABLE_WRITER);
            if (mem2 != null) {
                mem2.of(ff, iFile(path.trimTo(pathTrimToLen), name, columnNameTxn), configuration.getDataAppendPageSize(), -1, MemoryTag.MMAP_TABLE_WRITER);
            }
        } finally {
            path.trimTo(pathTrimToLen);
        }
    }

    private void openNewColumnFiles(CharSequence name, boolean indexFlag, int indexValueBlockCapacity) {
        try {
            // open column files
            long partitionTimestamp = txWriter.getLastPartitionTimestamp();
            setStateForTimestamp(path, partitionTimestamp, false);
            final int plen = path.length();
            final int columnIndex = columnCount - 1;

            // Adding column in the current transaction.
            long columnNameTxn = getTxn();

            // index must be created before column is initialised because
            // it uses primary column object as temporary tool
            if (indexFlag) {
                createIndexFiles(name, columnNameTxn, indexValueBlockCapacity, plen, true);
            }

            openColumnFiles(name, columnNameTxn, columnIndex, plen);
            if (txWriter.getTransientRowCount() > 0) {
                // write top offset to column version file
                columnVersionWriter.upsert(txWriter.getLastPartitionTimestamp(), columnIndex, columnNameTxn, txWriter.getTransientRowCount());
            }

            if (indexFlag) {
                ColumnIndexer indexer = indexers.getQuick(columnIndex);
                assert indexer != null;
                indexers.getQuick(columnIndex).configureFollowerAndWriter(configuration, path.trimTo(plen), name, columnNameTxn, getPrimaryColumn(columnIndex), txWriter.getTransientRowCount());
            }

            // configure append position for variable length columns
            MemoryMA mem2 = getSecondaryColumn(columnCount - 1);
            if (mem2 != null) {
                mem2.putLong(0);
            }

        } finally {
            path.trimTo(rootLen);
        }
    }

    private long openTodoMem() {
        path.concat(TODO_FILE_NAME).$();
        try {
            if (ff.exists(path)) {
                long fileLen = ff.length(path);
                if (fileLen < 32) {
                    throw CairoException.instance(0).put("corrupt ").put(path);
                }

                todoMem.smallFile(ff, path, MemoryTag.MMAP_TABLE_WRITER);
                this.todoTxn = todoMem.getLong(0);
                // check if _todo_ file is consistent, if not, we just ignore its contents and reset hash
                if (todoMem.getLong(24) != todoTxn) {
                    todoMem.putLong(8, configuration.getDatabaseIdLo());
                    todoMem.putLong(16, configuration.getDatabaseIdHi());
                    Unsafe.getUnsafe().storeFence();
                    todoMem.putLong(24, todoTxn);
                    return 0;
                }

                return todoMem.getLong(32);
            } else {
                TableUtils.resetTodoLog(ff, path, rootLen, todoMem);
                todoTxn = 0;
                return 0;
            }
        } finally {
            path.trimTo(rootLen);
        }
    }

    private void performRecovery() {
        rollbackIndexes();
        rollbackSymbolTables();
        performRecovery = false;
    }

    private void populateDenseIndexerList() {
        denseIndexers.clear();
        for (int i = 0, n = indexers.size(); i < n; i++) {
            ColumnIndexer indexer = indexers.getQuick(i);
            if (indexer != null) {
                denseIndexers.add(indexer);
            }
        }
        indexCount = denseIndexers.size();
    }

    private void processAlterTableEvent(TableWriterTask cmd, long cursor, Sequence sequence, boolean acceptStructureChange) {
        final long instance = cmd.getInstance();
        final long tableId = cmd.getTableId();

        CharSequence error = null;
        try {
            replAlterTableEvent0(tableId, instance, null, TableWriterTask.TSK_ALTER_TABLE_BEGIN);
            LOG.info()
                    .$("received ASYNC ALTER TABLE cmd [tableName=").$(tableName)
                    .$(", tableId=").$(tableId)
                    .$(", instance=").$(instance)
                    .I$();
            alterTableStatement.deserialize(cmd);
            alterTableStatement.apply(this, acceptStructureChange);
        } catch (TableStructureChangesException ex) {
            LOG.info()
                    .$("cannot complete ASYNC ALTER TABLE cmd, table structure change is not allowed atm [tableName=").$(tableName)
                    .$(", tableId=").$(tableId)
                    .$(", src=").$(instance)
                    .I$();
            error = "ALTER TABLE cannot change table structure while Writer is busy";
        } catch (SqlException | CairoException ex) {
            error = ex.getFlyweightMessage();
        } catch (Throwable ex) {
            LOG.error().$("error on processing ALTER table [tableName=").$(tableName).$(", ex=").$(ex).I$();
            error = "error on processing ALTER table, see QuestDB server logs for details";
        } finally {
            sequence.done(cursor);
        }
        replAlterTableEvent0(tableId, instance, error, TableWriterTask.TSK_ALTER_TABLE_COMPLETE);
    }

    private void processCommandQueue(boolean acceptStructureChange) {
        long cursor;
        while ((cursor = commandSubSeq.next()) > -1) {
            TableWriterTask cmd = messageBus.getTableWriterCommandQueue().get(cursor);
            processCommandQueue(cmd, commandSubSeq, cursor, acceptStructureChange);
        }
    }

    void purgeUnusedPartitions() {
        if (PartitionBy.isPartitioned(partitionBy)) {
            removeNonAttachedPartitions();
        }
    }

    private void openPartition(long timestamp) {
        try {
            setStateForTimestamp(path, timestamp, true);
            int plen = path.length();
            if (ff.mkdirs(path.slash$(), mkDirMode) != 0) {
                throw CairoException.instance(ff.errno()).put("Cannot create directory: ").put(path);
            }

            assert columnCount > 0;

            long partitionTimestamp = txWriter.getPartitionTimestampLo(timestamp);
            for (int i = 0; i < columnCount; i++) {
                if (metadata.getColumnType(i) > 0) {
                    final CharSequence name = metadata.getColumnName(i);
                    long columnNameTxn = columnVersionWriter.getColumnNameTxn(partitionTimestamp, i);
                    final ColumnIndexer indexer = metadata.isColumnIndexed(i) ? indexers.getQuick(i) : null;
                    final long columnTop;

                    // prepare index writer if column requires indexing
                    if (indexer != null) {
                        // we have to create files before columns are open
                        // because we are reusing MAMemoryImpl object from columns list
                        createIndexFiles(name, columnNameTxn, metadata.getIndexValueBlockCapacity(i), plen, txWriter.getTransientRowCount() < 1);
                        indexer.closeSlider();
                    }

                    openColumnFiles(name, columnNameTxn, i, plen);
                    columnTop = columnVersionWriter.getColumnTop(partitionTimestamp, i);
                    columnTops.extendAndSet(i, columnTop);

                    if (indexer != null) {
                        indexer.configureFollowerAndWriter(configuration, path, name, columnNameTxn, getPrimaryColumn(i), columnTop);
                    }
                }
            }
            populateDenseIndexerList();
            LOG.info().$("switched partition [path='").$(path).$('\'').I$();
        } catch (Throwable e) {
            distressed = true;
            throw e;
        } finally {
            path.trimTo(rootLen);
        }
    }

    private long readMinTimestamp(long partitionTimestamp) {
        setStateForTimestamp(other, partitionTimestamp, false);
        try {
            dFile(other, metadata.getColumnName(metadata.getTimestampIndex()), COLUMN_NAME_TXN_NONE);
            if (ff.exists(other)) {
                // read min timestamp value
                final long fd = TableUtils.openRO(ff, other, LOG);
                try {
                    return TableUtils.readLongOrFail(
                            ff,
                            fd,
                            0,
                            tempMem16b,
                            other
                    );
                } finally {
                    ff.close(fd);
                }
            } else {
                throw CairoException.instance(0).put("Partition does not exist [path=").put(other).put(']');
            }
        } finally {
            other.trimTo(rootLen);
        }
    }

    private void recoverFromMetaRenameFailure(CharSequence columnName) {
        openMetaFile(ff, path, rootLen, metaMem);
    }

    private void recoverFromSwapRenameFailure(CharSequence columnName) {
        recoverFromTodoWriteFailure(columnName);
        clearTodoLog();
    }

    private void recoverFromTodoWriteFailure(CharSequence columnName) {
        restoreMetaFrom(META_PREV_FILE_NAME, metaPrevIndex);
        openMetaFile(ff, path, rootLen, metaMem);
    }

    private void recoverOpenColumnFailure(CharSequence columnName) {
        final int index = columnCount - 1;
        removeMetaFile();
        removeLastColumn();
        columnCount--;
        recoverFromSwapRenameFailure(columnName);
        removeSymbolMapWriter(index);
    }

    private void releaseLock(boolean distressed) {
        if (lockFd != -1L) {
            ff.close(lockFd);
            if (distressed) {
                return;
            }

            try {
                lockName(path);
                removeOrException(ff, path);
            } finally {
                path.trimTo(rootLen);
            }
        }
    }

    private void recoverFromSymbolMapWriterFailure(CharSequence columnName) {
        removeSymbolMapFilesQuiet(columnName, getTxn());
        removeMetaFile();
        recoverFromSwapRenameFailure(columnName);
    }

    private void removeColumn(int columnIndex) {
        final int pi = getPrimaryColumnIndex(columnIndex);
        final int si = getSecondaryColumnIndex(columnIndex);
        freeNullSetter(nullSetters, columnIndex);
        freeNullSetter(o3NullSetters, columnIndex);
        freeAndRemoveColumnPair(columns, pi, si);
        freeAndRemoveO3ColumnPair(o3Columns, pi, si);
        freeAndRemoveO3ColumnPair(o3Columns2, pi, si);
        if (columnIndex < indexers.size()) {
            Misc.free(indexers.getAndSetQuick(columnIndex, null));
            populateDenseIndexerList();
        }
    }

    private void removeColumnFiles(CharSequence columnName, int columnIndex, int columnType) {
        try {
            for (int i = txWriter.getPartitionCount() - 1; i > -1L; i--) {
                long partitionTimestamp = txWriter.getPartitionTimestamp(i);
                long partitionNameTxn = txWriter.getPartitionNameTxn(i);
                removeColumnFilesInPartition(columnName, columnIndex, partitionTimestamp, partitionNameTxn);
            }
            if (!PartitionBy.isPartitioned(partitionBy)) {
                removeColumnFilesInPartition(columnName, columnIndex, txWriter.getLastPartitionTimestamp(), -1L);
            }

            long columnNameTxn = columnVersionWriter.getDefaultColumnNameTxn(columnIndex);
            if (ColumnType.isSymbol(columnType)) {
                removeFileAndOrLog(ff, offsetFileName(path.trimTo(rootLen), columnName, columnNameTxn));
                removeFileAndOrLog(ff, charFileName(path.trimTo(rootLen), columnName, columnNameTxn));
                removeFileAndOrLog(ff, BitmapIndexUtils.keyFileName(path.trimTo(rootLen), columnName, columnNameTxn));
                removeFileAndOrLog(ff, BitmapIndexUtils.valueFileName(path.trimTo(rootLen), columnName, columnNameTxn));
            }
        } finally {
            path.trimTo(rootLen);
        }
    }

    private void removeColumnFilesInPartition(CharSequence columnName, int columnIndex, long partitionTimestamp, long partitionNameTxn) {
        setPathForPartition(path, partitionBy, partitionTimestamp, false);
        txnPartitionConditionally(path, partitionNameTxn);
        int plen = path.length();
        long columnNameTxn = columnVersionWriter.getColumnNameTxn(partitionTimestamp, columnIndex);
        removeFileAndOrLog(ff, dFile(path, columnName, columnNameTxn));
        removeFileAndOrLog(ff, iFile(path.trimTo(plen), columnName, columnNameTxn));
        removeFileAndOrLog(ff, BitmapIndexUtils.keyFileName(path.trimTo(plen), columnName, columnNameTxn));
        removeFileAndOrLog(ff, BitmapIndexUtils.valueFileName(path.trimTo(plen), columnName, columnNameTxn));
        path.trimTo(rootLen);
    }

    private void removeIndexFiles(CharSequence columnName, int columnIndex) {
        try {
            for (int i = txWriter.getPartitionCount() - 1; i > -1L; i--) {
                long partitionTimestamp = txWriter.getPartitionTimestamp(i);
                long partitionNameTxn = txWriter.getPartitionNameTxn(i);
                removeIndexFilesInPartition(columnName, columnIndex, partitionTimestamp, partitionNameTxn);
            }
            if (!PartitionBy.isPartitioned(partitionBy)) {
                removeColumnFilesInPartition(columnName, columnIndex, txWriter.getLastPartitionTimestamp(), -1L);
            }
        } finally {
            path.trimTo(rootLen);
        }
    }

    private void removeIndexFilesInPartition(CharSequence columnName, int columnIndex, long partitionTimestamp, long partitionNameTxn) {
        setPathForPartition(path, partitionBy, partitionTimestamp, false);
        txnPartitionConditionally(path, partitionNameTxn);
        int plen = path.length();
        long columnNameTxn = columnVersionWriter.getColumnNameTxn(partitionTimestamp, columnIndex);
        removeFileAndOrLog(ff, BitmapIndexUtils.keyFileName(path.trimTo(plen), columnName, columnNameTxn));
        removeFileAndOrLog(ff, BitmapIndexUtils.valueFileName(path.trimTo(plen), columnName, columnNameTxn));
        path.trimTo(rootLen);
    }

    private int removeColumnFromMeta(int index) {
        try {
            int metaSwapIndex = openMetaSwapFile(ff, ddlMem, path, rootLen, fileOperationRetryCount);
            int timestampIndex = metaMem.getInt(META_OFFSET_TIMESTAMP_INDEX);
            ddlMem.putInt(columnCount);
            ddlMem.putInt(partitionBy);

            if (timestampIndex == index) {
                ddlMem.putInt(-1);
            } else {
                ddlMem.putInt(timestampIndex);
            }
            copyVersionAndLagValues();
            ddlMem.jumpTo(META_OFFSET_COLUMN_TYPES);

            for (int i = 0; i < columnCount; i++) {
                writeColumnEntry(i, i == index);
            }

            long nameOffset = getColumnNameOffset(columnCount);
            for (int i = 0; i < columnCount; i++) {
                CharSequence columnName = metaMem.getStr(nameOffset);
                ddlMem.putStr(columnName);
                nameOffset += Vm.getStorageLength(columnName);
            }

            return metaSwapIndex;
        } finally {
            ddlMem.close();
        }
    }

    private void removeLastColumn() {
        removeColumn(columnCount - 1);
    }

    private void removeMetaFile() {
        try {
            path.concat(META_FILE_NAME).$();
            if (ff.exists(path) && !ff.remove(path)) {
                throw CairoException.instance(ff.errno()).put("Recovery failed. Cannot remove: ").put(path);
            }
        } finally {
            path.trimTo(rootLen);
        }
    }

    private void removeNonAttachedPartitions() {
        LOG.info().$("purging non attached partitions [path=").$(path.$()).$(']').$();
        try {
            ff.iterateDir(path.$(), removePartitionDirsNotAttached);
        } finally {
            path.trimTo(rootLen);
        }
    }

    private void removePartitionDirectories() {
        try {
            ff.iterateDir(path.$(), removePartitionDirectories);
        } finally {
            path.trimTo(rootLen);
        }
    }

    private void removePartitionDirectories0(long pUtf8NameZ, int type) {
        if (Files.isDir(pUtf8NameZ, type)) {
            path.trimTo(rootLen);
            path.concat(pUtf8NameZ).$();
            int errno;
            if ((errno = ff.rmdir(path)) != 0) {
                LOG.info().$("could not remove [path=").$(path).$(", errno=").$(errno).$(']').$();
            }
        }
    }

    private void removePartitionDirsNotAttached(long pUtf8NameZ, int type) {
        if (Files.isDir(pUtf8NameZ, type, fileNameSink)) {

            if (Chars.endsWith(fileNameSink, DETACHED_DIR_MARKER)) {
                // Do not remove detached partitions
                // They are probably about to be attached.
                return;
            }
            try {
                long txn = 0;
                int txnSep = Chars.indexOf(fileNameSink, '.');
                if (txnSep < 0) {
                    txnSep = fileNameSink.length();
                } else {
                    txn = Numbers.parseLong(fileNameSink, txnSep + 1, fileNameSink.length());
                }
                long dirTimestamp = partitionDirFmt.parse(fileNameSink, 0, txnSep, null);
                if (txn <= txWriter.txn &&
                        (txWriter.attachedPartitionsContains(dirTimestamp) || txWriter.isActivePartition(dirTimestamp))) {
                    return;
                }
            } catch (NumericException ignore) {
                // not a date?
                // ignore exception and remove directory
                // we rely on this behaviour to remove leftover directories created by OOO processing
            }
            path.trimTo(rootLen);
            path.concat(pUtf8NameZ).$();
            int errno;
            if ((errno = ff.rmdir(path)) == 0) {
                LOG.info().$("removed partition dir: ").$(path).$();
            } else {
                LOG.error().$("cannot remove: ").$(path).$(" [errno=").$(errno).$(']').$();
            }
        }
    }

    private void removeSymbolMapFilesQuiet(CharSequence name, long columnNamTxn) {
        try {
            removeFileAndOrLog(ff, offsetFileName(path.trimTo(rootLen), name, columnNamTxn));
            removeFileAndOrLog(ff, charFileName(path.trimTo(rootLen), name, columnNamTxn));
            removeFileAndOrLog(ff, BitmapIndexUtils.keyFileName(path.trimTo(rootLen), name, columnNamTxn));
            removeFileAndOrLog(ff, BitmapIndexUtils.valueFileName(path.trimTo(rootLen), name, columnNamTxn));
        } finally {
            path.trimTo(rootLen);
        }
    }

    private void removeSymbolMapWriter(int index) {
        MapWriter writer = symbolMapWriters.getAndSetQuick(index, NullMapWriter.INSTANCE);
        if (writer != null && writer != NullMapWriter.INSTANCE) {
            int symColIndex = denseSymbolMapWriters.remove(writer);
            // Shift all subsequent symbol indexes by 1 back
            while (symColIndex < denseSymbolMapWriters.size()) {
                MapWriter w = denseSymbolMapWriters.getQuick(symColIndex);
                w.setSymbolIndexInTxWriter(symColIndex);
                symColIndex++;
            }
            Misc.free(writer);
        }
    }

    private int rename(int retries) {
        try {
            int index = 0;
            other.concat(META_PREV_FILE_NAME).$();
            path.concat(META_FILE_NAME).$();
            int l = other.length();

            do {
                if (index > 0) {
                    other.trimTo(l);
                    other.put('.').put(index);
                    other.$();
                }

                if (ff.exists(other) && !ff.remove(other)) {
                    LOG.info().$("cannot remove target of rename '").$(path).$("' to '").$(other).$(" [errno=").$(ff.errno()).$(']').$();
                    index++;
                    continue;
                }

                if (!ff.rename(path, other)) {
                    LOG.info().$("cannot rename '").$(path).$("' to '").$(other).$(" [errno=").$(ff.errno()).$(']').$();
                    index++;
                    continue;
                }

                return index;

            } while (index < retries);

            throw CairoException.instance(0).put("Cannot rename ").put(path).put(". Max number of attempts reached [").put(index).put("]. Last target was: ").put(other);
        } finally {
            path.trimTo(rootLen);
            other.trimTo(rootLen);
        }
    }

    private void renameColumnFiles(CharSequence columnName, int columnIndex, CharSequence newName, int columnType) {
        try {
            for (int i = txWriter.getPartitionCount() - 1; i > -1L; i--) {
                long partitionTimestamp = txWriter.getPartitionTimestamp(i);
                long partitionNameTxn = txWriter.getPartitionNameTxn(i);
                renameColumnFiles(columnName, columnIndex, newName, partitionTimestamp, partitionNameTxn);
            }
            if (!PartitionBy.isPartitioned(partitionBy)) {
                renameColumnFiles(columnName, columnIndex, newName, txWriter.getLastPartitionTimestamp(), -1L);
            }

            long columnNameTxn = columnVersionWriter.getDefaultColumnNameTxn(columnIndex);
            if (ColumnType.isSymbol(columnType)) {
                renameFileOrLog(ff, offsetFileName(path.trimTo(rootLen), columnName, columnNameTxn), offsetFileName(other.trimTo(rootLen), newName, columnNameTxn));
                renameFileOrLog(ff, charFileName(path.trimTo(rootLen), columnName, columnNameTxn), charFileName(other.trimTo(rootLen), newName, columnNameTxn));
                renameFileOrLog(ff, BitmapIndexUtils.keyFileName(path.trimTo(rootLen), columnName, columnNameTxn), BitmapIndexUtils.keyFileName(other.trimTo(rootLen), newName, columnNameTxn));
                renameFileOrLog(ff, BitmapIndexUtils.valueFileName(path.trimTo(rootLen), columnName, columnNameTxn), BitmapIndexUtils.valueFileName(other.trimTo(rootLen), newName, columnNameTxn));
            }
        } finally {
            path.trimTo(rootLen);
            other.trimTo(rootLen);
        }
    }

    private void renameColumnFiles(CharSequence columnName, int columnIndex, CharSequence newName, long partitionTimestamp, long partitionNameTxn) {
        setPathForPartition(path, partitionBy, partitionTimestamp, false);
        setPathForPartition(other, partitionBy, partitionTimestamp, false);
        txnPartitionConditionally(path, partitionNameTxn);
        txnPartitionConditionally(other, partitionNameTxn);
        int plen = path.length();
        long columnNameTxn = columnVersionWriter.getColumnNameTxn(partitionTimestamp, columnIndex);
        renameFileOrLog(ff, dFile(path.trimTo(plen), columnName, columnNameTxn), dFile(other.trimTo(plen), newName, columnNameTxn));
        renameFileOrLog(ff, iFile(path.trimTo(plen), columnName, columnNameTxn), iFile(other.trimTo(plen), newName, columnNameTxn));
        renameFileOrLog(ff, BitmapIndexUtils.keyFileName(path.trimTo(plen), columnName, columnNameTxn), BitmapIndexUtils.keyFileName(other.trimTo(plen), newName, columnNameTxn));
        renameFileOrLog(ff, BitmapIndexUtils.valueFileName(path.trimTo(plen), columnName, columnNameTxn), BitmapIndexUtils.valueFileName(other.trimTo(plen), newName, columnNameTxn));
        path.trimTo(rootLen);
        other.trimTo(rootLen);
    }

    private int renameColumnFromMeta(int index, CharSequence newName) {
        try {
            int metaSwapIndex = openMetaSwapFile(ff, ddlMem, path, rootLen, fileOperationRetryCount);
            int timestampIndex = metaMem.getInt(META_OFFSET_TIMESTAMP_INDEX);
            ddlMem.putInt(columnCount);
            ddlMem.putInt(partitionBy);
            ddlMem.putInt(timestampIndex);
            copyVersionAndLagValues();
            ddlMem.jumpTo(META_OFFSET_COLUMN_TYPES);

            for (int i = 0; i < columnCount; i++) {
                writeColumnEntry(i, false);
            }

            long nameOffset = getColumnNameOffset(columnCount);
            for (int i = 0; i < columnCount; i++) {
                CharSequence columnName = metaMem.getStr(nameOffset);
                nameOffset += Vm.getStorageLength(columnName);

                if (i == index && getColumnType(metaMem, i) > 0) {
                    columnName = newName;
                }
                ddlMem.putStr(columnName);
            }

            return metaSwapIndex;
        } finally {
            ddlMem.close();
        }
    }

    private void renameMetaToMetaPrev(CharSequence columnName) {
        try {
            this.metaPrevIndex = rename(fileOperationRetryCount);
        } catch (CairoException e) {
            runFragile(RECOVER_FROM_META_RENAME_FAILURE, columnName, e);
        }
    }

    private void renameSwapMetaToMeta(CharSequence columnName) {
        // rename _meta.swp to _meta
        try {
            restoreMetaFrom(META_SWAP_FILE_NAME, metaSwapIndex);
        } catch (CairoException e) {
            runFragile(RECOVER_FROM_SWAP_RENAME_FAILURE, columnName, e);
        }
    }

    private long repairDataGaps(final long timestamp) {
        if (txWriter.getMaxTimestamp() != Numbers.LONG_NaN && PartitionBy.isPartitioned(partitionBy)) {
            long fixedRowCount = 0;
            long lastTimestamp = -1;
            long transientRowCount = this.txWriter.getTransientRowCount();
            long maxTimestamp = this.txWriter.getMaxTimestamp();
            try {
                final long tsLimit = partitionFloorMethod.floor(this.txWriter.getMaxTimestamp());
                for (long ts = getPartitionLo(txWriter.getMinTimestamp()); ts < tsLimit; ts = partitionCeilMethod.ceil(ts)) {
                    path.trimTo(rootLen);
                    setStateForTimestamp(path, ts, false);
                    int p = path.length();

                    long partitionSize = txWriter.getPartitionSizeByPartitionTimestamp(ts);
                    if (partitionSize >= 0 && ff.exists(path.$())) {
                        fixedRowCount += partitionSize;
                        lastTimestamp = ts;
                    } else {
                        Path other = Path.getThreadLocal2(path.trimTo(p).$());
                        TableUtils.oldPartitionName(other, getTxn());
                        if (ff.exists(other.$())) {
                            if (!ff.rename(other, path)) {
                                LOG.error().$("could not rename [from=").$(other).$(", to=").$(path).$(']').$();
                                throw new CairoError("could not restore directory, see log for details");
                            } else {
                                LOG.info().$("restored [path=").$(path).$(']').$();
                            }
                        } else {
                            LOG.debug().$("missing partition [name=").$(path.trimTo(p).$()).$(']').$();
                        }
                    }
                }

                if (lastTimestamp > -1) {
                    path.trimTo(rootLen);
                    setStateForTimestamp(path, tsLimit, false);
                    if (!ff.exists(path.$())) {
                        Path other = Path.getThreadLocal2(path);
                        TableUtils.oldPartitionName(other, getTxn());
                        if (ff.exists(other.$())) {
                            if (!ff.rename(other, path)) {
                                LOG.error().$("could not rename [from=").$(other).$(", to=").$(path).$(']').$();
                                throw new CairoError("could not restore directory, see log for details");
                            } else {
                                LOG.info().$("restored [path=").$(path).$(']').$();
                            }
                        } else {
                            LOG.error().$("last partition does not exist [name=").$(path).$(']').$();
                            // ok, create last partition we discovered the active
                            // 1. read its size
                            path.trimTo(rootLen);
                            setStateForTimestamp(path, lastTimestamp, false);
                            int p = path.length();
                            transientRowCount = txWriter.getPartitionSizeByPartitionTimestamp(lastTimestamp);


                            // 2. read max timestamp
                            TableUtils.dFile(path.trimTo(p), metadata.getColumnName(metadata.getTimestampIndex()), COLUMN_NAME_TXN_NONE);
                            maxTimestamp = TableUtils.readLongAtOffset(ff, path, tempMem16b, (transientRowCount - 1) * Long.BYTES);
                            fixedRowCount -= transientRowCount;
                            txWriter.removeAttachedPartitions(txWriter.getMaxTimestamp());
                            LOG.info()
                                    .$("updated active partition [name=").$(path.trimTo(p).$())
                                    .$(", maxTimestamp=").$ts(maxTimestamp)
                                    .$(", transientRowCount=").$(transientRowCount)
                                    .$(", fixedRowCount=").$(txWriter.getFixedRowCount())
                                    .$(']').$();
                        }
                    }
                }
            } finally {
                path.trimTo(rootLen);
            }

            final long expectedSize = txWriter.unsafeReadFixedRowCount();
            if (expectedSize != fixedRowCount || maxTimestamp != this.txWriter.getMaxTimestamp()) {
                LOG.info()
                        .$("actual table size has been adjusted [name=`").utf8(tableName).$('`')
                        .$(", expectedFixedSize=").$(expectedSize)
                        .$(", actualFixedSize=").$(fixedRowCount)
                        .$(']').$();

                txWriter.reset(fixedRowCount, transientRowCount, maxTimestamp, defaultCommitMode, denseSymbolMapWriters);
                return maxTimestamp;
            }
        }

        return timestamp;
    }

    private void repairMetaRename(int index) {
        try {
            path.concat(META_PREV_FILE_NAME);
            if (index > 0) {
                path.put('.').put(index);
            }
            path.$();

            if (ff.exists(path)) {
                LOG.info().$("Repairing metadata from: ").$(path).$();
                if (ff.exists(other.concat(META_FILE_NAME).$()) && !ff.remove(other)) {
                    throw CairoException.instance(ff.errno()).put("Repair failed. Cannot replace ").put(other);
                }

                if (!ff.rename(path, other)) {
                    throw CairoException.instance(ff.errno()).put("Repair failed. Cannot rename ").put(path).put(" -> ").put(other);
                }
            }
        } finally {
            path.trimTo(rootLen);
            other.trimTo(rootLen);
        }

        clearTodoLog();
    }

    private void repairTruncate() {
        LOG.info().$("repairing abnormally terminated truncate on ").$(path).$();
        if (PartitionBy.isPartitioned(partitionBy)) {
            removePartitionDirectories();
        }
        txWriter.truncate();
        clearTodoLog();
    }

    private void replAlterTableEvent0(long tableId, long instance, CharSequence error, int eventType) {
        final long pubCursor = messageBus.getTableWriterEventPubSeq().next();
        if (pubCursor > -1) {
            try {
                final TableWriterTask event = messageBus.getTableWriterEventQueue().get(pubCursor);
                event.of(eventType, tableId, tableName);
                if (error != null) {
                    event.putStr(error);
                } else {
                    event.putInt(-1);
                }
                event.setInstance(instance);
            } finally {
                messageBus.getTableWriterEventPubSeq().done(pubCursor);
            }

            // Log result
            if (eventType == TableWriterTask.TSK_ALTER_TABLE_COMPLETE) {
                LogRecord lg = LOG.info()
                        .$("published alter table complete event [table=").$(tableName)
                        .$(",tableId=").$(tableId)
                        .$(",instance=").$(instance);
                if (error != null) {
                    lg.$(",error=").$(error);
                }
                lg.I$();
            }
        } else if (pubCursor == -1) {
            // Queue is full
            LOG.error()
                    .$("cannot publish alter table complete event [table=").$(tableName)
                    .$(",tableId=").$(tableId)
                    .$(",instance=").$(instance)
                    .I$();
        }
    }

    @Nullable TableSyncModel replHandleSyncCmd(TableWriterTask cmd) {
        final long instance = cmd.getInstance();
        final long sequence = cmd.getSequence();
        final int index = cmdSequences.keyIndex(instance);
        if (index < 0 && sequence <= cmdSequences.valueAt(index)) {
            return null;
        }
        cmdSequences.putAt(index, instance, sequence);
        final long txMemSize = Unsafe.getUnsafe().getLong(cmd.getData());
        return replCreateTableSyncModel(
                cmd.getData() + 8,
                txMemSize,
                cmd.getData() + txMemSize + 16,
                Unsafe.getUnsafe().getLong(cmd.getData() + txMemSize + 8)
        );
    }

    private void replPublishSyncEvent(TableWriterTask cmd, long cursor, Sequence sequence) {
        long dst = cmd.getInstance();
        long dstIP = cmd.getIp();
        long tableId = cmd.getTableId();
        TableSyncModel syncModel;

        try {
            LOG.info()
                    .$("received replication SYNC cmd [tableName=").$(tableName)
                    .$(", tableId=").$(tableId)
                    .$(", src=").$(dst)
                    .$(", srcIP=").$ip(dstIP)
                    .I$();
            syncModel = replHandleSyncCmd(cmd);
        } finally {
            // release command queue slot not to hold queues
            sequence.done(cursor);
        }
        if (syncModel != null) {
            replPublishSyncEvent0(syncModel, tableId, dst, dstIP);
        }
    }

    void replPublishSyncEvent0(TableSyncModel model, long tableId, long dst, long dstIP) {
        final long pubCursor = messageBus.getTableWriterEventPubSeq().next();
        if (pubCursor > -1) {
            final TableWriterTask event = messageBus.getTableWriterEventQueue().get(pubCursor);
            model.toBinary(event);
            event.setInstance(dst);
            event.setInstance(dstIP);
            event.setTableId(tableId);
            messageBus.getTableWriterEventPubSeq().done(pubCursor);
            LOG.info()
                    .$("published replication SYNC event [table=").$(tableName)
                    .$(", tableId=").$(tableId)
                    .$(", dst=").$(dst)
                    .$(", dstIP=").$ip(dstIP)
                    .I$();
        } else {
            LOG.error()
                    .$("could not publish slave sync event [table=").$(tableName)
                    .$(", tableId=").$(tableId)
                    .$(", dst=").$(dst)
                    .$(", dstIP=").$ip(dstIP)
                    .I$();
        }
    }

    private void resizeColumnTopSink(long srcOoo, long srcOooMax) {
        long maxPartitionsAffected = (srcOooMax - srcOoo) / PartitionBy.getPartitionTimeIntervalFloor(partitionBy) + 2;
        long size = maxPartitionsAffected * (metadata.getColumnCount() + 1);
        if (o3ColumnTopSink == null) {
            o3ColumnTopSink = new DirectLongList(size, MemoryTag.NATIVE_O3);
        }
        o3ColumnTopSink.extend(size);
        o3ColumnTopSink.setPos(size);
        o3ColumnTopSink.zero(-1L);
    }

    private void restoreMetaFrom(CharSequence fromBase, int fromIndex) {
        try {
            path.concat(fromBase);
            if (fromIndex > 0) {
                path.put('.').put(fromIndex);
            }
            path.$();

            TableUtils.renameOrFail(ff, path, other.concat(META_FILE_NAME).$());
        } finally {
            path.trimTo(rootLen);
            other.trimTo(rootLen);
        }
    }

    private void rollbackIndexes() {
        final long maxRow = txWriter.getTransientRowCount() - 1;
        for (int i = 0, n = denseIndexers.size(); i < n; i++) {
            ColumnIndexer indexer = denseIndexers.getQuick(i);
            long fd = indexer.getFd();
            LOG.info().$("recovering index [fd=").$(fd).$(']').$();
            if (fd > -1) {
                indexer.rollback(maxRow);
            }
        }
    }

    private void rollbackSymbolTables() {
        int expectedMapWriters = txWriter.unsafeReadSymbolColumnCount();
        for (int i = 0; i < expectedMapWriters; i++) {
            denseSymbolMapWriters.getQuick(i).rollback(txWriter.unsafeReadSymbolWriterIndexOffset(i));
        }
    }

    private void rowAppend(ObjList<Runnable> activeNullSetters) {
        if ((masterRef & 1) != 0) {
            for (int i = 0; i < columnCount; i++) {
                if (rowValueIsNotNull.getQuick(i) < masterRef) {
                    activeNullSetters.getQuick(i).run();
                }
            }
            masterRef++;
        }
    }

    void rowCancel() {
        if ((masterRef & 1) == 0) {
            return;
        }

        if (hasO3()) {
            final long o3RowCount = getO3RowCount0();
            if (o3RowCount > 0) {
                // O3 mode and there are some rows.
                masterRef--;
                setO3AppendPosition(o3RowCount);
            } else {
                // Cancelling first row in o3, reverting to non-o3
                setO3AppendPosition(0);
                masterRef--;
                clearO3();
            }
            rowValueIsNotNull.fill(0, columnCount, masterRef);
            return;
        }

        long dirtyMaxTimestamp = txWriter.getMaxTimestamp();
        long dirtyTransientRowCount = txWriter.getTransientRowCount();
        long rollbackToMaxTimestamp = txWriter.cancelToMaxTimestamp();
        long rollbackToTransientRowCount = txWriter.cancelToTransientRowCount();

        // dirty timestamp should be 1 because newRow() increments it
        if (dirtyTransientRowCount == 1) {
            if (PartitionBy.isPartitioned(partitionBy)) {
                // we have to undo creation of partition
                closeActivePartition(false);
                if (removeDirOnCancelRow) {
                    try {
                        setStateForTimestamp(path, dirtyMaxTimestamp, false);
                        int errno;
                        if ((errno = ff.rmdir(path.$())) != 0) {
                            throw CairoException.instance(errno).put("Cannot remove directory: ").put(path);
                        }
                        removeDirOnCancelRow = false;
                    } finally {
                        path.trimTo(rootLen);
                    }
                }

                // open old partition
                if (rollbackToMaxTimestamp > Long.MIN_VALUE) {
                    try {
                        openPartition(rollbackToMaxTimestamp);
                        setAppendPosition(rollbackToTransientRowCount, false);
                    } catch (Throwable e) {
                        freeColumns(false);
                        throw e;
                    }
                } else {
                    rowActon = ROW_ACTION_OPEN_PARTITION;
                }

                // undo counts
                removeDirOnCancelRow = true;
                txWriter.cancelRow();
            } else {
                txWriter.cancelRow();
                // we only have one partition, jump to start on every column
                for (int i = 0; i < columnCount; i++) {
                    getPrimaryColumn(i).jumpTo(0L);
                    MemoryMA mem = getSecondaryColumn(i);
                    if (mem != null) {
                        mem.jumpTo(0L);
                        mem.putLong(0L);
                    }
                }
            }
        } else {
            txWriter.cancelRow();
            // we are staying within same partition, prepare append positions for row count
            boolean rowChanged = metadata.getTimestampIndex() >= 0; // adding new row already writes timestamp
            if (!rowChanged) {
                // verify if any of the columns have been changed
                // if not - we don't have to do
                for (int i = 0; i < columnCount; i++) {
                    if (rowValueIsNotNull.getQuick(i) == masterRef) {
                        rowChanged = true;
                        break;
                    }
                }
            }

            // is no column has been changed we take easy option and do nothing
            if (rowChanged) {
                setAppendPosition(dirtyTransientRowCount - 1, false);
            }
        }
        rowValueIsNotNull.fill(0, columnCount, --masterRef);
        txWriter.transientRowCount--;
    }

    private void runFragile(FragileCode fragile, CharSequence columnName, CairoException e) {
        try {
            fragile.run(columnName);
        } catch (CairoException err) {
            LOG.error().$("DOUBLE ERROR: 1st: {").$((Sinkable) e).$('}').$();
            throwDistressException(err);
        }
        throw e;
    }

    void setAppendPosition(final long position, boolean doubleAllocate) {
        for (int i = 0; i < columnCount; i++) {
            // stop calculating oversize as soon as we find first over-sized column
            setColumnSize(i, position, doubleAllocate);
        }
    }

    private void setColumnSize(int columnIndex, long size, boolean doubleAllocate) {
        MemoryMA mem1 = getPrimaryColumn(columnIndex);
        MemoryMA mem2 = getSecondaryColumn(columnIndex);
        int type = metadata.getColumnType(columnIndex);
        if (type > 0) { // Not deleted
            final long pos = size - columnTops.getQuick(columnIndex);
            if (pos > 0) {
                // subtract column top
                final long m1pos;
                switch (ColumnType.tagOf(type)) {
                    case ColumnType.BINARY:
                    case ColumnType.STRING:
                        assert mem2 != null;
                        if (doubleAllocate) {
                            mem2.allocate(pos * Long.BYTES + Long.BYTES);
                        }
                        // Jump to the number of records written to read length of var column correctly
                        mem2.jumpTo(pos * Long.BYTES);
                        m1pos = Unsafe.getUnsafe().getLong(mem2.getAppendAddress());
                        // Jump to the end of file to correctly trim the file
                        mem2.jumpTo((pos + 1) * Long.BYTES);
                        break;
                    default:
                        m1pos = pos << ColumnType.pow2SizeOf(type);
                        break;
                }
                if (doubleAllocate) {
                    mem1.allocate(m1pos);
                }
                mem1.jumpTo(m1pos);
            } else {
                mem1.jumpTo(0);
                if (mem2 != null) {
                    mem2.jumpTo(0);
                    mem2.putLong(0);
                }
            }
        }
    }

    private void setO3AppendPosition(final long position) {
        for (int i = 0; i < columnCount; i++) {
            int columnType = metadata.getColumnType(i);
            if (columnType > 0) {
                o3SetAppendOffset(i, columnType, position);
            }
        }
    }

    private void setRowValueNotNull(int columnIndex) {
        assert rowValueIsNotNull.getQuick(columnIndex) != masterRef;
        rowValueIsNotNull.setQuick(columnIndex, masterRef);
    }

    /**
     * Sets path member variable to partition directory for the given timestamp and
     * partitionLo and partitionHi to partition interval in millis. These values are
     * determined based on input timestamp and value of partitionBy. For any given
     * timestamp this method will determine either day, month or year interval timestamp falls to.
     * Partition directory name is ISO string of interval start.
     * <p>
     * Because this method modifies "path" member variable, be sure path is trimmed to original
     * state within try..finally block.
     *
     * @param path                    path instance to modify
     * @param timestamp               to determine interval for
     * @param updatePartitionInterval flag indicating that partition interval partitionLo and
     */
    private void setStateForTimestamp(Path path, long timestamp, boolean updatePartitionInterval) {
        final long partitionTimestampHi = TableUtils.setPathForPartition(path, partitionBy, timestamp, true);
        TableUtils.txnPartitionConditionally(
                path,
                txWriter.getPartitionNameTxnByPartitionTimestamp(partitionTimestampHi)
        );
        if (updatePartitionInterval) {
            this.partitionTimestampHi = partitionTimestampHi;
        }
    }

    private void switchPartition(long timestamp) {
        // Before partition can be switched we need to index records
        // added so far. Index writers will start point to different
        // files after switch.
        updateIndexes();
        txWriter.switchPartitions(timestamp);
        openPartition(timestamp);
        setAppendPosition(0, false);
    }

    private void syncColumns(int commitMode) {
        final boolean async = commitMode == CommitMode.ASYNC;
        for (int i = 0; i < columnCount; i++) {
            columns.getQuick(i * 2).sync(async);
            final MemoryMA m2 = columns.getQuick(i * 2 + 1);
            if (m2 != null) {
                m2.sync(false);
            }
        }
    }

    private void throwDistressException(Throwable cause) {
        this.distressed = true;
        throw new CairoError(cause);
    }

    private void updateIndexes() {
        if (indexCount == 0 || avoidIndexOnCommit) {
            avoidIndexOnCommit = false;
            return;
        }
        updateIndexesSlow();
    }

    private void updateIndexesParallel(long lo, long hi) {
        indexSequences.clear();
        indexLatch.setCount(indexCount);
        final int nParallelIndexes = indexCount - 1;
        final Sequence indexPubSequence = this.messageBus.getIndexerPubSequence();
        final RingQueue<ColumnIndexerTask> indexerQueue = this.messageBus.getIndexerQueue();

        LOG.info().$("parallel indexing [table=").$(tableName)
                .$(", indexCount=").$(indexCount)
                .$(", rowCount=").$(hi - lo)
                .I$();
        int serialIndexCount = 0;

        // we are going to index last column in this thread while other columns are on the queue
        OUT:
        for (int i = 0; i < nParallelIndexes; i++) {

            long cursor = indexPubSequence.next();
            if (cursor == -1) {
                // queue is full, process index in the current thread
                indexAndCountDown(denseIndexers.getQuick(i), lo, hi, indexLatch);
                serialIndexCount++;
                continue;
            }

            if (cursor == -2) {
                // CAS issue, retry
                do {
                    cursor = indexPubSequence.next();
                    if (cursor == -1) {
                        indexAndCountDown(denseIndexers.getQuick(i), lo, hi, indexLatch);
                        serialIndexCount++;
                        continue OUT;
                    }

                } while (cursor < 0);
            }

            final ColumnIndexerTask queueItem = indexerQueue.get(cursor);
            final ColumnIndexer indexer = denseIndexers.getQuick(i);
            final long sequence = indexer.getSequence();
            queueItem.indexer = indexer;
            queueItem.lo = lo;
            queueItem.hi = hi;
            queueItem.countDownLatch = indexLatch;
            queueItem.sequence = sequence;
            indexSequences.add(sequence);
            indexPubSequence.done(cursor);
        }

        // index last column while other columns are brewing on the queue
        indexAndCountDown(denseIndexers.getQuick(indexCount - 1), lo, hi, indexLatch);
        serialIndexCount++;

        // At this point we have re-indexed our column and if things are flowing nicely
        // all other columns should have been done by other threads. Instead of actually
        // waiting we gracefully check latch count.
        if (!indexLatch.await(configuration.getWorkStealTimeoutNanos())) {
            // other columns are still in-flight, we must attempt to steal work from other threads
            for (int i = 0; i < nParallelIndexes; i++) {
                ColumnIndexer indexer = denseIndexers.getQuick(i);
                if (indexer.tryLock(indexSequences.getQuick(i))) {
                    indexAndCountDown(indexer, lo, hi, indexLatch);
                    serialIndexCount++;
                }
            }
            // wait for the ones we cannot steal
            indexLatch.await();
        }

        // reset lock on completed indexers
        boolean distressed = false;
        for (int i = 0; i < indexCount; i++) {
            ColumnIndexer indexer = denseIndexers.getQuick(i);
            distressed = distressed | indexer.isDistressed();
        }

        if (distressed) {
            throwDistressException(null);
        }

        LOG.info().$("parallel indexing done [serialCount=").$(serialIndexCount).$(']').$();
    }

    private void updateIndexesSerially(long lo, long hi) {
        LOG.info().$("serial indexing [table=").$(tableName)
                .$(", indexCount=").$(indexCount)
                .$(", rowCount=").$(hi - lo)
                .I$();
        for (int i = 0, n = denseIndexers.size(); i < n; i++) {
            try {
                denseIndexers.getQuick(i).refreshSourceAndIndex(lo, hi);
            } catch (CairoException e) {
                // this is pretty severe, we hit some sort of limit
                LOG.critical().$("index error {").$((Sinkable) e).$('}').$();
                throwDistressException(e);
            }
        }
        LOG.info().$("serial indexing done [table=").$(tableName).I$();
    }

    private void updateIndexesSlow() {
        final long hi = txWriter.getTransientRowCount();
        final long lo = txWriter.getAppendedPartitionCount() == 1 ? hi - txWriter.getLastTxSize() : 0;
        if (indexCount > 1 && parallelIndexerEnabled && hi - lo > configuration.getParallelIndexThreshold()) {
            updateIndexesParallel(lo, hi);
        } else {
            updateIndexesSerially(lo, hi);
        }
    }

    private void updateMaxTimestamp(long timestamp) {
        txWriter.updateMaxTimestamp(timestamp);
        this.timestampSetter.accept(timestamp);
    }

    private void updateMetaStructureVersion() {
        try {
            copyMetadataAndUpdateVersion();
            finishMetaSwapUpdate();
            clearTodoLog();
        } finally {
            ddlMem.close();
        }
    }

    private void updateO3ColumnTops() {
        int columnCount = metadata.getColumnCount();
        int increment = columnCount + 1;

        for (int partitionOffset = 0, n = (int) o3ColumnTopSink.size(); partitionOffset < n; partitionOffset += increment) {
            long partitionTimestamp = o3ColumnTopSink.get(partitionOffset);
            if (partitionTimestamp > -1) {
                for (int column = 0; column < columnCount; column++) {
                    long colTop = o3ColumnTopSink.get(partitionOffset + column + 1);
                    if (colTop > -1L) {
                        // Upsert even when colTop value is 0.
                        // TableReader uses the record to determine if the column is supposed to be present for the partition.
                        columnVersionWriter.upsertColumnTop(partitionTimestamp, column, colTop);
                    }
                }
            }
        }
    }

    private void validateSwapMeta(CharSequence columnName) {
        try {
            try {
                path.concat(META_SWAP_FILE_NAME);
                if (metaSwapIndex > 0) {
                    path.put('.').put(metaSwapIndex);
                }
                metaMem.smallFile(ff, path.$(), MemoryTag.MMAP_TABLE_WRITER);
                validationMap.clear();
                validate(metaMem, validationMap, ColumnType.VERSION);
            } finally {
                metaMem.close();
                path.trimTo(rootLen);
            }
        } catch (CairoException e) {
            runFragile(RECOVER_FROM_META_RENAME_FAILURE, columnName, e);
        }
    }

    private void writeColumnEntry(int i, boolean markDeleted) {
        int columnType = getColumnType(metaMem, i);
        // When column is deleted it's written to metadata with negative type
        if (markDeleted) {
            columnType = -Math.abs(columnType);
        }
        ddlMem.putInt(columnType);

        long flags = 0;
        if (isColumnIndexed(metaMem, i)) {
            flags |= META_FLAG_BIT_INDEXED;
        }

        if (isSequential(metaMem, i)) {
            flags |= META_FLAG_BIT_SEQUENTIAL;
        }
        ddlMem.putLong(flags);
        ddlMem.putInt(getIndexBlockCapacity(metaMem, i));
        ddlMem.putLong(getColumnHash(metaMem, i));
        ddlMem.skip(8);
    }

    private void writeRestoreMetaTodo(CharSequence columnName) {
        try {
            writeRestoreMetaTodo();
        } catch (CairoException e) {
            runFragile(RECOVER_FROM_TODO_WRITE_FAILURE, columnName, e);
        }
    }

    private void writeRestoreMetaTodo() {
        todoMem.putLong(0, ++todoTxn); // write txn, reader will first read txn at offset 24 and then at offset 0
        Unsafe.getUnsafe().storeFence(); // make sure we do not write hash before writing txn (view from another thread)
        todoMem.putLong(8, configuration.getDatabaseIdLo()); // write out our instance hashes
        todoMem.putLong(16, configuration.getDatabaseIdHi());
        Unsafe.getUnsafe().storeFence();
        todoMem.putLong(32, 1);
        todoMem.putLong(40, TODO_RESTORE_META);
        todoMem.putLong(48, metaPrevIndex);
        Unsafe.getUnsafe().storeFence();
        todoMem.putLong(24, todoTxn);
        todoMem.jumpTo(56);
    }

    @FunctionalInterface
    private interface FragileCode {
        void run(CharSequence columnName);
    }

    @FunctionalInterface
    public interface O3ColumnUpdateMethod {
        void run(
                int columnIndex,
                final int columnType,
                long mergedTimestampsAddr,
                long valueCount
        );
    }

    public interface Row {

        void append();

        void cancel();

        void putBin(int columnIndex, long address, long len);

        void putBin(int columnIndex, BinarySequence sequence);

        void putBool(int columnIndex, boolean value);

        void putByte(int columnIndex, byte value);

        void putChar(int columnIndex, char value);

        void putDate(int columnIndex, long value);

        void putDouble(int columnIndex, double value);

        void putFloat(int columnIndex, float value);

        void putGeoHash(int columnIndex, long value);

        void putGeoHashDeg(int index, double lat, double lon);

        void putGeoStr(int columnIndex, CharSequence value);

        void putInt(int columnIndex, int value);

        void putLong(int columnIndex, long value);

        void putLong256(int columnIndex, long l0, long l1, long l2, long l3);

        void putLong256(int columnIndex, Long256 value);

        void putLong256(int columnIndex, CharSequence hexString);

        void putLong256(int columnIndex, @NotNull CharSequence hexString, int start, int end);

        void putShort(int columnIndex, short value);

        void putStr(int columnIndex, CharSequence value);

        void putStr(int columnIndex, char value);

        void putStr(int columnIndex, CharSequence value, int pos, int len);

        void putSym(int columnIndex, CharSequence value);

        void putSym(int columnIndex, char value);

        void putSymIndex(int columnIndex, int symIndex);

        void putTimestamp(int columnIndex, long value);

        void putTimestamp(int columnIndex, CharSequence value);
    }

    private class RowImpl implements Row {
        @Override
        public void append() {
            rowAppend(activeNullSetters);
        }

        @Override
        public void cancel() {
            rowCancel();
        }

        @Override
        public void putBin(int columnIndex, long address, long len) {
            getSecondaryColumn(columnIndex).putLong(getPrimaryColumn(columnIndex).putBin(address, len));
            setRowValueNotNull(columnIndex);
        }

        @Override
        public void putBin(int columnIndex, BinarySequence sequence) {
            getSecondaryColumn(columnIndex).putLong(getPrimaryColumn(columnIndex).putBin(sequence));
            setRowValueNotNull(columnIndex);
        }

        @Override
        public void putBool(int columnIndex, boolean value) {
            getPrimaryColumn(columnIndex).putBool(value);
            setRowValueNotNull(columnIndex);
        }

        @Override
        public void putByte(int columnIndex, byte value) {
            getPrimaryColumn(columnIndex).putByte(value);
            setRowValueNotNull(columnIndex);
        }

        @Override
        public void putChar(int columnIndex, char value) {
            getPrimaryColumn(columnIndex).putChar(value);
            setRowValueNotNull(columnIndex);
        }

        @Override
        public void putDate(int columnIndex, long value) {
            putLong(columnIndex, value);
            // putLong calls setRowValueNotNull
        }

        @Override
        public void putDouble(int columnIndex, double value) {
            getPrimaryColumn(columnIndex).putDouble(value);
            setRowValueNotNull(columnIndex);
        }

        @Override
        public void putFloat(int columnIndex, float value) {
            getPrimaryColumn(columnIndex).putFloat(value);
            setRowValueNotNull(columnIndex);
        }

        @Override
        public void putGeoHash(int index, long value) {
            int type = metadata.getColumnType(index);
            putGeoHash0(index, value, type);
        }

        @Override
        public void putGeoHashDeg(int index, double lat, double lon) {
            int type = metadata.getColumnType(index);
            putGeoHash0(index, GeoHashes.fromCoordinatesDegUnsafe(lat, lon, ColumnType.getGeoHashBits(type)), type);
        }

        @Override
        public void putGeoStr(int index, CharSequence hash) {
            long val;
            final int type = metadata.getColumnType(index);
            if (hash != null) {
                final int hashLen = hash.length();
                final int typeBits = ColumnType.getGeoHashBits(type);
                final int charsRequired = (typeBits - 1) / 5 + 1;
                if (hashLen < charsRequired) {
                    val = GeoHashes.NULL;
                } else {
                    try {
                        val = ColumnType.truncateGeoHashBits(
                                GeoHashes.fromString(hash, 0, charsRequired),
                                charsRequired * 5,
                                typeBits
                        );
                    } catch (NumericException e) {
                        val = GeoHashes.NULL;
                    }
                }
            } else {
                val = GeoHashes.NULL;
            }
            putGeoHash0(index, val, type);
        }

        @Override
        public void putInt(int columnIndex, int value) {
            getPrimaryColumn(columnIndex).putInt(value);
            setRowValueNotNull(columnIndex);
        }

        @Override
        public void putLong(int columnIndex, long value) {
            getPrimaryColumn(columnIndex).putLong(value);
            setRowValueNotNull(columnIndex);
        }

        @Override
        public void putLong256(int columnIndex, long l0, long l1, long l2, long l3) {
            getPrimaryColumn(columnIndex).putLong256(l0, l1, l2, l3);
            setRowValueNotNull(columnIndex);
        }

        @Override
        public void putLong256(int columnIndex, Long256 value) {
            getPrimaryColumn(columnIndex).putLong256(value.getLong0(), value.getLong1(), value.getLong2(), value.getLong3());
            setRowValueNotNull(columnIndex);
        }

        @Override
        public void putLong256(int columnIndex, CharSequence hexString) {
            getPrimaryColumn(columnIndex).putLong256(hexString);
            setRowValueNotNull(columnIndex);
        }

        @Override
        public void putLong256(int columnIndex, @NotNull CharSequence hexString, int start, int end) {
            getPrimaryColumn(columnIndex).putLong256(hexString, start, end);
            setRowValueNotNull(columnIndex);
        }

        @Override
        public void putShort(int columnIndex, short value) {
            getPrimaryColumn(columnIndex).putShort(value);
            setRowValueNotNull(columnIndex);
        }

        @Override
        public void putStr(int columnIndex, CharSequence value) {
            getSecondaryColumn(columnIndex).putLong(getPrimaryColumn(columnIndex).putStr(value));
            setRowValueNotNull(columnIndex);
        }

        @Override
        public void putStr(int columnIndex, char value) {
            getSecondaryColumn(columnIndex).putLong(getPrimaryColumn(columnIndex).putStr(value));
            setRowValueNotNull(columnIndex);
        }

        @Override
        public void putStr(int columnIndex, CharSequence value, int pos, int len) {
            getSecondaryColumn(columnIndex).putLong(getPrimaryColumn(columnIndex).putStr(value, pos, len));
            setRowValueNotNull(columnIndex);
        }

        @Override
        public void putSym(int columnIndex, CharSequence value) {
            getPrimaryColumn(columnIndex).putInt(symbolMapWriters.getQuick(columnIndex).put(value));
            setRowValueNotNull(columnIndex);
        }

        @Override
        public void putSym(int columnIndex, char value) {
            getPrimaryColumn(columnIndex).putInt(symbolMapWriters.getQuick(columnIndex).put(value));
            setRowValueNotNull(columnIndex);
        }

        @Override
        public void putSymIndex(int columnIndex, int symIndex) {
            getPrimaryColumn(columnIndex).putInt(symIndex);
            setRowValueNotNull(columnIndex);
        }

        @Override
        public void putTimestamp(int columnIndex, long value) {
            putLong(columnIndex, value);
        }

        @Override
        public void putTimestamp(int columnIndex, CharSequence value) {
            // try UTC timestamp first (micro)
            long l;
            try {
                l = value != null ? IntervalUtils.parseFloorPartialDate(value) : Numbers.LONG_NaN;
            } catch (NumericException e) {
                throw CairoException.instance(0).put("Invalid timestamp: ").put(value);
            }
            putTimestamp(columnIndex, l);
        }

        private MemoryA getPrimaryColumn(int columnIndex) {
            return activeColumns.getQuick(getPrimaryColumnIndex(columnIndex));
        }

        private MemoryA getSecondaryColumn(int columnIndex) {
            return activeColumns.getQuick(getSecondaryColumnIndex(columnIndex));
        }

        private void putGeoHash0(int index, long value, int type) {
            final MemoryA primaryColumn = getPrimaryColumn(index);
            switch (ColumnType.tagOf(type)) {
                case ColumnType.GEOBYTE:
                    primaryColumn.putByte((byte) value);
                    break;
                case ColumnType.GEOSHORT:
                    primaryColumn.putShort((short) value);
                    break;
                case ColumnType.GEOINT:
                    primaryColumn.putInt((int) value);
                    break;
                default:
                    primaryColumn.putLong(value);
                    break;
            }
            setRowValueNotNull(index);
        }
    }

    static {
        IGNORED_FILES.add("..");
        IGNORED_FILES.add(".");
        IGNORED_FILES.add(META_FILE_NAME);
        IGNORED_FILES.add(TXN_FILE_NAME);
        IGNORED_FILES.add(TODO_FILE_NAME);
    }
}<|MERGE_RESOLUTION|>--- conflicted
+++ resolved
@@ -74,18 +74,9 @@
     private static final CharSequenceHashSet IGNORED_FILES = new CharSequenceHashSet();
     private static final Runnable NOOP = () -> {
     };
-<<<<<<< HEAD
-    final ObjList<MemoryMAR> columns;
-    private final ObjList<MemoryMA> logColumns;
+    final ObjList<MemoryMA> columns;
     private final ObjList<MapWriter> symbolMapWriters;
     private final ObjList<MapWriter> denseSymbolMapWriters;
-=======
-    private final static RemoveFileLambda REMOVE_OR_LOG = TableWriter::removeFileAndOrLog;
-    private final static RemoveFileLambda REMOVE_OR_EXCEPTION = TableWriter::removeOrException;
-    final ObjList<MemoryMA> columns;
-    private final ObjList<SymbolMapWriter> symbolMapWriters;
-    private final ObjList<SymbolMapWriter> denseSymbolMapWriters;
->>>>>>> 5cdff800
     private final ObjList<ColumnIndexer> indexers;
     private final ObjList<ColumnIndexer> denseIndexers = new ObjList<>();
     private final Path path;
@@ -1865,64 +1856,34 @@
         activeColumns = columns;
     }
 
-<<<<<<< HEAD
     private void configureColumn(int type, boolean indexFlag, int index) {
-        final MemoryMAR primary;
-        final MemoryMAR secondary;
+        final MemoryMA primary;
+        final MemoryMA secondary;
         final MemoryCARW oooPrimary;
-=======
-    private void configureColumn(int type, boolean indexFlag) {
-        final MemoryMA primary =  Vm.getMAInstance();
-        final MemoryMA secondary;
-        final MemoryCARW oooPrimary = Vm.getCARWInstance(o3ColumnMemorySize, Integer.MAX_VALUE, MemoryTag.NATIVE_O3);
->>>>>>> 5cdff800
         final MemoryCARW oooSecondary;
         final MemoryCARW oooPrimary2;
         final MemoryCARW oooSecondary2;
-<<<<<<< HEAD
-        final MemoryMAR logSecondary;
-        final MemoryMAR logPrimary;
 
         if (type > 0) {
-            primary = Vm.getMARInstance();
+            primary = Vm.getMAInstance();
             oooPrimary = Vm.getCARWInstance(o3ColumnMemorySize, Integer.MAX_VALUE, MemoryTag.NATIVE_O3);
             oooPrimary2 = Vm.getCARWInstance(o3ColumnMemorySize, Integer.MAX_VALUE, MemoryTag.NATIVE_O3);
-            logPrimary = Vm.getMARInstance();
 
             switch (ColumnType.tagOf(type)) {
                 case ColumnType.BINARY:
                 case ColumnType.STRING:
-                    secondary = Vm.getMARInstance();
+                    secondary = Vm.getMAInstance();
                     oooSecondary = Vm.getCARWInstance(o3ColumnMemorySize, Integer.MAX_VALUE, MemoryTag.NATIVE_O3);
                     oooSecondary2 = Vm.getCARWInstance(o3ColumnMemorySize, Integer.MAX_VALUE, MemoryTag.NATIVE_O3);
-                    logSecondary = Vm.getMARInstance();
                     break;
                 default:
                     secondary = null;
                     oooSecondary = null;
                     oooSecondary2 = null;
-                    logSecondary = null;
                     break;
             }
         } else {
-            logSecondary = logPrimary = primary = secondary = NullMemory.INSTANCE;
             oooPrimary = oooSecondary = oooPrimary2 = oooSecondary2 = NullMemory.INSTANCE;
-=======
-
-
-        switch (ColumnType.tagOf(type)) {
-            case ColumnType.BINARY:
-            case ColumnType.STRING:
-                secondary = Vm.getMAInstance();
-                oooSecondary = Vm.getCARWInstance(o3ColumnMemorySize, Integer.MAX_VALUE, MemoryTag.NATIVE_O3);
-                oooSecondary2 = Vm.getCARWInstance(o3ColumnMemorySize, Integer.MAX_VALUE, MemoryTag.NATIVE_O3);
-                break;
-            default:
-                secondary = null;
-                oooSecondary = null;
-                oooSecondary2 = null;
-                break;
->>>>>>> 5cdff800
         }
 
         int baseIndex = getPrimaryColumnIndex(index);
@@ -1934,11 +1895,6 @@
         o3Columns2.extendAndSet(baseIndex + 1, oooSecondary2);
         configureNullSetters(nullSetters, type, primary, secondary);
         configureNullSetters(o3NullSetters, type, oooPrimary, oooSecondary);
-<<<<<<< HEAD
-        logColumns.extendAndSet(baseIndex, logPrimary);
-        logColumns.extendAndSet(baseIndex + 1, logSecondary);
-=======
->>>>>>> 5cdff800
 
         if (indexFlag) {
             indexers.extendAndSet((columns.size() - 1) / 2, new SymbolColumnIndexer());
@@ -3693,8 +3649,6 @@
         o3TimestampMem.putLong128(timestamp, getO3RowCount0());
     }
 
-<<<<<<< HEAD
-=======
     private void openColumnFiles(CharSequence name, int columnIndex, int pathTrimToLen) {
         MemoryMA mem1 = getPrimaryColumn(columnIndex);
         MemoryMA mem2 = getSecondaryColumn(columnIndex);
@@ -3722,7 +3676,6 @@
         }
     }
 
->>>>>>> 5cdff800
     private void openFirstPartition(long timestamp) {
         final long ts = repairDataGaps(timestamp);
         openPartition(ts);
