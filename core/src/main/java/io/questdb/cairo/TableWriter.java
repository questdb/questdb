--- conflicted
+++ resolved
@@ -630,22 +630,15 @@
 
         clearTodoAndCommitMetaStructureVersion();
 
-<<<<<<< HEAD
         try {
             if (!Os.isWindows()) {
-                ff.fsyncAndClose(openRO(ff, path.$(), LOG));
-            }
-=======
-        if (!Os.isWindows()) {
-            try {
-                ff.fsyncAndClose(openRO(ff, path.$(), LOG));
-            } catch (CairoException e) {
+                try {ff.fsyncAndClose(openRO(ff, path.$(), LOG));
+            }catch (CairoException e) {
                 LOG.error().$("could not fsync after column added, non-critical [path=").$(path)
                         .$(", errno=").$(e.getErrno())
                         .$(", error=").$(e.getFlyweightMessage()).$();
             }
         }
->>>>>>> 45d95b43
 
             if (securityContext != null) {
                 ddlListener.onColumnAdded(securityContext, tableToken, columnName);
@@ -992,13 +985,11 @@
                 // maintain sparse list of symbol writers
                 symbolMapWriters.extendAndSet(columnCount, NullMapWriter.INSTANCE);
             }
-<<<<<<< HEAD
-            try {
-                boolean existingIsIndexed = metadata.isColumnIndexed(existingColIndex) && existingType == ColumnType.SYMBOL;
-                convertOperator.convertColumn(columnName, existingColIndex, existingType, existingIsIndexed, columnIndex, newType);
-
-                // Column converted, add new one to _meta file and remove the existing column
-                metadata.removeColumn(existingColIndex);
+            boolean existingIsIndexed = metadata.isColumnIndexed(existingColIndex) && existingType == ColumnType.SYMBOL;
+            convertOperator.convertColumn(columnName, existingColIndex, existingType, existingIsIndexed, columnIndex, newType);
+
+            // Column converted, add new one to _meta file and remove the existing column
+            metadata.removeColumn(existingColIndex);
 
                 // close old column files
                 freeColumnMemory(existingColIndex);
@@ -1010,70 +1001,14 @@
                         columnName,
                         newType,
                         symbolCapacity,
-                        symbolCacheFlag,
+                    symbolCacheFlag,
                         isIndexed,
-                        indexValueBlockCapacity,
-                        isDedupKey,
-                        columnNameTxn,
-                        existingColIndex,
-                        metadata
-                );
-
-                // open new column files
-                if (txWriter.getTransientRowCount() > 0 || !PartitionBy.isPartitioned(partitionBy)) {
-                    long partitionTimestamp = txWriter.getLastPartitionTimestamp();
-                    setStateForTimestamp(path, partitionTimestamp);
-                    openColumnFiles(columnName, columnNameTxn, columnIndex, path.size());
-                    setColumnAppendPosition(columnIndex, txWriter.getTransientRowCount(), false);
-                    path.trimTo(pathSize);
-                }
-
-                // write index if necessary or remove the old one
-                // index must be created before column is initialised because
-                // it uses primary column object as temporary tool
-                if (isIndexed) {
-                    SymbolColumnIndexer indexer = (SymbolColumnIndexer) indexers.get(columnIndex);
-                    writeIndex(columnName, indexValueBlockCapacity, columnIndex, indexer);
-                    // add / remove indexers
-                    indexers.extendAndSet(columnIndex, indexer);
-                    populateDenseIndexerList();
-                }
-
-                clearTodoAndCommitMetaStructureVersion();
-=======
-            convertOperator.convertColumn(columnName, existingColIndex, existingType, columnIndex, newType);
-
-            // Column converted, add new one to _meta file and remove the existing column
-            addColumnToMeta(
-                    columnName,
-                    newType,
-                    symbolCapacity,
-                    symbolCacheFlag,
-                    isIndexed,
                     indexValueBlockCapacity,
                     isDedupKey,
                     columnNameTxn,
-                    existingColIndex
-            );
-
-            // close old column files
-            freeColumnMemory(existingColIndex);
-
-            // remove symbol map writer or entry for such
-            removeSymbolMapWriter(existingColIndex);
-
-            // remove old column to in-memory metadata object and add new one
-            metadata.removeColumn(existingColIndex);
-            metadata.addColumn(
-                    columnName,
-                    newType, isIndexed,
-                    indexValueBlockCapacity,
-                    existingColIndex,
-                    symbolCapacity,
-                    isDedupKey,
-                    existingColIndex + 1,
-                    symbolCacheFlag
-            ); // by convention, replacingIndex is +1
+                        existingColIndex,
+                    metadata
+                );
 
             // open new column files
             if (txWriter.getTransientRowCount() > 0 || !PartitionBy.isPartitioned(partitionBy)) {
@@ -1094,19 +1029,8 @@
                 indexers.extendAndSet(columnIndex, indexer);
                 populateDenseIndexerList();
             }
->>>>>>> 45d95b43
-
-            try {
-                // open _meta file
-                openMetaFile(ff, path, pathSize, metaMem);
-                // remove _todo
-                clearTodoLog();
-            } catch (CairoException e) {
-                throwDistressException(e);
-            }
-
-            // commit transaction to _txn file
-            bumpMetadataAndColumnStructureVersion();
+
+            clearTodoAndCommitMetaStructureVersion();
         } catch (Throwable th) {
             LOG.critical().$("could not change column type [table=").$(tableToken.getTableName()).$(", column=").utf8(columnName)
                     .$(", error=").$(th).I$();
@@ -7374,19 +7298,12 @@
         columnCount = metadata.getColumnCount();
     }
 
-<<<<<<< HEAD
     private void recoverOpenColumnFailure() {
         removeMetaFile();
-        removeLastColumn();
         recoverFromSwapRenameFailure();
-=======
-    private void recoverOpenColumnFailure(CharSequence columnName) {
-        removeMetaFile();
-        recoverFromSwapRenameFailure(columnName);
         // Some writer in-memory state will be still dirty, and it's not easy to roll back everything
         // for all the failure points. It's safer to re-open the writer object after a column add failure.
         distressed = true;
->>>>>>> 45d95b43
     }
 
     private void releaseIndexerWriters() {
@@ -8947,12 +8864,8 @@
 
         void putUuid(int columnIndex, CharSequence uuid);
 
-<<<<<<< HEAD
         @SuppressWarnings("unused")
             // Used by assembler
-=======
-        // Used by bytecode assembler. DO NOT REMOVE!
->>>>>>> 45d95b43
         void putUuidUtf8(int columnIndex, Utf8Sequence uuid);
 
         void putVarchar(int columnIndex, char value);
