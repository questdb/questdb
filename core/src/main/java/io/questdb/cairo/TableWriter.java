/*******************************************************************************
 *     ___                  _   ____  ____
 *    / _ \ _   _  ___  ___| |_|  _ \| __ )
 *   | | | | | | |/ _ \/ __| __| | | |  _ \
 *   | |_| | |_| |  __/\__ \ |_| |_| | |_) |
 *    \__\_\\__,_|\___||___/\__|____/|____/
 *
 *  Copyright (c) 2014-2019 Appsicle
 *  Copyright (c) 2019-2022 QuestDB
 *
 *  Licensed under the Apache License, Version 2.0 (the "License");
 *  you may not use this file except in compliance with the License.
 *  You may obtain a copy of the License at
 *
 *  http://www.apache.org/licenses/LICENSE-2.0
 *
 *  Unless required by applicable law or agreed to in writing, software
 *  distributed under the License is distributed on an "AS IS" BASIS,
 *  WITHOUT WARRANTIES OR CONDITIONS OF ANY KIND, either express or implied.
 *  See the License for the specific language governing permissions and
 *  limitations under the License.
 *
 ******************************************************************************/

package io.questdb.cairo;

import io.questdb.MessageBus;
import io.questdb.MessageBusImpl;
import io.questdb.Metrics;
import io.questdb.cairo.sql.AsyncWriterCommand;
import io.questdb.cairo.sql.ReaderOutOfDateException;
import io.questdb.cairo.sql.SymbolTable;
import io.questdb.cairo.vm.MemoryFCRImpl;
import io.questdb.cairo.vm.MemoryFMCRImpl;
import io.questdb.cairo.vm.NullMapWriter;
import io.questdb.cairo.vm.Vm;
import io.questdb.cairo.vm.api.*;
import io.questdb.cairo.wal.*;
import io.questdb.griffin.DropIndexOperator;
import io.questdb.griffin.SqlException;
import io.questdb.griffin.UpdateOperator;
import io.questdb.griffin.engine.ops.AlterOperation;
import io.questdb.griffin.engine.ops.UpdateOperation;
import io.questdb.griffin.model.IntervalUtils;
import io.questdb.log.Log;
import io.questdb.log.LogFactory;
import io.questdb.log.LogRecord;
import io.questdb.mp.*;
import io.questdb.std.*;
import io.questdb.std.datetime.DateFormat;
import io.questdb.std.datetime.microtime.Timestamps;
import io.questdb.std.str.LPSZ;
import io.questdb.std.str.Path;
import io.questdb.std.str.StringSink;
import io.questdb.tasks.*;
import org.jetbrains.annotations.NotNull;
import org.jetbrains.annotations.Nullable;
import org.jetbrains.annotations.TestOnly;

import java.io.Closeable;
import java.util.concurrent.atomic.AtomicInteger;
import java.util.concurrent.atomic.AtomicLong;
import java.util.function.LongConsumer;

import static io.questdb.cairo.BitmapIndexUtils.keyFileName;
import static io.questdb.cairo.BitmapIndexUtils.valueFileName;
import static io.questdb.cairo.TableUtils.*;
import static io.questdb.cairo.sql.AsyncWriterCommand.Error.*;
import static io.questdb.cairo.wal.WalUtils.WAL_FORMAT_VERSION;
import static io.questdb.cairo.wal.WalUtils.WAL_NAME_BASE;
import static io.questdb.tasks.TableWriterTask.*;

public class TableWriter implements TableWriterFrontend, TableWriterBackend, Closeable {
    public static final int TIMESTAMP_MERGE_ENTRY_BYTES = Long.BYTES * 2;
    public static final int O3_BLOCK_NONE = -1;
    public static final int O3_BLOCK_O3 = 1;
    public static final int O3_BLOCK_DATA = 2;
    public static final int O3_BLOCK_MERGE = 3;
    private static final int ROW_ACTION_OPEN_PARTITION = 0;
    private static final int ROW_ACTION_NO_PARTITION = 1;
    private static final int ROW_ACTION_NO_TIMESTAMP = 2;
    private static final int ROW_ACTION_O3 = 3;
    private static final int ROW_ACTION_SWITCH_PARTITION = 4;
    private static final Log LOG = LogFactory.getLog(TableWriter.class);
    private static final Runnable NOOP = () -> {
    };
    private static final ObjectFactory<MemoryCMOR> GET_MEMORY_CMOR = Vm::getMemoryCMOR;
    final ObjList<MemoryMA> columns;
    private final ObjList<MapWriter> symbolMapWriters;
    private final ObjList<MapWriter> denseSymbolMapWriters;
    private final ObjList<ColumnIndexer> indexers;
    private final ObjList<ColumnIndexer> denseIndexers = new ObjList<>();
    private final Path path;
    private final Path other;
    private final LongList rowValueIsNotNull = new LongList();
    private final Row regularRow = new RowImpl();
    private final int rootLen;
    private final MemoryMR metaMem;
    private final int partitionBy;
    private final LongList columnTops;
    private final FilesFacade ff;
    private final DateFormat partitionDirFmt;
    private final MemoryMAR ddlMem;
    private final int mkDirMode;
    private final int fileOperationRetryCount;
    private final String tableName;
    private final TableWriterMetadata metadata;
    private final CairoConfiguration configuration;
    private final LowerCaseCharSequenceIntHashMap validationMap = new LowerCaseCharSequenceIntHashMap();
    private final FragileCode RECOVER_FROM_META_RENAME_FAILURE = this::recoverFromMetaRenameFailure;
    private final SOCountDownLatch indexLatch = new SOCountDownLatch();
    private final LongList indexSequences = new LongList();
    private final TxReader slaveTxReader;
    // This is the same message bus. When TableWriter instance created via CairoEngine, message bus is shared
    // and is owned by the engine. Since TableWriter would not have ownership of the bus it must not free it up.
    // On other hand when TableWrite is created outside CairoEngine, primarily in tests, the ownership of the
    // message bus is with the TableWriter. Therefore, message bus must be freed when writer is freed.
    // To indicate ownership, the message bus owned by the writer will be assigned to `ownMessageBus`. This reference
    // will be released by the writer
    private final MessageBus messageBus;
    private final MessageBus ownMessageBus;
    private final boolean parallelIndexerEnabled;
    private final PartitionBy.PartitionFloorMethod partitionFloorMethod;
    private final PartitionBy.PartitionCeilMethod partitionCeilMethod;
    private final int defaultCommitMode;
    private final int o3ColumnMemorySize;
    private final ObjList<Runnable> nullSetters;
    private final ObjList<O3CallbackTask> o3PendingCallbackTasks = new ObjList<>();
    private final SOUnboundedCountDownLatch o3DoneLatch = new SOUnboundedCountDownLatch();
    private final AtomicLong o3PartitionUpdRemaining = new AtomicLong();
    private final AtomicInteger o3ErrorCount = new AtomicInteger();
    private final MemoryMARW todoMem = Vm.getMARWInstance();
    private final TxWriter txWriter;
    private final LongList o3PartitionRemoveCandidates = new LongList();
    private final ObjectPool<O3MutableAtomicInteger> o3ColumnCounters = new ObjectPool<>(O3MutableAtomicInteger::new, 64);
    private final ObjectPool<O3Basket> o3BasketPool = new ObjectPool<>(O3Basket::new, 64);
    private final TxnScoreboard txnScoreboard;
    private final StringSink fileNameSink = new StringSink();
    private final FindVisitor removePartitionDirectories = this::removePartitionDirectories0;
    private final FindVisitor removePartitionDirsNotAttached = this::removePartitionDirsNotAttached;
    private final RingQueue<O3PartitionUpdateTask> o3PartitionUpdateQueue;
    private final MPSequence o3PartitionUpdatePubSeq;
    private final SCSequence o3PartitionUpdateSubSeq;
    private final boolean o3QuickSortEnabled;
    private final LongConsumer appendTimestampSetter;
    private final MemoryMR indexMem = Vm.getMRInstance();
    private final MemoryFR slaveMetaMem = new MemoryFCRImpl();
    private final LongIntHashMap replPartitionHash = new LongIntHashMap();
    private final MemoryFMCRImpl slaveTxMemory = new MemoryFMCRImpl();
    // Latest command sequence per command source.
    // Publisher source is identified by a long value
    private final LongLongHashMap cmdSequences = new LongLongHashMap();
    private final AlterOperation alterTableStatement = new AlterOperation();
    private final ColumnVersionWriter columnVersionWriter;
    private final Metrics metrics;
    private final RingQueue<TableWriterTask> commandQueue;
    private final SCSequence commandSubSeq;
    private final MPSequence commandPubSeq;
    private final WeakClosableObjectPool<MemoryCMOR> walColumnMemoryPool;
    private final ObjList<MemoryCMOR> walMappedColumns = new ObjList<>();
    private final IntList symbolRewriteMap = new IntList();
    private MemoryCMR attachMetaMem;
    private TableWriterMetadata attachMetadata;
    private ColumnVersionReader attachColumnVersionReader;
    private IndexBuilder attachIndexBuilder;
    private TxReader attachTxReader;
    private long attachMinTimestamp;
    private long attachMaxTimestamp;
    private ObjList<Runnable> o3NullSetters;
    private ObjList<Runnable> o3NullSetters2;
    private ObjList<MemoryCARW> o3MemColumns;
    private ObjList<MemoryCARW> o3MemColumns2;
    private ReadOnlyObjList<? extends MemoryCR> o3Columns;
    private final O3ColumnUpdateMethod oooSortVarColumnRef = this::o3SortVarColumn;
    private final O3ColumnUpdateMethod oooSortFixColumnRef = this::o3SortFixColumn;
    private Row row = regularRow;
    private long todoTxn;
    private MemoryMAT o3TimestampMem;
    private final O3ColumnUpdateMethod o3MoveLagRef = this::o3MoveLag0;
    private MemoryARW o3TimestampMemCpy;
    private long lockFd = -1;
    private LongConsumer timestampSetter;
    private int columnCount;
    private boolean avoidIndexOnCommit = false;
    private long partitionTimestampHi;
    private long masterRef = 0;
    private long o3MasterRef = -1;
    private boolean removeDirOnCancelRow = true;
    private long tempMem16b = Unsafe.malloc(16, MemoryTag.NATIVE_TABLE_WRITER);
    private int metaSwapIndex;
    private int metaPrevIndex;
    private final FragileCode RECOVER_FROM_TODO_WRITE_FAILURE = this::recoverFromTodoWriteFailure;
    private final FragileCode RECOVER_FROM_SYMBOL_MAP_WRITER_FAILURE = this::recoverFromSymbolMapWriterFailure;
    private final FragileCode RECOVER_FROM_SWAP_RENAME_FAILURE = this::recoverFromSwapRenameFailure;
    private final FragileCode RECOVER_FROM_COLUMN_OPEN_FAILURE = this::recoverOpenColumnFailure;
    private int indexCount;
    private boolean performRecovery;
    private boolean distressed = false;
    private LifecycleManager lifecycleManager;
    private String designatedTimestampColumnName;
    private long o3RowCount;
    private final O3ColumnUpdateMethod o3MoveUncommittedRef = this::o3MoveUncommitted0;
    private long lastPartitionTimestamp;
    private boolean o3InError = false;
    private ObjList<? extends MemoryA> activeColumns;
    private ObjList<Runnable> activeNullSetters;
    private int rowAction = ROW_ACTION_OPEN_PARTITION;
    private long committedMasterRef;
    private DirectLongList o3ColumnTopSink;
    // ILP related
    private double commitIntervalFraction;
    private long commitIntervalDefault;
    private long commitInterval;
    private UpdateOperator updateOperator;
    private DropIndexOperator dropIndexOperator;
    private final WalEventReader walEventReader;


    public TableWriter(
            CairoConfiguration configuration,
            CharSequence tableName,
            MessageBus messageBus,
            MessageBus ownMessageBus,
            boolean lock,
            LifecycleManager lifecycleManager,
            CharSequence root,
            Metrics metrics
    ) {
        LOG.info().$("open '").utf8(tableName).$('\'').$();
        this.configuration = configuration;
        this.metrics = metrics;
        this.ownMessageBus = ownMessageBus;
        if (ownMessageBus != null) {
            this.messageBus = ownMessageBus;
        } else {
            this.messageBus = messageBus;
        }
        this.defaultCommitMode = configuration.getCommitMode();
        this.lifecycleManager = lifecycleManager;
        this.parallelIndexerEnabled = configuration.isParallelIndexingEnabled();
        this.ff = configuration.getFilesFacade();
        this.mkDirMode = configuration.getMkDirMode();
        this.fileOperationRetryCount = configuration.getFileOperationRetryCount();
        this.tableName = Chars.toString(tableName);
        this.o3QuickSortEnabled = configuration.isO3QuickSortEnabled();
        this.o3PartitionUpdateQueue = new RingQueue<>(O3PartitionUpdateTask.CONSTRUCTOR, configuration.getO3PartitionUpdateQueueCapacity());
        this.o3PartitionUpdatePubSeq = new MPSequence(this.o3PartitionUpdateQueue.getCycle());
        this.o3PartitionUpdateSubSeq = new SCSequence();
        o3PartitionUpdatePubSeq.then(o3PartitionUpdateSubSeq).then(o3PartitionUpdatePubSeq);
        this.o3ColumnMemorySize = configuration.getO3ColumnMemorySize();
        this.path = new Path().of(root).concat(tableName);
        this.other = new Path().of(root).concat(tableName);
        this.rootLen = path.length();
        try {
            if (lock) {
                lock();
            } else {
                this.lockFd = -1L;
            }
            long todoCount = openTodoMem();
            int todo;
            if (todoCount > 0) {
                todo = (int) todoMem.getLong(40);
            } else {
                todo = -1;
            }
            if (todo == TODO_RESTORE_META) {
                repairMetaRename((int) todoMem.getLong(48));
            }
            this.ddlMem = Vm.getMARInstance();
            this.metaMem = Vm.getMRInstance();
            this.columnVersionWriter = openColumnVersionFile(ff, path, rootLen);

            openMetaFile(ff, path, rootLen, metaMem);
            this.metadata = new TableWriterMetadata(metaMem);
            this.partitionBy = metaMem.getInt(META_OFFSET_PARTITION_BY);
            this.txWriter = new TxWriter(ff).ofRW(path.concat(TXN_FILE_NAME).$(), partitionBy);
            this.txnScoreboard = new TxnScoreboard(ff, configuration.getTxnScoreboardEntryCount()).ofRW(path.trimTo(rootLen));
            path.trimTo(rootLen);
            // we have to do truncate repair at this stage of constructor
            // because this operation requires metadata
            switch (todo) {
                case TODO_TRUNCATE:
                    repairTruncate();
                    break;
                case TODO_RESTORE_META:
                case -1:
                    break;
                default:
                    LOG.error().$("ignoring unknown *todo* [code=").$(todo).I$();
                    break;
            }
            this.columnCount = metadata.getColumnCount();
            if (metadata.getTimestampIndex() > -1) {
                this.designatedTimestampColumnName = metadata.getColumnName(metadata.getTimestampIndex());
            }
            this.rowValueIsNotNull.extendAndSet(columnCount, 0);
            this.columns = new ObjList<>(columnCount * 2);
            this.o3MemColumns = new ObjList<>(columnCount * 2);
            this.o3MemColumns2 = new ObjList<>(columnCount * 2);
            this.o3Columns = this.o3MemColumns;
            this.activeColumns = columns;
            this.symbolMapWriters = new ObjList<>(columnCount);
            this.indexers = new ObjList<>(columnCount);
            this.denseSymbolMapWriters = new ObjList<>(metadata.getSymbolMapCount());
            this.nullSetters = new ObjList<>(columnCount);
            this.o3NullSetters = new ObjList<>(columnCount);
            this.o3NullSetters2 = new ObjList<>(columnCount);
            this.activeNullSetters = nullSetters;
            this.columnTops = new LongList(columnCount);
            this.partitionFloorMethod = PartitionBy.getPartitionFloorMethod(partitionBy);
            this.partitionCeilMethod = PartitionBy.getPartitionCeilMethod(partitionBy);
            if (PartitionBy.isPartitioned(partitionBy)) {
                partitionDirFmt = PartitionBy.getPartitionDirFormatMethod(partitionBy);
                partitionTimestampHi = txWriter.getLastPartitionTimestamp();
            } else {
                partitionDirFmt = null;
            }
            this.commitInterval = calculateCommitInterval();

            configureColumnMemory();
            configureTimestampSetter();
            this.appendTimestampSetter = timestampSetter;
            configureAppendPosition();
            purgeUnusedPartitions();
            clearTodoLog();
            this.slaveTxReader = new TxReader(ff);
            commandQueue = new RingQueue<>(
                    TableWriterTask::new,
                    configuration.getWriterCommandQueueSlotSize(),
                    configuration.getWriterCommandQueueCapacity(),
                    MemoryTag.NATIVE_REPL
            );
            commandSubSeq = new SCSequence();
            commandPubSeq = new MPSequence(commandQueue.getCycle());
            commandPubSeq.then(commandSubSeq).then(commandPubSeq);
            walColumnMemoryPool = new WeakClosableObjectPool<>(GET_MEMORY_CMOR, columnCount);
            walEventReader = new WalEventReader(ff);
        } catch (Throwable e) {
            doClose(false);
            throw e;
        }
    }

    @TestOnly
    public TableWriter(CairoConfiguration configuration, CharSequence tableName, Metrics metrics) {
        this(configuration, tableName, null, new MessageBusImpl(configuration), true, DefaultLifecycleManager.INSTANCE, configuration.getRoot(), metrics);
    }

    @TestOnly
    public TableWriter(CairoConfiguration configuration, CharSequence tableName, @NotNull MessageBus messageBus, Metrics metrics) {
        this(configuration, tableName, messageBus, true, DefaultLifecycleManager.INSTANCE, metrics);
    }

    @TestOnly
    TableWriter(
            CairoConfiguration configuration,
            CharSequence tableName,
            @NotNull MessageBus messageBus,
            boolean lock,
            LifecycleManager lifecycleManager,
            Metrics metrics
    ) {
        this(configuration, tableName, messageBus, null, lock, lifecycleManager, configuration.getRoot(), metrics);
    }

    public static int getPrimaryColumnIndex(int index) {
        return index * 2;
    }

    public static int getSecondaryColumnIndex(int index) {
        return getPrimaryColumnIndex(index) + 1;
    }

    public static long getTimestampIndexValue(long timestampIndex, long indexRow) {
        return Unsafe.getUnsafe().getLong(timestampIndex + indexRow * 16);
    }

    public void addColumn(CharSequence name, int type) {
        checkColumnName(name);
        addColumn(name, type, configuration.getDefaultSymbolCapacity(), configuration.getDefaultSymbolCacheFlag(), false, 0, false);
    }

    /**
     * Adds new column to table, which can be either empty or can have data already. When existing columns
     * already have data this function will create ".top" file in addition to column files. ".top" file contains
     * size of partition at the moment of column creation. It must be used to accurately position inside new
     * column when either appending or reading.
     *
     * <b>Failures</b>
     * Adding new column can fail in many situations. None of the failures affect integrity of data that is already in
     * the table but can leave instance of TableWriter in inconsistent state. When this happens function will throw CairoError.
     * Calling code must close TableWriter instance and open another when problems are rectified. Those problems would be
     * either with disk or memory or both.
     * <p>
     * Whenever function throws CairoException application code can continue using TableWriter instance and may attempt to
     * add columns again.
     *
     * <b>Transactions</b>
     * <p>
     * Pending transaction will be committed before function attempts to add column. Even when function is unsuccessful it may
     * still have committed transaction.
     *
     * @param name                    of column either ASCII or UTF8 encoded.
     * @param symbolCapacity          when column type is SYMBOL this parameter specifies approximate capacity for symbol map.
     *                                It should be equal to number of unique symbol values stored in the table and getting this
     *                                value badly wrong will cause performance degradation. Must be power of 2
     * @param symbolCacheFlag         when set to true, symbol values will be cached on Java heap.
     * @param type                    {@link ColumnType}
     * @param isIndexed               configures column to be indexed or not
     * @param indexValueBlockCapacity approximation of number of rows for single index key, must be power of 2
     * @param isSequential            for columns that contain sequential values query optimiser can make assumptions on range searches (future feature)
     */
    public void addColumn(
            CharSequence name,
            int type,
            int symbolCapacity,
            boolean symbolCacheFlag,
            boolean isIndexed,
            int indexValueBlockCapacity,
            boolean isSequential
    ) {

        assert indexValueBlockCapacity == Numbers.ceilPow2(indexValueBlockCapacity) : "power of 2 expected";
        assert symbolCapacity == Numbers.ceilPow2(symbolCapacity) : "power of 2 expected";

        checkDistressed();
        checkColumnName(name);

        if (getColumnIndexQuiet(metaMem, name, columnCount) != -1) {
            throw CairoException.duplicateColumn(name);
        }

        commit();

        long columnNameTxn = getTxn();
        LOG.info().$("adding column '").utf8(name).$('[').$(ColumnType.nameOf(type)).$("], name txn ").$(columnNameTxn).$(" to ").$(path).$();

        // create new _meta.swp
        this.metaSwapIndex = addColumnToMeta(name, type, isIndexed, indexValueBlockCapacity, isSequential);

        // close _meta so we can rename it
        metaMem.close();

        // validate new meta
        validateSwapMeta(name);

        // rename _meta to _meta.prev
        renameMetaToMetaPrev(name);

        // after we moved _meta to _meta.prev
        // we have to have _todo to restore _meta should anything go wrong
        writeRestoreMetaTodo(name);

        // rename _meta.swp to _meta
        renameSwapMetaToMeta(name);

        if (ColumnType.isSymbol(type)) {
            try {
                createSymbolMapWriter(name, columnNameTxn, symbolCapacity, symbolCacheFlag);
            } catch (CairoException e) {
                runFragile(RECOVER_FROM_SYMBOL_MAP_WRITER_FAILURE, name, e);
            }
        } else {
            // maintain sparse list of symbol writers
            symbolMapWriters.extendAndSet(columnCount, NullMapWriter.INSTANCE);
        }

        // add column objects
        configureColumn(type, isIndexed, columnCount);
        if (isIndexed) {
            populateDenseIndexerList();
        }

        // increment column count
        columnCount++;

        // extend columnTop list to make sure row cancel can work
        // need for setting correct top is hard to test without being able to read from table
        int columnIndex = columnCount - 1;
        columnTops.extendAndSet(columnIndex, txWriter.getTransientRowCount());

        // Set txn number in the column version file to mark the transaction where the column is added
        columnVersionWriter.upsertDefaultTxnName(columnIndex, columnNameTxn, txWriter.getLastPartitionTimestamp());

        // create column files
        if (txWriter.getTransientRowCount() > 0 || !PartitionBy.isPartitioned(partitionBy)) {
            try {
                openNewColumnFiles(name, isIndexed, indexValueBlockCapacity);
            } catch (CairoException e) {
                runFragile(RECOVER_FROM_COLUMN_OPEN_FAILURE, name, e);
            }
        }

        try {
            // open _meta file
            openMetaFile(ff, path, rootLen, metaMem);

            // remove _todo
            clearTodoLog();
        } catch (CairoException err) {
            throwDistressException(err);
        }

        bumpStructureVersion();

        metadata.addColumn(name, configuration.getRandom().nextLong(), type, isIndexed, indexValueBlockCapacity, columnIndex);

        LOG.info().$("ADDED column '").utf8(name).$('[').$(ColumnType.nameOf(type)).$("], name txn ").$(columnNameTxn).$(" to ").$(path).$();
    }

    public void addIndex(CharSequence columnName, int indexValueBlockSize) {
        assert indexValueBlockSize == Numbers.ceilPow2(indexValueBlockSize) : "power of 2 expected";

        checkDistressed();

        final int columnIndex = getColumnIndexQuiet(metaMem, columnName, columnCount);

        if (columnIndex == -1) {
            throw CairoException.nonCritical().put("column '").put(columnName).put("' does not exist");
        }

        commit();

        if (isColumnIndexed(metaMem, columnIndex)) {
            throw CairoException.nonCritical().put("already indexed [column=").put(columnName).put(']');
        }

        final int existingType = getColumnType(metaMem, columnIndex);
        LOG.info().$("adding index to '").utf8(columnName).$('[').$(ColumnType.nameOf(existingType)).$(", path=").$(path).I$();

        if (!ColumnType.isSymbol(existingType)) {
            LOG.error().$("cannot create index for [column='").utf8(columnName).$(", type=").$(ColumnType.nameOf(existingType)).$(", path=").$(path).I$();
            throw CairoException.nonCritical().put("cannot create index for [column='").put(columnName).put(", type=").put(ColumnType.nameOf(existingType)).put(", path=").put(path).put(']');
        }

        // create indexer
        final SymbolColumnIndexer indexer = new SymbolColumnIndexer();

        final long columnNameTxn = columnVersionWriter.getColumnNameTxn(txWriter.getLastPartitionTimestamp(), columnIndex);
        try {
            try {
                // edge cases here are:
                // column spans only part of table - e.g. it was added after table was created and populated
                // column has top value, e.g. does not span entire partition
                // to this end, we have a super-edge case:

                // This piece of code is unbelievably fragile!
                if (PartitionBy.isPartitioned(partitionBy)) {
                    // run indexer for the whole table
                    indexHistoricPartitions(indexer, columnName, indexValueBlockSize);
                    long timestamp = txWriter.getMaxTimestamp();
                    if (timestamp != Numbers.LONG_NaN) {
                        path.trimTo(rootLen);
                        setStateForTimestamp(path, timestamp, false);
                        // create index in last partition
                        indexLastPartition(indexer, columnName, columnNameTxn, columnIndex, indexValueBlockSize);
                    }
                } else {
                    setStateForTimestamp(path, 0, false);
                    // create index in last partition
                    indexLastPartition(indexer, columnName, columnNameTxn, columnIndex, indexValueBlockSize);
                }
            } finally {
                path.trimTo(rootLen);
            }
        } catch (Throwable e) {
            LOG.error().$("rolling back index created so far [path=").$(path).I$();
            removeIndexFiles(columnName, columnIndex);
            throw e;
        }

        // set index flag in metadata and  create new _meta.swp
        metaSwapIndex = copyMetadataAndSetIndexAttrs(columnIndex, META_FLAG_BIT_INDEXED, indexValueBlockSize);

        swapMetaFile(columnName);

        indexers.extendAndSet(columnIndex, indexer);
        populateDenseIndexerList();

        TableColumnMetadata columnMetadata = metadata.getColumnQuick(columnIndex);
        columnMetadata.setIndexed(true);
        columnMetadata.setIndexValueBlockCapacity(indexValueBlockSize);

        LOG.info().$("ADDED index to '").utf8(columnName).$('[').$(ColumnType.nameOf(existingType)).$("]' to ").$(path).$();
    }

    public void addPhysicallyWrittenRows(long rows) {
        metrics.tableWriter().addPhysicallyWrittenRows(rows);
    }

    public AttachDetachStatus attachPartition(long timestamp) {
        // -1 means unknown size
        return attachPartition(timestamp, -1L);
    }

    /**
     * Attaches a partition to the table. If size is given, partition file data is not validated.
     *
     * @param timestamp     partition timestamp
     * @param partitionSize partition size in rows. Negative means unknown size.
     * @return attached status code
     */
    public AttachDetachStatus attachPartition(long timestamp, long partitionSize) {
        // Partitioned table must have a timestamp
        // SQL compiler will check that table has it
        assert metadata.getTimestampIndex() > -1;

        if (txWriter.attachedPartitionsContains(timestamp)) {
            LOG.info().$("partition is already attached [path=").$(path).I$();
            // TODO: potentially we can merge with existing data
            return AttachDetachStatus.ATTACH_ERR_PARTITION_EXISTS;
        }

        if (inTransaction()) {
            LOG.info().$("committing open transaction before applying attach partition command [table=").$(tableName)
                    .$(", partition=").$ts(timestamp).I$();
            commit();

            // Check that partition we're about to attach hasn't appeared after commit
            if (txWriter.attachedPartitionsContains(timestamp)) {
                LOG.info().$("partition is already attached [path=").$(path).I$();
                return AttachDetachStatus.ATTACH_ERR_PARTITION_EXISTS;
            }
        }

        // final name of partition folder after attach
        setPathForPartition(path.trimTo(rootLen), partitionBy, timestamp, false);
        TableUtils.txnPartitionConditionally(path, getTxn());
        path.slash$();

        if (ff.exists(path)) {
            // Very unlikely since txn is part of the folder name
            return AttachDetachStatus.ATTACH_ERR_DIR_EXISTS;
        }

        Path detachedPath = Path.PATH.get().of(configuration.getDetachRoot()).concat(tableName);
        setPathForPartition(detachedPath, partitionBy, timestamp, false);
        detachedPath.put(configuration.getAttachPartitionSuffix()).slash$();
        int detachedRootLen = detachedPath.length();
        boolean validateDataFiles = partitionSize < 0;

        boolean checkPassed = false;
        try {
            if (ff.exists(detachedPath)) {
                // detached metadata files validation
                CharSequence timestampColName = metadata.getColumnQuick(metadata.getTimestampIndex()).getName();
                if (partitionSize > -1L) {
                    // read detachedMinTimestamp and detachedMaxTimestamp
                    readPartitionMinMax(ff, timestamp, detachedPath.trimTo(detachedRootLen), timestampColName, partitionSize);
                } else {
                    // read size, detachedMinTimestamp and detachedMaxTimestamp
                    partitionSize = readPartitionSizeMinMax(ff, timestamp, detachedPath.trimTo(detachedRootLen), timestampColName);
                }

                if (partitionSize < 1) {
                    return AttachDetachStatus.ATTACH_ERR_EMPTY_PARTITION;
                }

                if (validateDataFiles && !attachPrepare(timestamp, partitionSize, detachedPath, detachedRootLen)) {
                    attachValidateMetadata(partitionSize, detachedPath.trimTo(detachedRootLen), timestamp);
                }

                // main columnVersionWriter is now aligned with the detached partition values read from partition _cv file
                // in case of an error it has to be clean up

                if (validateDataFiles && configuration.attachPartitionCopy()) {
                    // Copy partition if configured to do so and it's not CSV import
                    if (ff.copyRecursive(detachedPath.trimTo(detachedRootLen), path, configuration.getMkDirMode()) == 0) {
                        LOG.info().$("copied partition dir [from=").$(detachedPath).$(", to=").$(path).I$();
                    } else {
                        LOG.error().$("could not copy [errno=").$(ff.errno()).$(", from=").$(detachedPath).$(", to=").$(path).I$();
                        return AttachDetachStatus.ATTACH_ERR_COPY;
                    }
                } else {
                    if (ff.rename(detachedPath.trimTo(detachedRootLen).$(), path.$()) == Files.FILES_RENAME_OK) {
                        LOG.info().$("renamed partition dir [from=").$(detachedPath).$(", to=").$(path).I$();
                    } else {
                        LOG.error().$("could not rename [errno=").$(ff.errno()).$(", from=").$(detachedPath).$(", to=").$(path).I$();
                        return AttachDetachStatus.ATTACH_ERR_RENAME;
                    }
                }

                checkPassed = true;
            } else {
                LOG.info().$("attach partition command failed, partition to attach does not exist [path=").$(detachedPath).I$();
                return AttachDetachStatus.ATTACH_ERR_MISSING_PARTITION;
            }
        } finally {
            path.trimTo(rootLen);
            if (!checkPassed) {
                columnVersionWriter.readUnsafe();
            }
        }

        try {
            // find out lo, hi ranges of partition attached as well as size
            assert timestamp <= attachMinTimestamp && attachMinTimestamp <= attachMaxTimestamp;
            long nextMinTimestamp = Math.min(attachMinTimestamp, txWriter.getMinTimestamp());
            long nextMaxTimestamp = Math.max(attachMaxTimestamp, txWriter.getMaxTimestamp());
            boolean appendPartitionAttached = size() == 0 || getPartitionLo(nextMaxTimestamp) > getPartitionLo(txWriter.getMaxTimestamp());

            txWriter.beginPartitionSizeUpdate();
            txWriter.updatePartitionSizeByTimestamp(timestamp, partitionSize, getTxn());
            txWriter.finishPartitionSizeUpdate(nextMinTimestamp, nextMaxTimestamp);
            txWriter.bumpTruncateVersion();

            columnVersionWriter.commit();
            txWriter.setColumnVersion(columnVersionWriter.getVersion());
            txWriter.commit(defaultCommitMode, denseSymbolMapWriters);

            LOG.info().$("partition attached [table=").$(tableName)
                    .$(", partition=").$ts(timestamp).I$();

            if (appendPartitionAttached) {
                LOG.info().$("switch partition after partition attach [tableName=").$(tableName)
                        .$(", partition=").$ts(timestamp).I$();
                freeColumns(true);
                configureAppendPosition();
            }
            return AttachDetachStatus.OK;
        } catch (Throwable e) {
            // This is pretty serious, after partition copied there are no OS operations to fail
            // Do full rollback to clean up the state
            LOG.critical().$("failed on attaching partition to the table and rolling back [tableName=").$(tableName)
                    .$(", error=").$(e).I$();
            rollback();
            throw e;
        }
    }

    public void changeCacheFlag(int columnIndex, boolean cache) {
        checkDistressed();

        commit();

        final MapWriter symbolMapWriter = symbolMapWriters.getQuick(columnIndex);
        if (symbolMapWriter.isCached() != cache) {
            symbolMapWriter.updateCacheFlag(cache);
        } else {
            return;
        }
        updateMetaStructureVersion();
    }

    public boolean checkScoreboardHasReadersBeforeLastCommittedTxn() {
        long lastCommittedTxn = txWriter.getTxn();
        try {
            if (txnScoreboard.acquireTxn(lastCommittedTxn)) {
                txnScoreboard.releaseTxn(lastCommittedTxn);
            }
        } catch (CairoException ex) {
            // Scoreboard can be over allocated, don't stall writing because of that.
            // Schedule async purge and continue
            LOG.error().$("cannot lock last txn in scoreboard, partition purge will be scheduled [table=")
                    .$(tableName)
                    .$(", txn=").$(lastCommittedTxn)
                    .$(", error=").$(ex.getFlyweightMessage())
                    .$(", errno=").$(ex.getErrno()).I$();
        }

        return txnScoreboard.getMin() != lastCommittedTxn;
    }

    @Override
    public long applyAlter(AlterOperation operation, boolean contextAllowsAnyStructureChanges) throws AlterTableContextException, SqlException {
        return operation.apply(this, contextAllowsAnyStructureChanges);
    }

    @Override
    public long applyUpdate(UpdateOperation operation) throws SqlException {
        return operation.apply(this, true);
    }

    @Override
    public void close() {
        if (isOpen() && lifecycleManager.close()) {
            doClose(true);
        }
    }

    public long commit() {
        return commit(defaultCommitMode);
    }

    public long commit(int commitMode) {
        return commit(commitMode, 0);
    }

    public long commitWithLag() {
        return commit(defaultCommitMode, metadata.getCommitLag());
    }

    public long commitWithLag(long lagMicros) {
        return commit(defaultCommitMode, lagMicros);
    }

    public long commitWithLag(int commitMode) {
        return commit(commitMode, metadata.getCommitLag());
    }

    public AttachDetachStatus detachPartition(long timestamp) {
        // Should be checked by SQL compiler
        assert metadata.getTimestampIndex() > -1;
        assert PartitionBy.isPartitioned(partitionBy);

        if (inTransaction()) {
            LOG.info()
                    .$("committing open transaction before applying detach partition command [table=")
                    .$(tableName)
                    .$(", partition=").$ts(timestamp)
                    .I$();
            commit();
        }

        int partitionIndex = txWriter.getPartitionIndex(timestamp);
        if (partitionIndex == -1) {
            assert !txWriter.attachedPartitionsContains(timestamp);
            return AttachDetachStatus.DETACH_ERR_MISSING_PARTITION;
        }

        long maxTimestamp = txWriter.getMaxTimestamp();
        if (timestamp == getPartitionLo(maxTimestamp)) {
            return AttachDetachStatus.DETACH_ERR_ACTIVE;
        }
        long minTimestamp = txWriter.getMinTimestamp();

        long partitionNameTxn = txWriter.getPartitionNameTxn(partitionIndex);
        Path detachedPath = Path.PATH.get();

        try {
            // path: partition folder to be detached
            setPathForPartition(path, rootLen, partitionBy, timestamp, partitionNameTxn);
            if (!ff.exists(path.$())) {
                LOG.error().$("partition folder does not exist [path=").$(path).I$();
                return AttachDetachStatus.DETACH_ERR_MISSING_PARTITION_DIR;
            }

            detachedPath.of(configuration.getDetachRoot()).concat(tableName);
            int detachedRootLen = detachedPath.length();
            // detachedPath: detached partition folder
            if (!ff.exists(detachedPath.slash$())) {
                // the detached and standard folders can have different roots
                // (server.conf: cairo.sql.detached.root)
                if (0 != ff.mkdirs(detachedPath, mkDirMode)) {
                    LOG.error().$("could no create detached partition folder [errno=").$(ff.errno())
                            .$(", path=").$(detachedPath).I$();
                    return AttachDetachStatus.DETACH_ERR_MKDIR;
                }
            }
            setPathForPartition(detachedPath.trimTo(detachedRootLen), partitionBy, timestamp, false);
            detachedPath.put(DETACHED_DIR_MARKER).$();
            final int detachedPathLen = detachedPath.length();
            if (ff.exists(detachedPath)) {
                LOG.error().$("detached partition folder already exist [path=").$(detachedPath).I$();
                return AttachDetachStatus.DETACH_ERR_ALREADY_DETACHED;
            }

            // Hard link partition folder recursive to partition.detached
            if (ff.hardLinkDirRecursive(path, detachedPath, mkDirMode) != 0) {
                if (ff.isCrossDeviceCopyError(ff.errno())) {
                    // Cross drive operation. Make full copy to another device.
                    if (ff.copyRecursive(path, detachedPath, mkDirMode) != 0) {
                        LOG.critical().$("could not copy detached partition [errno=").$(ff.errno())
                                .$(", from=").$(path)
                                .$(", to=").$(detachedPath)
                                .I$();
                        return AttachDetachStatus.DETACH_ERR_COPY;
                    }
                } else {
                    LOG.critical().$("could not create hard link to detached partition [errno=").$(ff.errno())
                            .$(", from=").$(path)
                            .$(", to=").$(detachedPath)
                            .I$();
                    return AttachDetachStatus.DETACH_ERR_HARD_LINK;
                }
            }

            // copy _meta and _cv to partition.detached _meta and _cv
            other.of(path).trimTo(rootLen).concat(META_FILE_NAME).$(); // exists already checked
            detachedPath.trimTo(detachedPathLen).concat(META_FILE_NAME).$();

            AttachDetachStatus attachDetachStatus = AttachDetachStatus.OK;
            if (-1 == copyOverwrite(detachedPath)) {
                attachDetachStatus = AttachDetachStatus.DETACH_ERR_COPY_META;
                LOG.critical().$("could not copy [errno=").$(ff.errno())
                        .$(", from=").$(other)
                        .$(", to=").$(detachedPath)
                        .I$();
            } else {
                other.parent().concat(COLUMN_VERSION_FILE_NAME).$();
                detachedPath.parent().concat(COLUMN_VERSION_FILE_NAME).$();
                if (-1 == copyOverwrite(detachedPath)) {
                    attachDetachStatus = AttachDetachStatus.DETACH_ERR_COPY_META;
                    LOG.critical().$("could not copy [errno=").$(ff.errno())
                            .$(", from=").$(other)
                            .$(", to=").$(detachedPath)
                            .I$();
                } else {
                    other.parent().concat(TXN_FILE_NAME).$();
                    detachedPath.parent().concat(TXN_FILE_NAME).$();
                    if (-1 == copyOverwrite(detachedPath)) {
                        attachDetachStatus = AttachDetachStatus.DETACH_ERR_COPY_META;
                        LOG.critical().$("could not copy [errno=").$(ff.errno())
                                .$(", from=").$(other)
                                .$(", to=").$(detachedPath)
                                .I$();
                    }
                }
            }

            if (attachDetachStatus == AttachDetachStatus.OK) {
                // find out if we are removing min partition
                long nextMinTimestamp = minTimestamp;
                if (timestamp == txWriter.getPartitionTimestamp(0)) {
                    other.parent();
                    nextMinTimestamp = readMinTimestamp(txWriter.getPartitionTimestamp(1));
                }

                // all good, commit
                txWriter.beginPartitionSizeUpdate();
                txWriter.removeAttachedPartitions(timestamp);
                txWriter.setMinTimestamp(nextMinTimestamp);
                txWriter.finishPartitionSizeUpdate(nextMinTimestamp, txWriter.getMaxTimestamp());
                txWriter.bumpTruncateVersion();

                columnVersionWriter.removePartition(timestamp);
                columnVersionWriter.commit();

                txWriter.setColumnVersion(columnVersionWriter.getVersion());
                txWriter.commit(defaultCommitMode, denseSymbolMapWriters);
                // return at the end of the method after removing partition directory
            } else {
                // rollback detached copy
                detachedPath.trimTo(detachedPathLen).slash().$();
                if (ff.rmdir(detachedPath) != 0) {
                    LOG.error()
                            .$("could not rollback detached copy (rmdir) [errno=").$(ff.errno())
                            .$(", undo=").$(detachedPath)
                            .$(", original=").$(path)
                            .I$();
                }
                return attachDetachStatus;
            }
        } finally {
            path.trimTo(rootLen);
            other.trimTo(rootLen);
        }
        safeDeletePartitionDir(timestamp, partitionNameTxn);
        return AttachDetachStatus.OK;
    }

    public void dropIndex(CharSequence columnName) {

        checkDistressed();

        final int columnIndex = getColumnIndexQuiet(metaMem, columnName, columnCount);
        if (columnIndex == -1) {
            throw CairoException.invalidMetadata("Column does not exist", columnName);
        }
        if (!isColumnIndexed(metaMem, columnIndex)) {
            // if a column is indexed, it is al so of type SYMBOL
            throw CairoException.invalidMetadata("Column is not indexed", columnName);
        }
        final int defaultIndexValueBlockSize = Numbers.ceilPow2(configuration.getIndexValueBlockSize());

        if (inTransaction()) {
            LOG.info()
                    .$("committing current transaction before DROP INDEX execution [txn=").$(txWriter.getTxn())
                    .$(", table=").$(tableName)
                    .$(", column=").$(columnName)
                    .I$();
            commit();
        }

        try {
            LOG.info().$("BEGIN DROP INDEX [txn=").$(txWriter.getTxn())
                    .$(", table=").$(tableName)
                    .$(", column=").$(columnName)
                    .I$();
            // drop index
            if (dropIndexOperator == null) {
                dropIndexOperator = new DropIndexOperator(configuration, messageBus, this, path, other, rootLen);
            }
            dropIndexOperator.executeDropIndex(columnName, columnIndex); // upserts column version in partitions
            // swap meta commit
            metaSwapIndex = copyMetadataAndSetIndexAttrs(columnIndex, META_FLAG_BIT_NOT_INDEXED, defaultIndexValueBlockSize);
            swapMetaFile(columnName); // bumps structure version, this is in effect a commit
            // refresh metadata
            TableColumnMetadata columnMetadata = metadata.getColumnQuick(columnIndex);
            columnMetadata.setIndexed(false);
            columnMetadata.setIndexValueBlockCapacity(defaultIndexValueBlockSize);
            // remove indexer
            ColumnIndexer columnIndexer = indexers.getQuick(columnIndex);
            if (columnIndexer != null) {
                indexers.setQuick(columnIndex, null);
                Misc.free(columnIndexer);
                populateDenseIndexerList();
            }
            // purge old column versions
            dropIndexOperator.purgeOldColumnVersions();
            LOG.info().$("END DROP INDEX [txn=").$(txWriter.getTxn())
                    .$(", table=").$(tableName)
                    .$(", column=").$(columnName)
                    .I$();
        } catch (Throwable e) {
            throw CairoException.critical(0)
                    .put("Cannot DROP INDEX for [txn=").put(txWriter.getTxn())
                    .put(", table=").put(tableName)
                    .put(", column=").put(columnName)
                    .put("]: ").put(e.getMessage());
        }
    }

    public int getColumnIndex(CharSequence name) {
        int index = metadata.getColumnIndexQuiet(name);
        if (index > -1) {
            return index;
        }
        throw CairoException.critical(0).put("column '").put(name).put("' does not exist");
    }

    public long getColumnNameTxn(long partitionTimestamp, int columnIndex) {
        return columnVersionWriter.getColumnNameTxn(partitionTimestamp, columnIndex);
    }

    public long getColumnTop(long partitionTimestamp, int columnIndex, long defaultValue) {
        long colTop = columnVersionWriter.getColumnTop(partitionTimestamp, columnIndex);
        return colTop > -1L ? colTop : defaultValue;
    }

    public long getCommitInterval() {
        return commitInterval;
    }

    public String getDesignatedTimestampColumnName() {
        return designatedTimestampColumnName;
    }

    public FilesFacade getFilesFacade() {
        return ff;
    }

    public long getMaxTimestamp() {
        return txWriter.getMaxTimestamp();
    }

    public TableWriterMetadata getMetadata() {
        return metadata;
    }

    public long getO3RowCount() {
        return hasO3() ? getO3RowCount0() : 0;
    }

    public int getPartitionBy() {
        return partitionBy;
    }

    public int getPartitionCount() {
        return txWriter.getPartitionCount();
    }

    public long getPartitionNameTxn(int partitionIndex) {
        return txWriter.getPartitionNameTxn(partitionIndex);
    }

    public long getPartitionSize(int partitionIndex) {
        if (partitionIndex == txWriter.getPartitionCount() - 1 || !PartitionBy.isPartitioned(partitionBy)) {
            return txWriter.getTransientRowCount();
        }
        return txWriter.getPartitionSize(partitionIndex);
    }

    public long getPartitionTimestamp(int partitionIndex) {
        return txWriter.getPartitionTimestamp(partitionIndex);
    }

    public long getRawMetaMemory() {
        return metaMem.getPageAddress(0);
    }

    // todo: this method is not tested in cases when metadata size changes due to column add/remove operations
    public long getRawMetaMemorySize() {
        return metadata.getFileDataSize();
    }

    // todo: hide raw memory access from public interface when slave is able to send data over the network
    public long getRawTxnMemory() {
        return txWriter.unsafeGetRawMemory();
    }

    // todo: hide raw memory access from public interface when slave is able to send data over the network
    public long getRawTxnMemorySize() {
        return txWriter.unsafeGetRawMemorySize();
    }

    public long getRowCount() {
        return txWriter.getRowCount();
    }

    public long getStructureVersion() {
        return txWriter.getStructureVersion();
    }

    public int getSymbolIndexNoTransientCountUpdate(int columnIndex, CharSequence symValue) {
        return symbolMapWriters.getQuick(columnIndex).put(symValue, SymbolValueCountCollector.NOOP);
    }

    public MapWriter getSymbolMapWriter(int columnIndex) {
        return symbolMapWriters.getQuick(columnIndex);
    }

    public String getTableName() {
        return tableName;
    }

    public long getTransientRowCount() {
        return txWriter.getTransientRowCount();
    }

    public long getTruncateVersion() {
        return txWriter.getTruncateVersion();
    }

    public long getTxn() {
        return txWriter.getTxn();
    }

    public TxnScoreboard getTxnScoreboard() {
        return txnScoreboard;
    }

    public long getUncommittedRowCount() {
        return (masterRef - committedMasterRef) >> 1;
    }

    @Override
    public UpdateOperator getUpdateOperator() {
        if (updateOperator == null) {
            updateOperator = new UpdateOperator(configuration, messageBus, this, path, rootLen);
        }
        return updateOperator;
    }

    public boolean inTransaction() {
        return txWriter != null && (txWriter.inTransaction() || hasO3() || columnVersionWriter.hasChanges());
    }

    public boolean isOpen() {
        return tempMem16b != 0;
    }

    public Row newRow(long timestamp) {

        switch (rowAction) {
            case ROW_ACTION_OPEN_PARTITION:

                if (timestamp < Timestamps.O3_MIN_TS) {
                    throw CairoException.nonCritical().put("timestamp before 1970-01-01 is not allowed");
                }

                if (txWriter.getMaxTimestamp() == Long.MIN_VALUE) {
                    txWriter.setMinTimestamp(timestamp);
                    openFirstPartition(timestamp);
                }
                // fall thru

                rowAction = ROW_ACTION_SWITCH_PARTITION;

            default: // switch partition
                bumpMasterRef();
                if (timestamp > partitionTimestampHi || timestamp < txWriter.getMaxTimestamp()) {
                    if (timestamp < txWriter.getMaxTimestamp()) {
                        return newRowO3(timestamp);
                    }

                    if (timestamp > partitionTimestampHi && PartitionBy.isPartitioned(partitionBy)) {
                        switchPartition(timestamp);
                    }
                }
                updateMaxTimestamp(timestamp);
                break;
            case ROW_ACTION_NO_PARTITION:

                if (timestamp < Timestamps.O3_MIN_TS) {
                    throw CairoException.nonCritical().put("timestamp before 1970-01-01 is not allowed");
                }

                if (timestamp < txWriter.getMaxTimestamp()) {
                    throw CairoException.nonCritical().put("Cannot insert rows out of order to non-partitioned table. Table=").put(path);
                }

                bumpMasterRef();
                updateMaxTimestamp(timestamp);
                break;
            case ROW_ACTION_NO_TIMESTAMP:
                bumpMasterRef();
                break;
            case ROW_ACTION_O3:
                bumpMasterRef();
                o3TimestampSetter(timestamp);
                return row;
        }
        txWriter.append();
        return row;
    }

    public Row newRow() {
        return newRow(0L);
    }

    public void o3BumpErrorCount() {
        o3ErrorCount.incrementAndGet();
    }

    public void openLastPartition() {
        try {
            openPartition(txWriter.getLastPartitionTimestamp());
            setAppendPosition(txWriter.getTransientRowCount(), false);
        } catch (Throwable e) {
            freeColumns(false);
            throw e;
        }
    }

    public void processCommandQueue(TableWriterTask cmd, Sequence commandSubSeq, long cursor, boolean contextAllowsAnyStructureChanges) {
        if (cmd.getTableId() == getMetadata().getId()) {
            switch (cmd.getType()) {
                case CMD_SLAVE_SYNC:
                    processReplSyncCommand(cmd, cursor, commandSubSeq);
                    break;
                case CMD_ALTER_TABLE:
                    processAsyncWriterCommand(alterTableStatement, cmd, cursor, commandSubSeq, contextAllowsAnyStructureChanges);
                    break;
                case CMD_UPDATE_TABLE:
                    processAsyncWriterCommand(cmd.getAsyncWriterCommand(), cmd, cursor, commandSubSeq, false);
                    break;
                default:
                    LOG.error().$("unknown TableWriterTask type, ignored: ").$(cmd.getType()).$();
                    // Don't block the queue even if command is unknown
                    commandSubSeq.done(cursor);
                    break;
            }
        } else {
            LOG.info()
                    .$("not my command [cmdTableId=").$(cmd.getTableId())
                    .$(", cmdTableName=").$(cmd.getTableName())
                    .$(", myTableId=").$(getMetadata().getId())
                    .$(", myTableName=").$(tableName)
                    .I$();
            commandSubSeq.done(cursor);
        }
    }

    public boolean processO3Block(
            Path walPath,
            int timestampIndex,
            boolean ordered,
            long rowLo,
            long rowHi,
            long o3TimestampMin,
            long o3TimestampMax,
            SymbolMapDiffCursor mapDiffCursor
    ) {
        this.lastPartitionTimestamp = partitionFloorMethod.floor(partitionTimestampHi);
        long partitionTimestampHiLimit = partitionCeilMethod.ceil(partitionTimestampHi) - 1;
        int walRootPathLen = walPath.length();

        try {
            mmapWalColumn(walPath, timestampIndex, rowLo, rowHi);

            try {
                o3Columns = walMappedColumns;
                MemoryCR walTimestampColumn = walMappedColumns.getQuick(getPrimaryColumnIndex(timestampIndex));
                long timestampAddr;
                long o3Lo = rowLo;
                long o3Hi = rowHi;

                if (!ordered) {
                    final long timestampMemorySize = (rowHi - rowLo) << 4;
                    o3TimestampMem.jumpTo(timestampMemorySize);
                    long destTimestampAddr = o3TimestampMem.getAddress();
                    Vect.memcpy(destTimestampAddr, walTimestampColumn.addressOf(rowLo << 4), timestampMemorySize);
                    if (rowHi - rowLo > 600 || !o3QuickSortEnabled) {
                        o3TimestampMemCpy.jumpTo(timestampMemorySize);
                        Vect.radixSortLongIndexAscInPlace(destTimestampAddr, o3RowCount, o3TimestampMemCpy.addressOf(0));
                    } else {
                        Vect.quickSortLongIndexAscInPlace(destTimestampAddr, o3RowCount);
                    }

                    o3Sort(destTimestampAddr, timestampIndex, rowHi - rowLo);
                    timestampAddr = destTimestampAddr;

                    // Sorted data is now sorted in memory copy of the data from mmap files
                    // Row indexes start from 0, not rowLo
                    o3Hi = rowHi - rowLo;
                    o3Lo = 0L;
                } else {
                    timestampAddr = walTimestampColumn.addressOf(0);
                }

                o3Columns = remapWalSymbols(mapDiffCursor, o3Lo, o3Hi, walPath);
                processO3Block(0L, timestampIndex, timestampAddr, o3Hi, o3TimestampMin, o3TimestampMax, !ordered, o3Lo);
            } finally {
                finishO3Append(0L);
                o3Columns = o3MemColumns;
                for (int col = 0, n = walMappedColumns.size(); col < n; col++) {
                    MemoryCMOR mappedColumnMem = walMappedColumns.getQuick(col);
                    if (mappedColumnMem != null) {
                        Misc.free(mappedColumnMem);
                        walColumnMemoryPool.push(mappedColumnMem);
                    }
                }
            }

            return finishO3Commit(partitionTimestampHiLimit);
        } finally {
            walPath.trimTo(walRootPathLen);
        }
    }

    public void processWalCommit(Path walPath, long segmentTxn) {
        WalEventCursor walCursor = walEventReader.of(walPath, WAL_FORMAT_VERSION, segmentTxn);
        WalEventCursor.DataInfo dataInfo = walCursor.getDataInfo();

        processWalCommit(
                walPath,
                !dataInfo.isOutOfOrder(),
                dataInfo.getStartRowID(),
                dataInfo.getEndRowID(),
                dataInfo.getMinTimestamp(),
                dataInfo.getMaxTimestamp(),
                dataInfo
        );
    }

    public void processWalCommit(
            Path walPath,
            boolean inOrder,
            long rowLo,
            long rowHi,
            long o3TimestampMin,
            long o3TimestampMax,
            SymbolMapDiffCursor mapDiffCursor
    ) {
        if (inTransaction()) {
            throw CairoException.critical(0).put("cannot process WAL while in transaction");
        }

        txWriter.beginPartitionSizeUpdate();
<<<<<<< HEAD
        if (processWalAppend(walPath, metadata.getTimestampIndex(), inOrder, rowLo, rowHi, o3TimestampMin, o3TimestampMax, mapDiffCursor)) {
=======
        if (processO3Block(
                walPath,
                segmentId,
                metadata.getTimestampIndex(),
                inOrder,
                rowLo,
                rowHi,
                o3TimestampMin,
                o3TimestampMax,
                mapDiffCursor
        )) {
>>>>>>> 384094c2
            return;
        }

        final long committedRowCount = txWriter.unsafeCommittedFixedRowCount() + txWriter.unsafeCommittedTransientRowCount();
        final long rowsAdded = txWriter.getRowCount() - committedRowCount;

        updateIndexes();
        columnVersionWriter.commit();
        txWriter.setColumnVersion(columnVersionWriter.getVersion());
        txWriter.commit(defaultCommitMode, this.denseSymbolMapWriters);

        // Bookmark masterRef to track how many rows is in uncommitted state
        this.committedMasterRef = masterRef;
        o3ProcessPartitionRemoveCandidates();

        metrics.tableWriter().incrementCommits();
        metrics.tableWriter().addCommittedRows(rowsAdded);
    }

    public void publishAsyncWriterCommand(AsyncWriterCommand asyncWriterCommand) {
        while (true) {
            long seq = commandPubSeq.next();
            if (seq > -1) {
                TableWriterTask task = commandQueue.get(seq);
                asyncWriterCommand.serialize(task);
                commandPubSeq.done(seq);
                return;
            } else if (seq == -1) {
                throw CairoException.nonCritical().put("could not publish, command queue is full [table=").put(tableName).put(']');
            }
        }
    }

    public void removeColumn(CharSequence name) {
        checkDistressed();
        checkColumnName(name);

        final int index = getColumnIndex(name);
        final int type = metadata.getColumnType(index);

        LOG.info().$("removing column '").utf8(name).$("' from ").$(path).$();

        // check if we are moving timestamp from a partitioned table
        final int timestampIndex = metaMem.getInt(META_OFFSET_TIMESTAMP_INDEX);
        boolean timestamp = index == timestampIndex;

        if (timestamp && PartitionBy.isPartitioned(partitionBy)) {
            throw CairoException.nonCritical().put("Cannot remove timestamp from partitioned table");
        }

        commit();

        this.metaSwapIndex = removeColumnFromMeta(index);

        // close _meta so we can rename it
        metaMem.close();

        // rename _meta to _meta.prev
        renameMetaToMetaPrev(name);

        // after we moved _meta to _meta.prev
        // we have to have _todo to restore _meta should anything go wrong
        writeRestoreMetaTodo(name);

        // rename _meta.swp to _meta
        renameSwapMetaToMeta(name);

        // remove column objects
        removeColumn(index);

        // remove symbol map writer or entry for such
        removeSymbolMapWriter(index);

        // reset timestamp limits
        if (timestamp) {
            txWriter.resetTimestamp();
            timestampSetter = value -> {
            };
        }

        try {
            // open _meta file
            openMetaFile(ff, path, rootLen, metaMem);

            // remove _todo
            clearTodoLog();

            // remove column files has to be done after _todo is removed
            removeColumnFiles(name, index, type);
        } catch (CairoException err) {
            throwDistressException(err);
        }

        bumpStructureVersion();

        metadata.removeColumn(index);
        if (timestamp) {
            metadata.setTimestampIndex(-1);
        }

        LOG.info().$("REMOVED column '").utf8(name).$("' from ").$(path).$();
    }

    public boolean removePartition(long timestamp) {
        if (!PartitionBy.isPartitioned(partitionBy)) {
            return false;
        }

        final long minTimestamp = txWriter.getMinTimestamp();
        final long maxTimestamp = txWriter.getMaxTimestamp();

        timestamp = getPartitionLo(timestamp);
        if (timestamp < getPartitionLo(minTimestamp) || timestamp > maxTimestamp) {
            LOG.error().$("partition is empty, folder does not exist [path=").$(path).I$();
            return false;
        }

        if (timestamp == getPartitionLo(maxTimestamp)) {
            LOG.error()
                    .$("cannot remove active partition [path=").$(path)
                    .$(", maxTimestamp=").$ts(maxTimestamp)
                    .I$();
            return false;
        }

        if (!txWriter.attachedPartitionsContains(timestamp)) {
            LOG.error().$("partition is already detached [path=").$(path).I$();
            return false;
        }

        // when we want to delete first partition we must find out
        // minTimestamp from next partition if it exists or next partition and so on
        //
        // when somebody removed data directories manually and then
        // attempts to tidy up metadata with logical partition delete
        // we have to uphold the effort and re-compute table size and its minTimestamp from
        // what remains on disk

        // find out if we are removing min partition
        long nextMinTimestamp = minTimestamp;
        if (timestamp == txWriter.getPartitionTimestamp(0)) {
            nextMinTimestamp = readMinTimestamp(txWriter.getPartitionTimestamp(1));
        }
        long partitionNameTxn = txWriter.getPartitionNameTxnByPartitionTimestamp(timestamp);
        columnVersionWriter.removePartition(timestamp);

        txWriter.beginPartitionSizeUpdate();
        txWriter.removeAttachedPartitions(timestamp);
        txWriter.setMinTimestamp(nextMinTimestamp);
        txWriter.finishPartitionSizeUpdate(nextMinTimestamp, txWriter.getMaxTimestamp());
        txWriter.bumpTruncateVersion();

        columnVersionWriter.commit();
        txWriter.setColumnVersion(columnVersionWriter.getVersion());
        txWriter.commit(defaultCommitMode, denseSymbolMapWriters);

        // Call O3 methods to remove check TxnScoreboard and remove partition directly
        safeDeletePartitionDir(timestamp, partitionNameTxn);

        return true;
    }

    public void renameColumn(CharSequence currentName, CharSequence newName) {

        checkDistressed();
        checkColumnName(newName);

        final int index = getColumnIndex(currentName);
        final int type = metadata.getColumnType(index);

        LOG.info().$("renaming column '").utf8(currentName).$("' to '").utf8(newName).$("' from ").$(path).$();

        commit();

        this.metaSwapIndex = renameColumnFromMeta(index, newName);

        // close _meta so we can rename it
        metaMem.close();

        // rename _meta to _meta.prev
        renameMetaToMetaPrev(currentName);

        // after we moved _meta to _meta.prev
        // we have to have _todo to restore _meta should anything go wrong
        writeRestoreMetaTodo(currentName);

        // rename _meta.swp to _meta
        renameSwapMetaToMeta(currentName);

        try {
            // open _meta file
            openMetaFile(ff, path, rootLen, metaMem);

            // remove _todo
            clearTodoLog();

            // rename column files has to be done after _todo is removed
            renameColumnFiles(currentName, index, newName, type);
        } catch (CairoException err) {
            throwDistressException(err);
        }

        bumpStructureVersion();

        metadata.renameColumn(currentName, newName);

        if (index == metadata.getTimestampIndex()) {
            designatedTimestampColumnName = Chars.toString(newName);
        }

        LOG.info().$("RENAMED column '").utf8(currentName).$("' to '").utf8(newName).$("' from ").$(path).$();
    }

    public TableSyncModel replCreateTableSyncModel(long slaveTxAddress, long slaveTxDataSize, long slaveMetaData, long slaveMetaDataSize) {
        replPartitionHash.clear();

        final TableSyncModel model = new TableSyncModel();

        model.setMaxTimestamp(getMaxTimestamp());

        slaveTxMemory.of(slaveTxAddress, slaveTxDataSize);
        slaveTxReader.initRO(slaveTxMemory, partitionBy);
        slaveTxReader.unsafeLoadAll();

        final int theirLast;
        if (slaveTxReader.getDataVersion() != txWriter.getDataVersion()) {
            // truncate
            model.setTableAction(TableSyncModel.TABLE_ACTION_TRUNCATE);
            theirLast = -1;
        } else {
            // hash partitions on slave side
            int partitionCount = slaveTxReader.getPartitionCount();
            theirLast = partitionCount - 1;
            for (int i = 0; i < partitionCount; i++) {
                replPartitionHash.put(slaveTxReader.getPartitionTimestamp(i), i);
            }
        }
        model.setDataVersion(txWriter.getDataVersion());

        // collate local partitions that need to be propagated to this slave
        final int ourPartitionCount = txWriter.getPartitionCount();
        final int ourLast = ourPartitionCount - 1;

        for (int i = 0; i < ourPartitionCount; i++) {
            try {
                final long ts = txWriter.getPartitionTimestamp(i);
                final long ourSize = i < ourLast ? txWriter.getPartitionSize(i) : txWriter.transientRowCount;
                final long ourColumnVersion = i < ourLast ? txWriter.getPartitionColumnVersion(i) : txWriter.columnVersion;
                final int keyIndex = replPartitionHash.keyIndex(ts);
                final long theirSize;
                if (keyIndex < 0) {
                    int slavePartitionIndex = replPartitionHash.valueAt(keyIndex);
                    // check if partition name ourDataTxn is the same
                    if (slaveTxReader.getPartitionNameTxn(slavePartitionIndex) == txWriter.getPartitionNameTxn(i)) {
                        // this is the same partition roughly
                        theirSize = slavePartitionIndex < theirLast ?
                                slaveTxReader.getPartitionSize(slavePartitionIndex) :
                                slaveTxReader.getTransientRowCount();

                        if (theirSize > ourSize) {
                            LOG.error()
                                    .$("slave partition is larger than that on master [table=").$(tableName)
                                    .$(", ts=").$ts(ts)
                                    .I$();
                        }
                    } else {
                        // partition name ourDataTxn is different, partition mutated
                        theirSize = 0;
                    }
                } else {
                    theirSize = 0;
                }

                if (theirSize < ourSize) {
                    final long partitionNameTxn = txWriter.getPartitionNameTxn(i);
                    model.addPartitionAction(
                            theirSize == 0 ?
                                    TableSyncModel.PARTITION_ACTION_WHOLE :
                                    TableSyncModel.PARTITION_ACTION_APPEND,
                            ts,
                            theirSize,
                            ourSize - theirSize,
                            partitionNameTxn,
                            ourColumnVersion
                    );

                    setPathForPartition(path, partitionBy, ts, false);

                    if (partitionNameTxn > -1) {
                        path.put('.').put(partitionNameTxn);
                    }

                    int plen = path.length();

                    for (int j = 0; j < columnCount; j++) {
                        final CharSequence columnName = metadata.getColumnName(j);
                        long top = columnVersionWriter.getColumnTopQuick(ts, j);
                        if (top > 0) {
                            model.addColumnTop(ts, j, top);
                        }

                        if (ColumnType.isVariableLength(metadata.getColumnType(j))) {
                            long columnNameTxn = columnVersionWriter.getColumnNameTxn(ts, j);
                            iFile(path.trimTo(plen), columnName, columnNameTxn);
                            long sz = TableUtils.readLongAtOffset(
                                    ff,
                                    path,
                                    tempMem16b,
                                    ourSize * 8L
                            );
                            model.addVarColumnSize(ts, j, sz);
                        }
                    }
                }
            } finally {
                path.trimTo(rootLen);
            }
        }

        slaveMetaMem.of(slaveMetaData, slaveMetaDataSize);
        int slaveColumnCount = slaveMetaMem.getInt(META_OFFSET_COUNT);
        long offset = getColumnNameOffset(slaveColumnCount);

        int newIndex = 0;
        for (int masterIndex = 0; masterIndex < columnCount; masterIndex++) {
            if (masterIndex < slaveColumnCount) {
                CharSequence slaveName = slaveMetaMem.getStr(offset);
                offset += Vm.getStorageLength(slaveName);
                int slaveColumnType = getColumnType(slaveMetaMem, masterIndex);
                boolean isSlaveIndexed = isColumnIndexed(slaveMetaMem, masterIndex);
                boolean isRename = !Chars.equalsIgnoreCase(slaveName, metadata.getColumnName(masterIndex));

                if (slaveColumnType != metadata.getColumnType(masterIndex)
                        || isRename
                        || isSlaveIndexed != metadata.isColumnIndexed(masterIndex)) {
                    model.addColumnMetaAction(TableSyncModel.COLUMN_META_ACTION_REMOVE, masterIndex, masterIndex);
                    if (metadata.getColumnType(masterIndex) > 0) {
                        model.addColumnMetadata(metadata.getColumnQuick(masterIndex));
                        model.addColumnMetaAction(TableSyncModel.COLUMN_META_ACTION_ADD, newIndex++, masterIndex);
                    }
                }
            } else {
                model.addColumnMetadata(metadata.getColumnQuick(masterIndex));
                model.addColumnMetaAction(TableSyncModel.COLUMN_META_ACTION_ADD, newIndex++, masterIndex);
            }
        }

        return model;
    }

    public void rollback() {
        checkDistressed();
        if (o3InError || inTransaction()) {
            try {
                LOG.info().$("tx rollback [name=").$(tableName).I$();
                if ((masterRef & 1) != 0) {
                    masterRef++;
                }
                freeColumns(false);
                this.txWriter.unsafeLoadAll();
                rollbackIndexes();
                rollbackSymbolTables();
                columnVersionWriter.readUnsafe();
                purgeUnusedPartitions();
                configureAppendPosition();
                o3InError = false;
                // when we rolled transaction back, hasO3() has to be false
                o3MasterRef = -1;
                LOG.info().$("tx rollback complete [name=").$(tableName).I$();
                processCommandQueue(false);
                metrics.tableWriter().incrementRollbacks();
            } catch (Throwable e) {
                LOG.critical().$("could not perform rollback [name=").$(tableName).$(", msg=").$(e.getMessage()).I$();
                distressed = true;
            }
        }
    }

    public void rollbackUpdate() {
        columnVersionWriter.readUnsafe();
    }

    public void setExtensionListener(ExtensionListener listener) {
        txWriter.setExtensionListener(listener);
    }

    public void setLifecycleManager(LifecycleManager lifecycleManager) {
        this.lifecycleManager = lifecycleManager;
    }

    public void setMetaCommitLag(long commitLag) {
        try {
            commit();
            long metaSize = copyMetadataAndUpdateVersion();
            openMetaSwapFileByIndex(ff, ddlMem, path, rootLen, this.metaSwapIndex);
            try {
                ddlMem.jumpTo(META_OFFSET_COMMIT_LAG);
                ddlMem.putLong(commitLag);
                ddlMem.jumpTo(metaSize);
            } finally {
                ddlMem.close();
            }

            finishMetaSwapUpdate();
            metadata.setCommitLag(commitLag);
            commitInterval = calculateCommitInterval();
            clearTodoLog();
        } finally {
            ddlMem.close();
        }
    }

    public void setMetaMaxUncommittedRows(int maxUncommittedRows) {
        try {
            commit();
            long metaSize = copyMetadataAndUpdateVersion();
            openMetaSwapFileByIndex(ff, ddlMem, path, rootLen, this.metaSwapIndex);
            try {
                ddlMem.jumpTo(META_OFFSET_MAX_UNCOMMITTED_ROWS);
                ddlMem.putInt(maxUncommittedRows);
                ddlMem.jumpTo(metaSize);
            } finally {
                ddlMem.close();
            }

            finishMetaSwapUpdate();
            metadata.setMaxUncommittedRows(maxUncommittedRows);
            clearTodoLog();
        } finally {
            ddlMem.close();
        }
    }

    public long size() {
        // This is uncommitted row count
        return txWriter.getRowCount() + getO3RowCount();
    }

    /***
     * Processes writer command queue to execute writer async commands such as replication and table alters.
     * Does not accept structure changes, e.g. equivalent to tick(false)
     * Some tick calls can result into transaction commit.
     */
    public void tick() {
        tick(false);
    }

    /***
     * Processes writer command queue to execute writer async commands such as replication and table alters.
     * Some tick calls can result into transaction commit.
     * @param contextAllowsAnyStructureChanges If true accepts any Alter table command, if false does not accept significant table
     *                             structure changes like column drop, rename
     */
    public void tick(boolean contextAllowsAnyStructureChanges) {
        // Some alter table trigger commit() which trigger tick()
        // If already inside the tick(), do not re-enter it.
        processCommandQueue(contextAllowsAnyStructureChanges);
    }

    @Override
    public String toString() {
        return "TableWriter{" +
                "name=" + tableName +
                '}';
    }

    public void transferLock(long lockFd) {
        assert lockFd != -1;
        this.lockFd = lockFd;
    }

    /**
     * Truncates table. When operation is unsuccessful it throws CairoException. With that truncate can be
     * retried or alternatively table can be closed. Outcome of any other operation with the table is undefined
     * and likely to cause segmentation fault. When table re-opens any partial truncate will be retried.
     */
    public final void truncate() {
        rollback();

        // we do this before size check so that "old" corrupt symbol tables are brought back in line
        for (int i = 0, n = denseSymbolMapWriters.size(); i < n; i++) {
            denseSymbolMapWriters.getQuick(i).truncate();
        }

        if (size() == 0) {
            return;
        }

        // this is a crude block to test things for now
        todoMem.putLong(0, ++todoTxn); // write txn, reader will first read txn at offset 24 and then at offset 0
        Unsafe.getUnsafe().storeFence(); // make sure we do not write hash before writing txn (view from another thread)
        todoMem.putLong(8, configuration.getDatabaseIdLo()); // write out our instance hashes
        todoMem.putLong(16, configuration.getDatabaseIdHi());
        Unsafe.getUnsafe().storeFence();
        todoMem.putLong(24, todoTxn);
        todoMem.putLong(32, 1);
        todoMem.putLong(40, TODO_TRUNCATE);
        // ensure file is closed with correct length
        todoMem.jumpTo(48);

        if (partitionBy != PartitionBy.NONE) {
            freeColumns(false);
            if (indexers != null) {
                for (int i = 0, n = indexers.size(); i < n; i++) {
                    Misc.free(indexers.getQuick(i));
                }
            }
            removePartitionDirectories();
            rowAction = ROW_ACTION_OPEN_PARTITION;
        } else {
            // truncate columns, we cannot remove them
            for (int i = 0; i < columnCount; i++) {
                getPrimaryColumn(i).truncate();
                MemoryMA mem = getSecondaryColumn(i);
                if (mem != null && mem.isOpen()) {
                    mem.truncate();
                    mem.putLong(0);
                }
            }
        }

        txWriter.resetTimestamp();
        columnVersionWriter.truncate(PartitionBy.isPartitioned(partitionBy));
        txWriter.truncate(columnVersionWriter.getVersion());
        row = regularRow;
        try {
            clearTodoLog();
        } catch (CairoException err) {
            throwDistressException(err);
        }

        LOG.info().$("truncated [name=").$(tableName).I$();
    }

    public void updateCommitInterval(double commitIntervalFraction, long commitIntervalDefault) {
        this.commitIntervalFraction = commitIntervalFraction;
        this.commitIntervalDefault = commitIntervalDefault;
        this.commitInterval = calculateCommitInterval();
    }

    public void upsertColumnVersion(long partitionTimestamp, int columnIndex, long columnTop) {
        columnVersionWriter.upsert(partitionTimestamp, columnIndex, txWriter.txn, columnTop);
        txWriter.updatePartitionColumnVersion(partitionTimestamp);
    }

    /**
     * Eagerly sets up writer instance. Otherwise, writer will initialize lazily. Invoking this method could improve
     * performance of some applications. UDP receivers use this in order to avoid initial receive buffer contention.
     */
    public void warmUp() {
        Row r = newRow(Math.max(Timestamps.O3_MIN_TS, txWriter.getMaxTimestamp()));
        try {
            for (int i = 0; i < columnCount; i++) {
                r.putByte(i, (byte) 0);
            }
        } finally {
            r.cancel();
        }
    }

    private static void removeFileAndOrLog(FilesFacade ff, LPSZ name) {
        if (ff.exists(name)) {
            if (ff.remove(name)) {
                LOG.debug().$("removed [file=").utf8(name).I$();
            } else {
                LOG.error()
                        .$("could not remove [errno=").$(ff.errno())
                        .$(", file=").utf8(name)
                        .I$();
            }
        }
    }

    private static void renameFileOrLog(FilesFacade ff, LPSZ from, LPSZ to) {
        if (ff.exists(from)) {
            if (ff.rename(from, to) == Files.FILES_RENAME_OK) {
                LOG.debug().$("renamed [from=").utf8(from).$(", to=").utf8(to).I$();
            } else {
                LOG.critical()
                        .$("could not rename [errno=").$(ff.errno())
                        .$(", from=").utf8(from)
                        .$(", to=").utf8(to)
                        .I$();
            }
        }
    }

    static void indexAndCountDown(ColumnIndexer indexer, long lo, long hi, SOCountDownLatch latch) {
        try {
            indexer.refreshSourceAndIndex(lo, hi);
        } catch (CairoException e) {
            indexer.distress();
            LOG.critical().$("index error [fd=").$(indexer.getFd()).$(']').$('{').$((Sinkable) e).$('}').$();
        } finally {
            latch.countDown();
        }
    }

    /**
     * This an O(n) method to find if column by the same name already exists. The benefit of poor performance
     * is that we don't keep column name strings on heap. We only use this method when adding new column, where
     * high performance of name check does not matter much.
     *
     * @param name to check
     * @return 0 based column index.
     */
    private static int getColumnIndexQuiet(MemoryMR metaMem, CharSequence name, int columnCount) {
        long nameOffset = getColumnNameOffset(columnCount);
        for (int i = 0; i < columnCount; i++) {
            CharSequence col = metaMem.getStr(nameOffset);
            int columnType = getColumnType(metaMem, i); // Negative means deleted column
            if (columnType > 0 && Chars.equalsIgnoreCase(col, name)) {
                return i;
            }
            nameOffset += Vm.getStorageLength(col);
        }
        return -1;
    }

    private static void configureNullSetters(ObjList<Runnable> nullers, int type, MemoryA mem1, MemoryA mem2) {
        switch (ColumnType.tagOf(type)) {
            case ColumnType.BOOLEAN:
            case ColumnType.BYTE:
                nullers.add(() -> mem1.putByte((byte) 0));
                break;
            case ColumnType.DOUBLE:
                nullers.add(() -> mem1.putDouble(Double.NaN));
                break;
            case ColumnType.FLOAT:
                nullers.add(() -> mem1.putFloat(Float.NaN));
                break;
            case ColumnType.INT:
                nullers.add(() -> mem1.putInt(Numbers.INT_NaN));
                break;
            case ColumnType.LONG:
            case ColumnType.DATE:
            case ColumnType.TIMESTAMP:
                nullers.add(() -> mem1.putLong(Numbers.LONG_NaN));
                break;
            case ColumnType.LONG128:
                nullers.add(() -> mem1.putLong128LittleEndian(Numbers.LONG_NaN, Numbers.LONG_NaN));
                break;
            case ColumnType.LONG256:
                nullers.add(() -> mem1.putLong256(Numbers.LONG_NaN, Numbers.LONG_NaN, Numbers.LONG_NaN, Numbers.LONG_NaN));
                break;
            case ColumnType.SHORT:
                nullers.add(() -> mem1.putShort((short) 0));
                break;
            case ColumnType.CHAR:
                nullers.add(() -> mem1.putChar((char) 0));
                break;
            case ColumnType.STRING:
                nullers.add(() -> mem2.putLong(mem1.putNullStr()));
                break;
            case ColumnType.SYMBOL:
                nullers.add(() -> mem1.putInt(SymbolTable.VALUE_IS_NULL));
                break;
            case ColumnType.BINARY:
                nullers.add(() -> mem2.putLong(mem1.putNullBin()));
                break;
            case ColumnType.GEOBYTE:
                nullers.add(() -> mem1.putByte(GeoHashes.BYTE_NULL));
                break;
            case ColumnType.GEOSHORT:
                nullers.add(() -> mem1.putShort(GeoHashes.SHORT_NULL));
                break;
            case ColumnType.GEOINT:
                nullers.add(() -> mem1.putInt(GeoHashes.INT_NULL));
                break;
            case ColumnType.GEOLONG:
                nullers.add(() -> mem1.putLong(GeoHashes.NULL));
                break;
            default:
                nullers.add(NOOP);
        }
    }

    private static void openMetaFile(FilesFacade ff, Path path, int rootLen, MemoryMR metaMem) {
        path.concat(META_FILE_NAME).$();
        try {
            metaMem.smallFile(ff, path, MemoryTag.MMAP_TABLE_WRITER);
        } finally {
            path.trimTo(rootLen);
        }
    }

    private static ColumnVersionWriter openColumnVersionFile(FilesFacade ff, Path path, int rootLen) {
        path.concat(COLUMN_VERSION_FILE_NAME).$();
        try {
            return new ColumnVersionWriter(ff, path, 0);
        } finally {
            path.trimTo(rootLen);
        }
    }

    private int addColumnToMeta(
            CharSequence name,
            int type,
            boolean indexFlag,
            int indexValueBlockCapacity,
            boolean sequentialFlag
    ) {
        int index;
        try {
            index = openMetaSwapFile(ff, ddlMem, path, rootLen, configuration.getMaxSwapFileCount());
            int columnCount = metaMem.getInt(META_OFFSET_COUNT);

            ddlMem.putInt(columnCount + 1);
            ddlMem.putInt(metaMem.getInt(META_OFFSET_PARTITION_BY));
            ddlMem.putInt(metaMem.getInt(META_OFFSET_TIMESTAMP_INDEX));
            copyVersionAndLagValues();
            ddlMem.jumpTo(META_OFFSET_COLUMN_TYPES);
            for (int i = 0; i < columnCount; i++) {
                writeColumnEntry(i, false);
            }

            // add new column metadata to bottom of list
            ddlMem.putInt(type);
            long flags = 0;
            if (indexFlag) {
                flags |= META_FLAG_BIT_INDEXED;
            }

            if (sequentialFlag) {
                flags |= META_FLAG_BIT_SEQUENTIAL;
            }

            ddlMem.putLong(flags);
            ddlMem.putInt(indexValueBlockCapacity);
            ddlMem.putLong(configuration.getRandom().nextLong());
            ddlMem.skip(8);

            long nameOffset = getColumnNameOffset(columnCount);
            for (int i = 0; i < columnCount; i++) {
                CharSequence columnName = metaMem.getStr(nameOffset);
                ddlMem.putStr(columnName);
                nameOffset += Vm.getStorageLength(columnName);
            }
            ddlMem.putStr(name);
        } finally {
            ddlMem.close();
        }
        return index;
    }

    private void attachPartitionCheckFilesMatchFixedColumn(
            int columnType,
            long partitionSize,
            long columnTop,
            String columnName,
            long columnNameTxn,
            Path partitionPath,
            long partitionTimestamp,
            int columnIndex
    ) {
        long columnSize = partitionSize - columnTop;
        if (columnSize == 0) {
            return;
        }

        TableUtils.dFile(partitionPath, columnName, columnNameTxn);
        if (!ff.exists(partitionPath.$())) {
            LOG.info().$("attaching partition with missing column [path=").$(partitionPath).I$();
            columnVersionWriter.upsertColumnTop(partitionTimestamp, columnIndex, partitionSize);
        } else {
            long fileSize = ff.length(partitionPath);
            if (fileSize < (columnSize << ColumnType.pow2SizeOf(columnType))) {
                throw CairoException.critical(0)
                        .put("Column file is too small. ")
                        .put("Partition files inconsistent [file=")
                        .put(partitionPath)
                        .put(", expectedSize=")
                        .put(columnSize << ColumnType.pow2SizeOf(columnType))
                        .put(", actual=")
                        .put(fileSize)
                        .put(']');
            }
        }
    }

    private void attachValidateMetadata(long partitionSize, Path partitionPath, long partitionTimestamp) throws CairoException {
        // for each column, check that file exists in the partition folder
        int rootLen = partitionPath.length();
        for (int columnIndex = 0, size = metadata.getColumnCount(); columnIndex < size; columnIndex++) {
            try {
                final String columnName = metadata.getColumnName(columnIndex);
                int columnType = metadata.getColumnType(columnIndex);

                if (columnType > -1L) {
                    long columnTop = columnVersionWriter.getColumnTop(partitionTimestamp, columnIndex);
                    if (columnTop < 0 || columnTop == partitionSize) {
                        // Column does not exist in the partition
                        continue;
                    }
                    long columnNameTxn = columnVersionWriter.getDefaultColumnNameTxn(columnIndex);
                    switch (ColumnType.tagOf(columnType)) {
                        case ColumnType.INT:
                        case ColumnType.LONG:
                        case ColumnType.BOOLEAN:
                        case ColumnType.BYTE:
                        case ColumnType.TIMESTAMP:
                        case ColumnType.DATE:
                        case ColumnType.DOUBLE:
                        case ColumnType.CHAR:
                        case ColumnType.SHORT:
                        case ColumnType.FLOAT:
                        case ColumnType.LONG256:
                        case ColumnType.GEOBYTE:
                        case ColumnType.GEOSHORT:
                        case ColumnType.GEOINT:
                        case ColumnType.GEOLONG:
                            attachPartitionCheckFilesMatchFixedColumn(columnType, partitionSize, columnTop, columnName, columnNameTxn, partitionPath, partitionTimestamp, columnIndex);
                            break;
                        case ColumnType.STRING:
                        case ColumnType.BINARY:
                            attachPartitionCheckFilesMatchVarLenColumn(partitionSize, columnTop, columnName, columnNameTxn, partitionPath, partitionTimestamp, columnIndex);
                            break;
                        case ColumnType.SYMBOL:
                            attachPartitionCheckSymbolColumn(partitionSize, columnTop, columnName, columnNameTxn, partitionPath, partitionTimestamp, columnIndex);
                            break;
                    }
                }
            } finally {
                partitionPath.trimTo(rootLen);
            }
        }
    }

    private void attachPartitionCheckFilesMatchVarLenColumn(
            long partitionSize,
            long columnTop,
            String columnName,
            long columnNameTxn,
            Path partitionPath,
            long partitionTimestamp,
            int columnIndex
    ) throws CairoException {
        long columnSize = partitionSize - columnTop;
        if (columnSize == 0) {
            return;
        }

        int pathLen = partitionPath.length();
        TableUtils.dFile(partitionPath, columnName, columnNameTxn);
        long dataLength = ff.length(partitionPath.$());

        if (dataLength > 0) {
            partitionPath.trimTo(pathLen);
            TableUtils.iFile(partitionPath, columnName, columnNameTxn);

            int typeSize = Long.BYTES;
            long indexFd = openRO(ff, partitionPath, LOG);
            try {
                long fileSize = ff.length(indexFd);
                long expectedFileSize = (columnSize + 1) * typeSize;
                if (fileSize < expectedFileSize) {
                    throw CairoException.critical(0)
                            .put("Column file is too small. ")
                            .put("Partition files inconsistent [file=")
                            .put(partitionPath)
                            .put(",expectedSize=")
                            .put(expectedFileSize)
                            .put(",actual=")
                            .put(fileSize)
                            .put(']');
                }

                long mappedAddr = mapRO(ff, indexFd, expectedFileSize, MemoryTag.MMAP_DEFAULT);
                try {
                    long prevDataAddress = dataLength;
                    for (long offset = columnSize * typeSize; offset >= 0; offset -= typeSize) {
                        long dataAddress = Unsafe.getUnsafe().getLong(mappedAddr + offset);
                        if (dataAddress < 0 || dataAddress > dataLength) {
                            throw CairoException.critical(0).put("Variable size column has invalid data address value [path=").put(path)
                                    .put(", indexOffset=").put(offset)
                                    .put(", dataAddress=").put(dataAddress)
                                    .put(", dataFileSize=").put(dataLength)
                                    .put(']');
                        }

                        // Check that addresses are monotonic
                        if (dataAddress > prevDataAddress) {
                            throw CairoException.critical(0).put("Variable size column has invalid data address value [path=").put(partitionPath)
                                    .put(", indexOffset=").put(offset)
                                    .put(", dataAddress=").put(dataAddress)
                                    .put(", prevDataAddress=").put(prevDataAddress)
                                    .put(", dataFileSize=").put(dataLength)
                                    .put(']');
                        }
                        prevDataAddress = dataAddress;
                    }
                } finally {
                    ff.munmap(mappedAddr, expectedFileSize, MemoryTag.MMAP_DEFAULT);
                }
            } finally {
                ff.close(indexFd);
            }
        } else {
            LOG.info().$("attaching partition with missing column [path=").$(partitionPath).I$();
            columnVersionWriter.upsertColumnTop(partitionTimestamp, columnIndex, partitionSize);
        }
    }

    private void attachPartitionCheckSymbolColumn(long partitionSize, long columnTop, String columnName, long columnNameTxn, Path partitionPath, long partitionTimestamp, int columnIndex) {
        long columnSize = partitionSize - columnTop;
        if (columnSize == 0) {
            return;
        }

        int pathLen = partitionPath.length();
        TableUtils.dFile(partitionPath, columnName, columnNameTxn);
        if (!ff.exists(partitionPath.$())) {
            columnVersionWriter.upsertColumnTop(partitionTimestamp, columnIndex, partitionSize);
            return;
        }

        long fd = openRO(ff, partitionPath.$(), LOG);
        try {
            long fileSize = ff.length(fd);
            int typeSize = Integer.BYTES;
            long expectedSize = columnSize * typeSize;
            if (fileSize < expectedSize) {
                throw CairoException.critical(0)
                        .put("Column file is too small. ")
                        .put("Partition files inconsistent [file=")
                        .put(partitionPath)
                        .put(", expectedSize=")
                        .put(expectedSize)
                        .put(", actual=")
                        .put(fileSize)
                        .put(']');
            }

            long address = mapRO(ff, fd, fileSize, MemoryTag.MMAP_DEFAULT);
            try {
                int maxKey = Vect.maxInt(address, columnSize);
                int symbolValues = symbolMapWriters.getQuick(columnIndex).getSymbolCount();
                if (maxKey >= symbolValues) {
                    throw CairoException.critical(0)
                            .put("Symbol file does not match symbol column [file=")
                            .put(path)
                            .put(", key=")
                            .put(maxKey)
                            .put(", columnKeys=")
                            .put(symbolValues)
                            .put(']');
                }
                int minKey = Vect.minInt(address, columnSize);
                if (minKey != SymbolTable.VALUE_IS_NULL && minKey < 0) {
                    throw CairoException.critical(0)
                            .put("Symbol file does not match symbol column, invalid key [file=")
                            .put(path)
                            .put(", key=")
                            .put(minKey)
                            .put(']');
                }
            } finally {
                ff.munmap(address, fileSize, MemoryTag.MMAP_DEFAULT);
            }

            if (metadata.isColumnIndexed(columnIndex)) {
                valueFileName(partitionPath.trimTo(pathLen), columnName, columnNameTxn);
                if (!ff.exists(partitionPath.$())) {
                    throw CairoException.critical(0)
                            .put("Symbol index value file does not exist [file=")
                            .put(partitionPath)
                            .put(']');
                }
                keyFileName(partitionPath.trimTo(pathLen), columnName, columnNameTxn);
                if (!ff.exists(partitionPath.$())) {
                    throw CairoException.critical(0)
                            .put("Symbol index key file does not exist [file=")
                            .put(partitionPath)
                            .put(']');
                }
            }
        } finally {
            ff.close(fd);
        }
    }

    private void bumpMasterRef() {
        if ((masterRef & 1) == 0) {
            masterRef++;
        } else {
            cancelRowAndBump();
        }
    }

    private void bumpStructureVersion() {
        columnVersionWriter.commit();
        txWriter.setColumnVersion(columnVersionWriter.getVersion());
        txWriter.bumpStructureVersion(this.denseSymbolMapWriters);
        assert txWriter.getStructureVersion() == metadata.getStructureVersion();
    }

    private long calculateCommitInterval() {
        long commitIntervalMicros = (long) (metadata.getCommitLag() * commitIntervalFraction);
        return commitIntervalMicros > 0 ? commitIntervalMicros / 1000 : commitIntervalDefault;
    }

    private void cancelRowAndBump() {
        rowCancel();
        masterRef++;
    }

    private void checkColumnName(CharSequence name) {
        if (!TableUtils.isValidColumnName(name, configuration.getMaxFileNameLength())) {
            throw CairoException.nonCritical().put("invalid column name [table=").put(tableName).put(", column=").putAsPrintable(name).put(']');
        }
    }

    private void checkDistressed() {
        if (!distressed) {
            return;
        }
        throw new CairoError("Table '" + tableName + "' is distressed");
    }

    private void clearO3() {
        this.o3MasterRef = -1; // clears o3 flag, hasO3() will be returning false
        rowAction = ROW_ACTION_SWITCH_PARTITION;
        // transaction log is either not required or pending
        activeColumns = columns;
        activeNullSetters = nullSetters;
    }

    private void clearTodoLog() {
        try {
            todoMem.putLong(0, ++todoTxn); // write txn, reader will first read txn at offset 24 and then at offset 0
            Unsafe.getUnsafe().storeFence(); // make sure we do not write hash before writing txn (view from another thread)
            todoMem.putLong(8, 0); // write out our instance hashes
            todoMem.putLong(16, 0);
            Unsafe.getUnsafe().storeFence();
            todoMem.putLong(32, 0);
            Unsafe.getUnsafe().storeFence();
            todoMem.putLong(24, todoTxn);
            // ensure file is closed with correct length
            todoMem.jumpTo(40);
        } finally {
            path.trimTo(rootLen);
        }
    }

    void closeActivePartition(boolean truncate) {
        LOG.info().$("closing last partition [table=").$(tableName).I$();
        closeAppendMemoryTruncate(truncate);
        freeIndexers();
    }

    void closeActivePartition(long size) {
        for (int i = 0; i < columnCount; i++) {
            // stop calculating oversize as soon as we find first over-sized column
            setColumnSize(i, size, false);
            Misc.free(getPrimaryColumn(i));
            Misc.free(getSecondaryColumn(i));
        }
        Misc.freeObjList(denseIndexers);
        denseIndexers.clear();
    }

    private void closeAppendMemoryTruncate(boolean truncate) {
        for (int i = 0, n = columns.size(); i < n; i++) {
            MemoryMA m = columns.getQuick(i);
            if (m != null) {
                m.close(truncate);
            }
        }
    }

    /**
     * Commits newly added rows of data. This method updates transaction file with pointers to end of appended data.
     * <p>
     * <b>Pending rows</b>
     * <p>This method will cancel pending rows by calling {@link #rowCancel()}. Data in partially appended row will be lost.</p>
     *
     * @param commitMode commit durability mode.
     * @param commitLag  if > 0 then do a partial commit, leaving the rows within the lag in a new uncommitted transaction
     */
    private long commit(int commitMode, long commitLag) {
        checkDistressed();

        if (o3InError) {
            rollback();
            return Sequencer.NO_TXN;
        }

        if ((masterRef & 1) != 0) {
            rowCancel();
        }

        if (inTransaction()) {
            final boolean o3 = hasO3();
            if (o3 && o3Commit(commitLag)) {
                // Bookmark masterRef to track how many rows is in uncommitted state
                this.committedMasterRef = masterRef;
                return getTxn();
            }

            if (commitMode != CommitMode.NOSYNC) {
                syncColumns(commitMode);
            }

            final long committedRowCount = txWriter.unsafeCommittedFixedRowCount() + txWriter.unsafeCommittedTransientRowCount();
            final long rowsAdded = txWriter.getRowCount() - committedRowCount;

            updateIndexes();
            columnVersionWriter.commit();
            txWriter.setColumnVersion(columnVersionWriter.getVersion());
            txWriter.commit(commitMode, denseSymbolMapWriters);

            // Bookmark masterRef to track how many rows is in uncommitted state
            this.committedMasterRef = masterRef;
            o3ProcessPartitionRemoveCandidates();

            metrics.tableWriter().incrementCommits();
            metrics.tableWriter().addCommittedRows(rowsAdded);
            if (!o3) {
                // If `o3`, the metric is tracked inside `o3Commit`, possibly async.
                addPhysicallyWrittenRows(rowsAdded);
            }

            return getTxn();
        }
        return Sequencer.NO_TXN;
    }

    private void configureAppendPosition() {
        final boolean partitioned = PartitionBy.isPartitioned(partitionBy);
        if (this.txWriter.getMaxTimestamp() > Long.MIN_VALUE || !partitioned) {
            openFirstPartition(this.txWriter.getMaxTimestamp());
            if (partitioned) {
                rowAction = ROW_ACTION_OPEN_PARTITION;
                timestampSetter = appendTimestampSetter;
            } else {
                if (metadata.getTimestampIndex() < 0) {
                    rowAction = ROW_ACTION_NO_TIMESTAMP;
                } else {
                    rowAction = ROW_ACTION_NO_PARTITION;
                    timestampSetter = appendTimestampSetter;
                }
            }
        } else {
            rowAction = ROW_ACTION_OPEN_PARTITION;
            timestampSetter = appendTimestampSetter;
        }
        activeColumns = columns;
    }

    private void configureColumn(int type, boolean indexFlag, int index) {
        final MemoryMA primary;
        final MemoryMA secondary;
        final MemoryCARW oooPrimary;
        final MemoryCARW oooSecondary;
        final MemoryCARW oooPrimary2;
        final MemoryCARW oooSecondary2;

        if (type > 0) {
            primary = Vm.getMAInstance();
            oooPrimary = Vm.getCARWInstance(o3ColumnMemorySize, Integer.MAX_VALUE, MemoryTag.NATIVE_O3);
            oooPrimary2 = Vm.getCARWInstance(o3ColumnMemorySize, Integer.MAX_VALUE, MemoryTag.NATIVE_O3);

            switch (ColumnType.tagOf(type)) {
                case ColumnType.BINARY:
                case ColumnType.STRING:
                    secondary = Vm.getMAInstance();
                    oooSecondary = Vm.getCARWInstance(o3ColumnMemorySize, Integer.MAX_VALUE, MemoryTag.NATIVE_O3);
                    oooSecondary2 = Vm.getCARWInstance(o3ColumnMemorySize, Integer.MAX_VALUE, MemoryTag.NATIVE_O3);
                    break;
                default:
                    secondary = null;
                    oooSecondary = null;
                    oooSecondary2 = null;
                    break;
            }
        } else {
            primary = secondary = NullMemory.INSTANCE;
            oooPrimary = oooSecondary = oooPrimary2 = oooSecondary2 = NullMemory.INSTANCE;
        }

        int baseIndex = getPrimaryColumnIndex(index);
        columns.extendAndSet(baseIndex, primary);
        columns.extendAndSet(baseIndex + 1, secondary);
        o3MemColumns.extendAndSet(baseIndex, oooPrimary);
        o3MemColumns.extendAndSet(baseIndex + 1, oooSecondary);
        o3MemColumns2.extendAndSet(baseIndex, oooPrimary2);
        o3MemColumns2.extendAndSet(baseIndex + 1, oooSecondary2);
        configureNullSetters(nullSetters, type, primary, secondary);
        configureNullSetters(o3NullSetters, type, oooPrimary, oooSecondary);
        configureNullSetters(o3NullSetters2, type, oooPrimary2, oooSecondary2);

        if (indexFlag) {
            indexers.extendAndSet(index, new SymbolColumnIndexer());
        }
        rowValueIsNotNull.add(0);
    }

    private void configureColumnMemory() {
        this.symbolMapWriters.setPos(columnCount);
        for (int i = 0; i < columnCount; i++) {
            int type = metadata.getColumnType(i);
            configureColumn(type, metadata.isColumnIndexed(i), i);

            if (ColumnType.isSymbol(type)) {
                final int symbolIndex = denseSymbolMapWriters.size();
                long columnNameTxn = columnVersionWriter.getDefaultColumnNameTxn(i);
                SymbolMapWriter symbolMapWriter = new SymbolMapWriter(
                        configuration,
                        path.trimTo(rootLen),
                        metadata.getColumnName(i),
                        columnNameTxn,
                        txWriter.unsafeReadSymbolTransientCount(symbolIndex),
                        symbolIndex,
                        txWriter
                );

                symbolMapWriters.extendAndSet(i, symbolMapWriter);
                denseSymbolMapWriters.add(symbolMapWriter);
            }
        }
        final int timestampIndex = metadata.getTimestampIndex();
        if (timestampIndex != -1) {
            o3TimestampMem = o3MemColumns.getQuick(getPrimaryColumnIndex(timestampIndex));
            o3TimestampMemCpy = o3MemColumns2.getQuick(getPrimaryColumnIndex(timestampIndex));
        }
    }

    private void configureTimestampSetter() {
        int index = metadata.getTimestampIndex();
        if (index == -1) {
            timestampSetter = value -> {
            };
        } else {
            nullSetters.setQuick(index, NOOP);
            o3NullSetters.setQuick(index, NOOP);
            o3NullSetters2.setQuick(index, NOOP);
            timestampSetter = getPrimaryColumn(index)::putLong;
        }
    }

    private int copyMetadataAndSetIndexAttrs(int columnIndex, int indexedFlag, int indexValueBlockSize) {
        try {
            int index = openMetaSwapFile(ff, ddlMem, path, rootLen, configuration.getMaxSwapFileCount());
            int columnCount = metaMem.getInt(META_OFFSET_COUNT);
            ddlMem.putInt(columnCount);
            ddlMem.putInt(metaMem.getInt(META_OFFSET_PARTITION_BY));
            ddlMem.putInt(metaMem.getInt(META_OFFSET_TIMESTAMP_INDEX));
            copyVersionAndLagValues();
            ddlMem.jumpTo(META_OFFSET_COLUMN_TYPES);
            for (int i = 0; i < columnCount; i++) {
                if (i != columnIndex) {
                    writeColumnEntry(i, false);
                } else {
                    ddlMem.putInt(getColumnType(metaMem, i));
                    long flags = indexedFlag;
                    if (isSequential(metaMem, i)) {
                        flags |= META_FLAG_BIT_SEQUENTIAL;
                    }
                    ddlMem.putLong(flags);
                    ddlMem.putInt(indexValueBlockSize);
                    ddlMem.putLong(getColumnHash(metaMem, i));
                    ddlMem.skip(8);
                }
            }

            long nameOffset = getColumnNameOffset(columnCount);
            for (int i = 0; i < columnCount; i++) {
                CharSequence columnName = metaMem.getStr(nameOffset);
                ddlMem.putStr(columnName);
                nameOffset += Vm.getStorageLength(columnName);
            }
            return index;
        } finally {
            ddlMem.close();
        }
    }

    private long copyMetadataAndUpdateVersion() {
        try {
            int index = openMetaSwapFile(ff, ddlMem, path, rootLen, configuration.getMaxSwapFileCount());
            int columnCount = metaMem.getInt(META_OFFSET_COUNT);

            ddlMem.putInt(columnCount);
            ddlMem.putInt(metaMem.getInt(META_OFFSET_PARTITION_BY));
            ddlMem.putInt(metaMem.getInt(META_OFFSET_TIMESTAMP_INDEX));
            copyVersionAndLagValues();
            ddlMem.jumpTo(META_OFFSET_COLUMN_TYPES);
            for (int i = 0; i < columnCount; i++) {
                writeColumnEntry(i, false);
            }

            long nameOffset = getColumnNameOffset(columnCount);
            for (int i = 0; i < columnCount; i++) {
                CharSequence columnName = metaMem.getStr(nameOffset);
                ddlMem.putStr(columnName);
                nameOffset += Vm.getStorageLength(columnName);
            }
            this.metaSwapIndex = index;
            return nameOffset;
        } finally {
            ddlMem.close();
        }
    }

    private int copyOverwrite(Path to) {
        int res = ff.copy(other, to);
        if (Os.type == Os.WINDOWS && res == -1 && ff.errno() == Files.WINDOWS_ERROR_FILE_EXISTS) {
            // Windows throws an error the destination file already exists, other platforms do not
            if (!ff.remove(to)) {
                // If file is open, return here so that errno is 5 in the error message
                return -1;
            }
            return ff.copy(other, to);
        }
        return res;
    }

    private void copyVersionAndLagValues() {
        ddlMem.putInt(ColumnType.VERSION);
        ddlMem.putInt(metaMem.getInt(META_OFFSET_TABLE_ID));
        ddlMem.putInt(metaMem.getInt(META_OFFSET_MAX_UNCOMMITTED_ROWS));
        ddlMem.putLong(metaMem.getLong(META_OFFSET_COMMIT_LAG));
        ddlMem.putLong(txWriter.getStructureVersion() + 1);
        ddlMem.putInt(metaMem.getInt(META_OFFSET_WAL_ENABLED));
        metadata.setStructureVersion(txWriter.getStructureVersion() + 1);
    }

    /**
     * Creates bitmap index files for a column. This method uses primary column instance as temporary tool to
     * append index data. Therefore, it must be called before primary column is initialized.
     *
     * @param columnName              column name
     * @param indexValueBlockCapacity approximate number of values per index key
     * @param plen                    path length. This is used to trim shared path object to.
     */
    private void createIndexFiles(CharSequence columnName, long columnNameTxn, int indexValueBlockCapacity, int plen, boolean force) {
        try {
            keyFileName(path.trimTo(plen), columnName, columnNameTxn);

            if (!force && ff.exists(path)) {
                return;
            }

            // reuse memory column object to create index and close it at the end
            try {
                ddlMem.smallFile(ff, path, MemoryTag.MMAP_TABLE_WRITER);
                BitmapIndexWriter.initKeyMemory(ddlMem, indexValueBlockCapacity);
            } catch (CairoException e) {
                // looks like we could not create key file properly
                // lets not leave half-baked file sitting around
                LOG.error()
                        .$("could not create index [name=").utf8(path)
                        .$(", errno=").$(e.getErrno())
                        .I$();
                if (!ff.remove(path)) {
                    LOG.critical()
                            .$("could not remove '").utf8(path).$("'. Please remove MANUALLY.")
                            .$("[errno=").$(ff.errno())
                            .I$();
                }
                throw e;
            } finally {
                ddlMem.close();
            }
            if (!ff.touch(valueFileName(path.trimTo(plen), columnName, columnNameTxn))) {
                LOG.error().$("could not create index [name=").$(path)
                        .$(", errno=").$(ff.errno())
                        .I$();
                throw CairoException.critical(ff.errno()).put("could not create index [name=").put(path).put(']');
            }
        } finally {
            path.trimTo(plen);
        }
    }

    private void createSymbolMapWriter(CharSequence name, long columnNameTxn, int symbolCapacity, boolean symbolCacheFlag) {
        MapWriter.createSymbolMapFiles(ff, ddlMem, path, name, columnNameTxn, symbolCapacity, symbolCacheFlag);
        SymbolMapWriter w = new SymbolMapWriter(
                configuration,
                path,
                name,
                columnNameTxn,
                0,
                denseSymbolMapWriters.size(),
                txWriter
        );
        denseSymbolMapWriters.add(w);
        symbolMapWriters.extendAndSet(columnCount, w);
    }

    private boolean createWalSymbolMapping(SymbolMapDiff symbolMapDiff, int denseSymbolIndex, IntList symbolMap) {
        final int cleanSymbolCount = symbolMapDiff.getCleanSymbolCount();
        symbolMap.setPos(symbolMapDiff.getSize());

        // This is defensive coding. It validates that all the symbols used in WAL are set in SymbolMapDiff
        symbolMap.setAll(symbolMapDiff.getSize(), -1);
        final MapWriter mapWriter = denseSymbolMapWriters.get(denseSymbolIndex);
        boolean identical = true;

        SymbolMapDiffEntry entry;
        while ((entry = symbolMapDiff.nextEntry()) != null) {
            final CharSequence symbolValue = entry.getSymbol();
            final int newKey = mapWriter.put(symbolValue);
            identical &= newKey == entry.getKey();
            symbolMap.setQuick(entry.getKey() - cleanSymbolCount, newKey);
        }
        return identical;
    }

    private void doClose(boolean truncate) {
        boolean tx = inTransaction();
        freeSymbolMapWriters();
        freeIndexers();
        Misc.free(txWriter);
        Misc.free(metaMem);
        Misc.free(ddlMem);
        Misc.free(indexMem);
        Misc.free(other);
        Misc.free(todoMem);
        Misc.free(attachMetaMem);
        Misc.free(attachMetadata);
        Misc.free(attachColumnVersionReader);
        Misc.free(attachIndexBuilder);
        Misc.free(columnVersionWriter);
        Misc.free(o3ColumnTopSink);
        Misc.free(slaveTxReader);
        Misc.free(commandQueue);
        Misc.free(walEventReader);
        updateOperator = Misc.free(updateOperator);
        dropIndexOperator = Misc.free(dropIndexOperator);
        freeColumns(truncate & !distressed);
        try {
            releaseLock(!truncate | tx | performRecovery | distressed);
        } finally {
            Misc.free(txnScoreboard);
            Misc.free(path);
            Misc.free(o3TimestampMem);
            Misc.free(o3TimestampMemCpy);
            Misc.free(o3PartitionUpdateQueue);
            Misc.free(ownMessageBus);
            freeTempMem();
            LOG.info().$("closed '").utf8(tableName).$('\'').$();
        }
    }

    private void finishMetaSwapUpdate() {

        // rename _meta to _meta.prev
        this.metaPrevIndex = rename(fileOperationRetryCount);
        writeRestoreMetaTodo();

        try {
            // rename _meta.swp to -_meta
            restoreMetaFrom(META_SWAP_FILE_NAME, metaSwapIndex);
        } catch (CairoException ex) {
            try {
                recoverFromTodoWriteFailure(null);
            } catch (CairoException ex2) {
                throwDistressException(ex2);
            }
            throw ex;
        }

        try {
            // open _meta file
            openMetaFile(ff, path, rootLen, metaMem);
        } catch (CairoException err) {
            throwDistressException(err);
        }

        bumpStructureVersion();
        metadata.setTableVersion();
    }

    private void finishO3Append(long o3LagRowCount) {
        if (denseIndexers.size() == 0) {
            populateDenseIndexerList();
        }
        path.trimTo(rootLen);
        // Alright, we finished updating partitions. Now we need to get this writer instance into
        // a consistent state.
        //
        // We start with ensuring append memory is in ready-to-use state. When max timestamp changes we need to
        // move append memory to new set of files. Otherwise, we stay on the same set but advance to append position.
        avoidIndexOnCommit = o3ErrorCount.get() == 0;
        if (o3LagRowCount == 0) {
            clearO3();
            LOG.debug().$("lag segment is empty").$();
        } else {
            // adjust O3 master ref so that virtual row count becomes equal to value of "o3LagRowCount"
            this.o3MasterRef = this.masterRef - o3LagRowCount * 2 + 1;
            LOG.debug().$("adjusted [o3RowCount=").$(getO3RowCount0()).I$();
        }
    }

    private boolean finishO3Commit(long partitionTimestampHiLimit) {
        if (!o3InError) {
            updateO3ColumnTops();
        }
        if (!isLastPartitionColumnsOpen() || partitionTimestampHi > partitionTimestampHiLimit) {
            openPartition(txWriter.getMaxTimestamp());
        }

        // Data is written out successfully, however, we can still fail to set append position, for
        // example when we ran out of address space and new page cannot be mapped. The "allocate" calls here
        // ensure we can trigger this situation in tests. We should perhaps align our data such that setAppendPosition()
        // will attempt to mmap new page and fail... Then we can remove the 'true' parameter
        try {
            setAppendPosition(txWriter.getTransientRowCount(), true);
        } catch (Throwable e) {
            LOG.critical().$("data is committed but writer failed to update its state `").$(e).$('`').$();
            distressed = true;
            throw e;
        }

        metrics.tableWriter().incrementO3Commits();

        return false;
    }

    private void freeAndRemoveColumnPair(ObjList<MemoryMA> columns, int pi, int si) {
        Misc.free(columns.getAndSetQuick(pi, NullMemory.INSTANCE));
        Misc.free(columns.getAndSetQuick(si, NullMemory.INSTANCE));
    }

    private void freeAndRemoveO3ColumnPair(ObjList<MemoryCARW> columns, int pi, int si) {
        Misc.free(columns.getAndSetQuick(pi, NullMemory.INSTANCE));
        Misc.free(columns.getAndSetQuick(si, NullMemory.INSTANCE));
    }

    private void freeColumns(boolean truncate) {
        // null check is because this method could be called from the constructor
        if (columns != null) {
            closeAppendMemoryTruncate(truncate);
        }
        Misc.freeObjListAndKeepObjects(o3MemColumns);
        Misc.freeObjListAndKeepObjects(o3MemColumns2);
    }

    private void freeIndexers() {
        if (indexers != null) {
            // Don't change items of indexers, they are re-used
            for (int i = 0, n = indexers.size(); i < n; i++) {
                Misc.free(indexers.getQuick(i));
            }
            denseIndexers.clear();
        }
    }

    private void freeNullSetter(ObjList<Runnable> nullSetters, int columnIndex) {
        nullSetters.setQuick(columnIndex, NOOP);
    }

    private void freeSymbolMapWriters() {
        if (denseSymbolMapWriters != null) {
            for (int i = 0, n = denseSymbolMapWriters.size(); i < n; i++) {
                Misc.free(denseSymbolMapWriters.getQuick(i));
            }
            denseSymbolMapWriters.clear();
        }

        if (symbolMapWriters != null) {
            symbolMapWriters.clear();
        }
    }

    private void freeTempMem() {
        if (tempMem16b != 0) {
            Unsafe.free(tempMem16b, 16, MemoryTag.NATIVE_TABLE_WRITER);
            tempMem16b = 0;
        }
    }

    BitmapIndexWriter getBitmapIndexWriter(int columnIndex) {
        return indexers.getQuick(columnIndex).getWriter();
    }

    long getColumnTop(int columnIndex) {
        return columnTops.getQuick(columnIndex);
    }

    ColumnVersionReader getColumnVersionReader() {
        return columnVersionWriter;
    }

    CairoConfiguration getConfiguration() {
        return configuration;
    }

    Sequence getO3CopyPubSeq() {
        return messageBus.getO3CopyPubSeq();
    }

    RingQueue<O3CopyTask> getO3CopyQueue() {
        return messageBus.getO3CopyQueue();
    }

    Sequence getO3OpenColumnPubSeq() {
        return messageBus.getO3OpenColumnPubSeq();
    }

    RingQueue<O3OpenColumnTask> getO3OpenColumnQueue() {
        return messageBus.getO3OpenColumnQueue();
    }

    Sequence getO3PartitionUpdatePubSeq() {
        return o3PartitionUpdatePubSeq;
    }

    RingQueue<O3PartitionUpdateTask> getO3PartitionUpdateQueue() {
        return o3PartitionUpdateQueue;
    }

    private long getO3RowCount0() {
        return (masterRef - o3MasterRef + 1) / 2;
    }

    private long getPartitionLo(long timestamp) {
        return partitionFloorMethod.floor(timestamp);
    }

    long getPartitionNameTxnByIndex(int index) {
        return txWriter.getPartitionNameTxnByIndex(index);
    }

    long getPartitionSizeByIndex(int index) {
        return txWriter.getPartitionSizeByIndex(index);
    }

    private MemoryMA getPrimaryColumn(int column) {
        assert column < columnCount : "Column index is out of bounds: " + column + " >= " + columnCount;
        return columns.getQuick(getPrimaryColumnIndex(column));
    }

    private MemoryMA getSecondaryColumn(int column) {
        assert column < columnCount : "Column index is out of bounds: " + column + " >= " + columnCount;
        return columns.getQuick(getSecondaryColumnIndex(column));
    }

    TxReader getTxReader() {
        return txWriter;
    }

    private boolean hasO3() {
        return o3MasterRef > -1;
    }

    private void indexHistoricPartitions(SymbolColumnIndexer indexer, CharSequence columnName, int indexValueBlockSize) {
        long ts = this.txWriter.getMaxTimestamp();
        if (ts > Numbers.LONG_NaN) {
            final int columnIndex = metadata.getColumnIndex(columnName);
            try (final MemoryMR roMem = indexMem) {
                // Index last partition separately
                for (int i = 0, n = txWriter.getPartitionCount() - 1; i < n; i++) {

                    long timestamp = txWriter.getPartitionTimestamp(i);
                    path.trimTo(rootLen);
                    setStateForTimestamp(path, timestamp, false);

                    if (ff.exists(path.$())) {
                        final int plen = path.length();

                        long columnNameTxn = columnVersionWriter.getColumnNameTxn(timestamp, columnIndex);
                        TableUtils.dFile(path.trimTo(plen), columnName, columnNameTxn);

                        if (ff.exists(path)) {

                            path.trimTo(plen);
                            LOG.info().$("indexing [path=").$(path).I$();

                            createIndexFiles(columnName, columnNameTxn, indexValueBlockSize, plen, true);
                            final long partitionSize = txWriter.getPartitionSizeByPartitionTimestamp(timestamp);
                            final long columnTop = columnVersionWriter.getColumnTop(timestamp, columnIndex);

                            if (columnTop > -1L && partitionSize > columnTop) {
                                TableUtils.dFile(path.trimTo(plen), columnName, columnNameTxn);
                                final long columnSize = (partitionSize - columnTop) << ColumnType.pow2SizeOf(ColumnType.INT);
                                roMem.of(ff, path, columnSize, columnSize, MemoryTag.MMAP_TABLE_WRITER);
                                indexer.configureWriter(configuration, path.trimTo(plen), columnName, columnNameTxn, columnTop);
                                indexer.index(roMem, columnTop, partitionSize);
                            }
                        }
                    }
                }
            } finally {
                Misc.free(indexer);
            }
        }
    }

    private void indexLastPartition(SymbolColumnIndexer indexer, CharSequence columnName, long columnNameTxn, int columnIndex, int indexValueBlockSize) {
        final int plen = path.length();

        createIndexFiles(columnName, columnNameTxn, indexValueBlockSize, plen, true);

        final long lastPartitionTs = txWriter.getLastPartitionTimestamp();
        final long columnTop = columnVersionWriter.getColumnTopQuick(lastPartitionTs, columnIndex);

        // set indexer up to continue functioning as normal
        indexer.configureFollowerAndWriter(configuration, path.trimTo(plen), columnName, columnNameTxn, getPrimaryColumn(columnIndex), columnTop);
        indexer.refreshSourceAndIndex(0, txWriter.getTransientRowCount());
    }

    private boolean isLastPartitionColumnsOpen() {
        for (int i = 0; i < columnCount; i++) {
            if (metadata.getColumnType(i) > 0) {
                return columns.getQuick(getPrimaryColumnIndex(i)).isOpen();
            }
        }
        // No columns, doesn't matter
        return true;
    }

    boolean isSymbolMapWriterCached(int columnIndex) {
        return symbolMapWriters.getQuick(columnIndex).isCached();
    }

    private void lock() {
        try {
            path.trimTo(rootLen);
            lockName(path);
            performRecovery = ff.exists(path);
            this.lockFd = TableUtils.lock(ff, path);
        } finally {
            path.trimTo(rootLen);
        }

        if (this.lockFd == -1L) {
            throw CairoException.critical(ff.errno()).put("Cannot lock table: ").put(path.$());
        }
    }

    private void mmapWalColumn(Path walPath, int timestampIndex, long rowLo, long rowHi) {
        walMappedColumns.clear();
        int walPathLen = walPath.length();
        final int columnCount = metadata.getColumnCount();

        for (int columnIndex = 0; columnIndex < columnCount; columnIndex++) {
            int type = metadata.getColumnType(columnIndex);
            o3RowCount = rowHi - rowLo;
            if (type > 0) {
                int sizeBitsPow2 = ColumnType.pow2SizeOf(type);
                if (columnIndex == timestampIndex) {
                    sizeBitsPow2 += 1;
                }

                if (!ColumnType.isVariableLength(type)) {
                    MemoryCMOR primary = walColumnMemoryPool.pop();

                    dFile(walPath, metadata.getColumnName(columnIndex), -1L);
                    primary.ofOffset(
                            configuration.getFilesFacade(),
                            walPath,
                            rowLo << sizeBitsPow2,
                            rowHi << sizeBitsPow2,
                            MemoryTag.MMAP_TABLE_WRITER,
                            CairoConfiguration.O_NONE
                    );
                    walPath.trimTo(walPathLen);

                    walMappedColumns.add(primary);
                    walMappedColumns.add(null);
                } else {
                    sizeBitsPow2 = 3;
                    MemoryCMOR fixed = walColumnMemoryPool.pop();
                    MemoryCMOR var = walColumnMemoryPool.pop();

                    iFile(walPath, metadata.getColumnName(columnIndex), -1L);
                    fixed.ofOffset(
                            configuration.getFilesFacade(),
                            walPath,
                            rowLo << sizeBitsPow2,
                            (rowHi + 1) << sizeBitsPow2,
                            MemoryTag.MMAP_TABLE_WRITER,
                            CairoConfiguration.O_NONE
                    );
                    walPath.trimTo(walPathLen);

                    long varOffset = fixed.getLong(rowLo << sizeBitsPow2);
                    long varLen = fixed.getLong(rowHi << sizeBitsPow2) - varOffset;
                    dFile(walPath, metadata.getColumnName(columnIndex), -1L);
                    var.ofOffset(
                            configuration.getFilesFacade(),
                            walPath,
                            varOffset,
                            varOffset + varLen,
                            MemoryTag.MMAP_TABLE_WRITER,
                            CairoConfiguration.O_NONE
                    );
                    walPath.trimTo(walPathLen);

                    walMappedColumns.add(var);
                    walMappedColumns.add(fixed);
                }
            } else {
                walMappedColumns.add(null);
            }
        }
    }

    private Row newRowO3(long timestamp) {
        LOG.info().$("switched to o3 [table=").utf8(tableName).I$();
        txWriter.beginPartitionSizeUpdate();
        o3OpenColumns();
        o3InError = false;
        o3MasterRef = masterRef;
        rowAction = ROW_ACTION_O3;
        o3TimestampSetter(timestamp);
        return row;
    }

    void o3ClockDownPartitionUpdateCount() {
        o3PartitionUpdRemaining.decrementAndGet();
    }

    /**
     * Commits O3 data. Lag is optional. When 0 is specified the entire O3 segment is committed.
     *
     * @param lag interval in microseconds that determines the length of O3 segment that is not going to be
     *            committed to disk. The interval starts at max timestamp of O3 segment and ends <i>lag</i>
     *            microseconds before this timestamp.
     * @return <i>true</i> when commit has is a NOOP, e.g. no data has been committed to disk. <i>false</i> otherwise.
     */
    private boolean o3Commit(long lag) {
        o3RowCount = getO3RowCount0();

        long o3LagRowCount = 0;
        long maxUncommittedRows = metadata.getMaxUncommittedRows();
        final int timestampIndex = metadata.getTimestampIndex();
        this.lastPartitionTimestamp = partitionFloorMethod.floor(partitionTimestampHi);
        // we will check new partitionTimestampHi value against the limit to see if the writer
        // will have to switch partition internally
        long partitionTimestampHiLimit = partitionCeilMethod.ceil(partitionTimestampHi) - 1;
        try {
            o3RowCount += o3MoveUncommitted(timestampIndex);

            // we may need to re-use file descriptors when this partition is the "current" one
            // we cannot open file again due to sharing violation
            //
            // to determine that 'ooTimestampLo' goes into current partition
            // we need to compare 'partitionTimestampHi', which is appropriately truncated to DAY/MONTH/YEAR
            // to this.maxTimestamp, which isn't truncated yet. So we need to truncate it first
            LOG.info().$("sorting o3 [table=").$(tableName).I$();
            final long sortedTimestampsAddr = o3TimestampMem.getAddress();

            // ensure there is enough size
            assert o3TimestampMem.getAppendOffset() == o3RowCount * TIMESTAMP_MERGE_ENTRY_BYTES;
            if (o3RowCount > 600 || !o3QuickSortEnabled) {
                o3TimestampMemCpy.jumpTo(o3TimestampMem.getAppendOffset());
                Vect.radixSortLongIndexAscInPlace(sortedTimestampsAddr, o3RowCount, o3TimestampMemCpy.addressOf(0));
            } else {
                Vect.quickSortLongIndexAscInPlace(sortedTimestampsAddr, o3RowCount);
            }

            // we have three frames:
            // partition logical "lo" and "hi" - absolute bounds (partitionLo, partitionHi)
            // partition actual data "lo" and "hi" (dataLo, dataHi)
            // out of order "lo" and "hi" (indexLo, indexHi)

            long srcOooMax;
            final long o3TimestampMin = getTimestampIndexValue(sortedTimestampsAddr, 0);
            if (o3TimestampMin < Timestamps.O3_MIN_TS) {
                o3InError = true;
                throw CairoException.nonCritical().put("timestamps before 1970-01-01 are not allowed for O3");
            }

            long o3TimestampMax = getTimestampIndexValue(sortedTimestampsAddr, o3RowCount - 1);
            if (o3TimestampMax < Timestamps.O3_MIN_TS) {
                o3InError = true;
                throw CairoException.nonCritical().put("timestamps before 1970-01-01 are not allowed for O3");
            }

            // Safe check of the sort. No known way to reproduce
            assert o3TimestampMin <= o3TimestampMax;

            if (lag > 0) {
                long lagThresholdTimestamp = o3TimestampMax - lag;
                if (lagThresholdTimestamp >= o3TimestampMin) {
                    final long lagThresholdRow = Vect.boundedBinarySearchIndexT(
                            sortedTimestampsAddr,
                            lagThresholdTimestamp,
                            0,
                            o3RowCount - 1,
                            BinarySearch.SCAN_DOWN
                    );
                    o3LagRowCount = o3RowCount - lagThresholdRow - 1;
                    if (o3LagRowCount > maxUncommittedRows) {
                        o3LagRowCount = maxUncommittedRows;
                        srcOooMax = o3RowCount - maxUncommittedRows;
                    } else {
                        srcOooMax = lagThresholdRow + 1;
                    }
                } else {
                    o3LagRowCount = o3RowCount;
                    // This is a scenario where "lag" and "maxUncommitted" values do not work with the data
                    // in that the "lag" is larger than dictated "maxUncommitted". A simple plan here is to
                    // commit half of the lag.
                    if (o3LagRowCount > maxUncommittedRows) {
                        o3LagRowCount = maxUncommittedRows / 2;
                        srcOooMax = o3RowCount - o3LagRowCount;
                    } else {
                        srcOooMax = 0;
                    }
                }
                LOG.debug().$("o3 commit lag [table=").$(tableName)
                        .$(", lag=").$(lag)
                        .$(", maxUncommittedRows=").$(maxUncommittedRows)
                        .$(", o3max=").$ts(o3TimestampMax)
                        .$(", lagThresholdTimestamp=").$ts(lagThresholdTimestamp)
                        .$(", o3LagRowCount=").$(o3LagRowCount)
                        .$(", srcOooMax=").$(srcOooMax)
                        .$(", o3RowCount=").$(o3RowCount)
                        .I$();
            } else {
                LOG.debug()
                        .$("o3 commit no lag [table=").$(tableName)
                        .$(", o3RowCount=").$(o3RowCount)
                        .I$();
                srcOooMax = o3RowCount;
            }

            if (srcOooMax == 0) {
                return true;
            }

            // we could have moved the "srcOooMax" and hence we re-read the max timestamp
            o3TimestampMax = getTimestampIndexValue(sortedTimestampsAddr, srcOooMax - 1);


            // we are going to use this soon to avoid double-copying lag data
            // final boolean yep = isAppendLastPartitionOnly(sortedTimestampsAddr, o3TimestampMax);

            // reshuffle all columns according to timestamp index
            o3Sort(sortedTimestampsAddr, timestampIndex, o3RowCount);
            LOG.info().$("sorted [table=").utf8(tableName).I$();

            processO3Block(o3LagRowCount, timestampIndex, sortedTimestampsAddr, srcOooMax, o3TimestampMin, o3TimestampMax, true, 0L);
        } finally {
            finishO3Append(o3LagRowCount);
        }

        return finishO3Commit(partitionTimestampHiLimit);
    }

    private void o3CommitPartitionAsync(
            AtomicInteger columnCounter,
            long maxTimestamp,
            long sortedTimestampsAddr,
            long srcOooMax,
            long oooTimestampMin,
            long oooTimestampMax,
            long srcOooLo,
            long srcOooHi,
            long partitionTimestamp,
            boolean last,
            long srcDataMax,
            long srcNameTxn,
            O3Basket o3Basket,
            long colTopSinkAddr
    ) {
        long cursor = messageBus.getO3PartitionPubSeq().next();
        if (cursor > -1) {
            O3PartitionTask task = messageBus.getO3PartitionQueue().get(cursor);
            task.of(
                    path,
                    partitionBy,
                    columns,
                    o3Columns,
                    srcOooLo,
                    srcOooHi,
                    srcOooMax,
                    oooTimestampMin,
                    oooTimestampMax,
                    partitionTimestamp,
                    maxTimestamp,
                    srcDataMax,
                    srcNameTxn,
                    last,
                    getTxn(),
                    sortedTimestampsAddr,
                    this,
                    columnCounter,
                    o3Basket,
                    colTopSinkAddr
            );
            messageBus.getO3PartitionPubSeq().done(cursor);
        } else {
            O3PartitionJob.processPartition(
                    path,
                    partitionBy,
                    columns,
                    o3Columns,
                    srcOooLo,
                    srcOooHi,
                    srcOooMax,
                    oooTimestampMin,
                    oooTimestampMax,
                    partitionTimestamp,
                    maxTimestamp,
                    srcDataMax,
                    srcNameTxn,
                    last,
                    getTxn(),
                    sortedTimestampsAddr,
                    this,
                    columnCounter,
                    o3Basket,
                    colTopSinkAddr
            );
        }
    }

    private void o3ConsumePartitionUpdates(
            long srcOooMax,
            long timestampMin,
            long timestampMax
    ) {
        final Sequence partitionSubSeq = messageBus.getO3PartitionSubSeq();
        final RingQueue<O3PartitionTask> partitionQueue = messageBus.getO3PartitionQueue();
        final Sequence openColumnSubSeq = messageBus.getO3OpenColumnSubSeq();
        final RingQueue<O3OpenColumnTask> openColumnQueue = messageBus.getO3OpenColumnQueue();
        final Sequence copySubSeq = messageBus.getO3CopySubSeq();
        final RingQueue<O3CopyTask> copyQueue = messageBus.getO3CopyQueue();

        do {
            long cursor = o3PartitionUpdateSubSeq.next();
            if (cursor > -1) {
                final O3PartitionUpdateTask task = o3PartitionUpdateQueue.get(cursor);
                final long partitionTimestamp = task.getPartitionTimestamp();
                final long srcOooPartitionLo = task.getSrcOooPartitionLo();
                final long srcOooPartitionHi = task.getSrcOooPartitionHi();
                final long srcDataMax = task.getSrcDataMax();
                final boolean partitionMutates = task.isPartitionMutates();

                o3ClockDownPartitionUpdateCount();

                o3PartitionUpdateSubSeq.done(cursor);

                if (o3ErrorCount.get() == 0) {
                    o3PartitionUpdate(
                            timestampMin,
                            timestampMax,
                            partitionTimestamp,
                            srcOooPartitionLo,
                            srcOooPartitionHi,
                            srcOooMax,
                            srcDataMax,
                            partitionMutates
                    );
                }
                continue;
            }

            cursor = partitionSubSeq.next();
            if (cursor > -1) {
                final O3PartitionTask partitionTask = partitionQueue.get(cursor);
                if (partitionTask.getTableWriter() == this && o3ErrorCount.get() > 0) {
                    // do we need to free anything on the task?
                    partitionSubSeq.done(cursor);
                    o3ClockDownPartitionUpdateCount();
                    o3CountDownDoneLatch();
                } else {
                    o3ProcessPartitionSafe(partitionSubSeq, cursor, partitionTask);
                }
                continue;
            }

            cursor = openColumnSubSeq.next();
            if (cursor > -1) {
                O3OpenColumnTask openColumnTask = openColumnQueue.get(cursor);
                if (openColumnTask.getTableWriter() == this && o3ErrorCount.get() > 0) {
                    O3CopyJob.closeColumnIdle(
                            openColumnTask.getColumnCounter(),
                            openColumnTask.getTimestampMergeIndexAddr(),
                            openColumnTask.getTimestampMergeIndexSize(),
                            openColumnTask.getSrcTimestampFd(),
                            openColumnTask.getSrcTimestampAddr(),
                            openColumnTask.getSrcTimestampSize(),
                            this
                    );
                    openColumnSubSeq.done(cursor);
                } else {
                    o3OpenColumnSafe(openColumnSubSeq, cursor, openColumnTask);
                }
                continue;
            }

            cursor = copySubSeq.next();
            if (cursor > -1) {
                O3CopyTask copyTask = copyQueue.get(cursor);
                if (copyTask.getTableWriter() == this && o3ErrorCount.get() > 0) {
                    O3CopyJob.copyIdle(
                            copyTask.getColumnCounter(),
                            copyTask.getPartCounter(),
                            copyTask.getTimestampMergeIndexAddr(),
                            copyTask.getTimestampMergeIndexSize(),
                            copyTask.getSrcDataFixFd(),
                            copyTask.getSrcDataFixAddr(),
                            copyTask.getSrcDataFixSize(),
                            copyTask.getSrcDataVarFd(),
                            copyTask.getSrcDataVarAddr(),
                            copyTask.getSrcDataVarSize(),
                            copyTask.getDstFixFd(),
                            copyTask.getDstFixAddr(),
                            copyTask.getDstFixSize(),
                            copyTask.getDstVarFd(),
                            copyTask.getDstVarAddr(),
                            copyTask.getDstVarSize(),
                            copyTask.getSrcTimestampFd(),
                            copyTask.getSrcTimestampAddr(),
                            copyTask.getSrcTimestampSize(),
                            copyTask.getDstKFd(),
                            copyTask.getDstVFd(),
                            this
                    );
                    copySubSeq.done(cursor);
                } else {
                    o3CopySafe(cursor);
                }
            }
        } while (this.o3PartitionUpdRemaining.get() > 0);
    }

    private void o3CopySafe(
            long cursor
    ) {
        final O3CopyTask task = messageBus.getO3CopyQueue().get(cursor);
        try {
            O3CopyJob.copy(
                    task,
                    cursor,
                    messageBus.getO3CopySubSeq()
            );
        } catch (CairoException | CairoError e) {
            LOG.error().$((Sinkable) e).$();
        } catch (Throwable e) {
            LOG.error().$(e).$();
        }
    }

    void o3CountDownDoneLatch() {
        o3DoneLatch.countDown();
    }

    private void o3MoveLag0(
            int columnIndex,
            final int columnType,
            long o3LagRowCount,
            long o3RowCount
    ) {
        if (columnIndex > -1) {
            MemoryARW o3DataMem = o3MemColumns.get(getPrimaryColumnIndex(columnIndex));
            MemoryARW o3IndexMem = o3MemColumns.get(getSecondaryColumnIndex(columnIndex));

            long size;
            long sourceOffset;
            final int shl = ColumnType.pow2SizeOf(columnType);
            if (null == o3IndexMem) {
                // Fixed size column
                sourceOffset = o3RowCount << shl;
                size = o3LagRowCount << shl;
            } else {
                // Var size column
                sourceOffset = o3IndexMem.getLong(o3RowCount * 8);
                size = o3DataMem.getAppendOffset() - sourceOffset;
                // move count + 1 rows, to make sure index column remains n+1
                // the data is copied back to start of the buffer, no need to set size first
                O3Utils.shiftCopyFixedSizeColumnData(
                        sourceOffset,
                        o3IndexMem.addressOf(o3RowCount * 8),
                        0,
                        o3LagRowCount, // No need to do +1 here, hi is inclusive
                        o3IndexMem.addressOf(0)
                );
                // adjust append position of the index column to
                // maintain n+1 number of entries
                o3IndexMem.jumpTo(o3LagRowCount * 8 + 8);
            }

            Vect.memmove(o3DataMem.addressOf(0), o3DataMem.addressOf(sourceOffset), size);
            // the data is copied back to start of the buffer, no need to set size first
            o3DataMem.jumpTo(size);
        } else {
            // Special case, designated timestamp column
            // Move values and set index to  0..o3LagRowCount
            final long sourceOffset = o3RowCount * 16;
            final long mergeMemAddr = o3TimestampMem.getAddress();
            Vect.shiftTimestampIndex(mergeMemAddr + sourceOffset, o3LagRowCount, mergeMemAddr);
            o3TimestampMem.jumpTo(o3LagRowCount * 16);
        }
    }

    private long o3MoveUncommitted(final int timestampIndex) {
        final long committedRowCount = txWriter.unsafeCommittedFixedRowCount() + txWriter.unsafeCommittedTransientRowCount();
        final long rowsAdded = txWriter.getRowCount() - committedRowCount;
        final long transientRowsAdded = Math.min(txWriter.getTransientRowCount(), rowsAdded);
        if (transientRowsAdded > 0) {
            LOG.debug()
                    .$("o3 move uncommitted [table=").$(tableName)
                    .$(", transientRowsAdded=").$(transientRowsAdded)
                    .I$();
            final long committedTransientRowCount = txWriter.getTransientRowCount() - transientRowsAdded;
            return o3ScheduleMoveUncommitted0(
                    timestampIndex,
                    transientRowsAdded,
                    committedTransientRowCount
            );
        }
        return 0;
    }

    private void o3MoveUncommitted0(
            int colIndex,
            int columnType,
            long committedTransientRowCount,
            long transientRowsAdded
    ) {
        if (colIndex > -1) {
            MemoryMA srcDataMem = getPrimaryColumn(colIndex);
            int shl = ColumnType.pow2SizeOf(columnType);
            long srcFixOffset;
            final MemoryARW o3DataMem = o3MemColumns.get(getPrimaryColumnIndex(colIndex));
            final MemoryARW o3IndexMem = o3MemColumns.get(getSecondaryColumnIndex(colIndex));

            long extendedSize;
            long dstVarOffset = o3DataMem.getAppendOffset();

            final long columnTop = columnTops.getQuick(colIndex);

            if (columnTop > 0) {
                LOG.debug()
                        .$("move uncommitted [columnTop=").$(columnTop)
                        .$(", columnIndex=").$(colIndex)
                        .$(", committedTransientRowCount=").$(committedTransientRowCount)
                        .$(", transientRowsAdded=").$(transientRowsAdded)
                        .I$();
            }

            if (null == o3IndexMem) {
                // Fixed size
                extendedSize = transientRowsAdded << shl;
                srcFixOffset = (committedTransientRowCount - columnTop) << shl;
            } else {
                // Var size
                final int indexShl = 3; // ColumnType.pow2SizeOf(ColumnType.LONG);
                final MemoryMA srcFixMem = getSecondaryColumn(colIndex);
                long sourceOffset = (committedTransientRowCount - columnTop) << indexShl;

                // the size includes trailing LONG
                long sourceLen = (transientRowsAdded + 1) << indexShl;
                long dstAppendOffset = o3IndexMem.getAppendOffset();

                // ensure memory is available
                o3IndexMem.jumpTo(dstAppendOffset + (transientRowsAdded << indexShl));
                long alignedExtraLen;
                long srcAddress = srcFixMem.map(sourceOffset, sourceLen);
                boolean locallyMapped = srcAddress == 0;

                if (!locallyMapped) {
                    alignedExtraLen = 0;
                } else {
                    // Linux requires the mmap offset to be page aligned
                    final long alignedOffset = Files.floorPageSize(sourceOffset);
                    alignedExtraLen = sourceOffset - alignedOffset;
                    srcAddress = mapRO(ff, srcFixMem.getFd(), sourceLen + alignedExtraLen, alignedOffset, MemoryTag.MMAP_TABLE_WRITER);
                }

                final long srcVarOffset = Unsafe.getUnsafe().getLong(srcAddress + alignedExtraLen);
                O3Utils.shiftCopyFixedSizeColumnData(
                        srcVarOffset - dstVarOffset,
                        srcAddress + alignedExtraLen + Long.BYTES,
                        0,
                        transientRowsAdded - 1,
                        // copy uncommitted index over the trailing LONG
                        o3IndexMem.addressOf(dstAppendOffset)
                );

                if (locallyMapped) {
                    // If memory mapping was mapped specially for this move, close it
                    ff.munmap(srcAddress, sourceLen + alignedExtraLen, MemoryTag.MMAP_TABLE_WRITER);
                }

                extendedSize = srcDataMem.getAppendOffset() - srcVarOffset;
                srcFixOffset = srcVarOffset;
                srcFixMem.jumpTo(sourceOffset + Long.BYTES);
            }

            o3DataMem.jumpTo(dstVarOffset + extendedSize);
            long appendAddress = o3DataMem.addressOf(dstVarOffset);
            long sourceAddress = srcDataMem.map(srcFixOffset, extendedSize);
            if (sourceAddress != 0) {
                Vect.memcpy(appendAddress, sourceAddress, extendedSize);
            } else {
                // Linux requires the mmap offset to be page aligned
                long alignedOffset = Files.floorPageSize(srcFixOffset);
                long alignedExtraLen = srcFixOffset - alignedOffset;
                sourceAddress = mapRO(ff, srcDataMem.getFd(), extendedSize + alignedExtraLen, alignedOffset, MemoryTag.MMAP_TABLE_WRITER);
                Vect.memcpy(appendAddress, sourceAddress + alignedExtraLen, extendedSize);
                ff.munmap(sourceAddress, extendedSize + alignedExtraLen, MemoryTag.MMAP_TABLE_WRITER);
            }
            srcDataMem.jumpTo(srcFixOffset);
        } else {
            // Timestamp column
            colIndex = -colIndex - 1;
            int shl = ColumnType.pow2SizeOf(ColumnType.TIMESTAMP);
            MemoryMA srcDataMem = getPrimaryColumn(colIndex);
            // this cannot have "top"
            long srcFixOffset = committedTransientRowCount << shl;
            long srcFixLen = transientRowsAdded << shl;
            long alignedExtraLen;
            long address = srcDataMem.map(srcFixOffset, srcFixLen);
            boolean locallyMapped = address == 0;

            // column could not provide necessary length of buffer
            // because perhaps its internal buffer is not big enough
            if (!locallyMapped) {
                alignedExtraLen = 0;
            } else {
                // Linux requires the mmap offset to be page aligned
                long alignedOffset = Files.floorPageSize(srcFixOffset);
                alignedExtraLen = srcFixOffset - alignedOffset;
                address = mapRO(ff, srcDataMem.getFd(), srcFixLen + alignedExtraLen, alignedOffset, MemoryTag.MMAP_TABLE_WRITER);
            }

            for (long n = 0; n < transientRowsAdded; n++) {
                long ts = Unsafe.getUnsafe().getLong(address + alignedExtraLen + (n << shl));
                // putLong128(hi, lo)
                // written in memory as lo then hi
                o3TimestampMem.putLongLong(ts, o3RowCount + n);
            }

            if (locallyMapped) {
                ff.munmap(address, srcFixLen + alignedExtraLen, MemoryTag.MMAP_TABLE_WRITER);
            }

            srcDataMem.jumpTo(srcFixOffset);
        }
    }

    private void o3OpenColumnSafe(Sequence openColumnSubSeq, long cursor, O3OpenColumnTask openColumnTask) {
        try {
            O3OpenColumnJob.openColumn(openColumnTask, cursor, openColumnSubSeq);
        } catch (CairoException | CairoError e) {
            LOG.error().$((Sinkable) e).$();
        } catch (Throwable e) {
            LOG.error().$(e).$();
        }
    }

    private void o3OpenColumns() {
        for (int i = 0; i < columnCount; i++) {
            if (metadata.getColumnType(i) > 0) {
                MemoryARW mem1 = o3MemColumns.getQuick(getPrimaryColumnIndex(i));
                mem1.jumpTo(0);
                MemoryARW mem2 = o3MemColumns.getQuick(getSecondaryColumnIndex(i));
                if (mem2 != null) {
                    mem2.jumpTo(0);
                    mem2.putLong(0);
                }
            }
        }
        activeColumns = o3MemColumns;
        activeNullSetters = o3NullSetters;
        LOG.debug().$("switched partition to memory").$();
    }

    private void o3PartitionUpdate(
            long timestampMin,
            long timestampMax,
            long partitionTimestamp,
            long srcOooPartitionLo,
            long srcOooPartitionHi,
            long srcOooMax,
            long srcDataMax,
            boolean partitionMutates
    ) {
        this.txWriter.minTimestamp = Math.min(timestampMin, this.txWriter.minTimestamp);
        final long partitionSize = srcDataMax + srcOooPartitionHi - srcOooPartitionLo + 1;
        final long rowDelta = srcOooPartitionHi - srcOooMax;
        final int partitionIndex = txWriter.findAttachedPartitionIndexByLoTimestamp(partitionTimestamp);
        if (partitionTimestamp == lastPartitionTimestamp) {
            if (partitionMutates) {
                closeActivePartition(true);
            } else if (rowDelta < -1) {
                closeActivePartition(partitionSize);
            } else {
                setAppendPosition(partitionSize, false);
            }
        }

        LOG.debug().$("o3 partition update [timestampMin=").$ts(timestampMin)
                .$(", timestampMax=").$ts(timestampMax)
                .$(", last=").$(partitionTimestamp == lastPartitionTimestamp)
                .$(", partitionTimestamp=").$ts(partitionTimestamp)
                .$(", srcOooPartitionLo=").$(srcOooPartitionLo)
                .$(", srcOooPartitionHi=").$(srcOooPartitionHi)
                .$(", srcOooMax=").$(srcOooMax)
                .$(", srcDataMax=").$(srcDataMax)
                .$(", partitionMutates=").$(partitionMutates)
                .$(", lastPartitionTimestamp=").$(lastPartitionTimestamp)
                .$(", partitionSize=").$(partitionSize)
                .I$();

        if (partitionMutates) {
            final long srcDataTxn = txWriter.getPartitionNameTxnByIndex(partitionIndex);
            LOG.info()
                    .$("merged partition [table=`").utf8(tableName)
                    .$("`, ts=").$ts(partitionTimestamp)
                    .$(", txn=").$(txWriter.txn).I$();
            txWriter.updatePartitionSizeAndTxnByIndex(partitionIndex, partitionSize);
            o3PartitionRemoveCandidates.add(partitionTimestamp, srcDataTxn);
            txWriter.bumpPartitionTableVersion();
        } else {
            if (partitionTimestamp != lastPartitionTimestamp) {
                txWriter.bumpPartitionTableVersion();
            }
            txWriter.updatePartitionSizeByIndex(partitionIndex, partitionTimestamp, partitionSize);
        }
    }

    synchronized void o3PartitionUpdateSynchronized(
            long timestampMin,
            long timestampMax,
            long partitionTimestamp,
            long srcOooPartitionLo,
            long srcOooPartitionHi,
            boolean partitionMutates,
            long srcOooMax,
            long srcDataMax
    ) {
        o3ClockDownPartitionUpdateCount();
        o3PartitionUpdate(
                timestampMin,
                timestampMax,
                partitionTimestamp,
                srcOooPartitionLo,
                srcOooPartitionHi,
                srcOooMax,
                srcDataMax,
                partitionMutates
        );
    }

    private void o3ProcessPartitionRemoveCandidates() {
        try {
            final int n = o3PartitionRemoveCandidates.size();
            if (n > 0) {
                o3ProcessPartitionRemoveCandidates0(n);
            }
        } finally {
            o3PartitionRemoveCandidates.clear();
        }
    }

    private void o3ProcessPartitionRemoveCandidates0(int n) {
        boolean anyReadersBeforeCommittedTxn = checkScoreboardHasReadersBeforeLastCommittedTxn();
        // This flag will determine to schedule O3PartitionPurgeJob at the end or all done already.
        boolean scheduleAsyncPurge = anyReadersBeforeCommittedTxn;

        if (!anyReadersBeforeCommittedTxn) {
            for (int i = 0; i < n; i += 2) {
                try {
                    final long timestamp = o3PartitionRemoveCandidates.getQuick(i);
                    final long txn = o3PartitionRemoveCandidates.getQuick(i + 1);
                    setPathForPartition(
                            other,
                            partitionBy,
                            timestamp,
                            false
                    );
                    TableUtils.txnPartitionConditionally(other, txn);
                    long errno = ff.rmdir(other.$());
                    if (errno == 0 || errno == -1) {
                        // Successfully deleted or async purge has already swept it up
                        LOG.info().$("purged [path=").$(other).I$();
                    } else {
                        LOG.info()
                                .$("could not purge partition version, async purge will be scheduled [path=")
                                .$(other)
                                .$(", errno=").$(errno).I$();
                        scheduleAsyncPurge = true;
                    }
                } finally {
                    other.trimTo(rootLen);
                }
            }
        }

        if (scheduleAsyncPurge) {
            // Any more complicated case involve looking at what folders are present on disk before removing
            // do it async in O3PartitionPurgeJob
            if (schedulePurgeO3Partitions(messageBus, tableName, partitionBy)) {
                LOG.info().$("scheduled to purge partitions").$(", table=").$(tableName).I$();
            } else {
                LOG.error().$("could not queue for purge, queue is full [table=").$(tableName).I$();
            }
        }
    }

    private void o3ProcessPartitionSafe(Sequence partitionSubSeq, long cursor, O3PartitionTask partitionTask) {
        try {
            O3PartitionJob.processPartition(partitionTask, cursor, partitionSubSeq);
        } catch (CairoException | CairoError e) {
            LOG.error().$((Sinkable) e).$();
        } catch (Throwable e) {
            LOG.error().$(e).$();
        }
    }

    private long o3ScheduleMoveUncommitted0(int timestampIndex, long transientRowsAdded, long committedTransientRowCount) {
        if (transientRowsAdded > 0) {
            final Sequence pubSeq = this.messageBus.getO3CallbackPubSeq();
            final RingQueue<O3CallbackTask> queue = this.messageBus.getO3CallbackQueue();
            o3PendingCallbackTasks.clear();
            o3DoneLatch.reset();
            int queuedCount = 0;

            for (int colIndex = 0; colIndex < columnCount; colIndex++) {
                int columnType = metadata.getColumnType(colIndex);
                if (columnType > 0) {
                    int columnIndex = colIndex != timestampIndex ? colIndex : -colIndex - 1;

                    long cursor = pubSeq.next();

                    // Pass column index as -1 when it's designated timestamp column to o3 move method
                    if (cursor > -1) {
                        try {
                            final O3CallbackTask task = queue.get(cursor);
                            task.of(
                                    o3DoneLatch,
                                    columnIndex,
                                    columnType,
                                    committedTransientRowCount,
                                    transientRowsAdded,
                                    this.o3MoveUncommittedRef
                            );

                            o3PendingCallbackTasks.add(task);
                        } finally {
                            queuedCount++;
                            pubSeq.done(cursor);
                        }
                    } else {
                        o3MoveUncommitted0(columnIndex, columnType, committedTransientRowCount, transientRowsAdded);
                    }
                }
            }

            for (int n = o3PendingCallbackTasks.size() - 1; n > -1; n--) {
                final O3CallbackTask task = o3PendingCallbackTasks.getQuick(n);
                if (task.tryLock()) {
                    O3CallbackJob.runCallbackWithCol(
                            task,
                            -1,
                            null
                    );
                }
            }

            o3DoneLatch.await(queuedCount);
        }
        txWriter.resetToLastPartition(committedTransientRowCount);
        return transientRowsAdded;
    }

    private void o3SetAppendOffset(
            int columnIndex,
            final int columnType,
            long o3RowCount
    ) {
        if (columnIndex != metadata.getTimestampIndex()) {
            MemoryARW o3DataMem = o3MemColumns.get(getPrimaryColumnIndex(columnIndex));
            MemoryARW o3IndexMem = o3MemColumns.get(getSecondaryColumnIndex(columnIndex));

            long size;
            if (null == o3IndexMem) {
                // Fixed size column
                size = o3RowCount << ColumnType.pow2SizeOf(columnType);
            } else {
                // Var size column
                if (o3RowCount > 0) {
                    size = o3IndexMem.getLong(o3RowCount * 8);
                    o3IndexMem.jumpTo((o3RowCount + 1) * 8);
                } else {
                    size = 0;
                    o3IndexMem.jumpTo(0);
                }
            }

            o3DataMem.jumpTo(size);
        } else {
            // Special case, designated timestamp column
            o3TimestampMem.jumpTo(o3RowCount * 16);
        }
    }

    private void o3ShiftLagRowsUp(int timestampIndex, long o3LagRowCount, long o3RowCount) {
        o3PendingCallbackTasks.clear();

        final Sequence pubSeq = this.messageBus.getO3CallbackPubSeq();
        final RingQueue<O3CallbackTask> queue = this.messageBus.getO3CallbackQueue();

        o3DoneLatch.reset();
        int queuedCount = 0;
        for (int colIndex = 0; colIndex < columnCount; colIndex++) {
            int columnType = metadata.getColumnType(colIndex);
            int columnIndex = colIndex != timestampIndex ? colIndex : -colIndex - 1;
            long cursor = pubSeq.next();

            // Pass column index as -1 when it's designated timestamp column to o3 move method
            if (cursor > -1 && columnType > 0) {
                try {
                    final O3CallbackTask task = queue.get(cursor);
                    task.of(
                            o3DoneLatch,
                            columnIndex,
                            columnType,
                            o3LagRowCount,
                            o3RowCount,
                            this.o3MoveLagRef
                    );

                    o3PendingCallbackTasks.add(task);
                } finally {
                    queuedCount++;
                    pubSeq.done(cursor);
                }
            } else if (columnType > 0) {
                o3MoveLag0(columnIndex, columnType, o3LagRowCount, o3RowCount);
            }
        }

        for (int n = o3PendingCallbackTasks.size() - 1; n > -1; n--) {
            final O3CallbackTask task = o3PendingCallbackTasks.getQuick(n);
            if (task.tryLock()) {
                O3CallbackJob.runCallbackWithCol(
                        task,
                        -1,
                        null
                );
            }
        }

        o3DoneLatch.await(queuedCount);
    }

    private void o3Sort(long mergedTimestamps, int timestampIndex, long rowCount) {
        o3PendingCallbackTasks.clear();

        final Sequence pubSeq = this.messageBus.getO3CallbackPubSeq();
        final RingQueue<O3CallbackTask> queue = this.messageBus.getO3CallbackQueue();

        o3DoneLatch.reset();
        int queuedCount = 0;
        for (int i = 0; i < columnCount; i++) {
            final int type = metadata.getColumnType(i);
            if (timestampIndex != i && type > 0) {
                long cursor = pubSeq.next();
                if (cursor > -1) {
                    try {
                        final O3CallbackTask task = queue.get(cursor);
                        task.of(
                                o3DoneLatch,
                                i,
                                type,
                                mergedTimestamps,
                                rowCount,
                                ColumnType.isVariableLength(type) ? oooSortVarColumnRef : oooSortFixColumnRef
                        );
                        o3PendingCallbackTasks.add(task);
                    } finally {
                        queuedCount++;
                        pubSeq.done(cursor);
                    }
                } else {
                    o3SortColumn(mergedTimestamps, i, type, rowCount);
                }
            }
        }

        for (int n = o3PendingCallbackTasks.size() - 1; n > -1; n--) {
            final O3CallbackTask task = o3PendingCallbackTasks.getQuick(n);
            if (task.tryLock()) {
                O3CallbackJob.runCallbackWithCol(
                        task,
                        -1,
                        null
                );
            }
        }

        o3DoneLatch.await(queuedCount);
        swapO3ColumnsExcept(timestampIndex);
    }

    private void o3SortColumn(long mergedTimestamps, int i, int type, long rowCount) {
        if (ColumnType.isVariableLength(type)) {
            o3SortVarColumn(i, type, mergedTimestamps, rowCount);
        } else {
            o3SortFixColumn(i, type, mergedTimestamps, rowCount);
        }
    }

    private void o3SortFixColumn(
            int columnIndex,
            final int columnType,
            long mergedTimestampsAddr,
            long valueCount
    ) {
        final int columnOffset = getPrimaryColumnIndex(columnIndex);
        final MemoryCR mem = o3Columns.getQuick(columnOffset);
        final MemoryCARW mem2 = o3MemColumns2.getQuick(columnOffset);
        final int shl = ColumnType.pow2SizeOf(columnType);
        final long src = mem.addressOf(0);
        mem2.jumpTo(valueCount << shl);
        final long tgtDataAddr = mem2.addressOf(0);
        switch (shl) {
            case 0:
                Vect.indexReshuffle8Bit(src, tgtDataAddr, mergedTimestampsAddr, valueCount);
                break;
            case 1:
                Vect.indexReshuffle16Bit(src, tgtDataAddr, mergedTimestampsAddr, valueCount);
                break;
            case 2:
                Vect.indexReshuffle32Bit(src, tgtDataAddr, mergedTimestampsAddr, valueCount);
                break;
            case 3:
                Vect.indexReshuffle64Bit(src, tgtDataAddr, mergedTimestampsAddr, valueCount);
                break;
            case 5:
                Vect.indexReshuffle256Bit(src, tgtDataAddr, mergedTimestampsAddr, valueCount);
                break;
            default:
                assert false : "col type is unsupported";
                break;
        }
    }

    private void o3SortVarColumn(
            int columnIndex,
            int columnType,
            long mergedTimestampsAddr,
            long valueCount
    ) {
        final int primaryIndex = getPrimaryColumnIndex(columnIndex);
        final int secondaryIndex = primaryIndex + 1;
        final MemoryCR dataMem = o3Columns.getQuick(primaryIndex);
        final MemoryCR indexMem = o3Columns.getQuick(secondaryIndex);
        final MemoryCARW dataMem2 = o3MemColumns2.getQuick(primaryIndex);
        final MemoryCARW indexMem2 = o3MemColumns2.getQuick(secondaryIndex);
        // ensure we have enough memory allocated
        final long srcDataAddr = dataMem.addressOf(0);
        final long srcIndxAddr = indexMem.addressOf(0);
        // exclude the trailing offset from shuffling
        final long tgtDataAddr = dataMem2.resize(dataMem.size());
        final long tgtIndxAddr = indexMem2.resize(valueCount * Long.BYTES);

        assert srcDataAddr != 0;
        assert srcIndxAddr != 0;
        assert tgtDataAddr != 0;
        assert tgtIndxAddr != 0;

        // add max offset so that we do not have conditionals inside loop
        final long offset = Vect.sortVarColumn(
                mergedTimestampsAddr,
                valueCount,
                srcDataAddr,
                srcIndxAddr,
                tgtDataAddr,
                tgtIndxAddr
        );
        dataMem2.jumpTo(offset);
        indexMem2.jumpTo(valueCount * Long.BYTES);
        indexMem2.putLong(offset);
    }

    private void o3TimestampSetter(long timestamp) {
        // putLong128(hi, lo)
        // written in memory as lo then hi
        o3TimestampMem.putLongLong(timestamp, getO3RowCount0());
    }

    private void openColumnFiles(CharSequence name, long columnNameTxn, int columnIndex, int pathTrimToLen) {
        MemoryMA mem1 = getPrimaryColumn(columnIndex);
        MemoryMA mem2 = getSecondaryColumn(columnIndex);

        try {
            mem1.of(ff,
                    dFile(path.trimTo(pathTrimToLen), name, columnNameTxn),
                    configuration.getDataAppendPageSize(),
                    -1,
                    MemoryTag.MMAP_TABLE_WRITER,
                    configuration.getWriterFileOpenOpts()
            );
            if (mem2 != null) {
                mem2.of(
                        ff,
                        iFile(path.trimTo(pathTrimToLen), name, columnNameTxn),
                        configuration.getDataAppendPageSize(),
                        -1,
                        MemoryTag.MMAP_TABLE_WRITER,
                        configuration.getWriterFileOpenOpts()
                );
            }
        } finally {
            path.trimTo(pathTrimToLen);
        }
    }

    private void openFirstPartition(long timestamp) {
        final long ts = repairDataGaps(timestamp);
        openPartition(ts);
        populateDenseIndexerList();
        setAppendPosition(txWriter.getTransientRowCount(), false);
        if (performRecovery) {
            performRecovery();
        }
        txWriter.openFirstPartition(ts);
    }

    private void openNewColumnFiles(CharSequence name, boolean indexFlag, int indexValueBlockCapacity) {
        try {
            // open column files
            long partitionTimestamp = txWriter.getLastPartitionTimestamp();
            setStateForTimestamp(path, partitionTimestamp, false);
            final int plen = path.length();
            final int columnIndex = columnCount - 1;

            // Adding column in the current transaction.
            long columnNameTxn = getTxn();

            // index must be created before column is initialised because
            // it uses primary column object as temporary tool
            if (indexFlag) {
                createIndexFiles(name, columnNameTxn, indexValueBlockCapacity, plen, true);
            }

            openColumnFiles(name, columnNameTxn, columnIndex, plen);
            if (txWriter.getTransientRowCount() > 0) {
                // write top offset to column version file
                columnVersionWriter.upsert(txWriter.getLastPartitionTimestamp(), columnIndex, columnNameTxn, txWriter.getTransientRowCount());
            }

            if (indexFlag) {
                ColumnIndexer indexer = indexers.getQuick(columnIndex);
                assert indexer != null;
                indexers.getQuick(columnIndex).configureFollowerAndWriter(configuration, path.trimTo(plen), name, columnNameTxn, getPrimaryColumn(columnIndex), txWriter.getTransientRowCount());
            }

            // configure append position for variable length columns
            MemoryMA mem2 = getSecondaryColumn(columnCount - 1);
            if (mem2 != null) {
                mem2.putLong(0);
            }
        } finally {
            path.trimTo(rootLen);
        }
    }

    private void openPartition(long timestamp) {
        try {
            setStateForTimestamp(path, timestamp, true);
            int plen = path.length();
            if (ff.mkdirs(path.slash$(), mkDirMode) != 0) {
                throw CairoException.critical(ff.errno()).put("Cannot create directory: ").put(path);
            }

            assert columnCount > 0;

            long partitionTimestamp = txWriter.getPartitionTimestampLo(timestamp);
            for (int i = 0; i < columnCount; i++) {
                if (metadata.getColumnType(i) > 0) {
                    final CharSequence name = metadata.getColumnName(i);
                    long columnNameTxn = columnVersionWriter.getColumnNameTxn(partitionTimestamp, i);
                    final ColumnIndexer indexer = metadata.isColumnIndexed(i) ? indexers.getQuick(i) : null;
                    final long columnTop;

                    // prepare index writer if column requires indexing
                    if (indexer != null) {
                        // we have to create files before columns are open
                        // because we are reusing MAMemoryImpl object from columns list
                        createIndexFiles(name, columnNameTxn, metadata.getIndexValueBlockCapacity(i), plen, txWriter.getTransientRowCount() < 1);
                        indexer.closeSlider();
                    }

                    openColumnFiles(name, columnNameTxn, i, plen);
                    columnTop = columnVersionWriter.getColumnTopQuick(partitionTimestamp, i);
                    columnTops.extendAndSet(i, columnTop);

                    if (indexer != null) {
                        indexer.configureFollowerAndWriter(configuration, path, name, columnNameTxn, getPrimaryColumn(i), columnTop);
                    }
                }
            }
            populateDenseIndexerList();
            LOG.info().$("switched partition [path='").$(path).$('\'').I$();
        } catch (Throwable e) {
            distressed = true;
            throw e;
        } finally {
            path.trimTo(rootLen);
        }
    }

    private long openTodoMem() {
        path.concat(TODO_FILE_NAME).$();
        try {
            if (ff.exists(path)) {
                long fileLen = ff.length(path);
                if (fileLen < 32) {
                    throw CairoException.critical(0).put("corrupt ").put(path);
                }

                todoMem.smallFile(ff, path, MemoryTag.MMAP_TABLE_WRITER);
                this.todoTxn = todoMem.getLong(0);
                // check if _todo_ file is consistent, if not, we just ignore its contents and reset hash
                if (todoMem.getLong(24) != todoTxn) {
                    todoMem.putLong(8, configuration.getDatabaseIdLo());
                    todoMem.putLong(16, configuration.getDatabaseIdHi());
                    Unsafe.getUnsafe().storeFence();
                    todoMem.putLong(24, todoTxn);
                    return 0;
                }

                return todoMem.getLong(32);
            } else {
                TableUtils.resetTodoLog(ff, path, rootLen, todoMem);
                todoTxn = 0;
                return 0;
            }
        } finally {
            path.trimTo(rootLen);
        }
    }

    private void performRecovery() {
        rollbackIndexes();
        rollbackSymbolTables();
        performRecovery = false;
    }

    private void populateDenseIndexerList() {
        denseIndexers.clear();
        for (int i = 0, n = indexers.size(); i < n; i++) {
            ColumnIndexer indexer = indexers.getQuick(i);
            if (indexer != null) {
                denseIndexers.add(indexer);
            }
        }
        indexCount = denseIndexers.size();
    }

    private boolean attachPrepare(long partitionTimestamp, long partitionSize, Path detachedPath, int detachedPartitionRoot) {
        try {
            // load/check _meta
            detachedPath.trimTo(detachedPartitionRoot).concat(META_FILE_NAME);
            if (!ff.exists(detachedPath.$())) {
                // Backups and older versions of detached partitions will not have _dmeta
                LOG.info().$("detached ").$(META_FILE_NAME).$(" file not found, skipping check [path=").$(detachedPath).I$();
                return false;
            }

            if (attachMetadata == null) {
                attachMetaMem = Vm.getCMRInstance();
                attachMetaMem.smallFile(ff, detachedPath, MemoryTag.MMAP_TABLE_WRITER);
                attachMetadata = new TableWriterMetadata(attachMetaMem);
            } else {
                attachMetaMem.smallFile(ff, detachedPath, MemoryTag.MMAP_TABLE_WRITER);
                attachMetadata.reload(attachMetaMem);
            }

            if (metadata.getId() != attachMetadata.getId()) {
                // very same table, attaching foreign partitions is not allowed
                throw CairoException.detachedMetadataMismatch("table_id");
            }
            if (metadata.getTimestampIndex() != attachMetadata.getTimestampIndex()) {
                // designated timestamps in both tables, same index
                throw CairoException.detachedMetadataMismatch("timestamp_index");
            }

            // load/check _dcv, updating local column tops
            // set current _dcv to where the partition was
            detachedPath.trimTo(detachedPartitionRoot).concat(COLUMN_VERSION_FILE_NAME).$();
            if (!ff.exists(detachedPath)) {
                // Backups and older versions of detached partitions will not have _cv
                LOG.error().$("detached _dcv file not found, skipping check [path=").$(detachedPath).I$();
                return false;
            } else {
                if (attachColumnVersionReader == null) {
                    attachColumnVersionReader = new ColumnVersionReader();
                }
                attachColumnVersionReader.ofRO(ff, detachedPath);
                attachColumnVersionReader.readUnsafe();
            }

            // override column tops for the partition we are attaching
            columnVersionWriter.copyPartition(partitionTimestamp, attachColumnVersionReader);

            for (int colIdx = 0; colIdx < columnCount; colIdx++) {
                String columnName = metadata.getColumnName(colIdx);

                // check name
                int detColIdx = attachMetadata.getColumnIndexQuiet(columnName);
                if (detColIdx == -1) {
                    columnVersionWriter.upsertColumnTop(partitionTimestamp, colIdx, partitionSize);
                    continue;
                }

                if (detColIdx != colIdx) {
                    throw CairoException.detachedColumnMetadataMismatch(colIdx, columnName, "name");
                }

                // check type
                int tableColType = metadata.getColumnType(colIdx);
                int attachColType = attachMetadata.getColumnType(detColIdx);
                if (tableColType != attachColType && tableColType != -attachColType) {
                    throw CairoException.detachedColumnMetadataMismatch(colIdx, columnName, "type");
                }

                if (tableColType != attachColType) {
                    // This is very suspicious. The column was deleted in the detached partition,
                    // but it exists in the target table.
                    LOG.info().$("detached partition has column deleted while the table has the same column alive [tableName=").$(tableName).
                            $(", columnName=").$(columnName).
                            $(", columnType=").$(ColumnType.nameOf(tableColType))
                            .I$();
                    columnVersionWriter.upsertColumnTop(partitionTimestamp, colIdx, partitionSize);
                }

                // check column is / was indexed
                if (ColumnType.isSymbol(tableColType)) {
                    boolean isIndexedNow = metadata.isColumnIndexed(colIdx);
                    boolean wasIndexedAtDetached = attachMetadata.isColumnIndexed(detColIdx);
                    int indexValueBlockCapacityNow = metadata.getIndexValueBlockCapacity(colIdx);
                    int indexValueBlockCapacityDetached = attachMetadata.getIndexValueBlockCapacity(detColIdx);

                    if (!isIndexedNow && wasIndexedAtDetached) {
                        long columnNameTxn = attachColumnVersionReader.getColumnNameTxn(partitionTimestamp, colIdx);
                        keyFileName(detachedPath.trimTo(detachedPartitionRoot), columnName, columnNameTxn);
                        removeFileAndOrLog(ff, detachedPath);
                        valueFileName(detachedPath.trimTo(detachedPartitionRoot), columnName, columnNameTxn);
                        removeFileAndOrLog(ff, detachedPath);
                    } else if (isIndexedNow
                            && (!wasIndexedAtDetached || indexValueBlockCapacityNow != indexValueBlockCapacityDetached)) {
                        // Was not indexed before or value block capacity has changed
                        detachedPath.trimTo(detachedPartitionRoot);
                        rebuildAttachedPartitionColumnIndex(partitionTimestamp, partitionSize, detachedPath, columnName);
                    }
                }
            }
            return true;
            // Do not remove _dmeta and _dcv to keep partition attachable in case of fs copy / rename failure
        } finally {
            Misc.free(attachColumnVersionReader);
            Misc.free(attachMetaMem);
            Misc.free(attachIndexBuilder);
        }
    }

    private void processAsyncWriterCommand(
            AsyncWriterCommand asyncWriterCommand,
            TableWriterTask cmd,
            long cursor,
            Sequence sequence,
            boolean contextAllowsAnyStructureChanges
    ) {
        final int cmdType = cmd.getType();
        final long correlationId = cmd.getInstance();
        final long tableId = cmd.getTableId();

        int errorCode = 0;
        CharSequence errorMsg = null;
        long affectedRowsCount = 0;
        try {
            publishTableWriterEvent(cmdType, tableId, correlationId, AsyncWriterCommand.Error.OK, null, 0L, TSK_BEGIN);
            LOG.info()
                    .$("received async cmd [type=").$(cmdType)
                    .$(", tableName=").$(tableName)
                    .$(", tableId=").$(tableId)
                    .$(", correlationId=").$(correlationId)
                    .$(", cursor=").$(cursor)
                    .I$();
            asyncWriterCommand = asyncWriterCommand.deserialize(cmd);
            affectedRowsCount = asyncWriterCommand.apply(this, contextAllowsAnyStructureChanges);
        } catch (ReaderOutOfDateException ex) {
            LOG.info()
                    .$("cannot complete async cmd, reader is out of date [type=").$(cmdType)
                    .$(", tableName=").$(tableName)
                    .$(", tableId=").$(tableId)
                    .$(", correlationId=").$(correlationId)
                    .I$();
            errorCode = READER_OUT_OF_DATE;
            errorMsg = ex.getMessage();
        } catch (AlterTableContextException ex) {
            LOG.info()
                    .$("cannot complete async cmd, table structure change is not allowed [type=").$(cmdType)
                    .$(", tableName=").$(tableName)
                    .$(", tableId=").$(tableId)
                    .$(", correlationId=").$(correlationId)
                    .I$();
            errorCode = STRUCTURE_CHANGE_NOT_ALLOWED;
            errorMsg = "async cmd cannot change table structure while writer is busy";
        } catch (SqlException | CairoException ex) {
            errorCode = SQL_OR_CAIRO_ERROR;
            errorMsg = ex.getFlyweightMessage();
        } catch (Throwable ex) {
            LOG.error().$("error on processing async cmd [type=").$(cmdType)
                    .$(", tableName=").$(tableName)
                    .$(", ex=").$(ex)
                    .I$();
            errorCode = UNEXPECTED_ERROR;
            errorMsg = ex.getMessage();
        } finally {
            sequence.done(cursor);
        }
        publishTableWriterEvent(cmdType, tableId, correlationId, errorCode, errorMsg, affectedRowsCount, TSK_COMPLETE);
    }

    private void processCommandQueue(boolean contextAllowsAnyStructureChanges) {
        long cursor;
        while ((cursor = commandSubSeq.next()) > -1) {
            TableWriterTask cmd = commandQueue.get(cursor);
            processCommandQueue(cmd, commandSubSeq, cursor, contextAllowsAnyStructureChanges);
        }
    }

    private void processO3Block(
            long o3LagRowCount,
            int timestampIndex,
            long sortedTimestampsAddr,
            long srcOooMax,
            long o3TimestampMin,
            long o3TimestampMax,
            boolean flattenTimestamp1,
            long rowLo
    ) {
        o3ErrorCount.set(0);
        o3PartitionRemoveCandidates.clear();
        o3ColumnCounters.clear();
        o3BasketPool.clear();

        // move uncommitted is liable to change max timestamp
        // however we need to identify last partition before max timestamp skips to NULL for example
        final long maxTimestamp = txWriter.getMaxTimestamp();
        final long transientRowCount = txWriter.transientRowCount;

        this.o3DoneLatch.reset();
        this.o3PartitionUpdRemaining.set(0);
        boolean success = true;
        int latchCount = 0;
        long srcOoo = rowLo;
        boolean flattenTimestamp = flattenTimestamp1;
        int pCount = 0;
        try {
            // We do not know upfront which partition is going to be last because this is
            // a single pass over the data. Instead, we will update transient row count in a rolling
            // manner, assuming the partition marked "last" is the last and then for a new partition
            // we move prevTransientRowCount into the "fixedRowCount" sum and set new value on the
            // transientRowCount
            long prevTransientRowCount = transientRowCount;

            resizeColumnTopSink(o3TimestampMin, o3TimestampMax);

            // One loop iteration per partition.
            while (srcOoo < srcOooMax) {
                try {
                    final long srcOooLo = srcOoo;
                    final long o3Timestamp = getTimestampIndexValue(sortedTimestampsAddr, srcOoo);
                    final long srcOooHi;
                    // keep ceil inclusive in the interval
                    final long srcOooTimestampCeil = partitionCeilMethod.ceil(o3Timestamp) - 1;
                    if (srcOooTimestampCeil < o3TimestampMax) {
                        srcOooHi = Vect.boundedBinarySearchIndexT(
                                sortedTimestampsAddr,
                                srcOooTimestampCeil,
                                srcOoo,
                                srcOooMax - 1,
                                BinarySearch.SCAN_DOWN
                        );
                    } else {
                        srcOooHi = srcOooMax - 1;
                    }

                    final long partitionTimestamp = partitionFloorMethod.floor(o3Timestamp);

                    // This partition is the last partition.
                    final boolean last = partitionTimestamp == lastPartitionTimestamp;

                    srcOoo = srcOooHi + 1;

                    final long srcDataMax;
                    final long srcNameTxn;
                    final int partitionIndex = txWriter.findAttachedPartitionIndexByLoTimestamp(partitionTimestamp);
                    if (partitionIndex > -1) {
                        if (last) {
                            srcDataMax = transientRowCount;
                        } else {
                            srcDataMax = getPartitionSizeByIndex(partitionIndex);
                        }
                        srcNameTxn = getPartitionNameTxnByIndex(partitionIndex);
                    } else {
                        srcDataMax = 0;
                        // A version needed to housekeep dropped partitions
                        // When partition created without O3 merge, use `txn-1` as partition version.
                        // `txn` version is used when partition is merged. Both `txn-1` and `txn` can
                        // be written within the same commit when new partition initially written in order
                        // and then O3 triggers a merge of the partition.
                        srcNameTxn = txWriter.getTxn() - 1;
                    }

                    // We're appending onto the last partition.
                    final boolean append = last && (srcDataMax == 0 || o3Timestamp >= maxTimestamp);

                    // Number of rows to insert from the O3 segment into this partition.
                    final long srcOooBatchRowSize = srcOooHi - srcOooLo + 1;

                    // Final partition size after current insertions.
                    final long partitionSize = srcDataMax + srcOooBatchRowSize;

                    LOG.debug().
                            $("o3 partition task [table=").$(tableName)
                            .$(", srcOooLo=").$(srcOooLo)
                            .$(", srcOooHi=").$(srcOooHi)
                            .$(", srcOooMax=").$(srcOooMax)
                            .$(", o3TimestampMin=").$ts(o3TimestampMin)
                            .$(", o3Timestamp=").$ts(o3Timestamp)
                            .$(", o3TimestampMax=").$ts(o3TimestampMax)
                            .$(", partitionTimestamp=").$ts(partitionTimestamp)
                            .$(", partitionIndex=").$(partitionIndex)
                            .$(", srcDataMax=").$(srcDataMax)
                            .$(", maxTimestamp=").$ts(maxTimestamp)
                            .$(", last=").$(last)
                            .$(", partitionSize=").$(partitionSize)
                            .$(", append=").$(append)
                            .$(", memUsed=").$(Unsafe.getMemUsed())
                            .I$();

                    if (partitionTimestamp < lastPartitionTimestamp) {
                        // increment fixedRowCount by number of rows old partition incremented
                        this.txWriter.fixedRowCount += partitionSize - srcDataMax;
                    } else if (partitionTimestamp == lastPartitionTimestamp) {
                        // this is existing "last" partition, we can set the size directly
                        prevTransientRowCount = partitionSize;
                    } else {
                        // this is potentially a new last partition
                        this.txWriter.fixedRowCount += prevTransientRowCount;
                        prevTransientRowCount = partitionSize;
                    }

                    pCount++;
                    o3PartitionUpdRemaining.incrementAndGet();
                    final O3Basket o3Basket = o3BasketPool.next();
                    o3Basket.ensureCapacity(columnCount, indexCount);

                    AtomicInteger columnCounter = o3ColumnCounters.next();

                    // async partition processing set this counter to the column count
                    // and then manages issues if publishing of column tasks fails
                    // mid-column-count.
                    latchCount++;

                    if (append) {
                        // we are appending last partition, make sure it has been mapped!
                        // this also might fail, make sure exception is trapped and partitions are
                        // counted down correctly
                        try {
                            setAppendPosition(srcDataMax, false);
                        } catch (Throwable e) {
                            o3BumpErrorCount();
                            o3ClockDownPartitionUpdateCount();
                            o3CountDownDoneLatch();
                            throw e;
                        }

                        columnCounter.set(metadata.getDenseColumnCount());
                        Path pathToPartition = Path.getThreadLocal(this.path);
                        TableUtils.setPathForPartition(pathToPartition, partitionBy, o3TimestampMin, false);
                        TableUtils.txnPartitionConditionally(pathToPartition, srcNameTxn);
                        final int plen = pathToPartition.length();
                        int columnsPublished = 0;
                        for (int i = 0; i < columnCount; i++) {
                            final int columnType = metadata.getColumnType(i);
                            if (columnType < 0) {
                                continue;
                            }
                            final int colOffset = TableWriter.getPrimaryColumnIndex(i);
                            final boolean notTheTimestamp = i != timestampIndex;
                            final CharSequence columnName = metadata.getColumnName(i);
                            final int indexBlockCapacity = metadata.isColumnIndexed(i) ? metadata.getIndexValueBlockCapacity(i) : -1;
                            final BitmapIndexWriter indexWriter = indexBlockCapacity > -1 ? getBitmapIndexWriter(i) : null;
                            final MemoryR oooMem1 = o3Columns.getQuick(colOffset);
                            final MemoryR oooMem2 = o3Columns.getQuick(colOffset + 1);
                            final MemoryMA mem1 = columns.getQuick(colOffset);
                            final MemoryMA mem2 = columns.getQuick(colOffset + 1);
                            final long srcDataTop = getColumnTop(i);
                            final long srcOooFixAddr;
                            final long srcOooVarAddr;
                            final MemoryMA dstFixMem;
                            final MemoryMA dstVarMem;
                            if (!ColumnType.isVariableLength(columnType)) {
                                srcOooFixAddr = oooMem1.addressOf(0);
                                srcOooVarAddr = 0;
                                dstFixMem = mem1;
                                dstVarMem = null;
                            } else {
                                srcOooFixAddr = oooMem2.addressOf(0);
                                srcOooVarAddr = oooMem1.addressOf(0);
                                dstFixMem = mem2;
                                dstVarMem = mem1;
                            }

                            columnsPublished++;
                            try {
                                O3OpenColumnJob.appendLastPartition(
                                        pathToPartition,
                                        plen,
                                        columnName,
                                        columnCounter,
                                        notTheTimestamp ? columnType : ColumnType.setDesignatedTimestampBit(columnType, true),
                                        srcOooFixAddr,
                                        srcOooVarAddr,
                                        srcOooLo,
                                        srcOooHi,
                                        srcOooMax,
                                        o3TimestampMin,
                                        o3TimestampMax,
                                        partitionTimestamp,
                                        srcDataTop,
                                        srcDataMax,
                                        indexBlockCapacity,
                                        dstFixMem,
                                        dstVarMem,
                                        this,
                                        indexWriter,
                                        getColumnNameTxn(partitionTimestamp, i)
                                );
                            } catch (Throwable e) {
                                if (columnCounter.addAndGet(columnsPublished - columnCount) == 0) {
                                    o3ClockDownPartitionUpdateCount();
                                    o3CountDownDoneLatch();
                                }
                                throw e;
                            }
                        }

                        addPhysicallyWrittenRows(srcOooBatchRowSize);
                    } else {
                        if (flattenTimestamp && o3RowCount > 0) {
                            Vect.flattenIndex(sortedTimestampsAddr, o3RowCount);
                            flattenTimestamp = false;
                        }

                        // To collect column top values from o3 partition tasks add them to pre-allocated array of longs
                        // use o3ColumnTopSink LongList and allocate columns + 1 longs per partition
                        // then set first value to partition timestamp
                        long colTopSinkIndex = (long) (pCount - 1) * (metadata.getColumnCount() + 1);
                        long columnTopSinkAddress = colTopSinkIndex * Long.BYTES;
                        long columnTopPartitionSinkAddr = o3ColumnTopSink.getAddress() + columnTopSinkAddress;
                        assert columnTopPartitionSinkAddr + (columnCount + 1L) * Long.BYTES <= o3ColumnTopSink.getAddress() + o3ColumnTopSink.size() * Long.BYTES;

                        o3ColumnTopSink.set(colTopSinkIndex, partitionTimestamp);
                        o3CommitPartitionAsync(
                                columnCounter,
                                maxTimestamp,
                                sortedTimestampsAddr,
                                srcOooMax,
                                o3TimestampMin,
                                o3TimestampMax,
                                srcOooLo,
                                srcOooHi,
                                partitionTimestamp,
                                last,
                                srcDataMax,
                                srcNameTxn,
                                o3Basket,
                                columnTopPartitionSinkAddr + Long.BYTES
                        );
                    }
                } catch (CairoException | CairoError e) {
                    LOG.error().$((Sinkable) e).$();
                    success = false;
                    throw e;
                }
            }

            // at this point we should know the last partition row count
            this.txWriter.transientRowCount = prevTransientRowCount;
            this.partitionTimestampHi = Math.max(this.partitionTimestampHi, o3TimestampMax);
            this.txWriter.updateMaxTimestamp(Math.max(txWriter.getMaxTimestamp(), o3TimestampMax));
        } catch (Throwable th) {
            LOG.error().$(th).$();
            throw th;
        } finally {
            // we are stealing work here it is possible we get exception from this method
            LOG.debug()
                    .$("o3 expecting updates [table=").$(tableName)
                    .$(", partitionsPublished=").$(pCount)
                    .I$();

            o3ConsumePartitionUpdates(
                    srcOooMax,
                    o3TimestampMin,
                    o3TimestampMax
            );

            o3DoneLatch.await(latchCount);

            o3InError = !success || o3ErrorCount.get() > 0;
            if (success && o3ErrorCount.get() > 0) {
                //noinspection ThrowFromFinallyBlock
                throw CairoException.critical(0).put("bulk update failed and will be rolled back");
            }
        }

        if (o3LagRowCount > 0) {
            o3ShiftLagRowsUp(timestampIndex, o3LagRowCount, srcOooMax);
        }
    }

    private void processReplSyncCommand(TableWriterTask cmd, long cursor, Sequence sequence) {
        long dst = cmd.getInstance();
        long dstIP = cmd.getIp();
        long tableId = cmd.getTableId();
        TableSyncModel syncModel;

        try {
            LOG.info()
                    .$("received replication SYNC cmd [tableName=").$(tableName)
                    .$(", tableId=").$(tableId)
                    .$(", src=").$(dst)
                    .$(", srcIP=").$ip(dstIP)
                    .I$();
            syncModel = replHandleSyncCmd(cmd);
        } finally {
            // release command queue slot not to hold queues
            sequence.done(cursor);
        }
        if (syncModel != null) {
            publishTableWriterEvent(syncModel, tableId, dst, dstIP);
        }
    }

    private void publishTableWriterEvent(int cmdType, long tableId, long correlationId, int errorCode, CharSequence errorMsg, long affectedRowsCount, int eventType) {
        long pubCursor;
        do {
            pubCursor = messageBus.getTableWriterEventPubSeq().next();
        } while (pubCursor < -1);

        if (pubCursor > -1) {
            try {
                final TableWriterTask event = messageBus.getTableWriterEventQueue().get(pubCursor);
                event.of(eventType, tableId, tableName);
                event.putInt(errorCode);
                if (errorCode != AsyncWriterCommand.Error.OK) {
                    event.putStr(errorMsg);
                } else {
                    event.putLong(affectedRowsCount);
                }
                event.setInstance(correlationId);
            } finally {
                messageBus.getTableWriterEventPubSeq().done(pubCursor);
            }

            // Log result
            if (eventType == TSK_COMPLETE) {
                LogRecord lg = LOG.info()
                        .$("published async command complete event [type=").$(cmdType)
                        .$(",tableName=").$(tableName)
                        .$(",tableId=").$(tableId)
                        .$(",correlationId=").$(correlationId);
                if (errorCode != AsyncWriterCommand.Error.OK) {
                    lg.$(",errorCode=").$(errorCode).$(",errorMsg=").$(errorMsg);
                }
                lg.I$();
            }
        } else {
            // Queue is full
            LOG.error()
                    .$("could not publish sync command complete event [type=").$(cmdType)
                    .$(",tableName=").$(tableName)
                    .$(",tableId=").$(tableId)
                    .$(",correlationId=").$(correlationId)
                    .I$();
        }
    }

    void publishTableWriterEvent(TableSyncModel model, long tableId, long dst, long dstIP) {
        long pubCursor;
        do {
            pubCursor = messageBus.getTableWriterEventPubSeq().next();
        } while (pubCursor < -1);

        if (pubCursor > -1) {
            final TableWriterTask event = messageBus.getTableWriterEventQueue().get(pubCursor);
            model.toBinary(event);
            event.setInstance(dst);
            event.setIp(dstIP);
            event.setTableId(tableId);
            messageBus.getTableWriterEventPubSeq().done(pubCursor);
            LOG.info()
                    .$("published replication SYNC event [table=").$(tableName)
                    .$(", tableId=").$(tableId)
                    .$(", dst=").$(dst)
                    .$(", dstIP=").$ip(dstIP)
                    .I$();
        } else {
            LOG.error()
                    .$("could not publish slave sync event [table=").$(tableName)
                    .$(", tableId=").$(tableId)
                    .$(", dst=").$(dst)
                    .$(", dstIP=").$ip(dstIP)
                    .I$();
        }
    }

    void purgeUnusedPartitions() {
        if (PartitionBy.isPartitioned(partitionBy)) {
            removeNonAttachedPartitions();
        }
    }

    private long readMinTimestamp(long partitionTimestamp) {
        setStateForTimestamp(other, partitionTimestamp, false);
        try {
            dFile(other, metadata.getColumnName(metadata.getTimestampIndex()), COLUMN_NAME_TXN_NONE);
            if (ff.exists(other)) {
                // read min timestamp value
                final long fd = TableUtils.openRO(ff, other, LOG);
                try {
                    return TableUtils.readLongOrFail(
                            ff,
                            fd,
                            0,
                            tempMem16b,
                            other
                    );
                } finally {
                    ff.close(fd);
                }
            } else {
                throw CairoException.critical(0).put("Partition does not exist [path=").put(other).put(']');
            }
        } finally {
            other.trimTo(rootLen);
        }
    }

    private void readPartitionMinMax(FilesFacade ff, long partitionTimestamp, Path path, CharSequence columnName, long partitionSize) {
        dFile(path, columnName, COLUMN_NAME_TXN_NONE);
        final long fd = TableUtils.openRO(ff, path, LOG);
        try {
            attachMinTimestamp = ff.readULong(fd, 0);
            attachMaxTimestamp = ff.readULong(fd, (partitionSize - 1) * ColumnType.sizeOf(ColumnType.TIMESTAMP));
            if (attachMinTimestamp < 0 || attachMaxTimestamp < 0) {
                throw CairoException.critical(ff.errno())
                        .put("cannot read min, max timestamp from the column [path=").put(path)
                        .put(", partitionSizeRows=").put(partitionSize)
                        .put(", errno=").put(ff.errno()).put(']');
            }
            if (partitionFloorMethod.floor(attachMinTimestamp) != partitionTimestamp
                    || partitionFloorMethod.floor(attachMaxTimestamp) != partitionTimestamp) {
                throw CairoException.critical(0)
                        .put("invalid timestamp column data in detached partition, data does not match partition directory name [path=").put(path)
                        .put(", minTimestamp=").ts(attachMinTimestamp)
                        .put(", maxTimestamp=").ts(attachMaxTimestamp).put(']');
            }
        } finally {
            ff.close(fd);
        }
    }

    // Scans timestamp file
    // returns size of partition detected, e.g. size of monotonic increase
    // of timestamp longs read from 0 offset to the end of the file
    // It also writes min and max values found in detachedMinTimestamp and detachedMaxTimestamp
    private long readPartitionSizeMinMax(FilesFacade ff, long partitionTimestamp, Path path, CharSequence columnName) {
        int pathLen = path.length();
        try {
            path.concat(TXN_FILE_NAME).$();
            if (ff.exists(path)) {
                if (attachTxReader == null) {
                    attachTxReader = new TxReader(ff);
                }
                attachTxReader.ofRO(path, partitionBy);
                attachTxReader.unsafeLoadAll();

                try {
                    path.trimTo(pathLen);
                    long partitionSize = attachTxReader.getPartitionSizeByPartitionTimestamp(partitionTimestamp);
                    if (partitionSize <= 0) {
                        throw CairoException.nonCritical()
                                .put("partition is not preset in detached txn file [path=")
                                .put(path).put(", partitionSize=").put(partitionSize).put(']');
                    }

                    // Read min and max timestamp values from the file
                    readPartitionMinMax(ff, partitionTimestamp, path.trimTo(pathLen), columnName, partitionSize);
                    return partitionSize;
                } finally {
                    Misc.free(attachTxReader);
                }
            }

            // No txn file found, scan the file to get min, max timestamp
            // Scan forward while value increases

            dFile(path.trimTo(pathLen), columnName, COLUMN_NAME_TXN_NONE);
            final long fd = TableUtils.openRO(ff, path, LOG);
            try {
                long fileSize = ff.length(fd);
                if (fileSize <= 0) {
                    throw CairoException.critical(ff.errno())
                            .put("timestamp column is too small to attach the partition [path=")
                            .put(path).put(", fileSize=").put(fileSize).put(']');
                }
                long mappedMem = mapRO(ff, fd, fileSize, MemoryTag.MMAP_DEFAULT);
                try {
                    long maxTimestamp = partitionTimestamp;
                    long size = 0L;

                    for (long ptr = mappedMem, hi = mappedMem + fileSize; ptr < hi; ptr += Long.BYTES) {
                        long ts = Unsafe.getUnsafe().getLong(ptr);
                        if (ts >= maxTimestamp) {
                            maxTimestamp = ts;
                            size++;
                        } else {
                            break;
                        }
                    }
                    if (size > 0) {
                        attachMinTimestamp = Unsafe.getUnsafe().getLong(mappedMem);
                        attachMaxTimestamp = maxTimestamp;
                    }
                    return size;
                } finally {
                    ff.munmap(mappedMem, fileSize, MemoryTag.MMAP_DEFAULT);
                }
            } finally {
                ff.close(fd);
            }
        } finally {
            path.trimTo(pathLen);
        }
    }

    private void rebuildAttachedPartitionColumnIndex(long partitionTimestamp, long partitionSize, Path path, CharSequence columnName) {
        if (attachIndexBuilder == null) {
            attachIndexBuilder = new IndexBuilder();

            // no need to pass table name, full partition name will be specified
            attachIndexBuilder.of("", configuration);
        }

        attachIndexBuilder.reindexColumn(
                attachColumnVersionReader,
                // use metadata instead of detachedMetadata to get correct value block capacity
                // detachedMetadata does not have the column
                metadata,
                metadata.getColumnIndex(columnName),
                path,
                -1L,
                partitionTimestamp,
                partitionSize
        );
    }

    private void recoverFromMetaRenameFailure(CharSequence columnName) {
        openMetaFile(ff, path, rootLen, metaMem);
    }

    private void recoverFromSwapRenameFailure(CharSequence columnName) {
        recoverFromTodoWriteFailure(columnName);
        clearTodoLog();
    }

    private void recoverFromSymbolMapWriterFailure(CharSequence columnName) {
        removeSymbolMapFilesQuiet(columnName, getTxn());
        removeMetaFile();
        recoverFromSwapRenameFailure(columnName);
    }

    private void recoverFromTodoWriteFailure(CharSequence columnName) {
        restoreMetaFrom(META_PREV_FILE_NAME, metaPrevIndex);
        openMetaFile(ff, path, rootLen, metaMem);
    }

    private void recoverOpenColumnFailure(CharSequence columnName) {
        final int index = columnCount - 1;
        removeMetaFile();
        removeLastColumn();
        columnCount--;
        recoverFromSwapRenameFailure(columnName);
        removeSymbolMapWriter(index);
    }

    private void releaseLock(boolean distressed) {
        if (lockFd != -1L) {
            ff.close(lockFd);
            if (distressed) {
                return;
            }

            try {
                lockName(path);
                removeOrException(ff, path);
            } finally {
                path.trimTo(rootLen);
            }
        }
    }

    private ReadOnlyObjList<? extends MemoryCR> remapWalSymbols(SymbolMapDiffCursor symbolMapDiffCursor, long rowLo, long rowHi, Path walPath) {
        int sym = 0;

        ObjList<MemoryCR> o3ColumnOverrides = null;

        if (symbolMapDiffCursor != null) {
            SymbolMapDiff symbolMapDiff;
            while ((symbolMapDiff = symbolMapDiffCursor.nextSymbolMapDiff()) != null) {
                int columnIndex = symbolMapDiff.getColumnIndex();
                if (!ColumnType.isSymbol(metadata.getColumnType(columnIndex))) {
                    // TODO: throw specific WAL exception to indicate that WAL transaction is invalid
                    throw CairoException.critical(0).put("WAL column and table writer column types don't match [columnIndex=").put(columnIndex)
                            .put(", walPath=").put(walPath)
                            .put(']');
                }
                boolean identical = createWalSymbolMapping(symbolMapDiff, sym++, symbolRewriteMap);

                if (!identical) {
                    MemoryCR o3SymbolColumn = o3Columns.getQuick(getPrimaryColumnIndex(columnIndex));

                    final MemoryCARW symbolColumnDest;
                    if (o3SymbolColumn instanceof MemoryCARW) {
                        // The column is already in RAM, so we rewrite it
                        symbolColumnDest = (MemoryCARW) o3SymbolColumn;
                    } else {
                        // Column is read-only mapped memory, so we need to take in RAM column and remap values into it
                        if (o3ColumnOverrides == null) {
                            // Copy list of columns to change symbol columns to be from RAM columns and
                            // other to be mapped memory
                            o3ColumnOverrides = new ObjList<>(o3Columns.size());
                            for (int c = 0; c < o3Columns.size(); c++) {
                                o3ColumnOverrides.add(o3Columns.getQuick(c));
                            }
                        }

                        symbolColumnDest = o3MemColumns.get(getPrimaryColumnIndex(columnIndex));
                        symbolColumnDest.jumpTo(rowHi << 2);
                        o3ColumnOverrides.setQuick(getPrimaryColumnIndex(columnIndex), symbolColumnDest);
                    }

                    final int cleanSymbolCount = symbolMapDiff.getCleanSymbolCount();
                    for (long rowId = rowLo; rowId < rowHi; rowId++) {
                        long offset = rowId << 2;

                        int symKey = o3SymbolColumn.getInt(offset);
                        if (symKey >= cleanSymbolCount) {
                            int newKey = symbolRewriteMap.getQuick(symKey - cleanSymbolCount);
                            if (newKey < 0) {
                                // This symbol was not mapped in the WAL
                                // The WAL is invalid
                                // TODO: throw specific WAL exception to indicate that WAL transaction is invalid
                                throw CairoException.critical(0).put("WAL symbol key not mapped [columnIndex=").put(columnIndex)
                                        .put(", columnKey=").put(symKey)
                                        .put(", walPath=").put(walPath)
                                        .put(", walRowId=").put(rowId)
                                        .put(']');
                            }
                            symKey = newKey;
                        }
                        symbolColumnDest.putInt(offset, symKey);
                    }
                }
            }
        }

        if (o3ColumnOverrides == null) {
            // Columns copied in place.
            return o3Columns;
        }
        return o3ColumnOverrides;
    }

    private void removeColumn(int columnIndex) {
        final int pi = getPrimaryColumnIndex(columnIndex);
        final int si = getSecondaryColumnIndex(columnIndex);
        freeNullSetter(nullSetters, columnIndex);
        freeNullSetter(o3NullSetters, columnIndex);
        freeNullSetter(o3NullSetters2, columnIndex);
        freeAndRemoveColumnPair(columns, pi, si);
        freeAndRemoveO3ColumnPair(o3MemColumns, pi, si);
        freeAndRemoveO3ColumnPair(o3MemColumns2, pi, si);
        if (columnIndex < indexers.size()) {
            Misc.free(indexers.getAndSetQuick(columnIndex, null));
            populateDenseIndexerList();
        }
    }

    private void removeColumnFiles(CharSequence columnName, int columnIndex, int columnType) {
        try {
            for (int i = txWriter.getPartitionCount() - 1; i > -1L; i--) {
                long partitionTimestamp = txWriter.getPartitionTimestamp(i);
                long partitionNameTxn = txWriter.getPartitionNameTxn(i);
                removeColumnFilesInPartition(columnName, columnIndex, partitionTimestamp, partitionNameTxn);
            }
            if (!PartitionBy.isPartitioned(partitionBy)) {
                removeColumnFilesInPartition(columnName, columnIndex, txWriter.getLastPartitionTimestamp(), -1L);
            }

            long columnNameTxn = columnVersionWriter.getDefaultColumnNameTxn(columnIndex);
            if (ColumnType.isSymbol(columnType)) {
                removeFileAndOrLog(ff, offsetFileName(path.trimTo(rootLen), columnName, columnNameTxn));
                removeFileAndOrLog(ff, charFileName(path.trimTo(rootLen), columnName, columnNameTxn));
                removeFileAndOrLog(ff, keyFileName(path.trimTo(rootLen), columnName, columnNameTxn));
                removeFileAndOrLog(ff, valueFileName(path.trimTo(rootLen), columnName, columnNameTxn));
            }
        } finally {
            path.trimTo(rootLen);
        }
    }

    private void removeColumnFilesInPartition(CharSequence columnName, int columnIndex, long partitionTimestamp, long partitionNameTxn) {
        setPathForPartition(path, partitionBy, partitionTimestamp, false);
        txnPartitionConditionally(path, partitionNameTxn);
        int plen = path.length();
        long columnNameTxn = columnVersionWriter.getColumnNameTxn(partitionTimestamp, columnIndex);
        removeFileAndOrLog(ff, dFile(path, columnName, columnNameTxn));
        removeFileAndOrLog(ff, iFile(path.trimTo(plen), columnName, columnNameTxn));
        removeFileAndOrLog(ff, keyFileName(path.trimTo(plen), columnName, columnNameTxn));
        removeFileAndOrLog(ff, valueFileName(path.trimTo(plen), columnName, columnNameTxn));
        path.trimTo(rootLen);
    }

    private int removeColumnFromMeta(int index) {
        try {
            int metaSwapIndex = openMetaSwapFile(ff, ddlMem, path, rootLen, fileOperationRetryCount);
            int timestampIndex = metaMem.getInt(META_OFFSET_TIMESTAMP_INDEX);
            ddlMem.putInt(columnCount);
            ddlMem.putInt(partitionBy);

            if (timestampIndex == index) {
                ddlMem.putInt(-1);
            } else {
                ddlMem.putInt(timestampIndex);
            }
            copyVersionAndLagValues();
            ddlMem.jumpTo(META_OFFSET_COLUMN_TYPES);

            for (int i = 0; i < columnCount; i++) {
                writeColumnEntry(i, i == index);
            }

            long nameOffset = getColumnNameOffset(columnCount);
            for (int i = 0; i < columnCount; i++) {
                CharSequence columnName = metaMem.getStr(nameOffset);
                ddlMem.putStr(columnName);
                nameOffset += Vm.getStorageLength(columnName);
            }

            return metaSwapIndex;
        } finally {
            ddlMem.close();
        }
    }

    private void removeIndexFiles(CharSequence columnName, int columnIndex) {
        try {
            for (int i = txWriter.getPartitionCount() - 1; i > -1L; i--) {
                long partitionTimestamp = txWriter.getPartitionTimestamp(i);
                long partitionNameTxn = txWriter.getPartitionNameTxn(i);
                removeIndexFilesInPartition(columnName, columnIndex, partitionTimestamp, partitionNameTxn);
            }
            if (!PartitionBy.isPartitioned(partitionBy)) {
                removeColumnFilesInPartition(columnName, columnIndex, txWriter.getLastPartitionTimestamp(), -1L);
            }
        } finally {
            path.trimTo(rootLen);
        }
    }

    private void removeIndexFilesInPartition(CharSequence columnName, int columnIndex, long partitionTimestamp, long partitionNameTxn) {
        setPathForPartition(path, partitionBy, partitionTimestamp, false);
        txnPartitionConditionally(path, partitionNameTxn);
        int plen = path.length();
        long columnNameTxn = columnVersionWriter.getColumnNameTxn(partitionTimestamp, columnIndex);
        removeFileAndOrLog(ff, keyFileName(path.trimTo(plen), columnName, columnNameTxn));
        removeFileAndOrLog(ff, valueFileName(path.trimTo(plen), columnName, columnNameTxn));
        path.trimTo(rootLen);
    }

    private void removeLastColumn() {
        removeColumn(columnCount - 1);
    }

    private void removeMetaFile() {
        try {
            path.concat(META_FILE_NAME).$();
            if (ff.exists(path) && !ff.remove(path)) {
                throw CairoException.critical(ff.errno()).put("Recovery failed. Cannot remove: ").put(path);
            }
        } finally {
            path.trimTo(rootLen);
        }
    }

    private void removeNonAttachedPartitions() {
        LOG.info().$("purging non attached partitions [path=").$(path.$()).I$();
        try {
            ff.iterateDir(path.$(), removePartitionDirsNotAttached);
        } finally {
            path.trimTo(rootLen);
        }
    }

    private void removePartitionDirectories() {
        try {
            ff.iterateDir(path.$(), removePartitionDirectories);
        } finally {
            path.trimTo(rootLen);
        }
    }

    private void removePartitionDirectories0(long pUtf8NameZ, int type) {
        if (Files.isDir(pUtf8NameZ, type)) {
            path.trimTo(rootLen);
            path.concat(pUtf8NameZ).$();
            if (!Chars.endsWith(path, DETACHED_DIR_MARKER)) {
                if (ff.rmdir(path) != 0) {
                    LOG.info().$("could not remove [path=").$(path).$(", errno=").$(ff.errno()).I$();
                }
            }
        }
    }

    private void removePartitionDirsNotAttached(long pUtf8NameZ, int type) {
        if (Files.isDir(pUtf8NameZ, type, fileNameSink)) {

            if (
                    Chars.endsWith(fileNameSink, DETACHED_DIR_MARKER)
<<<<<<< HEAD
                            || Chars.startsWith(fileNameSink, WAL_NAME_BASE)
=======
                            || Chars.endsWith(fileNameSink, configuration.getAttachPartitionSuffix())
                            || Chars.startsWith(fileNameSink, WalWriter.WAL_NAME_BASE)
>>>>>>> 384094c2
                            || Chars.startsWith(fileNameSink, Sequencer.SEQ_DIR)
            ) {
                // Do not remove detached partitions, wals and sequencer directories
                // They are probably about to be attached.
                return;
            }

            try {
                long txn = 0;
                int txnSep = Chars.indexOf(fileNameSink, '.');
                if (txnSep < 0) {
                    txnSep = fileNameSink.length();
                } else {
                    txn = Numbers.parseLong(fileNameSink, txnSep + 1, fileNameSink.length());
                }
                long dirTimestamp = partitionDirFmt.parse(fileNameSink, 0, txnSep, null);
                if (txn <= txWriter.txn &&
                        (txWriter.attachedPartitionsContains(dirTimestamp) || txWriter.isActivePartition(dirTimestamp))) {
                    return;
                }
            } catch (NumericException ignore) {
                // not a date?
                // ignore exception and leave the directory
                path.trimTo(rootLen);
                path.concat(pUtf8NameZ).$();
                LOG.error().$("invalid partition directory inside table folder: ").utf8(path).$();
                return;
            }
            path.trimTo(rootLen);
            path.concat(pUtf8NameZ).$();
            int errno;
            if ((errno = ff.rmdir(path)) == 0) {
                LOG.info().$("removed partition dir: ").$(path).$();
            } else {
                LOG.error().$("cannot remove: ").$(path).$(" [errno=").$(errno).I$();
            }
        }
    }

    private void removeSymbolMapFilesQuiet(CharSequence name, long columnNamTxn) {
        try {
            removeFileAndOrLog(ff, offsetFileName(path.trimTo(rootLen), name, columnNamTxn));
            removeFileAndOrLog(ff, charFileName(path.trimTo(rootLen), name, columnNamTxn));
            removeFileAndOrLog(ff, keyFileName(path.trimTo(rootLen), name, columnNamTxn));
            removeFileAndOrLog(ff, valueFileName(path.trimTo(rootLen), name, columnNamTxn));
        } finally {
            path.trimTo(rootLen);
        }
    }

    private void removeSymbolMapWriter(int index) {
        MapWriter writer = symbolMapWriters.getAndSetQuick(index, NullMapWriter.INSTANCE);
        if (writer != null && writer != NullMapWriter.INSTANCE) {
            int symColIndex = denseSymbolMapWriters.remove(writer);
            // Shift all subsequent symbol indexes by 1 back
            while (symColIndex < denseSymbolMapWriters.size()) {
                MapWriter w = denseSymbolMapWriters.getQuick(symColIndex);
                w.setSymbolIndexInTxWriter(symColIndex);
                symColIndex++;
            }
            Misc.free(writer);
        }
    }

    private int rename(int retries) {
        try {
            int index = 0;
            other.concat(META_PREV_FILE_NAME).$();
            path.concat(META_FILE_NAME).$();
            int l = other.length();

            do {
                if (index > 0) {
                    other.trimTo(l);
                    other.put('.').put(index);
                    other.$();
                }

                if (ff.exists(other) && !ff.remove(other)) {
                    LOG.info().$("cannot remove target of rename '").$(path).$("' to '").$(other).$(" [errno=").$(ff.errno()).I$();
                    index++;
                    continue;
                }

                if (ff.rename(path, other) != Files.FILES_RENAME_OK) {
                    LOG.info().$("cannot rename '").$(path).$("' to '").$(other).$(" [errno=").$(ff.errno()).I$();
                    index++;
                    continue;
                }

                return index;

            } while (index < retries);

            throw CairoException.critical(0).put("Cannot rename ").put(path).put(". Max number of attempts reached [").put(index).put("]. Last target was: ").put(other);
        } finally {
            path.trimTo(rootLen);
            other.trimTo(rootLen);
        }
    }

    private void renameColumnFiles(CharSequence columnName, int columnIndex, CharSequence newName, int columnType) {
        try {
            for (int i = txWriter.getPartitionCount() - 1; i > -1L; i--) {
                long partitionTimestamp = txWriter.getPartitionTimestamp(i);
                long partitionNameTxn = txWriter.getPartitionNameTxn(i);
                renameColumnFiles(columnName, columnIndex, newName, partitionTimestamp, partitionNameTxn);
            }
            if (!PartitionBy.isPartitioned(partitionBy)) {
                renameColumnFiles(columnName, columnIndex, newName, txWriter.getLastPartitionTimestamp(), -1L);
            }

            long columnNameTxn = columnVersionWriter.getDefaultColumnNameTxn(columnIndex);
            if (ColumnType.isSymbol(columnType)) {
                renameFileOrLog(ff, offsetFileName(path.trimTo(rootLen), columnName, columnNameTxn), offsetFileName(other.trimTo(rootLen), newName, columnNameTxn));
                renameFileOrLog(ff, charFileName(path.trimTo(rootLen), columnName, columnNameTxn), charFileName(other.trimTo(rootLen), newName, columnNameTxn));
                renameFileOrLog(ff, keyFileName(path.trimTo(rootLen), columnName, columnNameTxn), keyFileName(other.trimTo(rootLen), newName, columnNameTxn));
                renameFileOrLog(ff, valueFileName(path.trimTo(rootLen), columnName, columnNameTxn), valueFileName(other.trimTo(rootLen), newName, columnNameTxn));
            }
        } finally {
            path.trimTo(rootLen);
            other.trimTo(rootLen);
        }
    }

    private void renameColumnFiles(CharSequence columnName, int columnIndex, CharSequence newName, long partitionTimestamp, long partitionNameTxn) {
        setPathForPartition(path, partitionBy, partitionTimestamp, false);
        setPathForPartition(other, partitionBy, partitionTimestamp, false);
        txnPartitionConditionally(path, partitionNameTxn);
        txnPartitionConditionally(other, partitionNameTxn);
        int plen = path.length();
        long columnNameTxn = columnVersionWriter.getColumnNameTxn(partitionTimestamp, columnIndex);
        renameFileOrLog(ff, dFile(path.trimTo(plen), columnName, columnNameTxn), dFile(other.trimTo(plen), newName, columnNameTxn));
        renameFileOrLog(ff, iFile(path.trimTo(plen), columnName, columnNameTxn), iFile(other.trimTo(plen), newName, columnNameTxn));
        renameFileOrLog(ff, keyFileName(path.trimTo(plen), columnName, columnNameTxn), keyFileName(other.trimTo(plen), newName, columnNameTxn));
        renameFileOrLog(ff, valueFileName(path.trimTo(plen), columnName, columnNameTxn), valueFileName(other.trimTo(plen), newName, columnNameTxn));
        path.trimTo(rootLen);
        other.trimTo(rootLen);
    }

    private int renameColumnFromMeta(int index, CharSequence newName) {
        try {
            int metaSwapIndex = openMetaSwapFile(ff, ddlMem, path, rootLen, fileOperationRetryCount);
            int timestampIndex = metaMem.getInt(META_OFFSET_TIMESTAMP_INDEX);
            ddlMem.putInt(columnCount);
            ddlMem.putInt(partitionBy);
            ddlMem.putInt(timestampIndex);
            copyVersionAndLagValues();
            ddlMem.jumpTo(META_OFFSET_COLUMN_TYPES);

            for (int i = 0; i < columnCount; i++) {
                writeColumnEntry(i, false);
            }

            long nameOffset = getColumnNameOffset(columnCount);
            for (int i = 0; i < columnCount; i++) {
                CharSequence columnName = metaMem.getStr(nameOffset);
                nameOffset += Vm.getStorageLength(columnName);

                if (i == index && getColumnType(metaMem, i) > 0) {
                    columnName = newName;
                }
                ddlMem.putStr(columnName);
            }

            return metaSwapIndex;
        } finally {
            ddlMem.close();
        }
    }

    private void renameMetaToMetaPrev(CharSequence columnName) {
        try {
            this.metaPrevIndex = rename(fileOperationRetryCount);
        } catch (CairoException e) {
            runFragile(RECOVER_FROM_META_RENAME_FAILURE, columnName, e);
        }
    }

    private void renameSwapMetaToMeta(CharSequence columnName) {
        // rename _meta.swp to _meta
        try {
            restoreMetaFrom(META_SWAP_FILE_NAME, metaSwapIndex);
        } catch (CairoException e) {
            runFragile(RECOVER_FROM_SWAP_RENAME_FAILURE, columnName, e);
        }
    }

    private long repairDataGaps(final long timestamp) {
        if (txWriter.getMaxTimestamp() != Numbers.LONG_NaN && PartitionBy.isPartitioned(partitionBy)) {
            long fixedRowCount = 0;
            long lastTimestamp = -1;
            long transientRowCount = this.txWriter.getTransientRowCount();
            long maxTimestamp = this.txWriter.getMaxTimestamp();
            try {
                final long tsLimit = partitionFloorMethod.floor(this.txWriter.getMaxTimestamp());
                for (long ts = getPartitionLo(txWriter.getMinTimestamp()); ts < tsLimit; ts = partitionCeilMethod.ceil(ts)) {
                    path.trimTo(rootLen);
                    setStateForTimestamp(path, ts, false);
                    int p = path.length();

                    long partitionSize = txWriter.getPartitionSizeByPartitionTimestamp(ts);
                    if (partitionSize >= 0 && ff.exists(path.$())) {
                        fixedRowCount += partitionSize;
                        lastTimestamp = ts;
                    } else {
                        Path other = Path.getThreadLocal2(path.trimTo(p).$());
                        TableUtils.oldPartitionName(other, getTxn());
                        if (ff.exists(other.$())) {
                            if (ff.rename(other, path) != Files.FILES_RENAME_OK) {
                                LOG.error().$("could not rename [from=").$(other).$(", to=").$(path).I$();
                                throw new CairoError("could not restore directory, see log for details");
                            } else {
                                LOG.info().$("restored [path=").$(path).I$();
                            }
                        } else {
                            LOG.debug().$("missing partition [name=").$(path.trimTo(p).$()).I$();
                        }
                    }
                }

                if (lastTimestamp > -1) {
                    path.trimTo(rootLen);
                    setStateForTimestamp(path, tsLimit, false);
                    if (!ff.exists(path.$())) {
                        Path other = Path.getThreadLocal2(path);
                        TableUtils.oldPartitionName(other, getTxn());
                        if (ff.exists(other.$())) {
                            if (ff.rename(other, path) != Files.FILES_RENAME_OK) {
                                LOG.error().$("could not rename [from=").$(other).$(", to=").$(path).I$();
                                throw new CairoError("could not restore directory, see log for details");
                            } else {
                                LOG.info().$("restored [path=").$(path).I$();
                            }
                        } else {
                            LOG.error().$("last partition does not exist [name=").$(path).I$();
                            // ok, create last partition we discovered the active
                            // 1. read its size
                            path.trimTo(rootLen);
                            setStateForTimestamp(path, lastTimestamp, false);
                            int p = path.length();
                            transientRowCount = txWriter.getPartitionSizeByPartitionTimestamp(lastTimestamp);


                            // 2. read max timestamp
                            TableUtils.dFile(path.trimTo(p), metadata.getColumnName(metadata.getTimestampIndex()), COLUMN_NAME_TXN_NONE);
                            maxTimestamp = TableUtils.readLongAtOffset(ff, path, tempMem16b, (transientRowCount - 1) * Long.BYTES);
                            fixedRowCount -= transientRowCount;
                            txWriter.removeAttachedPartitions(txWriter.getMaxTimestamp());
                            LOG.info()
                                    .$("updated active partition [name=").$(path.trimTo(p).$())
                                    .$(", maxTimestamp=").$ts(maxTimestamp)
                                    .$(", transientRowCount=").$(transientRowCount)
                                    .$(", fixedRowCount=").$(txWriter.getFixedRowCount())
                                    .I$();
                        }
                    }
                }
            } finally {
                path.trimTo(rootLen);
            }

            final long expectedSize = txWriter.unsafeReadFixedRowCount();
            if (expectedSize != fixedRowCount || maxTimestamp != this.txWriter.getMaxTimestamp()) {
                LOG.info()
                        .$("actual table size has been adjusted [name=`").utf8(tableName).$('`')
                        .$(", expectedFixedSize=").$(expectedSize)
                        .$(", actualFixedSize=").$(fixedRowCount)
                        .I$();

                txWriter.reset(fixedRowCount, transientRowCount, maxTimestamp, defaultCommitMode, denseSymbolMapWriters);
                return maxTimestamp;
            }
        }

        return timestamp;
    }

    private void repairMetaRename(int index) {
        try {
            path.concat(META_PREV_FILE_NAME);
            if (index > 0) {
                path.put('.').put(index);
            }
            path.$();

            if (ff.exists(path)) {
                LOG.info().$("Repairing metadata from: ").$(path).$();
                if (ff.exists(other.concat(META_FILE_NAME).$()) && !ff.remove(other)) {
                    throw CairoException.critical(ff.errno()).put("Repair failed. Cannot replace ").put(other);
                }

                if (ff.rename(path, other) != Files.FILES_RENAME_OK) {
                    throw CairoException.critical(ff.errno()).put("Repair failed. Cannot rename ").put(path).put(" -> ").put(other);
                }
            }
        } finally {
            path.trimTo(rootLen);
            other.trimTo(rootLen);
        }

        clearTodoLog();
    }

    private void repairTruncate() {
        LOG.info().$("repairing abnormally terminated truncate on ").$(path).$();
        if (PartitionBy.isPartitioned(partitionBy)) {
            removePartitionDirectories();
        }
        txWriter.truncate(columnVersionWriter.getVersion());
        clearTodoLog();
    }

    @Nullable TableSyncModel replHandleSyncCmd(TableWriterTask cmd) {
        final long instance = cmd.getInstance();
        final long sequence = cmd.getSequence();
        final int index = cmdSequences.keyIndex(instance);
        if (index < 0 && sequence <= cmdSequences.valueAt(index)) {
            return null;
        }
        cmdSequences.putAt(index, instance, sequence);
        final long txMemSize = Unsafe.getUnsafe().getLong(cmd.getData());
        return replCreateTableSyncModel(
                cmd.getData() + 8,
                txMemSize,
                cmd.getData() + txMemSize + 16,
                Unsafe.getUnsafe().getLong(cmd.getData() + txMemSize + 8)
        );
    }

    private void resizeColumnTopSink(long srcOoo, long srcOooMax) {
        long maxPartitionsAffected = (srcOooMax - srcOoo) / PartitionBy.getPartitionTimeIntervalFloor(partitionBy) + 2;
        long size = maxPartitionsAffected * (metadata.getColumnCount() + 1);
        if (o3ColumnTopSink == null) {
            o3ColumnTopSink = new DirectLongList(size, MemoryTag.NATIVE_O3);
        }
        o3ColumnTopSink.setCapacity(size);
        o3ColumnTopSink.setPos(size);
        o3ColumnTopSink.zero(-1L);
    }

    private void restoreMetaFrom(CharSequence fromBase, int fromIndex) {
        try {
            path.concat(fromBase);
            if (fromIndex > 0) {
                path.put('.').put(fromIndex);
            }
            path.$();

            TableUtils.renameOrFail(ff, path, other.concat(META_FILE_NAME).$());
        } finally {
            path.trimTo(rootLen);
            other.trimTo(rootLen);
        }
    }

    private void rollbackIndexes() {
        final long maxRow = txWriter.getTransientRowCount() - 1;
        for (int i = 0, n = denseIndexers.size(); i < n; i++) {
            ColumnIndexer indexer = denseIndexers.getQuick(i);
            long fd = indexer.getFd();
            if (fd > -1) {
                LOG.info().$("recovering index [fd=").$(fd).I$();
                indexer.rollback(maxRow);
            }
        }
    }

    private void rollbackSymbolTables() {
        int expectedMapWriters = txWriter.unsafeReadSymbolColumnCount();
        for (int i = 0; i < expectedMapWriters; i++) {
            denseSymbolMapWriters.getQuick(i).rollback(txWriter.unsafeReadSymbolWriterIndexOffset(i));
        }
    }

    private void rowAppend(ObjList<Runnable> activeNullSetters) {
        if ((masterRef & 1) != 0) {
            for (int i = 0; i < columnCount; i++) {
                if (rowValueIsNotNull.getQuick(i) < masterRef) {
                    activeNullSetters.getQuick(i).run();
                }
            }
            masterRef++;
        }
    }

    void rowCancel() {
        if ((masterRef & 1) == 0) {
            return;
        }

        if (hasO3()) {
            final long o3RowCount = getO3RowCount0();
            if (o3RowCount > 0) {
                // O3 mode and there are some rows.
                masterRef--;
                setO3AppendPosition(o3RowCount);
            } else {
                // Cancelling first row in o3, reverting to non-o3
                setO3AppendPosition(0);
                masterRef--;
                clearO3();
            }
            rowValueIsNotNull.fill(0, columnCount, masterRef);
            return;
        }

        long dirtyMaxTimestamp = txWriter.getMaxTimestamp();
        long dirtyTransientRowCount = txWriter.getTransientRowCount();
        long rollbackToMaxTimestamp = txWriter.cancelToMaxTimestamp();
        long rollbackToTransientRowCount = txWriter.cancelToTransientRowCount();

        // dirty timestamp should be 1 because newRow() increments it
        if (dirtyTransientRowCount == 1) {
            if (PartitionBy.isPartitioned(partitionBy)) {
                // we have to undo creation of partition
                closeActivePartition(false);
                if (removeDirOnCancelRow) {
                    try {
                        setStateForTimestamp(path, dirtyMaxTimestamp, false);
                        int errno;
                        if ((errno = ff.rmdir(path.$())) != 0) {
                            throw CairoException.critical(errno).put("Cannot remove directory: ").put(path);
                        }
                        removeDirOnCancelRow = false;
                    } finally {
                        path.trimTo(rootLen);
                    }
                }

                // open old partition
                if (rollbackToMaxTimestamp > Long.MIN_VALUE) {
                    try {
                        openPartition(rollbackToMaxTimestamp);
                        setAppendPosition(rollbackToTransientRowCount, false);
                    } catch (Throwable e) {
                        freeColumns(false);
                        throw e;
                    }
                } else {
                    rowAction = ROW_ACTION_OPEN_PARTITION;
                }

                // undo counts
                removeDirOnCancelRow = true;
                txWriter.cancelRow();
            } else {
                txWriter.cancelRow();
                // we only have one partition, jump to start on every column
                for (int i = 0; i < columnCount; i++) {
                    getPrimaryColumn(i).jumpTo(0L);
                    MemoryMA mem = getSecondaryColumn(i);
                    if (mem != null) {
                        mem.jumpTo(0L);
                        mem.putLong(0L);
                    }
                }
            }
        } else {
            txWriter.cancelRow();
            // we are staying within same partition, prepare append positions for row count
            boolean rowChanged = metadata.getTimestampIndex() >= 0; // adding new row already writes timestamp
            if (!rowChanged) {
                // verify if any of the columns have been changed
                // if not - we don't have to do
                for (int i = 0; i < columnCount; i++) {
                    if (rowValueIsNotNull.getQuick(i) == masterRef) {
                        rowChanged = true;
                        break;
                    }
                }
            }

            // is no column has been changed we take easy option and do nothing
            if (rowChanged) {
                setAppendPosition(dirtyTransientRowCount - 1, false);
            }
        }
        rowValueIsNotNull.fill(0, columnCount, --masterRef);
        txWriter.transientRowCount--;
    }

    private void runFragile(FragileCode fragile, CharSequence columnName, CairoException e) {
        try {
            fragile.run(columnName);
        } catch (CairoException err) {
            LOG.error().$("DOUBLE ERROR: 1st: {").$((Sinkable) e).$('}').$();
            throwDistressException(err);
        }
        throw e;
    }

    private void safeDeletePartitionDir(long timestamp, long partitionNameTxn) {
        // Call O3 methods to remove check TxnScoreboard and remove partition directly
        o3PartitionRemoveCandidates.clear();
        o3PartitionRemoveCandidates.add(timestamp, partitionNameTxn);
        o3ProcessPartitionRemoveCandidates();
    }

    private void setAppendPosition(final long position, boolean doubleAllocate) {
        for (int i = 0; i < columnCount; i++) {
            // stop calculating oversize as soon as we find first over-sized column
            setColumnSize(i, position, doubleAllocate);
        }
    }

    private void setColumnSize(int columnIndex, long size, boolean doubleAllocate) {
        MemoryMA mem1 = getPrimaryColumn(columnIndex);
        MemoryMA mem2 = getSecondaryColumn(columnIndex);
        int type = metadata.getColumnType(columnIndex);
        if (type > 0) { // Not deleted
            final long pos = size - columnTops.getQuick(columnIndex);
            if (pos > 0) {
                // subtract column top
                final long m1pos;
                switch (ColumnType.tagOf(type)) {
                    case ColumnType.BINARY:
                    case ColumnType.STRING:
                        assert mem2 != null;
                        if (doubleAllocate) {
                            mem2.allocate(pos * Long.BYTES + Long.BYTES);
                        }
                        // Jump to the number of records written to read length of var column correctly
                        mem2.jumpTo(pos * Long.BYTES);
                        m1pos = Unsafe.getUnsafe().getLong(mem2.getAppendAddress());
                        // Jump to the end of file to correctly trim the file
                        mem2.jumpTo((pos + 1) * Long.BYTES);
                        break;
                    default:
                        m1pos = pos << ColumnType.pow2SizeOf(type);
                        break;
                }
                if (doubleAllocate) {
                    mem1.allocate(m1pos);
                }
                mem1.jumpTo(m1pos);
            } else {
                mem1.jumpTo(0);
                if (mem2 != null) {
                    mem2.jumpTo(0);
                    mem2.putLong(0);
                }
            }
        }
    }

    private void setO3AppendPosition(final long position) {
        for (int i = 0; i < columnCount; i++) {
            int columnType = metadata.getColumnType(i);
            if (columnType > 0) {
                o3SetAppendOffset(i, columnType, position);
            }
        }
    }

    private void setRowValueNotNull(int columnIndex) {
        assert rowValueIsNotNull.getQuick(columnIndex) != masterRef;
        rowValueIsNotNull.setQuick(columnIndex, masterRef);
    }

    /**
     * Sets path member variable to partition directory for the given timestamp and
     * partitionLo and partitionHi to partition interval in millis. These values are
     * determined based on input timestamp and value of partitionBy. For any given
     * timestamp this method will determine either day, month or year interval timestamp falls to.
     * Partition directory name is ISO string of interval start.
     * <p>
     * Because this method modifies "path" member variable, be sure path is trimmed to original
     * state within try..finally block.
     *
     * @param path                    path instance to modify
     * @param timestamp               to determine interval for
     * @param updatePartitionInterval flag indicating that partition interval partitionLo and
     */
    private void setStateForTimestamp(Path path, long timestamp, boolean updatePartitionInterval) {
        final long partitionTimestampHi = TableUtils.setPathForPartition(path, partitionBy, timestamp, true);
        // When partition is create a txn name must always be set to purge dropped partitions.
        // When partition is created outside O3 merge use `txn-1` as the version
        long partitionTxnName = PartitionBy.isPartitioned(partitionBy) ? txWriter.getTxn() - 1 : -1;
        TableUtils.txnPartitionConditionally(
                path,
                txWriter.getPartitionNameTxnByPartitionTimestamp(partitionTimestampHi, partitionTxnName)
        );
        if (updatePartitionInterval) {
            this.partitionTimestampHi = partitionTimestampHi;
        }
    }

    private void swapMetaFile(CharSequence columnName) {
        // close _meta so we can rename it
        metaMem.close();
        // validate new meta
        validateSwapMeta(columnName);
        // rename _meta to _meta.prev
        renameMetaToMetaPrev(columnName);
        // after we moved _meta to _meta.prev
        // we have to have _todo to restore _meta should anything go wrong
        writeRestoreMetaTodo(columnName);
        // rename _meta.swp to -_meta
        renameSwapMetaToMeta(columnName);
        try {
            // open _meta file
            openMetaFile(ff, path, rootLen, metaMem);
            // remove _todo
            clearTodoLog();

        } catch (CairoException err) {
            throwDistressException(err);
        }
        bumpStructureVersion();
    }

    private void swapO3ColumnsExcept(int timestampIndex) {
        ObjList<MemoryCARW> temp = o3MemColumns;
        o3MemColumns = o3MemColumns2;
        o3MemColumns2 = temp;

        // Swap timestamp column back, timestamp column is not sorted, it's the sort key.
        final int timestampMemoryIndex = getPrimaryColumnIndex(timestampIndex);
        o3MemColumns2.setQuick(
                timestampMemoryIndex,
                o3MemColumns.getAndSetQuick(timestampMemoryIndex, o3MemColumns2.getQuick(timestampMemoryIndex))
        );
        o3Columns = o3MemColumns;
        activeColumns = o3MemColumns;

        ObjList<Runnable> tempNullSetters = o3NullSetters;
        o3NullSetters = o3NullSetters2;
        o3NullSetters2 = tempNullSetters;

    }

    private void switchPartition(long timestamp) {
        // Before partition can be switched we need to index records
        // added so far. Index writers will start point to different
        // files after switch.
        updateIndexes();
        txWriter.switchPartitions(timestamp);
        openPartition(timestamp);
        setAppendPosition(0, false);
    }

    private void syncColumns(int commitMode) {
        final boolean async = commitMode == CommitMode.ASYNC;
        for (int i = 0; i < columnCount; i++) {
            columns.getQuick(i * 2).sync(async);
            final MemoryMA m2 = columns.getQuick(i * 2 + 1);
            if (m2 != null) {
                m2.sync(false);
            }
        }
    }

    private void throwDistressException(CairoException cause) {
        LOG.critical().$("writer error [table=").$(tableName).$(", e=").$((Sinkable) cause).I$();
        this.distressed = true;
        throw new CairoError(cause);
    }

    private void updateIndexes() {
        if (indexCount == 0 || avoidIndexOnCommit) {
            avoidIndexOnCommit = false;
            return;
        }
        updateIndexesSlow();
    }

    private void updateIndexesParallel(long lo, long hi) {
        indexSequences.clear();
        indexLatch.setCount(indexCount);
        final int nParallelIndexes = indexCount - 1;
        final Sequence indexPubSequence = this.messageBus.getIndexerPubSequence();
        final RingQueue<ColumnIndexerTask> indexerQueue = this.messageBus.getIndexerQueue();

        LOG.info().$("parallel indexing [table=").$(tableName)
                .$(", indexCount=").$(indexCount)
                .$(", rowCount=").$(hi - lo)
                .I$();
        int serialIndexCount = 0;

        // we are going to index last column in this thread while other columns are on the queue
        OUT:
        for (int i = 0; i < nParallelIndexes; i++) {

            long cursor = indexPubSequence.next();
            if (cursor == -1) {
                // queue is full, process index in the current thread
                indexAndCountDown(denseIndexers.getQuick(i), lo, hi, indexLatch);
                serialIndexCount++;
                continue;
            }

            if (cursor == -2) {
                // CAS issue, retry
                do {
                    cursor = indexPubSequence.next();
                    if (cursor == -1) {
                        indexAndCountDown(denseIndexers.getQuick(i), lo, hi, indexLatch);
                        serialIndexCount++;
                        continue OUT;
                    }

                } while (cursor < 0);
            }

            final ColumnIndexerTask queueItem = indexerQueue.get(cursor);
            final ColumnIndexer indexer = denseIndexers.getQuick(i);
            final long sequence = indexer.getSequence();
            queueItem.indexer = indexer;
            queueItem.lo = lo;
            queueItem.hi = hi;
            queueItem.countDownLatch = indexLatch;
            queueItem.sequence = sequence;
            indexSequences.add(sequence);
            indexPubSequence.done(cursor);
        }

        // index last column while other columns are brewing on the queue
        indexAndCountDown(denseIndexers.getQuick(indexCount - 1), lo, hi, indexLatch);
        serialIndexCount++;

        // At this point we have re-indexed our column and if things are flowing nicely
        // all other columns should have been done by other threads. Instead of actually
        // waiting we gracefully check latch count.
        if (!indexLatch.await(configuration.getWorkStealTimeoutNanos())) {
            // other columns are still in-flight, we must attempt to steal work from other threads
            for (int i = 0; i < nParallelIndexes; i++) {
                ColumnIndexer indexer = denseIndexers.getQuick(i);
                if (indexer.tryLock(indexSequences.getQuick(i))) {
                    indexAndCountDown(indexer, lo, hi, indexLatch);
                    serialIndexCount++;
                }
            }
            // wait for the ones we cannot steal
            indexLatch.await();
        }

        // reset lock on completed indexers
        boolean distressed = false;
        for (int i = 0; i < indexCount; i++) {
            ColumnIndexer indexer = denseIndexers.getQuick(i);
            distressed = distressed | indexer.isDistressed();
        }

        if (distressed) {
            throwDistressException(null);
        }

        LOG.info().$("parallel indexing done [serialCount=").$(serialIndexCount).I$();
    }

    private void updateIndexesSerially(long lo, long hi) {
        LOG.info().$("serial indexing [table=").$(tableName)
                .$(", indexCount=").$(indexCount)
                .$(", rowCount=").$(hi - lo)
                .I$();
        for (int i = 0, n = denseIndexers.size(); i < n; i++) {
            try {
                denseIndexers.getQuick(i).refreshSourceAndIndex(lo, hi);
            } catch (CairoException e) {
                // this is pretty severe, we hit some sort of limit
                throwDistressException(e);
            }
        }
        LOG.info().$("serial indexing done [table=").$(tableName).I$();
    }

    private void updateIndexesSlow() {
        final long hi = txWriter.getTransientRowCount();
        final long lo = txWriter.getAppendedPartitionCount() == 1 ? hi - txWriter.getLastTxSize() : 0;
        if (indexCount > 1 && parallelIndexerEnabled && hi - lo > configuration.getParallelIndexThreshold()) {
            updateIndexesParallel(lo, hi);
        } else {
            updateIndexesSerially(lo, hi);
        }
    }

    private void updateMaxTimestamp(long timestamp) {
        txWriter.updateMaxTimestamp(timestamp);
        this.timestampSetter.accept(timestamp);
    }

    private void updateMetaStructureVersion() {
        try {
            copyMetadataAndUpdateVersion();
            finishMetaSwapUpdate();
            clearTodoLog();
        } finally {
            ddlMem.close();
        }
    }

    private void updateO3ColumnTops() {
        int columnCount = metadata.getColumnCount();
        int increment = columnCount + 1;

        for (int partitionOffset = 0, n = (int) o3ColumnTopSink.size(); partitionOffset < n; partitionOffset += increment) {
            long partitionTimestamp = o3ColumnTopSink.get(partitionOffset);
            if (partitionTimestamp > -1) {
                for (int column = 0; column < columnCount; column++) {
                    long colTop = o3ColumnTopSink.get(partitionOffset + column + 1);
                    if (colTop > -1L) {
                        // Upsert even when colTop value is 0.
                        // TableReader uses the record to determine if the column is supposed to be present for the partition.
                        columnVersionWriter.upsertColumnTop(partitionTimestamp, column, colTop);
                    }
                }
            }
        }
    }

    private void validateSwapMeta(CharSequence columnName) {
        try {
            try {
                path.concat(META_SWAP_FILE_NAME);
                if (metaSwapIndex > 0) {
                    path.put('.').put(metaSwapIndex);
                }
                metaMem.smallFile(ff, path.$(), MemoryTag.MMAP_TABLE_WRITER);
                validationMap.clear();
                validateMeta(metaMem, validationMap, ColumnType.VERSION);
            } finally {
                metaMem.close();
                path.trimTo(rootLen);
            }
        } catch (CairoException e) {
            runFragile(RECOVER_FROM_META_RENAME_FAILURE, columnName, e);
        }
    }

    private void writeColumnEntry(int i, boolean markDeleted) {
        int columnType = getColumnType(metaMem, i);
        // When column is deleted it's written to metadata with negative type
        if (markDeleted) {
            columnType = -Math.abs(columnType);
        }
        ddlMem.putInt(columnType);

        long flags = 0;
        if (isColumnIndexed(metaMem, i)) {
            flags |= META_FLAG_BIT_INDEXED;
        }

        if (isSequential(metaMem, i)) {
            flags |= META_FLAG_BIT_SEQUENTIAL;
        }
        ddlMem.putLong(flags);
        ddlMem.putInt(getIndexBlockCapacity(metaMem, i));
        ddlMem.putLong(getColumnHash(metaMem, i));
        ddlMem.skip(8);
    }

    private void writeRestoreMetaTodo(CharSequence columnName) {
        try {
            writeRestoreMetaTodo();
        } catch (CairoException e) {
            runFragile(RECOVER_FROM_TODO_WRITE_FAILURE, columnName, e);
        }
    }

    private void writeRestoreMetaTodo() {
        todoMem.putLong(0, ++todoTxn); // write txn, reader will first read txn at offset 24 and then at offset 0
        Unsafe.getUnsafe().storeFence(); // make sure we do not write hash before writing txn (view from another thread)
        todoMem.putLong(8, configuration.getDatabaseIdLo()); // write out our instance hashes
        todoMem.putLong(16, configuration.getDatabaseIdHi());
        Unsafe.getUnsafe().storeFence();
        todoMem.putLong(32, 1);
        todoMem.putLong(40, TODO_RESTORE_META);
        todoMem.putLong(48, metaPrevIndex);
        Unsafe.getUnsafe().storeFence();
        todoMem.putLong(24, todoTxn);
        todoMem.jumpTo(56);
    }

    @FunctionalInterface
    private interface FragileCode {
        void run(CharSequence columnName);
    }

    @FunctionalInterface
    public interface O3ColumnUpdateMethod {
        void run(
                int columnIndex,
                final int columnType,
                long mergedTimestampsAddr,
                long valueCount
        );
    }

    public interface Row {

        void append();

        void cancel();

        void putBin(int columnIndex, long address, long len);

        void putBin(int columnIndex, BinarySequence sequence);

        void putBool(int columnIndex, boolean value);

        void putByte(int columnIndex, byte value);

        void putChar(int columnIndex, char value);

        default void putDate(int columnIndex, long value) {
            putLong(columnIndex, value);
        }

        void putDouble(int columnIndex, double value);

        void putFloat(int columnIndex, float value);

        void putGeoHash(int columnIndex, long value);

        void putGeoHashDeg(int index, double lat, double lon);

        void putGeoStr(int columnIndex, CharSequence value);

        void putInt(int columnIndex, int value);

        void putLong(int columnIndex, long value);

        void putLong128LittleEndian(int columnIndex, long first, long second);

        void putLong256(int columnIndex, long l0, long l1, long l2, long l3);

        void putLong256(int columnIndex, Long256 value);

        void putLong256(int columnIndex, CharSequence hexString);

        void putLong256(int columnIndex, @NotNull CharSequence hexString, int start, int end);

        void putShort(int columnIndex, short value);

        void putStr(int columnIndex, CharSequence value);

        void putStr(int columnIndex, char value);

        void putStr(int columnIndex, CharSequence value, int pos, int len);

        void putSym(int columnIndex, CharSequence value);

        void putSym(int columnIndex, char value);

        default void putSymIndex(int columnIndex, int key) {
            putInt(columnIndex, key);
        }

        default void putTimestamp(int columnIndex, long value) {
            putLong(columnIndex, value);
        }

        default void putTimestamp(int columnIndex, CharSequence value) {
            // try UTC timestamp first (micro)
            long l;
            try {
                l = value != null ? IntervalUtils.parseFloorPartialDate(value) : Numbers.LONG_NaN;
            } catch (NumericException e) {
                throw CairoException.nonCritical().put("Invalid timestamp: ").put(value);
            }
            putTimestamp(columnIndex, l);
        }
    }

    @FunctionalInterface
    public interface ExtensionListener {
        void onTableExtended(long timestamp);
    }

    private class RowImpl implements Row {
        @Override
        public void append() {
            rowAppend(activeNullSetters);
        }

        @Override
        public void cancel() {
            rowCancel();
        }

        @Override
        public void putBin(int columnIndex, long address, long len) {
            getSecondaryColumn(columnIndex).putLong(getPrimaryColumn(columnIndex).putBin(address, len));
            setRowValueNotNull(columnIndex);
        }

        @Override
        public void putBin(int columnIndex, BinarySequence sequence) {
            getSecondaryColumn(columnIndex).putLong(getPrimaryColumn(columnIndex).putBin(sequence));
            setRowValueNotNull(columnIndex);
        }

        @Override
        public void putBool(int columnIndex, boolean value) {
            getPrimaryColumn(columnIndex).putBool(value);
            setRowValueNotNull(columnIndex);
        }

        @Override
        public void putByte(int columnIndex, byte value) {
            getPrimaryColumn(columnIndex).putByte(value);
            setRowValueNotNull(columnIndex);
        }

        @Override
        public void putChar(int columnIndex, char value) {
            getPrimaryColumn(columnIndex).putChar(value);
            setRowValueNotNull(columnIndex);
        }

        @Override
        public void putDouble(int columnIndex, double value) {
            getPrimaryColumn(columnIndex).putDouble(value);
            setRowValueNotNull(columnIndex);
        }

        @Override
        public void putFloat(int columnIndex, float value) {
            getPrimaryColumn(columnIndex).putFloat(value);
            setRowValueNotNull(columnIndex);
        }

        @Override
        public void putGeoHash(int index, long value) {
            int type = metadata.getColumnType(index);
            WriterRowUtils.putGeoHash(index, value, type, this);
        }

        @Override
        public void putGeoHashDeg(int index, double lat, double lon) {
            int type = metadata.getColumnType(index);
            WriterRowUtils.putGeoHash(index, GeoHashes.fromCoordinatesDegUnsafe(lat, lon, ColumnType.getGeoHashBits(type)), type, this);
        }

        @Override
        public void putGeoStr(int index, CharSequence hash) {
            final int type = metadata.getColumnType(index);
            WriterRowUtils.putGeoStr(index, hash, type, this);
        }

        @Override
        public void putInt(int columnIndex, int value) {
            getPrimaryColumn(columnIndex).putInt(value);
            setRowValueNotNull(columnIndex);
        }

        @Override
        public void putLong(int columnIndex, long value) {
            getPrimaryColumn(columnIndex).putLong(value);
            setRowValueNotNull(columnIndex);
        }

        @Override
        public void putLong128LittleEndian(int columnIndex, long hi, long lo) {
            MemoryA primaryColumn = getPrimaryColumn(columnIndex);
            primaryColumn.putLong(lo);
            primaryColumn.putLong(hi);
            setRowValueNotNull(columnIndex);
        }

        @Override
        public void putLong256(int columnIndex, long l0, long l1, long l2, long l3) {
            getPrimaryColumn(columnIndex).putLong256(l0, l1, l2, l3);
            setRowValueNotNull(columnIndex);
        }

        @Override
        public void putLong256(int columnIndex, Long256 value) {
            getPrimaryColumn(columnIndex).putLong256(value.getLong0(), value.getLong1(), value.getLong2(), value.getLong3());
            setRowValueNotNull(columnIndex);
        }

        @Override
        public void putLong256(int columnIndex, CharSequence hexString) {
            getPrimaryColumn(columnIndex).putLong256(hexString);
            setRowValueNotNull(columnIndex);
        }

        @Override
        public void putLong256(int columnIndex, @NotNull CharSequence hexString, int start, int end) {
            getPrimaryColumn(columnIndex).putLong256(hexString, start, end);
            setRowValueNotNull(columnIndex);
        }

        @Override
        public void putShort(int columnIndex, short value) {
            getPrimaryColumn(columnIndex).putShort(value);
            setRowValueNotNull(columnIndex);
        }

        @Override
        public void putStr(int columnIndex, CharSequence value) {
            getSecondaryColumn(columnIndex).putLong(getPrimaryColumn(columnIndex).putStr(value));
            setRowValueNotNull(columnIndex);
        }

        @Override
        public void putStr(int columnIndex, char value) {
            getSecondaryColumn(columnIndex).putLong(getPrimaryColumn(columnIndex).putStr(value));
            setRowValueNotNull(columnIndex);
        }

        @Override
        public void putStr(int columnIndex, CharSequence value, int pos, int len) {
            getSecondaryColumn(columnIndex).putLong(getPrimaryColumn(columnIndex).putStr(value, pos, len));
            setRowValueNotNull(columnIndex);
        }

        @Override
        public void putSym(int columnIndex, CharSequence value) {
            getPrimaryColumn(columnIndex).putInt(symbolMapWriters.getQuick(columnIndex).put(value));
            setRowValueNotNull(columnIndex);
        }

        @Override
        public void putSym(int columnIndex, char value) {
            getPrimaryColumn(columnIndex).putInt(symbolMapWriters.getQuick(columnIndex).put(value));
            setRowValueNotNull(columnIndex);
        }

        private MemoryA getPrimaryColumn(int columnIndex) {
            return activeColumns.getQuick(getPrimaryColumnIndex(columnIndex));
        }

        private MemoryA getSecondaryColumn(int columnIndex) {
            return activeColumns.getQuick(getSecondaryColumnIndex(columnIndex));
        }
    }
}<|MERGE_RESOLUTION|>--- conflicted
+++ resolved
@@ -1349,21 +1349,7 @@
         }
 
         txWriter.beginPartitionSizeUpdate();
-<<<<<<< HEAD
         if (processWalAppend(walPath, metadata.getTimestampIndex(), inOrder, rowLo, rowHi, o3TimestampMin, o3TimestampMax, mapDiffCursor)) {
-=======
-        if (processO3Block(
-                walPath,
-                segmentId,
-                metadata.getTimestampIndex(),
-                inOrder,
-                rowLo,
-                rowHi,
-                o3TimestampMin,
-                o3TimestampMax,
-                mapDiffCursor
-        )) {
->>>>>>> 384094c2
             return;
         }
 
@@ -5303,12 +5289,8 @@
 
             if (
                     Chars.endsWith(fileNameSink, DETACHED_DIR_MARKER)
-<<<<<<< HEAD
-                            || Chars.startsWith(fileNameSink, WAL_NAME_BASE)
-=======
                             || Chars.endsWith(fileNameSink, configuration.getAttachPartitionSuffix())
                             || Chars.startsWith(fileNameSink, WalWriter.WAL_NAME_BASE)
->>>>>>> 384094c2
                             || Chars.startsWith(fileNameSink, Sequencer.SEQ_DIR)
             ) {
                 // Do not remove detached partitions, wals and sequencer directories
