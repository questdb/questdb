/*******************************************************************************
 *     ___                  _   ____  ____
 *    / _ \ _   _  ___  ___| |_|  _ \| __ )
 *   | | | | | | |/ _ \/ __| __| | | |  _ \
 *   | |_| | |_| |  __/\__ \ |_| |_| | |_) |
 *    \__\_\\__,_|\___||___/\__|____/|____/
 *
 *  Copyright (c) 2014-2019 Appsicle
 *  Copyright (c) 2019-2022 QuestDB
 *
 *  Licensed under the Apache License, Version 2.0 (the "License");
 *  you may not use this file except in compliance with the License.
 *  You may obtain a copy of the License at
 *
 *  http://www.apache.org/licenses/LICENSE-2.0
 *
 *  Unless required by applicable law or agreed to in writing, software
 *  distributed under the License is distributed on an "AS IS" BASIS,
 *  WITHOUT WARRANTIES OR CONDITIONS OF ANY KIND, either express or implied.
 *  See the License for the specific language governing permissions and
 *  limitations under the License.
 *
 ******************************************************************************/

package io.questdb.cairo;

import io.questdb.MessageBus;
import io.questdb.MessageBusImpl;
import io.questdb.Metrics;
import io.questdb.cairo.sql.AsyncWriterCommand;
import io.questdb.cairo.sql.SymbolTable;
import io.questdb.cairo.sql.TableRecordMetadata;
import io.questdb.cairo.sql.TableReferenceOutOfDateException;
import io.questdb.cairo.vm.NullMapWriter;
import io.questdb.cairo.vm.Vm;
import io.questdb.cairo.vm.api.*;
import io.questdb.cairo.wal.*;
import io.questdb.cairo.wal.seq.TableSequencer;
import io.questdb.griffin.DropIndexOperator;
import io.questdb.griffin.SqlUtil;
import io.questdb.griffin.UpdateOperatorImpl;
import io.questdb.griffin.engine.ops.AbstractOperation;
import io.questdb.griffin.engine.ops.AlterOperation;
import io.questdb.griffin.engine.ops.UpdateOperation;
import io.questdb.log.Log;
import io.questdb.log.LogFactory;
import io.questdb.log.LogRecord;
import io.questdb.mp.*;
import io.questdb.std.*;
import io.questdb.std.datetime.DateFormat;
import io.questdb.std.datetime.microtime.Timestamps;
import io.questdb.std.str.DirectByteCharSequence;
import io.questdb.std.str.LPSZ;
import io.questdb.std.str.Path;
import io.questdb.std.str.StringSink;
import io.questdb.tasks.*;
import org.jetbrains.annotations.NotNull;
import org.jetbrains.annotations.TestOnly;

import java.io.Closeable;
import java.util.Arrays;
import java.util.concurrent.atomic.AtomicInteger;
import java.util.concurrent.atomic.AtomicLong;
import java.util.function.LongConsumer;

import static io.questdb.cairo.BitmapIndexUtils.keyFileName;
import static io.questdb.cairo.BitmapIndexUtils.valueFileName;
import static io.questdb.cairo.TableUtils.*;
import static io.questdb.cairo.sql.AsyncWriterCommand.Error.*;
import static io.questdb.cairo.wal.WalUtils.*;
import static io.questdb.std.Files.FILES_RENAME_OK;
import static io.questdb.tasks.TableWriterTask.*;

public class TableWriter implements TableWriterAPI, MetadataService, Closeable {
    public static final int O3_BLOCK_DATA = 2;
    public static final int O3_BLOCK_MERGE = 3;
    public static final int O3_BLOCK_NONE = -1;
    public static final int O3_BLOCK_O3 = 1;
    public static final int TIMESTAMP_MERGE_ENTRY_BYTES = Long.BYTES * 2;
    private static final ObjectFactory<MemoryCMOR> GET_MEMORY_CMOR = Vm::getMemoryCMOR;
    private static final long IGNORE = -1L;
    private static final Log LOG = LogFactory.getLog(TableWriter.class);
    private static final Runnable NOOP = () -> {
    };
    private static final Row NOOP_ROW = new NoOpRow();
    private static final int PARTITION_UPDATE_SINK_ENTRY_SIZE = 8;
    private static final int ROW_ACTION_NO_PARTITION = 1;
    private static final int ROW_ACTION_NO_TIMESTAMP = 2;
    private static final int ROW_ACTION_O3 = 3;
    private static final int ROW_ACTION_OPEN_PARTITION = 0;
    private static final int ROW_ACTION_SWITCH_PARTITION = 4;
    private static final int WINDOW_SIZE = 4;
    final ObjList<MemoryMA> columns;
    // Latest command sequence per command source.
    // Publisher source is identified by a long value
    private final AlterOperation alterOp = new AlterOperation();
    private final LongConsumer appendTimestampSetter;
    private final LongList columnTops;
    private final ColumnVersionWriter columnVersionWriter;
    private final MPSequence commandPubSeq;
    private final RingQueue<TableWriterTask> commandQueue;
    private final SCSequence commandSubSeq;
    private final CairoConfiguration configuration;
    private final MemoryMAR ddlMem;
    private final int defaultCommitMode;
    private final ObjList<ColumnIndexer> denseIndexers = new ObjList<>();
    private final ObjList<MapWriter> denseSymbolMapWriters;
    private final boolean directIOFlag;
    private final FilesFacade ff;
    private final StringSink fileNameSink = new StringSink();
    private final int fileOperationRetryCount;
    private final SOCountDownLatch indexLatch = new SOCountDownLatch();
    private final MemoryMR indexMem = Vm.getMRInstance();
    private final LongList indexSequences = new LongList();
    private final ObjList<ColumnIndexer> indexers;
    // This is the same message bus. When TableWriter instance created via CairoEngine, message bus is shared
    // and is owned by the engine. Since TableWriter would not have ownership of the bus it must not free it up.
    // On other hand when TableWrite is created outside CairoEngine, primarily in tests, the ownership of the
    // message bus is with the TableWriter. Therefore, message bus must be freed when writer is freed.
    // To indicate ownership, the message bus owned by the writer will be assigned to `ownMessageBus`. This reference
    // will be released by the writer
    private final MessageBus messageBus;
    private final MemoryMR metaMem;
    private final TableWriterMetadata metadata;
    private final Metrics metrics;
    private final int mkDirMode;
    private final ObjList<Runnable> nullSetters;
    private final ObjectPool<O3Basket> o3BasketPool = new ObjectPool<>(O3Basket::new, 64);
    private final ObjectPool<O3MutableAtomicInteger> o3ColumnCounters = new ObjectPool<>(O3MutableAtomicInteger::new, 64);
    private final int o3ColumnMemorySize;
    private final ObjList<MemoryCR> o3ColumnOverrides;
    private final SOUnboundedCountDownLatch o3DoneLatch = new SOUnboundedCountDownLatch();
    private final AtomicInteger o3ErrorCount = new AtomicInteger();
    private final long[] o3LastTimestampSpreads = new long[WINDOW_SIZE];
    private final AtomicLong o3PartitionUpdRemaining = new AtomicLong();
    private final ObjList<O3CallbackTask> o3PendingCallbackTasks = new ObjList<>();
    private final boolean o3QuickSortEnabled;
    private final Path other;
    private final MessageBus ownMessageBus;
    private final boolean parallelIndexerEnabled;
    private final int partitionBy;
    private final PartitionBy.PartitionCeilMethod partitionCeilMethod;
    private final DateFormat partitionDirFmt;
    private final PartitionBy.PartitionFloorMethod partitionFloorMethod;
    private final LongList partitionRemoveCandidates = new LongList();
    private final Path path;
    private final AtomicLong physicallyWrittenRowsSinceLastCommit = new AtomicLong();
    private final int rootLen;
    private final FragileCode RECOVER_FROM_META_RENAME_FAILURE = this::recoverFromMetaRenameFailure;
    private final FindVisitor removePartitionDirectories = this::removePartitionDirectories0;
    private final Row row = new RowImpl();
    private final LongList rowValueIsNotNull = new LongList();
    private final TxReader slaveTxReader;
    private final ObjList<MapWriter> symbolMapWriters;
    private final IntList symbolRewriteMap = new IntList();
    private final MemoryMARW todoMem = Vm.getMARWInstance();
    private final TxWriter txWriter;
    private final FindVisitor removePartitionDirsNotAttached = this::removePartitionDirsNotAttached;
    private final TxnScoreboard txnScoreboard;
    private final Uuid uuid = new Uuid();
    private final LowerCaseCharSequenceIntHashMap validationMap = new LowerCaseCharSequenceIntHashMap();
    private final WeakClosableObjectPool<MemoryCMOR> walColumnMemoryPool;
    private final ObjList<MemoryCMOR> walMappedColumns = new ObjList<>();
    private ObjList<? extends MemoryA> activeColumns;
    private ObjList<Runnable> activeNullSetters;
    private ColumnVersionReader attachColumnVersionReader;
    private IndexBuilder attachIndexBuilder;
    private long attachMaxTimestamp;
    private MemoryCMR attachMetaMem;
    private TableWriterMetadata attachMetadata;
    private long attachMinTimestamp;
    private TxReader attachTxReader;
    private boolean avoidIndexOnCommit = false;
    private int columnCount;
    private long commitInterval;
    private long commitIntervalDefault;
    // ILP related
    private double commitIntervalFraction;
    private long committedMasterRef;
    private String designatedTimestampColumnName;
    private boolean distressed = false;
    private DropIndexOperator dropIndexOperator;
    private int indexCount;
    private boolean lastOpenPartitionIsReadOnly;
    private long lastOpenPartitionTimestamp;
    private long lastOpenPartitionTs = -1L;
    private long lastPartitionTimestamp;
    private LifecycleManager lifecycleManager;
    private int lockFd = -1;
    private long masterRef = 0L;
    private int metaPrevIndex;
    private final FragileCode RECOVER_FROM_TODO_WRITE_FAILURE = this::recoverFromTodoWriteFailure;
    private int metaSwapIndex;
    private long noOpRowCount;
    private DirectLongList o3ColumnTopSink;
    private ReadOnlyObjList<? extends MemoryCR> o3Columns;
    private final O3ColumnUpdateMethod o3MoveWalFromFilesToLastPartitionRef = this::o3MoveWalFromFilesToLastPartition;
    private long o3CommitBatchTimestampMin = Long.MAX_VALUE;
    private long o3EffectiveLag = 0L;
    private boolean o3InError = false;
    private long o3MasterRef = -1L;
    private ObjList<MemoryCARW> o3MemColumns;
    private ObjList<MemoryCARW> o3MemColumns2;
    private final O3ColumnUpdateMethod oooSortVarColumnRef = this::o3SortVarColumn;
    private final O3ColumnUpdateMethod oooSortFixColumnRef = this::o3SortFixColumn;
    private final O3ColumnUpdateMethod o3MergeLagVarColumnRef = this::o3MergeVarColumnLag;
    private ObjList<Runnable> o3NullSetters;
    private ObjList<Runnable> o3NullSetters2;
    // o3PartitionUpdateSink (offset, description):
    // 0, partitionTimestamp
    // 1, timestampMin
    // 2, timestampMax
    // 3, srcOooPartitionLo
    // 4, srcOooPartitionHi
    // 5, partitionMutates ? 1 : 0
    // 6, srcOooMax
    // 7, srcDataMax
    private DirectLongList o3PartitionUpdateSink;
    private long o3RowCount;
    private MemoryMAT o3TimestampMem;
    private final O3ColumnUpdateMethod o3MoveLagRef = this::o3MoveLag0;
    private final O3ColumnUpdateMethod o3MoveUncommittedRef = this::o3MoveUncommitted0;
    private MemoryARW o3TimestampMemCpy;
    private long partitionTimestampHi;
    private boolean performRecovery;
    private boolean removeDirOnCancelRow = true;
    private int rowAction = ROW_ACTION_OPEN_PARTITION;
    private TableToken tableToken;
    private final O3ColumnUpdateMethod o3MergeLagFixColumnRef = this::o3MergeFixColumnLag;
    private long tempMem16b = Unsafe.malloc(16, MemoryTag.NATIVE_TABLE_WRITER);
    private LongConsumer timestampSetter;
    private long todoTxn;
    private final FragileCode RECOVER_FROM_SYMBOL_MAP_WRITER_FAILURE = this::recoverFromSymbolMapWriterFailure;
    private final FragileCode RECOVER_FROM_SWAP_RENAME_FAILURE = this::recoverFromSwapRenameFailure;
    private final FragileCode RECOVER_FROM_COLUMN_OPEN_FAILURE = this::recoverOpenColumnFailure;
    private UpdateOperatorImpl updateOperatorImpl;
    private boolean walLagColumnsInitialised;
    private long walLagMaxTimestamp = Long.MIN_VALUE;
    private long walLagMinTimestamp = Long.MAX_VALUE;
    private boolean walLagOrdered;
    private long walLagRowCount;

    public TableWriter(
            CairoConfiguration configuration,
            TableToken tableToken,
            MessageBus messageBus,
            MessageBus ownMessageBus,
            boolean lock,
            LifecycleManager lifecycleManager,
            CharSequence root,
            Metrics metrics
    ) {
        LOG.info().$("open '").utf8(tableToken.getTableName()).$('\'').$();
        this.configuration = configuration;
        this.directIOFlag = (Os.type != Os.WINDOWS || configuration.getWriterFileOpenOpts() != CairoConfiguration.O_NONE);
        this.metrics = metrics;
        this.ownMessageBus = ownMessageBus;
        this.messageBus = ownMessageBus != null ? ownMessageBus : messageBus;
        this.defaultCommitMode = configuration.getCommitMode();
        this.lifecycleManager = lifecycleManager;
        this.parallelIndexerEnabled = configuration.isParallelIndexingEnabled();
        this.ff = configuration.getFilesFacade();
        this.mkDirMode = configuration.getMkDirMode();
        this.fileOperationRetryCount = configuration.getFileOperationRetryCount();
        this.tableToken = tableToken;
        this.o3QuickSortEnabled = configuration.isO3QuickSortEnabled();
        this.o3ColumnMemorySize = configuration.getO3ColumnMemorySize();
        this.path = new Path().of(root).concat(tableToken);
        this.other = new Path().of(root).concat(tableToken);
        this.rootLen = path.length();
        try {
            if (lock) {
                lock();
            } else {
                this.lockFd = -1;
            }
            int todo = readTodo();
            if (todo == TODO_RESTORE_META) {
                repairMetaRename((int) todoMem.getLong(48));
            }
            this.ddlMem = Vm.getMARInstance();
            this.metaMem = Vm.getMRInstance();
            this.columnVersionWriter = openColumnVersionFile(ff, path, rootLen);

            openMetaFile(ff, path, rootLen, metaMem);
            this.metadata = new TableWriterMetadata(this.tableToken, metaMem);
            this.partitionBy = metaMem.getInt(META_OFFSET_PARTITION_BY);
            this.txWriter = new TxWriter(ff).ofRW(path.concat(TXN_FILE_NAME).$(), partitionBy);
            this.txnScoreboard = new TxnScoreboard(ff, configuration.getTxnScoreboardEntryCount()).ofRW(path.trimTo(rootLen));
            path.trimTo(rootLen);
            this.o3ColumnOverrides = metadata.isWalEnabled() ? new ObjList<>() : null;
            // we have to do truncate repair at this stage of constructor
            // because this operation requires metadata
            switch (todo) {
                case TODO_TRUNCATE:
                    repairTruncate();
                    break;
                case TODO_RESTORE_META:
                case -1:
                    break;
                default:
                    LOG.error().$("ignoring unknown *todo* [code=").$(todo).I$();
                    break;
            }
            this.columnCount = metadata.getColumnCount();
            if (metadata.getTimestampIndex() > -1) {
                this.designatedTimestampColumnName = metadata.getColumnName(metadata.getTimestampIndex());
            }
            this.rowValueIsNotNull.extendAndSet(columnCount, 0);
            this.columns = new ObjList<>(columnCount * 2);
            this.o3MemColumns = new ObjList<>(columnCount * 2);
            this.o3MemColumns2 = new ObjList<>(columnCount * 2);
            this.o3Columns = this.o3MemColumns;
            this.activeColumns = columns;
            this.symbolMapWriters = new ObjList<>(columnCount);
            this.indexers = new ObjList<>(columnCount);
            this.denseSymbolMapWriters = new ObjList<>(metadata.getSymbolMapCount());
            this.nullSetters = new ObjList<>(columnCount);
            this.o3NullSetters = new ObjList<>(columnCount);
            this.o3NullSetters2 = new ObjList<>(columnCount);
            this.activeNullSetters = nullSetters;
            this.columnTops = new LongList(columnCount);
            this.partitionFloorMethod = PartitionBy.getPartitionFloorMethod(partitionBy);
            this.partitionCeilMethod = PartitionBy.getPartitionCeilMethod(partitionBy);
            if (PartitionBy.isPartitioned(partitionBy)) {
                this.partitionDirFmt = PartitionBy.getPartitionDirFormatMethod(partitionBy);
                this.partitionTimestampHi = txWriter.getLastPartitionTimestamp();
            } else {
                this.partitionDirFmt = null;
            }
            this.commitInterval = calculateCommitInterval();

            configureColumnMemory();
            configureTimestampSetter();
            this.appendTimestampSetter = timestampSetter;
            configureAppendPosition();
            purgeUnusedPartitions();
            clearTodoLog();
            this.slaveTxReader = new TxReader(ff);
            commandQueue = new RingQueue<>(
                    TableWriterTask::new,
                    configuration.getWriterCommandQueueSlotSize(),
                    configuration.getWriterCommandQueueCapacity(),
                    MemoryTag.NATIVE_REPL
            );
            commandSubSeq = new SCSequence();
            commandPubSeq = new MPSequence(commandQueue.getCycle());
            commandPubSeq.then(commandSubSeq).then(commandPubSeq);
            walColumnMemoryPool = new WeakClosableObjectPool<>(GET_MEMORY_CMOR, columnCount);
            Arrays.fill(o3LastTimestampSpreads, 0);
        } catch (Throwable e) {
            doClose(false);
            throw e;
        }
    }

    @TestOnly
    public TableWriter(CairoConfiguration configuration, TableToken tableToken, Metrics metrics) {
        this(configuration, tableToken, null, new MessageBusImpl(configuration), true, DefaultLifecycleManager.INSTANCE, configuration.getRoot(), metrics);
    }

    @TestOnly
    public TableWriter(CairoConfiguration configuration, TableToken tableToken, MessageBus messageBus, Metrics metrics) {
        this(configuration, tableToken, null, messageBus, true, DefaultLifecycleManager.INSTANCE, configuration.getRoot(), metrics);
    }

    public static int getPrimaryColumnIndex(int index) {
        return index * 2;
    }

    public static int getSecondaryColumnIndex(int index) {
        return getPrimaryColumnIndex(index) + 1;
    }

    public static long getTimestampIndexValue(long timestampIndex, long indexRow) {
        return Unsafe.getUnsafe().getLong(timestampIndex + indexRow * 16);
    }

    @Override
    public void addColumn(CharSequence columnName, int columnType) {
        addColumn(
                columnName,
                columnType,
                configuration.getDefaultSymbolCapacity(),
                configuration.getDefaultSymbolCacheFlag(),
                false,
                0,
                false
        );
    }

    @Override
    public void addColumn(
            CharSequence columnName,
            int columnType,
            int symbolCapacity,
            boolean symbolCacheFlag,
            boolean isIndexed,
            int indexValueBlockCapacity
    ) {
        addColumn(
                columnName,
                columnType,
                symbolCapacity,
                symbolCacheFlag,
                isIndexed,
                indexValueBlockCapacity,
                false
        );
    }

    /**
     * Adds new column to table, which can be either empty or can have data already. When existing columns
     * already have data this function will create ".top" file in addition to column files. ".top" file contains
     * size of partition at the moment of column creation. It must be used to accurately position inside new
     * column when either appending or reading.
     *
     * <b>Failures</b>
     * Adding new column can fail in many situations. None of the failures affect integrity of data that is already in
     * the table but can leave instance of TableWriter in inconsistent state. When this happens function will throw CairoError.
     * Calling code must close TableWriter instance and open another when problems are rectified. Those problems would be
     * either with disk or memory or both.
     * <p>
     * Whenever function throws CairoException application code can continue using TableWriter instance and may attempt to
     * add columns again.
     *
     * <b>Transactions</b>
     * <p>
     * Pending transaction will be committed before function attempts to add column. Even when function is unsuccessful it may
     * still have committed transaction.
     *
     * @param columnName              of column either ASCII or UTF8 encoded.
     * @param symbolCapacity          when column columnType is SYMBOL this parameter specifies approximate capacity for symbol map.
     *                                It should be equal to number of unique symbol values stored in the table and getting this
     *                                value badly wrong will cause performance degradation. Must be power of 2
     * @param symbolCacheFlag         when set to true, symbol values will be cached on Java heap.
     * @param columnType              {@link ColumnType}
     * @param isIndexed               configures column to be indexed or not
     * @param indexValueBlockCapacity approximation of number of rows for single index key, must be power of 2
     * @param isSequential            for columns that contain sequential values query optimiser can make assumptions on range searches (future feature)
     */
    public void addColumn(
            CharSequence columnName,
            int columnType,
            int symbolCapacity,
            boolean symbolCacheFlag,
            boolean isIndexed,
            int indexValueBlockCapacity,
            boolean isSequential
    ) {

        assert indexValueBlockCapacity == Numbers.ceilPow2(indexValueBlockCapacity) : "power of 2 expected";
        assert symbolCapacity == Numbers.ceilPow2(symbolCapacity) : "power of 2 expected";

        checkDistressed();
        checkColumnName(columnName);

        if (getColumnIndexQuiet(metaMem, columnName, columnCount) != -1) {
            throw CairoException.duplicateColumn(columnName);
        }

        commit();

        long columnNameTxn = getTxn();
        LOG.info().$("adding column '").utf8(columnName).$('[').$(ColumnType.nameOf(columnType)).$("], columnName txn ").$(columnNameTxn).$(" to ").$(path).$();

        // create new _meta.swp
        this.metaSwapIndex = addColumnToMeta(columnName, columnType, isIndexed, indexValueBlockCapacity, isSequential);

        // close _meta so we can rename it
        metaMem.close();

        // validate new meta
        validateSwapMeta(columnName);

        // rename _meta to _meta.prev
        renameMetaToMetaPrev(columnName);

        // after we moved _meta to _meta.prev
        // we have to have _todo to restore _meta should anything go wrong
        writeRestoreMetaTodo(columnName);

        // rename _meta.swp to _meta
        renameSwapMetaToMeta(columnName);

        if (ColumnType.isSymbol(columnType)) {
            try {
                createSymbolMapWriter(columnName, columnNameTxn, symbolCapacity, symbolCacheFlag);
            } catch (CairoException e) {
                runFragile(RECOVER_FROM_SYMBOL_MAP_WRITER_FAILURE, columnName, e);
            }
        } else {
            // maintain sparse list of symbol writers
            symbolMapWriters.extendAndSet(columnCount, NullMapWriter.INSTANCE);
        }

        // add column objects
        configureColumn(columnType, isIndexed, columnCount);
        if (isIndexed) {
            populateDenseIndexerList();
        }

        // increment column count
        columnCount++;

        // extend columnTop list to make sure row cancel can work
        // need for setting correct top is hard to test without being able to read from table
        int columnIndex = columnCount - 1;
        columnTops.extendAndSet(columnIndex, txWriter.getTransientRowCount());

        // Set txn number in the column version file to mark the transaction where the column is added
        columnVersionWriter.upsertDefaultTxnName(columnIndex, columnNameTxn, txWriter.getLastPartitionTimestamp());

        // create column files
        if (txWriter.getTransientRowCount() > 0 || !PartitionBy.isPartitioned(partitionBy)) {
            try {
                openNewColumnFiles(columnName, isIndexed, indexValueBlockCapacity);
            } catch (CairoException e) {
                runFragile(RECOVER_FROM_COLUMN_OPEN_FAILURE, columnName, e);
            }
        }

        try {
            // open _meta file
            openMetaFile(ff, path, rootLen, metaMem);

            // remove _todo
            clearTodoLog();
        } catch (CairoException e) {
            throwDistressException(e);
        }

        bumpStructureVersion();

        metadata.addColumn(columnName, columnType, isIndexed, indexValueBlockCapacity, columnIndex);

        LOG.info().$("ADDED column '").utf8(columnName).$('[').$(ColumnType.nameOf(columnType)).$("], columnName txn ").$(columnNameTxn).$(" to ").$(path).$();
    }

    @Override
    public void addIndex(CharSequence columnName, int indexValueBlockSize) {
        assert indexValueBlockSize == Numbers.ceilPow2(indexValueBlockSize) : "power of 2 expected";

        checkDistressed();

        final int columnIndex = getColumnIndexQuiet(metaMem, columnName, columnCount);

        if (columnIndex == -1) {
            throw CairoException.nonCritical().put("column '").put(columnName).put("' does not exist");
        }

        commit();

        if (isColumnIndexed(metaMem, columnIndex)) {
            throw CairoException.nonCritical().put("already indexed [column=").put(columnName).put(']');
        }

        final int existingType = getColumnType(metaMem, columnIndex);
        LOG.info().$("adding index to '").utf8(columnName).$('[').$(ColumnType.nameOf(existingType)).$(", path=").$(path).I$();

        if (!ColumnType.isSymbol(existingType)) {
            LOG.error().$("cannot create index for [column='").utf8(columnName).$(", type=").$(ColumnType.nameOf(existingType)).$(", path=").$(path).I$();
            throw CairoException.nonCritical().put("cannot create index for [column='").put(columnName).put(", type=").put(ColumnType.nameOf(existingType)).put(", path=").put(path).put(']');
        }

        // create indexer
        final SymbolColumnIndexer indexer = new SymbolColumnIndexer();

        final long columnNameTxn = columnVersionWriter.getColumnNameTxn(txWriter.getLastPartitionTimestamp(), columnIndex);
        try {
            try {
                // edge cases here are:
                // column spans only part of table - e.g. it was added after table was created and populated
                // column has top value, e.g. does not span entire partition
                // to this end, we have a super-edge case:

                // This piece of code is unbelievably fragile!
                if (PartitionBy.isPartitioned(partitionBy)) {
                    // run indexer for the whole table
                    indexHistoricPartitions(indexer, columnName, indexValueBlockSize);
                    long timestamp = txWriter.getMaxTimestamp();
                    if (timestamp != Numbers.LONG_NaN) {
                        path.trimTo(rootLen);
                        setStateForTimestamp(path, timestamp);
                        // create index in last partition
                        indexLastPartition(indexer, columnName, columnNameTxn, columnIndex, indexValueBlockSize);
                    }
                } else {
                    setStateForTimestamp(path, 0);
                    // create index in last partition
                    indexLastPartition(indexer, columnName, columnNameTxn, columnIndex, indexValueBlockSize);
                }
            } finally {
                path.trimTo(rootLen);
            }
        } catch (Throwable e) {
            LOG.error().$("rolling back index created so far [path=").$(path).I$();
            removeIndexFiles(columnName, columnIndex);
            throw e;
        }

        // set index flag in metadata and  create new _meta.swp
        metaSwapIndex = copyMetadataAndSetIndexAttrs(columnIndex, META_FLAG_BIT_INDEXED, indexValueBlockSize);

        swapMetaFile(columnName);

        indexers.extendAndSet(columnIndex, indexer);
        populateDenseIndexerList();

        TableColumnMetadata columnMetadata = metadata.getColumnMetadata(columnIndex);
        columnMetadata.setIndexed(true);
        columnMetadata.setIndexValueBlockCapacity(indexValueBlockSize);

        LOG.info().$("ADDED index to '").utf8(columnName).$('[').$(ColumnType.nameOf(existingType)).$("]' to ").$(path).$();
    }

    public void addPhysicallyWrittenRows(long rows) {
        // maybe not thread safe but hey it's just a metric
        physicallyWrittenRowsSinceLastCommit.addAndGet(rows);
        metrics.tableWriter().addPhysicallyWrittenRows(rows);
    }

    public void apply(AbstractOperation operation, long seqTxn) {
        try {
            setSeqTxn(seqTxn);
            long txnBefore = getTxn();
            operation.apply(this, true);
            if (txnBefore == getTxn()) {
                // Commit to update seqTxn
                txWriter.commit(defaultCommitMode, denseSymbolMapWriters);
            }
        } catch (CairoException ex) {
            // This is non-critical error, we can mark seqTxn as processed
            if (ex.isWALTolerable()) {
                try {
                    rollback(); // rollback in case on any dirty state
                    commitSeqTxn(seqTxn);
                } catch (Throwable th2) {
                    LOG.critical().$("could not rollback, table is distressed [table=").utf8(tableToken.getTableName()).$(", error=").$(th2).I$();
                }
            }
            throw ex;
        } catch (Throwable th) {
            try {
                rollback(); // rollback seqTxn
            } catch (Throwable th2) {
                LOG.critical().$("could not rollback, table is distressed [table=").utf8(tableToken.getTableName()).$(", error=").$(th2).I$();
            }
            throw th;
        }
    }

    @Override
    public long apply(AlterOperation alterOp, boolean contextAllowsAnyStructureChanges) throws AlterTableContextException {
        return alterOp.apply(this, contextAllowsAnyStructureChanges);
    }

    @Override
    public long apply(UpdateOperation operation) {
        return operation.apply(this, true);
    }

    @Override
    public AttachDetachStatus attachPartition(long timestamp) {
        // -1 means unknown size
        return attachPartition(timestamp, -1L);
    }

    /**
     * Attaches a partition to the table. If size is given, partition file data is not validated.
     *
     * @param timestamp     partition timestamp
     * @param partitionSize partition size in rows. Negative means unknown size.
     * @return attached status code
     */
    public AttachDetachStatus attachPartition(long timestamp, long partitionSize) {
        // Partitioned table must have a timestamp
        // SQL compiler will check that table has it
        assert metadata.getTimestampIndex() > -1;

        if (txWriter.attachedPartitionsContains(timestamp)) {
            LOG.info().$("partition is already attached [path=").$(path).I$();
            // TODO: potentially we can merge with existing data
            return AttachDetachStatus.ATTACH_ERR_PARTITION_EXISTS;
        }

        if (inTransaction()) {
            LOG.info().$("committing open transaction before applying attach partition command [table=").utf8(tableToken.getTableName())
                    .$(", partition=").$ts(timestamp).I$();
            commit();

            // Check that partition we're about to attach hasn't appeared after commit
            if (txWriter.attachedPartitionsContains(timestamp)) {
                LOG.info().$("partition is already attached [path=").$(path).I$();
                return AttachDetachStatus.ATTACH_ERR_PARTITION_EXISTS;
            }
        }

        // final name of partition folder after attach
        setPathForPartition(path.trimTo(rootLen), partitionBy, timestamp, false);
        TableUtils.txnPartitionConditionally(path, getTxn());
        path.$();

        if (ff.exists(path)) {
            // Very unlikely since txn is part of the folder name
            return AttachDetachStatus.ATTACH_ERR_DIR_EXISTS;
        }

        Path detachedPath = Path.PATH.get().of(configuration.getRoot()).concat(tableToken);
        setPathForPartition(detachedPath, partitionBy, timestamp, false);
        detachedPath.put(configuration.getAttachPartitionSuffix()).$();
        int detachedRootLen = detachedPath.length();
        boolean forceRenamePartitionDir = partitionSize < 0;

        boolean checkPassed = false;
        boolean isSoftLink;
        try {
            if (ff.exists(detachedPath)) {

                isSoftLink = ff.isSoftLink(detachedPath); // returns false regardless in Windows

                // detached metadata files validation
                CharSequence timestampColName = metadata.getColumnMetadata(metadata.getTimestampIndex()).getName();
                if (partitionSize > -1L) {
                    // read detachedMinTimestamp and detachedMaxTimestamp
                    readPartitionMinMax(ff, timestamp, detachedPath.trimTo(detachedRootLen), timestampColName, partitionSize);
                } else {
                    // read size, detachedMinTimestamp and detachedMaxTimestamp
                    partitionSize = readPartitionSizeMinMax(ff, timestamp, detachedPath.trimTo(detachedRootLen), timestampColName);
                }

                if (partitionSize < 1) {
                    return AttachDetachStatus.ATTACH_ERR_EMPTY_PARTITION;
                }

                if (forceRenamePartitionDir && !attachPrepare(timestamp, partitionSize, detachedPath, detachedRootLen)) {
                    attachValidateMetadata(partitionSize, detachedPath.trimTo(detachedRootLen), timestamp);
                }

                // main columnVersionWriter is now aligned with the detached partition values read from partition _cv file
                // in case of an error it has to be clean up

                if (forceRenamePartitionDir && configuration.attachPartitionCopy() && !isSoftLink) { // soft links are read-only, no copy involved
                    // Copy partition if configured to do so and it's not CSV import
                    if (ff.copyRecursive(detachedPath.trimTo(detachedRootLen), path, configuration.getMkDirMode()) == 0) {
                        LOG.info().$("copied partition dir [from=").$(detachedPath).$(", to=").$(path).I$();
                    } else {
                        LOG.error().$("could not copy [errno=").$(ff.errno()).$(", from=").$(detachedPath).$(", to=").$(path).I$();
                        return AttachDetachStatus.ATTACH_ERR_COPY;
                    }
                } else {
                    if (ff.rename(detachedPath.trimTo(detachedRootLen).$(), path) == FILES_RENAME_OK) {
                        LOG.info().$("renamed partition dir [from=").$(detachedPath).$(", to=").$(path).I$();
                    } else {
                        LOG.error().$("could not rename [errno=").$(ff.errno()).$(", from=").$(detachedPath).$(", to=").$(path).I$();
                        return AttachDetachStatus.ATTACH_ERR_RENAME;
                    }
                }

                checkPassed = true;
            } else {
                LOG.info().$("attach partition command failed, partition to attach does not exist [path=").$(detachedPath).I$();
                return AttachDetachStatus.ATTACH_ERR_MISSING_PARTITION;
            }
        } finally {
            path.trimTo(rootLen);
            if (!checkPassed) {
                columnVersionWriter.readUnsafe();
            }
        }

        try {
            // find out lo, hi ranges of partition attached as well as size
            assert timestamp <= attachMinTimestamp && attachMinTimestamp <= attachMaxTimestamp;
            long nextMinTimestamp = Math.min(attachMinTimestamp, txWriter.getMinTimestamp());
            long nextMaxTimestamp = Math.max(attachMaxTimestamp, txWriter.getMaxTimestamp());
            boolean appendPartitionAttached = size() == 0 || getPartitionLo(nextMaxTimestamp) > getPartitionLo(txWriter.getMaxTimestamp());

            txWriter.beginPartitionSizeUpdate();
            txWriter.updatePartitionSizeByTimestamp(timestamp, partitionSize, getTxn());
            txWriter.finishPartitionSizeUpdate(nextMinTimestamp, nextMaxTimestamp);
            if (isSoftLink) {
                txWriter.setPartitionReadOnlyByTimestamp(timestamp, true);
            }
            txWriter.bumpTruncateVersion();

            columnVersionWriter.commit();
            txWriter.setColumnVersion(columnVersionWriter.getVersion());
            txWriter.commit(defaultCommitMode, denseSymbolMapWriters);

            LOG.info().$("partition attached [table=").utf8(tableToken.getTableName())
                    .$(", partition=").$ts(timestamp).I$();

            if (appendPartitionAttached) {
                LOG.info().$("switch partition after partition attach [tableName=").utf8(tableToken.getTableName())
                        .$(", partition=").$ts(timestamp).I$();
                freeColumns(true);
                configureAppendPosition();
            }
            return AttachDetachStatus.OK;
        } catch (Throwable e) {
            // This is pretty serious, after partition copied there are no OS operations to fail
            // Do full rollback to clean up the state
            LOG.critical().$("failed on attaching partition to the table and rolling back [tableName=").utf8(tableToken.getTableName())
                    .$(", error=").$(e).I$();
            rollback();
            throw e;
        }
    }

    @Override
    public void changeCacheFlag(int columnIndex, boolean cache) {
        checkDistressed();

        commit();

        final MapWriter symbolMapWriter = symbolMapWriters.getQuick(columnIndex);
        if (symbolMapWriter.isCached() != cache) {
            symbolMapWriter.updateCacheFlag(cache);
        } else {
            return;
        }
        updateMetaStructureVersion();
    }

    public boolean checkScoreboardHasReadersBeforeLastCommittedTxn() {
        long lastCommittedTxn = txWriter.getTxn();
        try {
            if (txnScoreboard.acquireTxn(lastCommittedTxn)) {
                txnScoreboard.releaseTxn(lastCommittedTxn);
            }
        } catch (CairoException ex) {
            // Scoreboard can be over allocated, don't stall writing because of that.
            // Schedule async purge and continue
            LOG.error().$("cannot lock last txn in scoreboard, partition purge will be scheduled [table=")
                    .utf8(tableToken.getTableName())
                    .$(", txn=").$(lastCommittedTxn)
                    .$(", error=").$(ex.getFlyweightMessage())
                    .$(", errno=").$(ex.getErrno()).I$();
        }

        return txnScoreboard.getMin() != lastCommittedTxn;
    }

    @Override
    public void close() {
        if (lifecycleManager.close() && isOpen()) {
            doClose(true);
        }
    }

    @Override
    public long commit() {
        return commit(defaultCommitMode);
    }

    public long commit(int commitMode) {
        return commit(commitMode, 0);
    }

    public void commitSeqTxn(long seqTxn) {
        txWriter.setSeqTxn(seqTxn);
        txWriter.commit(defaultCommitMode, denseSymbolMapWriters);
    }

    public void destroy() {
        // Closes all the files and makes this instance unusable e.g. it cannot return to the pool on close.
        LOG.info().$("closing table files [table=").utf8(tableToken.getTableName())
                .$(", dirName=").utf8(tableToken.getDirName()).I$();
        distressed = true;
        doClose(false);
    }

    public AttachDetachStatus detachPartition(long timestamp) {
        // Should be checked by SQL compiler
        assert metadata.getTimestampIndex() > -1;
        assert PartitionBy.isPartitioned(partitionBy);

        if (inTransaction()) {
            LOG.info()
                    .$("committing open transaction before applying detach partition command [table=")
                    .utf8(tableToken.getTableName())
                    .$(", partition=").$ts(timestamp)
                    .I$();
            commit();
        }

        int partitionIndex = txWriter.getPartitionIndex(timestamp);
        if (partitionIndex == -1) {
            assert !txWriter.attachedPartitionsContains(timestamp);
            return AttachDetachStatus.DETACH_ERR_MISSING_PARTITION;
        }

        long maxTimestamp = txWriter.getMaxTimestamp();
        if (timestamp == getPartitionLo(maxTimestamp)) {
            return AttachDetachStatus.DETACH_ERR_ACTIVE;
        }
        long minTimestamp = txWriter.getMinTimestamp();

        long partitionNameTxn = txWriter.getPartitionNameTxn(partitionIndex);
        Path detachedPath = Path.PATH.get();

        try {
            // path: partition folder to be detached
            setPathForPartition(path, rootLen, partitionBy, timestamp, partitionNameTxn);
            if (!ff.exists(path.$())) {
                LOG.error().$("partition folder does not exist [path=").$(path).I$();
                return AttachDetachStatus.DETACH_ERR_MISSING_PARTITION_DIR;
            }

            final int detachedPathLen;
            AttachDetachStatus attachDetachStatus;
            if (ff.isSoftLink(path)) {
                detachedPathLen = 0;
                attachDetachStatus = AttachDetachStatus.OK;
                LOG.info().$("detaching partition via unlink [path=").$(path).I$();
            } else {

                detachedPath.of(configuration.getRoot()).concat(tableToken.getDirName());
                int detachedRootLen = detachedPath.length();
                // detachedPath: detached partition folder
                if (!ff.exists(detachedPath.slash$())) {
                    // the detached and standard folders can have different roots
                    // (server.conf: cairo.sql.detached.root)
                    if (0 != ff.mkdirs(detachedPath, mkDirMode)) {
                        LOG.error().$("could no create detached partition folder [errno=").$(ff.errno())
                                .$(", path=").$(detachedPath).I$();
                        return AttachDetachStatus.DETACH_ERR_MKDIR;
                    }
                }
                setPathForPartition(detachedPath.trimTo(detachedRootLen), partitionBy, timestamp, false);
                detachedPath.put(DETACHED_DIR_MARKER).$();
                detachedPathLen = detachedPath.length();
                if (ff.exists(detachedPath)) {
                    LOG.error().$("detached partition folder already exist [path=").$(detachedPath).I$();
                    return AttachDetachStatus.DETACH_ERR_ALREADY_DETACHED;
                }

                // Hard link partition folder recursive to partition.detached
                if (ff.hardLinkDirRecursive(path, detachedPath, mkDirMode) != 0) {
                    if (ff.isCrossDeviceCopyError(ff.errno())) {
                        // Cross drive operation. Make full copy to another device.
                        if (ff.copyRecursive(path, detachedPath, mkDirMode) != 0) {
                            LOG.critical().$("could not copy detached partition [errno=").$(ff.errno())
                                    .$(", from=").$(path)
                                    .$(", to=").$(detachedPath)
                                    .I$();
                            return AttachDetachStatus.DETACH_ERR_COPY;
                        }
                    } else {
                        LOG.critical().$("could not create hard link to detached partition [errno=").$(ff.errno())
                                .$(", from=").$(path)
                                .$(", to=").$(detachedPath)
                                .I$();
                        return AttachDetachStatus.DETACH_ERR_HARD_LINK;
                    }
                }

                // copy _meta, _cv and _txn to partition.detached _meta, _cv and _txn
                other.of(path).trimTo(rootLen).concat(META_FILE_NAME).$(); // exists already checked
                detachedPath.trimTo(detachedPathLen).concat(META_FILE_NAME).$();

                attachDetachStatus = AttachDetachStatus.OK;
                if (-1 == copyOverwrite(detachedPath)) {
                    attachDetachStatus = AttachDetachStatus.DETACH_ERR_COPY_META;
                    LOG.critical().$("could not copy [errno=").$(ff.errno())
                            .$(", from=").$(other)
                            .$(", to=").$(detachedPath)
                            .I$();
                } else {
                    other.parent().concat(COLUMN_VERSION_FILE_NAME).$();
                    detachedPath.parent().concat(COLUMN_VERSION_FILE_NAME).$();
                    if (-1 == copyOverwrite(detachedPath)) {
                        attachDetachStatus = AttachDetachStatus.DETACH_ERR_COPY_META;
                        LOG.critical().$("could not copy [errno=").$(ff.errno())
                                .$(", from=").$(other)
                                .$(", to=").$(detachedPath)
                                .I$();
                    } else {
                        other.parent().concat(TXN_FILE_NAME).$();
                        detachedPath.parent().concat(TXN_FILE_NAME).$();
                        if (-1 == copyOverwrite(detachedPath)) {
                            attachDetachStatus = AttachDetachStatus.DETACH_ERR_COPY_META;
                            LOG.critical().$("could not copy [errno=").$(ff.errno())
                                    .$(", from=").$(other)
                                    .$(", to=").$(detachedPath)
                                    .I$();
                        }
                    }
                }
            }

            if (attachDetachStatus == AttachDetachStatus.OK) {
                // find out if we are removing min partition
                long nextMinTimestamp = minTimestamp;
                if (timestamp == txWriter.getPartitionTimestamp(0)) {
                    other.of(path).trimTo(rootLen);
                    nextMinTimestamp = readMinTimestamp(txWriter.getPartitionTimestamp(1));
                }

                // all good, commit
                txWriter.beginPartitionSizeUpdate();
                txWriter.removeAttachedPartitions(timestamp);
                txWriter.setMinTimestamp(nextMinTimestamp);
                txWriter.finishPartitionSizeUpdate(nextMinTimestamp, txWriter.getMaxTimestamp());
                txWriter.bumpTruncateVersion();

                columnVersionWriter.removePartition(timestamp);
                columnVersionWriter.commit();

                txWriter.setColumnVersion(columnVersionWriter.getVersion());
                txWriter.commit(defaultCommitMode, denseSymbolMapWriters);
                // return at the end of the method after removing partition directory
            } else {
                // rollback detached copy
                detachedPath.trimTo(detachedPathLen).slash().$();
                if (ff.rmdir(detachedPath) != 0) {
                    LOG.error()
                            .$("could not rollback detached copy (rmdir) [errno=").$(ff.errno())
                            .$(", undo=").$(detachedPath)
                            .$(", original=").$(path)
                            .I$();
                }
                return attachDetachStatus;
            }
        } finally {
            path.trimTo(rootLen);
            other.trimTo(rootLen);
        }
        safeDeletePartitionDir(timestamp, partitionNameTxn);
        return AttachDetachStatus.OK;
    }

    @Override
    public void dropIndex(CharSequence columnName) {
        checkDistressed();

        final int columnIndex = getColumnIndexQuiet(metaMem, columnName, columnCount);
        if (columnIndex == -1) {
            throw CairoException.invalidMetadata("Column does not exist", columnName);
        }
        if (!isColumnIndexed(metaMem, columnIndex)) {
            // if a column is indexed, it is al so of type SYMBOL
            throw CairoException.invalidMetadata("Column is not indexed", columnName);
        }
        final int defaultIndexValueBlockSize = Numbers.ceilPow2(configuration.getIndexValueBlockSize());

        if (inTransaction()) {
            LOG.info()
                    .$("committing current transaction before DROP INDEX execution [txn=").$(txWriter.getTxn())
                    .$(", table=").utf8(tableToken.getTableName())
                    .$(", column=").utf8(columnName)
                    .I$();
            commit();
        }

        try {
            LOG.info().$("BEGIN DROP INDEX [txn=").$(txWriter.getTxn())
                    .$(", table=").utf8(tableToken.getTableName())
                    .$(", column=").utf8(columnName)
                    .I$();
            // drop index
            if (dropIndexOperator == null) {
                dropIndexOperator = new DropIndexOperator(configuration, messageBus, this, path, other, rootLen);
            }
            dropIndexOperator.executeDropIndex(columnName, columnIndex); // upserts column version in partitions
            // swap meta commit
            metaSwapIndex = copyMetadataAndSetIndexAttrs(columnIndex, META_FLAG_BIT_NOT_INDEXED, defaultIndexValueBlockSize);
            swapMetaFile(columnName); // bumps structure version, this is in effect a commit
            // refresh metadata
            TableColumnMetadata columnMetadata = metadata.getColumnMetadata(columnIndex);
            columnMetadata.setIndexed(false);
            columnMetadata.setIndexValueBlockCapacity(defaultIndexValueBlockSize);
            // remove indexer
            ColumnIndexer columnIndexer = indexers.getQuick(columnIndex);
            if (columnIndexer != null) {
                indexers.setQuick(columnIndex, null);
                Misc.free(columnIndexer);
                populateDenseIndexerList();
            }
            // purge old column versions
            dropIndexOperator.purgeOldColumnVersions();
            LOG.info().$("END DROP INDEX [txn=").$(txWriter.getTxn())
                    .$(", table=").utf8(tableToken.getTableName())
                    .$(", column=").utf8(columnName)
                    .I$();
        } catch (Throwable e) {
            throw CairoException.critical(0)
                    .put("Cannot DROP INDEX for [txn=").put(txWriter.getTxn())
                    .put(", table=").put(tableToken.getTableName())
                    .put(", column=").put(columnName)
                    .put("]: ").put(e.getMessage());
        }
    }

    public int getColumnIndex(CharSequence name) {
        int index = metadata.getColumnIndexQuiet(name);
        if (index > -1) {
            return index;
        }
        throw CairoException.critical(0).put("column '").put(name).put("' does not exist");
    }

    public long getColumnNameTxn(long partitionTimestamp, int columnIndex) {
        return columnVersionWriter.getColumnNameTxn(partitionTimestamp, columnIndex);
    }

    public long getColumnTop(long partitionTimestamp, int columnIndex, long defaultValue) {
        long colTop = columnVersionWriter.getColumnTop(partitionTimestamp, columnIndex);
        return colTop > -1L ? colTop : defaultValue;
    }

    @Override
    public long getCommitInterval() {
        return commitInterval;
    }

    @TestOnly
    public ObjList<MapWriter> getDenseSymbolMapWriters() {
        return denseSymbolMapWriters;
    }

    public String getDesignatedTimestampColumnName() {
        return designatedTimestampColumnName;
    }

    public FilesFacade getFilesFacade() {
        return ff;
    }

    public long getMaxTimestamp() {
        return txWriter.getMaxTimestamp();
    }

    @Override
    public long getMetaMaxUncommittedRows() {
        return metadata.getMaxUncommittedRows();
    }

    @Override
    public TableRecordMetadata getMetadata() {
        return metadata;
    }

    public long getO3RowCount() {
        return hasO3() ? getO3RowCount0() : 0L;
    }

    @Override
    public int getPartitionBy() {
        return partitionBy;
    }

    public int getPartitionCount() {
        return txWriter.getPartitionCount();
    }

    public long getPartitionNameTxn(int partitionIndex) {
        return txWriter.getPartitionNameTxn(partitionIndex);
    }

    public long getPartitionSize(int partitionIndex) {
        if (partitionIndex == txWriter.getPartitionCount() - 1 || !PartitionBy.isPartitioned(partitionBy)) {
            return txWriter.getTransientRowCount();
        }
        return txWriter.getPartitionSize(partitionIndex);
    }

    public long getPartitionTimestamp(int partitionIndex) {
        return txWriter.getPartitionTimestamp(partitionIndex);
    }

    public long getPhysicallyWrittenRowsSinceLastCommit() {
        return physicallyWrittenRowsSinceLastCommit.get();
    }

    public long getRowCount() {
        return txWriter.getRowCount();
    }

    public long getSeqTxn() {
        return txWriter.getSeqTxn();
    }

    @Override
    public long getStructureVersion() {
        return txWriter.getStructureVersion();
    }

    @Override
    public int getSymbolCountWatermark(int columnIndex) {
        // We don't need the watermark for non-WAL tables.
        return -1;
    }

    public int getSymbolIndexNoTransientCountUpdate(int columnIndex, CharSequence symValue) {
        return symbolMapWriters.getQuick(columnIndex).put(symValue, SymbolValueCountCollector.NOOP);
    }

    public MapWriter getSymbolMapWriter(int columnIndex) {
        return symbolMapWriters.getQuick(columnIndex);
    }

    @Override
    public TableToken getTableToken() {
        return tableToken;
    }

    public long getTransientRowCount() {
        return txWriter.getTransientRowCount();
    }

    public long getTruncateVersion() {
        return txWriter.getTruncateVersion();
    }

    @TestOnly
    public TxWriter getTxWriter() {
        return txWriter;
    }

    public long getTxn() {
        return txWriter.getTxn();
    }

    public TxnScoreboard getTxnScoreboard() {
        return txnScoreboard;
    }

    @Override
    public long getUncommittedRowCount() {
        return (masterRef - committedMasterRef) >> 1;
    }

    @Override
    public UpdateOperator getUpdateOperator() {
        if (updateOperatorImpl == null) {
            updateOperatorImpl = new UpdateOperatorImpl(configuration, messageBus, this, path, rootLen);
        }
        return updateOperatorImpl;
    }

    public boolean hasO3() {
        return o3MasterRef > -1;
    }

    @Override
    public void ic(long o3MaxLag) {
        commit(defaultCommitMode, o3MaxLag);
    }

    public void ic(int commitMode) {
        commit(commitMode, metadata.getO3MaxLag());
    }

    @Override
    public void ic() {
        commit(defaultCommitMode, metadata.getO3MaxLag());
    }

    public boolean inTransaction() {
        return txWriter != null && (txWriter.inTransaction() || hasO3() || columnVersionWriter.hasChanges());
    }

    public boolean isOpen() {
        return tempMem16b != 0;
    }

    public boolean isPartitionReadOnly(int partitionIndex) {
        return txWriter.isPartitionReadOnly(partitionIndex);
    }

    public void markSeqTxnCommitted(long seqTxn) {
        setSeqTxn(seqTxn);
        txWriter.commit(defaultCommitMode, denseSymbolMapWriters);
    }

    @Override
    public Row newRow() {
        return newRow(0L);
    }

    @Override
    public Row newRow(long timestamp) {
        switch (rowAction) {
            case ROW_ACTION_OPEN_PARTITION:

                if (timestamp < Timestamps.O3_MIN_TS) {
                    throw CairoException.nonCritical().put("timestamp before 1970-01-01 is not allowed");
                }

                if (txWriter.getMaxTimestamp() == Long.MIN_VALUE) {
                    txWriter.setMinTimestamp(timestamp);
                    openFirstPartition(timestamp);
                }
                // fall thru

                rowAction = ROW_ACTION_SWITCH_PARTITION;

            default: // switch partition
                bumpMasterRef();
                if (timestamp > partitionTimestampHi || timestamp < txWriter.getMaxTimestamp()) {
                    if (timestamp < txWriter.getMaxTimestamp()) {
                        return newRowO3(timestamp);
                    }

                    if (timestamp > partitionTimestampHi && PartitionBy.isPartitioned(partitionBy)) {
                        switchPartition(timestamp);
                    }
                }
                if (lastOpenPartitionIsReadOnly) {
                    masterRef--;
                    noOpRowCount++;
                    return NOOP_ROW;
                }
                updateMaxTimestamp(timestamp);
                break;
            case ROW_ACTION_NO_PARTITION:

                if (timestamp < Timestamps.O3_MIN_TS) {
                    throw CairoException.nonCritical().put("timestamp before 1970-01-01 is not allowed");
                }

                if (timestamp < txWriter.getMaxTimestamp()) {
                    throw CairoException.nonCritical().put("Cannot insert rows out of order to non-partitioned table. Table=").put(path);
                }

                bumpMasterRef();
                updateMaxTimestamp(timestamp);
                break;
            case ROW_ACTION_NO_TIMESTAMP:
                bumpMasterRef();
                break;
            case ROW_ACTION_O3:
                bumpMasterRef();
                o3TimestampSetter(timestamp);
                return row;
        }
        txWriter.append();
        return row;
    }

    public void o3BumpErrorCount() {
        o3ErrorCount.incrementAndGet();
    }

    public void openLastPartition() {
        if (!metadata.isWalEnabled()) {
            try {
                openPartition(txWriter.getLastPartitionTimestamp());
                setAppendPosition(txWriter.getTransientRowCount(), false);
            } catch (Throwable e) {
                freeColumns(false);
                throw e;
            }
        }
    }

    public void processCommandQueue(TableWriterTask cmd, Sequence commandSubSeq, long cursor, boolean contextAllowsAnyStructureChanges) {
        if (cmd.getTableId() == getMetadata().getTableId()) {
            switch (cmd.getType()) {
                case CMD_ALTER_TABLE:
                    processAsyncWriterCommand(alterOp, cmd, cursor, commandSubSeq, contextAllowsAnyStructureChanges);
                    break;
                case CMD_UPDATE_TABLE:
                    processAsyncWriterCommand(cmd.getAsyncWriterCommand(), cmd, cursor, commandSubSeq, false);
                    break;
                default:
                    LOG.error().$("unknown TableWriterTask type, ignored: ").$(cmd.getType()).$();
                    // Don't block the queue even if command is unknown
                    commandSubSeq.done(cursor);
                    break;
            }
        } else {
            LOG.info()
                    .$("not my command [cmdTableId=").$(cmd.getTableId())
                    .$(", cmdTableName=").$(cmd.getTableToken())
                    .$(", myTableId=").$(getMetadata().getTableId())
                    .$(", myTableName=").utf8(tableToken.getTableName())
                    .I$();
            commandSubSeq.done(cursor);
        }
    }

    public boolean processWalBlock(
            @Transient Path walPath,
            int timestampIndex,
            boolean ordered,
            long rowLo,
            long rowHi,
<<<<<<< HEAD
            final long o3TimestampMin,
            final long o3TimestampMax,
=======
            long o3TimestampMin,
            long o3TimestampMax,
>>>>>>> 1f255dc7
            SymbolMapDiffCursor mapDiffCursor,
            long commitToTimestamp
    ) {
        int walRootPathLen = walPath.length();
        if (!walLagColumnsInitialised) {
            long lastTimestamp = txWriter.getMaxTimestamp();
            if (lastTimestamp == Long.MIN_VALUE) {
                lastTimestamp = o3TimestampMin;
                openPartition(lastTimestamp);
            }
            walLagColumnsInitialised = true;
        }
        lastPartitionTimestamp = partitionFloorMethod.floor(partitionTimestampHi);

        assert txWriter.maxTimestamp < 0 ||
                partitionFloorMethod.floor(partitionTimestampHi) == partitionFloorMethod.floor(txWriter.maxTimestamp);

        try {
            final long walLagMaxTimestampBefore = walLagMaxTimestamp;
            mmapWalColumns(walPath, timestampIndex, rowLo, rowHi);
<<<<<<< HEAD
            walLagMinTimestamp = Math.min(o3TimestampMin, walLagMinTimestamp);
            walLagMaxTimestamp = Math.max(o3TimestampMax, walLagMaxTimestamp);

            try {
                long o3Lo = rowLo;
                long o3Hi = rowHi;
                final boolean copiedToMemory;
                final boolean needsOrdering = !ordered || walLagRowCount > 0;

                if (commitToTimestamp < walLagMinTimestamp) {
                    o3Columns = remapWalSymbols(mapDiffCursor, rowLo, rowHi, walPath, 0);

                    // Don't commit anything, move everything to memory instead.
                    // This usually happens when WAL transactions are very small, so it's faster
                    // to squash several of them together before writing anything to disk.
                    LOG.debug().$("all WAL rows copied to LAG [table=").$(tableToken).I$();
                    // This will copy data from mmap files to memory.
                    // Symbols are already mapped to the correct destination.
                    o3ShiftLagRowsUp(timestampIndex, o3Hi - o3Lo, o3Lo, walLagRowCount, true, this.o3MoveWalFromFilesToLastPartitionRef);
                    walLagRowCount += o3Hi - o3Lo;
                    walLagOrdered &= ordered && o3TimestampMin >= walLagMaxTimestampBefore;
                    return false;
                }

                long timestampAddr;
                MemoryCR walTimestampColumn = walMappedColumns.getQuick(getPrimaryColumnIndex(timestampIndex));
                if (needsOrdering) {
                    LOG.info().$("sorting WAL [table=").$(tableToken)
                            .$(", ordered=").$(ordered)
                            .$(", lagRowCount=").$(walLagRowCount)
                            .$(", walRowLo=").$(rowLo)
                            .$(", walRowHi=").$(rowHi).I$();

                    o3Columns = remapWalSymbols(mapDiffCursor, rowLo, rowHi, walPath, 0);
                    final long timestampMemorySize = (walLagRowCount + rowHi - rowLo) << 4;
                    o3TimestampMem.jumpTo(timestampMemorySize);
                    o3TimestampMemCpy.jumpTo(timestampMemorySize);

                    MemoryMA timestampColumn = columns.get(getPrimaryColumnIndex(timestampIndex));
                    final long tsLagOffset = txWriter.getTransientRowCount() << 3;
                    final long tsLagSize = walLagRowCount << 4;
                    final long tsLagBufferAddr = mapAppendColumnBuffer(timestampColumn, tsLagOffset, tsLagSize, false);
                    final long mappedTimestampIndexAddr = walTimestampColumn.addressOf(rowLo << 4);

                    timestampAddr = o3TimestampMem.getAddress();
                    Vect.radixSortABLongIndexAsc(
                            Math.abs(tsLagBufferAddr),
                            walLagRowCount,
                            mappedTimestampIndexAddr,
                            rowHi - rowLo,
                            timestampAddr,
                            o3TimestampMemCpy.addressOf(0)
                    );
                    mapAppendColumnBufferRelease(tsLagBufferAddr, tsLagOffset, tsLagSize);
                    o3MergeIntoLag(timestampAddr, walLagRowCount, rowLo, rowHi, timestampIndex);

                    // Sorted data is now sorted in memory copy of the data from mmap files
                    // Row indexes start from 0, not rowLo
                    o3Hi = rowHi - rowLo + walLagRowCount;
                    o3Lo = 0L;
                    walLagRowCount = 0L;
                    o3Columns = o3MemColumns;
                    copiedToMemory = true;
=======
            long o3TimestampOffset = o3TimestampMem.getAppendOffset();
            long lagRowCount = o3TimestampOffset >> 4;
            if (lagRowCount > 0) {
                o3TimestampMin = Math.min(o3TimestampMin, getTimestampIndexValue(o3TimestampMem.getAddress(), 0));
            }

            try {
                long timestampAddr;
                long o3Lo = rowLo;
                long o3Hi = rowHi;
                final boolean copiedToMemory;
                final boolean needsOrdering = !ordered || lagRowCount > 0;
                final long symbolRowLo = needsOrdering || commitToTimestamp < 0 ? lagRowCount : rowLo;
                o3Columns = remapWalSymbols(mapDiffCursor, rowLo, rowHi, walPath, symbolRowLo);
                MemoryCR walTimestampColumn = walMappedColumns.getQuick(getPrimaryColumnIndex(timestampIndex));

                if (commitToTimestamp < o3TimestampMin) {
                    // Don't commit anything, move everything to memory instead.
                    // This usually happens when WAL transactions are very small, so it's faster
                    // to squash several of them together before writing anything to disk.
                    LOG.debug().$("all WAL rows copied to LAG [table=").$(tableToken).I$();
                    // This will copy data from mmap files to memory.
                    // Symbols are already mapped to the correct destination.
                    o3ShiftLagRowsUp(timestampIndex, o3Hi - o3Lo, o3Lo, lagRowCount, true);
                    return false;
                }

                if (needsOrdering) {
                    LOG.info().$("sorting WAL [table=").$(tableToken)
                            .$(", ordered=").$(ordered)
                            .$(", lagRowCount=").$(lagRowCount)
                            .$(", rowLo=").$(rowLo)
                            .$(", rowHi=").$(rowHi).I$();

                    final long timestampMemorySize = (rowHi - rowLo) << 4;
                    o3TimestampMem.jumpTo(o3TimestampOffset + timestampMemorySize);
                    o3TimestampMemCpy.jumpTo(o3TimestampOffset + timestampMemorySize);

                    timestampAddr = o3TimestampMem.getAddress();
                    final long mappedTimestampIndexAddr = walTimestampColumn.addressOf(rowLo << 4);
                    Vect.radixSortABLongIndexAscInA(
                            timestampAddr,
                            lagRowCount,
                            mappedTimestampIndexAddr,
                            rowHi - rowLo,
                            o3TimestampMemCpy.addressOf(0)
                    );
                    o3MergeIntoLag(timestampAddr, lagRowCount, rowLo, rowHi, timestampIndex);

                    // Sorted data is now sorted in memory copy of the data from mmap files
                    // Row indexes start from 0, not rowLo
                    o3Hi = rowHi - rowLo + lagRowCount;
                    o3Lo = 0L;
                    lagRowCount = 0L;
                    o3Columns = o3MemColumns;
                    copiedToMemory = true;
                    o3TimestampMin = getTimestampIndexValue(timestampAddr, o3Lo);
                    o3TimestampMax = getTimestampIndexValue(timestampAddr, o3Hi - 1);
>>>>>>> 1f255dc7
                } else {
                    o3Columns = remapWalSymbols(mapDiffCursor, rowLo, rowHi, walPath, rowLo);
                    timestampAddr = walTimestampColumn.addressOf(0);
                    copiedToMemory = false;
                }

<<<<<<< HEAD
                long commitMaxTimestamp;
                if (commitToTimestamp < walLagMaxTimestamp) {
                    final long lagThresholdRow = 1 +
                            Vect.boundedBinarySearchIndexT(
                                    timestampAddr,
                                    commitToTimestamp,
                                    o3Lo,
                                    o3Hi - 1,
                                    BinarySearch.SCAN_DOWN
                            );
                    assert lagThresholdRow > 0 && lagThresholdRow < o3Hi;
                    walLagRowCount = o3Hi - o3Lo - lagThresholdRow;
                    o3Hi = lagThresholdRow;
                    commitMaxTimestamp = getTimestampIndexValue(timestampAddr, o3Hi - 1);
                    assert walLagMinTimestamp <= commitMaxTimestamp && commitMaxTimestamp <= commitToTimestamp;

                    LOG.debug().$("committing WAL with LAG [table=").$(tableToken)
                            .$(", lagRowCount=").$(walLagRowCount)
                            .$(", rowLo=").$(o3Lo)
                            .$(", rowHi=").$(o3Hi).I$();
                } else {
                    // Commit everything.
                    walLagRowCount = 0;
                    commitMaxTimestamp = walLagMaxTimestamp;
                }

                o3RowCount = o3Hi - o3Lo + walLagRowCount;
                processO3Block(
                        walLagRowCount,
                        timestampIndex,
                        timestampAddr,
                        o3Hi,
                        walLagMinTimestamp,
                        commitMaxTimestamp,
                        copiedToMemory,
                        o3Lo
                );

                walLagOrdered = true;
                if (walLagRowCount > 0) {
                    walLagMinTimestamp = getTimestampIndexValue(timestampAddr, 0);
                    walLagMaxTimestamp = getTimestampIndexValue(timestampAddr, walLagRowCount - 1);
                } else {
                    walLagMinTimestamp = Long.MAX_VALUE;
                    walLagMaxTimestamp = Long.MIN_VALUE;
                }
            } finally {
                finishO3Append(walLagRowCount);
=======
                if (commitToTimestamp < o3TimestampMin) {
                    // Don't commit anything, it is enough to move everything to memory instead.
                    // Copying is already done while sorting at the point so we can finish here.
                    return false;
                } else {
                    if (commitToTimestamp < o3TimestampMax) {
                        final long lagThresholdRow = 1 +
                                Vect.boundedBinarySearchIndexT(
                                        timestampAddr,
                                        commitToTimestamp,
                                        o3Lo,
                                        o3Hi - 1,
                                        BinarySearch.SCAN_DOWN
                                );
                        assert lagThresholdRow > 0 && lagThresholdRow < o3Hi;
                        lagRowCount = o3Hi - o3Lo - lagThresholdRow;
                        o3Hi = lagThresholdRow;
                        o3TimestampMax = getTimestampIndexValue(timestampAddr, o3Hi - 1);
                        assert o3TimestampMax >= o3TimestampMin && o3TimestampMax <= commitToTimestamp;

                        LOG.debug().$("committing WAL with LAG [table=").$(tableToken)
                                .$(", lagRowCount=").$(lagRowCount)
                                .$(", rowLo=").$(o3Lo)
                                .$(", rowHi=").$(o3Hi).I$();
                    } else {
                        lagRowCount = 0;
                    }

                    o3RowCount = o3Hi - o3Lo + lagRowCount;
                    processO3Block(
                            lagRowCount,
                            timestampIndex,
                            timestampAddr,
                            o3Hi,
                            o3TimestampMin,
                            o3TimestampMax,
                            copiedToMemory,
                            o3Lo
                    );
                    if (lagRowCount == 0) {
                        o3TimestampMem.jumpTo(0);
                    }
                }
            } finally {
                finishO3Append(lagRowCount);
>>>>>>> 1f255dc7
                o3Columns = o3MemColumns;
                closeWalColumns();
            }

<<<<<<< HEAD
            finishO3Commit();
=======
            finishO3Commit(partitionTimestampHiLimit);
>>>>>>> 1f255dc7
            return true;
        } finally {
            walPath.trimTo(walRootPathLen);
        }
    }

    public long processWalData(
            @Transient Path walPath,
            boolean inOrder,
            long rowLo,
            long rowHi,
            long o3TimestampMin,
            long o3TimestampMax,
            SymbolMapDiffCursor mapDiffCursor,
            long seqTxn,
            long commitToTimestamp
    ) {
        if (inTransaction()) {
            // When writer is returned to pool, it should be rolled back. Having an open transaction is very suspicious.
            // Set the writer to distressed state and throw exception so that writer is re-created.
            distressed = true;
            throw CairoException.critical(0).put("cannot process WAL while in transaction");
        }

        txWriter.beginPartitionSizeUpdate();
        LOG.info().$("processing WAL [path=").$(walPath).$(", roLo=").$(rowLo)
                .$(", seqTxn").$(seqTxn)
                .$(", roHi=").$(rowHi)
                .$(", tsMin=").$ts(o3TimestampMin).$(", tsMax=").$ts(o3TimestampMax)
                .$(", commitToTimestamp=").$ts(commitToTimestamp)
                .I$();
<<<<<<< HEAD

        boolean dataSavedToDisk = processWalBlock(walPath, metadata.getTimestampIndex(), inOrder, rowLo, rowHi, o3TimestampMin, o3TimestampMax, mapDiffCursor, commitToTimestamp);
        if (dataSavedToDisk) {
            final long committedRowCount = txWriter.unsafeCommittedFixedRowCount() + txWriter.unsafeCommittedTransientRowCount();
            final long rowsAdded = txWriter.getRowCount() - committedRowCount;

            updateIndexes();
            columnVersionWriter.commit();
            txWriter.setSeqTxn(seqTxn);
            txWriter.setColumnVersion(columnVersionWriter.getVersion());
            txWriter.commit(defaultCommitMode, this.denseSymbolMapWriters);

=======
        if (rowAction == ROW_ACTION_OPEN_PARTITION && txWriter.getMaxTimestamp() == Long.MIN_VALUE) {
            // table truncated, open partition file.
            openFirstPartition(o3TimestampMin);
        }
        boolean dataSavedToDisk = processWalBlock(walPath, metadata.getTimestampIndex(), inOrder, rowLo, rowHi, o3TimestampMin, o3TimestampMax, mapDiffCursor, commitToTimestamp);
        if (dataSavedToDisk) {
            final long committedRowCount = txWriter.unsafeCommittedFixedRowCount() + txWriter.unsafeCommittedTransientRowCount();
            final long rowsAdded = txWriter.getRowCount() - committedRowCount;

            updateIndexes();
            columnVersionWriter.commit();
            txWriter.setSeqTxn(seqTxn);
            txWriter.setColumnVersion(columnVersionWriter.getVersion());
            txWriter.commit(defaultCommitMode, this.denseSymbolMapWriters);

>>>>>>> 1f255dc7
            // Bookmark masterRef to track how many rows is in uncommitted state
            this.committedMasterRef = masterRef;
            processPartitionRemoveCandidates();

            metrics.tableWriter().incrementCommits();
            metrics.tableWriter().addCommittedRows(rowsAdded);
<<<<<<< HEAD
=======
            return rowsAdded;
>>>>>>> 1f255dc7
        } else {
            // Keep in memory last committed seq txn, but do not write it to _txn file.
            txWriter.setSeqTxn(seqTxn);
        }
<<<<<<< HEAD
=======
        return 0L;
>>>>>>> 1f255dc7
    }

    public void publishAsyncWriterCommand(AsyncWriterCommand asyncWriterCommand) {
        while (true) {
            long seq = commandPubSeq.next();
            if (seq > -1) {
                TableWriterTask task = commandQueue.get(seq);
                asyncWriterCommand.serialize(task);
                commandPubSeq.done(seq);
                return;
            } else if (seq == -1) {
                throw CairoException.nonCritical().put("could not publish, command queue is full [table=").put(tableToken.getTableName()).put(']');
            }
            Os.pause();
        }
    }

    /**
     * Truncates table partitions leaving symbol files.
     * Used for truncate without holding Read lock on the table like in case of WAL tables.
     * This method leaves symbol files intact.
     */
    public final void removeAllPartitions() {
        if (size() == 0) {
            return;
        }

        if (partitionBy == PartitionBy.NONE) {
            throw CairoException.critical(0).put("cannot remove partitions from non-partitioned table");
        }

        // Remove all partition from txn file, column version file.
        txWriter.beginPartitionSizeUpdate();

        for (int i = txWriter.getPartitionCount(); i > -1L; i--) {
            long timestamp = txWriter.getPartitionTimestamp(i);
            long partitionTxn = txWriter.getPartitionNameTxn(i);
            partitionRemoveCandidates.add(timestamp, partitionTxn);
        }

        columnVersionWriter.truncate(true);
        txWriter.removeAllPartitions();
        columnVersionWriter.commit();
        txWriter.setColumnVersion(columnVersionWriter.getVersion());
        txWriter.commit(defaultCommitMode, denseSymbolMapWriters);
        rowAction = ROW_ACTION_OPEN_PARTITION;

        processPartitionRemoveCandidates();

        LOG.info().$("removed all partitions (soft truncated) [name=").utf8(tableToken.getTableName()).I$();
    }

    @Override
    public void removeColumn(CharSequence name) {
        checkDistressed();
        checkColumnName(name);

        final int index = getColumnIndex(name);
        final int type = metadata.getColumnType(index);

        LOG.info().$("removing [column=").utf8(name).$(", path=").utf8(path).I$();

        // check if we are moving timestamp from a partitioned table
        final int timestampIndex = metaMem.getInt(META_OFFSET_TIMESTAMP_INDEX);
        boolean timestamp = index == timestampIndex;

        if (timestamp && PartitionBy.isPartitioned(partitionBy)) {
            throw CairoException.nonCritical().put("Cannot remove timestamp from partitioned table");
        }

        commit();

        metaSwapIndex = removeColumnFromMeta(index);

        // close _meta so we can rename it
        metaMem.close();

        // rename _meta to _meta.prev
        renameMetaToMetaPrev(name);

        // after we moved _meta to _meta.prev
        // we have to have _todo to restore _meta should anything go wrong
        writeRestoreMetaTodo(name);

        // rename _meta.swp to _meta
        renameSwapMetaToMeta(name);

        // remove column objects
        removeColumn(index);

        // remove symbol map writer or entry for such
        removeSymbolMapWriter(index);

        // reset timestamp limits
        if (timestamp) {
            txWriter.resetTimestamp();
            timestampSetter = value -> {
            };
        }

        try {
            // open _meta file
            openMetaFile(ff, path, rootLen, metaMem);

            // remove _todo
            clearTodoLog();

            // remove column files has to be done after _todo is removed
            removeColumnFiles(name, index, type);
        } catch (CairoException e) {
            throwDistressException(e);
        }

        bumpStructureVersion();

        metadata.removeColumn(index);
        if (timestamp) {
            metadata.clearTimestampIndex();
        }

        LOG.info().$("REMOVED column '").utf8(name).$('[').$(ColumnType.nameOf(type)).$("]' from ").$(path).$();
    }

    @Override
    public boolean removePartition(long timestamp) {
        if (!PartitionBy.isPartitioned(partitionBy)) {
            return false;
        }

        // commit changes, there may be uncommitted rows of any partition
        commit();

        final long minTimestamp = txWriter.getMinTimestamp(); // partition min timestamp
        final long maxTimestamp = txWriter.getMaxTimestamp(); // partition max timestamp

        timestamp = getPartitionLo(timestamp);
        final int index = txWriter.getPartitionIndex(timestamp);
        if (index < 0) {
            LOG.error().$("partition is already removed [path=").utf8(path).$(", partitionTimestamp=").$ts(timestamp).I$();
            return false;
        }

        final long partitionNameTxn = txWriter.getPartitionNameTxnByPartitionTimestamp(timestamp);

        if (timestamp == getPartitionLo(maxTimestamp)) {

            // removing active partition

            // calculate new transient row count, min/max timestamps and find the partition to open next
            final long nextMaxTimestamp;
            final long newTransientRowCount;
            final long prevTimestamp;
            if (index == 0) {
                nextMaxTimestamp = Long.MIN_VALUE;
                newTransientRowCount = 0L;
                prevTimestamp = 0L; // meaningless
            } else {
                final int prevIndex = index - 1;
                prevTimestamp = txWriter.getPartitionTimestamp(prevIndex);
                newTransientRowCount = txWriter.getPartitionSize(prevIndex);
                try {
                    setPathForPartition(path.trimTo(rootLen), partitionBy, prevTimestamp, false);
                    TableUtils.txnPartitionConditionally(path, txWriter.getPartitionNameTxn(prevIndex));
                    readPartitionMinMax(ff, prevTimestamp, path, metadata.getColumnName(metadata.getTimestampIndex()), newTransientRowCount);
                    nextMaxTimestamp = attachMaxTimestamp;
                } finally {
                    path.trimTo(rootLen);
                }
            }

            columnVersionWriter.removePartition(timestamp);
            txWriter.beginPartitionSizeUpdate();
            txWriter.removeAttachedPartitions(timestamp);
            txWriter.finishPartitionSizeUpdate(index == 0 ? Long.MAX_VALUE : txWriter.getMinTimestamp(), nextMaxTimestamp);
            txWriter.bumpTruncateVersion();

            columnVersionWriter.commit();
            txWriter.setColumnVersion(columnVersionWriter.getVersion());
            txWriter.commit(defaultCommitMode, denseSymbolMapWriters);

            closeActivePartition(true);

            if (index != 0) {
                openPartition(prevTimestamp);
                setAppendPosition(newTransientRowCount, false);
            } else {
                rowAction = ROW_ACTION_OPEN_PARTITION;
            }
        } else {

            // when we want to delete first partition we must find out minTimestamp from
            // next partition if it exists, or next partition, and so on
            //
            // when somebody removed data directories manually and then attempts to tidy
            // up metadata with logical partition delete we have to uphold the effort and
            // re-compute table size and its minTimestamp from what remains on disk

            // find out if we are removing min partition
            long nextMinTimestamp = minTimestamp;
            if (timestamp == txWriter.getPartitionTimestamp(0)) {
                nextMinTimestamp = readMinTimestamp(txWriter.getPartitionTimestamp(1));
            }

            columnVersionWriter.removePartition(timestamp);

            txWriter.beginPartitionSizeUpdate();
            txWriter.removeAttachedPartitions(timestamp);
            txWriter.setMinTimestamp(nextMinTimestamp);
            txWriter.finishPartitionSizeUpdate(nextMinTimestamp, txWriter.getMaxTimestamp());
            txWriter.bumpTruncateVersion();

            columnVersionWriter.commit();
            txWriter.setColumnVersion(columnVersionWriter.getVersion());
            txWriter.commit(defaultCommitMode, denseSymbolMapWriters);
        }

        // Call O3 methods to remove check TxnScoreboard and remove partition directly
        safeDeletePartitionDir(timestamp, partitionNameTxn);
        return true;
    }

    @Override
    public void renameColumn(CharSequence currentName, CharSequence newName) {
        checkDistressed();
        checkColumnName(newName);

        final int index = getColumnIndex(currentName);
        final int type = metadata.getColumnType(index);

        LOG.info().$("renaming column '").utf8(currentName).$('[').$(ColumnType.nameOf(type)).$("]' to '").utf8(newName).$("' in ").$(path).$();

        commit();

        this.metaSwapIndex = renameColumnFromMeta(index, newName);

        // close _meta so we can rename it
        metaMem.close();

        // rename _meta to _meta.prev
        renameMetaToMetaPrev(currentName);

        // after we moved _meta to _meta.prev
        // we have to have _todo to restore _meta should anything go wrong
        writeRestoreMetaTodo(currentName);

        // rename _meta.swp to _meta
        renameSwapMetaToMeta(currentName);

        try {
            // open _meta file
            openMetaFile(ff, path, rootLen, metaMem);

            // remove _todo
            clearTodoLog();

            // rename column files has to be done after _todo is removed
            renameColumnFiles(currentName, index, newName, type);
        } catch (CairoException e) {
            throwDistressException(e);
        }

        bumpStructureVersion();

        metadata.renameColumn(currentName, newName);

        if (index == metadata.getTimestampIndex()) {
            designatedTimestampColumnName = Chars.toString(newName);
        }

        LOG.info().$("RENAMED column '").utf8(currentName).$("' to '").utf8(newName).$("' from ").$(path).$();
    }

    @Override
    public void rollback() {
        checkDistressed();
        if (o3InError || inTransaction()) {
            try {
                LOG.info().$("tx rollback [name=").utf8(tableToken.getTableName()).I$();
                partitionRemoveCandidates.clear();
                o3CommitBatchTimestampMin = Long.MAX_VALUE;
                if ((masterRef & 1) != 0) {
                    masterRef++;
                }
                freeColumns(false);
                txWriter.unsafeLoadAll();
                rollbackIndexes();
                rollbackSymbolTables();
                columnVersionWriter.readUnsafe();
                purgeUnusedPartitions();
                configureAppendPosition();
                o3InError = false;
                // when we rolled transaction back, hasO3() has to be false
                o3MasterRef = -1;
                LOG.info().$("tx rollback complete [name=").utf8(tableToken.getTableName()).I$();
                processCommandQueue(false);
                metrics.tableWriter().incrementRollbacks();
            } catch (Throwable e) {
                LOG.critical().$("could not perform rollback [name=").utf8(tableToken.getTableName()).$(", msg=").$(e.getMessage()).I$();
                distressed = true;
            }
        }
    }

    public void setExtensionListener(ExtensionListener listener) {
        txWriter.setExtensionListener(listener);
    }

    public void setLifecycleManager(LifecycleManager lifecycleManager) {
        this.lifecycleManager = lifecycleManager;
    }

    @Override
    public void setMetaMaxUncommittedRows(int maxUncommittedRows) {
        try {
            commit();
            long metaSize = copyMetadataAndUpdateVersion();
            openMetaSwapFileByIndex(ff, ddlMem, path, rootLen, this.metaSwapIndex);
            try {
                ddlMem.jumpTo(META_OFFSET_MAX_UNCOMMITTED_ROWS);
                ddlMem.putInt(maxUncommittedRows);
                ddlMem.jumpTo(metaSize);
            } finally {
                ddlMem.close();
            }

            finishMetaSwapUpdate();
            metadata.setMaxUncommittedRows(maxUncommittedRows);
            clearTodoLog();
        } finally {
            ddlMem.close();
        }
    }

    @Override
    public void setMetaO3MaxLag(long o3MaxLagUs) {
        try {
            commit();
            long metaSize = copyMetadataAndUpdateVersion();
            openMetaSwapFileByIndex(ff, ddlMem, path, rootLen, this.metaSwapIndex);
            try {
                ddlMem.jumpTo(META_OFFSET_O3_MAX_LAG);
                ddlMem.putLong(o3MaxLagUs);
                ddlMem.jumpTo(metaSize);
            } finally {
                ddlMem.close();
            }

            finishMetaSwapUpdate();
            metadata.setO3MaxLag(o3MaxLagUs);
            clearTodoLog();
        } finally {
            ddlMem.close();
        }
    }

    public void setSeqTxn(long seqTxn) {
        txWriter.setSeqTxn(seqTxn);
    }

    public long size() {
        // This is uncommitted row count
        return txWriter.getRowCount() + getO3RowCount();
    }

    @Override
    public boolean supportsMultipleWriters() {
        return false;
    }

    /**
     * Processes writer command queue to execute writer async commands such as replication and table alters.
     * Does not accept structure changes, e.g. equivalent to tick(false)
     * Some tick calls can result into transaction commit.
     */
    @Override
    public void tick() {
        tick(false);
    }

    /**
     * Processes writer command queue to execute writer async commands such as replication and table alters.
     * Some tick calls can result into transaction commit.
     *
     * @param contextAllowsAnyStructureChanges If true accepts any Alter table command, if false does not accept significant table
     *                                         structure changes like column drop, rename
     */
    public void tick(boolean contextAllowsAnyStructureChanges) {
        // Some alter table trigger commit() which trigger tick()
        // If already inside the tick(), do not re-enter it.
        processCommandQueue(contextAllowsAnyStructureChanges);
    }

    @Override
    public String toString() {
        return "TableWriter{name=" + tableToken.getTableName() + '}';
    }

    public void transferLock(int lockFd) {
        assert lockFd != -1;
        this.lockFd = lockFd;
    }

    /**
     * Truncates table. When operation is unsuccessful it throws CairoException. With that truncate can be
     * retried or alternatively table can be closed. Outcome of any other operation with the table is undefined
     * and likely to cause segmentation fault. When table re-opens any partial truncate will be retried.
     */
    @Override
    public final void truncate() {
        rollback();

        // we do this before size check so that "old" corrupt symbol tables are brought back in line
        for (int i = 0, n = denseSymbolMapWriters.size(); i < n; i++) {
            denseSymbolMapWriters.getQuick(i).truncate();
        }

        if (size() == 0) {
            return;
        }

        // this is a crude block to test things for now
        todoMem.putLong(0, ++todoTxn); // write txn, reader will first read txn at offset 24 and then at offset 0
        Unsafe.getUnsafe().storeFence(); // make sure we do not write hash before writing txn (view from another thread)
        todoMem.putLong(8, configuration.getDatabaseIdLo()); // write out our instance hashes
        todoMem.putLong(16, configuration.getDatabaseIdHi());
        Unsafe.getUnsafe().storeFence();
        todoMem.putLong(24, todoTxn);
        todoMem.putLong(32, 1);
        todoMem.putLong(40, TODO_TRUNCATE);
        // ensure file is closed with correct length
        todoMem.jumpTo(48);

        if (partitionBy != PartitionBy.NONE) {
            freeColumns(false);
            if (indexers != null) {
                for (int i = 0, n = indexers.size(); i < n; i++) {
                    Misc.free(indexers.getQuick(i));
                }
            }
            removePartitionDirectories();
            rowAction = ROW_ACTION_OPEN_PARTITION;
        } else {
            // truncate columns, we cannot remove them
            for (int i = 0; i < columnCount; i++) {
                getPrimaryColumn(i).truncate();
                MemoryMA mem = getSecondaryColumn(i);
                if (mem != null && mem.isOpen()) {
                    mem.truncate();
                    mem.putLong(0);
                }
            }
        }

        txWriter.resetTimestamp();
        columnVersionWriter.truncate(PartitionBy.isPartitioned(partitionBy));
        txWriter.truncate(columnVersionWriter.getVersion());
        try {
            clearTodoLog();
        } catch (CairoException e) {
            throwDistressException(e);
        }

        LOG.info().$("truncated [name=").utf8(tableToken.getTableName()).I$();
    }

    @Override
    public void updateCommitInterval(double commitIntervalFraction, long commitIntervalDefault) {
        this.commitIntervalFraction = commitIntervalFraction;
        this.commitIntervalDefault = commitIntervalDefault;
        this.commitInterval = calculateCommitInterval();
    }

    public void updateTableToken(TableToken tableToken) {
        this.tableToken = tableToken;
        this.metadata.updateTableToken(tableToken);
    }

    public void upsertColumnVersion(long partitionTimestamp, int columnIndex, long columnTop) {
        columnVersionWriter.upsert(partitionTimestamp, columnIndex, txWriter.txn, columnTop);
        txWriter.updatePartitionColumnVersion(partitionTimestamp);
    }

    /**
     * Eagerly sets up writer instance. Otherwise, writer will initialize lazily. Invoking this method could improve
     * performance of some applications. UDP receivers use this in order to avoid initial receive buffer contention.
     */
    public void warmUp() {
        Row r = newRow(Math.max(Timestamps.O3_MIN_TS, txWriter.getMaxTimestamp()));
        try {
            for (int i = 0; i < columnCount; i++) {
                r.putByte(i, (byte) 0);
            }
        } finally {
            r.cancel();
        }
    }

    private static void configureNullSetters(ObjList<Runnable> nullers, int type, MemoryA mem1, MemoryA mem2) {
        switch (ColumnType.tagOf(type)) {
            case ColumnType.BOOLEAN:
            case ColumnType.BYTE:
                nullers.add(() -> mem1.putByte((byte) 0));
                break;
            case ColumnType.DOUBLE:
                nullers.add(() -> mem1.putDouble(Double.NaN));
                break;
            case ColumnType.FLOAT:
                nullers.add(() -> mem1.putFloat(Float.NaN));
                break;
            case ColumnType.INT:
                nullers.add(() -> mem1.putInt(Numbers.INT_NaN));
                break;
            case ColumnType.LONG:
            case ColumnType.DATE:
            case ColumnType.TIMESTAMP:
                nullers.add(() -> mem1.putLong(Numbers.LONG_NaN));
                break;
            case ColumnType.LONG128:
                // fall through
            case ColumnType.UUID:
                nullers.add(() -> mem1.putLong128(Numbers.LONG_NaN, Numbers.LONG_NaN));
                break;
            case ColumnType.LONG256:
                nullers.add(() -> mem1.putLong256(Numbers.LONG_NaN, Numbers.LONG_NaN, Numbers.LONG_NaN, Numbers.LONG_NaN));
                break;
            case ColumnType.SHORT:
                nullers.add(() -> mem1.putShort((short) 0));
                break;
            case ColumnType.CHAR:
                nullers.add(() -> mem1.putChar((char) 0));
                break;
            case ColumnType.STRING:
                nullers.add(() -> mem2.putLong(mem1.putNullStr()));
                break;
            case ColumnType.SYMBOL:
                nullers.add(() -> mem1.putInt(SymbolTable.VALUE_IS_NULL));
                break;
            case ColumnType.BINARY:
                nullers.add(() -> mem2.putLong(mem1.putNullBin()));
                break;
            case ColumnType.GEOBYTE:
                nullers.add(() -> mem1.putByte(GeoHashes.BYTE_NULL));
                break;
            case ColumnType.GEOSHORT:
                nullers.add(() -> mem1.putShort(GeoHashes.SHORT_NULL));
                break;
            case ColumnType.GEOINT:
                nullers.add(() -> mem1.putInt(GeoHashes.INT_NULL));
                break;
            case ColumnType.GEOLONG:
                nullers.add(() -> mem1.putLong(GeoHashes.NULL));
                break;
            default:
                nullers.add(NOOP);
        }
    }

    /**
     * This an O(n) method to find if column by the same name already exists. The benefit of poor performance
     * is that we don't keep column name strings on heap. We only use this method when adding new column, where
     * high performance of name check does not matter much.
     *
     * @param name to check
     * @return 0 based column index.
     */
    private static int getColumnIndexQuiet(MemoryMR metaMem, CharSequence name, int columnCount) {
        long nameOffset = getColumnNameOffset(columnCount);
        for (int i = 0; i < columnCount; i++) {
            CharSequence col = metaMem.getStr(nameOffset);
            int columnType = getColumnType(metaMem, i); // Negative means deleted column
            if (columnType > 0 && Chars.equalsIgnoreCase(col, name)) {
                return i;
            }
            nameOffset += Vm.getStorageLength(col);
        }
        return -1;
    }

    private static ColumnVersionWriter openColumnVersionFile(FilesFacade ff, Path path, int rootLen) {
        path.concat(COLUMN_VERSION_FILE_NAME).$();
        try {
            return new ColumnVersionWriter(ff, path, 0);
        } finally {
            path.trimTo(rootLen);
        }
    }

    private static void openMetaFile(FilesFacade ff, Path path, int rootLen, MemoryMR metaMem) {
        path.concat(META_FILE_NAME).$();
        try {
            metaMem.smallFile(ff, path, MemoryTag.MMAP_TABLE_WRITER);
        } finally {
            path.trimTo(rootLen);
        }
    }

    private static void removeFileAndOrLog(FilesFacade ff, LPSZ name) {
        if (ff.exists(name)) {
            if (ff.remove(name)) {
                LOG.debug().$("removed [file=").utf8(name).I$();
            } else {
                LOG.error()
                        .$("could not remove [errno=").$(ff.errno())
                        .$(", file=").utf8(name)
                        .I$();
            }
        }
    }

    private static void renameFileOrLog(FilesFacade ff, LPSZ from, LPSZ to) {
        if (ff.exists(from)) {
            if (ff.rename(from, to) == FILES_RENAME_OK) {
                LOG.debug().$("renamed [from=").utf8(from).$(", to=").utf8(to).I$();
            } else {
                LOG.critical()
                        .$("could not rename [errno=").$(ff.errno())
                        .$(", from=").utf8(from)
                        .$(", to=").utf8(to)
                        .I$();
            }
        }
    }

    private int addColumnToMeta(
            CharSequence name,
            int type,
            boolean indexFlag,
            int indexValueBlockCapacity,
            boolean sequentialFlag
    ) {
        int index;
        try {
            index = openMetaSwapFile(ff, ddlMem, path, rootLen, configuration.getMaxSwapFileCount());
            int columnCount = metaMem.getInt(META_OFFSET_COUNT);

            ddlMem.putInt(columnCount + 1);
            ddlMem.putInt(metaMem.getInt(META_OFFSET_PARTITION_BY));
            ddlMem.putInt(metaMem.getInt(META_OFFSET_TIMESTAMP_INDEX));
            copyVersionAndLagValues();
            ddlMem.jumpTo(META_OFFSET_COLUMN_TYPES);
            for (int i = 0; i < columnCount; i++) {
                writeColumnEntry(i, false);
            }

            // add new column metadata to bottom of list
            ddlMem.putInt(type);
            long flags = 0;
            if (indexFlag) {
                flags |= META_FLAG_BIT_INDEXED;
            }

            if (sequentialFlag) {
                flags |= META_FLAG_BIT_SEQUENTIAL;
            }

            ddlMem.putLong(flags);
            ddlMem.putInt(indexValueBlockCapacity);
            ddlMem.putLong(configuration.getRandom().nextLong());
            ddlMem.skip(8);

            long nameOffset = getColumnNameOffset(columnCount);
            for (int i = 0; i < columnCount; i++) {
                CharSequence columnName = metaMem.getStr(nameOffset);
                ddlMem.putStr(columnName);
                nameOffset += Vm.getStorageLength(columnName);
            }
            ddlMem.putStr(name);
        } finally {
            ddlMem.close();
        }
        return index;
    }

    private void attachPartitionCheckFilesMatchFixedColumn(
            int columnType,
            long partitionSize,
            long columnTop,
            String columnName,
            long columnNameTxn,
            Path partitionPath,
            long partitionTimestamp,
            int columnIndex
    ) {
        long columnSize = partitionSize - columnTop;
        if (columnSize == 0) {
            return;
        }

        TableUtils.dFile(partitionPath, columnName, columnNameTxn);
        if (!ff.exists(partitionPath.$())) {
            LOG.info().$("attaching partition with missing column [path=").$(partitionPath).I$();
            columnVersionWriter.upsertColumnTop(partitionTimestamp, columnIndex, partitionSize);
        } else {
            long fileSize = ff.length(partitionPath);
            if (fileSize < (columnSize << ColumnType.pow2SizeOf(columnType))) {
                throw CairoException.critical(0)
                        .put("Column file is too small. ")
                        .put("Partition files inconsistent [file=")
                        .put(partitionPath)
                        .put(", expectedSize=")
                        .put(columnSize << ColumnType.pow2SizeOf(columnType))
                        .put(", actual=")
                        .put(fileSize)
                        .put(']');
            }
        }
    }

    private void attachPartitionCheckFilesMatchVarLenColumn(
            long partitionSize,
            long columnTop,
            String columnName,
            long columnNameTxn,
            Path partitionPath,
            long partitionTimestamp,
            int columnIndex
    ) throws CairoException {
        long columnSize = partitionSize - columnTop;
        if (columnSize == 0) {
            return;
        }

        int pathLen = partitionPath.length();
        TableUtils.dFile(partitionPath, columnName, columnNameTxn);
        long dataLength = ff.length(partitionPath.$());

        if (dataLength > 0) {
            partitionPath.trimTo(pathLen);
            TableUtils.iFile(partitionPath, columnName, columnNameTxn);

            int typeSize = Long.BYTES;
            int indexFd = openRO(ff, partitionPath, LOG);
            try {
                long fileSize = ff.length(indexFd);
                long expectedFileSize = (columnSize + 1) * typeSize;
                if (fileSize < expectedFileSize) {
                    throw CairoException.critical(0)
                            .put("Column file is too small. ")
                            .put("Partition files inconsistent [file=")
                            .put(partitionPath)
                            .put(",expectedSize=")
                            .put(expectedFileSize)
                            .put(",actual=")
                            .put(fileSize)
                            .put(']');
                }

                long mappedAddr = mapRO(ff, indexFd, expectedFileSize, MemoryTag.MMAP_DEFAULT);
                try {
                    long prevDataAddress = dataLength;
                    for (long offset = columnSize * typeSize; offset >= 0; offset -= typeSize) {
                        long dataAddress = Unsafe.getUnsafe().getLong(mappedAddr + offset);
                        if (dataAddress < 0 || dataAddress > dataLength) {
                            throw CairoException.critical(0).put("Variable size column has invalid data address value [path=").put(path)
                                    .put(", indexOffset=").put(offset)
                                    .put(", dataAddress=").put(dataAddress)
                                    .put(", dataFileSize=").put(dataLength)
                                    .put(']');
                        }

                        // Check that addresses are monotonic
                        if (dataAddress > prevDataAddress) {
                            throw CairoException.critical(0).put("Variable size column has invalid data address value [path=").put(partitionPath)
                                    .put(", indexOffset=").put(offset)
                                    .put(", dataAddress=").put(dataAddress)
                                    .put(", prevDataAddress=").put(prevDataAddress)
                                    .put(", dataFileSize=").put(dataLength)
                                    .put(']');
                        }
                        prevDataAddress = dataAddress;
                    }
                } finally {
                    ff.munmap(mappedAddr, expectedFileSize, MemoryTag.MMAP_DEFAULT);
                }
            } finally {
                ff.close(indexFd);
            }
        } else {
            LOG.info().$("attaching partition with missing column [path=").$(partitionPath).I$();
            columnVersionWriter.upsertColumnTop(partitionTimestamp, columnIndex, partitionSize);
        }
    }

    private void attachPartitionCheckSymbolColumn(long partitionSize, long columnTop, String columnName, long columnNameTxn, Path partitionPath, long partitionTimestamp, int columnIndex) {
        long columnSize = partitionSize - columnTop;
        if (columnSize == 0) {
            return;
        }

        int pathLen = partitionPath.length();
        TableUtils.dFile(partitionPath, columnName, columnNameTxn);
        if (!ff.exists(partitionPath.$())) {
            columnVersionWriter.upsertColumnTop(partitionTimestamp, columnIndex, partitionSize);
            return;
        }

        int fd = openRO(ff, partitionPath.$(), LOG);
        try {
            long fileSize = ff.length(fd);
            int typeSize = Integer.BYTES;
            long expectedSize = columnSize * typeSize;
            if (fileSize < expectedSize) {
                throw CairoException.critical(0)
                        .put("Column file is too small. ")
                        .put("Partition files inconsistent [file=")
                        .put(partitionPath)
                        .put(", expectedSize=")
                        .put(expectedSize)
                        .put(", actual=")
                        .put(fileSize)
                        .put(']');
            }

            long address = mapRO(ff, fd, fileSize, MemoryTag.MMAP_DEFAULT);
            try {
                int maxKey = Vect.maxInt(address, columnSize);
                int symbolValues = symbolMapWriters.getQuick(columnIndex).getSymbolCount();
                if (maxKey >= symbolValues) {
                    throw CairoException.critical(0)
                            .put("Symbol file does not match symbol column [file=")
                            .put(path)
                            .put(", key=")
                            .put(maxKey)
                            .put(", columnKeys=")
                            .put(symbolValues)
                            .put(']');
                }
                int minKey = Vect.minInt(address, columnSize);
                if (minKey != SymbolTable.VALUE_IS_NULL && minKey < 0) {
                    throw CairoException.critical(0)
                            .put("Symbol file does not match symbol column, invalid key [file=")
                            .put(path)
                            .put(", key=")
                            .put(minKey)
                            .put(']');
                }
            } finally {
                ff.munmap(address, fileSize, MemoryTag.MMAP_DEFAULT);
            }

            if (metadata.isColumnIndexed(columnIndex)) {
                valueFileName(partitionPath.trimTo(pathLen), columnName, columnNameTxn);
                if (!ff.exists(partitionPath.$())) {
                    throw CairoException.critical(0)
                            .put("Symbol index value file does not exist [file=")
                            .put(partitionPath)
                            .put(']');
                }
                keyFileName(partitionPath.trimTo(pathLen), columnName, columnNameTxn);
                if (!ff.exists(partitionPath.$())) {
                    throw CairoException.critical(0)
                            .put("Symbol index key file does not exist [file=")
                            .put(partitionPath)
                            .put(']');
                }
            }
        } finally {
            ff.close(fd);
        }
    }

    private boolean attachPrepare(long partitionTimestamp, long partitionSize, Path detachedPath, int detachedPartitionRoot) {
        try {
            // load/check _meta
            detachedPath.trimTo(detachedPartitionRoot).concat(META_FILE_NAME);
            if (!ff.exists(detachedPath.$())) {
                // Backups and older versions of detached partitions will not have _dmeta
                LOG.info().$("detached ").$(META_FILE_NAME).$(" file not found, skipping check [path=").$(detachedPath).I$();
                return false;
            }

            if (attachMetadata == null) {
                attachMetaMem = Vm.getCMRInstance();
                attachMetaMem.smallFile(ff, detachedPath, MemoryTag.MMAP_TABLE_WRITER);
                attachMetadata = new TableWriterMetadata(tableToken, attachMetaMem);
            } else {
                attachMetaMem.smallFile(ff, detachedPath, MemoryTag.MMAP_TABLE_WRITER);
                attachMetadata.reload(attachMetaMem);
            }

            if (metadata.getTableId() != attachMetadata.getTableId()) {
                // very same table, attaching foreign partitions is not allowed
                throw CairoException.detachedMetadataMismatch("table_id");
            }
            if (metadata.getTimestampIndex() != attachMetadata.getTimestampIndex()) {
                // designated timestamps in both tables, same index
                throw CairoException.detachedMetadataMismatch("timestamp_index");
            }

            // load/check _dcv, updating local column tops
            // set current _dcv to where the partition was
            detachedPath.trimTo(detachedPartitionRoot).concat(COLUMN_VERSION_FILE_NAME).$();
            if (!ff.exists(detachedPath)) {
                // Backups and older versions of detached partitions will not have _cv
                LOG.error().$("detached _dcv file not found, skipping check [path=").$(detachedPath).I$();
                return false;
            } else {
                if (attachColumnVersionReader == null) {
                    attachColumnVersionReader = new ColumnVersionReader();
                }
                attachColumnVersionReader.ofRO(ff, detachedPath);
                attachColumnVersionReader.readUnsafe();
            }

            // override column tops for the partition we are attaching
            columnVersionWriter.copyPartition(partitionTimestamp, attachColumnVersionReader);

            for (int colIdx = 0; colIdx < columnCount; colIdx++) {
                String columnName = metadata.getColumnName(colIdx);

                // check name
                int detColIdx = attachMetadata.getColumnIndexQuiet(columnName);
                if (detColIdx == -1) {
                    columnVersionWriter.upsertColumnTop(partitionTimestamp, colIdx, partitionSize);
                    continue;
                }

                if (detColIdx != colIdx) {
                    throw CairoException.detachedColumnMetadataMismatch(colIdx, columnName, "name");
                }

                // check type
                int tableColType = metadata.getColumnType(colIdx);
                int attachColType = attachMetadata.getColumnType(detColIdx);
                if (tableColType != attachColType && tableColType != -attachColType) {
                    throw CairoException.detachedColumnMetadataMismatch(colIdx, columnName, "type");
                }

                if (tableColType != attachColType) {
                    // This is very suspicious. The column was deleted in the detached partition,
                    // but it exists in the target table.
                    LOG.info().$("detached partition has column deleted while the table has the same column alive [tableName=").utf8(tableToken.getTableName())
                            .$(", columnName=").utf8(columnName)
                            .$(", columnType=").$(ColumnType.nameOf(tableColType))
                            .I$();
                    columnVersionWriter.upsertColumnTop(partitionTimestamp, colIdx, partitionSize);
                }

                // check column is / was indexed
                if (ColumnType.isSymbol(tableColType)) {
                    boolean isIndexedNow = metadata.isColumnIndexed(colIdx);
                    boolean wasIndexedAtDetached = attachMetadata.isColumnIndexed(detColIdx);
                    int indexValueBlockCapacityNow = metadata.getIndexValueBlockCapacity(colIdx);
                    int indexValueBlockCapacityDetached = attachMetadata.getIndexValueBlockCapacity(detColIdx);

                    if (!isIndexedNow && wasIndexedAtDetached) {
                        long columnNameTxn = attachColumnVersionReader.getColumnNameTxn(partitionTimestamp, colIdx);
                        keyFileName(detachedPath.trimTo(detachedPartitionRoot), columnName, columnNameTxn);
                        removeFileAndOrLog(ff, detachedPath);
                        valueFileName(detachedPath.trimTo(detachedPartitionRoot), columnName, columnNameTxn);
                        removeFileAndOrLog(ff, detachedPath);
                    } else if (isIndexedNow
                            && (!wasIndexedAtDetached || indexValueBlockCapacityNow != indexValueBlockCapacityDetached)) {
                        // Was not indexed before or value block capacity has changed
                        detachedPath.trimTo(detachedPartitionRoot);
                        rebuildAttachedPartitionColumnIndex(partitionTimestamp, partitionSize, detachedPath, columnName);
                    }
                }
            }
            return true;
            // Do not remove _dmeta and _dcv to keep partition attachable in case of fs copy / rename failure
        } finally {
            Misc.free(attachColumnVersionReader);
            Misc.free(attachMetaMem);
            Misc.free(attachIndexBuilder);
        }
    }

    private void attachValidateMetadata(long partitionSize, Path partitionPath, long partitionTimestamp) throws CairoException {
        // for each column, check that file exists in the partition folder
        int rootLen = partitionPath.length();
        for (int columnIndex = 0, size = metadata.getColumnCount(); columnIndex < size; columnIndex++) {
            try {
                final String columnName = metadata.getColumnName(columnIndex);
                int columnType = metadata.getColumnType(columnIndex);

                if (columnType > -1L) {
                    long columnTop = columnVersionWriter.getColumnTop(partitionTimestamp, columnIndex);
                    if (columnTop < 0 || columnTop == partitionSize) {
                        // Column does not exist in the partition
                        continue;
                    }
                    long columnNameTxn = columnVersionWriter.getDefaultColumnNameTxn(columnIndex);
                    switch (ColumnType.tagOf(columnType)) {
                        case ColumnType.INT:
                        case ColumnType.LONG:
                        case ColumnType.BOOLEAN:
                        case ColumnType.BYTE:
                        case ColumnType.TIMESTAMP:
                        case ColumnType.DATE:
                        case ColumnType.DOUBLE:
                        case ColumnType.CHAR:
                        case ColumnType.SHORT:
                        case ColumnType.FLOAT:
                        case ColumnType.LONG128:
                        case ColumnType.LONG256:
                        case ColumnType.GEOBYTE:
                        case ColumnType.GEOSHORT:
                        case ColumnType.GEOINT:
                        case ColumnType.GEOLONG:
                        case ColumnType.UUID:
                            attachPartitionCheckFilesMatchFixedColumn(columnType, partitionSize, columnTop, columnName, columnNameTxn, partitionPath, partitionTimestamp, columnIndex);
                            break;
                        case ColumnType.STRING:
                        case ColumnType.BINARY:
                            attachPartitionCheckFilesMatchVarLenColumn(partitionSize, columnTop, columnName, columnNameTxn, partitionPath, partitionTimestamp, columnIndex);
                            break;
                        case ColumnType.SYMBOL:
                            attachPartitionCheckSymbolColumn(partitionSize, columnTop, columnName, columnNameTxn, partitionPath, partitionTimestamp, columnIndex);
                            break;
                    }
                }
            } finally {
                partitionPath.trimTo(rootLen);
            }
        }
    }

    private void bumpMasterRef() {
        if ((masterRef & 1) == 0) {
            masterRef++;
        } else {
            cancelRowAndBump();
        }
    }

    private void bumpStructureVersion() {
        columnVersionWriter.commit();
        txWriter.setColumnVersion(columnVersionWriter.getVersion());
        txWriter.bumpStructureVersion(this.denseSymbolMapWriters);
        assert txWriter.getStructureVersion() == metadata.getStructureVersion();
    }

    private long calculateCommitInterval() {
        long commitIntervalMicros = (long) (configuration.getO3MinLag() * commitIntervalFraction);
        return commitIntervalMicros > 0 ? commitIntervalMicros / 1000 : commitIntervalDefault;
    }

    private void cancelRowAndBump() {
        rowCancel();
        masterRef++;
    }

    private void checkColumnName(CharSequence name) {
        if (!TableUtils.isValidColumnName(name, configuration.getMaxFileNameLength())) {
            throw CairoException.nonCritical().put("invalid column name [table=").put(tableToken.getTableName()).put(", column=").putAsPrintable(name).put(']');
        }
    }

    private void checkDistressed() {
        if (!distressed) {
            return;
        }
        throw new CairoError("Table '" + tableToken.getTableName() + "' is distressed");
    }

    private void clearO3() {
        this.o3MasterRef = -1; // clears o3 flag, hasO3() will be returning false
        rowAction = ROW_ACTION_SWITCH_PARTITION;
        // transaction log is either not required or pending
        activeColumns = columns;
        activeNullSetters = nullSetters;
    }

    private void clearTodoLog() {
        try {
            todoMem.putLong(0, ++todoTxn); // write txn, reader will first read txn at offset 24 and then at offset 0
            Unsafe.getUnsafe().storeFence(); // make sure we do not write hash before writing txn (view from another thread)
            todoMem.putLong(8, 0); // write out our instance hashes
            todoMem.putLong(16, 0);
            Unsafe.getUnsafe().storeFence();
            todoMem.putLong(32, 0);
            Unsafe.getUnsafe().storeFence();
            todoMem.putLong(24, todoTxn);
            // ensure file is closed with correct length
            todoMem.jumpTo(40);
        } finally {
            path.trimTo(rootLen);
        }
    }

    private void closeAppendMemoryTruncate(boolean truncate) {
        for (int i = 0, n = columns.size(); i < n; i++) {
            MemoryMA m = columns.getQuick(i);
            if (m != null) {
                m.close(truncate);
            }
        }
    }

    private void closeWalColumns() {
        for (int col = 0, n = walMappedColumns.size(); col < n; col++) {
            MemoryCMOR mappedColumnMem = walMappedColumns.getQuick(col);
            if (mappedColumnMem != null) {
                Misc.free(mappedColumnMem);
                walColumnMemoryPool.push(mappedColumnMem);
            }
        }
    }

    /**
     * Commits newly added rows of data. This method updates transaction file with pointers to end of appended data.
     * <p>
     * <b>Pending rows</b>
     * <p>This method will cancel pending rows by calling {@link #rowCancel()}. Data in partially appended row will be lost.</p>
     *
     * @param commitMode commit durability mode.
     * @param o3MaxLag   if > 0 then do a partial commit, leaving the rows within the lag in a new uncommitted transaction
     * @return commit transaction number or -1 if there was nothing to commit
     */
    private long commit(int commitMode, long o3MaxLag) {
        checkDistressed();
        physicallyWrittenRowsSinceLastCommit.set(0);

        if (o3InError) {
            rollback();
            return TableSequencer.NO_TXN;
        }

        if ((masterRef & 1) != 0) {
            rowCancel();
        }

        if (inTransaction()) {
            final boolean o3 = hasO3();
            if (o3) {
                final boolean noop = o3Commit(o3MaxLag);
                if (noop) {
                    // Bookmark masterRef to track how many rows is in uncommitted state
                    this.committedMasterRef = masterRef;
                    return getTxn();
                } else if (o3MaxLag > 0) {
                    // It is possible that O3 commit will create partition just before
                    // the last one, leaving last partition row count 0 when doing ic().
                    // That's when the data from the last partition is moved to in-memory lag.
                    // One way to detect this is to check if index of the "last" partition is not
                    // last partition in the attached partition list.
                    if (txWriter.reconcileOptimisticPartitions()) {
                        this.lastPartitionTimestamp = txWriter.getLastPartitionTimestamp();
                        this.partitionTimestampHi = partitionCeilMethod.ceil(txWriter.getMaxTimestamp()) - 1;
                        openLastPartition();
                    }
                }
            } else if (noOpRowCount > 0) {
                LOG.critical()
                        .$("o3 ignoring write on read-only partition [table=").utf8(tableToken.getTableName())
                        .$(", timestamp=").$ts(lastOpenPartitionTs)
                        .$(", numRows=").$(noOpRowCount)
                        .$();
            }

            if (commitMode != CommitMode.NOSYNC) {
                syncColumns(commitMode);
            }

            final long committedRowCount = txWriter.unsafeCommittedFixedRowCount() + txWriter.unsafeCommittedTransientRowCount();
            final long rowsAdded = txWriter.getRowCount() - committedRowCount;

            updateIndexes();
            columnVersionWriter.commit();
            txWriter.setColumnVersion(columnVersionWriter.getVersion());
            txWriter.commit(commitMode, denseSymbolMapWriters);

            // Bookmark masterRef to track how many rows is in uncommitted state
            this.committedMasterRef = masterRef;
            processPartitionRemoveCandidates();

            metrics.tableWriter().incrementCommits();
            metrics.tableWriter().addCommittedRows(rowsAdded);
            if (!o3) {
                // If `o3`, the metric is tracked inside `o3Commit`, possibly async.
                addPhysicallyWrittenRows(rowsAdded);
            }

            noOpRowCount = 0L;
            return getTxn();
        }
        return TableSequencer.NO_TXN;
    }

    private void configureAppendPosition() {
        final boolean partitioned = PartitionBy.isPartitioned(partitionBy);
        if (this.txWriter.getMaxTimestamp() > Long.MIN_VALUE || !partitioned) {
            openFirstPartition(this.txWriter.getMaxTimestamp());
            if (partitioned) {
                rowAction = ROW_ACTION_OPEN_PARTITION;
                timestampSetter = appendTimestampSetter;
            } else {
                if (metadata.getTimestampIndex() < 0) {
                    rowAction = ROW_ACTION_NO_TIMESTAMP;
                } else {
                    rowAction = ROW_ACTION_NO_PARTITION;
                    timestampSetter = appendTimestampSetter;
                }
            }
        } else {
            rowAction = ROW_ACTION_OPEN_PARTITION;
            timestampSetter = appendTimestampSetter;
        }
        activeColumns = columns;
        activeNullSetters = nullSetters;
    }

    private void configureColumn(int type, boolean indexFlag, int index) {
        final MemoryMA primary;
        final MemoryMA secondary;
        final MemoryCARW oooPrimary;
        final MemoryCARW oooSecondary;
        final MemoryCARW oooPrimary2;
        final MemoryCARW oooSecondary2;

        if (type > 0) {
            primary = Vm.getMAInstance();
            oooPrimary = Vm.getCARWInstance(o3ColumnMemorySize, Integer.MAX_VALUE, MemoryTag.NATIVE_O3);
            oooPrimary2 = Vm.getCARWInstance(o3ColumnMemorySize, Integer.MAX_VALUE, MemoryTag.NATIVE_O3);

            switch (ColumnType.tagOf(type)) {
                case ColumnType.BINARY:
                case ColumnType.STRING:
                    secondary = Vm.getMAInstance();
                    oooSecondary = Vm.getCARWInstance(o3ColumnMemorySize, Integer.MAX_VALUE, MemoryTag.NATIVE_O3);
                    oooSecondary2 = Vm.getCARWInstance(o3ColumnMemorySize, Integer.MAX_VALUE, MemoryTag.NATIVE_O3);
                    break;
                default:
                    secondary = null;
                    oooSecondary = null;
                    oooSecondary2 = null;
                    break;
            }
        } else {
            primary = secondary = NullMemory.INSTANCE;
            oooPrimary = oooSecondary = oooPrimary2 = oooSecondary2 = NullMemory.INSTANCE;
        }

        int baseIndex = getPrimaryColumnIndex(index);
        columns.extendAndSet(baseIndex, primary);
        columns.extendAndSet(baseIndex + 1, secondary);
        o3MemColumns.extendAndSet(baseIndex, oooPrimary);
        o3MemColumns.extendAndSet(baseIndex + 1, oooSecondary);
        o3MemColumns2.extendAndSet(baseIndex, oooPrimary2);
        o3MemColumns2.extendAndSet(baseIndex + 1, oooSecondary2);
        configureNullSetters(nullSetters, type, primary, secondary);
        configureNullSetters(o3NullSetters, type, oooPrimary, oooSecondary);
        configureNullSetters(o3NullSetters2, type, oooPrimary2, oooSecondary2);

        if (indexFlag) {
            indexers.extendAndSet(index, new SymbolColumnIndexer());
        }
        rowValueIsNotNull.add(0);
    }

    private void configureColumnMemory() {
        this.symbolMapWriters.setPos(columnCount);
        for (int i = 0; i < columnCount; i++) {
            int type = metadata.getColumnType(i);
            configureColumn(type, metadata.isColumnIndexed(i), i);

            if (ColumnType.isSymbol(type)) {
                final int symbolIndex = denseSymbolMapWriters.size();
                long columnNameTxn = columnVersionWriter.getDefaultColumnNameTxn(i);
                SymbolMapWriter symbolMapWriter = new SymbolMapWriter(
                        configuration,
                        path.trimTo(rootLen),
                        metadata.getColumnName(i),
                        columnNameTxn,
                        txWriter.unsafeReadSymbolTransientCount(symbolIndex),
                        symbolIndex,
                        txWriter
                );

                symbolMapWriters.extendAndSet(i, symbolMapWriter);
                denseSymbolMapWriters.add(symbolMapWriter);
            }
        }
        final int timestampIndex = metadata.getTimestampIndex();
        if (timestampIndex != -1) {
            o3TimestampMem = o3MemColumns.getQuick(getPrimaryColumnIndex(timestampIndex));
            o3TimestampMemCpy = o3MemColumns2.getQuick(getPrimaryColumnIndex(timestampIndex));
        }
    }

    private void configureTimestampSetter() {
        int index = metadata.getTimestampIndex();
        if (index == -1) {
            timestampSetter = value -> {
            };
        } else {
            nullSetters.setQuick(index, NOOP);
            o3NullSetters.setQuick(index, NOOP);
            o3NullSetters2.setQuick(index, NOOP);
            timestampSetter = getPrimaryColumn(index)::putLong;
        }
    }

    private int copyMetadataAndSetIndexAttrs(int columnIndex, int indexedFlag, int indexValueBlockSize) {
        try {
            int index = openMetaSwapFile(ff, ddlMem, path, rootLen, configuration.getMaxSwapFileCount());
            int columnCount = metaMem.getInt(META_OFFSET_COUNT);
            ddlMem.putInt(columnCount);
            ddlMem.putInt(metaMem.getInt(META_OFFSET_PARTITION_BY));
            ddlMem.putInt(metaMem.getInt(META_OFFSET_TIMESTAMP_INDEX));
            copyVersionAndLagValues();
            ddlMem.jumpTo(META_OFFSET_COLUMN_TYPES);
            for (int i = 0; i < columnCount; i++) {
                if (i != columnIndex) {
                    writeColumnEntry(i, false);
                } else {
                    ddlMem.putInt(getColumnType(metaMem, i));
                    long flags = indexedFlag;
                    if (isSequential(metaMem, i)) {
                        flags |= META_FLAG_BIT_SEQUENTIAL;
                    }
                    ddlMem.putLong(flags);
                    ddlMem.putInt(indexValueBlockSize);
                    ddlMem.skip(16);
                }
            }

            long nameOffset = getColumnNameOffset(columnCount);
            for (int i = 0; i < columnCount; i++) {
                CharSequence columnName = metaMem.getStr(nameOffset);
                ddlMem.putStr(columnName);
                nameOffset += Vm.getStorageLength(columnName);
            }
            return index;
        } finally {
            ddlMem.close();
        }
    }

    private long copyMetadataAndUpdateVersion() {
        try {
            int index = openMetaSwapFile(ff, ddlMem, path, rootLen, configuration.getMaxSwapFileCount());
            int columnCount = metaMem.getInt(META_OFFSET_COUNT);

            ddlMem.putInt(columnCount);
            ddlMem.putInt(metaMem.getInt(META_OFFSET_PARTITION_BY));
            ddlMem.putInt(metaMem.getInt(META_OFFSET_TIMESTAMP_INDEX));
            copyVersionAndLagValues();
            ddlMem.jumpTo(META_OFFSET_COLUMN_TYPES);
            for (int i = 0; i < columnCount; i++) {
                writeColumnEntry(i, false);
            }

            long nameOffset = getColumnNameOffset(columnCount);
            for (int i = 0; i < columnCount; i++) {
                CharSequence columnName = metaMem.getStr(nameOffset);
                ddlMem.putStr(columnName);
                nameOffset += Vm.getStorageLength(columnName);
            }
            this.metaSwapIndex = index;
            return nameOffset;
        } finally {
            ddlMem.close();
        }
    }

    private int copyOverwrite(Path to) {
        int res = ff.copy(other, to);
        if (Os.isWindows() && res == -1 && ff.errno() == Files.WINDOWS_ERROR_FILE_EXISTS) {
            // Windows throws an error the destination file already exists, other platforms do not
            if (!ff.remove(to)) {
                // If file is open, return here so that errno is 5 in the error message
                return -1;
            }
            return ff.copy(other, to);
        }
        return res;
    }

    private void copyVersionAndLagValues() {
        ddlMem.putInt(ColumnType.VERSION);
        ddlMem.putInt(metaMem.getInt(META_OFFSET_TABLE_ID));
        ddlMem.putInt(metaMem.getInt(META_OFFSET_MAX_UNCOMMITTED_ROWS));
        ddlMem.putLong(metaMem.getLong(META_OFFSET_O3_MAX_LAG));
        ddlMem.putLong(txWriter.getStructureVersion() + 1);
        ddlMem.putBool(metaMem.getBool(META_OFFSET_WAL_ENABLED));
        metadata.setStructureVersion(txWriter.getStructureVersion() + 1);
    }

    /**
     * Creates bitmap index files for a column. This method uses primary column instance as temporary tool to
     * append index data. Therefore, it must be called before primary column is initialized.
     *
     * @param columnName              column name
     * @param indexValueBlockCapacity approximate number of values per index key
     * @param plen                    path length. This is used to trim shared path object to.
     */
    private void createIndexFiles(CharSequence columnName, long columnNameTxn, int indexValueBlockCapacity, int plen, boolean force) {
        try {
            keyFileName(path.trimTo(plen), columnName, columnNameTxn);

            if (!force && ff.exists(path)) {
                return;
            }

            // reuse memory column object to create index and close it at the end
            try {
                ddlMem.smallFile(ff, path, MemoryTag.MMAP_TABLE_WRITER);
                BitmapIndexWriter.initKeyMemory(ddlMem, indexValueBlockCapacity);
            } catch (CairoException e) {
                // looks like we could not create key file properly
                // lets not leave half-baked file sitting around
                LOG.error()
                        .$("could not create index [name=").utf8(path)
                        .$(", errno=").$(e.getErrno())
                        .I$();
                if (!ff.remove(path)) {
                    LOG.critical()
                            .$("could not remove '").utf8(path).$("'. Please remove MANUALLY.")
                            .$("[errno=").$(ff.errno())
                            .I$();
                }
                throw e;
            } finally {
                ddlMem.close();
            }
            if (!ff.touch(valueFileName(path.trimTo(plen), columnName, columnNameTxn))) {
                LOG.error().$("could not create index [name=").$(path)
                        .$(", errno=").$(ff.errno())
                        .I$();
                throw CairoException.critical(ff.errno()).put("could not create index [name=").put(path).put(']');
            }
        } finally {
            path.trimTo(plen);
        }
    }

    private void createSymbolMapWriter(CharSequence name, long columnNameTxn, int symbolCapacity, boolean symbolCacheFlag) {
        MapWriter.createSymbolMapFiles(ff, ddlMem, path, name, columnNameTxn, symbolCapacity, symbolCacheFlag);
        SymbolMapWriter w = new SymbolMapWriter(
                configuration,
                path,
                name,
                columnNameTxn,
                0,
                denseSymbolMapWriters.size(),
                txWriter
        );
        denseSymbolMapWriters.add(w);
        symbolMapWriters.extendAndSet(columnCount, w);
    }

    private boolean createWalSymbolMapping(SymbolMapDiff symbolMapDiff, int columnIndex, IntList symbolMap) {
        final int cleanSymbolCount = symbolMapDiff.getCleanSymbolCount();
        symbolMap.setPos(symbolMapDiff.getSize());

        // This is defensive. It validates that all the symbols used in WAL are set in SymbolMapDiff
        symbolMap.setAll(symbolMapDiff.getSize(), -1);
        final MapWriter mapWriter = symbolMapWriters.get(columnIndex);
        boolean identical = true;

        if (symbolMapDiff.hasNullValue()) {
            mapWriter.updateNullFlag(true);
        }

        SymbolMapDiffEntry entry;
        while ((entry = symbolMapDiff.nextEntry()) != null) {
            final CharSequence symbolValue = entry.getSymbol();
            final int newKey = mapWriter.put(symbolValue);
            identical &= newKey == entry.getKey();
            symbolMap.setQuick(entry.getKey() - cleanSymbolCount, newKey);
        }
        return identical;
    }

    private void doClose(boolean truncate) {
        // destroy() may already closed everything
        boolean tx = inTransaction();
        freeSymbolMapWriters();
        freeIndexers();
        Misc.free(txWriter);
        Misc.free(metaMem);
        Misc.free(ddlMem);
        Misc.free(indexMem);
        Misc.free(other);
        Misc.free(todoMem);
        Misc.free(attachMetaMem);
        Misc.free(attachColumnVersionReader);
        Misc.free(attachIndexBuilder);
        Misc.free(columnVersionWriter);
        Misc.free(o3ColumnTopSink);
        Misc.free(o3PartitionUpdateSink);
        Misc.free(slaveTxReader);
        Misc.free(commandQueue);
        updateOperatorImpl = Misc.free(updateOperatorImpl);
        dropIndexOperator = null;
        noOpRowCount = 0L;
        lastOpenPartitionTs = -1L;
        lastOpenPartitionIsReadOnly = false;
        freeColumns(truncate & !distressed);
        try {
            releaseLock(!truncate | tx | performRecovery | distressed);
        } finally {
            Misc.free(txnScoreboard);
            Misc.free(path);
            Misc.free(o3TimestampMem);
            Misc.free(o3TimestampMemCpy);
            Misc.free(ownMessageBus);
            if (tempMem16b != 0) {
                Unsafe.free(tempMem16b, 16, MemoryTag.NATIVE_TABLE_WRITER);
                tempMem16b = 0;
            }
            LOG.info().$("closed '").utf8(tableToken.getTableName()).$('\'').$();
        }
    }

    private void finishMetaSwapUpdate() {

        // rename _meta to _meta.prev
        this.metaPrevIndex = rename(fileOperationRetryCount);
        writeRestoreMetaTodo();

        try {
            // rename _meta.swp to -_meta
            restoreMetaFrom(META_SWAP_FILE_NAME, metaSwapIndex);
        } catch (CairoException e) {
            try {
                recoverFromTodoWriteFailure(null);
            } catch (CairoException e2) {
                throwDistressException(e2);
            }
            throw e;
        }

        try {
            // open _meta file
            openMetaFile(ff, path, rootLen, metaMem);
        } catch (CairoException e) {
            throwDistressException(e);
        }

        bumpStructureVersion();
        metadata.setTableVersion();
    }

    private void finishO3Append(long o3LagRowCount) {
        if (denseIndexers.size() == 0) {
            populateDenseIndexerList();
        }
        path.trimTo(rootLen);
        // Alright, we finished updating partitions. Now we need to get this writer instance into
        // a consistent state.
        //
        // We start with ensuring append memory is in ready-to-use state. When max timestamp changes we need to
        // move append memory to new set of files. Otherwise, we stay on the same set but advance to append position.
        avoidIndexOnCommit = o3ErrorCount.get() == 0;
        if (o3LagRowCount == 0) {
            clearO3();
            LOG.debug().$("lag segment is empty").$();
        } else {
            // adjust O3 master ref so that virtual row count becomes equal to value of "o3LagRowCount"
            this.o3MasterRef = this.masterRef - o3LagRowCount * 2 + 1;
            LOG.debug().$("adjusted [o3RowCount=").$(getO3RowCount0()).I$();
        }
    }

    private void finishO3Commit() {
        if (!o3InError) {
            updateO3ColumnTops();
        }
        long updatedPartitionTimestampHi = partitionCeilMethod.ceil(txWriter.getMaxTimestamp()) - 1;
        if (updatedPartitionTimestampHi != lastOpenPartitionTimestamp || !isLastPartitionColumnsOpen()) {
            openPartition(txWriter.getMaxTimestamp());
        }
        assert lastOpenPartitionTimestamp == partitionTimestampHi;

        // Data is written out successfully, however, we can still fail to set append position, for
        // example when we ran out of address space and new page cannot be mapped. The "allocate" calls here
        // ensure we can trigger this situation in tests. We should perhaps align our data such that setAppendPosition()
        // will attempt to mmap new page and fail... Then we can remove the 'true' parameter
        try {
            setAppendPosition(txWriter.getTransientRowCount(), true);
        } catch (Throwable e) {
            LOG.critical().$("data is committed but writer failed to update its state `").$(e).$('`').$();
            distressed = true;
            throw e;
        }

        metrics.tableWriter().incrementO3Commits();
    }

    private void freeAndRemoveColumnPair(ObjList<MemoryMA> columns, int pi, int si) {
        Misc.free(columns.getAndSetQuick(pi, NullMemory.INSTANCE));
        Misc.free(columns.getAndSetQuick(si, NullMemory.INSTANCE));
    }

    private void freeAndRemoveO3ColumnPair(ObjList<MemoryCARW> columns, int pi, int si) {
        Misc.free(columns.getAndSetQuick(pi, NullMemory.INSTANCE));
        Misc.free(columns.getAndSetQuick(si, NullMemory.INSTANCE));
    }

    private void freeColumns(boolean truncate) {
        // null check is because this method could be called from the constructor
        if (columns != null) {
            closeAppendMemoryTruncate(truncate);
        }
        Misc.freeObjListAndKeepObjects(o3MemColumns);
        Misc.freeObjListAndKeepObjects(o3MemColumns2);
    }

    private void freeIndexers() {
        if (indexers != null) {
            // Don't change items of indexers, they are re-used
            for (int i = 0, n = indexers.size(); i < n; i++) {
                Misc.free(indexers.getQuick(i));
            }
            denseIndexers.clear();
        }
    }

    private void freeNullSetter(ObjList<Runnable> nullSetters, int columnIndex) {
        nullSetters.setQuick(columnIndex, NOOP);
    }

    private void freeSymbolMapWriters() {
        if (denseSymbolMapWriters != null) {
            for (int i = 0, n = denseSymbolMapWriters.size(); i < n; i++) {
                Misc.freeIfCloseable(denseSymbolMapWriters.getQuick(i));
            }
            denseSymbolMapWriters.clear();
        }

        if (symbolMapWriters != null) {
            symbolMapWriters.clear();
        }
    }

    private long getO3RowCount0() {
        return (masterRef - o3MasterRef + 1) / 2;
    }

    private long getPartitionLo(long timestamp) {
        return partitionFloorMethod.floor(timestamp);
    }

    private MemoryMA getPrimaryColumn(int column) {
        assert column < columnCount : "Column index is out of bounds: " + column + " >= " + columnCount;
        return columns.getQuick(getPrimaryColumnIndex(column));
    }

    private MemoryMA getSecondaryColumn(int column) {
        assert column < columnCount : "Column index is out of bounds: " + column + " >= " + columnCount;
        return columns.getQuick(getSecondaryColumnIndex(column));
    }

    private void indexHistoricPartitions(SymbolColumnIndexer indexer, CharSequence columnName, int indexValueBlockSize) {
        long ts = this.txWriter.getMaxTimestamp();
        if (ts > Numbers.LONG_NaN) {
            final int columnIndex = metadata.getColumnIndex(columnName);
            try (final MemoryMR roMem = indexMem) {
                // Index last partition separately
                for (int i = 0, n = txWriter.getPartitionCount() - 1; i < n; i++) {

                    long timestamp = txWriter.getPartitionTimestamp(i);
                    path.trimTo(rootLen);
                    setStateForTimestamp(path, timestamp);

                    if (ff.exists(path.$())) {
                        final int plen = path.length();

                        long columnNameTxn = columnVersionWriter.getColumnNameTxn(timestamp, columnIndex);
                        TableUtils.dFile(path.trimTo(plen), columnName, columnNameTxn);

                        if (ff.exists(path)) {

                            path.trimTo(plen);
                            LOG.info().$("indexing [path=").$(path).I$();

                            createIndexFiles(columnName, columnNameTxn, indexValueBlockSize, plen, true);
                            final long partitionSize = txWriter.getPartitionSizeByPartitionTimestamp(timestamp);
                            final long columnTop = columnVersionWriter.getColumnTop(timestamp, columnIndex);

                            if (columnTop > -1L && partitionSize > columnTop) {
                                TableUtils.dFile(path.trimTo(plen), columnName, columnNameTxn);
                                final long columnSize = (partitionSize - columnTop) << ColumnType.pow2SizeOf(ColumnType.INT);
                                roMem.of(ff, path, columnSize, columnSize, MemoryTag.MMAP_TABLE_WRITER);
                                indexer.configureWriter(configuration, path.trimTo(plen), columnName, columnNameTxn, columnTop);
                                indexer.index(roMem, columnTop, partitionSize);
                            }
                        }
                    }
                }
            } finally {
                Misc.free(indexer);
            }
        }
    }

    private void indexLastPartition(SymbolColumnIndexer indexer, CharSequence columnName, long columnNameTxn, int columnIndex, int indexValueBlockSize) {
        final int plen = path.length();

        createIndexFiles(columnName, columnNameTxn, indexValueBlockSize, plen, true);

        final long lastPartitionTs = txWriter.getLastPartitionTimestamp();
        final long columnTop = columnVersionWriter.getColumnTopQuick(lastPartitionTs, columnIndex);

        // set indexer up to continue functioning as normal
        indexer.configureFollowerAndWriter(configuration, path.trimTo(plen), columnName, columnNameTxn, getPrimaryColumn(columnIndex), columnTop);
        indexer.refreshSourceAndIndex(0, txWriter.getTransientRowCount());
    }

    private void initialiseFirstWalCommit() {
        if (denseIndexers.size() == 0) {
            populateDenseIndexerList();
        }
    }

    private boolean isLastPartitionColumnsOpen() {
        for (int i = 0; i < columnCount; i++) {
            if (metadata.getColumnType(i) > 0) {
                return columns.getQuick(getPrimaryColumnIndex(i)).isOpen();
            }
        }
        // No columns, doesn't matter
        return true;
    }

    private void lock() {
        try {
            path.trimTo(rootLen);
            lockName(path);
            performRecovery = ff.exists(path);
            this.lockFd = TableUtils.lock(ff, path);
        } finally {
            path.trimTo(rootLen);
        }

        if (this.lockFd == -1) {
            throw CairoException.critical(ff.errno()).put("Cannot lock table: ").put(path.$());
        }
    }

    private long mapAppendColumnBuffer(MemoryMA column, long offset, long size, boolean rw) {
        if (size == 0) {
            return 0;
        }

        column.jumpTo(offset + size);
        long address = column.map(offset, size);

        // column could not provide necessary length of buffer
        // because perhaps its internal buffer is not big enough
        if (address != 0) {
            return address;
        } else {
            // Linux requires the mmap offset to be page aligned
            long alignedOffset = Files.floorPageSize(offset);
            long alignedExtraLen = offset - alignedOffset;
            long mapAddr = rw ?
                    mapRW(ff, column.getFd(), size + alignedExtraLen, alignedOffset, MemoryTag.MMAP_TABLE_WRITER) :
                    mapRO(ff, column.getFd(), size + alignedExtraLen, alignedOffset, MemoryTag.MMAP_TABLE_WRITER);
            return -(mapAddr + alignedExtraLen);
        }
    }

    private void mapAppendColumnBufferRelease(long address, long offset, long size) {
        if (address < 0) {
            long alignedOffset = Files.floorPageSize(offset);
            long alignedExtraLen = offset - alignedOffset;

            ff.munmap(-address - alignedExtraLen, size + alignedExtraLen, MemoryTag.MMAP_TABLE_WRITER);
        }
    }

    private void mmapWalColumns(@Transient Path walPath, int timestampIndex, long rowLo, long rowHi) {
        walMappedColumns.clear();
        int walPathLen = walPath.length();
        final int columnCount = metadata.getColumnCount();

        try {
            for (int columnIndex = 0; columnIndex < columnCount; columnIndex++) {
                int type = metadata.getColumnType(columnIndex);
                o3RowCount = rowHi - rowLo;
                if (type > 0) {
                    int sizeBitsPow2 = ColumnType.pow2SizeOf(type);
                    if (columnIndex == timestampIndex) {
                        sizeBitsPow2 += 1;
                    }

                    if (!ColumnType.isVariableLength(type)) {
                        MemoryCMOR primary = walColumnMemoryPool.pop();

                        dFile(walPath, metadata.getColumnName(columnIndex), -1L);
                        primary.ofOffset(
                                configuration.getFilesFacade(),
                                walPath,
                                rowLo << sizeBitsPow2,
                                rowHi << sizeBitsPow2,
                                MemoryTag.MMAP_TABLE_WRITER,
                                CairoConfiguration.O_NONE
                        );
                        walPath.trimTo(walPathLen);

                        walMappedColumns.add(primary);
                        walMappedColumns.add(null);
                    } else {
                        sizeBitsPow2 = 3;
                        MemoryCMOR fixed = walColumnMemoryPool.pop();
                        MemoryCMOR var = walColumnMemoryPool.pop();

                        iFile(walPath, metadata.getColumnName(columnIndex), -1L);
                        fixed.ofOffset(
                                configuration.getFilesFacade(),
                                walPath,
                                rowLo << sizeBitsPow2,
                                (rowHi + 1) << sizeBitsPow2,
                                MemoryTag.MMAP_TABLE_WRITER,
                                CairoConfiguration.O_NONE
                        );
                        walPath.trimTo(walPathLen);

                        long varOffset = fixed.getLong(rowLo << sizeBitsPow2);
                        long varLen = fixed.getLong(rowHi << sizeBitsPow2) - varOffset;
                        dFile(walPath, metadata.getColumnName(columnIndex), -1L);
                        var.ofOffset(
                                configuration.getFilesFacade(),
                                walPath,
                                varOffset,
                                varOffset + varLen,
                                MemoryTag.MMAP_TABLE_WRITER,
                                CairoConfiguration.O_NONE
                        );
                        walPath.trimTo(walPathLen);

                        walMappedColumns.add(var);
                        walMappedColumns.add(fixed);
                    }
                } else {
                    walMappedColumns.add(null);
                    walMappedColumns.add(null);
                }
            }
            o3Columns = walMappedColumns;
        } catch (Throwable th) {
            closeWalColumns();
            throw th;
        }
    }

    private Row newRowO3(long timestamp) {
        LOG.info().$("switched to o3 [table=").utf8(tableToken.getTableName()).I$();
        txWriter.beginPartitionSizeUpdate();
        o3OpenColumns();
        o3InError = false;
        o3MasterRef = masterRef;
        rowAction = ROW_ACTION_O3;
        o3TimestampSetter(timestamp);
        return row;
    }

    /**
     * Commits O3 data. Lag is optional. When 0 is specified the entire O3 segment is committed.
     *
     * @param o3MaxLag interval in microseconds that determines the length of O3 segment that is not going to be
     *                 committed to disk. The interval starts at max timestamp of O3 segment and ends <i>o3MaxLag</i>
     *                 microseconds before this timestamp.
     * @return <i>true</i> when commit has is a NOOP, e.g. no data has been committed to disk. <i>false</i> otherwise.
     */
    private boolean o3Commit(long o3MaxLag) {
        o3RowCount = getO3RowCount0();

        long o3LagRowCount = 0;
        long maxUncommittedRows = metadata.getMaxUncommittedRows();
        final int timestampIndex = metadata.getTimestampIndex();
        lastPartitionTimestamp = partitionFloorMethod.floor(partitionTimestampHi);
        // we will check new partitionTimestampHi value against the limit to see if the writer
        // will have to switch partition internally
        long partitionTimestampHiLimit = partitionCeilMethod.ceil(partitionTimestampHi) - 1;
        try {
            o3RowCount += o3MoveUncommitted(timestampIndex);

            // we may need to re-use file descriptors when this partition is the "current" one
            // we cannot open file again due to sharing violation
            //
            // to determine that 'ooTimestampLo' goes into current partition
            // we need to compare 'partitionTimestampHi', which is appropriately truncated to DAY/MONTH/YEAR
            // to this.maxTimestamp, which isn't truncated yet. So we need to truncate it first
            LOG.debug().$("sorting o3 [table=").utf8(tableToken.getTableName()).I$();
            final long sortedTimestampsAddr = o3TimestampMem.getAddress();

            // ensure there is enough size
            assert o3TimestampMem.getAppendOffset() == o3RowCount * TIMESTAMP_MERGE_ENTRY_BYTES;
            if (o3RowCount > 600 || !o3QuickSortEnabled) {
                o3TimestampMemCpy.jumpTo(o3TimestampMem.getAppendOffset());
                Vect.radixSortLongIndexAscInPlace(sortedTimestampsAddr, o3RowCount, o3TimestampMemCpy.addressOf(0));
            } else {
                Vect.quickSortLongIndexAscInPlace(sortedTimestampsAddr, o3RowCount);
            }

            // we have three frames:
            // partition logical "lo" and "hi" - absolute bounds (partitionLo, partitionHi)
            // partition actual data "lo" and "hi" (dataLo, dataHi)
            // out of order "lo" and "hi" (indexLo, indexHi)

            long srcOooMax;
            final long o3TimestampMin = getTimestampIndexValue(sortedTimestampsAddr, 0);
            if (o3TimestampMin < Timestamps.O3_MIN_TS) {
                o3InError = true;
                throw CairoException.nonCritical().put("timestamps before 1970-01-01 are not allowed for O3");
            }

            long o3TimestampMax = getTimestampIndexValue(sortedTimestampsAddr, o3RowCount - 1);
            if (o3TimestampMax < Timestamps.O3_MIN_TS) {
                o3InError = true;
                throw CairoException.nonCritical().put("timestamps before 1970-01-01 are not allowed for O3");
            }

            // Safe check of the sort. No known way to reproduce
            assert o3TimestampMin <= o3TimestampMax;

            if (o3MaxLag > 0) {
                long lagError = 0;
                if (getMaxTimestamp() != Long.MIN_VALUE) {

                    // When table already has data we can calculate the overlap of the newly added
                    // batch of records with existing data in the table. Positive value of the overlap
                    // means that our o3EffectiveLag was undersized.

                    lagError = getMaxTimestamp() - o3CommitBatchTimestampMin;

                    int n = WINDOW_SIZE - 1;

                    if (lagError > 0) {
                        o3EffectiveLag += lagError * configuration.getO3LagIncreaseFactor();
                        o3EffectiveLag = Math.min(o3EffectiveLag, o3MaxLag);
                    } else {
                        // avoid using negative o3EffectiveLag
                        o3EffectiveLag += lagError * configuration.getO3LagDecreaseFactor();
                        o3EffectiveLag = Math.max(0, o3EffectiveLag);
                    }

                    long max = Long.MIN_VALUE;
                    for (int i = 0; i < n; i++) {
                        // shift array left and find out max at the same time
                        final long e = o3LastTimestampSpreads[i + 1];
                        o3LastTimestampSpreads[i] = e;
                        max = Math.max(e, max);
                    }

                    o3LastTimestampSpreads[n] = o3EffectiveLag;
                    o3EffectiveLag = Math.max(o3EffectiveLag, max);
                } else {
                    o3EffectiveLag = o3MaxLag;
                }

                long lagThresholdTimestamp = o3TimestampMax - o3EffectiveLag;
                if (lagThresholdTimestamp >= o3TimestampMin) {
                    final long lagThresholdRow = Vect.boundedBinarySearchIndexT(
                            sortedTimestampsAddr,
                            lagThresholdTimestamp,
                            0,
                            o3RowCount - 1,
                            BinarySearch.SCAN_DOWN
                    );
                    o3LagRowCount = o3RowCount - lagThresholdRow - 1;
                    if (o3LagRowCount > maxUncommittedRows) {
                        o3LagRowCount = maxUncommittedRows;
                        srcOooMax = o3RowCount - maxUncommittedRows;
                    } else {
                        srcOooMax = lagThresholdRow + 1;
                    }
                } else {
                    o3LagRowCount = o3RowCount;
                    // This is a scenario where "o3MaxLag" and "maxUncommitted" values do not work with the data
                    // in that the "o3EffectiveLag" is larger than dictated "maxUncommitted". A simple plan here is to
                    // commit half of the o3MaxLag.
                    if (o3LagRowCount > maxUncommittedRows) {
                        o3LagRowCount = maxUncommittedRows / 2;
                        srcOooMax = o3RowCount - o3LagRowCount;
                    } else {
                        srcOooMax = 0;
                    }
                }

                LOG.info().$("o3 commit [table=").utf8(tableToken.getTableName())
                        .$(", maxUncommittedRows=").$(maxUncommittedRows)
                        .$(", o3TimestampMin=").$ts(o3TimestampMin)
                        .$(", o3TimestampMax=").$ts(o3TimestampMax)
                        .$(", o3MaxLagUs=").$(o3MaxLag)
                        .$(", o3EffectiveLagUs=").$(o3EffectiveLag)
                        .$(", lagError=").$(lagError)
                        .$(", o3SpreadUs=").$(o3TimestampMax - o3TimestampMin)
                        .$(", lagThresholdTimestamp=").$ts(lagThresholdTimestamp)
                        .$(", o3LagRowCount=").$(o3LagRowCount)
                        .$(", srcOooMax=").$(srcOooMax)
                        .$(", o3RowCount=").$(o3RowCount)
                        .I$();

            } else {
                LOG.info()
                        .$("o3 commit [table=").utf8(tableToken.getTableName())
                        .$(", o3RowCount=").$(o3RowCount)
                        .I$();
                srcOooMax = o3RowCount;
            }

            o3CommitBatchTimestampMin = Long.MAX_VALUE;

            if (srcOooMax == 0) {
                return true;
            }

            // we could have moved the "srcOooMax" and hence we re-read the max timestamp
            o3TimestampMax = getTimestampIndexValue(sortedTimestampsAddr, srcOooMax - 1);


            // we are going to use this soon to avoid double-copying lag data
            // final boolean yep = isAppendLastPartitionOnly(sortedTimestampsAddr, o3TimestampMax);

            // reshuffle all columns according to timestamp index
            o3Sort(sortedTimestampsAddr, timestampIndex, o3RowCount);
            LOG.info()
                    .$("sorted [table=").utf8(tableToken.getTableName())
                    .$(", o3RowCount=").$(o3RowCount)
                    .I$();

            processO3Block(
                    o3LagRowCount,
                    timestampIndex,
                    sortedTimestampsAddr,
                    srcOooMax,
                    o3TimestampMin,
                    o3TimestampMax,
                    true,
                    0L
            );
        } finally {
            finishO3Append(o3LagRowCount);
        }

        finishO3Commit();
        return false;
    }

    private void o3CommitPartitionAsync(
            AtomicInteger columnCounter,
            long maxTimestamp,
            long sortedTimestampsAddr,
            long srcOooMax,
            long oooTimestampMin,
            long oooTimestampMax,
            long srcOooLo,
            long srcOooHi,
            long partitionTimestamp,
            boolean last,
            long srcDataMax,
            long srcNameTxn,
            O3Basket o3Basket,
            long colTopSinkAddr
    ) {
        long cursor = messageBus.getO3PartitionPubSeq().next();
        if (cursor > -1) {
            O3PartitionTask task = messageBus.getO3PartitionQueue().get(cursor);
            task.of(
                    path,
                    partitionBy,
                    columns,
                    o3Columns,
                    srcOooLo,
                    srcOooHi,
                    srcOooMax,
                    oooTimestampMin,
                    oooTimestampMax,
                    partitionTimestamp,
                    maxTimestamp,
                    srcDataMax,
                    srcNameTxn,
                    last,
                    getTxn(),
                    sortedTimestampsAddr,
                    this,
                    columnCounter,
                    o3Basket,
                    colTopSinkAddr
            );
            messageBus.getO3PartitionPubSeq().done(cursor);
        } else {
            O3PartitionJob.processPartition(
                    path,
                    partitionBy,
                    columns,
                    o3Columns,
                    srcOooLo,
                    srcOooHi,
                    srcOooMax,
                    oooTimestampMin,
                    oooTimestampMax,
                    partitionTimestamp,
                    maxTimestamp,
                    srcDataMax,
                    srcNameTxn,
                    last,
                    getTxn(),
                    sortedTimestampsAddr,
                    this,
                    columnCounter,
                    o3Basket,
                    colTopSinkAddr
            );
        }
    }

    private void o3ConsumePartitionUpdateSink() {
        long size = o3PartitionUpdateSink.size();

        for (long offset = 0; offset < size; offset += PARTITION_UPDATE_SINK_ENTRY_SIZE) {
            long partitionTimestamp = o3PartitionUpdateSink.get(offset);
            long timestampMin = o3PartitionUpdateSink.get(offset + 1);

            if (partitionTimestamp != -1L && timestampMin != -1L) {
                long timestampMax = o3PartitionUpdateSink.get(offset + 2);
                long srcOooPartitionLo = o3PartitionUpdateSink.get(offset + 3);
                long srcOooPartitionHi = o3PartitionUpdateSink.get(offset + 4);
                boolean partitionMutates = o3PartitionUpdateSink.get(offset + 5) != 0;
                long srcOooMax = o3PartitionUpdateSink.get(offset + 6);
                long srcDataMax = o3PartitionUpdateSink.get(offset + 7);

                o3PartitionUpdate(
                        timestampMin,
                        timestampMax,
                        partitionTimestamp,
                        srcOooPartitionLo,
                        srcOooPartitionHi,
                        srcOooMax,
                        srcDataMax,
                        partitionMutates
                );

            }
        }
    }

    private void o3ConsumePartitionUpdates() {
        final Sequence partitionSubSeq = messageBus.getO3PartitionSubSeq();
        final RingQueue<O3PartitionTask> partitionQueue = messageBus.getO3PartitionQueue();
        final Sequence openColumnSubSeq = messageBus.getO3OpenColumnSubSeq();
        final RingQueue<O3OpenColumnTask> openColumnQueue = messageBus.getO3OpenColumnQueue();
        final Sequence copySubSeq = messageBus.getO3CopySubSeq();
        final RingQueue<O3CopyTask> copyQueue = messageBus.getO3CopyQueue();

        do {
            long cursor = partitionSubSeq.next();
            if (cursor > -1) {
                final O3PartitionTask partitionTask = partitionQueue.get(cursor);
                if (partitionTask.getTableWriter() == this && o3ErrorCount.get() > 0) {
                    // do we need to free anything on the task?
                    partitionSubSeq.done(cursor);
                    o3ClockDownPartitionUpdateCount();
                    o3CountDownDoneLatch();
                } else {
                    o3ProcessPartitionSafe(partitionSubSeq, cursor, partitionTask);
                }
                continue;
            }

            cursor = openColumnSubSeq.next();
            if (cursor > -1) {
                O3OpenColumnTask openColumnTask = openColumnQueue.get(cursor);
                if (openColumnTask.getTableWriter() == this && o3ErrorCount.get() > 0) {
                    O3CopyJob.closeColumnIdle(
                            openColumnTask.getColumnCounter(),
                            openColumnTask.getTimestampMergeIndexAddr(),
                            openColumnTask.getTimestampMergeIndexSize(),
                            openColumnTask.getSrcTimestampFd(),
                            openColumnTask.getSrcTimestampAddr(),
                            openColumnTask.getSrcTimestampSize(),
                            this
                    );
                    openColumnSubSeq.done(cursor);
                } else {
                    o3OpenColumnSafe(openColumnSubSeq, cursor, openColumnTask);
                }
                continue;
            }

            cursor = copySubSeq.next();
            if (cursor > -1) {
                O3CopyTask copyTask = copyQueue.get(cursor);
                if (copyTask.getTableWriter() == this && o3ErrorCount.get() > 0) {
                    O3CopyJob.copyIdle(
                            copyTask.getColumnCounter(),
                            copyTask.getPartCounter(),
                            copyTask.getTimestampMergeIndexAddr(),
                            copyTask.getTimestampMergeIndexSize(),
                            copyTask.getSrcDataFixFd(),
                            copyTask.getSrcDataFixAddr(),
                            copyTask.getSrcDataFixSize(),
                            copyTask.getSrcDataVarFd(),
                            copyTask.getSrcDataVarAddr(),
                            copyTask.getSrcDataVarSize(),
                            copyTask.getDstFixFd(),
                            copyTask.getDstFixAddr(),
                            copyTask.getDstFixSize(),
                            copyTask.getDstVarFd(),
                            copyTask.getDstVarAddr(),
                            copyTask.getDstVarSize(),
                            copyTask.getSrcTimestampFd(),
                            copyTask.getSrcTimestampAddr(),
                            copyTask.getSrcTimestampSize(),
                            copyTask.getDstKFd(),
                            copyTask.getDstVFd(),
                            this
                    );
                    copySubSeq.done(cursor);
                } else {
                    o3CopySafe(cursor);
                }
            }
        } while (this.o3PartitionUpdRemaining.get() > 0);

        if (o3ErrorCount.get() == 0) {
            o3ConsumePartitionUpdateSink();
        }
    }

    private void o3CopySafe(
            long cursor
    ) {
        final O3CopyTask task = messageBus.getO3CopyQueue().get(cursor);
        try {
            O3CopyJob.copy(
                    task,
                    cursor,
                    messageBus.getO3CopySubSeq()
            );
        } catch (CairoException | CairoError e) {
            LOG.error().$((Sinkable) e).$();
        } catch (Throwable e) {
            LOG.error().$(e).$();
        }
    }

    private void o3MergeFixColumnLag(int columnIndex, int columnType, long mergeIndex, long lagRows, long mappedRowLo, long mappedRowHi) {
        final long rowCount = lagRows + mappedRowHi - mappedRowLo;
        final int primaryColumnIndex = getPrimaryColumnIndex(columnIndex);
<<<<<<< HEAD
        final MemoryMA lagMem = columns.getQuick(primaryColumnIndex);
        final MemoryCR mappedMem = o3Columns.getQuick(primaryColumnIndex);
        if (mappedMem instanceof MemoryCARW && ColumnType.isSymbol(columnType)) {
            mappedRowLo = 0;
=======
        final MemoryCARW lagMem = o3MemColumns.getQuick(primaryColumnIndex);
        final MemoryCR mappedMem = o3Columns.getQuick(primaryColumnIndex);
        if (mappedMem == lagMem) {
            if (ColumnType.isSymbol(columnType)) {
                mappedRowLo = lagRows;
            } else {
                throw CairoException.critical(0)
                        .put("same source and destination to copy data from for non-symbol column [")
                        .put(ColumnType.nameOf(columnType)).put("] in o3MergeFixColumnLag routine is not supported ");
            }
>>>>>>> 1f255dc7
        }
        final MemoryCARW destMem = o3MemColumns2.getQuick(primaryColumnIndex);

        final int shl = ColumnType.pow2SizeOf(columnType);
        destMem.jumpTo(rowCount << shl);
        long src1 = mappedMem.addressOf(mappedRowLo << shl);
<<<<<<< HEAD
        long lagMemOffset = (txWriter.getTransientRowCount() - columnTops.getQuick(columnIndex)) << shl;
        long lagAddr = mapAppendColumnBuffer(lagMem, lagMemOffset, lagRows << shl, false);
        long src2 = Math.abs(lagAddr);
=======
        long src2 = lagMem.addressOf(0);
>>>>>>> 1f255dc7
        final long dest = destMem.addressOf(0);
        if (src2 == 0 && lagRows != 0) {
            throw CairoException.critical(0)
                    .put("cannot sort WAL data, lag rows are missing [table").put(tableToken.getTableName())
                    .put(", columnName=").put(metadata.getColumnName(columnIndex))
                    .put(", type=").put(ColumnType.nameOf(columnType))
                    .put(", lagRows=").put(lagRows)
                    .put(']');
        }
        if (src1 == 0) {
            throw CairoException.critical(0)
                    .put("cannot sort WAL data, rows are missing [table").put(tableToken.getTableName())
                    .put(", columnName=").put(metadata.getColumnName(columnIndex))
                    .put(", type=").put(ColumnType.nameOf(columnType))
                    .put(']');
        }
        if (dest == 0) {
            throw CairoException.critical(0)
                    .put("cannot sort WAL data, destination buffer is empty [table").put(tableToken.getTableName())
                    .put(", columnName=").put(metadata.getColumnName(columnIndex))
                    .put(", type=").put(ColumnType.nameOf(columnType))
                    .put(']');
        }

        switch (shl) {
            case 0:
                Vect.mergeShuffle8Bit(src1, src2, dest, mergeIndex, rowCount);
                break;
            case 1:
                Vect.mergeShuffle16Bit(src1, src2, dest, mergeIndex, rowCount);
                break;
            case 2:
                Vect.mergeShuffle32Bit(src1, src2, dest, mergeIndex, rowCount);
                break;
            case 3:
                Vect.mergeShuffle64Bit(src1, src2, dest, mergeIndex, rowCount);
                break;
            case 4:
                Vect.mergeShuffle128Bit(src1, src2, dest, mergeIndex, rowCount);
                break;
            case 5:
                Vect.mergeShuffle256Bit(src1, src2, dest, mergeIndex, rowCount);
                break;
            default:
                assert false : "col type is unsupported";
                break;
        }
<<<<<<< HEAD
        mapAppendColumnBufferRelease(lagAddr, lagMemOffset, lagRows << shl);
=======
>>>>>>> 1f255dc7
    }

    private void o3MergeIntoLag(long mergedTimestamps, long countInLag, long mappedRowLo, long mappedRoHi, int timestampIndex) {
        o3PendingCallbackTasks.clear();

        final Sequence pubSeq = this.messageBus.getO3CallbackPubSeq();
        final RingQueue<O3CallbackTask> queue = this.messageBus.getO3CallbackQueue();

        o3DoneLatch.reset();
        int queuedCount = 0;
        for (int i = 0; i < columnCount; i++) {
            final int type = metadata.getColumnType(i);
            if (timestampIndex != i && type > 0) {
<<<<<<< HEAD
                long cursor = -1;//pubSeq.next();
=======
                long cursor = pubSeq.next();
>>>>>>> 1f255dc7
                if (cursor > -1) {
                    try {
                        final O3CallbackTask task = queue.get(cursor);
                        task.of(
                                o3DoneLatch,
                                i,
                                type,
                                mergedTimestamps,
                                countInLag,
                                mappedRowLo,
                                mappedRoHi,
                                ColumnType.isVariableLength(type) ? o3MergeLagVarColumnRef : o3MergeLagFixColumnRef
                        );
                        o3PendingCallbackTasks.add(task);
                    } finally {
                        queuedCount++;
                        pubSeq.done(cursor);
                    }
                } else {
                    o3MergeIntoLagColumn(mergedTimestamps, i, type, countInLag, mappedRowLo, mappedRoHi);
                }
            }
        }

        for (int n = o3PendingCallbackTasks.size() - 1; n > -1; n--) {
            final O3CallbackTask task = o3PendingCallbackTasks.getQuick(n);
            if (task.tryLock()) {
                O3CallbackJob.runCallbackWithCol(
                        task,
                        -1,
                        null
                );
            }
        }

        o3DoneLatch.await(queuedCount);
        swapO3ColumnsExcept(timestampIndex);
    }

    private void o3MergeIntoLagColumn(long mergedTimestampAddress, int columnIndex, int type, long lagRows, long mappedRowLo, long mappedRowHi) {
        if (ColumnType.isVariableLength(type)) {
            o3MergeVarColumnLag(columnIndex, type, mergedTimestampAddress, lagRows, mappedRowLo, mappedRowHi);
        } else {
            o3MergeFixColumnLag(columnIndex, type, mergedTimestampAddress, lagRows, mappedRowLo, mappedRowHi);
        }
    }

    private void o3MergeVarColumnLag(int columnIndex, int type, long mergedTimestampAddress, long lagRows, long mappedRowLo, long mappedRowHi) {
        final long rowCount = lagRows + mappedRowHi - mappedRowLo;
        final int primaryIndex = getPrimaryColumnIndex(columnIndex);
        final int secondaryIndex = primaryIndex + 1;

        final MemoryCR src1Data = o3Columns.getQuick(primaryIndex);
        final MemoryCR src1Index = o3Columns.getQuick(secondaryIndex);
<<<<<<< HEAD
        final MemoryMA lagData = columns.getQuick(primaryIndex);
        final MemoryMA lagIndex = columns.getQuick(secondaryIndex);
=======
        final MemoryCR src2Data = o3MemColumns.getQuick(primaryIndex);
        final MemoryCR src2Index = o3MemColumns.getQuick(secondaryIndex);
>>>>>>> 1f255dc7

        final MemoryCARW destData = o3MemColumns2.getQuick(primaryIndex);
        final MemoryCARW destIndex = o3MemColumns2.getQuick(secondaryIndex);

        // ensure we have enough memory allocated
        final long src1DataHi = src1Index.getLong(mappedRowHi << 3);
        final long src1DataLo = src1Index.getLong(mappedRowLo << 3);
        final long src1DataSize = src1DataHi - src1DataLo;
        assert src1Data.size() >= src1DataSize;
<<<<<<< HEAD

        final long src1DataAddr = src1Data.addressOf(src1DataLo) - src1DataLo;
        final long src1IndxAddr = src1Index.addressOf(mappedRowLo << 3);

        final long lagIndxOffset = (txWriter.getTransientRowCount() - columnTops.getQuick(columnIndex)) << 3;
        final long lagIndxSize = (lagRows + 1) << 3;
        final long lagIndxMapAddr = lagRows > 0 ? mapAppendColumnBuffer(lagIndex, lagIndxOffset, lagIndxSize, false) : 0;
        final long lagIndxAddr = Math.abs(lagIndxMapAddr);

        final long lagDataBegin = lagRows > 0 ? Unsafe.getUnsafe().getLong(lagIndxAddr) : 0;
        final long lagDataEnd = lagRows > 0 ? Unsafe.getUnsafe().getLong(lagIndxAddr + lagIndxSize - 8) : 0;
        final long lagDataSize = lagDataEnd - lagDataBegin;
        final long lagDataMapAddr = lagRows > 0 ? mapAppendColumnBuffer(lagData, lagDataBegin, lagDataSize, false) : 0;
        final long lagDataAddr = Math.abs(lagDataMapAddr) - lagDataBegin;

        destData.jumpTo(src1DataSize + lagDataSize);
        destIndex.jumpTo((rowCount + 1) << 3);
        destIndex.putLong(rowCount << 3, src1DataSize + lagDataSize);
=======
        final long src2DataSize = lagRows > 0 ? src2Index.getLong(lagRows << 3) : 0;
        assert src2Data.size() >= src2DataSize;

        destData.jumpTo(src1DataSize + src2DataSize);
        destIndex.jumpTo((rowCount + 1) >> 3);
        destIndex.putLong(rowCount << 3, src1DataSize + src2DataSize);
>>>>>>> 1f255dc7

        // exclude the trailing offset from shuffling
        final long destDataAddr = destData.addressOf(0);
        final long destIndxAddr = destIndex.addressOf(0);

<<<<<<< HEAD
=======
        final long src1DataAddr = src1Data.addressOf(src1DataLo) - src1DataLo;
        final long src1IndxAddr = src1Index.addressOf(mappedRowLo << 3);
        final long src2DataAddr = src2Data.addressOf(0);
        final long src2IndxAddr = src2Index.addressOf(0);

>>>>>>> 1f255dc7
        if (type == ColumnType.STRING) {
            // add max offset so that we do not have conditionals inside loop
            Vect.oooMergeCopyStrColumn(
                    mergedTimestampAddress,
                    rowCount,
                    src1IndxAddr,
                    src1DataAddr,
<<<<<<< HEAD
                    lagIndxAddr,
                    lagDataAddr,
=======
                    src2IndxAddr,
                    src2DataAddr,
>>>>>>> 1f255dc7
                    destIndxAddr,
                    destDataAddr,
                    0L
            );
<<<<<<< HEAD
            if (rowCount == 4857 || destIndex.getLong(rowCount << 3) != src1DataSize + lagDataSize) {
                int asdf = 0;
            }
=======
>>>>>>> 1f255dc7
        } else if (type == ColumnType.BINARY) {
            Vect.oooMergeCopyBinColumn(
                    mergedTimestampAddress,
                    rowCount,
                    src1IndxAddr,
                    src1DataAddr,
<<<<<<< HEAD
                    lagIndxAddr,
                    lagDataAddr,
=======
                    src2IndxAddr,
                    src2DataAddr,
>>>>>>> 1f255dc7
                    destIndxAddr,
                    destDataAddr,
                    0L
            );
        } else {
            throw new UnsupportedOperationException("unsupported column type:" + ColumnType.nameOf(type));
        }
<<<<<<< HEAD

        mapAppendColumnBufferRelease(lagIndxMapAddr, lagIndxOffset, lagIndxSize);
        mapAppendColumnBufferRelease(lagDataMapAddr, lagDataBegin, lagDataSize);
=======
>>>>>>> 1f255dc7
    }

    private void o3MoveLag0(
            int columnIndex,
            final int columnType,
            long copyToLagRowCount,
            long columnDataRowOffset,
            long existingLagRows,
            long excludeSymbols
    ) {
        if (columnIndex > -1) {
            MemoryCR o3SrcDataMem = o3Columns.get(getPrimaryColumnIndex(columnIndex));
            MemoryCR o3SrcIndexMem = o3Columns.get(getSecondaryColumnIndex(columnIndex));
            MemoryARW o3DstDataMem = o3MemColumns.get(getPrimaryColumnIndex(columnIndex));
            MemoryARW o3DstIndexMem = o3MemColumns.get(getSecondaryColumnIndex(columnIndex));

            if (o3SrcDataMem == o3DstDataMem && excludeSymbols > 0 && columnType == ColumnType.SYMBOL) {
                // nothing to do. This is the case when WAL symbols are remapped to the correct place in LAG buffers.
                return;
            }

            long size;
            long sourceOffset;
            long destOffset;
            final int shl = ColumnType.pow2SizeOf(columnType);
            if (null == o3SrcIndexMem) {
                // Fixed size column
                sourceOffset = columnDataRowOffset << shl;
                size = copyToLagRowCount << shl;
                destOffset = existingLagRows << shl;
            } else {
                // Var size column
                long committedIndexOffset = columnDataRowOffset << 3;
                sourceOffset = o3SrcIndexMem.getLong(committedIndexOffset);
                size = o3SrcIndexMem.getLong((columnDataRowOffset + copyToLagRowCount) << 3) - sourceOffset;
                destOffset = existingLagRows == 0 ? 0L : o3DstIndexMem.getLong(existingLagRows << 3);

                // adjust append position of the index column to
                // maintain n+1 number of entries
                o3DstIndexMem.jumpTo((existingLagRows + copyToLagRowCount + 1) << 3);

                // move count + 1 rows, to make sure index column remains n+1
                // the data is copied back to start of the buffer, no need to set size first
                O3Utils.shiftCopyFixedSizeColumnData(
                        sourceOffset - destOffset,
                        o3SrcIndexMem.addressOf(committedIndexOffset),
                        0,
                        copyToLagRowCount, // No need to do +1 here, hi is inclusive
<<<<<<< HEAD
                        o3DstIndexMem.addressOf(existingLagRows << 3),
                        destOffset + size
=======
                        o3DstIndexMem.addressOf(existingLagRows << 3)
>>>>>>> 1f255dc7
                );
            }


            o3DstDataMem.jumpTo(destOffset + size);
            assert o3SrcDataMem.size() >= size;
            Vect.memmove(o3DstDataMem.addressOf(destOffset), o3SrcDataMem.addressOf(sourceOffset), size);
            // the data is copied back to start of the buffer, no need to set size first
        } else {
            MemoryCR o3SrcDataMem = o3Columns.get(getPrimaryColumnIndex(-columnIndex - 1));

            // Special case, designated timestamp column
            // Move values and set index to  0..copyToLagRowCount
            final long sourceOffset = columnDataRowOffset << 4;
            o3TimestampMem.jumpTo((copyToLagRowCount + existingLagRows) << 4);
            final long dstTimestampAddr = o3TimestampMem.getAddress() + (existingLagRows << 4);
            Vect.shiftTimestampIndex(o3SrcDataMem.addressOf(sourceOffset), copyToLagRowCount, dstTimestampAddr);
        }
    }

    private long o3MoveUncommitted(final int timestampIndex) {
        final long committedRowCount = txWriter.unsafeCommittedFixedRowCount() + txWriter.unsafeCommittedTransientRowCount();
        final long rowsAdded = txWriter.getRowCount() - committedRowCount;
        final long transientRowCount = txWriter.getTransientRowCount();
        final long transientRowsAdded = Math.min(transientRowCount, rowsAdded);
        if (transientRowsAdded > 0) {
            LOG.debug()
                    .$("o3 move uncommitted [table=").utf8(tableToken.getTableName())
                    .$(", transientRowsAdded=").$(transientRowsAdded)
                    .I$();
            final long committedTransientRowCount = transientRowCount - transientRowsAdded;
            return o3ScheduleMoveUncommitted0(
                    timestampIndex,
                    transientRowsAdded,
                    committedTransientRowCount
            );
        }
        return 0;
    }

    private void o3MoveUncommitted0(
            int colIndex,
            int columnType,
            long committedTransientRowCount,
            long transientRowsAdded,
            long ignore1,
            long ignore2
    ) {
        if (colIndex > -1) {
            MemoryMA srcDataMem = getPrimaryColumn(colIndex);
            int shl = ColumnType.pow2SizeOf(columnType);
            long srcFixOffset;
            final MemoryARW o3DataMem = o3MemColumns.get(getPrimaryColumnIndex(colIndex));
            final MemoryARW o3IndexMem = o3MemColumns.get(getSecondaryColumnIndex(colIndex));

            long extendedSize;
            long dstVarOffset = o3DataMem.getAppendOffset();

            final long columnTop = columnTops.getQuick(colIndex);

            if (columnTop > 0) {
                LOG.debug()
                        .$("move uncommitted [columnTop=").$(columnTop)
                        .$(", columnIndex=").$(colIndex)
                        .$(", committedTransientRowCount=").$(committedTransientRowCount)
                        .$(", transientRowsAdded=").$(transientRowsAdded)
                        .I$();
            }

            if (null == o3IndexMem) {
                // Fixed size
                extendedSize = transientRowsAdded << shl;
                srcFixOffset = (committedTransientRowCount - columnTop) << shl;
            } else {
                // Var size
                final int indexShl = 3; // ColumnType.pow2SizeOf(ColumnType.LONG);
                final MemoryMA srcFixMem = getSecondaryColumn(colIndex);
                long sourceOffset = (committedTransientRowCount - columnTop) << indexShl;

                // the size includes trailing LONG
                long sourceLen = (transientRowsAdded + 1) << indexShl;
                long dstAppendOffset = o3IndexMem.getAppendOffset();

                // ensure memory is available
                o3IndexMem.jumpTo(dstAppendOffset + (transientRowsAdded << indexShl));
                long alignedExtraLen;
                long srcAddress = srcFixMem.map(sourceOffset, sourceLen);
                boolean locallyMapped = srcAddress == 0;

                if (!locallyMapped) {
                    alignedExtraLen = 0;
                } else {
                    // Linux requires the mmap offset to be page aligned
                    final long alignedOffset = Files.floorPageSize(sourceOffset);
                    alignedExtraLen = sourceOffset - alignedOffset;
                    srcAddress = mapRO(ff, srcFixMem.getFd(), sourceLen + alignedExtraLen, alignedOffset, MemoryTag.MMAP_TABLE_WRITER);
                }

                final long srcVarOffset = Unsafe.getUnsafe().getLong(srcAddress + alignedExtraLen);
                O3Utils.shiftCopyFixedSizeColumnData(
                        srcVarOffset - dstVarOffset,
                        srcAddress + alignedExtraLen + Long.BYTES,
                        0,
                        transientRowsAdded - 1,
                        // copy uncommitted index over the trailing LONG
                        o3IndexMem.addressOf(dstAppendOffset),
                        dstVarOffset + srcDataMem.getAppendOffset() - srcVarOffset
                );

                if (locallyMapped) {
                    // If memory mapping was mapped specially for this move, close it
                    ff.munmap(srcAddress, sourceLen + alignedExtraLen, MemoryTag.MMAP_TABLE_WRITER);
                }

                extendedSize = srcDataMem.getAppendOffset() - srcVarOffset;
                srcFixOffset = srcVarOffset;
                srcFixMem.jumpTo(sourceOffset + Long.BYTES);
            }

            o3DataMem.jumpTo(dstVarOffset + extendedSize);
            long appendAddress = o3DataMem.addressOf(dstVarOffset);
            long sourceAddress = srcDataMem.map(srcFixOffset, extendedSize);
            if (sourceAddress != 0) {
                Vect.memcpy(appendAddress, sourceAddress, extendedSize);
            } else {
                // Linux requires the mmap offset to be page aligned
                long alignedOffset = Files.floorPageSize(srcFixOffset);
                long alignedExtraLen = srcFixOffset - alignedOffset;
                sourceAddress = mapRO(ff, srcDataMem.getFd(), extendedSize + alignedExtraLen, alignedOffset, MemoryTag.MMAP_TABLE_WRITER);
                Vect.memcpy(appendAddress, sourceAddress + alignedExtraLen, extendedSize);
                ff.munmap(sourceAddress, extendedSize + alignedExtraLen, MemoryTag.MMAP_TABLE_WRITER);
            }
            srcDataMem.jumpTo(srcFixOffset);
        } else {
            // Timestamp column
            colIndex = -colIndex - 1;
            int shl = ColumnType.pow2SizeOf(ColumnType.TIMESTAMP);
            MemoryMA srcDataMem = getPrimaryColumn(colIndex);
            // this cannot have "top"
            long srcFixOffset = committedTransientRowCount << shl;
            long srcFixLen = transientRowsAdded << shl;
            long alignedExtraLen;
            long address = srcDataMem.map(srcFixOffset, srcFixLen);
            boolean locallyMapped = address == 0;

            // column could not provide necessary length of buffer
            // because perhaps its internal buffer is not big enough
            if (!locallyMapped) {
                alignedExtraLen = 0;
            } else {
                // Linux requires the mmap offset to be page aligned
                long alignedOffset = Files.floorPageSize(srcFixOffset);
                alignedExtraLen = srcFixOffset - alignedOffset;
                address = mapRO(ff, srcDataMem.getFd(), srcFixLen + alignedExtraLen, alignedOffset, MemoryTag.MMAP_TABLE_WRITER);
            }

            for (long n = 0; n < transientRowsAdded; n++) {
                long ts = Unsafe.getUnsafe().getLong(address + alignedExtraLen + (n << shl));
                o3TimestampMem.putLong128(ts, o3RowCount + n);
            }

            if (locallyMapped) {
                ff.munmap(address, srcFixLen + alignedExtraLen, MemoryTag.MMAP_TABLE_WRITER);
            }

            srcDataMem.jumpTo(srcFixOffset);
        }
    }

    private void o3MoveWalFromFilesToLastPartition(
            int columnIndex,
            final int columnType,
            long copyToLagRowCount,
            long columnDataRowOffset,
            long existingLagRows,
            long symbolsFlags
    ) {
        boolean isDesignatedTimestamp = columnIndex < 0;
        columnIndex = columnIndex < 0 ? -columnIndex - 1 : columnIndex;

        MemoryCR o3SrcDataMem = o3Columns.get(getPrimaryColumnIndex(columnIndex));
        MemoryCR o3SrcIndexMem = o3Columns.get(getSecondaryColumnIndex(columnIndex));
        MemoryMA o3DstDataMem = columns.get(getPrimaryColumnIndex(columnIndex));
        MemoryMA o3DstIndexMem = columns.get(getSecondaryColumnIndex(columnIndex));
        long destRowOffset = txWriter.getTransientRowCount() - columnTops.getQuick(columnIndex) + existingLagRows;

        long size;
        long sourceOffset;
        long destOffset;
        final int shl = isDesignatedTimestamp ? 4 : ColumnType.pow2SizeOf(columnType);
        if (null == o3SrcIndexMem) {
            // Fixed size column
            sourceOffset = columnDataRowOffset << shl;
            size = copyToLagRowCount << shl;
            destOffset = isDesignatedTimestamp ? (txWriter.getTransientRowCount() << 3) + (existingLagRows << 4) : destRowOffset << shl;
        } else {
            // Var size column
            long committedIndexOffset = columnDataRowOffset << 3;
            sourceOffset = o3SrcIndexMem.getLong(committedIndexOffset);
            size = o3SrcIndexMem.getLong((columnDataRowOffset + copyToLagRowCount) << 3) - sourceOffset;

            long destIndexOffset = destRowOffset << 3;
            long destIndexSize = (copyToLagRowCount + 1) << 3;

            if (destIndexOffset > 0) {
                o3DstIndexMem.jumpTo(destIndexOffset);
                destOffset = Unsafe.getUnsafe().getLong(o3DstIndexMem.addressOf(destIndexOffset));
            } else {
                destOffset = 0;
            }

            // move count + 1 rows, to make sure index column remains n+1
            // the data is copied back to start of the buffer, no need to set size first
            long destAddr = mapAppendColumnBuffer(o3DstIndexMem, destIndexOffset, destIndexSize, true);
            assert destAddr != 0;

            O3Utils.shiftCopyFixedSizeColumnData(
                    sourceOffset - destOffset,
                    o3SrcIndexMem.addressOf(committedIndexOffset),
                    0,
                    copyToLagRowCount, // No need to do +1 here, hi is inclusive
                    Math.abs(destAddr),
                    destOffset + size
            );
            mapAppendColumnBufferRelease(destAddr, destIndexOffset, destIndexSize);
        }

        o3DstDataMem.jumpTo(destOffset + size);
        if (o3SrcDataMem instanceof MemoryCARW) {
            if (symbolsFlags > 0 && ColumnType.isSymbol(columnType)) {
                // Symbol is re-mapped to memory with 0 source offset.
                sourceOffset = 0;
            }
            MemoryCARW o3MemBuff = (MemoryCARW) o3SrcDataMem;
            long bytesWritten = ff.write(o3DstDataMem.getFd(), o3MemBuff.addressOf(sourceOffset), size, destOffset);
            if (bytesWritten != size) {
                throw CairoException.critical(ff.errno()).put("Could not copy data from WAL lag [fd=")
                        .put(o3DstDataMem.getFd()).put(", size=").put(size).put(", bytesWritten=").put(bytesWritten).put(']');
            }

        } else {
            MemoryCM o3SrcDataMemFile = (MemoryCMOR) o3SrcDataMem;
            ff.copyData(o3SrcDataMemFile.getFd(), o3DstDataMem.getFd(), sourceOffset, destOffset, size);
        }
    }

    private void o3OpenColumnSafe(Sequence openColumnSubSeq, long cursor, O3OpenColumnTask openColumnTask) {
        try {
            O3OpenColumnJob.openColumn(openColumnTask, cursor, openColumnSubSeq);
        } catch (CairoException | CairoError e) {
            LOG.error().$((Sinkable) e).$();
        } catch (Throwable e) {
            LOG.error().$(e).$();
        }
    }

    private void o3OpenColumns() {
        for (int i = 0; i < columnCount; i++) {
            if (metadata.getColumnType(i) > 0) {
                MemoryARW mem1 = o3MemColumns.getQuick(getPrimaryColumnIndex(i));
                mem1.jumpTo(0);
                MemoryARW mem2 = o3MemColumns.getQuick(getSecondaryColumnIndex(i));
                if (mem2 != null) {
                    mem2.jumpTo(0);
                    mem2.putLong(0);
                }
            }
        }
        activeColumns = o3MemColumns;
        activeNullSetters = o3NullSetters;
        LOG.debug().$("switched partition to memory").$();
    }

    private void o3PartitionUpdate(
            long timestampMin,
            long timestampMax,
            long partitionTimestamp,
            long srcOooPartitionLo,
            long srcOooPartitionHi,
            long srcOooMax,
            long srcDataMax,
            boolean partitionMutates
    ) {
        txWriter.minTimestamp = Math.min(timestampMin, txWriter.minTimestamp);
        final long partitionSize = srcDataMax + srcOooPartitionHi - srcOooPartitionLo + 1;
        final long rowDelta = srcOooPartitionHi - srcOooMax;
        final int partitionIndex = txWriter.findAttachedPartitionIndexByLoTimestamp(partitionTimestamp);
        if (partitionTimestamp == lastPartitionTimestamp) {
            if (partitionMutates) {
                closeActivePartition(true);
            } else if (rowDelta < -1) {
                closeActivePartition(partitionSize);
            } else {
                setAppendPosition(partitionSize, false);
            }
        }

        LOG.debug().$("o3 partition update [timestampMin=").$ts(timestampMin)
                .$(", timestampMax=").$ts(timestampMax)
                .$(", last=").$(partitionTimestamp == lastPartitionTimestamp)
                .$(", partitionTimestamp=").$ts(partitionTimestamp)
                .$(", srcOooPartitionLo=").$(srcOooPartitionLo)
                .$(", srcOooPartitionHi=").$(srcOooPartitionHi)
                .$(", srcOooMax=").$(srcOooMax)
                .$(", srcDataMax=").$(srcDataMax)
                .$(", partitionMutates=").$(partitionMutates)
                .$(", lastPartitionTimestamp=").$(lastPartitionTimestamp)
                .$(", partitionSize=").$(partitionSize)
                .I$();

        if (partitionMutates) {
            final long srcDataTxn = txWriter.getPartitionNameTxnByIndex(partitionIndex);
            LOG.info()
                    .$("merged partition [table=`").utf8(tableToken.getTableName())
                    .$("`, ts=").$ts(partitionTimestamp)
                    .$(", txn=").$(txWriter.txn).I$();
            txWriter.updatePartitionSizeAndTxnByIndex(partitionIndex, partitionSize);
            partitionRemoveCandidates.add(partitionTimestamp, srcDataTxn);
            txWriter.bumpPartitionTableVersion();
        } else {
            if (partitionTimestamp != lastPartitionTimestamp) {
                txWriter.bumpPartitionTableVersion();
            }
            txWriter.updatePartitionSizeByIndex(partitionIndex, partitionTimestamp, partitionSize);
        }
    }

    private void o3ProcessPartitionSafe(Sequence partitionSubSeq, long cursor, O3PartitionTask partitionTask) {
        try {
            O3PartitionJob.processPartition(partitionTask, cursor, partitionSubSeq);
        } catch (CairoException | CairoError e) {
            LOG.error().$((Sinkable) e).$();
        } catch (Throwable e) {
            LOG.error().$(e).$();
        }
    }

    private long o3ScheduleMoveUncommitted0(int timestampIndex, long transientRowsAdded, long committedTransientRowCount) {
        if (transientRowsAdded > 0) {
            final Sequence pubSeq = this.messageBus.getO3CallbackPubSeq();
            final RingQueue<O3CallbackTask> queue = this.messageBus.getO3CallbackQueue();
            o3PendingCallbackTasks.clear();
            o3DoneLatch.reset();
            int queuedCount = 0;

            for (int colIndex = 0; colIndex < columnCount; colIndex++) {
                int columnType = metadata.getColumnType(colIndex);
                if (columnType > 0) {
                    int columnIndex = colIndex != timestampIndex ? colIndex : -colIndex - 1;

                    long cursor = pubSeq.next();

                    // Pass column index as -1 when it's designated timestamp column to o3 move method
                    if (cursor > -1) {
                        try {
                            final O3CallbackTask task = queue.get(cursor);
                            task.of(
                                    o3DoneLatch,
                                    columnIndex,
                                    columnType,
                                    committedTransientRowCount,
                                    transientRowsAdded,
                                    IGNORE,
                                    IGNORE,
                                    this.o3MoveUncommittedRef
                            );

                            o3PendingCallbackTasks.add(task);
                        } finally {
                            queuedCount++;
                            pubSeq.done(cursor);
                        }
                    } else {
                        o3MoveUncommitted0(columnIndex, columnType, committedTransientRowCount, transientRowsAdded, IGNORE, IGNORE);
                    }
                }
            }

            for (int n = o3PendingCallbackTasks.size() - 1; n > -1; n--) {
                final O3CallbackTask task = o3PendingCallbackTasks.getQuick(n);
                if (task.tryLock()) {
                    O3CallbackJob.runCallbackWithCol(
                            task,
                            -1,
                            null
                    );
                }
            }

            o3DoneLatch.await(queuedCount);
        }
        txWriter.resetToLastPartition(committedTransientRowCount);
        return transientRowsAdded;
    }

    private void o3SetAppendOffset(
            int columnIndex,
            final int columnType,
            long o3RowCount
    ) {
        if (columnIndex != metadata.getTimestampIndex()) {
            MemoryARW o3DataMem = o3MemColumns.get(getPrimaryColumnIndex(columnIndex));
            MemoryARW o3IndexMem = o3MemColumns.get(getSecondaryColumnIndex(columnIndex));

            long size;
            if (null == o3IndexMem) {
                // Fixed size column
                size = o3RowCount << ColumnType.pow2SizeOf(columnType);
            } else {
                // Var size column
                if (o3RowCount > 0) {
                    size = o3IndexMem.getLong(o3RowCount * 8);
                } else {
                    size = 0;
                }
                o3IndexMem.jumpTo((o3RowCount + 1) * 8);
            }

            o3DataMem.jumpTo(size);
        } else {
            // Special case, designated timestamp column
            o3TimestampMem.jumpTo(o3RowCount * 16);
        }
    }

<<<<<<< HEAD
    private void o3ShiftLagRowsUp(int timestampIndex, long o3LagRowCount, long o3RowCount, long existingLagRowCount, boolean excludeSymbols, O3ColumnUpdateMethod o3MoveLagRef) {
=======
    private void o3ShiftLagRowsUp(int timestampIndex, long o3LagRowCount, long o3RowCount, long existingLagRowCount, boolean excludeSymbols) {
>>>>>>> 1f255dc7
        o3PendingCallbackTasks.clear();

        final Sequence pubSeq = this.messageBus.getO3CallbackPubSeq();
        final RingQueue<O3CallbackTask> queue = this.messageBus.getO3CallbackQueue();

        o3DoneLatch.reset();
        int queuedCount = 0;
        long excludeSymbolsL = excludeSymbols ? 1 : 0;
        for (int colIndex = 0; colIndex < columnCount; colIndex++) {
            int columnType = metadata.getColumnType(colIndex);
            int columnIndex = colIndex != timestampIndex ? colIndex : -colIndex - 1;
            long cursor = -1;//pubSeq.next();

            // Pass column index as -1 when it's designated timestamp column to o3 move method
            if (cursor > -1 && columnType > 0) {
                try {
                    final O3CallbackTask task = queue.get(cursor);
                    task.of(
                            o3DoneLatch,
                            columnIndex,
                            columnType,
                            o3LagRowCount,
                            o3RowCount,
                            existingLagRowCount,
                            excludeSymbolsL,
<<<<<<< HEAD
                            o3MoveLagRef
=======
                            this.o3MoveLagRef
>>>>>>> 1f255dc7
                    );

                    o3PendingCallbackTasks.add(task);
                } finally {
                    queuedCount++;
                    pubSeq.done(cursor);
                }
            } else if (columnType > 0) {
<<<<<<< HEAD
                o3MoveLagRef.run(columnIndex, columnType, o3LagRowCount, o3RowCount, existingLagRowCount, excludeSymbolsL);
=======
                o3MoveLag0(columnIndex, columnType, o3LagRowCount, o3RowCount, existingLagRowCount, excludeSymbolsL);
>>>>>>> 1f255dc7
            }
        }

        for (int n = o3PendingCallbackTasks.size() - 1; n > -1; n--) {
            final O3CallbackTask task = o3PendingCallbackTasks.getQuick(n);
            if (task.tryLock()) {
                O3CallbackJob.runCallbackWithCol(
                        task,
                        -1,
                        null
                );
            }
        }

        o3DoneLatch.await(queuedCount);
    }

    private void o3Sort(long mergedTimestamps, int timestampIndex, long rowCount) {
        o3PendingCallbackTasks.clear();

        final Sequence pubSeq = this.messageBus.getO3CallbackPubSeq();
        final RingQueue<O3CallbackTask> queue = this.messageBus.getO3CallbackQueue();

        o3DoneLatch.reset();
        int queuedCount = 0;
        for (int i = 0; i < columnCount; i++) {
            final int type = metadata.getColumnType(i);
            if (timestampIndex != i && type > 0) {
                long cursor = pubSeq.next();
                if (cursor > -1) {
                    try {
                        final O3CallbackTask task = queue.get(cursor);
                        task.of(
                                o3DoneLatch,
                                i,
                                type,
                                mergedTimestamps,
                                rowCount,
                                IGNORE,
                                IGNORE,
                                ColumnType.isVariableLength(type) ? oooSortVarColumnRef : oooSortFixColumnRef
                        );
                        o3PendingCallbackTasks.add(task);
                    } finally {
                        queuedCount++;
                        pubSeq.done(cursor);
                    }
                } else {
                    o3SortColumn(mergedTimestamps, i, type, rowCount);
                }
            }
        }

        for (int n = o3PendingCallbackTasks.size() - 1; n > -1; n--) {
            final O3CallbackTask task = o3PendingCallbackTasks.getQuick(n);
            if (task.tryLock()) {
                O3CallbackJob.runCallbackWithCol(
                        task,
                        -1,
                        null
                );
            }
        }

        o3DoneLatch.await(queuedCount);
        swapO3ColumnsExcept(timestampIndex);
    }

    private void o3SortColumn(long mergedTimestamps, int i, int type, long rowCount) {
        if (ColumnType.isVariableLength(type)) {
            o3SortVarColumn(i, type, mergedTimestamps, rowCount, IGNORE, IGNORE);
        } else {
            o3SortFixColumn(i, type, mergedTimestamps, rowCount, IGNORE, IGNORE);
        }
    }

    private void o3SortFixColumn(
            int columnIndex,
            final int columnType,
            long mergedTimestampsAddr,
            long valueCount,
            long ignore1,
            long ignore2
    ) {
        final int columnOffset = getPrimaryColumnIndex(columnIndex);
        final MemoryCR mem = o3Columns.getQuick(columnOffset);
        final MemoryCARW mem2 = o3MemColumns2.getQuick(columnOffset);
        final int shl = ColumnType.pow2SizeOf(columnType);
        final long src = mem.addressOf(0);
        mem2.jumpTo(valueCount << shl);
        final long tgtDataAddr = mem2.addressOf(0);
        switch (shl) {
            case 0:
                Vect.indexReshuffle8Bit(src, tgtDataAddr, mergedTimestampsAddr, valueCount);
                break;
            case 1:
                Vect.indexReshuffle16Bit(src, tgtDataAddr, mergedTimestampsAddr, valueCount);
                break;
            case 2:
                Vect.indexReshuffle32Bit(src, tgtDataAddr, mergedTimestampsAddr, valueCount);
                break;
            case 3:
                Vect.indexReshuffle64Bit(src, tgtDataAddr, mergedTimestampsAddr, valueCount);
                break;
            case 4:
                Vect.indexReshuffle128Bit(src, tgtDataAddr, mergedTimestampsAddr, valueCount);
                break;
            case 5:
                Vect.indexReshuffle256Bit(src, tgtDataAddr, mergedTimestampsAddr, valueCount);
                break;
            default:
                assert false : "col type is unsupported";
                break;
        }
    }

    private void o3SortVarColumn(
            int columnIndex,
            int columnType,
            long mergedTimestampsAddr,
            long valueCount,
            long ignore1,
            long ignore2
    ) {
        final int primaryIndex = getPrimaryColumnIndex(columnIndex);
        final int secondaryIndex = primaryIndex + 1;
        final MemoryCR dataMem = o3Columns.getQuick(primaryIndex);
        final MemoryCR indexMem = o3Columns.getQuick(secondaryIndex);
        final MemoryCARW dataMem2 = o3MemColumns2.getQuick(primaryIndex);
        final MemoryCARW indexMem2 = o3MemColumns2.getQuick(secondaryIndex);
        // ensure we have enough memory allocated
        final long srcDataAddr = dataMem.addressOf(0);
        final long srcIndxAddr = indexMem.addressOf(0);
        // exclude the trailing offset from shuffling
        final long tgtDataAddr = dataMem2.resize(dataMem.size());
        final long tgtIndxAddr = indexMem2.resize(valueCount * Long.BYTES);

        assert srcDataAddr != 0;
        assert srcIndxAddr != 0;
        assert tgtDataAddr != 0;
        assert tgtIndxAddr != 0;

        // add max offset so that we do not have conditionals inside loop
        final long offset = Vect.sortVarColumn(
                mergedTimestampsAddr,
                valueCount,
                srcDataAddr,
                srcIndxAddr,
                tgtDataAddr,
                tgtIndxAddr
        );
        dataMem2.jumpTo(offset);
        indexMem2.jumpTo(valueCount * Long.BYTES);
        indexMem2.putLong(offset);
    }

    private void o3TimestampSetter(long timestamp) {
        o3TimestampMem.putLong128(timestamp, getO3RowCount0());
        o3CommitBatchTimestampMin = Math.min(o3CommitBatchTimestampMin, timestamp);
    }

    private void openColumnFiles(CharSequence name, long columnNameTxn, int columnIndex, int pathTrimToLen) {
        MemoryMA mem1 = getPrimaryColumn(columnIndex);
        MemoryMA mem2 = getSecondaryColumn(columnIndex);

        try {
            mem1.of(ff,
                    dFile(path.trimTo(pathTrimToLen), name, columnNameTxn),
                    configuration.getDataAppendPageSize(),
                    -1,
                    MemoryTag.MMAP_TABLE_WRITER,
                    configuration.getWriterFileOpenOpts(),
                    Files.POSIX_MADV_RANDOM
            );
            if (mem2 != null) {
                mem2.of(
                        ff,
                        iFile(path.trimTo(pathTrimToLen), name, columnNameTxn),
                        configuration.getDataAppendPageSize(),
                        -1,
                        MemoryTag.MMAP_TABLE_WRITER,
                        configuration.getWriterFileOpenOpts(),
                        Files.POSIX_MADV_RANDOM
                );
            }
        } finally {
            path.trimTo(pathTrimToLen);
        }
    }

    private void openFirstPartition(long timestamp) {
        final long ts = repairDataGaps(timestamp);
        openPartition(ts);
        populateDenseIndexerList();
        setAppendPosition(txWriter.getTransientRowCount(), false);
        if (performRecovery) {
            performRecovery();
        }
        txWriter.openFirstPartition(ts);
    }

    private void openNewColumnFiles(CharSequence name, boolean indexFlag, int indexValueBlockCapacity) {
        try {
            // open column files
            long partitionTimestamp = txWriter.getLastPartitionTimestamp();
            setStateForTimestamp(path, partitionTimestamp);
            final int plen = path.length();
            final int columnIndex = columnCount - 1;

            // Adding column in the current transaction.
            long columnNameTxn = getTxn();

            // index must be created before column is initialised because
            // it uses primary column object as temporary tool
            if (indexFlag) {
                createIndexFiles(name, columnNameTxn, indexValueBlockCapacity, plen, true);
            }

            openColumnFiles(name, columnNameTxn, columnIndex, plen);
            if (txWriter.getTransientRowCount() > 0) {
                // write top offset to column version file
                columnVersionWriter.upsert(txWriter.getLastPartitionTimestamp(), columnIndex, columnNameTxn, txWriter.getTransientRowCount());
            }

            if (indexFlag) {
                ColumnIndexer indexer = indexers.getQuick(columnIndex);
                assert indexer != null;
                indexers.getQuick(columnIndex).configureFollowerAndWriter(configuration, path.trimTo(plen), name, columnNameTxn, getPrimaryColumn(columnIndex), txWriter.getTransientRowCount());
            }

            // configure append position for variable length columns
            MemoryMA mem2 = getSecondaryColumn(columnCount - 1);
            if (mem2 != null) {
                mem2.putLong(0);
            }
        } finally {
            path.trimTo(rootLen);
        }
    }

    private void openPartition(long timestamp) {
        try {
            lastOpenPartitionTimestamp = partitionTimestampHi = setStateForTimestamp(path, timestamp);
            int plen = path.length();
            if (ff.mkdirs(path.slash$(), mkDirMode) != 0) {
                throw CairoException.critical(ff.errno()).put("Cannot create directory: ").put(path);
            }

            assert columnCount > 0;

            lastOpenPartitionTs = txWriter.getPartitionTimestampLo(timestamp);
            lastOpenPartitionIsReadOnly = partitionBy != PartitionBy.NONE && txWriter.isPartitionReadOnlyByPartitionTimestamp(lastOpenPartitionTs);

            for (int i = 0; i < columnCount; i++) {
                if (metadata.getColumnType(i) > 0) {
                    final CharSequence name = metadata.getColumnName(i);
                    long columnNameTxn = columnVersionWriter.getColumnNameTxn(lastOpenPartitionTs, i);
                    final ColumnIndexer indexer = metadata.isColumnIndexed(i) ? indexers.getQuick(i) : null;
                    final long columnTop;

                    // prepare index writer if column requires indexing
                    if (indexer != null) {
                        // we have to create files before columns are open
                        // because we are reusing MAMemoryImpl object from columns list
                        createIndexFiles(name, columnNameTxn, metadata.getIndexValueBlockCapacity(i), plen, txWriter.getTransientRowCount() < 1);
                        indexer.closeSlider();
                    }

                    openColumnFiles(name, columnNameTxn, i, plen);
                    columnTop = columnVersionWriter.getColumnTopQuick(lastOpenPartitionTs, i);
                    columnTops.extendAndSet(i, columnTop);

                    if (indexer != null) {
                        indexer.configureFollowerAndWriter(configuration, path, name, columnNameTxn, getPrimaryColumn(i), columnTop);
                    }
                }
            }
            populateDenseIndexerList();
            LOG.info().$("switched partition [path='").utf8(path).$('\'').I$();
        } catch (Throwable e) {
            distressed = true;
            throw e;
        } finally {
            path.trimTo(rootLen);
        }
    }

    private long openTodoMem() {
        path.concat(TODO_FILE_NAME).$();
        try {
            if (ff.exists(path)) {
                long fileLen = ff.length(path);
                if (fileLen < 32) {
                    throw CairoException.critical(0).put("corrupt ").put(path);
                }

                todoMem.smallFile(ff, path, MemoryTag.MMAP_TABLE_WRITER);
                this.todoTxn = todoMem.getLong(0);
                // check if _todo_ file is consistent, if not, we just ignore its contents and reset hash
                if (todoMem.getLong(24) != todoTxn) {
                    todoMem.putLong(8, configuration.getDatabaseIdLo());
                    todoMem.putLong(16, configuration.getDatabaseIdHi());
                    Unsafe.getUnsafe().storeFence();
                    todoMem.putLong(24, todoTxn);
                    return 0;
                }

                return todoMem.getLong(32);
            } else {
                TableUtils.resetTodoLog(ff, path, rootLen, todoMem);
                todoTxn = 0;
                return 0;
            }
        } finally {
            path.trimTo(rootLen);
        }
    }

    private void performRecovery() {
        rollbackIndexes();
        rollbackSymbolTables();
        performRecovery = false;
    }

    private void populateDenseIndexerList() {
        denseIndexers.clear();
        for (int i = 0, n = indexers.size(); i < n; i++) {
            ColumnIndexer indexer = indexers.getQuick(i);
            if (indexer != null) {
                denseIndexers.add(indexer);
            }
        }
        indexCount = denseIndexers.size();
    }

    private void processAsyncWriterCommand(
            AsyncWriterCommand asyncWriterCommand,
            TableWriterTask cmd,
            long cursor,
            Sequence sequence,
            boolean contextAllowsAnyStructureChanges
    ) {
        final int cmdType = cmd.getType();
        final long correlationId = cmd.getInstance();
        final long tableId = cmd.getTableId();

        int errorCode = 0;
        CharSequence errorMsg = null;
        long affectedRowsCount = 0;
        try {
            publishTableWriterEvent(cmdType, tableId, correlationId, AsyncWriterCommand.Error.OK, null, 0L, TSK_BEGIN);
            LOG.info()
                    .$("received async cmd [type=").$(cmdType)
                    .$(", tableName=").utf8(tableToken.getTableName())
                    .$(", tableId=").$(tableId)
                    .$(", correlationId=").$(correlationId)
                    .$(", cursor=").$(cursor)
                    .I$();
            asyncWriterCommand = asyncWriterCommand.deserialize(cmd);
            affectedRowsCount = asyncWriterCommand.apply(this, contextAllowsAnyStructureChanges);
        } catch (TableReferenceOutOfDateException ex) {
            LOG.info()
                    .$("cannot complete async cmd, reader is out of date [type=").$(cmdType)
                    .$(", tableName=").utf8(tableToken.getTableName())
                    .$(", tableId=").$(tableId)
                    .$(", correlationId=").$(correlationId)
                    .I$();
            errorCode = READER_OUT_OF_DATE;
            errorMsg = ex.getMessage();
        } catch (AlterTableContextException ex) {
            LOG.info()
                    .$("cannot complete async cmd, table structure change is not allowed [type=").$(cmdType)
                    .$(", tableName=").utf8(tableToken.getTableName())
                    .$(", tableId=").$(tableId)
                    .$(", correlationId=").$(correlationId)
                    .I$();
            errorCode = STRUCTURE_CHANGE_NOT_ALLOWED;
            errorMsg = "async cmd cannot change table structure while writer is busy";
        } catch (CairoException ex) {
            errorCode = CAIRO_ERROR;
            errorMsg = ex.getFlyweightMessage();
        } catch (Throwable ex) {
            LOG.error().$("error on processing async cmd [type=").$(cmdType)
                    .$(", tableName=").utf8(tableToken.getTableName())
                    .$(", ex=").$(ex)
                    .I$();
            errorCode = UNEXPECTED_ERROR;
            errorMsg = ex.getMessage();
        } finally {
            sequence.done(cursor);
        }
        publishTableWriterEvent(cmdType, tableId, correlationId, errorCode, errorMsg, affectedRowsCount, TSK_COMPLETE);
    }

    private void processCommandQueue(boolean contextAllowsAnyStructureChanges) {
        long cursor;
        while ((cursor = commandSubSeq.next()) > -1) {
            TableWriterTask cmd = commandQueue.get(cursor);
            processCommandQueue(cmd, commandSubSeq, cursor, contextAllowsAnyStructureChanges);
        }
    }

    private void processO3Block(
            final long o3LagRowCount,
            int timestampIndex,
            long sortedTimestampsAddr,
            final long srcOooMax,
            long o3TimestampMin,
            long o3TimestampMax,
            boolean flattenTimestamp,
            long rowLo
    ) {
        o3ErrorCount.set(0);
        partitionRemoveCandidates.clear();
        o3ColumnCounters.clear();
        o3BasketPool.clear();

        // move uncommitted is liable to change max timestamp
        // however we need to identify last partition before max timestamp skips to NULL for example
        final long maxTimestamp = txWriter.getMaxTimestamp();
        final long transientRowCount = txWriter.transientRowCount;

        o3DoneLatch.reset();
        o3PartitionUpdRemaining.set(0L);
        boolean success = true;
        int latchCount = 0;
        long srcOoo = rowLo;
        int pCount = 0;
        try {
            // We do not know upfront which partition is going to be last because this is
            // a single pass over the data. Instead, we will update transient row count in a rolling
            // manner, assuming the partition marked "last" is the last and then for a new partition
            // we move prevTransientRowCount into the "fixedRowCount" sum and set new value on the
            // transientRowCount
            long commitTransientRowCount = transientRowCount;

            resizeColumnTopSink(o3TimestampMin, o3TimestampMax);
            resizePartitionUpdateSink(o3TimestampMin, o3TimestampMax);

            // One loop iteration per partition.
            while (srcOoo < srcOooMax) {
                try {
                    final long srcOooLo = srcOoo;
                    final long o3Timestamp = getTimestampIndexValue(sortedTimestampsAddr, srcOoo);
                    final long srcOooHi;
                    // keep ceil inclusive in the interval
                    final long srcOooTimestampCeil = partitionCeilMethod.ceil(o3Timestamp) - 1;
                    if (srcOooTimestampCeil < o3TimestampMax) {
                        srcOooHi = Vect.boundedBinarySearchIndexT(
                                sortedTimestampsAddr,
                                srcOooTimestampCeil,
                                srcOooLo,
                                srcOooMax - 1,
                                BinarySearch.SCAN_DOWN
                        );
                    } else {
                        srcOooHi = srcOooMax - 1;
                    }

                    final long partitionTimestamp = partitionFloorMethod.floor(o3Timestamp);

                    // This partition is the last partition.
                    final boolean last = partitionTimestamp == lastPartitionTimestamp;

                    srcOoo = srcOooHi + 1;

                    final long srcDataMax;
                    final long srcNameTxn;
                    final int partitionIndex = txWriter.findAttachedPartitionIndexByLoTimestamp(partitionTimestamp);
                    if (partitionIndex > -1) {
                        if (last) {
                            srcDataMax = transientRowCount;
                        } else {
                            srcDataMax = getPartitionSizeByIndex(partitionIndex);
                        }
                        srcNameTxn = getPartitionNameTxnByIndex(partitionIndex);
                    } else {
                        srcDataMax = 0;
                        // A version needed to housekeep dropped partitions
                        // When partition created without O3 merge, use `txn-1` as partition version.
                        // `txn` version is used when partition is merged. Both `txn-1` and `txn` can
                        // be written within the same commit when new partition initially written in order
                        // and then O3 triggers a merge of the partition.
                        srcNameTxn = txWriter.getTxn() - 1;
                    }

                    // We're appending onto the last (active) partition.
                    final boolean append = last && (srcDataMax == 0 || o3Timestamp >= maxTimestamp);

                    // Number of rows to insert from the O3 segment into this partition.
                    final long srcOooBatchRowSize = srcOooHi - srcOooLo + 1;

                    // Final partition size after current insertions.
                    final long partitionSize = srcDataMax + srcOooBatchRowSize;

                    // check partition read-only state
                    final boolean partitionIsReadOnly = txWriter.isPartitionReadOnlyByPartitionTimestamp(partitionTimestamp);

                    pCount++;

                    LOG.info().
                            $("o3 partition task [table=").utf8(tableToken.getTableName())
                            .$(", partitionIsReadOnly=").$(partitionIsReadOnly)
                            .$(", srcOooBatchRowSize=").$(srcOooBatchRowSize)
                            .$(", srcOooLo=").$(srcOooLo)
                            .$(", srcOooHi=").$(srcOooHi)
                            .$(", srcOooMax=").$(srcOooMax)
                            .$(", o3RowCount=").$(o3RowCount)
                            .$(", o3LagRowCount=").$(o3LagRowCount)
                            .$(", srcDataMax=").$(srcDataMax)
                            .$(", o3TimestampMin=").$ts(o3TimestampMin)
                            .$(", o3Timestamp=").$ts(o3Timestamp)
                            .$(", o3TimestampMax=").$ts(o3TimestampMax)
                            .$(", partitionTimestamp=").$ts(partitionTimestamp)
                            .$(", partitionIndex=").$(partitionIndex)
                            .$(", partitionSize=").$(partitionSize)
                            .$(", maxTimestamp=").$ts(maxTimestamp)
                            .$(", last=").$(last)
                            .$(", append=").$(append)
                            .$(", pCount=").$(pCount)
                            .$(", flattenTimestamp=").$(flattenTimestamp)
                            .$(", memUsed=").$(Unsafe.getMemUsed())
                            .I$();

                    if (partitionIsReadOnly) {
                        // move over read-only partitions
                        LOG.critical()
                                .$("o3 ignoring write on read-only partition [table=").utf8(tableToken.getTableName())
                                .$(", timestamp=").$ts(partitionTimestamp)
                                .$(", numRows=").$(srcOooBatchRowSize)
                                .$();
                        continue;
                    }

                    if (partitionTimestamp < lastPartitionTimestamp) {
                        // increment fixedRowCount by number of rows old partition incremented
                        this.txWriter.fixedRowCount += srcOooBatchRowSize;
                    } else if (partitionTimestamp == lastPartitionTimestamp) {
                        // this is existing "last" partition, we can set the size directly
                        commitTransientRowCount = partitionSize;
                    } else {
                        // this is potentially a new last partition
                        this.txWriter.fixedRowCount += commitTransientRowCount;
                        commitTransientRowCount = partitionSize;
                    }

                    o3PartitionUpdRemaining.incrementAndGet();
                    final O3Basket o3Basket = o3BasketPool.next();
                    o3Basket.ensureCapacity(columnCount, indexCount);

                    AtomicInteger columnCounter = o3ColumnCounters.next();

                    // async partition processing set this counter to the column count
                    // and then manages issues if publishing of column tasks fails
                    // mid-column-count.
                    latchCount++;

                    if (append) {
                        // we are appending last partition, make sure it has been mapped!
                        // this also might fail, make sure exception is trapped and partitions are
                        // counted down correctly
                        try {
                            setAppendPosition(srcDataMax, false);
                        } catch (Throwable e) {
                            o3BumpErrorCount();
                            o3ClockDownPartitionUpdateCount();
                            o3CountDownDoneLatch();
                            throw e;
                        }

                        columnCounter.set(TableUtils.compressColumnCount(metadata));
                        Path pathToPartition = Path.getThreadLocal(path);
                        TableUtils.setPathForPartition(pathToPartition, partitionBy, o3TimestampMin, false);
                        TableUtils.txnPartitionConditionally(pathToPartition, srcNameTxn);
                        final int plen = pathToPartition.length();
                        int columnsPublished = 0;
                        for (int i = 0; i < columnCount; i++) {
                            final int columnType = metadata.getColumnType(i);
                            if (columnType < 0) {
                                continue;
                            }
                            final int colOffset = TableWriter.getPrimaryColumnIndex(i);
                            final boolean notTheTimestamp = i != timestampIndex;
                            final CharSequence columnName = metadata.getColumnName(i);
                            final int indexBlockCapacity = metadata.isColumnIndexed(i) ? metadata.getIndexValueBlockCapacity(i) : -1;
                            final BitmapIndexWriter indexWriter = indexBlockCapacity > -1 ? getBitmapIndexWriter(i) : null;
                            final MemoryR oooMem1 = o3Columns.getQuick(colOffset);
                            final MemoryR oooMem2 = o3Columns.getQuick(colOffset + 1);
                            final MemoryMA mem1 = columns.getQuick(colOffset);
                            final MemoryMA mem2 = columns.getQuick(colOffset + 1);
                            final long srcDataTop = getColumnTop(i);
                            final long srcOooFixAddr;
                            final long srcOooVarAddr;
                            final MemoryMA dstFixMem;
                            final MemoryMA dstVarMem;
                            if (!ColumnType.isVariableLength(columnType)) {
                                srcOooFixAddr = oooMem1.addressOf(0);
                                srcOooVarAddr = 0;
                                dstFixMem = mem1;
                                dstVarMem = null;
                            } else {
                                srcOooFixAddr = oooMem2.addressOf(0);
                                srcOooVarAddr = oooMem1.addressOf(0);
                                dstFixMem = mem2;
                                dstVarMem = mem1;
                            }

                            columnsPublished++;
                            try {
                                O3OpenColumnJob.appendLastPartition(
                                        pathToPartition,
                                        plen,
                                        columnName,
                                        columnCounter,
                                        notTheTimestamp ? columnType : ColumnType.setDesignatedTimestampBit(columnType, true),
                                        srcOooFixAddr,
                                        srcOooVarAddr,
                                        srcOooLo,
                                        srcOooHi,
                                        srcOooMax,
                                        o3TimestampMin,
                                        o3TimestampMax,
                                        partitionTimestamp,
                                        srcDataTop,
                                        srcDataMax,
                                        indexBlockCapacity,
                                        dstFixMem,
                                        dstVarMem,
                                        this,
                                        indexWriter,
                                        getColumnNameTxn(partitionTimestamp, i)
                                );
                            } catch (Throwable e) {
                                if (columnCounter.addAndGet(columnsPublished - columnCount) == 0) {
                                    o3ClockDownPartitionUpdateCount();
                                    o3CountDownDoneLatch();
                                }
                                throw e;
                            }
                        }

                        addPhysicallyWrittenRows(srcOooBatchRowSize);
                    } else {
                        if (flattenTimestamp && o3RowCount > 0) {
                            Vect.flattenIndex(sortedTimestampsAddr, o3RowCount);
                            flattenTimestamp = false;
                        }

                        // To collect column top values from o3 partition tasks add them to pre-allocated array of longs
                        // use o3ColumnTopSink LongList and allocate columns + 1 longs per partition
                        // then set first value to partition timestamp
                        long colTopSinkIndex = (long) (pCount - 1) * (metadata.getColumnCount() + 1);
                        long columnTopSinkAddress = colTopSinkIndex * Long.BYTES;
                        long columnTopPartitionSinkAddr = o3ColumnTopSink.getAddress() + columnTopSinkAddress;
                        assert columnTopPartitionSinkAddr + (columnCount + 1L) * Long.BYTES <= o3ColumnTopSink.getAddress() + o3ColumnTopSink.size() * Long.BYTES;

                        o3ColumnTopSink.set(colTopSinkIndex, partitionTimestamp);
                        o3CommitPartitionAsync(
                                columnCounter,
                                maxTimestamp,
                                sortedTimestampsAddr,
                                srcOooMax,
                                o3TimestampMin,
                                o3TimestampMax,
                                srcOooLo,
                                srcOooHi,
                                partitionTimestamp,
                                last,
                                srcDataMax,
                                srcNameTxn,
                                o3Basket,
                                columnTopPartitionSinkAddr + Long.BYTES
                        );
                    }
                } catch (CairoException | CairoError e) {
                    LOG.error().$((Sinkable) e).$();
                    success = false;
                    throw e;
                }
            } // end while(srcOoo < srcOooMax)

            // at this point we should know the last partition row count
            this.txWriter.transientRowCount = commitTransientRowCount;
            this.partitionTimestampHi = Math.max(this.partitionTimestampHi, o3TimestampMax);
            this.txWriter.updateMaxTimestamp(Math.max(txWriter.getMaxTimestamp(), o3TimestampMax));
        } catch (Throwable th) {
            LOG.error().$(th).$();
            throw th;
        } finally {
            // we are stealing work here it is possible we get exception from this method
            LOG.debug()
                    .$("o3 expecting updates [table=").utf8(tableToken.getTableName())
                    .$(", partitionsPublished=").$(pCount)
                    .I$();

            o3ConsumePartitionUpdates();
            o3DoneLatch.await(latchCount);

            o3InError = !success || o3ErrorCount.get() > 0;
            if (success && o3ErrorCount.get() > 0) {
                //noinspection ThrowFromFinallyBlock
                throw CairoException.critical(0).put("bulk update failed and will be rolled back");
            }
        }

        if (o3LagRowCount > 0) {
<<<<<<< HEAD
            O3ColumnUpdateMethod o3MoveMethod = metadata.isWalEnabled() ? this.o3MoveWalFromFilesToLastPartitionRef : this.o3MoveLagRef;
            if (metadata.isWalEnabled()) {
                if (!isLastPartitionColumnsOpen() || lastOpenPartitionTimestamp != partitionTimestampHi) {
                    // Lag is stored in the last partition for WAL tables.
                    openPartition(txWriter.getMaxTimestamp());
                }
            }
            o3ShiftLagRowsUp(timestampIndex, o3LagRowCount, srcOooMax, 0L, false, o3MoveMethod);
=======
            o3ShiftLagRowsUp(timestampIndex, o3LagRowCount, srcOooMax, 0L, false);
>>>>>>> 1f255dc7
        }
    }

    private void processPartitionRemoveCandidates() {
        try {
            final int n = partitionRemoveCandidates.size();
            if (n > 0) {
                processPartitionRemoveCandidates0(n);
            }
        } finally {
            partitionRemoveCandidates.clear();
        }
    }

    private void processPartitionRemoveCandidates0(int n) {
        boolean anyReadersBeforeCommittedTxn = checkScoreboardHasReadersBeforeLastCommittedTxn();
        // This flag will determine to schedule O3PartitionPurgeJob at the end or all done already.
        boolean scheduleAsyncPurge = anyReadersBeforeCommittedTxn;

        if (!anyReadersBeforeCommittedTxn) {
            for (int i = 0; i < n; i += 2) {
                try {
                    final long timestamp = partitionRemoveCandidates.getQuick(i);
                    final long txn = partitionRemoveCandidates.getQuick(i + 1);
                    setPathForPartition(
                            other,
                            partitionBy,
                            timestamp,
                            false
                    );
                    TableUtils.txnPartitionConditionally(other, txn);
                    other.$();
                    int errno = ff.unlinkOrRemove(other, LOG);
                    if (!(errno == 0 || errno == -1)) {
                        LOG.info()
                                .$("could not purge partition version, async purge will be scheduled [path=")
                                .utf8(other)
                                .$(", errno=").$(errno).I$();
                        scheduleAsyncPurge = true;
                    }
                } finally {
                    other.trimTo(rootLen);
                }
            }
        }

        if (scheduleAsyncPurge) {
            // Any more complicated case involve looking at what folders are present on disk before removing
            // do it async in O3PartitionPurgeJob
            if (schedulePurgeO3Partitions(messageBus, tableToken, partitionBy)) {
                LOG.info().$("scheduled to purge partitions [table=").utf8(tableToken.getTableName()).I$();
            } else {
                LOG.error().$("could not queue for purge, queue is full [table=").utf8(tableToken.getTableName()).I$();
            }
        }
    }

    private void publishTableWriterEvent(int cmdType, long tableId, long correlationId, int errorCode, CharSequence errorMsg, long affectedRowsCount, int eventType) {
        long pubCursor;
        do {
            pubCursor = messageBus.getTableWriterEventPubSeq().next();
            if (pubCursor == -2) {
                Os.pause();
            }
        } while (pubCursor < -1);

        if (pubCursor > -1) {
            try {
                final TableWriterTask event = messageBus.getTableWriterEventQueue().get(pubCursor);
                event.of(eventType, tableId, tableToken);
                event.putInt(errorCode);
                if (errorCode != AsyncWriterCommand.Error.OK) {
                    event.putStr(errorMsg);
                } else {
                    event.putLong(affectedRowsCount);
                }
                event.setInstance(correlationId);
            } finally {
                messageBus.getTableWriterEventPubSeq().done(pubCursor);
            }

            // Log result
            if (eventType == TSK_COMPLETE) {
                LogRecord lg = LOG.info()
                        .$("published async command complete event [type=").$(cmdType)
                        .$(",tableName=").utf8(tableToken.getTableName())
                        .$(",tableId=").$(tableId)
                        .$(",correlationId=").$(correlationId);
                if (errorCode != AsyncWriterCommand.Error.OK) {
                    lg.$(",errorCode=").$(errorCode).$(",errorMsg=").$(errorMsg);
                }
                lg.I$();
            }
        } else {
            // Queue is full
            LOG.error()
                    .$("could not publish sync command complete event [type=").$(cmdType)
                    .$(",tableName=").utf8(tableToken.getTableName())
                    .$(",tableId=").$(tableId)
                    .$(",correlationId=").$(correlationId)
                    .I$();
        }
    }

    private long readMinTimestamp(long partitionTimestamp) {
        setStateForTimestamp(other, partitionTimestamp);
        try {
            dFile(other, metadata.getColumnName(metadata.getTimestampIndex()), COLUMN_NAME_TXN_NONE);
            if (ff.exists(other)) {
                // read min timestamp value
                final int fd = TableUtils.openRO(ff, other, LOG);
                try {
                    return TableUtils.readLongOrFail(ff, fd, 0, tempMem16b, other);
                } finally {
                    ff.close(fd);
                }
            } else {
                throw CairoException.critical(0).put("Partition does not exist [path=").put(other).put(']');
            }
        } finally {
            other.trimTo(rootLen);
        }
    }

    private void readPartitionMinMax(FilesFacade ff, long partitionTimestamp, Path path, CharSequence columnName, long partitionSize) {
        dFile(path, columnName, COLUMN_NAME_TXN_NONE);
        final int fd = TableUtils.openRO(ff, path, LOG);
        try {
            attachMinTimestamp = ff.readNonNegativeLong(fd, 0);
            attachMaxTimestamp = ff.readNonNegativeLong(fd, (partitionSize - 1) * ColumnType.sizeOf(ColumnType.TIMESTAMP));
            if (attachMinTimestamp < 0 || attachMaxTimestamp < 0) {
                throw CairoException.critical(ff.errno())
                        .put("cannot read min, max timestamp from the column [path=").put(path)
                        .put(", partitionSizeRows=").put(partitionSize)
                        .put(", errno=").put(ff.errno()).put(']');
            }
            if (partitionFloorMethod.floor(attachMinTimestamp) != partitionTimestamp
                    || partitionFloorMethod.floor(attachMaxTimestamp) != partitionTimestamp) {
                throw CairoException.critical(0)
                        .put("invalid timestamp column data in detached partition, data does not match partition directory name [path=").put(path)
                        .put(", minTimestamp=").ts(attachMinTimestamp)
                        .put(", maxTimestamp=").ts(attachMaxTimestamp).put(']');
            }
        } finally {
            ff.close(fd);
        }
    }

    // Scans timestamp file
    // returns size of partition detected, e.g. size of monotonic increase
    // of timestamp longs read from 0 offset to the end of the file
    // It also writes min and max values found in detachedMinTimestamp and detachedMaxTimestamp
    private long readPartitionSizeMinMax(FilesFacade ff, long partitionTimestamp, Path path, CharSequence columnName) {
        int pathLen = path.length();
        try {
            path.concat(TXN_FILE_NAME).$();
            if (ff.exists(path)) {
                if (attachTxReader == null) {
                    attachTxReader = new TxReader(ff);
                }
                attachTxReader.ofRO(path, partitionBy);
                attachTxReader.unsafeLoadAll();

                try {
                    path.trimTo(pathLen);
                    long partitionSize = attachTxReader.getPartitionSizeByPartitionTimestamp(partitionTimestamp);
                    if (partitionSize <= 0) {
                        throw CairoException.nonCritical()
                                .put("partition is not preset in detached txn file [path=")
                                .put(path).put(", partitionSize=").put(partitionSize).put(']');
                    }

                    // Read min and max timestamp values from the file
                    readPartitionMinMax(ff, partitionTimestamp, path.trimTo(pathLen), columnName, partitionSize);
                    return partitionSize;
                } finally {
                    Misc.free(attachTxReader);
                }
            }

            // No txn file found, scan the file to get min, max timestamp
            // Scan forward while value increases

            dFile(path.trimTo(pathLen), columnName, COLUMN_NAME_TXN_NONE);
            final int fd = TableUtils.openRO(ff, path, LOG);
            try {
                long fileSize = ff.length(fd);
                if (fileSize <= 0) {
                    throw CairoException.critical(ff.errno())
                            .put("timestamp column is too small to attach the partition [path=")
                            .put(path).put(", fileSize=").put(fileSize).put(']');
                }
                long mappedMem = mapRO(ff, fd, fileSize, MemoryTag.MMAP_DEFAULT);
                try {
                    long maxTimestamp = partitionTimestamp;
                    long size = 0L;

                    for (long ptr = mappedMem, hi = mappedMem + fileSize; ptr < hi; ptr += Long.BYTES) {
                        long ts = Unsafe.getUnsafe().getLong(ptr);
                        if (ts >= maxTimestamp) {
                            maxTimestamp = ts;
                            size++;
                        } else {
                            break;
                        }
                    }
                    if (size > 0) {
                        attachMinTimestamp = Unsafe.getUnsafe().getLong(mappedMem);
                        attachMaxTimestamp = maxTimestamp;
                    }
                    return size;
                } finally {
                    ff.munmap(mappedMem, fileSize, MemoryTag.MMAP_DEFAULT);
                }
            } finally {
                ff.close(fd);
            }
        } finally {
            path.trimTo(pathLen);
        }
    }

    private int readTodo() {
        long todoCount;
        try {
            // This is first FS call to the table directory.
            // If table is removed / renamed this should fail with table does not exist.
            todoCount = openTodoMem();
        } catch (CairoException ex) {
            if (ex.errnoReadPathDoesNotExist()) {
                throw CairoException.tableDoesNotExist(tableToken.getTableName());
            }
            throw ex;
        }
        int todo;
        if (todoCount > 0) {
            todo = (int) todoMem.getLong(40);
        } else {
            todo = -1;
        }
        return todo;
    }

    private void rebuildAttachedPartitionColumnIndex(long partitionTimestamp, long partitionSize, Path path, CharSequence columnName) {
        if (attachIndexBuilder == null) {
            attachIndexBuilder = new IndexBuilder();

            // no need to pass table name, full partition name will be specified
            attachIndexBuilder.of("", configuration);
        }

        attachIndexBuilder.reindexColumn(
                attachColumnVersionReader,
                // use metadata instead of detachedMetadata to get correct value block capacity
                // detachedMetadata does not have the column
                metadata,
                metadata.getColumnIndex(columnName),
                path,
                -1L,
                partitionTimestamp,
                partitionSize
        );
    }

    private void recoverFromMetaRenameFailure(CharSequence columnName) {
        openMetaFile(ff, path, rootLen, metaMem);
    }

    private void recoverFromSwapRenameFailure(CharSequence columnName) {
        recoverFromTodoWriteFailure(columnName);
        clearTodoLog();
    }

    private void recoverFromSymbolMapWriterFailure(CharSequence columnName) {
        removeSymbolMapFilesQuiet(columnName, getTxn());
        removeMetaFile();
        recoverFromSwapRenameFailure(columnName);
    }

    private void recoverFromTodoWriteFailure(CharSequence columnName) {
        restoreMetaFrom(META_PREV_FILE_NAME, metaPrevIndex);
        openMetaFile(ff, path, rootLen, metaMem);
    }

    private void recoverOpenColumnFailure(CharSequence columnName) {
        final int index = columnCount - 1;
        removeMetaFile();
        removeLastColumn();
        columnCount--;
        recoverFromSwapRenameFailure(columnName);
        removeSymbolMapWriter(index);
    }

    private void releaseLock(boolean distressed) {
        if (lockFd != -1L) {
            if (distressed) {
                ff.close(lockFd);
                return;
            }

            try {
                lockName(path);
                removeOrException(ff, lockFd, path);
            } finally {
                path.trimTo(rootLen);
            }
        }
    }

    private ReadOnlyObjList<? extends MemoryCR> remapWalSymbols(
            SymbolMapDiffCursor symbolMapDiffCursor,
            long rowLo,
            long rowHi,
            Path walPath,
            long destRowLo
    ) {
        o3ColumnOverrides.clear();
        if (symbolMapDiffCursor != null) {
            SymbolMapDiff symbolMapDiff;
            while ((symbolMapDiff = symbolMapDiffCursor.nextSymbolMapDiff()) != null) {
                int columnIndex = symbolMapDiff.getColumnIndex();
                int columnType = metadata.getColumnType(columnIndex);
                if (columnType == -ColumnType.SYMBOL) {
                    // Scroll the cursor, don't apply, symbol is deleted
                    symbolMapDiff.drain();
                    continue;
                }

                if (!ColumnType.isSymbol(columnType)) {
                    throw CairoException.critical(0).put("WAL column and table writer column types don't match [columnIndex=").put(columnIndex)
                            .put(", walPath=").put(walPath)
                            .put(']');
                }
                boolean identical = createWalSymbolMapping(symbolMapDiff, columnIndex, symbolRewriteMap);

                if (!identical) {
                    int primaryColumnIndex = getPrimaryColumnIndex(columnIndex);
                    MemoryCR o3SymbolColumn = o3Columns.getQuick(primaryColumnIndex);
                    final MemoryCARW symbolColumnDest;

                    // Column is read-only mapped memory, so we need to take in RAM column and remap values into it
                    if (o3ColumnOverrides.size() == 0) {
                        o3ColumnOverrides.addAll(o3Columns);
                    }

                    symbolColumnDest = o3MemColumns.get(primaryColumnIndex);
                    long destOffset = (destRowLo - rowLo) << 2;
                    symbolColumnDest.jumpTo(destOffset + (rowHi << 2));
                    o3ColumnOverrides.setQuick(primaryColumnIndex, symbolColumnDest);
                    final int cleanSymbolCount = symbolMapDiff.getCleanSymbolCount();
                    for (long rowId = rowLo; rowId < rowHi; rowId++) {

                        final long valueOffset = rowId << 2;
                        int symKey = o3SymbolColumn.getInt(valueOffset);
                        assert (symKey >= 0 || symKey == SymbolTable.VALUE_IS_NULL);
                        if (symKey >= cleanSymbolCount) {
                            int newKey = symbolRewriteMap.getQuick(symKey - cleanSymbolCount);
                            if (newKey < 0) {
                                // This symbol was not mapped in WAL
                                // WAL is invalid
                                throw CairoException.critical(0).put("WAL symbol key not mapped [columnIndex=").put(columnIndex)
                                        .put(", columnKey=").put(symKey)
                                        .put(", walPath=").put(walPath)
                                        .put(", walRowId=").put(rowId)
                                        .put(']');
                            }
                            symKey = newKey;
                        }
                        symbolColumnDest.putInt(destOffset + valueOffset, symKey);
                    }
                }
            }
        }

        if (o3ColumnOverrides.size() == 0) {
<<<<<<< HEAD
            // No mappings were made.
=======
            // No mappins were made.
>>>>>>> 1f255dc7
            return o3Columns;
        }
        return o3ColumnOverrides;
    }

    private void removeColumn(int columnIndex) {
        final int pi = getPrimaryColumnIndex(columnIndex);
        final int si = getSecondaryColumnIndex(columnIndex);
        freeNullSetter(nullSetters, columnIndex);
        freeNullSetter(o3NullSetters, columnIndex);
        freeNullSetter(o3NullSetters2, columnIndex);
        freeAndRemoveColumnPair(columns, pi, si);
        freeAndRemoveO3ColumnPair(o3MemColumns, pi, si);
        freeAndRemoveO3ColumnPair(o3MemColumns2, pi, si);
        if (columnIndex < indexers.size()) {
            Misc.free(indexers.getAndSetQuick(columnIndex, null));
            populateDenseIndexerList();
        }
    }

    private void removeColumnFiles(CharSequence columnName, int columnIndex, int columnType) {
        try {
            for (int i = txWriter.getPartitionCount() - 1; i > -1L; i--) {
                long partitionTimestamp = txWriter.getPartitionTimestamp(i);
                long partitionNameTxn = txWriter.getPartitionNameTxn(i);
                removeColumnFilesInPartition(columnName, columnIndex, partitionTimestamp, partitionNameTxn);
            }
            if (!PartitionBy.isPartitioned(partitionBy)) {
                removeColumnFilesInPartition(columnName, columnIndex, txWriter.getLastPartitionTimestamp(), -1L);
            }

            long columnNameTxn = columnVersionWriter.getDefaultColumnNameTxn(columnIndex);
            if (ColumnType.isSymbol(columnType)) {
                removeFileAndOrLog(ff, offsetFileName(path.trimTo(rootLen), columnName, columnNameTxn));
                removeFileAndOrLog(ff, charFileName(path.trimTo(rootLen), columnName, columnNameTxn));
                removeFileAndOrLog(ff, keyFileName(path.trimTo(rootLen), columnName, columnNameTxn));
                removeFileAndOrLog(ff, valueFileName(path.trimTo(rootLen), columnName, columnNameTxn));
            }
        } finally {
            path.trimTo(rootLen);
        }
    }

    private void removeColumnFilesInPartition(CharSequence columnName, int columnIndex, long partitionTimestamp, long partitionNameTxn) {
        if (!txWriter.isPartitionReadOnlyByPartitionTimestamp(partitionTimestamp)) {
            setPathForPartition(path, partitionBy, partitionTimestamp, false);
            txnPartitionConditionally(path, partitionNameTxn);
            int plen = path.length();
            long columnNameTxn = columnVersionWriter.getColumnNameTxn(partitionTimestamp, columnIndex);
            removeFileAndOrLog(ff, dFile(path, columnName, columnNameTxn));
            removeFileAndOrLog(ff, iFile(path.trimTo(plen), columnName, columnNameTxn));
            removeFileAndOrLog(ff, keyFileName(path.trimTo(plen), columnName, columnNameTxn));
            removeFileAndOrLog(ff, valueFileName(path.trimTo(plen), columnName, columnNameTxn));
            path.trimTo(rootLen);
        } else {
            LOG.critical()
                    .$("o3 ignoring removal of column in read-only partition [table=").utf8(tableToken.getTableName())
                    .$(", columnName=").utf8(columnName)
                    .$(", timestamp=").$ts(partitionTimestamp)
                    .$();
        }
    }

    private int removeColumnFromMeta(int index) {
        try {
            int metaSwapIndex = openMetaSwapFile(ff, ddlMem, path, rootLen, fileOperationRetryCount);
            int timestampIndex = metaMem.getInt(META_OFFSET_TIMESTAMP_INDEX);
            ddlMem.putInt(columnCount);
            ddlMem.putInt(partitionBy);

            if (timestampIndex == index) {
                ddlMem.putInt(-1);
            } else {
                ddlMem.putInt(timestampIndex);
            }
            copyVersionAndLagValues();
            ddlMem.jumpTo(META_OFFSET_COLUMN_TYPES);

            for (int i = 0; i < columnCount; i++) {
                writeColumnEntry(i, i == index);
            }

            long nameOffset = getColumnNameOffset(columnCount);
            for (int i = 0; i < columnCount; i++) {
                CharSequence columnName = metaMem.getStr(nameOffset);
                ddlMem.putStr(columnName);
                nameOffset += Vm.getStorageLength(columnName);
            }

            return metaSwapIndex;
        } finally {
            ddlMem.close();
        }
    }

    private void removeIndexFiles(CharSequence columnName, int columnIndex) {
        try {
            for (int i = txWriter.getPartitionCount() - 1; i > -1L; i--) {
                long partitionTimestamp = txWriter.getPartitionTimestamp(i);
                long partitionNameTxn = txWriter.getPartitionNameTxn(i);
                removeIndexFilesInPartition(columnName, columnIndex, partitionTimestamp, partitionNameTxn);
            }
            if (!PartitionBy.isPartitioned(partitionBy)) {
                removeColumnFilesInPartition(columnName, columnIndex, txWriter.getLastPartitionTimestamp(), -1L);
            }
        } finally {
            path.trimTo(rootLen);
        }
    }

    private void removeIndexFilesInPartition(CharSequence columnName, int columnIndex, long partitionTimestamp, long partitionNameTxn) {
        setPathForPartition(path, partitionBy, partitionTimestamp, false);
        txnPartitionConditionally(path, partitionNameTxn);
        int plen = path.length();
        long columnNameTxn = columnVersionWriter.getColumnNameTxn(partitionTimestamp, columnIndex);
        removeFileAndOrLog(ff, keyFileName(path.trimTo(plen), columnName, columnNameTxn));
        removeFileAndOrLog(ff, valueFileName(path.trimTo(plen), columnName, columnNameTxn));
        path.trimTo(rootLen);
    }

    private void removeLastColumn() {
        removeColumn(columnCount - 1);
    }

    private void removeMetaFile() {
        try {
            path.concat(META_FILE_NAME).$();
            if (ff.exists(path) && !ff.remove(path)) {
                // On Windows opened file cannot be removed
                // but can be renamed
                other.concat(META_FILE_NAME).put('.').put(configuration.getMicrosecondClock().getTicks()).$();
                if (ff.rename(path, other) != FILES_RENAME_OK) {
                    LOG.error().$("could not remove [path=").$(path).$(']').$();
                    throw CairoException.critical(ff.errno()).put("Recovery failed. Cannot remove: ").put(path);
                }
            }
        } finally {
            path.trimTo(rootLen);
            other.trimTo(rootLen);
        }
    }

    private void removeNonAttachedPartitions() {
        LOG.info().$("purging non attached partitions [path=").$(path.$()).I$();
        try {
            ff.iterateDir(path.$(), removePartitionDirsNotAttached);
        } finally {
            path.trimTo(rootLen);
        }
    }

    private void removePartitionDirectories() {
        try {
            ff.iterateDir(path.$(), removePartitionDirectories);
        } finally {
            path.trimTo(rootLen);
        }
    }

    private void removePartitionDirectories0(long pUtf8NameZ, int type) {
        int checkedType = ff.typeDirOrSoftLinkDirNoDots(path, rootLen, pUtf8NameZ, type, fileNameSink);
        if (checkedType != Files.DT_UNKNOWN &&
                !Chars.endsWith(fileNameSink, DETACHED_DIR_MARKER) &&
                !Chars.startsWith(fileNameSink, WAL_NAME_BASE) &&
                !Chars.startsWith(fileNameSink, SEQ_DIR)) {
            ff.unlinkOrRemove(path, checkedType, LOG);
            path.trimTo(rootLen).$();
        }
    }

    private void removePartitionDirsNotAttached(long pUtf8NameZ, int type) {
        // Do not remove detached partitions, they are probably about to be attached
        // Do not remove wal and sequencer directories either
        int checkedType = ff.typeDirOrSoftLinkDirNoDots(path, rootLen, pUtf8NameZ, type, fileNameSink);
        if (checkedType != Files.DT_UNKNOWN &&
                !Chars.endsWith(fileNameSink, DETACHED_DIR_MARKER) &&
                !Chars.startsWith(fileNameSink, WAL_NAME_BASE) &&
                !Chars.startsWith(fileNameSink, SEQ_DIR) &&
                !Chars.startsWith(fileNameSink, SEQ_DIR_DEPRECATED) &&
                !Chars.endsWith(fileNameSink, configuration.getAttachPartitionSuffix())
        ) {
            try {
                long txn = 0;
                int txnSep = Chars.indexOf(fileNameSink, '.');
                if (txnSep < 0) {
                    txnSep = fileNameSink.length();
                } else {
                    txn = Numbers.parseLong(fileNameSink, txnSep + 1, fileNameSink.length());
                }
                long dirTimestamp = partitionDirFmt.parse(fileNameSink, 0, txnSep, null);
                if (txn <= txWriter.txn &&
                        (txWriter.attachedPartitionsContains(dirTimestamp) || txWriter.isActivePartition(dirTimestamp))) {
                    return;
                }
                ff.unlinkOrRemove(path, checkedType, LOG);
                path.trimTo(rootLen).$();
            } catch (NumericException ignore) {
                // not a date?
                // ignore exception and leave the directory
                path.trimTo(rootLen);
                path.concat(pUtf8NameZ).$();
                LOG.error().$("invalid partition directory inside table folder: ").utf8(path).$();
            }
        }
    }

    private void removeSymbolMapFilesQuiet(CharSequence name, long columnNamTxn) {
        try {
            removeFileAndOrLog(ff, offsetFileName(path.trimTo(rootLen), name, columnNamTxn));
            removeFileAndOrLog(ff, charFileName(path.trimTo(rootLen), name, columnNamTxn));
            removeFileAndOrLog(ff, keyFileName(path.trimTo(rootLen), name, columnNamTxn));
            removeFileAndOrLog(ff, valueFileName(path.trimTo(rootLen), name, columnNamTxn));
        } finally {
            path.trimTo(rootLen);
        }
    }

    private void removeSymbolMapWriter(int index) {
        MapWriter writer = symbolMapWriters.getAndSetQuick(index, NullMapWriter.INSTANCE);
        if (writer != null && writer != NullMapWriter.INSTANCE) {
            int symColIndex = denseSymbolMapWriters.remove(writer);
            // Shift all subsequent symbol indexes by 1 back
            while (symColIndex < denseSymbolMapWriters.size()) {
                MapWriter w = denseSymbolMapWriters.getQuick(symColIndex);
                w.setSymbolIndexInTxWriter(symColIndex);
                symColIndex++;
            }
            Misc.freeIfCloseable(writer);
        }
    }

    private int rename(int retries) {
        try {
            int index = 0;
            other.concat(META_PREV_FILE_NAME).$();
            path.concat(META_FILE_NAME).$();
            int l = other.length();

            do {
                if (index > 0) {
                    other.trimTo(l);
                    other.put('.').put(index);
                    other.$();
                }

                if (ff.exists(other) && !ff.remove(other)) {
                    LOG.info().$("could not remove target of rename '").$(path).$("' to '").$(other).$(" [errno=").$(ff.errno()).I$();
                    index++;
                    continue;
                }

                if (ff.rename(path, other) != FILES_RENAME_OK) {
                    LOG.info().$("could not rename '").$(path).$("' to '").$(other).$(" [errno=").$(ff.errno()).I$();
                    index++;
                    continue;
                }

                return index;

            } while (index < retries);

            throw CairoException.critical(0).put("could not rename ").put(path).put(". Max number of attempts reached [").put(index).put("]. Last target was: ").put(other);
        } finally {
            path.trimTo(rootLen);
            other.trimTo(rootLen);
        }
    }

    private void renameColumnFiles(CharSequence columnName, int columnIndex, CharSequence newName, int columnType) {
        try {
            for (int i = txWriter.getPartitionCount() - 1; i > -1L; i--) {
                long partitionTimestamp = txWriter.getPartitionTimestamp(i);
                long partitionNameTxn = txWriter.getPartitionNameTxn(i);
                renameColumnFiles(columnName, columnIndex, newName, partitionTimestamp, partitionNameTxn);
            }
            if (!PartitionBy.isPartitioned(partitionBy)) {
                renameColumnFiles(columnName, columnIndex, newName, txWriter.getLastPartitionTimestamp(), -1L);
            }

            long columnNameTxn = columnVersionWriter.getDefaultColumnNameTxn(columnIndex);
            if (ColumnType.isSymbol(columnType)) {
                renameFileOrLog(ff, offsetFileName(path.trimTo(rootLen), columnName, columnNameTxn), offsetFileName(other.trimTo(rootLen), newName, columnNameTxn));
                renameFileOrLog(ff, charFileName(path.trimTo(rootLen), columnName, columnNameTxn), charFileName(other.trimTo(rootLen), newName, columnNameTxn));
                renameFileOrLog(ff, keyFileName(path.trimTo(rootLen), columnName, columnNameTxn), keyFileName(other.trimTo(rootLen), newName, columnNameTxn));
                renameFileOrLog(ff, valueFileName(path.trimTo(rootLen), columnName, columnNameTxn), valueFileName(other.trimTo(rootLen), newName, columnNameTxn));
            }
        } finally {
            path.trimTo(rootLen);
            other.trimTo(rootLen);
        }
    }

    private void renameColumnFiles(CharSequence columnName, int columnIndex, CharSequence newName, long partitionTimestamp, long partitionNameTxn) {
        setPathForPartition(path, partitionBy, partitionTimestamp, false);
        setPathForPartition(other, partitionBy, partitionTimestamp, false);
        txnPartitionConditionally(path, partitionNameTxn);
        txnPartitionConditionally(other, partitionNameTxn);
        int plen = path.length();
        long columnNameTxn = columnVersionWriter.getColumnNameTxn(partitionTimestamp, columnIndex);
        renameFileOrLog(ff, dFile(path.trimTo(plen), columnName, columnNameTxn), dFile(other.trimTo(plen), newName, columnNameTxn));
        renameFileOrLog(ff, iFile(path.trimTo(plen), columnName, columnNameTxn), iFile(other.trimTo(plen), newName, columnNameTxn));
        renameFileOrLog(ff, keyFileName(path.trimTo(plen), columnName, columnNameTxn), keyFileName(other.trimTo(plen), newName, columnNameTxn));
        renameFileOrLog(ff, valueFileName(path.trimTo(plen), columnName, columnNameTxn), valueFileName(other.trimTo(plen), newName, columnNameTxn));
        path.trimTo(rootLen);
        other.trimTo(rootLen);
    }

    private int renameColumnFromMeta(int index, CharSequence newName) {
        try {
            int metaSwapIndex = openMetaSwapFile(ff, ddlMem, path, rootLen, fileOperationRetryCount);
            int timestampIndex = metaMem.getInt(META_OFFSET_TIMESTAMP_INDEX);
            ddlMem.putInt(columnCount);
            ddlMem.putInt(partitionBy);
            ddlMem.putInt(timestampIndex);
            copyVersionAndLagValues();
            ddlMem.jumpTo(META_OFFSET_COLUMN_TYPES);

            for (int i = 0; i < columnCount; i++) {
                writeColumnEntry(i, false);
            }

            long nameOffset = getColumnNameOffset(columnCount);
            for (int i = 0; i < columnCount; i++) {
                CharSequence columnName = metaMem.getStr(nameOffset);
                nameOffset += Vm.getStorageLength(columnName);

                if (i == index && getColumnType(metaMem, i) > 0) {
                    columnName = newName;
                }
                ddlMem.putStr(columnName);
            }

            return metaSwapIndex;
        } finally {
            ddlMem.close();
        }
    }

    private void renameMetaToMetaPrev(CharSequence columnName) {
        try {
            this.metaPrevIndex = rename(fileOperationRetryCount);
        } catch (CairoException e) {
            runFragile(RECOVER_FROM_META_RENAME_FAILURE, columnName, e);
        }
    }

    private void renameSwapMetaToMeta(CharSequence columnName) {
        // rename _meta.swp to _meta
        try {
            restoreMetaFrom(META_SWAP_FILE_NAME, metaSwapIndex);
        } catch (CairoException e) {
            runFragile(RECOVER_FROM_SWAP_RENAME_FAILURE, columnName, e);
        }
    }

    private long repairDataGaps(final long timestamp) {
        if (txWriter.getMaxTimestamp() != Numbers.LONG_NaN && PartitionBy.isPartitioned(partitionBy)) {
            long fixedRowCount = 0;
            long lastTimestamp = -1;
            long transientRowCount = this.txWriter.getTransientRowCount();
            long maxTimestamp = this.txWriter.getMaxTimestamp();
            try {
                final long tsLimit = partitionFloorMethod.floor(this.txWriter.getMaxTimestamp());
                for (long ts = getPartitionLo(txWriter.getMinTimestamp()); ts < tsLimit; ts = partitionCeilMethod.ceil(ts)) {
                    path.trimTo(rootLen);
                    setStateForTimestamp(path, ts);
                    int p = path.length();

                    long partitionSize = txWriter.getPartitionSizeByPartitionTimestamp(ts);
                    if (partitionSize >= 0 && ff.exists(path.$())) {
                        fixedRowCount += partitionSize;
                        lastTimestamp = ts;
                    } else {
                        Path other = Path.getThreadLocal2(path.trimTo(p).$());
                        TableUtils.oldPartitionName(other, getTxn());
                        if (ff.exists(other.$())) {
                            if (ff.rename(other, path) != FILES_RENAME_OK) {
                                LOG.error().$("could not rename [from=").$(other).$(", to=").$(path).I$();
                                throw new CairoError("could not restore directory, see log for details");
                            } else {
                                LOG.info().$("restored [path=").$(path).I$();
                            }
                        } else {
                            LOG.debug().$("missing partition [name=").$(path.trimTo(p).$()).I$();
                        }
                    }
                }

                if (lastTimestamp > -1) {
                    path.trimTo(rootLen);
                    setStateForTimestamp(path, tsLimit);
                    if (!ff.exists(path.$())) {
                        Path other = Path.getThreadLocal2(path);
                        TableUtils.oldPartitionName(other, getTxn());
                        if (ff.exists(other.$())) {
                            if (ff.rename(other, path) != FILES_RENAME_OK) {
                                LOG.error().$("could not rename [from=").$(other).$(", to=").$(path).I$();
                                throw new CairoError("could not restore directory, see log for details");
                            } else {
                                LOG.info().$("restored [path=").$(path).I$();
                            }
                        } else {
                            LOG.error().$("last partition does not exist [name=").$(path).I$();
                            // ok, create last partition we discovered the active
                            // 1. read its size
                            path.trimTo(rootLen);
                            setStateForTimestamp(path, lastTimestamp);
                            int p = path.length();
                            transientRowCount = txWriter.getPartitionSizeByPartitionTimestamp(lastTimestamp);


                            // 2. read max timestamp
                            TableUtils.dFile(path.trimTo(p), metadata.getColumnName(metadata.getTimestampIndex()), COLUMN_NAME_TXN_NONE);
                            maxTimestamp = TableUtils.readLongAtOffset(ff, path, tempMem16b, (transientRowCount - 1) * Long.BYTES);
                            fixedRowCount -= transientRowCount;
                            txWriter.removeAttachedPartitions(txWriter.getMaxTimestamp());
                            LOG.info()
                                    .$("updated active partition [name=").$(path.trimTo(p).$())
                                    .$(", maxTimestamp=").$ts(maxTimestamp)
                                    .$(", transientRowCount=").$(transientRowCount)
                                    .$(", fixedRowCount=").$(txWriter.getFixedRowCount())
                                    .I$();
                        }
                    }
                }
            } finally {
                path.trimTo(rootLen);
            }

            final long expectedSize = txWriter.unsafeReadFixedRowCount();
            if (expectedSize != fixedRowCount || maxTimestamp != this.txWriter.getMaxTimestamp()) {
                LOG.info()
                        .$("actual table size has been adjusted [name=`").utf8(tableToken.getTableName()).$('`')
                        .$(", expectedFixedSize=").$(expectedSize)
                        .$(", actualFixedSize=").$(fixedRowCount)
                        .I$();

                txWriter.reset(
                        fixedRowCount,
                        transientRowCount,
                        maxTimestamp,
                        defaultCommitMode,
                        denseSymbolMapWriters
                );
                return maxTimestamp;
            }
        }

        return timestamp;
    }

    private void repairMetaRename(int index) {
        try {
            path.concat(META_PREV_FILE_NAME);
            if (index > 0) {
                path.put('.').put(index);
            }
            path.$();

            if (ff.exists(path)) {
                LOG.info().$("Repairing metadata from: ").$(path).$();
                if (ff.exists(other.concat(META_FILE_NAME).$()) && !ff.remove(other)) {
                    throw CairoException.critical(ff.errno()).put("Repair failed. Cannot replace ").put(other);
                }

                if (ff.rename(path, other) != FILES_RENAME_OK) {
                    throw CairoException.critical(ff.errno()).put("Repair failed. Cannot rename ").put(path).put(" -> ").put(other);
                }
            }
        } finally {
            path.trimTo(rootLen);
            other.trimTo(rootLen);
        }

        clearTodoLog();
    }

    private void repairTruncate() {
        LOG.info().$("repairing abnormally terminated truncate on ").$(path).$();
        if (PartitionBy.isPartitioned(partitionBy)) {
            removePartitionDirectories();
        }
        txWriter.truncate(columnVersionWriter.getVersion());
        clearTodoLog();
    }

    private void resizeColumnTopSink(long o3TimestampMin, long o3TimestampMax) {
        long maxPartitionsAffected = (o3TimestampMax - o3TimestampMin) / PartitionBy.getPartitionTimeIntervalFloor(partitionBy) + 2;
        long size = maxPartitionsAffected * (metadata.getColumnCount() + 1);
        if (o3ColumnTopSink == null) {
            o3ColumnTopSink = new DirectLongList(size, MemoryTag.NATIVE_O3);
        }
        o3ColumnTopSink.setCapacity(size);
        o3ColumnTopSink.setPos(size);
        o3ColumnTopSink.zero(-1L);
    }

    private void resizePartitionUpdateSink(long o3TimestampMin, long o3TimestampMax) {
        int maxPartitionsAffected = (int) ((o3TimestampMax - o3TimestampMin) / PartitionBy.getPartitionTimeIntervalFloor(partitionBy) + 2);
        int size = maxPartitionsAffected * PARTITION_UPDATE_SINK_ENTRY_SIZE;
        if (o3PartitionUpdateSink == null) {
            o3PartitionUpdateSink = new DirectLongList(size, MemoryTag.NATIVE_O3);
        }
        o3PartitionUpdateSink.setCapacity(size);
        o3PartitionUpdateSink.setPos(size);
        o3PartitionUpdateSink.zero(-1);
        o3PartitionUpdateSink.set(0, partitionFloorMethod.floor(o3TimestampMin));
    }

    private void restoreMetaFrom(CharSequence fromBase, int fromIndex) {
        try {
            path.concat(fromBase);
            if (fromIndex > 0) {
                path.put('.').put(fromIndex);
            }
            path.$();

            TableUtils.renameOrFail(ff, path, other.concat(META_FILE_NAME).$());
        } finally {
            path.trimTo(rootLen);
            other.trimTo(rootLen);
        }
    }

    private void rollbackIndexes() {
        final long maxRow = txWriter.getTransientRowCount() - 1;
        for (int i = 0, n = denseIndexers.size(); i < n; i++) {
            ColumnIndexer indexer = denseIndexers.getQuick(i);
            int fd = indexer.getFd();
            if (fd > -1) {
                LOG.info().$("recovering index [fd=").$(fd).I$();
                indexer.rollback(maxRow);
            }
        }
    }

    private void rollbackSymbolTables() {
        int expectedMapWriters = txWriter.unsafeReadSymbolColumnCount();
        for (int i = 0; i < expectedMapWriters; i++) {
            denseSymbolMapWriters.getQuick(i).rollback(txWriter.unsafeReadSymbolWriterIndexOffset(i));
        }
    }

    private void rowAppend(ObjList<Runnable> activeNullSetters) {
        if ((masterRef & 1) != 0) {
            for (int i = 0; i < columnCount; i++) {
                if (rowValueIsNotNull.getQuick(i) < masterRef) {
                    activeNullSetters.getQuick(i).run();
                }
            }
            masterRef++;
        }
    }

    private void runFragile(FragileCode fragile, CharSequence columnName, CairoException e) {
        try {
            fragile.run(columnName);
        } catch (CairoException e2) {
            LOG.error().$("DOUBLE ERROR: 1st: {").$((Sinkable) e).$('}').$();
            throwDistressException(e2);
        }
        throw e;
    }

    private void safeDeletePartitionDir(long timestamp, long partitionNameTxn) {
        // Call O3 methods to remove check TxnScoreboard and remove partition directly
        partitionRemoveCandidates.clear();
        partitionRemoveCandidates.add(timestamp, partitionNameTxn);
        processPartitionRemoveCandidates();
    }

    private void setAppendPosition(final long position, boolean doubleAllocate) {
        for (int i = 0; i < columnCount; i++) {
            // stop calculating oversize as soon as we find first over-sized column
            setColumnSize(i, position, doubleAllocate);
        }
    }

    private void setColumnSize(int columnIndex, long size, boolean doubleAllocate) {
        try {
            MemoryMA mem1 = getPrimaryColumn(columnIndex);
            MemoryMA mem2 = getSecondaryColumn(columnIndex);
            int type = metadata.getColumnType(columnIndex);
            if (type > 0) { // Not deleted
                final long pos = size - columnTops.getQuick(columnIndex);
                if (pos > 0) {
                    // subtract column top
                    final long m1pos;
                    switch (ColumnType.tagOf(type)) {
                        case ColumnType.BINARY:
                        case ColumnType.STRING:
                            assert mem2 != null;
                            if (doubleAllocate) {
                                mem2.allocate(pos * Long.BYTES + Long.BYTES);
                            }
                            // Jump to the number of records written to read length of var column correctly
                            mem2.jumpTo(pos * Long.BYTES);
                            m1pos = Unsafe.getUnsafe().getLong(mem2.getAppendAddress());
                            // Jump to the end of file to correctly trim the file
                            mem2.jumpTo((pos + 1) * Long.BYTES);
                            break;
                        default:
                            m1pos = pos << ColumnType.pow2SizeOf(type);
                            break;
                    }
                    if (doubleAllocate) {
                        mem1.allocate(m1pos);
                    }
                    mem1.jumpTo(m1pos);
                } else {
                    mem1.jumpTo(0);
                    if (mem2 != null) {
                        mem2.jumpTo(0);
                        mem2.putLong(0);
                    }
                }
            }
        } catch (CairoException e) {
            throwDistressException(e);
        }
    }

    private void setO3AppendPosition(final long position) {
        for (int i = 0; i < columnCount; i++) {
            int columnType = metadata.getColumnType(i);
            if (columnType > 0) {
                o3SetAppendOffset(i, columnType, position);
            }
        }
    }

    private void setRowValueNotNull(int columnIndex) {
        assert rowValueIsNotNull.getQuick(columnIndex) != masterRef;
        rowValueIsNotNull.setQuick(columnIndex, masterRef);
    }

    /**
     * Sets path member variable to partition directory for the given timestamp and
     * partitionLo and partitionHi to partition interval in millis. These values are
     * determined based on input timestamp and value of partitionBy. For any given
     * timestamp this method will determine either day, month or year interval timestamp falls to.
     * Partition directory name is ISO string of interval start.
     * <p>
     * Because this method modifies "path" member variable, be sure path is trimmed to original
     * state within try..finally block.
     *
     * @param path      path instance to modify
     * @param timestamp to determine interval for
     */
    private long setStateForTimestamp(Path path, long timestamp) {
        final long partitionTimestampHiTmp = TableUtils.setPathForPartition(path, partitionBy, timestamp, true);
        // When partition is create a txn name must always be set to purge dropped partitions.
        // When partition is created outside O3 merge use `txn-1` as the version
        long partitionTxnName = PartitionBy.isPartitioned(partitionBy) ? txWriter.getTxn() - 1 : -1;
        TableUtils.txnPartitionConditionally(
                path,
                txWriter.getPartitionNameTxnByPartitionTimestamp(partitionTimestampHiTmp, partitionTxnName)
        );
        return partitionTimestampHiTmp;
    }

    private void swapMetaFile(CharSequence columnName) {
        // close _meta so we can rename it
        metaMem.close();
        // validate new meta
        validateSwapMeta(columnName);
        // rename _meta to _meta.prev
        renameMetaToMetaPrev(columnName);
        // after we moved _meta to _meta.prev
        // we have to have _todo to restore _meta should anything go wrong
        writeRestoreMetaTodo(columnName);
        // rename _meta.swp to -_meta
        renameSwapMetaToMeta(columnName);
        try {
            // open _meta file
            openMetaFile(ff, path, rootLen, metaMem);
            // remove _todo
            clearTodoLog();
        } catch (CairoException e) {
            throwDistressException(e);
        }
        bumpStructureVersion();
    }

    private void swapO3ColumnsExcept(int timestampIndex) {
        ObjList<MemoryCARW> temp = o3MemColumns;
        o3MemColumns = o3MemColumns2;
        o3MemColumns2 = temp;

        // Swap timestamp column back, timestamp column is not sorted, it's the sort key.
        final int timestampMemoryIndex = getPrimaryColumnIndex(timestampIndex);
        o3MemColumns2.setQuick(
                timestampMemoryIndex,
                o3MemColumns.getAndSetQuick(timestampMemoryIndex, o3MemColumns2.getQuick(timestampMemoryIndex))
        );
        o3Columns = o3MemColumns;
        activeColumns = o3MemColumns;

        ObjList<Runnable> tempNullSetters = o3NullSetters;
        o3NullSetters = o3NullSetters2;
        o3NullSetters2 = tempNullSetters;
        activeNullSetters = o3NullSetters;
    }

    private void switchPartition(long timestamp) {
        // Before partition can be switched we need to index records
        // added so far. Index writers will start point to different
        // files after switch.
        updateIndexes();
        txWriter.switchPartitions(timestamp);
        openPartition(timestamp);
        setAppendPosition(0, false);
    }

    private void syncColumns(int commitMode) {
        final boolean async = commitMode == CommitMode.ASYNC;
        for (int i = 0; i < columnCount; i++) {
            columns.getQuick(i * 2).sync(async);
            final MemoryMA m2 = columns.getQuick(i * 2 + 1);
            if (m2 != null) {
                m2.sync(false);
            }
        }
    }

    private void throwDistressException(CairoException cause) {
        LOG.critical().$("writer error [table=").utf8(tableToken.getTableName()).$(", e=").$((Sinkable) cause).I$();
        distressed = true;
        throw new CairoError(cause);
    }

    private void updateIndexes() {
        if (indexCount == 0 || avoidIndexOnCommit) {
            avoidIndexOnCommit = false;
            return;
        }
        updateIndexesSlow();
    }

    private void updateIndexesParallel(long lo, long hi) {
        indexSequences.clear();
        indexLatch.setCount(indexCount);
        final int nParallelIndexes = indexCount - 1;
        final Sequence indexPubSequence = this.messageBus.getIndexerPubSequence();
        final RingQueue<ColumnIndexerTask> indexerQueue = this.messageBus.getIndexerQueue();

        LOG.info().$("parallel indexing [table=").utf8(tableToken.getTableName())
                .$(", indexCount=").$(indexCount)
                .$(", rowCount=").$(hi - lo)
                .I$();
        int serialIndexCount = 0;

        // we are going to index last column in this thread while other columns are on the queue
        OUT:
        for (int i = 0; i < nParallelIndexes; i++) {

            long cursor = indexPubSequence.next();
            if (cursor == -1) {
                // queue is full, process index in the current thread
                indexAndCountDown(denseIndexers.getQuick(i), lo, hi, indexLatch);
                serialIndexCount++;
                continue;
            }

            if (cursor == -2) {
                // CAS issue, retry
                do {
                    Os.pause();
                    cursor = indexPubSequence.next();
                    if (cursor == -1) {
                        indexAndCountDown(denseIndexers.getQuick(i), lo, hi, indexLatch);
                        serialIndexCount++;
                        continue OUT;
                    }
                } while (cursor < 0);
            }

            final ColumnIndexerTask queueItem = indexerQueue.get(cursor);
            final ColumnIndexer indexer = denseIndexers.getQuick(i);
            final long sequence = indexer.getSequence();
            queueItem.indexer = indexer;
            queueItem.lo = lo;
            queueItem.hi = hi;
            queueItem.countDownLatch = indexLatch;
            queueItem.sequence = sequence;
            indexSequences.add(sequence);
            indexPubSequence.done(cursor);
        }

        // index last column while other columns are brewing on the queue
        indexAndCountDown(denseIndexers.getQuick(indexCount - 1), lo, hi, indexLatch);
        serialIndexCount++;

        // At this point we have re-indexed our column and if things are flowing nicely
        // all other columns should have been done by other threads. Instead of actually
        // waiting we gracefully check latch count.
        if (!indexLatch.await(configuration.getWorkStealTimeoutNanos())) {
            // other columns are still in-flight, we must attempt to steal work from other threads
            for (int i = 0; i < nParallelIndexes; i++) {
                ColumnIndexer indexer = denseIndexers.getQuick(i);
                if (indexer.tryLock(indexSequences.getQuick(i))) {
                    indexAndCountDown(indexer, lo, hi, indexLatch);
                    serialIndexCount++;
                }
            }
            // wait for the ones we cannot steal
            indexLatch.await();
        }

        // reset lock on completed indexers
        boolean distressed = false;
        for (int i = 0; i < indexCount; i++) {
            ColumnIndexer indexer = denseIndexers.getQuick(i);
            distressed = distressed | indexer.isDistressed();
        }

        if (distressed) {
            throwDistressException(null);
        }

        LOG.info().$("parallel indexing done [serialCount=").$(serialIndexCount).I$();
    }

    private void updateIndexesSerially(long lo, long hi) {
        LOG.info().$("serial indexing [table=").utf8(tableToken.getTableName())
                .$(", indexCount=").$(indexCount)
                .$(", rowCount=").$(hi - lo)
                .I$();
        for (int i = 0, n = denseIndexers.size(); i < n; i++) {
            try {
                denseIndexers.getQuick(i).refreshSourceAndIndex(lo, hi);
            } catch (CairoException e) {
                // this is pretty severe, we hit some sort of limit
                throwDistressException(e);
            }
        }
        LOG.info().$("serial indexing done [table=").utf8(tableToken.getTableName()).I$();
    }

    private void updateIndexesSlow() {
        final long hi = txWriter.getTransientRowCount();
        final long lo = txWriter.getAppendedPartitionCount() == 1 ? hi - txWriter.getLastTxSize() : 0;
        if (indexCount > 1 && parallelIndexerEnabled && hi - lo > configuration.getParallelIndexThreshold()) {
            updateIndexesParallel(lo, hi);
        } else {
            updateIndexesSerially(lo, hi);
        }
    }

    private void updateMaxTimestamp(long timestamp) {
        txWriter.updateMaxTimestamp(timestamp);
        this.timestampSetter.accept(timestamp);
    }

    private void updateMetaStructureVersion() {
        try {
            copyMetadataAndUpdateVersion();
            finishMetaSwapUpdate();
            clearTodoLog();
        } finally {
            ddlMem.close();
        }
    }

    private void updateO3ColumnTops() {
        int columnCount = metadata.getColumnCount();
        int increment = columnCount + 1;

        for (int partitionOffset = 0, n = (int) o3ColumnTopSink.size(); partitionOffset < n; partitionOffset += increment) {
            long partitionTimestamp = o3ColumnTopSink.get(partitionOffset);
            if (partitionTimestamp > -1) {
                for (int column = 0; column < columnCount; column++) {
                    long colTop = o3ColumnTopSink.get(partitionOffset + column + 1);
                    if (colTop > -1L) {
                        // Upsert even when colTop value is 0.
                        // TableReader uses the record to determine if the column is supposed to be present for the partition.
                        columnVersionWriter.upsertColumnTop(partitionTimestamp, column, colTop);
                    }
                }
            }
        }
    }

    private void validateSwapMeta(CharSequence columnName) {
        try {
            try {
                path.concat(META_SWAP_FILE_NAME);
                if (metaSwapIndex > 0) {
                    path.put('.').put(metaSwapIndex);
                }
                metaMem.smallFile(ff, path.$(), MemoryTag.MMAP_TABLE_WRITER);
                validationMap.clear();
                validateMeta(metaMem, validationMap, ColumnType.VERSION);
            } finally {
                metaMem.close();
                path.trimTo(rootLen);
            }
        } catch (CairoException e) {
            runFragile(RECOVER_FROM_META_RENAME_FAILURE, columnName, e);
        }
    }

    private void writeColumnEntry(int i, boolean markDeleted) {
        int columnType = getColumnType(metaMem, i);
        // When column is deleted it's written to metadata with negative type
        if (markDeleted) {
            columnType = -Math.abs(columnType);
        }
        ddlMem.putInt(columnType);

        long flags = 0;
        if (isColumnIndexed(metaMem, i)) {
            flags |= META_FLAG_BIT_INDEXED;
        }

        if (isSequential(metaMem, i)) {
            flags |= META_FLAG_BIT_SEQUENTIAL;
        }
        ddlMem.putLong(flags);
        ddlMem.putInt(getIndexBlockCapacity(metaMem, i));
        ddlMem.skip(16);
    }

    private void writeRestoreMetaTodo(CharSequence columnName) {
        try {
            writeRestoreMetaTodo();
        } catch (CairoException e) {
            runFragile(RECOVER_FROM_TODO_WRITE_FAILURE, columnName, e);
        }
    }

    private void writeRestoreMetaTodo() {
        todoMem.putLong(0, ++todoTxn); // write txn, reader will first read txn at offset 24 and then at offset 0
        Unsafe.getUnsafe().storeFence(); // make sure we do not write hash before writing txn (view from another thread)
        todoMem.putLong(8, configuration.getDatabaseIdLo()); // write out our instance hashes
        todoMem.putLong(16, configuration.getDatabaseIdHi());
        Unsafe.getUnsafe().storeFence();
        todoMem.putLong(32, 1);
        todoMem.putLong(40, TODO_RESTORE_META);
        todoMem.putLong(48, metaPrevIndex);
        Unsafe.getUnsafe().storeFence();
        todoMem.putLong(24, todoTxn);
        todoMem.jumpTo(56);
    }

    static void indexAndCountDown(ColumnIndexer indexer, long lo, long hi, SOCountDownLatch latch) {
        try {
            indexer.refreshSourceAndIndex(lo, hi);
        } catch (CairoException e) {
            indexer.distress();
            LOG.critical().$("index error [fd=").$(indexer.getFd()).$(']').$('{').$((Sinkable) e).$('}').$();
        } finally {
            latch.countDown();
        }
    }

    void closeActivePartition(boolean truncate) {
        LOG.info().$("closing last partition [table=").utf8(tableToken.getTableName()).I$();
        closeAppendMemoryTruncate(truncate);
        freeIndexers();
    }

    void closeActivePartition(long size) {
        for (int i = 0; i < columnCount; i++) {
            // stop calculating oversize as soon as we find first over-sized column
            setColumnSize(i, size, false);
            Misc.free(getPrimaryColumn(i));
            Misc.free(getSecondaryColumn(i));
        }
        Misc.freeObjList(denseIndexers);
        denseIndexers.clear();
    }

    BitmapIndexWriter getBitmapIndexWriter(int columnIndex) {
        return indexers.getQuick(columnIndex).getWriter();
    }

    long getColumnTop(int columnIndex) {
        return columnTops.getQuick(columnIndex);
    }

    ColumnVersionReader getColumnVersionReader() {
        return columnVersionWriter;
    }

    CairoConfiguration getConfiguration() {
        return configuration;
    }

    Sequence getO3CopyPubSeq() {
        return messageBus.getO3CopyPubSeq();
    }

    RingQueue<O3CopyTask> getO3CopyQueue() {
        return messageBus.getO3CopyQueue();
    }

    Sequence getO3OpenColumnPubSeq() {
        return messageBus.getO3OpenColumnPubSeq();
    }

    RingQueue<O3OpenColumnTask> getO3OpenColumnQueue() {
        return messageBus.getO3OpenColumnQueue();
    }

    long getPartitionNameTxnByIndex(int index) {
        return txWriter.getPartitionNameTxnByIndex(index);
    }

    long getPartitionSizeByIndex(int index) {
        return txWriter.getPartitionSizeByIndex(index);
    }

    TxReader getTxReader() {
        return txWriter;
    }

    boolean isSymbolMapWriterCached(int columnIndex) {
        return symbolMapWriters.getQuick(columnIndex).isCached();
    }

    void o3ClockDownPartitionUpdateCount() {
        o3PartitionUpdRemaining.decrementAndGet();
    }

    void o3CountDownDoneLatch() {
        o3DoneLatch.countDown();
    }

    void o3NotifyPartitionUpdate(
            long timestampMin,
            long timestampMax,
            long partitionTimestamp,
            long srcOooPartitionLo,
            long srcOooPartitionHi,
            boolean partitionMutates,
            long srcOooMax,
            long srcDataMax
    ) {
        long basePartitionTs = o3PartitionUpdateSink.get(0);
        int partitionSinkIndex = (int) ((partitionTimestamp - basePartitionTs) / PartitionBy.getPartitionTimeIntervalFloor(partitionBy));
        int offset = partitionSinkIndex * PARTITION_UPDATE_SINK_ENTRY_SIZE;

        o3PartitionUpdateSink.set(offset, partitionTimestamp);
        o3PartitionUpdateSink.set(offset + 1, timestampMin);
        o3PartitionUpdateSink.set(offset + 2, timestampMax);
        o3PartitionUpdateSink.set(offset + 3, srcOooPartitionLo);
        o3PartitionUpdateSink.set(offset + 4, srcOooPartitionHi);
        o3PartitionUpdateSink.set(offset + 5, partitionMutates ? 1 : 0);
        o3PartitionUpdateSink.set(offset + 6, srcOooMax);
        o3PartitionUpdateSink.set(offset + 7, srcDataMax);

        o3ClockDownPartitionUpdateCount();
    }

    boolean preferDirectIO() {
        return directIOFlag;
    }

    void purgeUnusedPartitions() {
        if (PartitionBy.isPartitioned(partitionBy)) {
            removeNonAttachedPartitions();
        }
    }

    void rowCancel() {
        if ((masterRef & 1) == 0) {
            return;
        }

        if (hasO3()) {
            final long o3RowCount = getO3RowCount0();
            if (o3RowCount > 0) {
                // O3 mode and there are some rows.
                masterRef--;
                setO3AppendPosition(o3RowCount);
            } else {
                // Cancelling first row in o3, reverting to non-o3
                setO3AppendPosition(0);
                masterRef--;
                clearO3();
            }
            rowValueIsNotNull.fill(0, columnCount, masterRef);
            return;
        }

        long dirtyMaxTimestamp = txWriter.getMaxTimestamp();
        long dirtyTransientRowCount = txWriter.getTransientRowCount();
        long rollbackToMaxTimestamp = txWriter.cancelToMaxTimestamp();
        long rollbackToTransientRowCount = txWriter.cancelToTransientRowCount();

        // dirty timestamp should be 1 because newRow() increments it
        if (dirtyTransientRowCount == 1) {
            if (PartitionBy.isPartitioned(partitionBy)) {
                // we have to undo creation of partition
                closeActivePartition(false);
                if (removeDirOnCancelRow) {
                    try {
                        setStateForTimestamp(path, dirtyMaxTimestamp);
                        int errno;
                        if ((errno = ff.rmdir(path.$())) != 0) {
                            throw CairoException.critical(errno).put("Cannot remove directory: ").put(path);
                        }
                        removeDirOnCancelRow = false;
                    } finally {
                        path.trimTo(rootLen);
                    }
                }

                // open old partition
                if (rollbackToMaxTimestamp > Long.MIN_VALUE) {
                    try {
                        openPartition(rollbackToMaxTimestamp);
                        setAppendPosition(rollbackToTransientRowCount, false);
                    } catch (Throwable e) {
                        freeColumns(false);
                        throw e;
                    }
                } else {
                    rowAction = ROW_ACTION_OPEN_PARTITION;
                }

                // undo counts
                removeDirOnCancelRow = true;
                txWriter.cancelRow();
            } else {
                txWriter.cancelRow();
                // we only have one partition, jump to start on every column
                for (int i = 0; i < columnCount; i++) {
                    getPrimaryColumn(i).jumpTo(0L);
                    MemoryMA mem = getSecondaryColumn(i);
                    if (mem != null) {
                        mem.jumpTo(0L);
                        mem.putLong(0L);
                    }
                }
            }
        } else {
            txWriter.cancelRow();
            // we are staying within same partition, prepare append positions for row count
            boolean rowChanged = metadata.getTimestampIndex() >= 0; // adding new row already writes timestamp
            if (!rowChanged) {
                // verify if any of the columns have been changed
                // if not - we don't have to do
                for (int i = 0; i < columnCount; i++) {
                    if (rowValueIsNotNull.getQuick(i) == masterRef) {
                        rowChanged = true;
                        break;
                    }
                }
            }

            // is no column has been changed we take easy option and do nothing
            if (rowChanged) {
                setAppendPosition(dirtyTransientRowCount - 1, false);
            }
        }
        rowValueIsNotNull.fill(0, columnCount, --masterRef);
        txWriter.transientRowCount--;
    }

    @FunctionalInterface
    public interface ExtensionListener {
        void onTableExtended(long timestamp);
    }

    @FunctionalInterface
    private interface FragileCode {
        void run(CharSequence columnName);
    }

    @FunctionalInterface
    public interface O3ColumnUpdateMethod {
        void run(
                int columnIndex,
                final int columnType,
                long mergedTimestampsAddr,
                long row1Count,
                long row2CountLo,
                long row2CountHi
        );
    }

    public interface Row {

        void append();

        void cancel();

        void putBin(int columnIndex, long address, long len);

        void putBin(int columnIndex, BinarySequence sequence);

        void putBool(int columnIndex, boolean value);

        void putByte(int columnIndex, byte value);

        void putChar(int columnIndex, char value);

        default void putDate(int columnIndex, long value) {
            putLong(columnIndex, value);
        }

        void putDouble(int columnIndex, double value);

        void putFloat(int columnIndex, float value);

        void putGeoHash(int columnIndex, long value);

        void putGeoHashDeg(int index, double lat, double lon);

        void putGeoStr(int columnIndex, CharSequence value);

        void putInt(int columnIndex, int value);

        void putLong(int columnIndex, long value);

        void putLong128(int columnIndex, long lo, long hi);

        void putLong256(int columnIndex, long l0, long l1, long l2, long l3);

        void putLong256(int columnIndex, Long256 value);

        void putLong256(int columnIndex, CharSequence hexString);

        void putLong256(int columnIndex, @NotNull CharSequence hexString, int start, int end);

        void putShort(int columnIndex, short value);

        void putStr(int columnIndex, CharSequence value);

        void putStr(int columnIndex, char value);

        void putStr(int columnIndex, CharSequence value, int pos, int len);

        /**
         * Writes UTF8-encoded string to WAL. As the name of the function suggest the storage format is
         * expected to be UTF16. The function must re-encode string from UTF8 to UTF16 before storing.
         *
         * @param columnIndex      index of the column we are writing to
         * @param value            UTF8 bytes represented as CharSequence interface.
         *                         On this interface getChar() returns a byte, not complete character.
         * @param hasNonAsciiChars helper flag to indicate implementation if all bytes can be assumed as ASCII.
         *                         "true" here indicates that UTF8 decoding is compulsory.
         */
        void putStrUtf8AsUtf16(int columnIndex, DirectByteCharSequence value, boolean hasNonAsciiChars);

        void putSym(int columnIndex, CharSequence value);

        void putSym(int columnIndex, char value);

        default void putSymIndex(int columnIndex, int key) {
            putInt(columnIndex, key);
        }

        default void putSymUtf8(int columnIndex, DirectByteCharSequence value, boolean hasNonAsciiChars) {
            throw new UnsupportedOperationException();
        }

        default void putTimestamp(int columnIndex, long value) {
            putLong(columnIndex, value);
        }

        void putUuid(int columnIndex, CharSequence uuid);
    }

    private static class NoOpRow implements Row {
        @Override
        public void append() {
            // no-op
        }

        @Override
        public void cancel() {
            // no-op
        }

        @Override
        public void putBin(int columnIndex, long address, long len) {
            // no-op
        }

        @Override
        public void putBin(int columnIndex, BinarySequence sequence) {
            // no-op
        }

        @Override
        public void putBool(int columnIndex, boolean value) {
            // no-op
        }

        @Override
        public void putByte(int columnIndex, byte value) {
            // no-op
        }

        @Override
        public void putChar(int columnIndex, char value) {
            // no-op
        }

        @Override
        public void putDate(int columnIndex, long value) {
            // no-op
        }

        @Override
        public void putDouble(int columnIndex, double value) {
            // no-op
        }

        @Override
        public void putFloat(int columnIndex, float value) {
            // no-op
        }

        @Override
        public void putGeoHash(int columnIndex, long value) {
            // no-op
        }

        @Override
        public void putGeoHashDeg(int index, double lat, double lon) {
            // no-op
        }

        @Override
        public void putGeoStr(int columnIndex, CharSequence value) {

        }

        @Override
        public void putInt(int columnIndex, int value) {
            // no-op
        }

        @Override
        public void putLong(int columnIndex, long value) {
            // no-op
        }

        @Override
        public void putLong128(int columnIndex, long lo, long hi) {
            // no-op
        }

        @Override
        public void putLong256(int columnIndex, long l0, long l1, long l2, long l3) {
            // no-op
        }

        @Override
        public void putLong256(int columnIndex, Long256 value) {
            // no-op
        }

        @Override
        public void putLong256(int columnIndex, CharSequence hexString) {
            // no-op
        }

        @Override
        public void putLong256(int columnIndex, @NotNull CharSequence hexString, int start, int end) {
            // no-op
        }

        @Override
        public void putShort(int columnIndex, short value) {
            // no-op
        }

        @Override
        public void putStr(int columnIndex, CharSequence value) {
            // no-op
        }

        @Override
        public void putStr(int columnIndex, char value) {
            // no-op
        }

        @Override
        public void putStr(int columnIndex, CharSequence value, int pos, int len) {
            // no-op
        }

        @Override
        public void putStrUtf8AsUtf16(int columnIndex, DirectByteCharSequence value, boolean hasNonAsciiChars) {
            // no-op
        }

        @Override
        public void putSym(int columnIndex, CharSequence value) {
            // no-op
        }

        @Override
        public void putSym(int columnIndex, char value) {
            // no-op
        }

        @Override
        public void putSymIndex(int columnIndex, int key) {
            // no-op
        }

        @Override
        public void putSymUtf8(int columnIndex, DirectByteCharSequence value, boolean hasNonAsciiChars) {
            // no-op
        }

        @Override
        public void putTimestamp(int columnIndex, long value) {
            // no-op
        }

        @Override
        public void putUuid(int columnIndex, CharSequence uuid) {

        }
    }

    private class RowImpl implements Row {
        @Override
        public void append() {
            rowAppend(activeNullSetters);
        }

        @Override
        public void cancel() {
            rowCancel();
        }

        @Override
        public void putBin(int columnIndex, long address, long len) {
            getSecondaryColumn(columnIndex).putLong(getPrimaryColumn(columnIndex).putBin(address, len));
            setRowValueNotNull(columnIndex);
        }

        @Override
        public void putBin(int columnIndex, BinarySequence sequence) {
            getSecondaryColumn(columnIndex).putLong(getPrimaryColumn(columnIndex).putBin(sequence));
            setRowValueNotNull(columnIndex);
        }

        @Override
        public void putBool(int columnIndex, boolean value) {
            getPrimaryColumn(columnIndex).putBool(value);
            setRowValueNotNull(columnIndex);
        }

        @Override
        public void putByte(int columnIndex, byte value) {
            getPrimaryColumn(columnIndex).putByte(value);
            setRowValueNotNull(columnIndex);
        }

        @Override
        public void putChar(int columnIndex, char value) {
            getPrimaryColumn(columnIndex).putChar(value);
            setRowValueNotNull(columnIndex);
        }

        @Override
        public void putDouble(int columnIndex, double value) {
            getPrimaryColumn(columnIndex).putDouble(value);
            setRowValueNotNull(columnIndex);
        }

        @Override
        public void putFloat(int columnIndex, float value) {
            getPrimaryColumn(columnIndex).putFloat(value);
            setRowValueNotNull(columnIndex);
        }

        @Override
        public void putGeoHash(int index, long value) {
            int type = metadata.getColumnType(index);
            WriterRowUtils.putGeoHash(index, value, type, this);
        }

        @Override
        public void putGeoHashDeg(int index, double lat, double lon) {
            int type = metadata.getColumnType(index);
            WriterRowUtils.putGeoHash(index, GeoHashes.fromCoordinatesDegUnsafe(lat, lon, ColumnType.getGeoHashBits(type)), type, this);
        }

        @Override
        public void putGeoStr(int index, CharSequence hash) {
            final int type = metadata.getColumnType(index);
            WriterRowUtils.putGeoStr(index, hash, type, this);
        }

        @Override
        public void putInt(int columnIndex, int value) {
            getPrimaryColumn(columnIndex).putInt(value);
            setRowValueNotNull(columnIndex);
        }

        @Override
        public void putLong(int columnIndex, long value) {
            getPrimaryColumn(columnIndex).putLong(value);
            setRowValueNotNull(columnIndex);
        }

        @Override
        public void putLong128(int columnIndex, long lo, long hi) {
            MemoryA primaryColumn = getPrimaryColumn(columnIndex);
            primaryColumn.putLong(lo);
            primaryColumn.putLong(hi);
            setRowValueNotNull(columnIndex);
        }

        @Override
        public void putLong256(int columnIndex, long l0, long l1, long l2, long l3) {
            getPrimaryColumn(columnIndex).putLong256(l0, l1, l2, l3);
            setRowValueNotNull(columnIndex);
        }

        @Override
        public void putLong256(int columnIndex, Long256 value) {
            getPrimaryColumn(columnIndex).putLong256(value.getLong0(), value.getLong1(), value.getLong2(), value.getLong3());
            setRowValueNotNull(columnIndex);
        }

        @Override
        public void putLong256(int columnIndex, CharSequence hexString) {
            getPrimaryColumn(columnIndex).putLong256(hexString);
            setRowValueNotNull(columnIndex);
        }

        @Override
        public void putLong256(int columnIndex, @NotNull CharSequence hexString, int start, int end) {
            getPrimaryColumn(columnIndex).putLong256(hexString, start, end);
            setRowValueNotNull(columnIndex);
        }

        @Override
        public void putShort(int columnIndex, short value) {
            getPrimaryColumn(columnIndex).putShort(value);
            setRowValueNotNull(columnIndex);
        }

        @Override
        public void putStr(int columnIndex, CharSequence value) {
            getSecondaryColumn(columnIndex).putLong(getPrimaryColumn(columnIndex).putStr(value));
            setRowValueNotNull(columnIndex);
        }

        @Override
        public void putStr(int columnIndex, char value) {
            getSecondaryColumn(columnIndex).putLong(getPrimaryColumn(columnIndex).putStr(value));
            setRowValueNotNull(columnIndex);
        }

        @Override
        public void putStr(int columnIndex, CharSequence value, int pos, int len) {
            getSecondaryColumn(columnIndex).putLong(getPrimaryColumn(columnIndex).putStr(value, pos, len));
            setRowValueNotNull(columnIndex);
        }

        @Override
        public void putStrUtf8AsUtf16(int columnIndex, DirectByteCharSequence value, boolean hasNonAsciiChars) {
            getSecondaryColumn(columnIndex).putLong(getPrimaryColumn(columnIndex).putStrUtf8AsUtf16(value, hasNonAsciiChars));
            setRowValueNotNull(columnIndex);
        }

        @Override
        public void putSym(int columnIndex, CharSequence value) {
            getPrimaryColumn(columnIndex).putInt(symbolMapWriters.getQuick(columnIndex).put(value));
            setRowValueNotNull(columnIndex);
        }

        @Override
        public void putSym(int columnIndex, char value) {
            getPrimaryColumn(columnIndex).putInt(symbolMapWriters.getQuick(columnIndex).put(value));
            setRowValueNotNull(columnIndex);
        }

        @Override
        public void putUuid(int columnIndex, CharSequence uuidStr) {
            SqlUtil.implicitCastStrAsUuid(uuidStr, uuid);
            putLong128(columnIndex, uuid.getLo(), uuid.getHi());
        }

        private MemoryA getPrimaryColumn(int columnIndex) {
            return activeColumns.getQuick(getPrimaryColumnIndex(columnIndex));
        }

        private MemoryA getSecondaryColumn(int columnIndex) {
            return activeColumns.getQuick(getSecondaryColumnIndex(columnIndex));
        }
    }
}<|MERGE_RESOLUTION|>--- conflicted
+++ resolved
@@ -1388,13 +1388,8 @@
             boolean ordered,
             long rowLo,
             long rowHi,
-<<<<<<< HEAD
             final long o3TimestampMin,
             final long o3TimestampMax,
-=======
-            long o3TimestampMin,
-            long o3TimestampMax,
->>>>>>> 1f255dc7
             SymbolMapDiffCursor mapDiffCursor,
             long commitToTimestamp
     ) {
@@ -1415,7 +1410,6 @@
         try {
             final long walLagMaxTimestampBefore = walLagMaxTimestamp;
             mmapWalColumns(walPath, timestampIndex, rowLo, rowHi);
-<<<<<<< HEAD
             walLagMinTimestamp = Math.min(o3TimestampMin, walLagMinTimestamp);
             walLagMaxTimestamp = Math.max(o3TimestampMax, walLagMaxTimestamp);
 
@@ -1479,73 +1473,12 @@
                     walLagRowCount = 0L;
                     o3Columns = o3MemColumns;
                     copiedToMemory = true;
-=======
-            long o3TimestampOffset = o3TimestampMem.getAppendOffset();
-            long lagRowCount = o3TimestampOffset >> 4;
-            if (lagRowCount > 0) {
-                o3TimestampMin = Math.min(o3TimestampMin, getTimestampIndexValue(o3TimestampMem.getAddress(), 0));
-            }
-
-            try {
-                long timestampAddr;
-                long o3Lo = rowLo;
-                long o3Hi = rowHi;
-                final boolean copiedToMemory;
-                final boolean needsOrdering = !ordered || lagRowCount > 0;
-                final long symbolRowLo = needsOrdering || commitToTimestamp < 0 ? lagRowCount : rowLo;
-                o3Columns = remapWalSymbols(mapDiffCursor, rowLo, rowHi, walPath, symbolRowLo);
-                MemoryCR walTimestampColumn = walMappedColumns.getQuick(getPrimaryColumnIndex(timestampIndex));
-
-                if (commitToTimestamp < o3TimestampMin) {
-                    // Don't commit anything, move everything to memory instead.
-                    // This usually happens when WAL transactions are very small, so it's faster
-                    // to squash several of them together before writing anything to disk.
-                    LOG.debug().$("all WAL rows copied to LAG [table=").$(tableToken).I$();
-                    // This will copy data from mmap files to memory.
-                    // Symbols are already mapped to the correct destination.
-                    o3ShiftLagRowsUp(timestampIndex, o3Hi - o3Lo, o3Lo, lagRowCount, true);
-                    return false;
-                }
-
-                if (needsOrdering) {
-                    LOG.info().$("sorting WAL [table=").$(tableToken)
-                            .$(", ordered=").$(ordered)
-                            .$(", lagRowCount=").$(lagRowCount)
-                            .$(", rowLo=").$(rowLo)
-                            .$(", rowHi=").$(rowHi).I$();
-
-                    final long timestampMemorySize = (rowHi - rowLo) << 4;
-                    o3TimestampMem.jumpTo(o3TimestampOffset + timestampMemorySize);
-                    o3TimestampMemCpy.jumpTo(o3TimestampOffset + timestampMemorySize);
-
-                    timestampAddr = o3TimestampMem.getAddress();
-                    final long mappedTimestampIndexAddr = walTimestampColumn.addressOf(rowLo << 4);
-                    Vect.radixSortABLongIndexAscInA(
-                            timestampAddr,
-                            lagRowCount,
-                            mappedTimestampIndexAddr,
-                            rowHi - rowLo,
-                            o3TimestampMemCpy.addressOf(0)
-                    );
-                    o3MergeIntoLag(timestampAddr, lagRowCount, rowLo, rowHi, timestampIndex);
-
-                    // Sorted data is now sorted in memory copy of the data from mmap files
-                    // Row indexes start from 0, not rowLo
-                    o3Hi = rowHi - rowLo + lagRowCount;
-                    o3Lo = 0L;
-                    lagRowCount = 0L;
-                    o3Columns = o3MemColumns;
-                    copiedToMemory = true;
-                    o3TimestampMin = getTimestampIndexValue(timestampAddr, o3Lo);
-                    o3TimestampMax = getTimestampIndexValue(timestampAddr, o3Hi - 1);
->>>>>>> 1f255dc7
                 } else {
                     o3Columns = remapWalSymbols(mapDiffCursor, rowLo, rowHi, walPath, rowLo);
                     timestampAddr = walTimestampColumn.addressOf(0);
                     copiedToMemory = false;
                 }
 
-<<<<<<< HEAD
                 long commitMaxTimestamp;
                 if (commitToTimestamp < walLagMaxTimestamp) {
                     final long lagThresholdRow = 1 +
@@ -1594,62 +1527,11 @@
                 }
             } finally {
                 finishO3Append(walLagRowCount);
-=======
-                if (commitToTimestamp < o3TimestampMin) {
-                    // Don't commit anything, it is enough to move everything to memory instead.
-                    // Copying is already done while sorting at the point so we can finish here.
-                    return false;
-                } else {
-                    if (commitToTimestamp < o3TimestampMax) {
-                        final long lagThresholdRow = 1 +
-                                Vect.boundedBinarySearchIndexT(
-                                        timestampAddr,
-                                        commitToTimestamp,
-                                        o3Lo,
-                                        o3Hi - 1,
-                                        BinarySearch.SCAN_DOWN
-                                );
-                        assert lagThresholdRow > 0 && lagThresholdRow < o3Hi;
-                        lagRowCount = o3Hi - o3Lo - lagThresholdRow;
-                        o3Hi = lagThresholdRow;
-                        o3TimestampMax = getTimestampIndexValue(timestampAddr, o3Hi - 1);
-                        assert o3TimestampMax >= o3TimestampMin && o3TimestampMax <= commitToTimestamp;
-
-                        LOG.debug().$("committing WAL with LAG [table=").$(tableToken)
-                                .$(", lagRowCount=").$(lagRowCount)
-                                .$(", rowLo=").$(o3Lo)
-                                .$(", rowHi=").$(o3Hi).I$();
-                    } else {
-                        lagRowCount = 0;
-                    }
-
-                    o3RowCount = o3Hi - o3Lo + lagRowCount;
-                    processO3Block(
-                            lagRowCount,
-                            timestampIndex,
-                            timestampAddr,
-                            o3Hi,
-                            o3TimestampMin,
-                            o3TimestampMax,
-                            copiedToMemory,
-                            o3Lo
-                    );
-                    if (lagRowCount == 0) {
-                        o3TimestampMem.jumpTo(0);
-                    }
-                }
-            } finally {
-                finishO3Append(lagRowCount);
->>>>>>> 1f255dc7
                 o3Columns = o3MemColumns;
                 closeWalColumns();
             }
 
-<<<<<<< HEAD
             finishO3Commit();
-=======
-            finishO3Commit(partitionTimestampHiLimit);
->>>>>>> 1f255dc7
             return true;
         } finally {
             walPath.trimTo(walRootPathLen);
@@ -1681,7 +1563,6 @@
                 .$(", tsMin=").$ts(o3TimestampMin).$(", tsMax=").$ts(o3TimestampMax)
                 .$(", commitToTimestamp=").$ts(commitToTimestamp)
                 .I$();
-<<<<<<< HEAD
 
         boolean dataSavedToDisk = processWalBlock(walPath, metadata.getTimestampIndex(), inOrder, rowLo, rowHi, o3TimestampMin, o3TimestampMax, mapDiffCursor, commitToTimestamp);
         if (dataSavedToDisk) {
@@ -1694,41 +1575,18 @@
             txWriter.setColumnVersion(columnVersionWriter.getVersion());
             txWriter.commit(defaultCommitMode, this.denseSymbolMapWriters);
 
-=======
-        if (rowAction == ROW_ACTION_OPEN_PARTITION && txWriter.getMaxTimestamp() == Long.MIN_VALUE) {
-            // table truncated, open partition file.
-            openFirstPartition(o3TimestampMin);
-        }
-        boolean dataSavedToDisk = processWalBlock(walPath, metadata.getTimestampIndex(), inOrder, rowLo, rowHi, o3TimestampMin, o3TimestampMax, mapDiffCursor, commitToTimestamp);
-        if (dataSavedToDisk) {
-            final long committedRowCount = txWriter.unsafeCommittedFixedRowCount() + txWriter.unsafeCommittedTransientRowCount();
-            final long rowsAdded = txWriter.getRowCount() - committedRowCount;
-
-            updateIndexes();
-            columnVersionWriter.commit();
-            txWriter.setSeqTxn(seqTxn);
-            txWriter.setColumnVersion(columnVersionWriter.getVersion());
-            txWriter.commit(defaultCommitMode, this.denseSymbolMapWriters);
-
->>>>>>> 1f255dc7
             // Bookmark masterRef to track how many rows is in uncommitted state
             this.committedMasterRef = masterRef;
             processPartitionRemoveCandidates();
 
             metrics.tableWriter().incrementCommits();
             metrics.tableWriter().addCommittedRows(rowsAdded);
-<<<<<<< HEAD
-=======
             return rowsAdded;
->>>>>>> 1f255dc7
         } else {
             // Keep in memory last committed seq txn, but do not write it to _txn file.
             txWriter.setSeqTxn(seqTxn);
         }
-<<<<<<< HEAD
-=======
         return 0L;
->>>>>>> 1f255dc7
     }
 
     public void publishAsyncWriterCommand(AsyncWriterCommand asyncWriterCommand) {
@@ -3431,12 +3289,6 @@
         indexer.refreshSourceAndIndex(0, txWriter.getTransientRowCount());
     }
 
-    private void initialiseFirstWalCommit() {
-        if (denseIndexers.size() == 0) {
-            populateDenseIndexerList();
-        }
-    }
-
     private boolean isLastPartitionColumnsOpen() {
         for (int i = 0; i < columnCount; i++) {
             if (metadata.getColumnType(i) > 0) {
@@ -3597,7 +3449,6 @@
         lastPartitionTimestamp = partitionFloorMethod.floor(partitionTimestampHi);
         // we will check new partitionTimestampHi value against the limit to see if the writer
         // will have to switch partition internally
-        long partitionTimestampHiLimit = partitionCeilMethod.ceil(partitionTimestampHi) - 1;
         try {
             o3RowCount += o3MoveUncommitted(timestampIndex);
 
@@ -3965,36 +3816,19 @@
     private void o3MergeFixColumnLag(int columnIndex, int columnType, long mergeIndex, long lagRows, long mappedRowLo, long mappedRowHi) {
         final long rowCount = lagRows + mappedRowHi - mappedRowLo;
         final int primaryColumnIndex = getPrimaryColumnIndex(columnIndex);
-<<<<<<< HEAD
         final MemoryMA lagMem = columns.getQuick(primaryColumnIndex);
         final MemoryCR mappedMem = o3Columns.getQuick(primaryColumnIndex);
         if (mappedMem instanceof MemoryCARW && ColumnType.isSymbol(columnType)) {
             mappedRowLo = 0;
-=======
-        final MemoryCARW lagMem = o3MemColumns.getQuick(primaryColumnIndex);
-        final MemoryCR mappedMem = o3Columns.getQuick(primaryColumnIndex);
-        if (mappedMem == lagMem) {
-            if (ColumnType.isSymbol(columnType)) {
-                mappedRowLo = lagRows;
-            } else {
-                throw CairoException.critical(0)
-                        .put("same source and destination to copy data from for non-symbol column [")
-                        .put(ColumnType.nameOf(columnType)).put("] in o3MergeFixColumnLag routine is not supported ");
-            }
->>>>>>> 1f255dc7
         }
         final MemoryCARW destMem = o3MemColumns2.getQuick(primaryColumnIndex);
 
         final int shl = ColumnType.pow2SizeOf(columnType);
         destMem.jumpTo(rowCount << shl);
         long src1 = mappedMem.addressOf(mappedRowLo << shl);
-<<<<<<< HEAD
         long lagMemOffset = (txWriter.getTransientRowCount() - columnTops.getQuick(columnIndex)) << shl;
         long lagAddr = mapAppendColumnBuffer(lagMem, lagMemOffset, lagRows << shl, false);
         long src2 = Math.abs(lagAddr);
-=======
-        long src2 = lagMem.addressOf(0);
->>>>>>> 1f255dc7
         final long dest = destMem.addressOf(0);
         if (src2 == 0 && lagRows != 0) {
             throw CairoException.critical(0)
@@ -4042,10 +3876,7 @@
                 assert false : "col type is unsupported";
                 break;
         }
-<<<<<<< HEAD
         mapAppendColumnBufferRelease(lagAddr, lagMemOffset, lagRows << shl);
-=======
->>>>>>> 1f255dc7
     }
 
     private void o3MergeIntoLag(long mergedTimestamps, long countInLag, long mappedRowLo, long mappedRoHi, int timestampIndex) {
@@ -4059,11 +3890,7 @@
         for (int i = 0; i < columnCount; i++) {
             final int type = metadata.getColumnType(i);
             if (timestampIndex != i && type > 0) {
-<<<<<<< HEAD
                 long cursor = -1;//pubSeq.next();
-=======
-                long cursor = pubSeq.next();
->>>>>>> 1f255dc7
                 if (cursor > -1) {
                     try {
                         final O3CallbackTask task = queue.get(cursor);
@@ -4118,13 +3945,8 @@
 
         final MemoryCR src1Data = o3Columns.getQuick(primaryIndex);
         final MemoryCR src1Index = o3Columns.getQuick(secondaryIndex);
-<<<<<<< HEAD
         final MemoryMA lagData = columns.getQuick(primaryIndex);
         final MemoryMA lagIndex = columns.getQuick(secondaryIndex);
-=======
-        final MemoryCR src2Data = o3MemColumns.getQuick(primaryIndex);
-        final MemoryCR src2Index = o3MemColumns.getQuick(secondaryIndex);
->>>>>>> 1f255dc7
 
         final MemoryCARW destData = o3MemColumns2.getQuick(primaryIndex);
         final MemoryCARW destIndex = o3MemColumns2.getQuick(secondaryIndex);
@@ -4134,7 +3956,6 @@
         final long src1DataLo = src1Index.getLong(mappedRowLo << 3);
         final long src1DataSize = src1DataHi - src1DataLo;
         assert src1Data.size() >= src1DataSize;
-<<<<<<< HEAD
 
         final long src1DataAddr = src1Data.addressOf(src1DataLo) - src1DataLo;
         final long src1IndxAddr = src1Index.addressOf(mappedRowLo << 3);
@@ -4153,27 +3974,11 @@
         destData.jumpTo(src1DataSize + lagDataSize);
         destIndex.jumpTo((rowCount + 1) << 3);
         destIndex.putLong(rowCount << 3, src1DataSize + lagDataSize);
-=======
-        final long src2DataSize = lagRows > 0 ? src2Index.getLong(lagRows << 3) : 0;
-        assert src2Data.size() >= src2DataSize;
-
-        destData.jumpTo(src1DataSize + src2DataSize);
-        destIndex.jumpTo((rowCount + 1) >> 3);
-        destIndex.putLong(rowCount << 3, src1DataSize + src2DataSize);
->>>>>>> 1f255dc7
 
         // exclude the trailing offset from shuffling
         final long destDataAddr = destData.addressOf(0);
         final long destIndxAddr = destIndex.addressOf(0);
 
-<<<<<<< HEAD
-=======
-        final long src1DataAddr = src1Data.addressOf(src1DataLo) - src1DataLo;
-        final long src1IndxAddr = src1Index.addressOf(mappedRowLo << 3);
-        final long src2DataAddr = src2Data.addressOf(0);
-        final long src2IndxAddr = src2Index.addressOf(0);
-
->>>>>>> 1f255dc7
         if (type == ColumnType.STRING) {
             // add max offset so that we do not have conditionals inside loop
             Vect.oooMergeCopyStrColumn(
@@ -4181,36 +3986,20 @@
                     rowCount,
                     src1IndxAddr,
                     src1DataAddr,
-<<<<<<< HEAD
                     lagIndxAddr,
                     lagDataAddr,
-=======
-                    src2IndxAddr,
-                    src2DataAddr,
->>>>>>> 1f255dc7
                     destIndxAddr,
                     destDataAddr,
                     0L
             );
-<<<<<<< HEAD
-            if (rowCount == 4857 || destIndex.getLong(rowCount << 3) != src1DataSize + lagDataSize) {
-                int asdf = 0;
-            }
-=======
->>>>>>> 1f255dc7
         } else if (type == ColumnType.BINARY) {
             Vect.oooMergeCopyBinColumn(
                     mergedTimestampAddress,
                     rowCount,
                     src1IndxAddr,
                     src1DataAddr,
-<<<<<<< HEAD
                     lagIndxAddr,
                     lagDataAddr,
-=======
-                    src2IndxAddr,
-                    src2DataAddr,
->>>>>>> 1f255dc7
                     destIndxAddr,
                     destDataAddr,
                     0L
@@ -4218,12 +4007,9 @@
         } else {
             throw new UnsupportedOperationException("unsupported column type:" + ColumnType.nameOf(type));
         }
-<<<<<<< HEAD
 
         mapAppendColumnBufferRelease(lagIndxMapAddr, lagIndxOffset, lagIndxSize);
         mapAppendColumnBufferRelease(lagDataMapAddr, lagDataBegin, lagDataSize);
-=======
->>>>>>> 1f255dc7
     }
 
     private void o3MoveLag0(
@@ -4272,12 +4058,8 @@
                         o3SrcIndexMem.addressOf(committedIndexOffset),
                         0,
                         copyToLagRowCount, // No need to do +1 here, hi is inclusive
-<<<<<<< HEAD
                         o3DstIndexMem.addressOf(existingLagRows << 3),
                         destOffset + size
-=======
-                        o3DstIndexMem.addressOf(existingLagRows << 3)
->>>>>>> 1f255dc7
                 );
             }
 
@@ -4703,11 +4485,7 @@
         }
     }
 
-<<<<<<< HEAD
     private void o3ShiftLagRowsUp(int timestampIndex, long o3LagRowCount, long o3RowCount, long existingLagRowCount, boolean excludeSymbols, O3ColumnUpdateMethod o3MoveLagRef) {
-=======
-    private void o3ShiftLagRowsUp(int timestampIndex, long o3LagRowCount, long o3RowCount, long existingLagRowCount, boolean excludeSymbols) {
->>>>>>> 1f255dc7
         o3PendingCallbackTasks.clear();
 
         final Sequence pubSeq = this.messageBus.getO3CallbackPubSeq();
@@ -4733,11 +4511,7 @@
                             o3RowCount,
                             existingLagRowCount,
                             excludeSymbolsL,
-<<<<<<< HEAD
                             o3MoveLagRef
-=======
-                            this.o3MoveLagRef
->>>>>>> 1f255dc7
                     );
 
                     o3PendingCallbackTasks.add(task);
@@ -4746,11 +4520,7 @@
                     pubSeq.done(cursor);
                 }
             } else if (columnType > 0) {
-<<<<<<< HEAD
                 o3MoveLagRef.run(columnIndex, columnType, o3LagRowCount, o3RowCount, existingLagRowCount, excludeSymbolsL);
-=======
-                o3MoveLag0(columnIndex, columnType, o3LagRowCount, o3RowCount, existingLagRowCount, excludeSymbolsL);
->>>>>>> 1f255dc7
             }
         }
 
@@ -5457,7 +5227,6 @@
         }
 
         if (o3LagRowCount > 0) {
-<<<<<<< HEAD
             O3ColumnUpdateMethod o3MoveMethod = metadata.isWalEnabled() ? this.o3MoveWalFromFilesToLastPartitionRef : this.o3MoveLagRef;
             if (metadata.isWalEnabled()) {
                 if (!isLastPartitionColumnsOpen() || lastOpenPartitionTimestamp != partitionTimestampHi) {
@@ -5466,9 +5235,6 @@
                 }
             }
             o3ShiftLagRowsUp(timestampIndex, o3LagRowCount, srcOooMax, 0L, false, o3MoveMethod);
-=======
-            o3ShiftLagRowsUp(timestampIndex, o3LagRowCount, srcOooMax, 0L, false);
->>>>>>> 1f255dc7
         }
     }
 
@@ -5844,11 +5610,7 @@
         }
 
         if (o3ColumnOverrides.size() == 0) {
-<<<<<<< HEAD
             // No mappings were made.
-=======
-            // No mappins were made.
->>>>>>> 1f255dc7
             return o3Columns;
         }
         return o3ColumnOverrides;
