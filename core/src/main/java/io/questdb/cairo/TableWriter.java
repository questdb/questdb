--- conflicted
+++ resolved
@@ -987,29 +987,6 @@
         }
     }
 
-<<<<<<< HEAD
-=======
-    public void removePartition(Function function, int posForError) throws SqlException {
-        if (PartitionBy.isPartitioned(partitionBy)) {
-            if (txWriter.getPartitionCount() == 0) {
-                throw SqlException.$(posForError, "table is empty");
-            } else {
-                // Drop partitions in descending order so if folders are missing on disk
-                // removePartition does not fail to determine next minTimestamp
-                for (int i = txWriter.getPartitionCount() - 1; i > -1; i--) {
-                    long partitionTimestamp = txWriter.getPartitionTimestamp(i);
-                    dropPartitionFunctionRec.setTimestamp(partitionTimestamp);
-                    if (function.getBool(dropPartitionFunctionRec)) {
-                        removePartition(partitionTimestamp);
-                    }
-                }
-            }
-        } else {
-            throw SqlException.$(posForError, "table is not partitioned");
-        }
-    }
-
->>>>>>> 092f57ac
     public void renameColumn(CharSequence currentName, CharSequence newName) {
 
         checkDistressed();
