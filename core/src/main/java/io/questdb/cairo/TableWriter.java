--- conflicted
+++ resolved
@@ -4774,14 +4774,11 @@
             putGeoHash0(index, value, type);
         }
 
-<<<<<<< HEAD
         public void putGeoHashDeg(int index, double lat, double lon) {
             int type = metadata.getColumnType(index);
             putGeoHash0(index, GeoHashes.fromCoordinatesDegUnsafe(lat, lon, ColumnType.getGeoHashBits(type)), type);
         }
 
-=======
->>>>>>> f0932506
         public void putGeoStr(int index, CharSequence hash) {
             long val;
             final int type = metadata.getColumnType(index);
