/*******************************************************************************
 *     ___                  _   ____  ____
 *    / _ \ _   _  ___  ___| |_|  _ \| __ )
 *   | | | | | | |/ _ \/ __| __| | | |  _ \
 *   | |_| | |_| |  __/\__ \ |_| |_| | |_) |
 *    \__\_\\__,_|\___||___/\__|____/|____/
 *
 *  Copyright (c) 2014-2019 Appsicle
 *  Copyright (c) 2019-2024 QuestDB
 *
 *  Licensed under the Apache License, Version 2.0 (the "License");
 *  you may not use this file except in compliance with the License.
 *  You may obtain a copy of the License at
 *
 *  http://www.apache.org/licenses/LICENSE-2.0
 *
 *  Unless required by applicable law or agreed to in writing, software
 *  distributed under the License is distributed on an "AS IS" BASIS,
 *  WITHOUT WARRANTIES OR CONDITIONS OF ANY KIND, either express or implied.
 *  See the License for the specific language governing permissions and
 *  limitations under the License.
 *
 ******************************************************************************/

package io.questdb.cairo;

import io.questdb.MessageBus;
import io.questdb.Metrics;
import io.questdb.cairo.frm.Frame;
import io.questdb.cairo.frm.FrameAlgebra;
import io.questdb.cairo.frm.file.FrameFactory;
import io.questdb.cairo.sql.AsyncWriterCommand;
import io.questdb.cairo.sql.SymbolTable;
import io.questdb.cairo.sql.TableMetadata;
import io.questdb.cairo.sql.TableReferenceOutOfDateException;
import io.questdb.cairo.vm.NullMapWriter;
import io.questdb.cairo.vm.Vm;
import io.questdb.cairo.vm.api.*;
import io.questdb.cairo.wal.*;
import io.questdb.cairo.wal.seq.TableSequencer;
import io.questdb.cairo.wal.seq.TransactionLogCursor;
import io.questdb.griffin.*;
import io.questdb.griffin.engine.ops.AbstractOperation;
import io.questdb.griffin.engine.ops.AlterOperation;
import io.questdb.griffin.engine.ops.UpdateOperation;
import io.questdb.griffin.engine.table.parquet.PartitionDescriptor;
import io.questdb.griffin.engine.table.parquet.PartitionEncoder;
import io.questdb.log.Log;
import io.questdb.log.LogFactory;
import io.questdb.log.LogRecord;
import io.questdb.mp.*;
import io.questdb.std.*;
import io.questdb.std.datetime.DateFormat;
import io.questdb.std.datetime.microtime.Timestamps;
import io.questdb.std.datetime.millitime.DateFormatUtils;
import io.questdb.std.str.*;
import io.questdb.tasks.*;
import org.jetbrains.annotations.NotNull;
import org.jetbrains.annotations.TestOnly;

import java.io.Closeable;
import java.util.Arrays;
import java.util.concurrent.atomic.AtomicInteger;
import java.util.concurrent.atomic.AtomicLong;
import java.util.function.LongConsumer;

import static io.questdb.cairo.BitmapIndexUtils.keyFileName;
import static io.questdb.cairo.BitmapIndexUtils.valueFileName;
import static io.questdb.cairo.SymbolMapWriter.HEADER_SIZE;
import static io.questdb.cairo.TableUtils.*;
import static io.questdb.cairo.sql.AsyncWriterCommand.Error.*;
import static io.questdb.std.Files.FILES_RENAME_OK;
import static io.questdb.std.Files.PAGE_SIZE;
import static io.questdb.tasks.TableWriterTask.*;

public class TableWriter implements TableWriterAPI, MetadataService, Closeable {
    public static final int O3_BLOCK_DATA = 2;
    public static final int O3_BLOCK_MERGE = 3;
    public static final int O3_BLOCK_NONE = -1;
    public static final int O3_BLOCK_O3 = 1;
    // Oversized partitionUpdateSink (offset, description):
    // 0, partitionTimestamp
    // 1, timestampMin
    // 2, newPartitionSize
    // 3, oldPartitionSize
    // 4, flags (partitionMutates INT, isLastWrittenPartition INT)
    // 5. o3SplitPartitionSize size of "split" partition, new partition that branches out of the old one
    // ... column top for every column
    public static final int PARTITION_SINK_SIZE_LONGS = 8;
    public static final int PARTITION_SINK_COL_TOP_OFFSET = PARTITION_SINK_SIZE_LONGS * Long.BYTES;
    public static final int TIMESTAMP_MERGE_ENTRY_BYTES = Long.BYTES * 2;
    private static final ObjectFactory<MemoryCMOR> GET_MEMORY_CMOR = Vm::getMemoryCMOR;
    private static final long IGNORE = -1L;
    private static final Log LOG = LogFactory.getLog(TableWriter.class);
    /*
        The most recent logical partition is allowed to have up to cairo.o3.last.partition.max.splits (20 by default) splits.
        Any other partition is allowed to have 0 splits (1 partition in total).
     */
    private static final int MAX_MID_SUB_PARTITION_COUNT = 1;
    private static final Runnable NOOP = () -> {
    };
    private static final Row NOOP_ROW = new NoOpRow();
    private static final int O3_ERRNO_FATAL = Integer.MAX_VALUE - 1;
    private static final int ROW_ACTION_NO_PARTITION = 1;
    private static final int ROW_ACTION_NO_TIMESTAMP = 2;
    private static final int ROW_ACTION_O3 = 3;
    private static final int ROW_ACTION_OPEN_PARTITION = 0;
    private static final int ROW_ACTION_SWITCH_PARTITION = 4;
    final ObjList<MemoryMA> columns;
    // Latest command sequence per command source.
    // Publisher source is identified by a long value
    private final AlterOperation alterOp = new AlterOperation();
    private final LongConsumer appendTimestampSetter;
    private final DatabaseCheckpointStatus checkpointStatus;
    private final ColumnVersionWriter columnVersionWriter;
    private final MPSequence commandPubSeq;
    private final RingQueue<TableWriterTask> commandQueue;
    private final SCSequence commandSubSeq;
    private final CairoConfiguration configuration;
    private final long dataAppendPageSize;
    private final DdlListener ddlListener;
    private final MemoryMAR ddlMem;
    private final ObjList<ColumnIndexer> denseIndexers = new ObjList<>();
    private final ObjList<MapWriter> denseSymbolMapWriters;
    private final int detachedMkDirMode;
    private final FilesFacade ff;
    private final int fileOperationRetryCount;
    private final FrameFactory frameFactory;
    private final SOCountDownLatch indexLatch = new SOCountDownLatch();
    private final LongList indexSequences = new LongList();
    private final ObjList<ColumnIndexer> indexers;
    // This is the same message bus. When TableWriter instance created via CairoEngine, message bus is shared
    // and is owned by the engine. Since TableWriter would not have ownership of the bus it must not free it up.
    // On other hand when TableWrite is created outside CairoEngine, primarily in tests, the ownership of the
    // message bus is with the TableWriter. Therefore, message bus must be freed when writer is freed.
    // To indicate ownership, the message bus owned by the writer will be assigned to `ownMessageBus`. This reference
    // will be released by the writer
    private final MessageBus messageBus;
    private final MemoryMR metaMem;
    private final TableWriterMetadata metadata;
    private final Metrics metrics;
    private final boolean mixedIOFlag;
    private final int mkDirMode;
    private final ObjList<Runnable> nullSetters;
    private final ObjectPool<O3Basket> o3BasketPool = new ObjectPool<>(O3Basket::new, 64);
    private final ObjectPool<O3MutableAtomicInteger> o3ColumnCounters = new ObjectPool<>(O3MutableAtomicInteger::new, 64);
    private final int o3ColumnMemorySize;
    private final ObjList<MemoryCR> o3ColumnOverrides;
    private final SOUnboundedCountDownLatch o3DoneLatch = new SOUnboundedCountDownLatch();
    private final AtomicInteger o3ErrorCount = new AtomicInteger();
    private final long[] o3LastTimestampSpreads;
    private final AtomicLong o3PartitionUpdRemaining = new AtomicLong();
    private final boolean o3QuickSortEnabled;
    private final Path other;
    private final MessageBus ownMessageBus;
    private final boolean parallelIndexerEnabled;
    private final int partitionBy;
    private final DateFormat partitionDirFmt;
    private final LongList partitionRemoveCandidates = new LongList();
    private final Path path;
    private final int pathRootSize;
    private final int pathSize;
    private final FragileCode RECOVER_FROM_META_RENAME_FAILURE = this::recoverFromMetaRenameFailure;
    private final AtomicLong physicallyWrittenRowsSinceLastCommit = new AtomicLong();
    private final Row row = new RowImpl();
    private final LongList rowValueIsNotNull = new LongList();
    private final TxReader slaveTxReader;
    private final ObjList<MapWriter> symbolMapWriters;
    private final IntList symbolRewriteMap = new IntList();
    private final MemoryMARW todoMem = Vm.getMARWInstance();
    private final TxWriter txWriter;
    private final TxnScoreboard txnScoreboard;
    private final Utf8StringSink utf8Sink = new Utf8StringSink();
    private final FindVisitor removePartitionDirsNotAttached = this::removePartitionDirsNotAttached;
    private final Uuid uuid = new Uuid();
    private final LowerCaseCharSequenceIntHashMap validationMap = new LowerCaseCharSequenceIntHashMap();
    private final WeakClosableObjectPool<MemoryCMOR> walColumnMemoryPool;
    private final LongObjHashMap<IntList> walFdCache = new LongObjHashMap<>();
    private final WeakClosableObjectPool<IntList> walFdCacheListPool = new WeakClosableObjectPool<>(IntList::new, 5, true);
    private final LongObjHashMap.LongObjConsumer<IntList> walFdCloseCachedFdAction;
    private final ObjList<MemoryCMOR> walMappedColumns = new ObjList<>();
    private ObjList<? extends MemoryA> activeColumns;
    private ObjList<Runnable> activeNullSetters;
    private ColumnVersionReader attachColumnVersionReader;
    private IndexBuilder attachIndexBuilder;
    private long attachMaxTimestamp;
    private MemoryCMR attachMetaMem;
    private TableWriterMetadata attachMetadata;
    private long attachMinTimestamp;
    private TxReader attachTxReader;
    private long avgRecordSize;
    private boolean avoidIndexOnCommit = false;
    private int columnCount;
    private long committedMasterRef;
    private ConvertOperatorImpl convertOperatorImpl;
    private DedupColumnCommitAddresses dedupColumnCommitAddresses;
    private String designatedTimestampColumnName;
    private boolean distressed = false;
    private DropIndexOperator dropIndexOperator;
    private int indexCount;
    private int lastErrno;
    private boolean lastOpenPartitionIsReadOnly;
    private long lastOpenPartitionTs = Long.MIN_VALUE;
    private long lastPartitionTimestamp;
    private LifecycleManager lifecycleManager;
    private int lockFd = -2;
    private long masterRef = 0L;
    private int metaPrevIndex;
    private final FragileCode RECOVER_FROM_TODO_WRITE_FAILURE = this::recoverFromTodoWriteFailure;
    private int metaSwapIndex;
    private long minSplitPartitionTimestamp;
    private long noOpRowCount;
    private ReadOnlyObjList<? extends MemoryCR> o3Columns;
    private long o3CommitBatchTimestampMin = Long.MAX_VALUE;
    private long o3EffectiveLag = 0L;
    private boolean o3InError = false;
    private long o3MasterRef = -1L;
    private ObjList<MemoryCARW> o3MemColumns1;
    private ObjList<MemoryCARW> o3MemColumns2;
    private ObjList<Runnable> o3NullSetters1;
    private ObjList<Runnable> o3NullSetters2;
    private PagedDirectLongList o3PartitionUpdateSink;
    private long o3RowCount;
    private MemoryMAT o3TimestampMem;
    private MemoryARW o3TimestampMemCpy;
    private volatile boolean o3oomObserved;
    private long partitionTimestampHi;
    private boolean performRecovery;
    private boolean processingQueue;
    private PurgingOperator purgingOperator;
    private boolean removeDirOnCancelRow = true;
    private int rowAction = ROW_ACTION_OPEN_PARTITION;
    private TableToken tableToken;
    private final ColumnTaskHandler cthAppendWalColumnToLastPartition = this::cthAppendWalColumnToLastPartition;
    private final ColumnTaskHandler cthO3SortColumnRef = this::cthO3SortColumn;
    private final ColumnTaskHandler cthMergeWalColumnWithLag = this::cthMergeWalColumnWithLag;
    private final ColumnTaskHandler cthO3MoveUncommittedRef = this::cthO3MoveUncommitted;
    private final ColumnTaskHandler cthO3ShiftColumnInLagToTopRef = this::cthO3ShiftColumnInLagToTop;
    private long tempMem16b = Unsafe.malloc(16, MemoryTag.NATIVE_TABLE_WRITER);
    private LongConsumer timestampSetter;
    private IntList tmpIntList;
    private long todoTxn;
    private final FragileCode RECOVER_FROM_SYMBOL_MAP_WRITER_FAILURE = this::recoverFromSymbolMapWriterFailure;
    private final FragileCode RECOVER_FROM_SWAP_RENAME_FAILURE = this::recoverFromSwapRenameFailure;
    private final FragileCode RECOVER_FROM_COLUMN_OPEN_FAILURE = this::recoverOpenColumnFailure;
    private UpdateOperatorImpl updateOperatorImpl;
    private int walFdCacheSize;
    private WalTxnDetails walTxnDetails;

    public TableWriter(
            CairoConfiguration configuration,
            TableToken tableToken,
            MessageBus messageBus,
            MessageBus ownMessageBus,
            boolean lock,
            LifecycleManager lifecycleManager,
            CharSequence root,
            DdlListener ddlListener,
            DatabaseCheckpointStatus checkpointStatus,
            Metrics metrics
    ) {
        LOG.info().$("open '").utf8(tableToken.getTableName()).$('\'').$();
        this.configuration = configuration;
        this.ddlListener = ddlListener;
        this.checkpointStatus = checkpointStatus;
        this.frameFactory = new FrameFactory(configuration);
        this.mixedIOFlag = configuration.isWriterMixedIOEnabled();
        this.metrics = metrics;
        this.ownMessageBus = ownMessageBus;
        this.messageBus = ownMessageBus != null ? ownMessageBus : messageBus;
        this.lifecycleManager = lifecycleManager;
        this.parallelIndexerEnabled = configuration.isParallelIndexingEnabled();
        this.ff = configuration.getFilesFacade();
        this.mkDirMode = configuration.getMkDirMode();
        this.detachedMkDirMode = configuration.getDetachedMkDirMode();
        this.fileOperationRetryCount = configuration.getFileOperationRetryCount();
        this.tableToken = tableToken;
        this.o3QuickSortEnabled = configuration.isO3QuickSortEnabled();
        try {
            this.path = new Path().of(root);
            this.pathRootSize = path.size();
            path.concat(tableToken);
            this.other = new Path().of(root).concat(tableToken);
            this.pathSize = path.size();
            if (lock) {
                lock();
            } else {
                this.lockFd = -1;
            }
            int todo = readTodo();
            if (todo == TODO_RESTORE_META) {
                repairMetaRename((int) todoMem.getLong(48));
            }
            this.ddlMem = Vm.getMARInstance(configuration.getCommitMode());
            this.metaMem = Vm.getCMRInstance();
            openMetaFile(ff, path, pathSize, metaMem);
            this.metadata = new TableWriterMetadata(this.tableToken, metaMem);
            this.partitionBy = metadata.getPartitionBy();
            this.txWriter = new TxWriter(ff, configuration).ofRW(path.concat(TXN_FILE_NAME).$(), partitionBy);
            this.txnScoreboard = new TxnScoreboard(ff, configuration.getTxnScoreboardEntryCount()).ofRW(path.trimTo(pathSize));
            path.trimTo(pathSize);
            this.columnVersionWriter = openColumnVersionFile(configuration, path, pathSize, partitionBy != PartitionBy.NONE);
            this.o3ColumnOverrides = metadata.isWalEnabled() ? new ObjList<>() : null;

            if (metadata.isWalEnabled()) {
                // O3 columns will be allocated to the size of the transaction, not reason to over allocate.
                this.o3ColumnMemorySize = (int) PAGE_SIZE;
                if (tableToken.isSystem()) {
                    this.dataAppendPageSize = configuration.getSystemDataAppendPageSize();
                } else {
                    this.dataAppendPageSize = configuration.getDataAppendPageSize();
                }
            } else {
                if (tableToken.isSystem()) {
                    this.o3ColumnMemorySize = configuration.getSystemO3ColumnMemorySize();
                    this.dataAppendPageSize = configuration.getSystemDataAppendPageSize();
                } else {
                    this.o3ColumnMemorySize = configuration.getO3ColumnMemorySize();
                    this.dataAppendPageSize = configuration.getDataAppendPageSize();
                }
            }

            // we have to do truncate repair at this stage of constructor
            // because this operation requires metadata
            switch (todo) {
                case TODO_TRUNCATE:
                    repairTruncate();
                    break;
                case TODO_RESTORE_META:
                case -1:
                    break;
                default:
                    LOG.error().$("ignoring unknown *todo* [code=").$(todo).I$();
                    break;
            }
            this.columnCount = metadata.getColumnCount();
            if (metadata.getTimestampIndex() > -1) {
                this.designatedTimestampColumnName = metadata.getColumnName(metadata.getTimestampIndex());
            }
            this.rowValueIsNotNull.extendAndSet(columnCount, 0);
            this.columns = new ObjList<>(columnCount * 2);
            this.o3MemColumns1 = new ObjList<>(columnCount * 2);
            this.o3MemColumns2 = new ObjList<>(columnCount * 2);
            this.o3Columns = this.o3MemColumns1;
            this.activeColumns = columns;
            this.symbolMapWriters = new ObjList<>(columnCount);
            this.indexers = new ObjList<>(columnCount);
            this.denseSymbolMapWriters = new ObjList<>(metadata.getSymbolMapCount());
            this.nullSetters = new ObjList<>(columnCount);
            this.o3NullSetters1 = new ObjList<>(columnCount);
            this.o3NullSetters2 = new ObjList<>(columnCount);
            this.activeNullSetters = nullSetters;
            if (PartitionBy.isPartitioned(partitionBy)) {
                this.partitionDirFmt = PartitionBy.getPartitionDirFormatMethod(partitionBy);
                this.partitionTimestampHi = txWriter.getLastPartitionTimestamp();
            } else {
                this.partitionDirFmt = null;
            }

            configureColumnMemory();
            configureTimestampSetter();
            this.appendTimestampSetter = timestampSetter;
            configureAppendPosition();
            purgeUnusedPartitions();
            minSplitPartitionTimestamp = findMinSplitPartitionTimestamp();
            clearTodoLog();
            this.slaveTxReader = new TxReader(ff);
            commandQueue = new RingQueue<>(
                    TableWriterTask::new,
                    configuration.getWriterCommandQueueSlotSize(),
                    configuration.getWriterCommandQueueCapacity(),
                    MemoryTag.NATIVE_REPL
            );
            commandSubSeq = new SCSequence();
            commandPubSeq = new MPSequence(commandQueue.getCycle());
            commandPubSeq.then(commandSubSeq).then(commandPubSeq);
            o3LastTimestampSpreads = new long[configuration.getO3LagCalculationWindowsSize()];
            Arrays.fill(o3LastTimestampSpreads, 0);

            // Some wal specific initialization
            if (metadata.isWalEnabled()) {
                walColumnMemoryPool = new WeakClosableObjectPool<>(GET_MEMORY_CMOR, configuration.getWalMaxSegmentFileDescriptorsCache(), true);
                walFdCloseCachedFdAction = (key, fdList) -> {
                    for (int i = 0, n = fdList.size(); i < n; i++) {
                        ff.close(fdList.getQuick(i));
                    }
                    fdList.clear();
                    walFdCacheListPool.push(fdList);
                };
            } else {
                walColumnMemoryPool = null;
                walFdCloseCachedFdAction = null;
            }
        } catch (Throwable e) {
            doClose(false);
            throw e;
        }
    }

    // this method is public to allow testing
    public static void consumeColumnTasks0(RingQueue<ColumnTask> queue, int queuedCount, Sequence subSeq, SOUnboundedCountDownLatch o3DoneLatch) {
        while (!o3DoneLatch.done(queuedCount)) {
            long cursor = subSeq.next();
            if (cursor > -1) {
                ColumnTaskJob.processColumnTask(queue.get(cursor), cursor, subSeq);
            } else {
                Os.pause();
            }
        }
    }

    public static int getPrimaryColumnIndex(int index) {
        return index * 2;
    }

    public static int getSecondaryColumnIndex(int index) {
        return getPrimaryColumnIndex(index) + 1;
    }

    public static long getTimestampIndexValue(long timestampIndex, long indexRow) {
        return Unsafe.getUnsafe().getLong(timestampIndex + indexRow * 16);
    }

    @Override
    public void addColumn(@NotNull CharSequence columnName, int columnType, SecurityContext securityContext) {
        addColumn(
                columnName,
                columnType,
                configuration.getDefaultSymbolCapacity(),
                configuration.getDefaultSymbolCacheFlag(),
                false,
                0,
                false,
                false,
                securityContext
        );
    }

    @Override
    public void addColumn(
            CharSequence columnName,
            int columnType,
            int symbolCapacity,
            boolean symbolCacheFlag,
            boolean isIndexed,
            int indexValueBlockCapacity,
            boolean isDedupKey
    ) {
        addColumn(
                columnName,
                columnType,
                symbolCapacity,
                symbolCacheFlag,
                isIndexed,
                indexValueBlockCapacity,
                false,
                isDedupKey,
                null
        );
    }

    @Override
    public void addColumn(
            CharSequence columnName,
            int columnType,
            int symbolCapacity,
            boolean symbolCacheFlag,
            boolean isIndexed,
            int indexValueBlockCapacity,
            boolean isDedupKey,
            SecurityContext securityContext
    ) {
        addColumn(
                columnName,
                columnType,
                symbolCapacity,
                symbolCacheFlag,
                isIndexed,
                indexValueBlockCapacity,
                false,
                isDedupKey,
                securityContext
        );
    }

    /**
     * Adds new column to table, which can be either empty or can have data already. When existing columns
     * already have data this function will create ".top" file in addition to column files. ".top" file contains
     * size of partition at the moment of column creation. It must be used to accurately position inside new
     * column when either appending or reading.
     *
     * <b>Failures</b>
     * Adding new column can fail in many situations. None of the failures affect integrity of data that is already in
     * the table but can leave instance of TableWriter in inconsistent state. When this happens function will throw CairoError.
     * Calling code must close TableWriter instance and open another when problems are rectified. Those problems would be
     * either with disk or memory or both.
     * <p>
     * Whenever function throws CairoException application code can continue using TableWriter instance and may attempt to
     * add columns again.
     *
     * <b>Transactions</b>
     * <p>
     * Pending transaction will be committed before function attempts to add column. Even when function is unsuccessful it may
     * still have committed transaction.
     *
     * @param columnName              of column either ASCII or UTF8 encoded.
     * @param symbolCapacity          when column columnType is SYMBOL this parameter specifies approximate capacity for symbol map.
     *                                It should be equal to number of unique symbol values stored in the table and getting this
     *                                value badly wrong will cause performance degradation. Must be power of 2
     * @param symbolCacheFlag         when set to true, symbol values will be cached on Java heap.
     * @param columnType              {@link ColumnType}
     * @param isIndexed               configures column to be indexed or not
     * @param indexValueBlockCapacity approximation of number of rows for single index key, must be power of 2
     * @param isSequential            for columns that contain sequential values query optimiser can make assumptions on range searches (future feature)
     */
    public void addColumn(
            CharSequence columnName,
            int columnType,
            int symbolCapacity,
            boolean symbolCacheFlag,
            boolean isIndexed,
            int indexValueBlockCapacity,
            boolean isSequential,
            boolean isDedupKey,
            SecurityContext securityContext
    ) {
        assert txWriter.getLagRowCount() == 0;
        assert indexValueBlockCapacity == Numbers.ceilPow2(indexValueBlockCapacity) : "power of 2 expected";
        assert symbolCapacity == Numbers.ceilPow2(symbolCapacity) : "power of 2 expected";

        checkDistressed();
        checkColumnName(columnName);

        if (getColumnIndexQuiet(metaMem, columnName, columnCount) != -1) {
            throw CairoException.duplicateColumn(columnName);
        }

        commit();

        long columnNameTxn = getTxn();
        LOG.info().$("adding column '").utf8(columnName).$('[').$(ColumnType.nameOf(columnType)).$("], columnName txn ").$(columnNameTxn).$(" to ").$substr(pathRootSize, path).$();

        addColumnToMeta(columnName, columnType, symbolCapacity, symbolCacheFlag, isIndexed, indexValueBlockCapacity, isSequential, isDedupKey, columnNameTxn, -1);

        // extend columnTop list to make sure row cancel can work
        // need for setting correct top is hard to test without being able to read from table
        int columnIndex = columnCount - 1;

        // Set txn number in the column version file to mark the transaction where the column is added
        columnVersionWriter.upsertDefaultTxnName(columnIndex, columnNameTxn, txWriter.getLastPartitionTimestamp());

        // create column files
        if (txWriter.getTransientRowCount() > 0 || !PartitionBy.isPartitioned(partitionBy)) {
            try {
                openNewColumnFiles(columnName, columnType, isIndexed, indexValueBlockCapacity);
            } catch (CairoException e) {
                runFragile(RECOVER_FROM_COLUMN_OPEN_FAILURE, columnName, e);
            }
        }

        try {
            // open _meta file
            openMetaFile(ff, path, pathSize, metaMem);
            // remove _todo
            clearTodoLog();
        } catch (CairoException e) {
            throwDistressException(e);
        }

        bumpMetadataAndColumnStructureVersion();

        metadata.addColumn(columnName, columnType, isIndexed, indexValueBlockCapacity, columnIndex, isSequential, symbolCapacity, isDedupKey);

        if (!Os.isWindows()) {
            ff.fsyncAndClose(TableUtils.openRO(ff, path.$(), LOG));
        }

        if (securityContext != null) {
            ddlListener.onColumnAdded(securityContext, tableToken, columnName);
        }

        CairoMetadata.INSTANCE.upsertColumn(tableToken, columnName, columnType, columnIndex, symbolCapacity, symbolCacheFlag, isIndexed, indexValueBlockCapacity, isSequential, isDedupKey, metadata.getWriterIndex(columnIndex), /* todo: */ -1, getMetadataVersion());
    }

    @Override
    public void addIndex(@NotNull CharSequence columnName, int indexValueBlockSize) {
        assert indexValueBlockSize == Numbers.ceilPow2(indexValueBlockSize) : "power of 2 expected";

        checkDistressed();

        final int columnIndex = getColumnIndexQuiet(metaMem, columnName, columnCount);

        if (columnIndex == -1) {
            throw CairoException.invalidMetadataRecoverable("column does not exist", columnName);
        }

        commit();

        if (isColumnIndexed(metaMem, columnIndex)) {
            throw CairoException.invalidMetadataRecoverable("column is already indexed", columnName);
        }

        final int existingType = getColumnType(metaMem, columnIndex);
        LOG.info().$("adding index to '").utf8(columnName).$("' [").$(ColumnType.nameOf(existingType)).$(", path=").$substr(pathRootSize, path).I$();

        if (!ColumnType.isSymbol(existingType)) {
            LOG.error().$("cannot create index for [column='").utf8(columnName).$(", type=").$(ColumnType.nameOf(existingType)).$(", path=").$substr(pathRootSize, path).I$();
            throw CairoException.invalidMetadataRecoverable("cannot create index, column type is not SYMBOL", columnName);
        }

        final SymbolColumnIndexer indexer = new SymbolColumnIndexer(configuration);
        writeIndex(columnName, indexValueBlockSize, columnIndex, indexer);
        // set index flag in metadata and  create new _meta.swp
        metaSwapIndex = copyMetadataAndSetIndexAttrs(columnIndex, true, indexValueBlockSize);

        swapMetaFile(columnName);

        indexers.extendAndSet(columnIndex, indexer);
        populateDenseIndexerList();

        TableColumnMetadata columnMetadata = metadata.getColumnMetadata(columnIndex);
        columnMetadata.setIndexed(true);
        columnMetadata.setIndexValueBlockCapacity(indexValueBlockSize);

        CairoMetadata.INSTANCE.addIndex(tableToken, columnName, indexValueBlockSize, getMetadataVersion());
        LOG.info().$("ADDED index to '").utf8(columnName).$('[').$(ColumnType.nameOf(existingType)).$("]' to ").$substr(pathRootSize, path).$();
    }

    public void addPhysicallyWrittenRows(long rows) {
        physicallyWrittenRowsSinceLastCommit.addAndGet(rows);
        metrics.tableWriter().addPhysicallyWrittenRows(rows);
    }

    public long apply(AbstractOperation operation, long seqTxn) {
        try {
            setSeqTxn(seqTxn);
            long txnBefore = getTxn();
            long rowsAffected = operation.apply(this, true);
            if (txnBefore == getTxn()) {
                // Commit to update seqTxn
                txWriter.commit(denseSymbolMapWriters);
            }
            return rowsAffected;
        } catch (CairoException ex) {
            if (ex.isWALTolerable()) {
                try {
                    rollback(); // rollback in case on any dirty state
                    commitSeqTxn(seqTxn);
                } catch (Throwable th2) {
                    LOG.critical().$("could not rollback, table is distressed [table=").utf8(tableToken.getTableName()).$(", error=").$(th2).I$();
                }
            }
            throw ex;
        } catch (Throwable th) {
            try {
                rollback(); // rollback seqTxn
            } catch (Throwable th2) {
                LOG.critical().$("could not rollback, table is distressed [table=").utf8(tableToken.getTableName()).$(", error=").$(th2).I$();
            }
            throw th;
        }
    }

    @Override
    public long apply(AlterOperation alterOp, boolean contextAllowsAnyStructureChanges) throws AlterTableContextException {
        return alterOp.apply(this, contextAllowsAnyStructureChanges);
    }

    @Override
    public long apply(UpdateOperation operation) {
        return operation.apply(this, true);
    }

    @Override
    public AttachDetachStatus attachPartition(long timestamp) {
        // -1 means unknown size
        return attachPartition(timestamp, -1L);
    }

    /**
     * Attaches a partition to the table. If size is given, partition file data is not validated.
     *
     * @param timestamp     partition timestamp
     * @param partitionSize partition size in rows. Negative means unknown size.
     * @return attached status code
     */
    public AttachDetachStatus attachPartition(long timestamp, long partitionSize) {
        // Partitioned table must have a timestamp
        // SQL compiler will check that table has it
        assert metadata.getTimestampIndex() > -1;

        if (txWriter.attachedPartitionsContains(timestamp)) {
            LOG.info().$("partition is already attached [path=").$substr(pathRootSize, path).I$();
            // TODO: potentially we can merge with existing data
            return AttachDetachStatus.ATTACH_ERR_PARTITION_EXISTS;
        }

        if (inTransaction()) {
            LOG.info().$("committing open transaction before applying attach partition command [table=").utf8(tableToken.getTableName())
                    .$(", partition=").$ts(timestamp).I$();
            commit();

            // Check that partition we're about to attach hasn't appeared after commit
            if (txWriter.attachedPartitionsContains(timestamp)) {
                LOG.info().$("partition is already attached [path=").$substr(pathRootSize, path).I$();
                return AttachDetachStatus.ATTACH_ERR_PARTITION_EXISTS;
            }
        }

        // final name of partition folder after attach
        setPathForPartition(path.trimTo(pathSize), partitionBy, timestamp, getTxn());
        if (ff.exists(path.$())) {
            // Very unlikely since txn is part of the folder name
            return AttachDetachStatus.ATTACH_ERR_DIR_EXISTS;
        }

        Path detachedPath = Path.PATH.get().of(configuration.getRoot()).concat(tableToken);
        setPathForPartition(detachedPath, partitionBy, timestamp, -1L);
        detachedPath.put(configuration.getAttachPartitionSuffix()).$();
        int detachedRootLen = detachedPath.size();
        boolean forceRenamePartitionDir = partitionSize < 0;

        boolean checkPassed = false;
        boolean isSoftLink;
        try {
            if (ff.exists(detachedPath.$())) {

                isSoftLink = ff.isSoftLink(detachedPath.$()); // returns false regardless in Windows

                // detached metadata files validation
                CharSequence timestampColName = metadata.getColumnMetadata(metadata.getTimestampIndex()).getName();
                if (partitionSize > -1L) {
                    // read detachedMinTimestamp and detachedMaxTimestamp
                    readPartitionMinMax(ff, timestamp, detachedPath.trimTo(detachedRootLen), timestampColName, partitionSize);
                } else {
                    // read size, detachedMinTimestamp and detachedMaxTimestamp
                    partitionSize = readPartitionSizeMinMax(ff, timestamp, detachedPath.trimTo(detachedRootLen), timestampColName);
                }

                if (partitionSize < 1) {
                    return AttachDetachStatus.ATTACH_ERR_EMPTY_PARTITION;
                }

                if (forceRenamePartitionDir && !attachPrepare(timestamp, partitionSize, detachedPath, detachedRootLen)) {
                    attachValidateMetadata(partitionSize, detachedPath.trimTo(detachedRootLen), timestamp);
                }

                // main columnVersionWriter is now aligned with the detached partition values read from partition _cv file
                // in case of an error it has to be clean up

                if (forceRenamePartitionDir && configuration.attachPartitionCopy() && !isSoftLink) { // soft links are read-only, no copy involved
                    // Copy partition if configured to do so and it's not CSV import
                    if (ff.copyRecursive(detachedPath.trimTo(detachedRootLen), path, configuration.getMkDirMode()) == 0) {
                        LOG.info().$("copied partition dir [from=").$(detachedPath).$(", to=").$(path).I$();
                    } else {
                        LOG.error().$("could not copy [errno=").$(ff.errno()).$(", from=").$(detachedPath).$(", to=").$(path).I$();
                        return AttachDetachStatus.ATTACH_ERR_COPY;
                    }
                } else {
                    if (ff.rename(detachedPath.trimTo(detachedRootLen).$(), path.$()) == FILES_RENAME_OK) {
                        LOG.info().$("renamed partition dir [from=").$(detachedPath).$(", to=").$(path).I$();
                    } else {
                        LOG.error().$("could not rename [errno=").$(ff.errno()).$(", from=").$(detachedPath).$(", to=").$(path).I$();
                        return AttachDetachStatus.ATTACH_ERR_RENAME;
                    }
                }

                checkPassed = true;
            } else {
                LOG.info().$("attach partition command failed, partition to attach does not exist [path=").$(detachedPath).I$();
                return AttachDetachStatus.ATTACH_ERR_MISSING_PARTITION;
            }
        } finally {
            path.trimTo(pathSize);
            if (!checkPassed) {
                columnVersionWriter.readUnsafe();
            }
        }

        try {
            // find out lo, hi ranges of partition attached as well as size
            assert timestamp <= attachMinTimestamp && attachMinTimestamp <= attachMaxTimestamp;
            long nextMinTimestamp = Math.min(attachMinTimestamp, txWriter.getMinTimestamp());
            long nextMaxTimestamp = Math.max(attachMaxTimestamp, txWriter.getMaxTimestamp());
            boolean appendPartitionAttached = size() == 0 || txWriter.getNextPartitionTimestamp(nextMaxTimestamp) > txWriter.getNextPartitionTimestamp(txWriter.getMaxTimestamp());

            txWriter.beginPartitionSizeUpdate();
            txWriter.updatePartitionSizeByTimestamp(timestamp, partitionSize, getTxn());
            txWriter.finishPartitionSizeUpdate(nextMinTimestamp, nextMaxTimestamp);
            if (isSoftLink) {
                txWriter.setPartitionReadOnlyByTimestamp(timestamp, true);
            }
            txWriter.bumpTruncateVersion();

            columnVersionWriter.commit();
            txWriter.setColumnVersion(columnVersionWriter.getVersion());
            txWriter.commit(denseSymbolMapWriters);

            LOG.info().$("partition attached [table=").utf8(tableToken.getTableName())
                    .$(", partition=").$ts(timestamp).I$();

            if (appendPartitionAttached) {
                LOG.info().$("switch partition after partition attach [tableName=").utf8(tableToken.getTableName())
                        .$(", partition=").$ts(timestamp).I$();
                freeColumns(true);
                configureAppendPosition();
            }
            return AttachDetachStatus.OK;
        } catch (Throwable e) {
            // This is pretty serious, after partition copied there are no OS operations to fail
            // Do full rollback to clean up the state
            LOG.critical().$("failed on attaching partition to the table and rolling back [tableName=").utf8(tableToken.getTableName())
                    .$(", error=").$(e).I$();
            rollback();
            throw e;
        }
    }

    @Override
    public void changeCacheFlag(int columnIndex, boolean cache) {
        checkDistressed();

        commit();

        final MapWriter symbolMapWriter = symbolMapWriters.getQuick(columnIndex);
        if (symbolMapWriter.isCached() != cache) {
            symbolMapWriter.updateCacheFlag(cache);
        } else {
            return;
        }
        updateMetaStructureVersion();
    }

    @Override
    public void changeColumnType(
            CharSequence columnName,
            int newType,
            int symbolCapacity,
            boolean symbolCacheFlag,
            boolean isIndexed,
            int indexValueBlockCapacity,
            boolean isSequential,
            SecurityContext securityContext
    ) {

        int existingColIndex = metadata.getColumnIndexQuiet(columnName);
        if (existingColIndex < 0) {
            throw CairoException.nonCritical().put("cannot change column type, column does not exists [table=")
                    .put(tableToken.getTableName()).put(", column=").put(columnName).put(']');
        }

        if (existingColIndex == metadata.getTimestampIndex()) {
            throw CairoException.nonCritical().put("cannot change column type, column is the designated timestamp [table=")
                    .put(tableToken.getTableName()).put(", column=").put(columnName).put(']');
        }

        int existingType = metadata.getColumnType(existingColIndex);
        assert existingType > 0;

        if (existingType == newType) {
            // It only makes sense to change symbol parameters
            // It has to be another type of ALTER command since it's non-structural change in WAL tables
            throw CairoException.nonCritical().put("cannot change column type, new type is the same as existing [table=")
                    .put(tableToken.getTableName()).put(", column=").put(columnName).put(']');
        }

        ConvertOperatorImpl convertOperator = getConvertOperator();
        try {
            commit();

            LOG.info().$("converting column [table=").$(tableToken).$(", column=").utf8(columnName)
                    .$(", from=").$(ColumnType.nameOf(existingType))
                    .$(", to=").$(ColumnType.nameOf(newType)).I$();

            boolean isDedupKey = metadata.isDedupKey(existingColIndex);
            boolean newColumnDedupKey = isDedupKey && !ColumnType.isVarSize(newType);
            int columnIndex = columnCount;
            long columnNameTxn = getTxn();

            // Set txn number in the column version file to mark the transaction where the column is added
            long firstPartitionTsm = columnVersionWriter.getColumnTopPartitionTimestamp(existingColIndex);
            if (firstPartitionTsm == Long.MIN_VALUE && txWriter.getPartitionCount() > 0) {
                firstPartitionTsm = txWriter.getPartitionTimestampByIndex(0);
            }
            columnVersionWriter.upsertDefaultTxnName(columnIndex, columnNameTxn, firstPartitionTsm);

            if (ColumnType.isSymbol(newType)) {
                createSymbolMapWriter(columnName, columnNameTxn, symbolCapacity, symbolCacheFlag);
            } else {
                // maintain sparse list of symbol writers
                symbolMapWriters.extendAndSet(columnCount, NullMapWriter.INSTANCE);
            }
            try {
                convertOperator.convertColumn(columnName, existingColIndex, existingType, columnIndex, newType);

                // Column converted, add new one to _meta file and remove the existing column
                addColumnToMeta(columnName, newType, symbolCapacity, symbolCacheFlag, isIndexed, indexValueBlockCapacity, isSequential, newColumnDedupKey, columnNameTxn, existingColIndex);

                // close old column files
                freeColumnMemory(existingColIndex);

                // remove symbol map writer or entry for such
                removeSymbolMapWriter(existingColIndex);

                // remove old column to in-memory metadata object and add new one
                metadata.removeColumn(existingColIndex);
                metadata.addColumn(columnName, newType, isIndexed, indexValueBlockCapacity, existingColIndex, isSequential, symbolCapacity, newColumnDedupKey);

                // open new column files
                if (txWriter.getTransientRowCount() > 0 || !PartitionBy.isPartitioned(partitionBy)) {
                    long partitionTimestamp = txWriter.getLastPartitionTimestamp();
                    setStateForTimestamp(path, partitionTimestamp);
                    openColumnFiles(columnName, columnNameTxn, columnIndex, path.size());
                    setColumnAppendPosition(columnIndex, txWriter.getTransientRowCount(), false);
                    path.trimTo(pathSize);
                }

                // write index if necessary or remove the old one
                // index must be created before column is initialised because
                // it uses primary column object as temporary tool
                if (isIndexed) {
                    SymbolColumnIndexer indexer = (SymbolColumnIndexer) indexers.get(columnIndex);
                    writeIndex(columnName, indexValueBlockCapacity, columnIndex, indexer);
                    // add / remove indexers
                    indexers.extendAndSet(columnIndex, indexer);
                    populateDenseIndexerList();
                }

                try {
                    // open _meta file
                    openMetaFile(ff, path, pathSize, metaMem);
                    // remove _todo
                    clearTodoLog();
                } catch (CairoException e) {
                    throwDistressException(e);
                }

                // commit transaction to _txn file
                bumpMetadataAndColumnStructureVersion();

                if (isDeduplicationEnabled() && !newColumnDedupKey && isDedupKey) {
                    // Converting a column that used to be a dedup column
                    // to a type that is not supported to be a dedup key (var size)
                    // effectively removes that column from being a dedup flag.
                    dedupColumnCommitAddresses.setDedupColumnCount(dedupColumnCommitAddresses.getColumnCount() - 1);
                }
                
                CairoMetadata.INSTANCE.upsertColumn(tableToken, columnName, newType, existingColIndex, symbolCapacity,
                        symbolCacheFlag, isIndexed, indexValueBlockCapacity, isSequential, newColumnDedupKey, metadata.getWriterIndex(columnIndex), /* todo: */ -1, getMetadataVersion());

            } finally {
                // clear temp resources
                convertOperator.finishColumnConversion();
                path.trimTo(pathSize);
            }
        } catch (Throwable th) {
            LOG.error().$("could not change column type [table=").$(tableToken.getTableName()).$(", column=").utf8(columnName)
                    .$(", error=").$(th).I$();
            throw th;
        }
    }

    public boolean checkScoreboardHasReadersBeforeLastCommittedTxn() {
        if (checkpointStatus.isInProgress()) {
            // do not alter scoreboard while checkpoint is in progress
            return true;
        }
        long lastCommittedTxn = txWriter.getTxn();
        try {
            if (txnScoreboard.acquireTxn(lastCommittedTxn)) {
                txnScoreboard.releaseTxn(lastCommittedTxn);
            }
        } catch (CairoException ex) {
            // Scoreboard can be over allocated, don't stall writing because of that.
            // Schedule async purge and continue
            LOG.critical().$("cannot lock last txn in scoreboard, partition purge will be scheduled [table=")
                    .utf8(tableToken.getTableName())
                    .$(", txn=").$(lastCommittedTxn)
                    .$(", error=").$(ex.getFlyweightMessage())
                    .$(", errno=").$(ex.getErrno()).I$();
        }

        return txnScoreboard.getMin() != lastCommittedTxn;
    }

    @Override
    public void close() {
        if (lifecycleManager.close() && isOpen()) {
            doClose(true);
        }
    }

    public void closeActivePartition(boolean truncate) {
        LOG.debug().$("closing last partition [table=").utf8(tableToken.getTableName()).I$();
        closeAppendMemoryTruncate(truncate);
        freeIndexers();
    }

    @Override
    public long commit() {
        return commit(0);
    }

    public void commitSeqTxn(long seqTxn) {
        txWriter.setSeqTxn(seqTxn);
        txWriter.commit(denseSymbolMapWriters);
    }

    public void commitSeqTxn() {
        if (txWriter.inTransaction()) {
            metrics.tableWriter().incrementCommits();
            syncColumns();
        }
        txWriter.commit(denseSymbolMapWriters);
    }

    public long commitWalTransaction(
            @Transient Path walPath,
            boolean inOrder,
            long rowLo,
            long rowHi,
            long o3TimestampMin,
            long o3TimestampMax,
            SymbolMapDiffCursor mapDiffCursor,
            long seqTxn,
            O3JobParallelismRegulator regulator
    ) {
        if (hasO3() || columnVersionWriter.hasChanges()) {
            // When writer is returned to pool, it should be rolled back. Having an open transaction is very suspicious.
            // Set the writer to distressed state and throw exception so that writer is re-created.
            distressed = true;
            throw CairoException.critical(0).put("cannot process WAL while in transaction");
        }

        physicallyWrittenRowsSinceLastCommit.set(0);
        txWriter.beginPartitionSizeUpdate();
        long commitToTimestamp = walTxnDetails.getCommitToTimestamp(seqTxn);

        LOG.info().$("processing WAL [path=").$substr(pathRootSize, walPath).$(", roLo=").$(rowLo)
                .$(", roHi=").$(rowHi)
                .$(", seqTxn=").$(seqTxn)
                .$(", tsMin=").$ts(o3TimestampMin).$(", tsMax=").$ts(o3TimestampMax)
                .$(", commitToTs=").$ts(commitToTimestamp)
                .I$();

        final long committedRowCount = txWriter.getRowCount();
        final long walSegmentId = walTxnDetails.getWalSegmentId(seqTxn);
        boolean isLastSegmentUsage = walTxnDetails.isLastSegmentUsage(seqTxn);
        boolean committed;
        try {
            committed = processWalBlock(
                    walPath,
                    metadata.getTimestampIndex(),
                    inOrder,
                    rowLo,
                    rowHi,
                    o3TimestampMin,
                    o3TimestampMax,
                    mapDiffCursor,
                    commitToTimestamp,
                    walSegmentId,
                    isLastSegmentUsage,
                    regulator
            );
        } catch (CairoException e) {
            if (e.isOutOfMemory()) {
                // oom -> we cannot rely on internal TableWriter consistency, all bets are off, better to discard it and re-recreate
                distressed = true;
            }
            throw e;
        }
        final long rowsAdded = txWriter.getRowCount() - committedRowCount;

        if (committed) {
            // Useful for debugging
            assert txWriter.getLagRowCount() == 0;

            updateIndexes();
            columnVersionWriter.commit();
            txWriter.setSeqTxn(seqTxn);
            txWriter.setLagTxnCount(0);
            txWriter.setLagOrdered(true);

            syncColumns();
            txWriter.setColumnVersion(columnVersionWriter.getVersion());
            txWriter.commit(denseSymbolMapWriters);

            squashSplitPartitions(minSplitPartitionTimestamp, txWriter.maxTimestamp, configuration.getO3LastPartitionMaxSplits());

            // Bookmark masterRef to track how many rows is in uncommitted state
            committedMasterRef = masterRef;
            processPartitionRemoveCandidates();

            metrics.tableWriter().incrementCommits();

            shrinkO3Mem();
        }

        // Nothing was committed to the table, only copied to LAG.
        // Sometimes data from LAG made visible to the table using fast commit that increment transient row count.
        // Keep in memory last committed seq txn, but do not write it to _txn file.
        assert txWriter.getLagTxnCount() == (seqTxn - txWriter.getSeqTxn());
        metrics.tableWriter().addCommittedRows(rowsAdded);
        return rowsAdded;
    }

    @Override
    public boolean convertPartition(long partitionTimestamp) {
        final int memoryTag = MemoryTag.MMAP_PARTITION_CONVERTER;

        assert metadata.getTimestampIndex() > -1;
        assert PartitionBy.isPartitioned(partitionBy);

        if (inTransaction()) {
            LOG.info()
                    .$("committing open transaction before applying convert partition to parquet command [table=")
                    .utf8(tableToken.getTableName())
                    .$(", partition=").$ts(partitionTimestamp)
                    .I$();
            commit();
        }

        partitionTimestamp = txWriter.getLogicalPartitionTimestamp(partitionTimestamp);
        int partitionIndex = txWriter.getPartitionIndex(partitionTimestamp);
        if (partitionIndex < 0) {
            formatPartitionForTimestamp(partitionTimestamp, -1);
            throw CairoException.nonCritical().put("cannot convert partition to parquet, partition does not exist [table=").put(tableToken.getTableName())
                    .put(", partition=").put(utf8Sink).put(']');
        }
        lastPartitionTimestamp = txWriter.getLastPartitionTimestamp();
        boolean lastPartitionConverted = lastPartitionTimestamp == partitionTimestamp;
        squashPartitionForce(partitionIndex);

        long partitionNameTxn = txWriter.getPartitionNameTxn(partitionIndex);

        setPathForPartition(path.trimTo(pathSize), partitionBy, partitionTimestamp, partitionNameTxn);
        final int partitionLen = path.size();
        if (!ff.exists(path.$())) {
            throw CairoException.nonCritical().put("partition folder does not exist [path=").put(path).put(']');
        }

        LOG.info().$("converting partition to parquet [path=").$substr(pathRootSize, path).I$();
        if (tmpIntList == null) {
            tmpIntList = new IntList();
        } else {
            tmpIntList.clear();
        }
        IntList fileDescriptors = tmpIntList;
        long parquetFileLength;
        try {
            try (PartitionDescriptor partitionDescriptor = new PartitionDescriptor()) {

                final long partitionRowCount = getPartitionSize(partitionIndex);
                final int timestampIndex = metadata.getTimestampIndex();
                partitionDescriptor.of(getTableToken().getTableName(), partitionRowCount, timestampIndex, true);

                final int columnCount = metadata.getColumnCount();
                for (int columnIndex = 0; columnIndex < columnCount; columnIndex++) {
                    final String columnName = metadata.getColumnName(columnIndex);
                    final int columnType = metadata.getColumnType(columnIndex);
                    final int columnId = metadata.getColumnMetadata(columnIndex).getWriterIndex();
                    if (columnType > 0) {
                        final long columnNameTxn = getColumnNameTxn(partitionTimestamp, columnIndex);
                        final long columnTop = columnVersionWriter.getColumnTop(partitionTimestamp, columnIndex);
                        final long columnRowCount = (columnTop != -1) ? partitionRowCount - columnTop : 0;

                        if (columnRowCount != 0) {
                            // Do not add the column to the parquet file if there are no rows

                            if (ColumnType.isSymbol(columnType)) {
                                int columnFd = TableUtils.openRO(ff, dFile(path.trimTo(partitionLen), columnName, columnNameTxn), LOG);
                                fileDescriptors.add(columnFd);

                                long columnSize = columnRowCount * ColumnType.sizeOf(columnType);
                                long columnAddr = TableUtils.mapRO(ff, columnFd, columnSize, memoryTag);

                                offsetFileName(path.trimTo(pathSize), columnName, columnNameTxn);
                                if (!ff.exists(path.$())) {
                                    LOG.error().$(path).$(" is not found").$();
                                    throw CairoException.critical(0).put("SymbolMap does not exist: ").put(path);
                                }

                                long fileLength = ff.length(path.$());
                                if (fileLength < SymbolMapWriter.HEADER_SIZE) {
                                    LOG.error().$(path).$("symbol file is too short [fileLength=").$(fileLength).$(']').$();
                                    throw CairoException.critical(0).put("SymbolMap is too short: ").put(path);
                                }

                                final int symbolCount = getSymbolMapWriter(columnIndex).getSymbolCount();
                                final long offsetsMemSize = SymbolMapWriter.keyToOffset(symbolCount + 1);

                                final int symbolOffsetsFd = TableUtils.openRO(ff, path.$(), LOG);
                                fileDescriptors.add(symbolOffsetsFd);

                                long symbolOffsetsAddr = TableUtils.mapRO(ff, symbolOffsetsFd, offsetsMemSize, memoryTag);

                                int columnSecondaryFd = TableUtils.openRO(ff, charFileName(path.trimTo(pathSize), columnName, columnNameTxn), LOG);
                                fileDescriptors.add(columnSecondaryFd);

                                long columnSecondarySize = ff.length(columnSecondaryFd);
                                long columnSecondaryAddr = TableUtils.mapRO(ff, columnSecondaryFd, columnSecondarySize, memoryTag);

                                partitionDescriptor.addColumn(
                                        columnName,
                                        columnType,
                                        columnId,
                                        columnTop,
                                        columnAddr,
                                        columnSize,
                                        columnSecondaryAddr,
                                        columnSecondarySize,
                                        symbolOffsetsAddr + HEADER_SIZE,
                                        symbolCount
                                );

                                // recover partition path
                                setPathForPartition(path.trimTo(pathSize), partitionBy, partitionTimestamp, partitionNameTxn);
                            } else if (ColumnType.isVarSize(columnType)) {
                                int auxFd = TableUtils.openRO(ff, iFile(path.trimTo(partitionLen), columnName, columnNameTxn), LOG);
                                fileDescriptors.add(auxFd);

                                final ColumnTypeDriver columnTypeDriver = ColumnType.getDriver(columnType);
                                long auxVectorSize = columnTypeDriver.getAuxVectorSize(columnRowCount);
                                long auxVectorAddr = TableUtils.mapRO(ff, auxFd, auxVectorSize, memoryTag);

                                long dataSize = columnTypeDriver.getDataVectorSizeAt(auxVectorAddr, columnRowCount - 1);
                                if (dataSize < columnTypeDriver.getDataVectorMinEntrySize() || dataSize >= (1L << 40)) {
                                    LOG.critical().$("Invalid var len column size [column=").$(columnName).$(", size=").$(dataSize).$(", path=").$(path).I$();
                                    throw CairoException.critical(0).put("Invalid column size [column=").put(path).put(", size=").put(dataSize).put(']');
                                }

                                int dataFd = TableUtils.openRO(ff, dFile(path.trimTo(partitionLen), columnName, columnNameTxn), LOG);
                                fileDescriptors.add(dataFd);

                                long dataAddr = dataSize == 0 ? 0 : TableUtils.mapRO(ff, dataFd, dataSize, memoryTag);
                                partitionDescriptor.addColumn(
                                        columnName,
                                        columnType,
                                        columnId,
                                        columnTop,
                                        dataAddr,
                                        dataSize,
                                        auxVectorAddr,
                                        auxVectorSize,
                                        0,
                                        0
                                );
                            } else {
                                int fixedFd = TableUtils.openRO(ff, dFile(path.trimTo(partitionLen), columnName, columnNameTxn), LOG);
                                fileDescriptors.add(fixedFd);
                                long mapBytes = columnRowCount * ColumnType.sizeOf(columnType);
                                long fixedAddr = TableUtils.mapRO(ff, fixedFd, mapBytes, memoryTag);
                                partitionDescriptor.addColumn(
                                        columnName,
                                        columnType,
                                        columnId,
                                        columnTop,
                                        fixedAddr,
                                        mapBytes,
                                        0,
                                        0,
                                        0,
                                        0
                                );
                            }
                        }
                    } else {
                        throw CairoException.critical(0).put("unsupported column type [column=").put(columnName).put(", type=").put(columnType).put(']');
                    }
                }

                path.trimTo(partitionLen);
                path.put(".parquet");
                LOG.info().$("writing parquet [path=").$substr(pathRootSize, path).I$();
                PartitionEncoder.encode(partitionDescriptor, path);
                parquetFileLength = ff.length(path.$());
            }
        } finally {
            path.trimTo(pathSize);
            for (int i = 0, n = fileDescriptors.size(); i < n; i++) {
                ff.close(fileDescriptors.get(i));
            }
            fileDescriptors.clear();
        }
        txWriter.setPartitionParquetFormat(partitionTimestamp, parquetFileLength);
        txWriter.bumpPartitionTableVersion();
        txWriter.commit(denseSymbolMapWriters);

        if (lastPartitionConverted) {
            closeActivePartition(false);
        }
        // remove partition folder
        safeDeletePartitionDir(partitionTimestamp, partitionNameTxn);

        if (lastPartitionConverted) {
            // Open last partition as read-only
            openPartition(partitionTimestamp);
        }
        return true;
    }

    public void destroy() {
        // Closes all the files and makes this instance unusable e.g. it cannot return to the pool on close.
        LOG.info().$("closing table files [table=").utf8(tableToken.getTableName())
                .$(", dirName=").utf8(tableToken.getDirName()).I$();
        distressed = true;
        doClose(false);
    }

    public AttachDetachStatus detachPartition(long timestamp) {
        // Should be checked by SQL compiler
        assert metadata.getTimestampIndex() > -1;
        assert PartitionBy.isPartitioned(partitionBy);

        if (inTransaction()) {
            LOG.info()
                    .$("committing open transaction before applying detach partition command [table=")
                    .utf8(tableToken.getTableName())
                    .$(", partition=").$ts(timestamp)
                    .I$();
            commit();
        }

        timestamp = txWriter.getLogicalPartitionTimestamp(timestamp);
        if (timestamp == txWriter.getLogicalPartitionTimestamp(txWriter.getMaxTimestamp())) {
            return AttachDetachStatus.DETACH_ERR_ACTIVE;
        }

        int partitionIndex = txWriter.getPartitionIndex(timestamp);
        if (partitionIndex < 0) {
            assert !txWriter.attachedPartitionsContains(timestamp);
            return AttachDetachStatus.DETACH_ERR_MISSING_PARTITION;
        }

        // To detach the partition, squash it into single folder if required
        squashPartitionForce(partitionIndex);

        // To check that partition is squashed get the next partition and
        // verify that it's not the same timestamp as the one we are trying to detach.
        // The next partition should exist, since last partition cannot be detached.
        assert txWriter.getLogicalPartitionTimestamp(txWriter.getPartitionTimestampByIndex(partitionIndex + 1)) != timestamp;

        long minTimestamp = txWriter.getMinTimestamp();
        long partitionNameTxn = txWriter.getPartitionNameTxn(partitionIndex);
        Path detachedPath = Path.PATH.get();

        try {
            // path: partition folder to be detached
            setPathForPartition(path.trimTo(pathSize), partitionBy, timestamp, partitionNameTxn);
            if (!ff.exists(path.$())) {
                LOG.error().$("partition folder does not exist [path=").$substr(pathRootSize, path).I$();
                return AttachDetachStatus.DETACH_ERR_MISSING_PARTITION_DIR;
            }

            final int detachedPathLen;
            AttachDetachStatus attachDetachStatus;
            if (ff.isSoftLink(path.$())) {
                detachedPathLen = 0;
                attachDetachStatus = AttachDetachStatus.OK;
                LOG.info().$("detaching partition via unlink [path=").$substr(pathRootSize, path).I$();
            } else {

                detachedPath.of(configuration.getRoot()).concat(tableToken.getDirName());
                int detachedRootLen = detachedPath.size();
                // detachedPath: detached partition folder
                if (!ff.exists(detachedPath.slash$())) {
                    // the detached and standard folders can have different roots
                    // (server.conf: cairo.sql.detached.root)
                    if (0 != ff.mkdirs(detachedPath, detachedMkDirMode)) {
                        LOG.error().$("could no create detached partition folder [errno=").$(ff.errno())
                                .$(", path=").$(detachedPath).I$();
                        return AttachDetachStatus.DETACH_ERR_MKDIR;
                    }
                }
                setPathForPartition(detachedPath.trimTo(detachedRootLen), partitionBy, timestamp, -1L);
                detachedPath.put(DETACHED_DIR_MARKER);
                detachedPathLen = detachedPath.size();
                if (ff.exists(detachedPath.$())) {
                    LOG.error().$("detached partition folder already exist [path=").$(detachedPath).I$();
                    return AttachDetachStatus.DETACH_ERR_ALREADY_DETACHED;
                }

                // Hard link partition folder recursive to partition.detached
                if (ff.hardLinkDirRecursive(path, detachedPath, detachedMkDirMode) != 0) {
                    if (ff.isCrossDeviceCopyError(ff.errno())) {
                        // Cross drive operation. Make full copy to another device.
                        if (ff.copyRecursive(path, detachedPath, detachedMkDirMode) != 0) {
                            LOG.critical().$("could not copy detached partition [errno=").$(ff.errno())
                                    .$(", from=").$(path)
                                    .$(", to=").$(detachedPath)
                                    .I$();
                            return AttachDetachStatus.DETACH_ERR_COPY;
                        }
                    } else {
                        LOG.critical().$("could not create hard link to detached partition [errno=").$(ff.errno())
                                .$(", from=").$(path)
                                .$(", to=").$(detachedPath)
                                .I$();
                        return AttachDetachStatus.DETACH_ERR_HARD_LINK;
                    }
                }

                // copy _meta, _cv and _txn to partition.detached _meta, _cv and _txn
                other.of(path).trimTo(pathSize).concat(META_FILE_NAME).$(); // exists already checked
                detachedPath.trimTo(detachedPathLen).concat(META_FILE_NAME).$();

                attachDetachStatus = AttachDetachStatus.OK;
                if (-1 == copyOverwrite(detachedPath)) {
                    attachDetachStatus = AttachDetachStatus.DETACH_ERR_COPY_META;
                    LOG.critical().$("could not copy [errno=").$(ff.errno())
                            .$(", from=").$(other)
                            .$(", to=").$(detachedPath)
                            .I$();
                } else {
                    other.parent().concat(COLUMN_VERSION_FILE_NAME).$();
                    detachedPath.parent().concat(COLUMN_VERSION_FILE_NAME).$();
                    if (-1 == copyOverwrite(detachedPath)) {
                        attachDetachStatus = AttachDetachStatus.DETACH_ERR_COPY_META;
                        LOG.critical().$("could not copy [errno=").$(ff.errno())
                                .$(", from=").$(other)
                                .$(", to=").$(detachedPath)
                                .I$();
                    } else {
                        other.parent().concat(TXN_FILE_NAME).$();
                        detachedPath.parent().concat(TXN_FILE_NAME).$();
                        if (-1 == copyOverwrite(detachedPath)) {
                            attachDetachStatus = AttachDetachStatus.DETACH_ERR_COPY_META;
                            LOG.critical().$("could not copy [errno=").$(ff.errno())
                                    .$(", from=").$(other)
                                    .$(", to=").$(detachedPath)
                                    .I$();
                        }
                    }
                }
            }

            if (attachDetachStatus == AttachDetachStatus.OK) {
                // find out if we are removing min partition
                long nextMinTimestamp = minTimestamp;
                if (timestamp == txWriter.getPartitionTimestampByIndex(0)) {
                    other.of(path).trimTo(pathSize);
                    nextMinTimestamp = readMinTimestamp(txWriter.getPartitionTimestampByIndex(1));
                }

                // all good, commit
                txWriter.beginPartitionSizeUpdate();
                txWriter.removeAttachedPartitions(timestamp);
                txWriter.setMinTimestamp(nextMinTimestamp);
                txWriter.finishPartitionSizeUpdate(nextMinTimestamp, txWriter.getMaxTimestamp());
                txWriter.bumpTruncateVersion();

                columnVersionWriter.removePartition(timestamp);
                columnVersionWriter.commit();

                txWriter.setColumnVersion(columnVersionWriter.getVersion());
                txWriter.commit(denseSymbolMapWriters);
                // return at the end of the method after removing partition directory
            } else {
                // rollback detached copy
                detachedPath.trimTo(detachedPathLen).slash().$();
                if (ff.rmdir(detachedPath)) {
                    LOG.error()
                            .$("could not rollback detached copy (rmdir) [errno=").$(ff.errno())
                            .$(", undo=").$(detachedPath)
                            .$(", original=").$(path)
                            .I$();
                }
                return attachDetachStatus;
            }
        } finally {
            path.trimTo(pathSize);
            other.trimTo(pathSize);
        }
        safeDeletePartitionDir(timestamp, partitionNameTxn);
        return AttachDetachStatus.OK;
    }

    @Override
    public void disableDeduplication() {
        assert txWriter.getLagRowCount() == 0;
        checkDistressed();
        LOG.info().$("disabling row deduplication [table=").utf8(tableToken.getTableName()).I$();
        updateMetadataWithDeduplicationUpsertKeys(false, null);
        CairoMetadata.INSTANCE.dedupDisable(tableToken, getMetadataVersion());
    }

    @Override
    public void dropIndex(@NotNull CharSequence columnName) {
        checkDistressed();

        final int columnIndex = getColumnIndexQuiet(metaMem, columnName, columnCount);
        if (columnIndex == -1) {
            throw CairoException.invalidMetadataRecoverable("column does not exist", columnName);
        }
        if (!isColumnIndexed(metaMem, columnIndex)) {
            // if a column is indexed, it is also of type SYMBOL
            throw CairoException.invalidMetadataRecoverable("column is not indexed", columnName);
        }
        final int defaultIndexValueBlockSize = Numbers.ceilPow2(configuration.getIndexValueBlockSize());

        if (inTransaction()) {
            LOG.info()
                    .$("committing current transaction before DROP INDEX execution [txn=").$(txWriter.getTxn())
                    .$(", table=").utf8(tableToken.getTableName())
                    .$(", column=").utf8(columnName)
                    .I$();
            commit();
        }

        try {
            LOG.info().$("removing index [txn=").$(txWriter.getTxn())
                    .$(", table=").utf8(tableToken.getTableName())
                    .$(", column=").utf8(columnName)
                    .I$();
            // drop index
            if (dropIndexOperator == null) {
                dropIndexOperator = new DropIndexOperator(configuration, this, path, other, pathSize, getPurgingOperator());
            }
            dropIndexOperator.executeDropIndex(columnName, columnIndex); // upserts column version in partitions
            // swap meta commit
            metaSwapIndex = copyMetadataAndSetIndexAttrs(columnIndex, false, defaultIndexValueBlockSize);
            swapMetaFile(columnName); // bumps structure version, this is in effect a commit
            // refresh metadata
            TableColumnMetadata columnMetadata = metadata.getColumnMetadata(columnIndex);
            columnMetadata.setIndexed(false);
            columnMetadata.setIndexValueBlockCapacity(defaultIndexValueBlockSize);
            // remove indexer
            ColumnIndexer columnIndexer = indexers.getQuick(columnIndex);
            if (columnIndexer != null) {
                indexers.setQuick(columnIndex, null);
                Misc.free(columnIndexer);
                populateDenseIndexerList();
            }
            // purge old column versions
            finishColumnPurge();
<<<<<<< HEAD


            CairoMetadata.INSTANCE.dropIndex(tableToken, columnName, defaultIndexValueBlockSize, getMetadataVersion());

            LOG.info().$("END DROP INDEX [txn=").$(txWriter.getTxn())
=======
            LOG.info().$("REMOVED index [txn=").$(txWriter.getTxn())
>>>>>>> 57196353
                    .$(", table=").utf8(tableToken.getTableName())
                    .$(", column=").utf8(columnName)
                    .I$();
        } catch (Throwable e) {
            throw CairoException.critical(0)
                    .put("cannot remove index for [txn=").put(txWriter.getTxn())
                    .put(", table=").put(tableToken.getTableName())
                    .put(", column=").put(columnName)
                    .put("]: ").put(e.getMessage());
        }
    }

    @Override
    public void enableDeduplicationWithUpsertKeys(LongList columnsIndexes) {
        assert txWriter.getLagRowCount() == 0;
        checkDistressed();
        LogRecord logRec = LOG.info().$("enabling row deduplication [table=").utf8(tableToken.getTableName()).$(", columns=[");

        try {
            int upsertKeyColumn = columnsIndexes.size();
            for (int i = 0; i < upsertKeyColumn; i++) {
                int dedupColIndex = (int) columnsIndexes.getQuick(i);
                if (dedupColIndex < 0 || dedupColIndex >= metadata.getColumnCount()) {
                    throw CairoException.critical(0).put("Invalid column index to make a dedup key [table=")
                            .put(tableToken.getTableName()).put(", columnIndex=").put(dedupColIndex);
                }

                int columnType = metadata.getColumnType(dedupColIndex);
                if (ColumnType.isVarSize(columnType)) {
                    throw CairoException.critical(0).put("Unsupported column type used as deduplicate key [table=")
                            .put(tableToken.getTableName())
                            .put(", column=").put(getColumnNameSafe(dedupColIndex))
                            .put(", columnType=").put(ColumnType.nameOf(columnType));
                } else if (columnType < 0) {
                    throw CairoException.critical(0).put("Invalid column used as deduplicate key, column is dropped [table=")
                            .put(tableToken.getTableName()).put(", columnIndex=").put(dedupColIndex);
                }
                if (i > 0) {
                    logRec.$(',');
                }
                logRec.$(getColumnNameSafe(dedupColIndex)).$(':').$(ColumnType.nameOf(columnType));
            }
        } finally {
            logRec.I$();
        }
        updateMetadataWithDeduplicationUpsertKeys(true, columnsIndexes);
        CairoMetadata.INSTANCE.dedupEnable(tableToken, columnsIndexes, getMetadataVersion());
    }

    public long getAppliedSeqTxn() {
        return txWriter.getSeqTxn() + txWriter.getLagTxnCount();
    }

    public int getColumnCount() {
        return columns.size();
    }

    public int getColumnIndex(CharSequence name) {
        int index = metadata.getColumnIndexQuiet(name);
        if (index > -1) {
            return index;
        }
        throw CairoException.critical(0).put("column '").put(name).put("' does not exist");
    }

    public long getColumnNameTxn(long partitionTimestamp, int columnIndex) {
        return columnVersionWriter.getColumnNameTxn(partitionTimestamp, columnIndex);
    }

    public long getColumnStructureVersion() {
        return txWriter.getColumnStructureVersion();
    }

    public long getColumnTop(long partitionTimestamp, int columnIndex, long defaultValue) {
        long colTop = columnVersionWriter.getColumnTop(partitionTimestamp, columnIndex);
        return colTop > -1L ? colTop : defaultValue;
    }

    public long getDataAppendPageSize() {
        return dataAppendPageSize;
    }

    public DedupColumnCommitAddresses getDedupCommitAddresses() {
        return dedupColumnCommitAddresses;
    }

    @TestOnly
    public ObjList<MapWriter> getDenseSymbolMapWriters() {
        return denseSymbolMapWriters;
    }

    public String getDesignatedTimestampColumnName() {
        return designatedTimestampColumnName;
    }

    public FilesFacade getFilesFacade() {
        return ff;
    }

    public long getMaxTimestamp() {
        return txWriter.getMaxTimestamp();
    }

    @Override
    public int getMetaMaxUncommittedRows() {
        return metadata.getMaxUncommittedRows();
    }

    @Override
    public long getMetaO3MaxLag() {
        return metadata.getO3MaxLag();
    }

    @Override
    public TableMetadata getMetadata() {
        return metadata;
    }

    @Override
    public long getMetadataVersion() {
        return txWriter.getMetadataVersion();
    }

    public long getO3RowCount() {
        return hasO3() ? getO3RowCount0() : 0L;
    }

    @Override
    public int getPartitionBy() {
        return partitionBy;
    }

    public int getPartitionCount() {
        return txWriter.getPartitionCount();
    }

    public long getPartitionNameTxn(int partitionIndex) {
        return txWriter.getPartitionNameTxn(partitionIndex);
    }

    public long getPartitionO3SplitThreshold() {
        long splitMinSizeBytes = configuration.getPartitionO3SplitMinSize();
        return splitMinSizeBytes /
                (avgRecordSize != 0 ? avgRecordSize : (avgRecordSize = TableUtils.estimateAvgRecordSize(metadata)));
    }

    public long getPartitionSize(int partitionIndex) {
        if (partitionIndex == txWriter.getPartitionCount() - 1 || !PartitionBy.isPartitioned(partitionBy)) {
            return txWriter.getTransientRowCount();
        }
        return txWriter.getPartitionSize(partitionIndex);
    }

    public long getPartitionTimestamp(int partitionIndex) {
        return txWriter.getPartitionTimestampByIndex(partitionIndex);
    }

    public long getPhysicallyWrittenRowsSinceLastCommit() {
        return physicallyWrittenRowsSinceLastCommit.get();
    }

    public long getRowCount() {
        return txWriter.getRowCount();
    }

    public long getSeqTxn() {
        return txWriter.getSeqTxn();
    }

    public MemoryMA getStorageColumn(int index) {
        return columns.getQuick(index);
    }

    @Override
    public int getSymbolCountWatermark(int columnIndex) {
        // We don't need the watermark for non-WAL tables.
        return -1;
    }

    public int getSymbolIndexNoTransientCountUpdate(int columnIndex, CharSequence symValue) {
        return symbolMapWriters.getQuick(columnIndex).put(symValue, SymbolValueCountCollector.NOOP);
    }

    public MapWriter getSymbolMapWriter(int columnIndex) {
        return symbolMapWriters.getQuick(columnIndex);
    }

    @Override
    public TableToken getTableToken() {
        return tableToken;
    }

    public long getTransientRowCount() {
        return txWriter.getTransientRowCount();
    }

    public long getTruncateVersion() {
        return txWriter.getTruncateVersion();
    }

    @TestOnly
    public TxWriter getTxWriter() {
        return txWriter;
    }

    public long getTxn() {
        return txWriter.getTxn();
    }

    public TxnScoreboard getTxnScoreboard() {
        return txnScoreboard;
    }

    @Override
    public long getUncommittedRowCount() {
        return (masterRef - committedMasterRef) >> 1;
    }

    @Override
    public UpdateOperator getUpdateOperator() {
        if (updateOperatorImpl == null) {
            updateOperatorImpl = new UpdateOperatorImpl(configuration, this, path, pathSize, getPurgingOperator());
        }
        return updateOperatorImpl;
    }

    public WalTxnDetails getWalTnxDetails() {
        return walTxnDetails;
    }

    public void goActive() {

    }

    public void goPassive() {
        Misc.freeObjListAndKeepObjects(o3MemColumns1);
        Misc.freeObjListAndKeepObjects(o3MemColumns2);
    }

    public boolean hasO3() {
        return o3MasterRef > -1;
    }

    @Override
    public void ic(long o3MaxLag) {
        commit(o3MaxLag);
    }

    @Override
    public void ic() {
        commit(metadata.getO3MaxLag());
    }

    public boolean inTransaction() {
        return txWriter != null && (txWriter.inTransaction() || hasO3() || (columnVersionWriter != null && columnVersionWriter.hasChanges()));
    }

    public boolean isDeduplicationEnabled() {
        int tsIndex = metadata.timestampIndex;
        return tsIndex > -1 && metadata.isDedupKey(tsIndex);
    }

    public boolean isOpen() {
        return tempMem16b != 0;
    }

    public boolean isPartitionReadOnly(int partitionIndex) {
        return txWriter.isPartitionReadOnly(partitionIndex);
    }

    public boolean isSymbolMapWriterCached(int columnIndex) {
        return symbolMapWriters.getQuick(columnIndex).isCached();
    }

    public void markSeqTxnCommitted(long seqTxn) {
        setSeqTxn(seqTxn);
        txWriter.commit(denseSymbolMapWriters);
    }

    @Override
    public Row newRow() {
        return newRow(0L);
    }

    @Override
    public Row newRow(long timestamp) {
        switch (rowAction) {
            case ROW_ACTION_OPEN_PARTITION:

                if (timestamp < Timestamps.O3_MIN_TS) {
                    throw CairoException.nonCritical().put("timestamp before 1970-01-01 is not allowed");
                }

                if (txWriter.getMaxTimestamp() == Long.MIN_VALUE) {
                    txWriter.setMinTimestamp(timestamp);
                    initLastPartition(txWriter.getPartitionTimestampByTimestamp(timestamp));
                }
                // fall thru

                rowAction = ROW_ACTION_SWITCH_PARTITION;

            default: // switch partition
                bumpMasterRef();
                if (timestamp > partitionTimestampHi || timestamp < txWriter.getMaxTimestamp()) {
                    if (timestamp < txWriter.getMaxTimestamp()) {
                        return newRowO3(timestamp);
                    }

                    if (timestamp > partitionTimestampHi && PartitionBy.isPartitioned(partitionBy)) {
                        switchPartition(txWriter.getPartitionTimestampByTimestamp(timestamp));
                    }
                }
                if (lastOpenPartitionIsReadOnly) {
                    masterRef--;
                    noOpRowCount++;
                    return NOOP_ROW;
                }
                updateMaxTimestamp(timestamp);
                break;
            case ROW_ACTION_NO_PARTITION:

                if (timestamp < Timestamps.O3_MIN_TS) {
                    throw CairoException.nonCritical().put("timestamp before 1970-01-01 is not allowed");
                }

                if (timestamp < txWriter.getMaxTimestamp()) {
                    throw CairoException.nonCritical().put("cannot insert rows out of order to non-partitioned table. Table=").put(path);
                }

                bumpMasterRef();
                updateMaxTimestamp(timestamp);
                break;
            case ROW_ACTION_NO_TIMESTAMP:
                bumpMasterRef();
                break;
            case ROW_ACTION_O3:
                bumpMasterRef();
                o3TimestampSetter(timestamp);
                return row;
        }
        txWriter.append();
        return row;
    }

    @Override
    public Row newRowDeferTimestamp() {
        throw new UnsupportedOperationException();
    }

    public void o3BumpErrorCount(boolean oom) {
        o3ErrorCount.incrementAndGet();
        if (oom) {
            o3oomObserved = true;
        }
    }

    public void openLastPartition() {
        try {
            openLastPartitionAndSetAppendPosition(txWriter.getLastPartitionTimestamp());
        } catch (Throwable e) {
            freeColumns(false);
            throw e;
        }
    }

    public void processCommandQueue(TableWriterTask cmd, Sequence commandSubSeq, long cursor, boolean contextAllowsAnyStructureChanges) {
        if (cmd.getTableId() == getMetadata().getTableId()) {
            switch (cmd.getType()) {
                case CMD_ALTER_TABLE:
                    processAsyncWriterCommand(alterOp, cmd, cursor, commandSubSeq, contextAllowsAnyStructureChanges);
                    break;
                case CMD_UPDATE_TABLE:
                    processAsyncWriterCommand(cmd.getAsyncWriterCommand(), cmd, cursor, commandSubSeq, false);
                    break;
                default:
                    LOG.error().$("unknown TableWriterTask type, ignored: ").$(cmd.getType()).$();
                    // Don't block the queue even if command is unknown
                    commandSubSeq.done(cursor);
                    break;
            }
        } else {
            LOG.info()
                    .$("not my command [cmdTableId=").$(cmd.getTableId())
                    .$(", cmdTableName=").$(cmd.getTableToken())
                    .$(", myTableId=").$(getMetadata().getTableId())
                    .$(", myTableName=").utf8(tableToken.getTableName())
                    .I$();
            commandSubSeq.done(cursor);
        }
    }

    // returns true if the tx was committed into the table and can be made visible to readers
    // returns false if the tx was only copied to LAG and not committed - in this case the tx is not visible to readers
    public boolean processWalBlock(
            @Transient Path walPath,
            int timestampIndex,
            boolean ordered,
            long rowLo,
            long rowHi,
            final long o3TimestampMin,
            final long o3TimestampMax,
            SymbolMapDiffCursor mapDiffCursor,
            long commitToTimestamp,
            long walSegmentId,
            boolean isLastSegmentUsage,
            O3JobParallelismRegulator regulator
    ) {
        int walRootPathLen = walPath.size();
        long maxTimestamp = txWriter.getMaxTimestamp();
        if (isLastPartitionClosed()) {
            if (isEmptyTable()) {
                // The table is empty, last partition does not exist
                // WAL processing needs last partition to store LAG data
                // Create artificial partition at the point of o3TimestampMin.
                openPartition(o3TimestampMin);
                txWriter.setMaxTimestamp(o3TimestampMin);
                // Add the partition to the list of partitions with 0 size.
                txWriter.updatePartitionSizeByTimestamp(o3TimestampMin, 0, txWriter.getTxn() - 1);
            } else {
                throw CairoException.critical(0).put("system error, cannot resolve WAL table last partition [path=")
                        .put(path).put(']');
            }
        }

        assert maxTimestamp == Long.MIN_VALUE ||
                txWriter.getPartitionTimestampByTimestamp(partitionTimestampHi) == txWriter.getPartitionTimestampByTimestamp(txWriter.maxTimestamp);

        lastPartitionTimestamp = txWriter.getPartitionTimestampByTimestamp(partitionTimestampHi);
        boolean success = true;
        try {
            boolean forceFullCommit = commitToTimestamp == WalTxnDetails.FORCE_FULL_COMMIT;
            final long maxLagRows = getWalMaxLagRows();
            final long walLagMaxTimestampBefore = txWriter.getLagMaxTimestamp();
            mmapWalColumns(walPath, walSegmentId, timestampIndex, rowLo, rowHi);
            final long newMinLagTimestamp = Math.min(o3TimestampMin, txWriter.getLagMinTimestamp());
            long initialPartitionTimestampHi = partitionTimestampHi;
            long commitMaxTimestamp, commitMinTimestamp;

            long walLagRowCount = txWriter.getLagRowCount();
            long o3Hi = rowHi;
            try {
                long o3Lo = rowLo;
                long commitRowCount = rowHi - rowLo;
                boolean copiedToMemory;

                long totalUncommitted = walLagRowCount + commitRowCount;
                long newMaxLagTimestamp = Math.max(o3TimestampMax, txWriter.getLagMaxTimestamp());
                boolean needFullCommit = forceFullCommit
                        // Too many rows in LAG
                        || totalUncommitted > maxLagRows
                        // Can commit without O3 and LAG has just enough rows
                        || (commitToTimestamp >= newMaxLagTimestamp && totalUncommitted > getMetaMaxUncommittedRows())
                        // Too many uncommitted transactions in LAG
                        || (configuration.getWalMaxLagTxnCount() > 0 && txWriter.getLagTxnCount() >= configuration.getWalMaxLagTxnCount());

                boolean canFastCommit = indexers.size() == 0 && applyFromWalLagToLastPartitionPossible(commitToTimestamp, txWriter.getLagRowCount(), txWriter.isLagOrdered(), txWriter.getMaxTimestamp(), txWriter.getLagMinTimestamp(), txWriter.getLagMaxTimestamp());
                boolean lagOrderedNew = !isDeduplicationEnabled() && txWriter.isLagOrdered() && ordered && walLagMaxTimestampBefore <= o3TimestampMin;
                boolean canFastCommitNew = applyFromWalLagToLastPartitionPossible(commitToTimestamp, totalUncommitted, lagOrderedNew, txWriter.getMaxTimestamp(), newMinLagTimestamp, newMaxLagTimestamp);

                // Fast commit of existing LAG data is possible but will not be possible after current transaction is added to the lag.
                // Also fast LAG commit will not cause O3 with the current transaction.
                if (!needFullCommit && canFastCommit && !canFastCommitNew && txWriter.getLagMaxTimestamp() <= o3TimestampMin) {
                    // Fast commit lag data and then proceed.
                    applyFromWalLagToLastPartition(commitToTimestamp, false);

                    // Re-evaluate commit decision
                    walLagRowCount = txWriter.getLagRowCount();
                    totalUncommitted = commitRowCount;
                    newMaxLagTimestamp = Math.max(o3TimestampMax, txWriter.getLagMaxTimestamp());
                    needFullCommit =
                            // Too many rows in LAG
                            totalUncommitted > maxLagRows
                                    // Can commit without O3 and LAG has just enough rows
                                    || (commitToTimestamp >= newMaxLagTimestamp && totalUncommitted > getMetaMaxUncommittedRows())
                                    // Too many uncommitted transactions in LAG
                                    || (configuration.getWalMaxLagTxnCount() > 0 && txWriter.getLagTxnCount() > configuration.getWalMaxLagTxnCount());
                }

                if (!needFullCommit || canFastCommitNew) {
                    // Don't commit anything, move everything to lag area of last partition instead.
                    // This usually happens when WAL transactions are very small, so it's faster
                    // to squash several of them together before writing anything to all the partitions.
                    LOG.debug().$("all WAL rows copied to LAG [table=").$(tableToken).I$();

                    o3Columns = remapWalSymbols(mapDiffCursor, rowLo, rowHi, walPath);
                    // This will copy data from mmap files to memory.
                    // Symbols are already mapped to the correct destination.
                    dispatchColumnTasks(
                            o3Hi - o3Lo,
                            IGNORE,
                            o3Lo,
                            walLagRowCount,
                            1,
                            this.cthAppendWalColumnToLastPartition
                    );
                    walLagRowCount += commitRowCount;
                    addPhysicallyWrittenRows(commitRowCount);
                    txWriter.setLagRowCount((int) walLagRowCount);
                    txWriter.setLagOrdered(lagOrderedNew);
                    txWriter.setLagMinTimestamp(newMinLagTimestamp);
                    txWriter.setLagMaxTimestamp(Math.max(o3TimestampMax, txWriter.getLagMaxTimestamp()));
                    txWriter.setLagTxnCount(txWriter.getLagTxnCount() + 1);

                    if (canFastCommitNew) {
                        applyFromWalLagToLastPartition(commitToTimestamp, false);
                    }

                    return forceFullCommit;
                }

                // Try to fast apply records from LAG to last partition which are before o3TimestampMin and commitToTimestamp.
                // This application will not include the current transaction data, only what's already in WAL lag.
                if (applyFromWalLagToLastPartition(Math.min(o3TimestampMin, commitToTimestamp), true) != Long.MIN_VALUE) {
                    walLagRowCount = txWriter.getLagRowCount();
                    totalUncommitted = walLagRowCount + commitRowCount;
                }

                // Re-valuate WAL lag min/max with impact of the current transaction.
                txWriter.setLagMinTimestamp(Math.min(o3TimestampMin, txWriter.getLagMinTimestamp()));
                txWriter.setLagMaxTimestamp(Math.max(o3TimestampMax, txWriter.getLagMaxTimestamp()));
                boolean needsOrdering = !ordered || walLagRowCount > 0;
                boolean needsDedup = isDeduplicationEnabled();

                long timestampAddr = 0;
                MemoryCR walTimestampColumn = walMappedColumns.getQuick(getPrimaryColumnIndex(timestampIndex));
                o3Columns = remapWalSymbols(mapDiffCursor, rowLo, rowHi, walPath);

                if (needsOrdering || needsDedup) {
                    if (needsOrdering) {
                        LOG.info().$("sorting WAL [table=").$(tableToken)
                                .$(", ordered=").$(ordered)
                                .$(", lagRowCount=").$(walLagRowCount)
                                .$(", walRowLo=").$(rowLo)
                                .$(", walRowHi=").$(rowHi).I$();

                        final long timestampMemorySize = totalUncommitted << 4;
                        o3TimestampMem.jumpTo(timestampMemorySize);
                        o3TimestampMemCpy.jumpTo(timestampMemorySize);

                        MemoryMA timestampColumn = columns.get(getPrimaryColumnIndex(timestampIndex));
                        final long tsLagOffset = txWriter.getTransientRowCount() << 3;
                        final long tsLagSize = walLagRowCount << 3;
                        final long mappedTimestampIndexAddr = walTimestampColumn.addressOf(rowLo << 4);
                        timestampAddr = o3TimestampMem.getAddress();

                        final long tsLagBufferAddr = mapAppendColumnBuffer(timestampColumn, tsLagOffset, tsLagSize, false);
                        try {
                            Vect.radixSortABLongIndexAsc(
                                    Math.abs(tsLagBufferAddr),
                                    walLagRowCount,
                                    mappedTimestampIndexAddr,
                                    commitRowCount,
                                    timestampAddr,
                                    o3TimestampMemCpy.addressOf(0)
                            );
                        } finally {
                            mapAppendColumnBufferRelease(tsLagBufferAddr, tsLagOffset, tsLagSize);
                        }
                    } else {
                        // Needs deduplication only
                        timestampAddr = walTimestampColumn.addressOf(rowLo * TIMESTAMP_MERGE_ENTRY_BYTES);
                    }

                    if (needsDedup) {
                        o3TimestampMemCpy.jumpTo(totalUncommitted * TIMESTAMP_MERGE_ENTRY_BYTES);
                        o3TimestampMem.jumpTo(totalUncommitted * TIMESTAMP_MERGE_ENTRY_BYTES);
                        long dedupTimestampAddr = o3TimestampMem.getAddress();
                        long deduplicatedRowCount = deduplicateSortedIndex(
                                totalUncommitted,
                                timestampAddr,
                                dedupTimestampAddr,
                                o3TimestampMemCpy.addressOf(0),
                                walLagRowCount
                        );
                        if (deduplicatedRowCount > 0) {
                            // There are timestamp duplicates, reshuffle the records
                            needsOrdering = true;
                            timestampAddr = dedupTimestampAddr;
                            totalUncommitted = deduplicatedRowCount;
                        }
                    }
                }

                if (needsOrdering) {
                    dispatchColumnTasks(timestampAddr, totalUncommitted, walLagRowCount, rowLo, rowHi, cthMergeWalColumnWithLag);
                    swapO3ColumnsExcept(timestampIndex);

                    // Sorted data is now sorted in memory copy of the data from mmap files
                    // Row indexes start from 0, not rowLo
                    o3Hi = totalUncommitted;
                    o3Lo = 0L;
                    walLagRowCount = 0L;
                    o3Columns = o3MemColumns1;
                    copiedToMemory = true;
                } else {
                    // Wal column can are lazily mapped to improve performance. It works ok, except in this case
                    // where access getAddress() calls be concurrent. Map them eagerly now.
                    mmapWalColsEager();

                    timestampAddr = walTimestampColumn.addressOf(0);
                    copiedToMemory = false;
                }

                // We could commit some portion of the lag into the partitions and keep some data in the lag
                // like 70/30 split, but it would break snapshot assumptions and this optimization is removed
                // in the next release after v7.3.9.
                // Commit everything.
                walLagRowCount = 0;
                commitMinTimestamp = txWriter.getLagMinTimestamp();
                commitMaxTimestamp = txWriter.getLagMaxTimestamp();
                txWriter.setLagMinTimestamp(Long.MAX_VALUE);
                txWriter.setLagMaxTimestamp(Long.MIN_VALUE);

                o3RowCount = o3Hi - o3Lo + walLagRowCount;

                // Real data writing into table happens here.
                // Everything above it is to figure out how much data to write now,
                // map symbols and sort data if necessary.
                if (o3Hi > o3Lo) {
                    // Now that everything from WAL lag is in memory or in WAL columns,
                    // we can remove artificial 0 length partition created to store lag when table did not have any partitions
                    if (txWriter.getRowCount() == 0 && txWriter.getPartitionCount() == 1 && txWriter.getPartitionSize(0) == 0) {
                        txWriter.setMaxTimestamp(Long.MIN_VALUE);
                        lastPartitionTimestamp = Long.MIN_VALUE;
                        closeActivePartition(false);
                        partitionTimestampHi = Long.MIN_VALUE;
                        long partitionTimestamp = txWriter.getPartitionTimestampByIndex(0);
                        long partitionNameTxn = txWriter.getPartitionNameTxnByRawIndex(0);
                        txWriter.removeAttachedPartitions(partitionTimestamp);
                        safeDeletePartitionDir(partitionTimestamp, partitionNameTxn);
                    }

                    processO3Block(
                            walLagRowCount,
                            timestampIndex,
                            timestampAddr,
                            o3Hi,
                            commitMinTimestamp,
                            commitMaxTimestamp,
                            copiedToMemory,
                            o3Lo,
                            regulator
                    );

                    finishO3Commit(initialPartitionTimestampHi);
                }
                txWriter.setLagOrdered(true);
                txWriter.setLagRowCount((int) walLagRowCount);
            } finally {
                finishO3Append(walLagRowCount);
                o3Columns = o3MemColumns1;
            }

            return true;
        } catch (Throwable th) {
            success = false;
            throw th;
        } finally {
            walPath.trimTo(walRootPathLen);
            closeWalColumns(isLastSegmentUsage || !success, walSegmentId);
        }
    }

    public void publishAsyncWriterCommand(AsyncWriterCommand asyncWriterCommand) {
        while (true) {
            long seq = commandPubSeq.next();
            if (seq > -1) {
                TableWriterTask task = commandQueue.get(seq);
                asyncWriterCommand.serialize(task);
                assert task.getInstance() == asyncWriterCommand.getCorrelationId();
                commandPubSeq.done(seq);
                return;
            } else if (seq == -1) {
                throw CairoException.nonCritical().put("could not publish, command queue is full [table=").put(tableToken.getTableName()).put(']');
            }
            Os.pause();
        }
    }

    public void readWalTxnDetails(TransactionLogCursor transactionLogCursor) {
        if (walTxnDetails == null) {
            // Lazy creation
            walTxnDetails = new WalTxnDetails(ff, configuration.getWalApplyLookAheadTransactionCount() * 10);
        }

        long appliedSeqTxn = getAppliedSeqTxn();
        transactionLogCursor.setPosition(Math.max(appliedSeqTxn, walTxnDetails.getLastSeqTxn()));
        walTxnDetails.readObservableTxnMeta(other, transactionLogCursor, pathSize, appliedSeqTxn, txWriter.getMaxTimestamp());
    }

    /**
     * Truncates table partitions leaving symbol files.
     * Used for truncate without holding Read lock on the table like in case of WAL tables.
     * This method leaves symbol files intact.
     */
    public final void removeAllPartitions() {
        if (size() == 0) {
            return;
        }

        if (partitionBy == PartitionBy.NONE) {
            throw CairoException.critical(0).put("cannot remove partitions from non-partitioned table");
        }

        // Remove all partitions from txn file, column version file.
        txWriter.beginPartitionSizeUpdate();

        closeActivePartition(false);
        scheduleRemoveAllPartitions();

        columnVersionWriter.truncate();
        txWriter.removeAllPartitions();
        columnVersionWriter.commit();
        txWriter.setColumnVersion(columnVersionWriter.getVersion());
        txWriter.commit(denseSymbolMapWriters);
        rowAction = ROW_ACTION_OPEN_PARTITION;

        closeActivePartition(false);
        processPartitionRemoveCandidates();

        LOG.info().$("removed all partitions (soft truncated) [name=").utf8(tableToken.getTableName()).I$();
    }

    @Override
    public void removeColumn(@NotNull CharSequence name) {
        assert txWriter.getLagRowCount() == 0;

        checkDistressed();
        checkColumnName(name);

        final int index = getColumnIndex(name);
        final int type = metadata.getColumnType(index);

        LOG.info().$("removing [column=").utf8(name).$(", path=").$substr(pathRootSize, path).I$();

        // check if we are moving timestamp from a partitioned table
        final int timestampIndex = metaMem.getInt(META_OFFSET_TIMESTAMP_INDEX);
        boolean timestamp = (index == timestampIndex);

        if (timestamp && PartitionBy.isPartitioned(partitionBy)) {
            throw CairoException.nonCritical().put("cannot remove timestamp from partitioned table");
        }

        commit();

        metaSwapIndex = removeColumnFromMeta(index);

        // close _meta so we can rename it
        metaMem.close();

        // rename _meta to _meta.prev
        renameMetaToMetaPrev(name);

        // after we moved _meta to _meta.prev
        // we have to have _todo to restore _meta should anything go wrong
        writeRestoreMetaTodo(name);

        // rename _meta.swp to _meta
        renameSwapMetaToMeta(name);

        // remove column objects
        freeColumnMemory(index);

        // remove symbol map writer or entry for such
        removeSymbolMapWriter(index);

        // reset timestamp limits
        if (timestamp) {
            txWriter.resetTimestamp();
            timestampSetter = value -> {
            };
        }

        try {
            // open _meta file
            openMetaFile(ff, path, pathSize, metaMem);

            // remove _todo
            clearTodoLog();

            // remove column files has to be done after _todo is removed
            removeColumnFiles(index, type);
        } catch (CairoException e) {
            throwDistressException(e);
        }

        bumpMetadataAndColumnStructureVersion();

        metadata.removeColumn(index);
        if (timestamp) {
            metadata.clearTimestampIndex();
        }

        finishColumnPurge();

        CairoMetadata.INSTANCE.dropColumn(tableToken, name, getMetadataVersion());
        LOG.info().$("REMOVED column '").utf8(name).$('[').$(ColumnType.nameOf(type)).$("]' from ").$substr(pathRootSize, path).$();
    }

    @Override
    public boolean removePartition(long timestamp) {
        if (!PartitionBy.isPartitioned(partitionBy)) {
            return false;
        }

        // commit changes, there may be uncommitted rows of any partition
        commit();

        // Handle split partitions.
        // One logical partition may be split into multiple physical partitions.
        // For example partition daily '2024-02-24' can be stored as 2 pieces '2024-02-24' and '2024-02-24T12'
        long logicalPartitionTimestampToDelete = txWriter.getLogicalPartitionTimestamp(timestamp);
        int partitionIndex = txWriter.getPartitionIndex(logicalPartitionTimestampToDelete);
        boolean dropped = false;
        if (partitionIndex >= 0) {
            long partitionTimestamp;
            while (partitionIndex < txWriter.getPartitionCount() &&
                    txWriter.getLogicalPartitionTimestamp(
                            partitionTimestamp = txWriter.getPartitionTimestampByIndex(partitionIndex)
                    ) == logicalPartitionTimestampToDelete) {
                dropped |= dropPartitionByExactTimestamp(partitionTimestamp);
            }
        }
        return dropped;
    }

    @Override
    public void renameColumn(
            @NotNull CharSequence currentName,
            @NotNull CharSequence newName,
            SecurityContext securityContext
    ) {
        checkDistressed();
        checkColumnName(newName);

        final int index = getColumnIndex(currentName);
        final int type = metadata.getColumnType(index);

        LOG.info().$("renaming column '").utf8(currentName).$('[').$(ColumnType.nameOf(type)).$("]' to '").utf8(newName).$("' in ").$substr(pathRootSize, path).$();

        commit();

        this.metaSwapIndex = renameColumnFromMeta(index, newName);

        // close _meta so we can rename it
        metaMem.close();

        // rename _meta to _meta.prev
        renameMetaToMetaPrev(currentName);

        // after we moved _meta to _meta.prev
        // we have to have _todo to restore _meta should anything go wrong
        writeRestoreMetaTodo(currentName);

        // rename _meta.swp to _meta
        renameSwapMetaToMeta(currentName);

        try {
            // open _meta file
            openMetaFile(ff, path, pathSize, metaMem);

            // remove _todo
            clearTodoLog();

            // rename column files has to be done after _todo is removed
            hardLinkAndPurgeColumnFiles(currentName, index, newName, type);
        } catch (CairoException e) {
            throwDistressException(e);
        }

        bumpMetadataAndColumnStructureVersion();

        // Call finish purge to remove old column files before renaming them in metadata
        finishColumnPurge();
        metadata.renameColumn(currentName, newName);

        if (index == metadata.getTimestampIndex()) {
            designatedTimestampColumnName = Chars.toString(newName);
        }

        if (securityContext != null) {
            ddlListener.onColumnRenamed(securityContext, tableToken, currentName, newName);
        }

        CairoMetadata.INSTANCE.renameColumn(tableToken, currentName, newName, getMetadataVersion());

        LOG.info().$("RENAMED column '").utf8(currentName).$("' to '").utf8(newName).$("' from ").$substr(pathRootSize, path).$();
    }

    @Override
    public void renameTable(@NotNull CharSequence fromTableName, @NotNull CharSequence toTableName) {
        // table writer is not involved in concurrent table rename, the `fromTableName` must
        // always match tableWriter's table name
        LOG.debug().$("renaming table [path=").$substr(pathRootSize, path).$(", seqTxn=").$(txWriter.getSeqTxn()).I$();
        try {
            TableUtils.overwriteTableNameFile(path, ddlMem, ff, toTableName);
        } finally {
            path.trimTo(pathSize);
        }
        // Record column structure version bump in txn file for WAL sequencer structure version to match writer structure version.
        bumpColumnStructureVersion();

        // todo: refactor this garbage
        CairoMetadata.INSTANCE.dropTable(tableToken);
        Path path = new Path();
        ColumnVersionReader reader = new ColumnVersionReader();
        CairoMetadata.hydrateTable(tableToken, configuration, path, LOG, reader);
        path.close();
        reader.close();
    }

    @Override
    public void rollback() {
        checkDistressed();
        if (o3InError || inTransaction()) {
            try {
                LOG.info().$("tx rollback [name=").utf8(tableToken.getTableName()).I$();
                partitionRemoveCandidates.clear();
                o3CommitBatchTimestampMin = Long.MAX_VALUE;
                if ((masterRef & 1) != 0) {
                    masterRef++;
                }
                freeColumns(false);
                txWriter.unsafeLoadAll();
                rollbackIndexes();
                rollbackSymbolTables();
                columnVersionWriter.readUnsafe();
                closeActivePartition(false);
                purgeUnusedPartitions();
                configureAppendPosition();
                o3InError = false;
                // when we rolled transaction back, hasO3() has to be false
                o3MasterRef = -1;
                LOG.info().$("tx rollback complete [name=").utf8(tableToken.getTableName()).I$();
                processCommandQueue(false);
                metrics.tableWriter().incrementRollbacks();
            } catch (Throwable e) {
                LOG.critical().$("could not perform rollback [name=").utf8(tableToken.getTableName()).$(", msg=").$(e).I$();
                distressed = true;
            }
        }
    }

    public void setExtensionListener(ExtensionListener listener) {
        txWriter.setExtensionListener(listener);
    }

    public void setLifecycleManager(LifecycleManager lifecycleManager) {
        this.lifecycleManager = lifecycleManager;
    }

    @Override
    public void setMetaMaxUncommittedRows(int maxUncommittedRows) {
        try {
            commit();
            long metaSize = copyMetadataAndUpdateVersion();
            openMetaSwapFileByIndex(ff, ddlMem, path, pathSize, this.metaSwapIndex);
            try {
                ddlMem.jumpTo(META_OFFSET_MAX_UNCOMMITTED_ROWS);
                ddlMem.putInt(maxUncommittedRows);
                ddlMem.jumpTo(metaSize);
            } finally {
                ddlMem.close();
            }

            finishMetaSwapUpdate();
            metadata.setMaxUncommittedRows(maxUncommittedRows);
        } finally {
            ddlMem.close();
        }
    }

    @Override
    public void setMetaO3MaxLag(long o3MaxLagUs) {
        try {
            commit();
            long metaSize = copyMetadataAndUpdateVersion();
            openMetaSwapFileByIndex(ff, ddlMem, path, pathSize, this.metaSwapIndex);
            try {
                ddlMem.jumpTo(META_OFFSET_O3_MAX_LAG);
                ddlMem.putLong(o3MaxLagUs);
                ddlMem.jumpTo(metaSize);
            } finally {
                ddlMem.close();
            }

            finishMetaSwapUpdate();
            metadata.setO3MaxLag(o3MaxLagUs);
        } finally {
            ddlMem.close();
        }
    }

    public void setSeqTxn(long seqTxn) {
        assert txWriter.getLagRowCount() == 0 && txWriter.getLagTxnCount() == 0;
        txWriter.setSeqTxn(seqTxn);
    }

    public long size() {
        // This is uncommitted row count
        return txWriter.getRowCount() + getO3RowCount();
    }

    @TestOnly
    public void squashAllPartitionsIntoOne() {
        squashSplitPartitions(0, txWriter.getPartitionCount(), 1, false);
    }

    @Override
    public void squashPartitions() {
        // Do not cache txWriter.getPartitionCount() as it changes during the squashing
        for (int i = 0; i < txWriter.getPartitionCount(); i++) {
            squashPartitionForce(i);
        }
        // Reopen last partition if we've closed it.
        if (isLastPartitionClosed() && !isEmptyTable()) {
            openLastPartition();
        }
    }

    @Override
    public boolean supportsMultipleWriters() {
        return false;
    }

    /**
     * Processes writer command queue to execute writer async commands such as replication and table alters.
     * Does not accept structure changes, e.g. equivalent to tick(false)
     * Some tick calls can result into transaction commit.
     */
    @Override
    public void tick() {
        tick(false);
    }

    /**
     * Processes writer command queue to execute writer async commands such as replication and table alters.
     * Some tick calls can result into transaction commit.
     *
     * @param contextAllowsAnyStructureChanges If true accepts any Alter table command, if false does not accept significant table
     *                                         structure changes like column drop, rename
     */
    public void tick(boolean contextAllowsAnyStructureChanges) {
        // Some alter table trigger commit() which trigger tick()
        // If already inside the tick(), do not re-enter it.
        processCommandQueue(contextAllowsAnyStructureChanges);
    }

    @Override
    public String toString() {
        return "TableWriter{name=" + tableToken.getTableName() + '}';
    }

    public void transferLock(int lockFd) {
        assert lockFd > -1;
        this.lockFd = lockFd;
    }

    /**
     * Truncates table including symbol tables. When operation is unsuccessful it throws CairoException.
     * With that truncate can be retried or alternatively table can be closed. Outcome of any other operation
     * with the table is undefined and likely to cause segmentation fault. When table re-opens any partial
     * truncate will be retried.
     */
    @Override
    public final void truncate() {
        truncate(false);
    }

    /**
     * Truncates table, but keeps symbol tables. When operation is unsuccessful it throws CairoException.
     * With that truncate can be retried or alternatively table can be closed. Outcome of any other operation
     * with the table is undefined and likely to cause segmentation fault. When table re-opens any partial
     * truncate will be retried.
     */
    @Override
    public final void truncateSoft() {
        truncate(true);
    }

    public void updateTableToken(TableToken tableToken) {
        this.tableToken = tableToken;
        this.metadata.updateTableToken(tableToken);
    }

    public void upsertColumnVersion(long partitionTimestamp, int columnIndex, long columnTop) {
        columnVersionWriter.upsert(partitionTimestamp, columnIndex, txWriter.txn, columnTop);
    }

    /**
     * Eagerly sets up writer instance. Otherwise, writer will initialize lazily. Invoking this method could improve
     * performance of some applications. UDP receivers use this in order to avoid initial receive buffer contention.
     */
    public void warmUp() {
        Row r = newRow(Math.max(Timestamps.O3_MIN_TS, txWriter.getMaxTimestamp()));
        try {
            for (int i = 0; i < columnCount; i++) {
                r.putByte(i, (byte) 0);
            }
        } finally {
            r.cancel();
        }
    }

    private static void configureNullSetters(ObjList<Runnable> nullers, int columnType, MemoryA dataMem, MemoryA auxMem) {
        short columnTag = ColumnType.tagOf(columnType);
        if (ColumnType.isVarSize(columnTag)) {
            final ColumnTypeDriver typeDriver = ColumnType.getDriver(columnTag);
            nullers.add(() -> typeDriver.appendNull(auxMem, dataMem));
        } else {
            switch (columnTag) {
                case ColumnType.BOOLEAN:
                case ColumnType.BYTE:
                    nullers.add(() -> dataMem.putByte((byte) 0));
                    break;
                case ColumnType.DOUBLE:
                    nullers.add(() -> dataMem.putDouble(Double.NaN));
                    break;
                case ColumnType.FLOAT:
                    nullers.add(() -> dataMem.putFloat(Float.NaN));
                    break;
                case ColumnType.INT:
                    nullers.add(() -> dataMem.putInt(Numbers.INT_NULL));
                    break;
                case ColumnType.IPv4:
                    nullers.add(() -> dataMem.putInt(Numbers.IPv4_NULL));
                    break;
                case ColumnType.LONG:
                case ColumnType.DATE:
                case ColumnType.TIMESTAMP:
                    nullers.add(() -> dataMem.putLong(Numbers.LONG_NULL));
                    break;
                case ColumnType.LONG128:
                    // fall through
                case ColumnType.UUID:
                    nullers.add(() -> dataMem.putLong128(Numbers.LONG_NULL, Numbers.LONG_NULL));
                    break;
                case ColumnType.LONG256:
                    nullers.add(() -> dataMem.putLong256(Numbers.LONG_NULL, Numbers.LONG_NULL, Numbers.LONG_NULL, Numbers.LONG_NULL));
                    break;
                case ColumnType.SHORT:
                    nullers.add(() -> dataMem.putShort((short) 0));
                    break;
                case ColumnType.CHAR:
                    nullers.add(() -> dataMem.putChar((char) 0));
                    break;
                case ColumnType.SYMBOL:
                    nullers.add(() -> dataMem.putInt(SymbolTable.VALUE_IS_NULL));
                    break;
                case ColumnType.GEOBYTE:
                    nullers.add(() -> dataMem.putByte(GeoHashes.BYTE_NULL));
                    break;
                case ColumnType.GEOSHORT:
                    nullers.add(() -> dataMem.putShort(GeoHashes.SHORT_NULL));
                    break;
                case ColumnType.GEOINT:
                    nullers.add(() -> dataMem.putInt(GeoHashes.INT_NULL));
                    break;
                case ColumnType.GEOLONG:
                    nullers.add(() -> dataMem.putLong(GeoHashes.NULL));
                    break;
                default:
                    nullers.add(NOOP);
            }
        }
    }

    /**
     * This an O(n) method to find if column by the same name already exists. The benefit of poor performance
     * is that we don't keep column name strings on heap. We only use this method when adding new column, where
     * high performance of name check does not matter much.
     *
     * @param name to check
     * @return 0 based column index.
     */
    private static int getColumnIndexQuiet(MemoryMR metaMem, CharSequence name, int columnCount) {
        long nameOffset = getColumnNameOffset(columnCount);
        for (int i = 0; i < columnCount; i++) {
            CharSequence col = metaMem.getStrA(nameOffset);
            int columnType = getColumnType(metaMem, i); // Negative means deleted column
            if (columnType > 0 && Chars.equalsIgnoreCase(col, name)) {
                return i;
            }
            nameOffset += Vm.getStorageLength(col);
        }
        return -1;
    }

    private static void linkFile(FilesFacade ff, LPSZ from, LPSZ to) {
        if (ff.exists(from)) {
            if (ff.hardLink(from, to) == FILES_RENAME_OK) {
                LOG.debug().$("renamed [from=").$(from).$(", to=").$(to).I$();
                return;
            } else if (ff.exists(to)) {
                LOG.info().$("rename destination file exists, assuming previously failed rename attempt [path=").$(to).I$();
                ff.remove(to);
                if (ff.hardLink(from, to) == FILES_RENAME_OK) {
                    LOG.debug().$("renamed [from=").$(from).$(", to=").$(to).I$();
                    return;
                }
            }

            throw CairoException.critical(ff.errno())
                    .put("could not create hard link [errno=").put(ff.errno())
                    .put(", from=").put(from)
                    .put(", to=").put(to)
                    .put(']');
        }
    }

    @NotNull
    private static ColumnVersionWriter openColumnVersionFile(
            CairoConfiguration configuration,
            Path path,
            int rootLen,
            boolean partitioned
    ) {
        path.concat(COLUMN_VERSION_FILE_NAME);
        try {
            return new ColumnVersionWriter(configuration, path.$(), partitioned);
        } finally {
            path.trimTo(rootLen);
        }
    }

    private static void openMetaFile(FilesFacade ff, Path path, int rootLen, MemoryMR metaMem) {
        path.concat(META_FILE_NAME);
        try {
            metaMem.smallFile(ff, path.$(), MemoryTag.MMAP_TABLE_WRITER);
        } finally {
            path.trimTo(rootLen);
        }
    }

    private static void removeFileOrLog(FilesFacade ff, LPSZ name) {
        if (!ff.removeQuiet(name)) {
            LOG.error()
                    .$("could not remove [errno=").$(ff.errno())
                    .$(", file=").$(name)
                    .I$();
        }
    }

    private void addColumnToMeta(
            CharSequence columnName,
            int columnType,
            int symbolCapacity,
            boolean symbolCacheFlag,
            boolean isIndexed,
            int indexValueBlockCapacity,
            boolean isSequential,
            boolean isDedupKey,
            long columnNameTxn,
            int replaceColumnIndex
    ) {
        // create new _meta.swp
        this.metaSwapIndex = addColumnToMeta0(columnName, columnType, isIndexed, indexValueBlockCapacity, isSequential, isDedupKey, replaceColumnIndex);

        // close _meta so we can rename it
        metaMem.close();

        // validate new meta
        validateSwapMeta(columnName);

        // rename _meta to _meta.prev
        renameMetaToMetaPrev(columnName);

        // after we moved _meta to _meta.prev
        // we have to have _todo to restore _meta should anything go wrong
        writeRestoreMetaTodo(columnName);

        // rename _meta.swp to _meta
        renameSwapMetaToMeta(columnName);

        // don't create symbol writer when column conversion happens, it should be created before the conversion
        if (replaceColumnIndex < 0) {
            if (ColumnType.isSymbol(columnType)) {
                try {
                    createSymbolMapWriter(columnName, columnNameTxn, symbolCapacity, symbolCacheFlag);
                } catch (CairoException e) {
                    runFragile(RECOVER_FROM_SYMBOL_MAP_WRITER_FAILURE, columnName, e);
                }
            } else {
                // maintain sparse list of symbol writers
                symbolMapWriters.extendAndSet(columnCount, NullMapWriter.INSTANCE);
            }
        }

        // add column objects
        configureColumn(columnType, isIndexed, columnCount);
        if (isIndexed) {
            populateDenseIndexerList();
        }

        // increment column count
        columnCount++;
    }

    private int addColumnToMeta0(
            CharSequence name,
            int type,
            boolean indexFlag,
            int indexValueBlockCapacity,
            boolean sequentialFlag,
            boolean dedupKeyFlag,
            int replaceColumnIndex
    ) {
        int index;
        try {
            index = openMetaSwapFile(ff, ddlMem, path, pathSize, configuration.getMaxSwapFileCount());
            int columnCount = metaMem.getInt(META_OFFSET_COUNT);

            ddlMem.putInt(columnCount + 1);
            ddlMem.putInt(metaMem.getInt(META_OFFSET_PARTITION_BY));
            ddlMem.putInt(metaMem.getInt(META_OFFSET_TIMESTAMP_INDEX));
            copyVersionAndLagValues();
            ddlMem.jumpTo(META_OFFSET_COLUMN_TYPES);
            for (int i = 0; i < columnCount; i++) {
                writeColumnEntry(i, i == replaceColumnIndex);
            }

            // add new column metadata to bottom of list
            ddlMem.putInt(type);
            long flags = 0;
            if (indexFlag) {
                flags |= META_FLAG_BIT_INDEXED;
            }

            if (sequentialFlag) {
                flags |= META_FLAG_BIT_SEQUENTIAL;
            }

            if (dedupKeyFlag) {
                flags |= META_FLAG_BIT_DEDUP_KEY;
            }

            ddlMem.putLong(flags);
            ddlMem.putInt(indexValueBlockCapacity);
            ddlMem.putLong(configuration.getRandom().nextLong());

            // Write place where to put this column when reading the metadata.
            // The column can be replaced multiple times, find the very original index of the column
            if (replaceColumnIndex > -1) {
                int originColumnIndex = TableUtils.getReplacingColumnIndex(metaMem, replaceColumnIndex);
                if (originColumnIndex > -1) {
                    replaceColumnIndex = originColumnIndex;
                }
            }

            ddlMem.putInt(replaceColumnIndex > -1 ? replaceColumnIndex + 1 : 0);
            ddlMem.skip(4);

            long nameOffset = getColumnNameOffset(columnCount);
            for (int i = 0; i < columnCount; i++) {
                CharSequence columnName = metaMem.getStrA(nameOffset);
                ddlMem.putStr(columnName);
                nameOffset += Vm.getStorageLength(columnName);
            }
            ddlMem.putStr(name);
            ddlMem.sync(false);
        } finally {
            // truncate _meta file exactly, the file size never changes.
            // Metadata updates are written to a new file and then swapped by renaming.
            ddlMem.close(true, Vm.TRUNCATE_TO_POINTER);
        }
        return index;
    }

    private long applyFromWalLagToLastPartition(long commitToTimestamp, boolean allowPartial) {
        long lagMinTimestamp = txWriter.getLagMinTimestamp();
        if (!isDeduplicationEnabled()
                && txWriter.getLagRowCount() > 0
                && txWriter.isLagOrdered()
                && txWriter.getMaxTimestamp() <= lagMinTimestamp
                && txWriter.getPartitionTimestampByTimestamp(lagMinTimestamp) == lastPartitionTimestamp) {
            // There is some data in LAG, it's ordered, and it's already written to the last partition.
            // We can simply increase the last partition transient row count to make it committed.

            long lagMaxTimestamp = txWriter.getLagMaxTimestamp();
            commitToTimestamp = Math.min(commitToTimestamp, partitionTimestampHi);
            if (lagMaxTimestamp <= commitToTimestamp) {
                // Easy case, all lag data can be marked as committed in the last partition
                LOG.debug().$("fast apply full lag to last partition [table=").$(tableToken).I$();
                applyLagToLastPartition(lagMaxTimestamp, txWriter.getLagRowCount(), Long.MAX_VALUE);
                txWriter.setSeqTxn(txWriter.getSeqTxn() + txWriter.getLagTxnCount());
                txWriter.setLagTxnCount(0);
                txWriter.setLagRowCount(0);
                return lagMaxTimestamp;
            } else if (allowPartial && lagMinTimestamp <= commitToTimestamp) {
                // Find the max row which can be marked as committed in the last timestamp
                long lagRows = txWriter.getLagRowCount();
                long timestampMapOffset = txWriter.getTransientRowCount() * Long.BYTES;
                long timestampMapSize = lagRows * Long.BYTES;
                long timestampMaAddr = mapAppendColumnBuffer(
                        getPrimaryColumn(metadata.getTimestampIndex()),
                        timestampMapOffset,
                        timestampMapSize,
                        false
                );
                try {
                    final long timestampAddr = Math.abs(timestampMaAddr);
                    final long binarySearchInsertionPoint = Vect.binarySearch64Bit(
                            timestampAddr,
                            commitToTimestamp,
                            0,
                            lagRows - 1,
                            BinarySearch.SCAN_DOWN
                    );
                    long applyCount = (binarySearchInsertionPoint < 0) ? -binarySearchInsertionPoint - 1 : binarySearchInsertionPoint + 1;

                    long newMinLagTimestamp = Unsafe.getUnsafe().getLong(timestampAddr + applyCount * Long.BYTES);
                    long newMaxTimestamp = Unsafe.getUnsafe().getLong(timestampAddr + (applyCount - 1) * Long.BYTES);
                    assert newMinLagTimestamp > commitToTimestamp && commitToTimestamp >= newMaxTimestamp;

                    applyLagToLastPartition(newMaxTimestamp, (int) applyCount, newMinLagTimestamp);

                    LOG.debug().$("partial apply lag to last partition [table=").$(tableToken)
                            .$(" ,lagSize=").$(lagRows)
                            .$(" ,rowApplied=").$(applyCount)
                            .$(", commitToTimestamp=").$(commitToTimestamp)
                            .$(", newMaxTimestamp=").$(newMaxTimestamp)
                            .$(", newMinLagTimestamp=").$(newMinLagTimestamp)
                            .I$();
                    return newMaxTimestamp;
                } finally {
                    mapAppendColumnBufferRelease(timestampMaAddr, timestampMapOffset, timestampMapSize);
                }
            }
        }
        return Long.MIN_VALUE;
    }

    private boolean applyFromWalLagToLastPartitionPossible(long commitToTimestamp, long lagRowCount, boolean lagOrdered, long committedMaxTimestamp, long lagMinTimestamp, long lagMaxTimestamp) {
        return !isDeduplicationEnabled()
                && lagRowCount > 0
                && lagOrdered
                && committedMaxTimestamp <= lagMinTimestamp
                && txWriter.getPartitionTimestampByTimestamp(lagMinTimestamp) == lastPartitionTimestamp
                && lagMaxTimestamp <= Math.min(commitToTimestamp, partitionTimestampHi);
    }

    private void applyLagToLastPartition(long maxTimestamp, int lagRowCount, long lagMinTimestamp) {
        long initialTransientRowCount = txWriter.transientRowCount;
        txWriter.transientRowCount += lagRowCount;
        txWriter.updatePartitionSizeByTimestamp(lastPartitionTimestamp, txWriter.transientRowCount);
        txWriter.setMinTimestamp(Math.min(txWriter.getMinTimestamp(), txWriter.getLagMinTimestamp()));
        txWriter.setLagMinTimestamp(lagMinTimestamp);
        if (txWriter.getLagRowCount() == lagRowCount) {
            txWriter.setLagMaxTimestamp(Long.MIN_VALUE);
        }
        txWriter.setLagRowCount(txWriter.getLagRowCount() - lagRowCount);
        txWriter.setMaxTimestamp(maxTimestamp);
        if (indexCount > 0) {
            // To index correctly, we need to set append offset of symbol columns first.
            // So that re-indexing can read symbol values to the correct limits.
            final long newTransientRowCount = txWriter.getTransientRowCount();
            final int shl = ColumnType.pow2SizeOf(ColumnType.SYMBOL);
            for (int i = 0, n = metadata.getColumnCount(); i < n; i++) {
                if (metadata.getColumnType(i) == ColumnType.SYMBOL && metadata.isColumnIndexed(i)) {
                    getPrimaryColumn(i).jumpTo(newTransientRowCount << shl);
                }
            }
            updateIndexesParallel(initialTransientRowCount, newTransientRowCount);
        }
        // set append position on columns so that the files are truncated to the correct size
        // if the partition is closed after the commit.
        // If wal commit terminates here, column positions should include lag to not truncate the WAL lag data.
        // Otherwise, lag will be copied out and ok to truncate to the transient row count.
        long partitionTruncateRowCount = txWriter.getTransientRowCount();
        setAppendPosition(partitionTruncateRowCount, false);
    }

    private boolean assertColumnPositionIncludeWalLag() {
        return txWriter.getLagRowCount() == 0
                || columns.get(getPrimaryColumnIndex(metadata.getTimestampIndex())).getAppendOffset() == (txWriter.getTransientRowCount() + txWriter.getLagRowCount()) * Long.BYTES;
    }

    private void attachPartitionCheckFilesMatchFixedColumn(
            int columnType,
            long partitionSize,
            long columnTop,
            String columnName,
            long columnNameTxn,
            Path partitionPath,
            long partitionTimestamp,
            int columnIndex
    ) {
        long columnSize = partitionSize - columnTop;
        if (columnSize == 0) {
            return;
        }

        TableUtils.dFile(partitionPath, columnName, columnNameTxn);
        if (!ff.exists(partitionPath.$())) {
            LOG.info().$("attaching partition with missing column [path=").$substr(pathRootSize, partitionPath).I$();
            columnVersionWriter.upsertColumnTop(partitionTimestamp, columnIndex, partitionSize);
        } else {
            long fileSize = ff.length(partitionPath.$());
            if (fileSize < (columnSize << ColumnType.pow2SizeOf(columnType))) {
                throw CairoException.critical(0)
                        .put("Column file is too small. ")
                        .put("Partition files inconsistent [file=")
                        .put(partitionPath)
                        .put(", expectedSize=")
                        .put(columnSize << ColumnType.pow2SizeOf(columnType))
                        .put(", actual=")
                        .put(fileSize)
                        .put(']');
            }
        }
    }

    private void attachPartitionCheckFilesMatchVarSizeColumn(
            long partitionSize,
            long columnTop,
            String columnName,
            long columnNameTxn,
            Path partitionPath,
            long partitionTimestamp,
            int columnIndex,
            int columnType
    ) throws CairoException {
        long columnSize = partitionSize - columnTop;
        if (columnSize == 0) {
            return;
        }

        int pathLen = partitionPath.size();
        TableUtils.iFile(partitionPath, columnName, columnNameTxn);
        long indexLength = ff.length(partitionPath.$());
        if (indexLength > 0) {
            int indexFd = openRO(ff, partitionPath.$(), LOG);
            try {
                long fileSize = ff.length(indexFd);
                ColumnTypeDriver driver = ColumnType.getDriver(columnType);
                long expectedFileSize = driver.getAuxVectorSize(columnSize);
                if (fileSize < expectedFileSize) {
                    throw CairoException.critical(0)
                            .put("Column file is too small. ")
                            .put("Partition files inconsistent [file=")
                            .put(partitionPath)
                            .put(",expectedSize=")
                            .put(expectedFileSize)
                            .put(",actual=")
                            .put(fileSize)
                            .put(']');
                }

                long mappedAddr = mapRO(ff, indexFd, expectedFileSize, MemoryTag.MMAP_DEFAULT);
                try {
                    partitionPath.trimTo(pathLen);
                    TableUtils.dFile(partitionPath, columnName, columnNameTxn);
                    long dataLength = ff.length(partitionPath.$());
                    long prevDataAddress = dataLength;
                    for (long row = columnSize - 1; row >= 0; row--) {
                        long dataAddress = driver.getDataVectorOffset(mappedAddr, row);
                        if (dataAddress < 0 || dataAddress > dataLength) {
                            throw CairoException.critical(0).put("Variable size column has invalid data address value [path=").put(path)
                                    .put(", row=").put(row)
                                    .put(", dataAddress=").put(dataAddress)
                                    .put(", dataFileSize=").put(dataLength)
                                    .put(']');
                        }

                        // Check that addresses are monotonic
                        if (dataAddress > prevDataAddress) {
                            throw CairoException.critical(0).put("Variable size column has invalid data address value [path=").put(partitionPath)
                                    .put(", row=").put(row)
                                    .put(", dataAddress=").put(dataAddress)
                                    .put(", prevDataAddress=").put(prevDataAddress)
                                    .put(", dataFileSize=").put(dataLength)
                                    .put(']');
                        }
                        prevDataAddress = dataAddress;
                    }
                } finally {
                    ff.munmap(mappedAddr, expectedFileSize, MemoryTag.MMAP_DEFAULT);
                }
            } finally {
                ff.close(indexFd);
            }
        } else {
            LOG.info().$("attaching partition with missing column [path=").$(partitionPath).I$();
            columnVersionWriter.upsertColumnTop(partitionTimestamp, columnIndex, partitionSize);
        }
    }

    private void attachPartitionCheckSymbolColumn(long partitionSize, long columnTop, String columnName, long columnNameTxn, Path partitionPath, long partitionTimestamp, int columnIndex) {
        long columnSize = partitionSize - columnTop;
        if (columnSize == 0) {
            return;
        }

        int pathLen = partitionPath.size();
        TableUtils.dFile(partitionPath, columnName, columnNameTxn);
        if (!ff.exists(partitionPath.$())) {
            columnVersionWriter.upsertColumnTop(partitionTimestamp, columnIndex, partitionSize);
            return;
        }

        int fd = openRO(ff, partitionPath.$(), LOG);
        try {
            long fileSize = ff.length(fd);
            int typeSize = Integer.BYTES;
            long expectedSize = columnSize * typeSize;
            if (fileSize < expectedSize) {
                throw CairoException.critical(0)
                        .put("Column file is too small. ")
                        .put("Partition files inconsistent [file=")
                        .put(partitionPath)
                        .put(", expectedSize=")
                        .put(expectedSize)
                        .put(", actual=")
                        .put(fileSize)
                        .put(']');
            }

            long address = mapRO(ff, fd, fileSize, MemoryTag.MMAP_DEFAULT);
            try {
                int maxKey = Vect.maxInt(address, columnSize);
                int symbolValues = symbolMapWriters.getQuick(columnIndex).getSymbolCount();
                if (maxKey >= symbolValues) {
                    throw CairoException.critical(0)
                            .put("Symbol file does not match symbol column [file=")
                            .put(path)
                            .put(", key=")
                            .put(maxKey)
                            .put(", columnKeys=")
                            .put(symbolValues)
                            .put(']');
                }
                int minKey = Vect.minInt(address, columnSize);
                if (minKey != SymbolTable.VALUE_IS_NULL && minKey < 0) {
                    throw CairoException.critical(0)
                            .put("Symbol file does not match symbol column, invalid key [file=")
                            .put(path)
                            .put(", key=")
                            .put(minKey)
                            .put(']');
                }
            } finally {
                ff.munmap(address, fileSize, MemoryTag.MMAP_DEFAULT);
            }

            if (metadata.isColumnIndexed(columnIndex)) {
                valueFileName(partitionPath.trimTo(pathLen), columnName, columnNameTxn);
                if (!ff.exists(partitionPath.$())) {
                    throw CairoException.critical(0)
                            .put("Symbol index value file does not exist [file=")
                            .put(partitionPath)
                            .put(']');
                }
                keyFileName(partitionPath.trimTo(pathLen), columnName, columnNameTxn);
                if (!ff.exists(partitionPath.$())) {
                    throw CairoException.critical(0)
                            .put("Symbol index key file does not exist [file=")
                            .put(partitionPath)
                            .put(']');
                }
            }
        } finally {
            ff.close(fd);
        }
    }

    private boolean attachPrepare(long partitionTimestamp, long partitionSize, Path detachedPath, int detachedPartitionRoot) {
        try {
            // load/check _meta
            detachedPath.trimTo(detachedPartitionRoot).concat(META_FILE_NAME);
            if (!ff.exists(detachedPath.$())) {
                // Backups and older versions of detached partitions will not have _dmeta
                LOG.info().$("detached ").$(META_FILE_NAME).$(" file not found, skipping check [path=").$(detachedPath).I$();
                return false;
            }

            if (attachMetadata == null) {
                attachMetaMem = Vm.getCMRInstance();
                attachMetaMem.smallFile(ff, detachedPath.$(), MemoryTag.MMAP_TABLE_WRITER);
                attachMetadata = new TableWriterMetadata(tableToken, attachMetaMem);
            } else {
                attachMetaMem.smallFile(ff, detachedPath.$(), MemoryTag.MMAP_TABLE_WRITER);
                attachMetadata.reload(attachMetaMem);
            }

            if (metadata.getTableId() != attachMetadata.getTableId()) {
                // very same table, attaching foreign partitions is not allowed
                throw CairoException.detachedMetadataMismatch("table_id");
            }
            if (metadata.getTimestampIndex() != attachMetadata.getTimestampIndex()) {
                // designated timestamps in both tables, same index
                throw CairoException.detachedMetadataMismatch("timestamp_index");
            }

            // load/check _dcv, updating local column tops
            // set current _dcv to where the partition was
            detachedPath.trimTo(detachedPartitionRoot).concat(COLUMN_VERSION_FILE_NAME).$();
            if (!ff.exists(detachedPath.$())) {
                // Backups and older versions of detached partitions will not have _cv
                LOG.error().$("detached _dcv file not found, skipping check [path=").$(detachedPath).I$();
                return false;
            } else {
                if (attachColumnVersionReader == null) {
                    attachColumnVersionReader = new ColumnVersionReader();
                }
                // attach partition is only possible on partitioned table
                attachColumnVersionReader.ofRO(ff, detachedPath.$());
                attachColumnVersionReader.readUnsafe();
            }

            // override column tops for the partition we are attaching
            columnVersionWriter.overrideColumnVersions(partitionTimestamp, attachColumnVersionReader);

            for (int colIdx = 0; colIdx < columnCount; colIdx++) {
                String columnName = metadata.getColumnName(colIdx);

                // check name
                int detColIdx = attachMetadata.getColumnIndexQuiet(columnName);
                if (detColIdx == -1) {
                    columnVersionWriter.upsertColumnTop(partitionTimestamp, colIdx, partitionSize);
                    continue;
                }

                if (detColIdx != colIdx) {
                    throw CairoException.detachedColumnMetadataMismatch(colIdx, columnName, "name");
                }

                // check type
                int tableColType = metadata.getColumnType(colIdx);
                int attachColType = attachMetadata.getColumnType(detColIdx);
                if (tableColType != attachColType && tableColType != -attachColType) {
                    throw CairoException.detachedColumnMetadataMismatch(colIdx, columnName, "type");
                }

                if (tableColType != attachColType) {
                    // This is very suspicious. The column was deleted in the detached partition,
                    // but it exists in the target table.
                    LOG.info().$("detached partition has column deleted while the table has the same column alive [tableName=").utf8(tableToken.getTableName())
                            .$(", column=").utf8(columnName)
                            .$(", columnType=").$(ColumnType.nameOf(tableColType))
                            .I$();
                    columnVersionWriter.upsertColumnTop(partitionTimestamp, colIdx, partitionSize);
                }

                // check column is / was indexed
                if (ColumnType.isSymbol(tableColType)) {
                    boolean isIndexedNow = metadata.isColumnIndexed(colIdx);
                    boolean wasIndexedAtDetached = attachMetadata.isColumnIndexed(detColIdx);
                    int indexValueBlockCapacityNow = metadata.getIndexValueBlockCapacity(colIdx);
                    int indexValueBlockCapacityDetached = attachMetadata.getIndexValueBlockCapacity(detColIdx);

                    if (!isIndexedNow && wasIndexedAtDetached) {
                        long columnNameTxn = attachColumnVersionReader.getColumnNameTxn(partitionTimestamp, colIdx);
                        keyFileName(detachedPath.trimTo(detachedPartitionRoot), columnName, columnNameTxn);
                        removeFileOrLog(ff, detachedPath.$());
                        valueFileName(detachedPath.trimTo(detachedPartitionRoot), columnName, columnNameTxn);
                        removeFileOrLog(ff, detachedPath.$());
                    } else if (isIndexedNow
                            && (!wasIndexedAtDetached || indexValueBlockCapacityNow != indexValueBlockCapacityDetached)) {
                        // Was not indexed before or value block capacity has changed
                        detachedPath.trimTo(detachedPartitionRoot);
                        rebuildAttachedPartitionColumnIndex(partitionTimestamp, partitionSize, columnName);
                    }
                }
            }
            return true;
            // Do not remove _dmeta and _dcv to keep partition attachable in case of fs copy / rename failure
        } finally {
            Misc.free(attachColumnVersionReader);
            Misc.free(attachMetaMem);
            Misc.free(attachIndexBuilder);
        }
    }

    private void attachValidateMetadata(long partitionSize, Path partitionPath, long partitionTimestamp) throws CairoException {
        // for each column, check that file exists in the partition folder
        int rootLen = partitionPath.size();
        for (int columnIndex = 0, size = metadata.getColumnCount(); columnIndex < size; columnIndex++) {
            try {
                final String columnName = metadata.getColumnName(columnIndex);
                int columnType = metadata.getColumnType(columnIndex);

                if (columnType > -1L) {
                    long columnTop = columnVersionWriter.getColumnTop(partitionTimestamp, columnIndex);
                    if (columnTop < 0 || columnTop == partitionSize) {
                        // Column does not exist in the partition
                        continue;
                    }
                    long columnNameTxn = columnVersionWriter.getDefaultColumnNameTxn(columnIndex);
                    final int type = ColumnType.tagOf(columnType);
                    if (ColumnType.isSymbol(type)) {
                        attachPartitionCheckSymbolColumn(partitionSize, columnTop, columnName, columnNameTxn, partitionPath, partitionTimestamp, columnIndex);
                    } else if (ColumnType.isVarSize(type)) {
                        attachPartitionCheckFilesMatchVarSizeColumn(partitionSize, columnTop, columnName, columnNameTxn, partitionPath, partitionTimestamp, columnIndex, columnType);
                    } else if (ColumnType.isFixedSize(type)) {
                        attachPartitionCheckFilesMatchFixedColumn(columnType, partitionSize, columnTop, columnName, columnNameTxn, partitionPath, partitionTimestamp, columnIndex);
                    } else {
                        assert false;
                    }
                }
            } finally {
                partitionPath.trimTo(rootLen);
            }
        }
    }

    private void bumpColumnStructureVersion() {
        columnVersionWriter.commit();
        txWriter.setColumnVersion(columnVersionWriter.getVersion());
        txWriter.bumpColumnStructureVersion(this.denseSymbolMapWriters);
        assert txWriter.getMetadataVersion() == metadata.getMetadataVersion();
    }

    private void bumpMasterRef() {
        if ((masterRef & 1) == 0) {
            masterRef++;
        } else {
            cancelRowAndBump();
        }
    }

    private void bumpMetadataAndColumnStructureVersion() {
        columnVersionWriter.commit();
        txWriter.setColumnVersion(columnVersionWriter.getVersion());
        txWriter.bumpMetadataAndColumnStructureVersion(this.denseSymbolMapWriters);
        assert txWriter.getMetadataVersion() == metadata.getMetadataVersion();
    }

    private void bumpMetadataVersion() {
        columnVersionWriter.commit();
        txWriter.setColumnVersion(columnVersionWriter.getVersion());
        txWriter.bumpMetadataVersion(this.denseSymbolMapWriters);
        assert txWriter.getMetadataVersion() == metadata.getMetadataVersion();
    }

    private boolean canSquashOverwritePartitionTail(int partitionIndex) {
        long fromTxn = txWriter.getPartitionNameTxn(partitionIndex);
        if (fromTxn < 0) {
            fromTxn = 0;
        }
        long toTxn = txWriter.getTxn();
        if (partitionIndex + 1 < txWriter.getPartitionCount()) {
            // If next partition is a split partition part of same logical partition
            // for example if the partition is '2020-01-01' and the next partition is '2020-01-01T12.3'
            // then if there are no readers between transaction range [0, 3) the partition is unlocked to append.
            if (txWriter.getLogicalPartitionTimestamp(txWriter.getPartitionTimestampByIndex(partitionIndex)) ==
                    txWriter.getLogicalPartitionTimestamp(txWriter.getPartitionTimestampByIndex(partitionIndex + 1))) {
                toTxn = Math.max(fromTxn + 1, getPartitionNameTxn(partitionIndex + 1) + 1);
            }
        }

        return txnScoreboard.isRangeAvailable(fromTxn, toTxn);
    }

    private void cancelRowAndBump() {
        rowCancel();
        masterRef++;
    }

    private void checkColumnName(CharSequence name) {
        if (!TableUtils.isValidColumnName(name, configuration.getMaxFileNameLength())) {
            throw CairoException.nonCritical().put("invalid column name [table=").put(tableToken.getTableName()).put(", column=").putAsPrintable(name).put(']');
        }
    }

    private void checkDistressed() {
        if (!distressed) {
            return;
        }
        throw new CairoError("Table '" + tableToken.getTableName() + "' is distressed");
    }

    private void checkO3Errors() {
        if (o3ErrorCount.get() > 0) {
            if (lastErrno == O3_ERRNO_FATAL) {
                distressed = true;
                throw new CairoError("commit failed with fatal error, see logs for details [table=" +
                        tableToken.getTableName() +
                        ", tableDir=" + tableToken.getDirName() + "]");
            } else {
                throw CairoException.critical(lastErrno)
                        .setOutOfMemory(o3oomObserved)
                        .put("commit failed, see logs for details [table=")
                        .put(tableToken.getTableName())
                        .put(", tableDir=").put(tableToken.getDirName())
                        .put(']');
            }
        }
    }

    private void clearO3() {
        this.o3MasterRef = -1; // clears o3 flag, hasO3() will be returning false
        rowAction = ROW_ACTION_SWITCH_PARTITION;
        // transaction log is either not required or pending
        activeColumns = columns;
        activeNullSetters = nullSetters;
    }

    private void clearTodoLog() {
        try {
            todoMem.putLong(0, ++todoTxn); // write txn, reader will first read txn at offset 24 and then at offset 0
            Unsafe.getUnsafe().storeFence(); // make sure we do not write hash before writing txn (view from another thread)
            todoMem.putLong(8, 0); // write out our instance hashes
            todoMem.putLong(16, 0);
            Unsafe.getUnsafe().storeFence();
            todoMem.putLong(32, 0);
            Unsafe.getUnsafe().storeFence();
            todoMem.putLong(24, todoTxn);
            // ensure file is closed with correct length
            todoMem.jumpTo(40);
            todoMem.sync(false);
        } finally {
            path.trimTo(pathSize);
        }
    }

    private void closeAppendMemoryTruncate(boolean truncate) {
        for (int i = 0, n = columns.size(); i < n; i++) {
            MemoryMA m = columns.getQuick(i);
            if (m != null) {
                m.close(truncate);
            }
        }
    }

    private void closeWalColumns(boolean isLastSegmentUsage, long walSegmentId) {
        int key = walFdCache.keyIndex(walSegmentId);
        boolean cacheIsFull = !isLastSegmentUsage && key > -1 && walFdCacheSize == configuration.getWalMaxSegmentFileDescriptorsCache();
        if (isLastSegmentUsage || cacheIsFull) {
            if (key < 0) {
                IntList fds = walFdCache.valueAt(key);
                walFdCache.removeAt(key);
                walFdCacheSize--;
                fds.clear();
                walFdCacheListPool.push(fds);
            }

            for (int col = 0, n = walMappedColumns.size(); col < n; col++) {
                MemoryCMOR mappedColumnMem = walMappedColumns.getQuick(col);
                if (mappedColumnMem != null) {
                    Misc.free(mappedColumnMem);
                    walColumnMemoryPool.push(mappedColumnMem);
                }
            }
        } else {
            IntList fds = null;
            if (key > -1) {
                // Add FDs to a new FD cache list
                fds = walFdCacheListPool.pop();
                walFdCache.putAt(key, walSegmentId, fds);
                walFdCacheSize++;
            }

            for (int col = 0, n = walMappedColumns.size(); col < n; col++) {
                MemoryCMOR mappedColumnMem = walMappedColumns.getQuick(col);
                if (mappedColumnMem != null) {
                    int fd = mappedColumnMem.detachFdClose();
                    if (fds != null) {
                        fds.add(fd);
                    }
                    walColumnMemoryPool.push(mappedColumnMem);
                }
            }
        }

        if (cacheIsFull) {
            // Close all cached FDs.
            // It is possible to use more complicated algo and evict only those which
            // will not be used in the near future, but it's non-trivial
            // and can ruin the benefit of caching any FDs.
            // This supposed to happen rarely.
            closeWalFiles();
        }
    }

    private void closeWalFiles() {
        walFdCache.forEach(walFdCloseCachedFdAction);
        walFdCache.clear();
        walFdCacheSize = 0;
    }

    /**
     * Commits newly added rows of data. This method updates transaction file with pointers to end of appended data.
     * <p>
     * <b>Pending rows</b>
     * <p>This method will cancel pending rows by calling {@link #rowCancel()}. Data in partially appended row will be lost.</p>
     *
     * @param o3MaxLag if > 0 then do a partial commit, leaving the rows within the lag in a new uncommitted transaction
     * @return commit transaction number or -1 if there was nothing to commit
     */
    private long commit(long o3MaxLag) {
        checkDistressed();
        physicallyWrittenRowsSinceLastCommit.set(0);

        if (o3InError) {
            rollback();
            return TableSequencer.NO_TXN;
        }

        if ((masterRef & 1) != 0) {
            rowCancel();
        }

        if (inTransaction()) {
            final boolean o3 = hasO3();
            if (o3) {
                final boolean noop = o3Commit(o3MaxLag);
                if (noop) {
                    // Bookmark masterRef to track how many rows is in uncommitted state
                    this.committedMasterRef = masterRef;
                    return getTxn();
                } else if (o3MaxLag > 0) {
                    // It is possible that O3 commit will create partition just before
                    // the last one, leaving last partition row count 0 when doing ic().
                    // That's when the data from the last partition is moved to in-memory lag.
                    // One way to detect this is to check if index of the "last" partition is not
                    // last partition in the attached partition list.
                    if (reconcileOptimisticPartitions()) {
                        this.lastPartitionTimestamp = txWriter.getLastPartitionTimestamp();
                        this.partitionTimestampHi = txWriter.getNextPartitionTimestamp(txWriter.getMaxTimestamp()) - 1;
                        openLastPartition();
                    }
                }
            } else if (noOpRowCount > 0) {
                LOG.critical()
                        .$("o3 ignoring write on read-only partition [table=").utf8(tableToken.getTableName())
                        .$(", timestamp=").$ts(lastOpenPartitionTs)
                        .$(", numRows=").$(noOpRowCount)
                        .$();
            }


            final long committedRowCount = txWriter.unsafeCommittedFixedRowCount() + txWriter.unsafeCommittedTransientRowCount();
            final long rowsAdded = txWriter.getRowCount() - committedRowCount;

            updateIndexes();
            syncColumns();
            columnVersionWriter.commit();
            txWriter.setColumnVersion(columnVersionWriter.getVersion());
            txWriter.commit(denseSymbolMapWriters);

            // Check if partitions are split into too many pieces and merge few of them back.
            squashSplitPartitions(minSplitPartitionTimestamp, txWriter.getMaxTimestamp(), configuration.getO3LastPartitionMaxSplits());

            // Bookmark masterRef to track how many rows is in uncommitted state
            this.committedMasterRef = masterRef;
            processPartitionRemoveCandidates();

            metrics.tableWriter().incrementCommits();
            metrics.tableWriter().addCommittedRows(rowsAdded);
            if (!o3) {
                // If `o3`, the metric is tracked inside `o3Commit`, possibly async.
                addPhysicallyWrittenRows(rowsAdded);
            }

            noOpRowCount = 0L;
            return getTxn();
        }
        return TableSequencer.NO_TXN;
    }

    private void configureAppendPosition() {
        final boolean partitioned = PartitionBy.isPartitioned(partitionBy);
        if (this.txWriter.getMaxTimestamp() > Long.MIN_VALUE || !partitioned) {
            initLastPartition(this.txWriter.getMaxTimestamp());
            if (partitioned) {
                partitionTimestampHi = txWriter.getNextPartitionTimestamp(txWriter.getMaxTimestamp()) - 1;
                rowAction = ROW_ACTION_OPEN_PARTITION;
                timestampSetter = appendTimestampSetter;
            } else {
                if (metadata.getTimestampIndex() < 0) {
                    rowAction = ROW_ACTION_NO_TIMESTAMP;
                } else {
                    rowAction = ROW_ACTION_NO_PARTITION;
                    timestampSetter = appendTimestampSetter;
                }
            }
        } else {
            rowAction = ROW_ACTION_OPEN_PARTITION;
            timestampSetter = appendTimestampSetter;
        }
        activeColumns = columns;
        activeNullSetters = nullSetters;
    }

    private void configureColumn(int type, boolean indexFlag, int index) {
        final MemoryMA dataMem;
        final MemoryMA auxMem;
        final MemoryCARW o3DataMem1;
        final MemoryCARW o3AuxMem1;
        final MemoryCARW o3DataMem2;
        final MemoryCARW o3AuxMem2;

        if (type > 0) {
            dataMem = Vm.getMAInstance(configuration.getCommitMode());
            o3DataMem1 = Vm.getCARWInstance(o3ColumnMemorySize, configuration.getO3MemMaxPages(), MemoryTag.NATIVE_O3);
            o3DataMem2 = Vm.getCARWInstance(o3ColumnMemorySize, configuration.getO3MemMaxPages(), MemoryTag.NATIVE_O3);

            if (ColumnType.isVarSize(type)) {
                auxMem = Vm.getMAInstance(configuration.getCommitMode());
                o3AuxMem1 = Vm.getCARWInstance(o3ColumnMemorySize, configuration.getO3MemMaxPages(), MemoryTag.NATIVE_O3);
                o3AuxMem2 = Vm.getCARWInstance(o3ColumnMemorySize, configuration.getO3MemMaxPages(), MemoryTag.NATIVE_O3);
            } else {
                auxMem = null;
                o3AuxMem1 = null;
                o3AuxMem2 = null;
            }
        } else {
            dataMem = auxMem = NullMemory.INSTANCE;
            o3DataMem1 = o3AuxMem1 = o3DataMem2 = o3AuxMem2 = NullMemory.INSTANCE;
        }

        int baseIndex = getPrimaryColumnIndex(index);
        columns.extendAndSet(baseIndex, dataMem);
        columns.extendAndSet(baseIndex + 1, auxMem);
        o3MemColumns1.extendAndSet(baseIndex, o3DataMem1);
        o3MemColumns1.extendAndSet(baseIndex + 1, o3AuxMem1);
        o3MemColumns2.extendAndSet(baseIndex, o3DataMem2);
        o3MemColumns2.extendAndSet(baseIndex + 1, o3AuxMem2);
        configureNullSetters(nullSetters, type, dataMem, auxMem);
        configureNullSetters(o3NullSetters1, type, o3DataMem1, o3AuxMem1);
        configureNullSetters(o3NullSetters2, type, o3DataMem2, o3AuxMem2);

        if (indexFlag && type > 0) {
            indexers.extendAndSet(index, new SymbolColumnIndexer(configuration));
        }
        rowValueIsNotNull.add(0);
    }

    private void configureColumnMemory() {
        symbolMapWriters.setPos(columnCount);
        int dedupColCount = 0;
        for (int i = 0; i < columnCount; i++) {
            int type = metadata.getColumnType(i);
            configureColumn(type, metadata.isColumnIndexed(i), i);

            if (type > -1) {
                if (ColumnType.isSymbol(type)) {
                    final int symbolIndex = denseSymbolMapWriters.size();
                    long columnNameTxn = columnVersionWriter.getDefaultColumnNameTxn(i);
                    SymbolMapWriter symbolMapWriter = new SymbolMapWriter(
                            configuration,
                            path.trimTo(pathSize),
                            metadata.getColumnName(i),
                            columnNameTxn,
                            txWriter.getSymbolValueCount(symbolIndex),
                            symbolIndex,
                            txWriter
                    );

                    symbolMapWriters.extendAndSet(i, symbolMapWriter);
                    denseSymbolMapWriters.add(symbolMapWriter);
                }
                if (metadata.isDedupKey(i)) {
                    dedupColCount++;
                }
            }
        }
        if (isDeduplicationEnabled()) {
            dedupColumnCommitAddresses = new DedupColumnCommitAddresses();
            // Set dedup column count, excluding designated timestamp
            dedupColumnCommitAddresses.setDedupColumnCount(dedupColCount - 1);
        }
        final int timestampIndex = metadata.getTimestampIndex();
        if (timestampIndex != -1) {
            o3TimestampMem = o3MemColumns1.getQuick(getPrimaryColumnIndex(timestampIndex));
            o3TimestampMemCpy = o3MemColumns2.getQuick(getPrimaryColumnIndex(timestampIndex));
        }
    }

    private void configureTimestampSetter() {
        int index = metadata.getTimestampIndex();
        if (index == -1) {
            timestampSetter = value -> {
            };
        } else {
            nullSetters.setQuick(index, NOOP);
            o3NullSetters1.setQuick(index, NOOP);
            o3NullSetters2.setQuick(index, NOOP);
            timestampSetter = getPrimaryColumn(index)::putLong;
        }
    }

    private void consumeColumnTasks(RingQueue<ColumnTask> queue, int queuedCount) {
        // This is work stealing, can run tasks from other table writers
        final Sequence subSeq = this.messageBus.getColumnTaskSubSeq();
        consumeColumnTasks0(queue, queuedCount, subSeq, o3DoneLatch);
        checkO3Errors();
    }

    private int copyMetadataAndSetIndexAttrs(int columnIndex, boolean indexedFlag, int indexValueBlockSize) {
        try {
            int index = openMetaSwapFile(ff, ddlMem, path, pathSize, configuration.getMaxSwapFileCount());
            int columnCount = metaMem.getInt(META_OFFSET_COUNT);
            ddlMem.putInt(columnCount);
            ddlMem.putInt(metaMem.getInt(META_OFFSET_PARTITION_BY));
            ddlMem.putInt(metaMem.getInt(META_OFFSET_TIMESTAMP_INDEX));
            copyVersionAndLagValues();
            ddlMem.jumpTo(META_OFFSET_COLUMN_TYPES);
            for (int i = 0; i < columnCount; i++) {
                if (i != columnIndex) {
                    writeColumnEntry(i, false);
                } else {
                    ddlMem.putInt(getColumnType(metaMem, i));
                    long flags = getColumnFlags(metaMem, columnIndex);
                    if (indexedFlag) {
                        flags |= META_FLAG_BIT_INDEXED;
                    } else {
                        flags &= ~META_FLAG_BIT_INDEXED;
                    }
                    ddlMem.putLong(flags);
                    ddlMem.putInt(indexValueBlockSize);
                    ddlMem.skip(16);
                }
            }

            long nameOffset = getColumnNameOffset(columnCount);
            for (int i = 0; i < columnCount; i++) {
                CharSequence columnName = metaMem.getStrA(nameOffset);
                ddlMem.putStr(columnName);
                nameOffset += Vm.getStorageLength(columnName);
            }
            return index;
        } finally {
            ddlMem.close();
        }
    }

    private long copyMetadataAndUpdateVersion() {
        try {
            int index = openMetaSwapFile(ff, ddlMem, path, pathSize, configuration.getMaxSwapFileCount());
            int columnCount = metaMem.getInt(META_OFFSET_COUNT);

            ddlMem.putInt(columnCount);
            ddlMem.putInt(metaMem.getInt(META_OFFSET_PARTITION_BY));
            ddlMem.putInt(metaMem.getInt(META_OFFSET_TIMESTAMP_INDEX));
            copyVersionAndLagValues();
            ddlMem.jumpTo(META_OFFSET_COLUMN_TYPES);
            for (int i = 0; i < columnCount; i++) {
                writeColumnEntry(i, false);
            }

            long nameOffset = getColumnNameOffset(columnCount);
            for (int i = 0; i < columnCount; i++) {
                CharSequence columnName = metaMem.getStrA(nameOffset);
                ddlMem.putStr(columnName);
                nameOffset += Vm.getStorageLength(columnName);
            }
            this.metaSwapIndex = index;
            return nameOffset;
        } finally {
            ddlMem.close();
        }
    }

    private int copyOverwrite(Path to) {
        int res = ff.copy(other.$(), to.$());
        if (Os.isWindows() && res == -1 && ff.errno() == Files.WINDOWS_ERROR_FILE_EXISTS) {
            // Windows throws an error the destination file already exists, other platforms do not
            if (!ff.removeQuiet(to.$())) {
                // If file is open, return here so that errno is 5 in the error message
                return -1;
            }
            return ff.copy(other.$(), to.$());
        }
        return res;
    }

    private void copyVersionAndLagValues() {
        ddlMem.putInt(ColumnType.VERSION);
        ddlMem.putInt(metaMem.getInt(META_OFFSET_TABLE_ID));
        ddlMem.putInt(metaMem.getInt(META_OFFSET_MAX_UNCOMMITTED_ROWS));
        ddlMem.putLong(metaMem.getLong(META_OFFSET_O3_MAX_LAG));
        ddlMem.putLong(txWriter.getMetadataVersion() + 1);
        ddlMem.putBool(metaMem.getBool(META_OFFSET_WAL_ENABLED));
        metadata.setMetadataVersion(txWriter.getMetadataVersion() + 1);
    }

    /**
     * Creates bitmap index files for a column. This method uses primary column instance as temporary tool to
     * append index data. Therefore, it must be called before primary column is initialized.
     *
     * @param columnName              column name
     * @param indexValueBlockCapacity approximate number of values per index key
     * @param plen                    path length. This is used to trim shared path object to.
     */
    private void createIndexFiles(CharSequence columnName, long columnNameTxn, int indexValueBlockCapacity, int plen, boolean force) {
        try {
            keyFileName(path.trimTo(plen), columnName, columnNameTxn);

            if (!force && ff.exists(path.$())) {
                return;
            }

            // reuse memory column object to create index and close it at the end
            try {
                ddlMem.smallFile(ff, path.$(), MemoryTag.MMAP_TABLE_WRITER);
                ddlMem.truncate();
                BitmapIndexWriter.initKeyMemory(ddlMem, indexValueBlockCapacity);
            } catch (CairoException e) {
                // looks like we could not create key file properly
                // lets not leave half-baked file sitting around
                LOG.error()
                        .$("could not create index [name=").$(path)
                        .$(", errno=").$(e.getErrno())
                        .I$();
                if (!ff.removeQuiet(path.$())) {
                    LOG.critical()
                            .$("could not remove '").$(path).$("'. Please remove MANUALLY.")
                            .$("[errno=").$(ff.errno())
                            .I$();
                }
                throw e;
            } finally {
                ddlMem.close();
            }
            if (!ff.touch(valueFileName(path.trimTo(plen), columnName, columnNameTxn))) {
                LOG.error().$("could not create index [name=").$(path)
                        .$(", errno=").$(ff.errno())
                        .I$();
                throw CairoException.critical(ff.errno()).put("could not create index [name=").put(path).put(']');
            }
        } finally {
            path.trimTo(plen);
        }
    }

    private void createSymbolMapWriter(CharSequence name, long columnNameTxn, int symbolCapacity, boolean symbolCacheFlag) {
        MapWriter.createSymbolMapFiles(ff, ddlMem, path, name, columnNameTxn, symbolCapacity, symbolCacheFlag);
        SymbolMapWriter w = new SymbolMapWriter(
                configuration,
                path,
                name,
                columnNameTxn,
                0,
                denseSymbolMapWriters.size(),
                txWriter
        );
        // In case there are some dirty files left from rolled back transaction
        // clean the newly created symbol files.
        w.truncate();
        denseSymbolMapWriters.add(w);
        symbolMapWriters.extendAndSet(columnCount, w);
    }

    private boolean createWalSymbolMapping(SymbolMapDiff symbolMapDiff, int columnIndex, IntList symbolMap) {
        final int cleanSymbolCount = symbolMapDiff.getCleanSymbolCount();
        symbolMap.setPos(symbolMapDiff.getSize());

        // This is defensive. It validates that all the symbols used in WAL are set in SymbolMapDiff
        symbolMap.setAll(symbolMapDiff.getSize(), -1);
        final MapWriter mapWriter = symbolMapWriters.get(columnIndex);
        boolean identical = true;

        if (symbolMapDiff.hasNullValue()) {
            mapWriter.updateNullFlag(true);
        }

        SymbolMapDiffEntry entry;
        while ((entry = symbolMapDiff.nextEntry()) != null) {
            final CharSequence symbolValue = entry.getSymbol();
            final int newKey = mapWriter.put(symbolValue);
            identical &= newKey == entry.getKey();
            symbolMap.setQuick(entry.getKey() - cleanSymbolCount, newKey);
        }
        return identical;
    }

    private void cthAppendWalColumnToLastPartition(
            int columnIndex,
            int columnType,
            int timestampColumnIndex,
            long copyRowCount,
            long ignore,
            long columnRowCount,
            long existingLagRows,
            long symbolsFlags
    ) {
        if (o3ErrorCount.get() > 0) {
            return;
        }
        try {
            boolean designatedTimestamp = columnIndex == timestampColumnIndex;
            MemoryCR o3SrcDataMem = o3Columns.get(getPrimaryColumnIndex(columnIndex));
            MemoryCR o3srcAuxMem = o3Columns.get(getSecondaryColumnIndex(columnIndex));
            MemoryMA dstDataMem = columns.get(getPrimaryColumnIndex(columnIndex));
            MemoryMA dstAuxMem = columns.get(getSecondaryColumnIndex(columnIndex));
            long dstRowCount = txWriter.getTransientRowCount() - getColumnTop(columnIndex) + existingLagRows;

            long dataVectorCopySize;
            long o3srcDataOffset;
            long o3dstDataOffset;
            if (ColumnType.isVarSize(columnType)) {
                // Var dataVectorCopySize column
                final ColumnTypeDriver columnTypeDriver = ColumnType.getDriver(columnType);

                final long committedAuxOffset = columnTypeDriver.getAuxVectorOffset(columnRowCount);
                final long o3srcAuxMemAddr = o3srcAuxMem.addressOf(0);
                o3srcDataOffset = columnTypeDriver.getDataVectorOffset(o3srcAuxMemAddr, columnRowCount);
                dataVectorCopySize = columnTypeDriver.getDataVectorSize(o3srcAuxMemAddr, columnRowCount, columnRowCount + copyRowCount - 1);

                final long o3dstAuxOffset = columnTypeDriver.getAuxVectorOffset(dstRowCount);
                final long o3dstAuxSize = columnTypeDriver.getAuxVectorSize(copyRowCount);

                if (o3dstAuxOffset > 0) {
                    o3dstDataOffset = dstDataMem.getAppendOffset();
                } else {
                    o3dstDataOffset = 0;
                }

                // move count + 1 rows, to make sure index column remains n+1
                // the data is copied back to start of the buffer, no need to set dataVectorCopySize first
                long o3dstAuxAddr = mapAppendColumnBuffer(dstAuxMem, o3dstAuxOffset, o3dstAuxSize, true);
                assert o3dstAuxAddr != 0;
                try {
                    final long shift = o3srcDataOffset - o3dstDataOffset;
                    columnTypeDriver.shiftCopyAuxVector(
                            shift,
                            o3srcAuxMem.addressOf(committedAuxOffset),
                            0,
                            copyRowCount - 1, // inclusive
                            Math.abs(o3dstAuxAddr),
                            o3dstAuxSize
                    );
                } finally {
                    mapAppendColumnBufferRelease(o3dstAuxAddr, o3dstAuxOffset, o3dstAuxSize);
                }
            } else {
                // Fixed dataVectorCopySize column
                final int shl = ColumnType.pow2SizeOf(columnType);
                o3srcDataOffset = designatedTimestamp ? columnRowCount << 4 : columnRowCount << shl;
                dataVectorCopySize = copyRowCount << shl;
                o3dstDataOffset = dstRowCount << shl;
            }

            dstDataMem.jumpTo(o3dstDataOffset + dataVectorCopySize);

            // data vector size could be 0 for some inlined varsize column types
            if (!designatedTimestamp && dataVectorCopySize > 0) {
                if (mixedIOFlag) {
                    if (o3SrcDataMem.isFileBased()) {
                        long bytesWritten = ff.copyData(o3SrcDataMem.getFd(), dstDataMem.getFd(), o3srcDataOffset, o3dstDataOffset, dataVectorCopySize);
                        if (bytesWritten != dataVectorCopySize) {
                            throw CairoException.critical(ff.errno())
                                    .put("could not copy WAL column (fd-fd) [dstFd=").put(dstDataMem.getFd())
                                    .put(", column=").put(getColumnNameSafe(columnIndex))
                                    .put(", o3dstDataOffset=").put(o3dstDataOffset)
                                    .put(", srcFd=").put(o3SrcDataMem.getFd())
                                    .put(", dataVectorCopySize=").put(dataVectorCopySize)
                                    .put(", bytesWritten=").put(bytesWritten)
                                    .put(']');
                        }
                    } else {
                        long bytesWritten = ff.write(dstDataMem.getFd(), o3SrcDataMem.addressOf(o3srcDataOffset), dataVectorCopySize, o3dstDataOffset);
                        if (bytesWritten != dataVectorCopySize) {
                            throw CairoException.critical(ff.errno())
                                    .put("could not copy WAL column (mem-fd) [fd=").put(dstDataMem.getFd())
                                    .put(", column=").put(getColumnNameSafe(columnIndex))
                                    .put(", columnType").put(ColumnType.nameOf(columnType))
                                    .put(", o3dstDataOffset=").put(o3dstDataOffset)
                                    .put(", o3srcDataOffset=").put(o3srcDataOffset)
                                    .put(", dataVectorCopySize=").put(dataVectorCopySize)
                                    .put(", bytesWritten=").put(bytesWritten)
                                    .put(']');
                        }
                    }
                } else {
                    long destAddr = mapAppendColumnBuffer(dstDataMem, o3dstDataOffset, dataVectorCopySize, true);
                    try {
                        Vect.memcpy(Math.abs(destAddr), o3SrcDataMem.addressOf(o3srcDataOffset), dataVectorCopySize);
                    } finally {
                        mapAppendColumnBufferRelease(destAddr, o3dstDataOffset, dataVectorCopySize);
                    }
                }
            } else if (designatedTimestamp) {
                // WAL format has timestamp written as 2 LONGs per record, in so-called timestamp index data structure.
                // There is no point storing in 2 LONGs per record the LAG it is enough to have 1 LONG with timestamp.
                // The sort will convert the format back to timestamp index data structure.
                long srcLo = o3SrcDataMem.addressOf(o3srcDataOffset);
                // timestamp size must not be 0
                long destAddr = mapAppendColumnBuffer(dstDataMem, o3dstDataOffset, dataVectorCopySize, true);
                try {
                    Vect.copyFromTimestampIndex(srcLo, 0, copyRowCount - 1, Math.abs(destAddr));
                } finally {
                    mapAppendColumnBufferRelease(destAddr, o3dstDataOffset, dataVectorCopySize);
                }
            }
        } catch (Throwable th) {
            handleColumnTaskException(
                    "could not copy WAL column",
                    columnIndex,
                    columnType,
                    copyRowCount,
                    columnRowCount,
                    existingLagRows,
                    symbolsFlags,
                    th
            );
        }
    }

    private void cthMergeWalColumnWithLag(int columnIndex, int columnType, int timestampColumnIndex, long mergedTimestampAddress, long mergeCount, long lagRows, long mappedRowLo, long mappedRowHi) {
        if (ColumnType.isVarSize(columnType)) {
            cthMergeWalVarColumnWithLag(columnIndex, columnType, mergedTimestampAddress, mergeCount, lagRows, mappedRowLo, mappedRowHi);
        } else if (columnIndex != timestampColumnIndex) {
            // do not merge timestamp columns
            cthMergeWalFixColumnWithLag(columnIndex, columnType, mergedTimestampAddress, mergeCount, lagRows, mappedRowLo, mappedRowHi);
        }
    }

    private void cthMergeWalFixColumnWithLag(int columnIndex, int columnType, long mergeIndex, long mergeCount, long lagRows, long mappedRowLo, long mappedRowHi) {
        if (o3ErrorCount.get() > 0) {
            return;
        }
        try {
            final int primaryColumnIndex = getPrimaryColumnIndex(columnIndex);
            final MemoryMA lagMem = columns.getQuick(primaryColumnIndex);
            final MemoryCR mappedMem = o3Columns.getQuick(primaryColumnIndex);
            final MemoryCARW destMem = o3MemColumns2.getQuick(primaryColumnIndex);

            final int shl = ColumnType.pow2SizeOf(columnType);
            destMem.jumpTo(mergeCount << shl);
            final long srcMapped = mappedMem.addressOf(mappedRowLo << shl) - (mappedRowLo << shl);
            long lagMemOffset = (txWriter.getTransientRowCount() - getColumnTop(columnIndex)) << shl;
            long lagAddr = mapAppendColumnBuffer(lagMem, lagMemOffset, lagRows << shl, false);
            try {
                long srcLag = Math.abs(lagAddr);
                destMem.shiftAddressRight(0);
                final long dest = destMem.addressOf(0);
                if (srcLag == 0 && lagRows != 0) {
                    throw CairoException.critical(0)
                            .put("cannot sort WAL data, lag rows are missing [table").put(tableToken.getTableName())
                            .put(", column=").put(getColumnNameSafe(columnIndex))
                            .put(", type=").put(ColumnType.nameOf(columnType))
                            .put(", lagRows=").put(lagRows)
                            .put(']');
                }
                if (srcMapped == 0) {
                    throw CairoException.critical(0)
                            .put("cannot sort WAL data, rows are missing [table").put(tableToken.getTableName())
                            .put(", column=").put(getColumnNameSafe(columnIndex))
                            .put(", type=").put(ColumnType.nameOf(columnType))
                            .put(']');
                }
                if (dest == 0) {
                    throw CairoException.critical(0)
                            .put("cannot sort WAL data, destination buffer is empty [table").put(tableToken.getTableName())
                            .put(", column=").put(getColumnNameSafe(columnIndex))
                            .put(", type=").put(ColumnType.nameOf(columnType))
                            .put(']');
                }

                switch (shl) {
                    case 0:
                        Vect.mergeShuffle8Bit(srcLag, srcMapped, dest, mergeIndex, mergeCount);
                        break;
                    case 1:
                        Vect.mergeShuffle16Bit(srcLag, srcMapped, dest, mergeIndex, mergeCount);
                        break;
                    case 2:
                        Vect.mergeShuffle32Bit(srcLag, srcMapped, dest, mergeIndex, mergeCount);
                        break;
                    case 3:
                        Vect.mergeShuffle64Bit(srcLag, srcMapped, dest, mergeIndex, mergeCount);
                        break;
                    case 4:
                        Vect.mergeShuffle128Bit(srcLag, srcMapped, dest, mergeIndex, mergeCount);
                        break;
                    case 5:
                        Vect.mergeShuffle256Bit(srcLag, srcMapped, dest, mergeIndex, mergeCount);
                        break;
                    default:
                        assert false : "col type is unsupported";
                        break;
                }
            } finally {
                mapAppendColumnBufferRelease(lagAddr, lagMemOffset, lagRows << shl);
            }
        } catch (Throwable e) {
            handleColumnTaskException(
                    "could not merge fix WAL column",
                    columnIndex,
                    columnType,
                    mergeIndex,
                    lagRows,
                    mappedRowLo,
                    mappedRowHi,
                    e
            );
        }
    }

    private void cthMergeWalVarColumnWithLag(
            int columnIndex,
            int columnType,
            long timestampMergeIndexAddr,
            long timestampMergeIndexCount,
            long lagRows,
            long mappedRowLo,
            long mappedRowHi
    ) {
        if (o3ErrorCount.get() > 0) {
            return;
        }
        try {
            final int primaryIndex = getPrimaryColumnIndex(columnIndex);
            final int secondaryIndex = primaryIndex + 1;

            final MemoryCR o3dataMem = o3Columns.getQuick(primaryIndex);
            final MemoryCR o3auxMem = o3Columns.getQuick(secondaryIndex);
            final MemoryMA lagDataMem = columns.getQuick(primaryIndex);
            final MemoryMA lagAuxMem = columns.getQuick(secondaryIndex);

            final MemoryCARW dstDataAddr = o3MemColumns2.getQuick(primaryIndex);
            final MemoryCARW dstAuxAddr = o3MemColumns2.getQuick(secondaryIndex);

            ColumnTypeDriver columnTypeDriver = ColumnType.getDriver(columnType);

            final long srcMappedDataAddr = o3dataMem.addressOf(0);
            final long srcMappedAuxAddr = o3auxMem.addressOf(0);

            final long src1DataSize = columnTypeDriver.getDataVectorSize(srcMappedAuxAddr, mappedRowLo, mappedRowHi - 1);
            assert o3dataMem.size() >= src1DataSize;
            final long lagAuxOffset = columnTypeDriver.getAuxVectorOffset(txWriter.getTransientRowCount() - getColumnTop(columnIndex));
            final long lagAuxSize = columnTypeDriver.getAuxVectorSize(lagRows);
            final long signedLagAuxAddr = lagRows > 0 ? mapAppendColumnBuffer(lagAuxMem, lagAuxOffset, lagAuxSize, false) : 0;

            try {
                final long lagAuxAddr = Math.abs(signedLagAuxAddr);
                final long lagDataBegin = lagRows > 0 ? columnTypeDriver.getDataVectorOffset(lagAuxAddr, 0) : 0;
                final long lagDataSize = lagRows > 0 ? columnTypeDriver.getDataVectorSizeAt(lagAuxAddr, lagRows - 1) : 0;
                final long lagDataMapAddr = lagRows > 0 ? mapAppendColumnBuffer(lagDataMem, lagDataBegin, lagDataSize, false) : 0;

                try {
                    final long lagDataAddr = Math.abs(lagDataMapAddr) - lagDataBegin;
                    dstDataAddr.jumpTo(src1DataSize + lagDataSize);
                    dstAuxAddr.jumpTo(columnTypeDriver.getAuxVectorSize(timestampMergeIndexCount));

                    // exclude the trailing offset from shuffling
                    ColumnType.getDriver(columnType).o3ColumnMerge(
                            timestampMergeIndexAddr,
                            timestampMergeIndexCount,
                            lagAuxAddr,
                            lagDataAddr,
                            srcMappedAuxAddr,
                            srcMappedDataAddr,
                            dstAuxAddr.addressOf(0),
                            dstDataAddr.addressOf(0),
                            0L
                    );
                } finally {
                    mapAppendColumnBufferRelease(lagDataMapAddr, lagDataBegin, lagDataSize);
                }
            } finally {
                mapAppendColumnBufferRelease(signedLagAuxAddr, lagAuxOffset, lagAuxSize);
            }
        } catch (Throwable e) {
            handleColumnTaskException(
                    "could not merge varsize WAL column",
                    columnIndex,
                    columnType,
                    timestampMergeIndexAddr,
                    lagRows,
                    mappedRowLo,
                    mappedRowHi,
                    e
            );
        }
    }

    private void cthO3MoveUncommitted(
            int columnIndex,
            int columnType,
            int timestampColumnIndex,
            long committedTransientRowCount,
            long ignore1,
            long transientRowsAdded,
            long ignore2,
            long ignore3
    ) {
        if (o3ErrorCount.get() > 0) {
            return;
        }
        try {
            if (columnIndex != timestampColumnIndex) {
                MemoryMA colDataMem = getPrimaryColumn(columnIndex);
                long colDataOffset;
                final MemoryARW o3DataMem = o3MemColumns1.get(getPrimaryColumnIndex(columnIndex));
                final MemoryARW o3auxMem = o3MemColumns1.get(getSecondaryColumnIndex(columnIndex));

                long colDataExtraSize;
                long o3dataOffset = o3DataMem.getAppendOffset();

                final long columnTop = getColumnTop(columnIndex);

                if (columnTop > 0) {
                    LOG.debug()
                            .$("move uncommitted [columnTop=").$(columnTop)
                            .$(", columnIndex=").$(columnIndex)
                            .$(", committedTransientRowCount=").$(committedTransientRowCount)
                            .$(", transientRowsAdded=").$(transientRowsAdded)
                            .I$();
                }

                final long committedRowCount = committedTransientRowCount - columnTop;
                if (ColumnType.isVarSize(columnType)) {
                    final ColumnTypeDriver columnTypeDriver = ColumnType.getDriver(columnType);
                    final MemoryMA colAuxMem = getSecondaryColumn(columnIndex);
                    final long colAuxMemOffset = columnTypeDriver.getAuxVectorOffset(committedRowCount);
                    long colAuxMemRequiredSize = columnTypeDriver.getAuxVectorSize(transientRowsAdded);
                    long o3auxMemAppendOffset = o3auxMem.getAppendOffset();

                    // ensure memory is available
                    long offsetLimit = o3auxMemAppendOffset + columnTypeDriver.getAuxVectorOffset(transientRowsAdded);
                    o3auxMem.jumpTo(offsetLimit);
                    long colAuxMemAddr = colAuxMem.map(colAuxMemOffset, colAuxMemRequiredSize);
                    boolean locallyMapped = colAuxMemAddr == 0;

                    long alignedExtraLen;
                    if (!locallyMapped) {
                        alignedExtraLen = 0;
                    } else {
                        // Linux requires the mmap offset to be page aligned
                        final long alignedOffset = Files.floorPageSize(colAuxMemOffset);
                        alignedExtraLen = colAuxMemOffset - alignedOffset;
                        colAuxMemAddr = mapRO(ff, colAuxMem.getFd(), colAuxMemRequiredSize + alignedExtraLen, alignedOffset, MemoryTag.MMAP_TABLE_WRITER);
                    }

                    colDataOffset = columnTypeDriver.getDataVectorOffset(colAuxMemAddr + alignedExtraLen, 0);
                    long dstAddr = o3auxMem.addressOf(o3auxMemAppendOffset) - columnTypeDriver.getMinAuxVectorSize();
                    long dstAddrLimit = o3auxMem.addressOf(offsetLimit);
                    long dstAddrSize = dstAddrLimit - dstAddr;

                    columnTypeDriver.shiftCopyAuxVector(
                            colDataOffset - o3dataOffset,
                            colAuxMemAddr + alignedExtraLen,
                            0,
                            transientRowsAdded - 1, // inclusive
                            dstAddr,
                            dstAddrSize
                    );

                    if (locallyMapped) {
                        // If memory mapping was mapped specially for this move, close it
                        ff.munmap(colAuxMemAddr, colAuxMemRequiredSize + alignedExtraLen, MemoryTag.MMAP_TABLE_WRITER);
                    }

                    colDataExtraSize = colDataMem.getAppendOffset() - colDataOffset;
                    // we have to restore aux column size to its required size to hold "committedRowCount" row count.
                    colAuxMem.jumpTo(columnTypeDriver.getAuxVectorSize(committedRowCount));
                } else {
                    // Fixed size
                    final int shl = ColumnType.pow2SizeOf(columnType);
                    colDataExtraSize = transientRowsAdded << shl;
                    colDataOffset = committedRowCount << shl;
                }

                o3DataMem.jumpTo(o3dataOffset + colDataExtraSize);
                long o3dataAddr = o3DataMem.addressOf(o3dataOffset);
                long sourceAddress = colDataMem.map(colDataOffset, colDataExtraSize);
                if (sourceAddress != 0) {
                    Vect.memcpy(o3dataAddr, sourceAddress, colDataExtraSize);
                } else {
                    // Linux requires the mmap offset to be page aligned
                    long alignedOffset = Files.floorPageSize(colDataOffset);
                    long alignedExtraLen = colDataOffset - alignedOffset;
                    long size = colDataExtraSize + alignedExtraLen;
                    if (size > 0) {
                        sourceAddress = mapRO(ff, colDataMem.getFd(), size, alignedOffset, MemoryTag.MMAP_TABLE_WRITER);
                        Vect.memcpy(o3dataAddr, sourceAddress + alignedExtraLen, colDataExtraSize);
                        ff.munmap(sourceAddress, size, MemoryTag.MMAP_TABLE_WRITER);
                    }
                }
                colDataMem.jumpTo(colDataOffset);
            } else {
                // Timestamp column
                int shl = ColumnType.pow2SizeOf(ColumnType.TIMESTAMP);
                MemoryMA srcDataMem = getPrimaryColumn(columnIndex);
                // this cannot have "top"
                long srcFixOffset = committedTransientRowCount << shl;
                long srcFixLen = transientRowsAdded << shl;
                long alignedExtraLen;
                long address = srcDataMem.map(srcFixOffset, srcFixLen);
                boolean locallyMapped = address == 0;

                // column could not provide necessary length of buffer
                // because perhaps its internal buffer is not big enough
                if (!locallyMapped) {
                    alignedExtraLen = 0;
                } else {
                    // Linux requires the mmap offset to be page aligned
                    long alignedOffset = Files.floorPageSize(srcFixOffset);
                    alignedExtraLen = srcFixOffset - alignedOffset;
                    address = mapRO(ff, srcDataMem.getFd(), srcFixLen + alignedExtraLen, alignedOffset, MemoryTag.MMAP_TABLE_WRITER);
                }

                try {
                    for (long n = 0; n < transientRowsAdded; n++) {
                        long ts = Unsafe.getUnsafe().getLong(address + alignedExtraLen + (n << shl));
                        o3TimestampMem.putLong128(ts, o3RowCount + n);
                    }
                } finally {
                    if (locallyMapped) {
                        ff.munmap(address, srcFixLen + alignedExtraLen, MemoryTag.MMAP_TABLE_WRITER);
                    }
                }

                srcDataMem.jumpTo(srcFixOffset);
            }
        } catch (Throwable ex) {
            handleColumnTaskException(
                    "could not move uncommitted data",
                    columnIndex,
                    columnType,
                    committedTransientRowCount,
                    transientRowsAdded,
                    ignore1,
                    ignore2,
                    ex
            );
        }
    }

    private void cthO3ShiftColumnInLagToTop(
            int columnIndex,
            int columnType,
            int timestampColumnIndex,
            long copyToLagRowCount,
            long ignore,
            long columnDataRowOffset,
            long existingLagRows,
            long excludeSymbols
    ) {
        if (o3ErrorCount.get() > 0) {
            return;
        }
        try {
            if (columnIndex != timestampColumnIndex) {
                MemoryCR srcDataMem = o3Columns.get(getPrimaryColumnIndex(columnIndex));
                MemoryCR srcAuxMem = o3Columns.get(getSecondaryColumnIndex(columnIndex));
                MemoryARW dstDataMem = o3MemColumns1.get(getPrimaryColumnIndex(columnIndex));
                MemoryARW dstAuxMem = o3MemColumns1.get(getSecondaryColumnIndex(columnIndex));

                if (srcDataMem == dstDataMem && excludeSymbols > 0 && columnType == ColumnType.SYMBOL) {
                    // nothing to do. This is the case when WAL symbols are remapped to the correct place in LAG buffers.
                    return;
                }

                if (ColumnType.isVarSize(columnType)) {
                    final ColumnTypeDriver columnTypeDriver = ColumnType.getDriver(columnType);
                    final long dataOffset = columnTypeDriver.getDataVectorOffset(srcAuxMem.addressOf(0), columnDataRowOffset);
                    final long dataSize = columnTypeDriver.getDataVectorSize(srcAuxMem.addressOf(0), columnDataRowOffset, columnDataRowOffset + copyToLagRowCount - 1);
                    final long destOffset = existingLagRows == 0 ? 0L : columnTypeDriver.getDataVectorOffset(dstAuxMem.addressOf(0), existingLagRows);

                    // adjust append position of the index column to
                    // maintain n+1 number of entries
                    long rowLimit = columnTypeDriver.getAuxVectorSize(existingLagRows + copyToLagRowCount);
                    dstAuxMem.jumpTo(rowLimit);

                    // move count + 1 rows, to make sure index column remains n+1
                    // the data is copied back to start of the buffer, no need to set dataSize first
                    long dstAddr = dstAuxMem.addressOf(columnTypeDriver.getAuxVectorOffset(existingLagRows));
                    long dstAddrLimit = dstAuxMem.addressOf(rowLimit);
                    long dstAddrSize = dstAddrLimit - dstAddr;
                    columnTypeDriver.shiftCopyAuxVector(
                            dataOffset - destOffset,
                            srcAuxMem.addressOf(columnTypeDriver.getAuxVectorOffset(columnDataRowOffset)),
                            0,
                            copyToLagRowCount - 1, // inclusive
                            dstAddr,
                            dstAddrSize
                    );
                    dstDataMem.jumpTo(destOffset + dataSize);
                    assert srcDataMem.size() >= dataSize;
                    Vect.memmove(dstDataMem.addressOf(destOffset), srcDataMem.addressOf(dataOffset), dataSize);
                } else {
                    final int shl = ColumnType.pow2SizeOf(columnType);
                    // Fixed size column
                    long sourceOffset = columnDataRowOffset << shl;
                    long size = copyToLagRowCount << shl;
                    long destOffset = existingLagRows << shl;
                    dstDataMem.jumpTo(destOffset + size);
                    assert srcDataMem.size() >= size;
                    Vect.memmove(dstDataMem.addressOf(destOffset), srcDataMem.addressOf(sourceOffset), size);
                }

                // the data is copied back to start of the buffer, no need to set size first
            } else {
                MemoryCR o3SrcDataMem = o3Columns.get(getPrimaryColumnIndex(columnIndex));

                // Special case, designated timestamp column
                // Move values and set index to  0..copyToLagRowCount
                final long sourceOffset = columnDataRowOffset << 4;
                o3TimestampMem.jumpTo((copyToLagRowCount + existingLagRows) << 4);
                final long dstTimestampAddr = o3TimestampMem.getAddress() + (existingLagRows << 4);
                Vect.shiftTimestampIndex(o3SrcDataMem.addressOf(sourceOffset), copyToLagRowCount, dstTimestampAddr);
            }
        } catch (Throwable ex) {
            handleColumnTaskException(
                    "could not shift o3 lag",
                    columnIndex,
                    columnType,
                    copyToLagRowCount,
                    columnDataRowOffset,
                    existingLagRows,
                    excludeSymbols,
                    ex
            );
        }
    }

    private void cthO3SortColumn(int columnIndex, int columnType, int timestampColumnIndex, long sortedTimestampsAddr, long sortedTimestampsRowCount, long long2, long long3, long long4) {
        if (ColumnType.isVarSize(columnType)) {
            cthO3SortVarColumn(columnIndex, columnType, sortedTimestampsAddr, sortedTimestampsRowCount);
        } else if (columnIndex != timestampColumnIndex) {
            cthO3SortFixColumn(columnIndex, columnType, sortedTimestampsAddr, sortedTimestampsRowCount);
        }
    }

    private void cthO3SortFixColumn(
            int columnIndex,
            int columnType,
            long sortedTimestampsAddr,
            long sortedTimestampsRowCount
    ) {
        if (o3ErrorCount.get() > 0) {
            return;
        }
        try {
            final int columnOffset = getPrimaryColumnIndex(columnIndex);
            final MemoryCR mem = o3Columns.getQuick(columnOffset);
            final MemoryCARW mem2 = o3MemColumns2.getQuick(columnOffset);
            final int shl = ColumnType.pow2SizeOf(columnType);
            final long src = mem.addressOf(0);
            mem2.jumpTo(sortedTimestampsRowCount << shl);
            final long tgtDataAddr = mem2.addressOf(0);
            switch (shl) {
                case 0:
                    Vect.indexReshuffle8Bit(src, tgtDataAddr, sortedTimestampsAddr, sortedTimestampsRowCount);
                    break;
                case 1:
                    Vect.indexReshuffle16Bit(src, tgtDataAddr, sortedTimestampsAddr, sortedTimestampsRowCount);
                    break;
                case 2:
                    Vect.indexReshuffle32Bit(src, tgtDataAddr, sortedTimestampsAddr, sortedTimestampsRowCount);
                    break;
                case 3:
                    Vect.indexReshuffle64Bit(src, tgtDataAddr, sortedTimestampsAddr, sortedTimestampsRowCount);
                    break;
                case 4:
                    Vect.indexReshuffle128Bit(src, tgtDataAddr, sortedTimestampsAddr, sortedTimestampsRowCount);
                    break;
                case 5:
                    Vect.indexReshuffle256Bit(src, tgtDataAddr, sortedTimestampsAddr, sortedTimestampsRowCount);
                    break;
                default:
                    assert false : "col type is unsupported";
                    break;
            }
        } catch (Throwable th) {
            handleColumnTaskException(
                    "could not sort fix o3 column",
                    columnIndex,
                    columnType,
                    sortedTimestampsAddr,
                    sortedTimestampsRowCount,
                    IGNORE,
                    IGNORE,
                    th
            );
        }
    }

    private void cthO3SortVarColumn(
            int columnIndex,
            int columnType,
            long sortedTimestampsAddr,
            long sortedTimestampsRowCount
    ) {
        if (o3ErrorCount.get() > 0) {
            return;
        }
        try {
            final int primaryIndex = getPrimaryColumnIndex(columnIndex);
            final int secondaryIndex = primaryIndex + 1;

            ColumnType.getDriver(columnType).o3sort(
                    sortedTimestampsAddr,
                    sortedTimestampsRowCount,
                    o3Columns.getQuick(primaryIndex),
                    o3Columns.getQuick(secondaryIndex),
                    o3MemColumns2.getQuick(primaryIndex),
                    o3MemColumns2.getQuick(secondaryIndex)
            );
        } catch (Throwable th) {
            handleColumnTaskException(
                    "could not sort varsize o3 column",
                    columnIndex,
                    columnType,
                    sortedTimestampsAddr,
                    IGNORE,
                    IGNORE,
                    IGNORE,
                    th
            );
        }
    }

    private long deduplicateSortedIndex(long longIndexLength, long indexSrcAddr, long indexDstAddr, long tempIndexAddr, long lagRows) {
        LOG.info().$("WAL dedup sorted commit index [table=").$(tableToken).$(", totalRows=").$(longIndexLength).$(", lagRows=").$(lagRows).I$();
        int dedupKeyIndex = 0;
        long dedupCommitAddr = 0;
        try {
            if (dedupColumnCommitAddresses.getColumnCount() > 0) {
                dedupCommitAddr = dedupColumnCommitAddresses.allocateBlock();
                for (int i = 0; i < metadata.getColumnCount(); i++) {
                    int columnType = metadata.getColumnType(i);
                    if (i != metadata.getTimestampIndex() && columnType > 0 && metadata.isDedupKey(i)) {
                        int shl = ColumnType.pow2SizeOf(columnType);
                        long lagMemOffset = lagRows > 0 ? (txWriter.getTransientRowCount() - getColumnTop(i)) << shl : 0L;
                        long lagMapSize = lagRows << shl;

                        // Map column buffers for lag rows for deduplication
                        long lagKeyAddr = lagRows > 0 ? mapAppendColumnBuffer(columns.get(getPrimaryColumnIndex(i)), lagMemOffset, lagMapSize, false) : 0L;
                        MemoryCR o3Column = o3Columns.get(getPrimaryColumnIndex(i));
                        long o3ColumnData = o3Column.addressOf(0);
                        assert o3ColumnData != 0;

                        dedupColumnCommitAddresses.setArrayValues(
                                dedupCommitAddr,
                                dedupKeyIndex++,
                                columnType,
                                ColumnType.sizeOf(columnType),
                                0L,
                                o3ColumnData,
                                Math.abs(lagKeyAddr),
                                lagKeyAddr,
                                lagMemOffset,
                                lagMapSize
                        );
                    }
                }
            }
            return Vect.dedupSortedTimestampIndexIntKeysChecked(
                    indexSrcAddr,
                    longIndexLength,
                    indexDstAddr,
                    tempIndexAddr,
                    dedupKeyIndex,
                    dedupColumnCommitAddresses.getAddress(dedupCommitAddr)
            );
        } finally {
            if (dedupColumnCommitAddresses.getColumnCount() > 0 && lagRows > 0) {
                // Release mapped column buffers for lag rows
                for (int i = 0; i < dedupKeyIndex; i++) {
                    long lagAddr = dedupColumnCommitAddresses.getColReserved1(dedupCommitAddr, i);
                    long lagMemOffset = dedupColumnCommitAddresses.getColReserved2(dedupCommitAddr, i);
                    long mapSize = dedupColumnCommitAddresses.getColReserved3(dedupCommitAddr, i);

                    mapAppendColumnBufferRelease(lagAddr, lagMemOffset, mapSize);
                }
            }
            dedupColumnCommitAddresses.clear();
        }
    }

    private void dispatchColumnTasks(
            long long0,
            long long1,
            long long2,
            long long3,
            long long4,
            ColumnTaskHandler taskHandler
    ) {
        final int timestampColumnIndex = metadata.getTimestampIndex();
        final Sequence pubSeq = this.messageBus.getColumnTaskPubSeq();
        final RingQueue<ColumnTask> queue = this.messageBus.getColumnTaskQueue();
        o3DoneLatch.reset();
        o3ErrorCount.set(0);
        lastErrno = 0;
        int queuedCount = 0;

        for (int columnIndex = 0; columnIndex < columnCount; columnIndex++) {
            int columnType = metadata.getColumnType(columnIndex);
            if (columnType > 0) {
                long cursor = pubSeq.next();

                // Pass column index as -1 when it's designated timestamp column to o3 move method
                if (cursor > -1) {
                    try {
                        final ColumnTask task = queue.get(cursor);
                        task.of(
                                o3DoneLatch,
                                columnIndex,
                                columnType,
                                timestampColumnIndex,
                                long0,
                                long1,
                                long2,
                                long3,
                                long4,
                                taskHandler
                        );
                    } finally {
                        queuedCount++;
                        pubSeq.done(cursor);
                    }
                } else {
                    taskHandler.run(columnIndex, columnType, timestampColumnIndex, long0, long1, long2, long3, long4);
                }
            }
        }
        consumeColumnTasks(queue, queuedCount);
    }

    private void doClose(boolean truncate) {
        // destroy() may have already closed everything
        boolean tx = inTransaction();
        freeSymbolMapWriters();
        Misc.freeObjList(indexers);
        denseIndexers.clear();
        Misc.free(txWriter);
        Misc.free(metaMem);
        Misc.free(ddlMem);
        Misc.free(other);
        Misc.free(todoMem);
        Misc.free(attachMetaMem);
        Misc.free(attachColumnVersionReader);
        Misc.free(attachIndexBuilder);
        Misc.free(columnVersionWriter);
        Misc.free(o3PartitionUpdateSink);
        Misc.free(slaveTxReader);
        Misc.free(commandQueue);
        Misc.free(dedupColumnCommitAddresses);
        closeWalFiles();
        updateOperatorImpl = Misc.free(updateOperatorImpl);
        convertOperatorImpl = Misc.free(convertOperatorImpl);
        dropIndexOperator = null;
        noOpRowCount = 0L;
        lastOpenPartitionTs = Long.MIN_VALUE;
        lastOpenPartitionIsReadOnly = false;
        Misc.free(frameFactory);
        assert !truncate || distressed || assertColumnPositionIncludeWalLag();
        freeColumns(truncate & !distressed);
        try {
            releaseLock(!truncate | tx | performRecovery | distressed);
        } finally {
            Misc.free(txnScoreboard);
            Misc.free(path);
            Misc.free(o3TimestampMem);
            Misc.free(o3TimestampMemCpy);
            Misc.free(ownMessageBus);
            if (tempMem16b != 0) {
                tempMem16b = Unsafe.free(tempMem16b, 16, MemoryTag.NATIVE_TABLE_WRITER);
            }
            LOG.info().$("closed '").utf8(tableToken.getTableName()).$('\'').$();
        }
    }

    private boolean dropPartitionByExactTimestamp(long timestamp) {
        final long minTimestamp = txWriter.getMinTimestamp(); // partition min timestamp
        final long maxTimestamp = txWriter.getMaxTimestamp(); // partition max timestamp

        timestamp = txWriter.getPartitionTimestampByTimestamp(timestamp);
        final int index = txWriter.getPartitionIndex(timestamp);
        if (index < 0) {
            LOG.error().$("partition is already removed [path=").$substr(pathRootSize, path).$(", partitionTimestamp=").$ts(timestamp).I$();
            return false;
        }

        final long partitionNameTxn = txWriter.getPartitionNameTxnByPartitionTimestamp(timestamp);

        if (timestamp == txWriter.getPartitionTimestampByTimestamp(maxTimestamp)) {

            // removing active partition

            // calculate new transient row count, min/max timestamps and find the partition to open next
            final long nextMaxTimestamp;
            final long newTransientRowCount;
            final long prevTimestamp;
            if (index == 0) {
                nextMaxTimestamp = Long.MIN_VALUE;
                newTransientRowCount = 0L;
                prevTimestamp = 0L; // meaningless
            } else {
                final int prevIndex = index - 1;
                prevTimestamp = txWriter.getPartitionTimestampByIndex(prevIndex);
                newTransientRowCount = txWriter.getPartitionSize(prevIndex);
                try {
                    setPathForPartition(path.trimTo(pathSize), partitionBy, prevTimestamp, txWriter.getPartitionNameTxn(prevIndex));
                    readPartitionMinMax(ff, prevTimestamp, path, metadata.getColumnName(metadata.getTimestampIndex()), newTransientRowCount);
                    nextMaxTimestamp = attachMaxTimestamp;
                } finally {
                    path.trimTo(pathSize);
                }
            }

            columnVersionWriter.removePartition(timestamp);
            txWriter.beginPartitionSizeUpdate();
            txWriter.removeAttachedPartitions(timestamp);
            txWriter.finishPartitionSizeUpdate(index == 0 ? Long.MAX_VALUE : txWriter.getMinTimestamp(), nextMaxTimestamp);
            txWriter.bumpTruncateVersion();

            columnVersionWriter.commit();
            txWriter.setColumnVersion(columnVersionWriter.getVersion());
            txWriter.commit(denseSymbolMapWriters);

            // No need to truncate before, files to be deleted.
            closeActivePartition(false);

            if (index != 0) {
                openPartition(prevTimestamp);
                setAppendPosition(newTransientRowCount, false);
            } else {
                rowAction = ROW_ACTION_OPEN_PARTITION;
            }
        } else {

            // when we want to delete first partition we must find out minTimestamp from
            // next partition if it exists, or next partition, and so on
            //
            // when somebody removed data directories manually and then attempts to tidy
            // up metadata with logical partition delete we have to uphold the effort and
            // re-compute table size and its minTimestamp from what remains on disk

            // find out if we are removing min partition
            long nextMinTimestamp = minTimestamp;
            if (timestamp == txWriter.getPartitionTimestampByIndex(0)) {
                nextMinTimestamp = readMinTimestamp(txWriter.getPartitionTimestampByIndex(1));
            }

            columnVersionWriter.removePartition(timestamp);

            txWriter.beginPartitionSizeUpdate();
            txWriter.removeAttachedPartitions(timestamp);
            txWriter.setMinTimestamp(nextMinTimestamp);
            txWriter.finishPartitionSizeUpdate(nextMinTimestamp, txWriter.getMaxTimestamp());
            txWriter.bumpTruncateVersion();

            columnVersionWriter.commit();
            txWriter.setColumnVersion(columnVersionWriter.getVersion());
            txWriter.commit(denseSymbolMapWriters);
        }

        // Call O3 methods to remove check TxnScoreboard and remove partition directly
        safeDeletePartitionDir(timestamp, partitionNameTxn);
        return true;
    }

    private long findMinSplitPartitionTimestamp() {
        for (int i = 0, n = txWriter.getPartitionCount(); i < n; i++) {
            long partitionTimestamp = txWriter.getPartitionTimestampByIndex(i);
            if (txWriter.getLogicalPartitionTimestamp(partitionTimestamp) != partitionTimestamp) {
                return partitionTimestamp;
            }
        }
        return Long.MAX_VALUE;
    }

    private void finishColumnPurge() {
        if (purgingOperator == null) {
            return;
        }
        boolean asyncOnly = checkScoreboardHasReadersBeforeLastCommittedTxn();
        purgingOperator.purge(
                path.trimTo(pathSize),
                tableToken,
                partitionBy,
                asyncOnly,
                metadata,
                getTruncateVersion(),
                getTxn()
        );
        purgingOperator.clear();
    }

    private void finishMetaSwapUpdate() {
        finishMetadataSwap();
        bumpMetadataVersion();
        clearTodoLog();
    }

    private void finishMetaSwapUpdateStructural() {
        // rename _meta to _meta.prev
        finishMetadataSwap();

        bumpMetadataAndColumnStructureVersion();
        clearTodoLog();
    }

    private void finishMetadataSwap() {
        // rename _meta to _meta.prev
        this.metaPrevIndex = rename(fileOperationRetryCount);
        writeRestoreMetaTodo();

        try {
            // rename _meta.swp to -_meta
            restoreMetaFrom(META_SWAP_FILE_NAME, metaSwapIndex);
        } catch (CairoException e) {
            try {
                recoverFromTodoWriteFailure(null);
            } catch (CairoException e2) {
                throwDistressException(e2);
            }
            throw e;
        }

        try {
            // open _meta file
            openMetaFile(ff, path, pathSize, metaMem);
        } catch (CairoException e) {
            throwDistressException(e);
        }
    }

    private void finishO3Append(long o3LagRowCount) {
        if (denseIndexers.size() == 0) {
            populateDenseIndexerList();
        }
        path.trimTo(pathSize);
        // Alright, we finished updating partitions. Now we need to get this writer instance into
        // a consistent state.
        //
        // We start with ensuring append memory is in ready-to-use state. When max timestamp changes we need to
        // move append memory to new set of files. Otherwise, we stay on the same set but advance to append position.
        avoidIndexOnCommit = o3ErrorCount.get() == 0;
        if (o3LagRowCount == 0) {
            clearO3();
            LOG.debug().$("lag segment is empty").$();
        } else {
            // adjust O3 master ref so that virtual row count becomes equal to value of "o3LagRowCount"
            this.o3MasterRef = this.masterRef - o3LagRowCount * 2 + 1;
            LOG.debug().$("adjusted [o3RowCount=").$(getO3RowCount0()).I$();
        }
    }

    private void finishO3Commit(long partitionTimestampHiLimit) {
        if (!o3InError) {
            updateO3ColumnTops();
        }
        if (isLastPartitionClosed() || partitionTimestampHi > partitionTimestampHiLimit) {
            openPartition(txWriter.getLastPartitionTimestamp());
        }

        // Data is written out successfully, however, we can still fail to set append position, for
        // example when we ran out of address space and new page cannot be mapped. The "allocate" calls here
        // ensure we can trigger this situation in tests. We should perhaps align our data such that setAppendPosition()
        // will attempt to mmap new page and fail... Then we can remove the 'true' parameter
        try {
            setAppendPosition(txWriter.getTransientRowCount(), !metadata.isWalEnabled());
        } catch (Throwable e) {
            LOG.critical().$("data is committed but writer failed to update its state `").$(e).$('`').$();
            distressed = true;
            throw e;
        }

        metrics.tableWriter().incrementO3Commits();
    }

    private Utf8Sequence formatPartitionForTimestamp(long partitionTimestamp, long nameTxn) {
        utf8Sink.clear();
        TableUtils.setSinkForPartition(utf8Sink, partitionBy, partitionTimestamp, nameTxn);
        return utf8Sink;
    }

    private void freeAndRemoveColumnPair(ObjList<MemoryMA> columns, int pi, int si) {
        Misc.free(columns.getAndSetQuick(pi, NullMemory.INSTANCE));
        Misc.free(columns.getAndSetQuick(si, NullMemory.INSTANCE));
    }

    private void freeAndRemoveO3ColumnPair(ObjList<MemoryCARW> columns, int pi, int si) {
        Misc.free(columns.getAndSetQuick(pi, NullMemory.INSTANCE));
        Misc.free(columns.getAndSetQuick(si, NullMemory.INSTANCE));
    }

    private void freeColumnMemory(int columnIndex) {
        final int pi = getPrimaryColumnIndex(columnIndex);
        final int si = getSecondaryColumnIndex(columnIndex);
        freeNullSetter(nullSetters, columnIndex);
        freeNullSetter(o3NullSetters1, columnIndex);
        freeNullSetter(o3NullSetters2, columnIndex);
        freeAndRemoveColumnPair(columns, pi, si);
        freeAndRemoveO3ColumnPair(o3MemColumns1, pi, si);
        freeAndRemoveO3ColumnPair(o3MemColumns2, pi, si);
        if (columnIndex < indexers.size()) {
            Misc.free(indexers.getAndSetQuick(columnIndex, null));
            populateDenseIndexerList();
        }
    }

    private void freeColumns(boolean truncate) {
        // null check is because this method could be called from the constructor
        if (columns != null) {
            closeAppendMemoryTruncate(truncate);
        }
        Misc.freeObjListAndKeepObjects(o3MemColumns1);
        Misc.freeObjListAndKeepObjects(o3MemColumns2);
    }

    private void freeIndexers() {
        if (indexers != null) {
            // Don't change items of indexers, they are re-used
            for (int i = 0, n = indexers.size(); i < n; i++) {
                ColumnIndexer indexer = indexers.getQuick(i);
                if (indexer != null) {
                    indexers.getQuick(i).releaseIndexWriter();
                }
            }
            denseIndexers.clear();
        }
    }

    private void freeNullSetter(ObjList<Runnable> nullSetters, int columnIndex) {
        nullSetters.setQuick(columnIndex, NOOP);
    }

    private void freeSymbolMapWriters() {
        if (denseSymbolMapWriters != null) {
            for (int i = 0, n = denseSymbolMapWriters.size(); i < n; i++) {
                Misc.freeIfCloseable(denseSymbolMapWriters.getQuick(i));
            }
            denseSymbolMapWriters.clear();
        }

        if (symbolMapWriters != null) {
            symbolMapWriters.clear();
        }
    }

    private CharSequence getColumnNameSafe(int columnIndex) {
        try {
            return metadata.getColumnName(columnIndex);
        } catch (Throwable th) {
            return "<unknown, index: " + columnIndex + ">";
        }
    }

    private ConvertOperatorImpl getConvertOperator() {
        if (convertOperatorImpl == null) {
            convertOperatorImpl = new ConvertOperatorImpl(configuration, this, columnVersionWriter, path, pathSize, getPurgingOperator(), messageBus);
        }
        return convertOperatorImpl;
    }

    private long getO3RowCount0() {
        return (masterRef - o3MasterRef + 1) / 2;
    }

    private long getPartitionTimestampOrMax(int partitionIndex) {
        if (partitionIndex < txWriter.getPartitionCount()) {
            return txWriter.getPartitionTimestampByIndex(partitionIndex);
        } else {
            return Long.MAX_VALUE;
        }
    }

    private MemoryMA getPrimaryColumn(int column) {
        assert column < columnCount : "Column index is out of bounds: " + column + " >= " + columnCount;
        return columns.getQuick(getPrimaryColumnIndex(column));
    }

    private PurgingOperator getPurgingOperator() {
        if (purgingOperator == null) {
            purgingOperator = new PurgingOperator(LOG, configuration, messageBus);
        } else {
            purgingOperator.clear();
        }
        return purgingOperator;
    }

    private MemoryMA getSecondaryColumn(int column) {
        assert column < columnCount : "Column index is out of bounds: " + column + " >= " + columnCount;
        return columns.getQuick(getSecondaryColumnIndex(column));
    }

    private long getWalMaxLagRows() {
        return Math.min(
                Math.max(0L, (long) configuration.getWalLagRowsMultiplier() * metadata.getMaxUncommittedRows()),
                getWalMaxLagSize()
        );
    }

    private long getWalMaxLagSize() {
        long maxLagSize = configuration.getWalMaxLagSize();
        return (maxLagSize /
                (avgRecordSize != 0 ? avgRecordSize : (avgRecordSize = TableUtils.estimateAvgRecordSize(metadata))));
    }

    private void handleColumnTaskException(
            String message,
            int columnIndex,
            int columnType,
            long long0,
            long long1,
            long long2,
            long long3,
            Throwable e
    ) {
        o3ErrorCount.incrementAndGet();
        LogRecord logRecord = LOG.critical().$(message + " [table=").$(tableToken.getTableName())
                .$(", column=").$(getColumnNameSafe(columnIndex))
                .$(", type=").$(ColumnType.nameOf(columnType))
                .$(", long0=").$(long0)
                .$(", long1=").$(long1)
                .$(", long2=").$(long2)
                .$(", long3=").$(long3);
        if (e instanceof CairoException) {
            o3oomObserved = ((CairoException) e).isOutOfMemory();
            lastErrno = lastErrno == 0 ? ((CairoException) e).errno : lastErrno;
            logRecord.$(", errno=").$(lastErrno)
                    .$(", ex=").$(((CairoException) e).getFlyweightMessage())
                    .I$();
        } else {
            lastErrno = O3_ERRNO_FATAL;
            logRecord.$(", ex=").$(e).I$();
        }
    }

    private void hardLinkAndPurgeColumnFiles(CharSequence columnName, int columnIndex, CharSequence newName, int columnType) {
        try {
            PurgingOperator purgingOperator = getPurgingOperator();
            long newColumnNameTxn = getTxn();
            long defaultColumnNameTxn = columnVersionWriter.getDefaultColumnNameTxn(columnIndex);
            if (PartitionBy.isPartitioned(partitionBy)) {
                for (int i = txWriter.getPartitionCount() - 1; i > -1L; i--) {
                    // Link files in each partition.
                    long partitionTimestamp = txWriter.getPartitionTimestampByIndex(i);
                    long partitionNameTxn = txWriter.getPartitionNameTxn(i);
                    long columnNameTxn = columnVersionWriter.getColumnNameTxn(partitionTimestamp, columnIndex);
                    hardLinkAndPurgeColumnFiles(columnName, columnIndex, columnType, newName, partitionTimestamp, partitionNameTxn, newColumnNameTxn, columnNameTxn);
                    if (columnVersionWriter.getRecordIndex(partitionTimestamp, columnIndex) > -1L) {
                        long columnTop = columnVersionWriter.getColumnTop(partitionTimestamp, columnIndex);
                        columnVersionWriter.upsert(partitionTimestamp, columnIndex, newColumnNameTxn, columnTop);
                    }
                }
            } else {
                long columnNameTxn = columnVersionWriter.getColumnNameTxn(txWriter.getLastPartitionTimestamp(), columnIndex);
                hardLinkAndPurgeColumnFiles(columnName, columnIndex, columnType, newName, txWriter.getLastPartitionTimestamp(), -1L, newColumnNameTxn, columnNameTxn);
                long columnTop = columnVersionWriter.getColumnTop(txWriter.getLastPartitionTimestamp(), columnIndex);
                columnVersionWriter.upsert(txWriter.getLastPartitionTimestamp(), columnIndex, newColumnNameTxn, columnTop);
            }

            if (ColumnType.isSymbol(columnType)) {
                // Link .o, .c, .k, .v symbol files in the table root folder
                linkFile(ff, offsetFileName(path.trimTo(pathSize), columnName, defaultColumnNameTxn), offsetFileName(other.trimTo(pathSize), newName, newColumnNameTxn));
                linkFile(ff, charFileName(path.trimTo(pathSize), columnName, defaultColumnNameTxn), charFileName(other.trimTo(pathSize), newName, newColumnNameTxn));
                linkFile(ff, keyFileName(path.trimTo(pathSize), columnName, defaultColumnNameTxn), keyFileName(other.trimTo(pathSize), newName, newColumnNameTxn));
                linkFile(ff, valueFileName(path.trimTo(pathSize), columnName, defaultColumnNameTxn), valueFileName(other.trimTo(pathSize), newName, newColumnNameTxn));
                purgingOperator.add(columnIndex, defaultColumnNameTxn, PurgingOperator.TABLE_ROOT_PARTITION, -1L);
            }
            long columnAddedPartition = columnVersionWriter.getColumnTopPartitionTimestamp(columnIndex);
            columnVersionWriter.upsertDefaultTxnName(columnIndex, newColumnNameTxn, columnAddedPartition);
        } finally {
            path.trimTo(pathSize);
            other.trimTo(pathSize);
        }
    }

    private void hardLinkAndPurgeColumnFiles(CharSequence columnName, int columnIndex, int columnType, CharSequence newName, long partitionTimestamp, long partitionNameTxn, long newColumnNameTxn, long columnNameTxn) {
        setPathForPartition(path, partitionBy, partitionTimestamp, partitionNameTxn);
        setPathForPartition(other, partitionBy, partitionTimestamp, partitionNameTxn);
        int plen = path.size();
        linkFile(ff, dFile(path.trimTo(plen), columnName, columnNameTxn), dFile(other.trimTo(plen), newName, newColumnNameTxn));
        if (ColumnType.isVarSize(columnType)) {
            linkFile(ff, iFile(path.trimTo(plen), columnName, columnNameTxn), iFile(other.trimTo(plen), newName, newColumnNameTxn));
        } else if (ColumnType.isSymbol(columnType) && metadata.isColumnIndexed(columnIndex)) {
            linkFile(ff, keyFileName(path.trimTo(plen), columnName, columnNameTxn), keyFileName(other.trimTo(plen), newName, newColumnNameTxn));
            linkFile(ff, valueFileName(path.trimTo(plen), columnName, columnNameTxn), valueFileName(other.trimTo(plen), newName, newColumnNameTxn));
        }
        path.trimTo(pathSize);
        other.trimTo(pathSize);
        purgingOperator.add(columnIndex, columnNameTxn, partitionTimestamp, partitionNameTxn);
    }

    private void indexHistoricPartitions(SymbolColumnIndexer indexer, CharSequence columnName, int indexValueBlockSize, int columnIndex) {
        long ts = this.txWriter.getMaxTimestamp();
        if (ts > Numbers.LONG_NULL) {
            try {
                // Index last partition separately
                for (int i = 0, n = txWriter.getPartitionCount() - 1; i < n; i++) {

                    long timestamp = txWriter.getPartitionTimestampByIndex(i);
                    path.trimTo(pathSize);
                    setStateForTimestamp(path, timestamp);

                    if (ff.exists(path.$())) {
                        final int plen = path.size();

                        long columnNameTxn = columnVersionWriter.getColumnNameTxn(timestamp, columnIndex);

                        if (ff.exists(TableUtils.dFile(path.trimTo(plen), columnName, columnNameTxn))) {
                            path.trimTo(plen);
                            LOG.info().$("indexing [path=").$substr(pathRootSize, path).I$();

                            createIndexFiles(columnName, columnNameTxn, indexValueBlockSize, plen, true);
                            final long partitionSize = txWriter.getPartitionRowCountByTimestamp(timestamp);
                            final long columnTop = columnVersionWriter.getColumnTop(timestamp, columnIndex);

                            if (columnTop > -1L && partitionSize > columnTop) {
                                int columnDataFd = TableUtils.openRO(ff, TableUtils.dFile(path.trimTo(plen), columnName, columnNameTxn), LOG);
                                try {
                                    indexer.configureWriter(path.trimTo(plen), columnName, columnNameTxn, columnTop);
                                    indexer.index(ff, columnDataFd, columnTop, partitionSize);
                                } finally {
                                    ff.close(columnDataFd);
                                }
                            }
                        }
                    }
                }
            } finally {
                indexer.releaseIndexWriter();
            }
        }
    }

    private void indexLastPartition(SymbolColumnIndexer indexer, CharSequence columnName, long columnNameTxn, int columnIndex, int indexValueBlockSize) {
        final int plen = path.size();

        createIndexFiles(columnName, columnNameTxn, indexValueBlockSize, plen, true);

        final long lastPartitionTs = txWriter.getLastPartitionTimestamp();
        final long columnTop = columnVersionWriter.getColumnTopQuick(lastPartitionTs, columnIndex);

        // set indexer up to continue functioning as normal
        indexer.configureFollowerAndWriter(path.trimTo(plen), columnName, columnNameTxn, getPrimaryColumn(columnIndex), columnTop);
        indexer.refreshSourceAndIndex(0, txWriter.getTransientRowCount());
    }

    private void initLastPartition(long timestamp) {
        final long ts = repairDataGaps(timestamp);
        openLastPartitionAndSetAppendPosition(ts);
        populateDenseIndexerList();
        if (performRecovery) {
            performRecovery();
        }
        txWriter.initLastPartition(ts);
    }

    private boolean isEmptyTable() {
        return txWriter.getPartitionCount() == 0 && txWriter.getLagRowCount() == 0;
    }

    private boolean isLastPartitionClosed() {
        for (int i = 0; i < columnCount; i++) {
            if (metadata.getColumnType(i) > 0) {
                return !columns.getQuick(getPrimaryColumnIndex(i)).isOpen();
            }
        }
        // No columns, doesn't matter
        return false;
    }

    private void lock() {
        try {
            path.trimTo(pathSize);
            performRecovery = ff.exists(lockName(path));
            this.lockFd = TableUtils.lock(ff, path.$());
        } finally {
            path.trimTo(pathSize);
        }

        if (this.lockFd == -1) {
            throw CairoException.critical(ff.errno()).put("cannot lock table: ").put(path.$());
        }
    }

    private long mapAppendColumnBuffer(MemoryMA column, long offset, long size, boolean rw) {
        if (size == 0) {
            return 0;
        }

        column.jumpTo(offset + size);
        long address = column.map(offset, size);

        // column could not provide necessary length of buffer
        // because perhaps its internal buffer is not big enough
        if (address != 0) {
            return address;
        } else {
            return -TableUtils.mapAppendColumnBuffer(ff, column.getFd(), offset, size, rw, MemoryTag.MMAP_TABLE_WRITER);
        }
    }

    private void mapAppendColumnBufferRelease(long address, long offset, long size) {
        if (address < 0) {
            TableUtils.mapAppendColumnBufferRelease(ff, -address, offset, size, MemoryTag.MMAP_TABLE_WRITER);
        }
    }

    private void mmapWalColsEager() {
        for (int i = 0, n = walMappedColumns.size(); i < n; i++) {
            MemoryCR columnMem = o3Columns.get(i);
            if (columnMem != null) {
                columnMem.map();
            }
        }
    }

    private void mmapWalColumns(@Transient Path walPath, long walSegmentId, int timestampIndex, long rowLo, long rowHi) {
        walMappedColumns.clear();
        int walPathLen = walPath.size();
        final int columnCount = metadata.getColumnCount();
        int key = walFdCache.keyIndex(walSegmentId);
        IntList fds = null;
        if (key < 0) {
            fds = walFdCache.valueAt(key);
        }

        try {
            int file = 0;
            for (int columnIndex = 0; columnIndex < columnCount; columnIndex++) {
                final int columnType = metadata.getColumnType(columnIndex);
                o3RowCount = rowHi - rowLo;
                if (columnType > 0) {
                    int sizeBitsPow2 = ColumnType.getWalDataColumnShl(columnType, columnIndex == timestampIndex);

                    if (ColumnType.isVarSize(columnType)) {
                        MemoryCMOR auxMem = walColumnMemoryPool.pop();
                        MemoryCMOR dataMem = walColumnMemoryPool.pop();

                        walMappedColumns.add(dataMem);
                        walMappedColumns.add(auxMem);

                        final int dataFd = fds != null ? fds.get(file++) : -1;
                        final int auxFd = fds != null ? fds.get(file++) : -1;

                        final ColumnTypeDriver columnTypeDriver = ColumnType.getDriver(columnType);

                        LPSZ ifile = auxFd == -1 ? iFile(walPath, metadata.getColumnName(columnIndex), -1L) : null;
                        LOG.debug().$("reusing file descriptor for WAL files [fd=").$(auxFd).$(", path=").$(walPath).$(", walSegment=").$(walSegmentId).I$();
                        columnTypeDriver.configureAuxMemOM(
                                configuration.getFilesFacade(),
                                auxMem,
                                auxFd,
                                ifile,
                                rowLo,
                                rowHi,
                                MemoryTag.MMAP_TABLE_WRITER,
                                CairoConfiguration.O_NONE
                        );
                        walPath.trimTo(walPathLen);

                        LPSZ dfile = dataFd == -1 ? dFile(walPath, metadata.getColumnName(columnIndex), -1L) : null;
                        LOG.debug().$("reusing file descriptor for WAL files [fd=").$(dataFd).$(", wal=").$(walPath).$(", walSegment=").$(walSegmentId).I$();
                        columnTypeDriver.configureDataMemOM(
                                configuration.getFilesFacade(),
                                auxMem,
                                dataMem,
                                dataFd,
                                dfile,
                                rowLo,
                                rowHi,
                                MemoryTag.MMAP_TABLE_WRITER,
                                CairoConfiguration.O_NONE
                        );
                    } else {
                        MemoryCMOR primary = walColumnMemoryPool.pop();
                        walMappedColumns.add(primary);
                        walMappedColumns.add(null);

                        int fd = fds != null ? fds.get(file++) : -1;
                        LPSZ dfile = fd == -1 ? dFile(walPath, metadata.getColumnName(columnIndex), -1L) : null;
                        LOG.debug().$("reusing file descriptor for WAL files [fd=").$(fd).$(", path=").$(walPath).$(", walSegment=").$(walSegmentId).I$();
                        primary.ofOffset(
                                configuration.getFilesFacade(),
                                fd,
                                dfile,
                                rowLo << sizeBitsPow2,
                                rowHi << sizeBitsPow2,
                                MemoryTag.MMAP_TX_LOG,
                                CairoConfiguration.O_NONE
                        );
                    }
                    walPath.trimTo(walPathLen);
                } else {
                    walMappedColumns.add(null);
                    walMappedColumns.add(null);
                }
            }
            o3Columns = walMappedColumns;
        } catch (Throwable th) {
            closeWalColumns(true, walSegmentId);
            throw th;
        }
    }

    private Row newRowO3(long timestamp) {
        LOG.info().$("switched to o3 [table=").utf8(tableToken.getTableName()).I$();
        txWriter.beginPartitionSizeUpdate();
        o3OpenColumns();
        o3InError = false;
        o3MasterRef = masterRef;
        rowAction = ROW_ACTION_O3;
        o3TimestampSetter(timestamp);
        return row;
    }

    /**
     * Commits O3 data. Lag is optional. When 0 is specified the entire O3 segment is committed.
     *
     * @param o3MaxLag interval in microseconds that determines the length of O3 segment that is not going to be
     *                 committed to disk. The interval starts at max timestamp of O3 segment and ends <i>o3MaxLag</i>
     *                 microseconds before this timestamp.
     * @return <i>true</i> when commit has is a NOOP, e.g. no data has been committed to disk. <i>false</i> otherwise.
     */
    private boolean o3Commit(long o3MaxLag) {
        o3RowCount = getO3RowCount0();

        long o3LagRowCount = 0;
        long maxUncommittedRows = metadata.getMaxUncommittedRows();
        final int timestampColumnIndex = metadata.getTimestampIndex();
        lastPartitionTimestamp = txWriter.getPartitionTimestampByTimestamp(partitionTimestampHi);
        // we will check new partitionTimestampHi value against the limit to see if the writer
        // will have to switch partition internally
        long partitionTimestampHiLimit = txWriter.getNextPartitionTimestamp(partitionTimestampHi) - 1;
        try {
            o3RowCount += o3MoveUncommitted();

            // we may need to re-use file descriptors when this partition is the "current" one
            // we cannot open file again due to sharing violation
            //
            // to determine that 'ooTimestampLo' goes into current partition
            // we need to compare 'partitionTimestampHi', which is appropriately truncated to DAY/MONTH/YEAR
            // to this.maxTimestamp, which isn't truncated yet. So we need to truncate it first
            LOG.debug().$("sorting o3 [table=").utf8(tableToken.getTableName()).I$();
            final long sortedTimestampsAddr = o3TimestampMem.getAddress();

            // ensure there is enough size
            assert o3TimestampMem.getAppendOffset() == o3RowCount * TIMESTAMP_MERGE_ENTRY_BYTES;
            if (o3RowCount > 600 || !o3QuickSortEnabled) {
                o3TimestampMemCpy.jumpTo(o3TimestampMem.getAppendOffset());
                Vect.radixSortLongIndexAscInPlace(sortedTimestampsAddr, o3RowCount, o3TimestampMemCpy.addressOf(0));
            } else {
                Vect.quickSortLongIndexAscInPlace(sortedTimestampsAddr, o3RowCount);
            }

            // we have three frames:
            // partition logical "lo" and "hi" - absolute bounds (partitionLo, partitionHi)
            // partition actual data "lo" and "hi" (dataLo, dataHi)
            // out of order "lo" and "hi" (indexLo, indexHi)

            long srcOooMax;
            final long o3TimestampMin = getTimestampIndexValue(sortedTimestampsAddr, 0);
            if (o3TimestampMin < Timestamps.O3_MIN_TS) {
                o3InError = true;
                throw CairoException.nonCritical().put("timestamps before 1970-01-01 are not allowed for O3");
            }

            long o3TimestampMax = getTimestampIndexValue(sortedTimestampsAddr, o3RowCount - 1);
            if (o3TimestampMax < Timestamps.O3_MIN_TS) {
                o3InError = true;
                throw CairoException.nonCritical().put("timestamps before 1970-01-01 are not allowed for O3");
            }

            // Safe check of the sort. No known way to reproduce
            assert o3TimestampMin <= o3TimestampMax;

            if (o3MaxLag > 0) {
                long lagError = 0;
                if (getMaxTimestamp() != Long.MIN_VALUE) {

                    // When table already has data we can calculate the overlap of the newly added
                    // batch of records with existing data in the table. Positive value of the overlap
                    // means that our o3EffectiveLag was undersized.

                    lagError = getMaxTimestamp() - o3CommitBatchTimestampMin;

                    int n = o3LastTimestampSpreads.length - 1;

                    if (lagError > 0) {
                        o3EffectiveLag += (long) (lagError * configuration.getO3LagIncreaseFactor());
                        o3EffectiveLag = Math.min(o3EffectiveLag, o3MaxLag);
                    } else {
                        // avoid using negative o3EffectiveLag
                        o3EffectiveLag += (long) (lagError * configuration.getO3LagDecreaseFactor());
                        o3EffectiveLag = Math.max(0, o3EffectiveLag);
                    }

                    long max = Long.MIN_VALUE;
                    for (int i = 0; i < n; i++) {
                        // shift array left and find out max at the same time
                        final long e = o3LastTimestampSpreads[i + 1];
                        o3LastTimestampSpreads[i] = e;
                        max = Math.max(e, max);
                    }

                    o3LastTimestampSpreads[n] = o3EffectiveLag;
                    o3EffectiveLag = Math.max(o3EffectiveLag, max);
                } else {
                    o3EffectiveLag = o3MaxLag;
                }

                long lagThresholdTimestamp = o3TimestampMax - o3EffectiveLag;
                if (lagThresholdTimestamp >= o3TimestampMin) {
                    final long lagThresholdRow = Vect.boundedBinarySearchIndexT(
                            sortedTimestampsAddr,
                            lagThresholdTimestamp,
                            0,
                            o3RowCount - 1,
                            BinarySearch.SCAN_DOWN
                    );
                    o3LagRowCount = o3RowCount - lagThresholdRow - 1;
                    if (o3LagRowCount > maxUncommittedRows) {
                        o3LagRowCount = maxUncommittedRows;
                        srcOooMax = o3RowCount - maxUncommittedRows;
                    } else {
                        srcOooMax = lagThresholdRow + 1;
                    }
                } else {
                    o3LagRowCount = o3RowCount;
                    // This is a scenario where "o3MaxLag" and "maxUncommitted" values do not work with the data
                    // in that the "o3EffectiveLag" is larger than dictated "maxUncommitted". A simple plan here is to
                    // commit half of the o3MaxLag.
                    if (o3LagRowCount > maxUncommittedRows) {
                        o3LagRowCount = maxUncommittedRows / 2;
                        srcOooMax = o3RowCount - o3LagRowCount;
                    } else {
                        srcOooMax = 0;
                    }
                }

                LOG.info().$("o3 commit [table=").utf8(tableToken.getTableName())
                        .$(", maxUncommittedRows=").$(maxUncommittedRows)
                        .$(", o3TimestampMin=").$ts(o3TimestampMin)
                        .$(", o3TimestampMax=").$ts(o3TimestampMax)
                        .$(", o3MaxLagUs=").$(o3MaxLag)
                        .$(", o3EffectiveLagUs=").$(o3EffectiveLag)
                        .$(", lagError=").$(lagError)
                        .$(", o3SpreadUs=").$(o3TimestampMax - o3TimestampMin)
                        .$(", lagThresholdTimestamp=").$ts(lagThresholdTimestamp)
                        .$(", o3LagRowCount=").$(o3LagRowCount)
                        .$(", srcOooMax=").$(srcOooMax)
                        .$(", o3RowCount=").$(o3RowCount)
                        .I$();

            } else {
                LOG.info()
                        .$("o3 commit [table=").utf8(tableToken.getTableName())
                        .$(", o3RowCount=").$(o3RowCount)
                        .I$();
                srcOooMax = o3RowCount;
            }

            o3CommitBatchTimestampMin = Long.MAX_VALUE;

            if (srcOooMax == 0) {
                return true;
            }

            // we could have moved the "srcOooMax" and hence we re-read the max timestamp
            o3TimestampMax = getTimestampIndexValue(sortedTimestampsAddr, srcOooMax - 1);


            // we are going to use this soon to avoid double-copying lag data
            // final boolean yep = isAppendLastPartitionOnly(sortedTimestampsAddr, o3TimestampMax);

            // reshuffle all columns according to timestamp index
            long sortedTimestampsRowCount = o3RowCount;
            dispatchColumnTasks(sortedTimestampsAddr, sortedTimestampsRowCount, IGNORE, IGNORE, IGNORE, cthO3SortColumnRef);
            swapO3ColumnsExcept(timestampColumnIndex);
            LOG.info()
                    .$("sorted [table=").utf8(tableToken.getTableName())
                    .$(", o3RowCount=").$(o3RowCount)
                    .I$();

            processO3Block(
                    o3LagRowCount,
                    timestampColumnIndex,
                    sortedTimestampsAddr,
                    srcOooMax,
                    o3TimestampMin,
                    o3TimestampMax,
                    true,
                    0L,
                    O3JobParallelismRegulator.EMPTY
            );
        } finally {
            finishO3Append(o3LagRowCount);
        }

        finishO3Commit(partitionTimestampHiLimit);
        return false;
    }

    private void o3CommitPartitionAsync(
            AtomicInteger columnCounter,
            long maxTimestamp,
            long sortedTimestampsAddr,
            long srcOooLo,
            long srcOooHi,
            long srcOooMax,
            long oooTimestampMin,
            long partitionTimestamp,
            long srcDataMax,
            boolean last,
            long srcNameTxn,
            O3Basket o3Basket,
            long newPartitionSize,
            long oldPartitionSize,
            long partitionUpdateSinkAddr,
            long dedupColSinkAddr
    ) {
        long cursor = messageBus.getO3PartitionPubSeq().next();
        if (cursor > -1) {
            O3PartitionTask task = messageBus.getO3PartitionQueue().get(cursor);
            task.of(
                    path,
                    partitionBy,
                    columns,
                    o3Columns,
                    srcOooLo,
                    srcOooHi,
                    srcOooMax,
                    oooTimestampMin,
                    partitionTimestamp,
                    maxTimestamp,
                    srcDataMax,
                    srcNameTxn,
                    last,
                    getTxn(),
                    sortedTimestampsAddr,
                    this,
                    columnCounter,
                    o3Basket,
                    newPartitionSize,
                    oldPartitionSize,
                    partitionUpdateSinkAddr,
                    dedupColSinkAddr
            );
            messageBus.getO3PartitionPubSeq().done(cursor);
        } else {
            O3PartitionJob.processPartition(
                    path,
                    partitionBy,
                    columns,
                    o3Columns,
                    srcOooLo,
                    srcOooHi,
                    srcOooMax,
                    oooTimestampMin,
                    partitionTimestamp,
                    maxTimestamp,
                    srcDataMax,
                    srcNameTxn,
                    last,
                    getTxn(),
                    sortedTimestampsAddr,
                    this,
                    columnCounter,
                    o3Basket,
                    newPartitionSize,
                    oldPartitionSize,
                    partitionUpdateSinkAddr,
                    dedupColSinkAddr
            );
        }
    }

    private void o3ConsumePartitionUpdateSink() {
        long blockIndex = -1;

        long commitTransientRowCount = txWriter.transientRowCount;

        while ((blockIndex = o3PartitionUpdateSink.nextBlockIndex(blockIndex)) > -1L) {
            final long blockAddress = o3PartitionUpdateSink.getBlockAddress(blockIndex);
            long partitionTimestamp = Unsafe.getUnsafe().getLong(blockAddress);
            long timestampMin = Unsafe.getUnsafe().getLong(blockAddress + Long.BYTES);

            if (partitionTimestamp != -1L && timestampMin != -1L) {
                final long srcDataNewPartitionSize = Unsafe.getUnsafe().getLong(blockAddress + 2 * Long.BYTES);
                final long srcDataOldPartitionSize = Unsafe.getUnsafe().getLong(blockAddress + 3 * Long.BYTES);
                final long flags = Unsafe.getUnsafe().getLong(blockAddress + 4 * Long.BYTES);
                final boolean partitionMutates = Numbers.decodeLowInt(flags) != 0;
                final boolean isLastWrittenPartition = o3PartitionUpdateSink.nextBlockIndex(blockIndex) == -1;
                final long o3SplitPartitionSize = Unsafe.getUnsafe().getLong(blockAddress + 5 * Long.BYTES);

                txWriter.minTimestamp = Math.min(timestampMin, txWriter.minTimestamp);
                int partitionIndexRaw = txWriter.findAttachedPartitionRawIndexByLoTimestamp(partitionTimestamp);

                final long newPartitionTimestamp = partitionTimestamp;
                final int newPartitionIndex = partitionIndexRaw;
                if (partitionIndexRaw < 0) {
                    // This is partition split. Instead of rewriting partition because of O3 merge
                    // the partition is kept, and its tail rewritten.
                    // The new partition overlaps in time with the previous one.
                    partitionTimestamp = txWriter.getPartitionTimestampByTimestamp(partitionTimestamp);
                    partitionIndexRaw = txWriter.findAttachedPartitionRawIndexByLoTimestamp(partitionTimestamp);
                }

                if (partitionTimestamp == lastPartitionTimestamp && newPartitionTimestamp == partitionTimestamp) {
                    if (partitionMutates) {
                        // Last partition is rewritten.
                        closeActivePartition(true);
                    } else if (!isLastWrittenPartition) {
                        // Last partition is appended, and it is not the last partition anymore.
                        closeActivePartition(srcDataNewPartitionSize);
                    } else {
                        // Last partition is appended, and it is still the last partition.
                        setAppendPosition(srcDataNewPartitionSize, false);
                    }
                }

                if (partitionTimestamp < lastPartitionTimestamp) {
                    // increment fixedRowCount by number of rows old partition incremented
                    this.txWriter.fixedRowCount += srcDataNewPartitionSize - srcDataOldPartitionSize + o3SplitPartitionSize;
                } else {
                    if (partitionTimestamp != lastPartitionTimestamp) {
                        this.txWriter.fixedRowCount += commitTransientRowCount;
                    }
                    if (o3SplitPartitionSize > 0) {
                        // yep, it was
                        // the "current" active becomes fixed
                        this.txWriter.fixedRowCount += srcDataNewPartitionSize;
                        commitTransientRowCount = o3SplitPartitionSize;
                    } else {
                        commitTransientRowCount = srcDataNewPartitionSize;
                    }
                }

                LOG.debug().$("o3 partition update [timestampMin=").$ts(timestampMin)
                        .$(", last=").$(partitionTimestamp == lastPartitionTimestamp)
                        .$(", partitionTimestamp=").$ts(partitionTimestamp)
                        .$(", partitionMutates=").$(partitionMutates)
                        .$(", lastPartitionTimestamp=").$(lastPartitionTimestamp)
                        .$(", srcDataOldPartitionSize=").$(srcDataOldPartitionSize)
                        .$(", srcDataNewPartitionSize=").$(srcDataNewPartitionSize)
                        .$(", o3SplitPartitionSize=").$(o3SplitPartitionSize)
                        .$(", commitTransientRowCount=").$(commitTransientRowCount)
                        .$(", fixedRowCount=").$(this.txWriter.fixedRowCount)
                        .I$();

                if (newPartitionTimestamp != partitionTimestamp) {
                    LOG.info()
                            .$("o3 split partition [table=").utf8(tableToken.getTableName())
                            .$(", part1=").$(
                                    formatPartitionForTimestamp(
                                            partitionTimestamp,
                                            txWriter.getPartitionNameTxnByPartitionTimestamp(partitionTimestamp)
                                    )
                            )
                            .$(", part1OldSize=").$(srcDataOldPartitionSize)
                            .$(", part1NewSize=").$(srcDataNewPartitionSize)
                            .$(", part2=").$(formatPartitionForTimestamp(newPartitionTimestamp, txWriter.txn))
                            .$(", part2Size=").$(o3SplitPartitionSize)
                            .I$();
                    this.minSplitPartitionTimestamp = Math.min(this.minSplitPartitionTimestamp, newPartitionTimestamp);
                    txWriter.bumpPartitionTableVersion();
                    txWriter.updateAttachedPartitionSizeByRawIndex(newPartitionIndex, newPartitionTimestamp, o3SplitPartitionSize, txWriter.txn);
                    if (partitionTimestamp == lastPartitionTimestamp) {
                        // Close last partition without truncating it.
                        long committedLastPartitionSize = txWriter.getPartitionRowCountByTimestamp(partitionTimestamp);
                        closeActivePartition(committedLastPartitionSize);
                    }
                }

                if (partitionMutates && newPartitionTimestamp == partitionTimestamp) {
                    final long srcNameTxn = txWriter.getPartitionNameTxnByRawIndex(partitionIndexRaw);
                    LOG.info()
                            .$("merged partition [table=`").utf8(tableToken.getTableName())
                            .$("`, ts=").$ts(partitionTimestamp)
                            .$(", txn=").$(txWriter.txn).I$();
                    txWriter.updatePartitionSizeAndTxnByRawIndex(partitionIndexRaw, srcDataNewPartitionSize);
                    partitionRemoveCandidates.add(partitionTimestamp, srcNameTxn);
                    txWriter.bumpPartitionTableVersion();
                } else {
                    if (partitionTimestamp != lastPartitionTimestamp) {
                        txWriter.bumpPartitionTableVersion();
                    }
                    txWriter.updatePartitionSizeByRawIndex(partitionIndexRaw, partitionTimestamp, srcDataNewPartitionSize);
                }
            }
        }
        txWriter.transientRowCount = commitTransientRowCount;
    }

    private void o3ConsumePartitionUpdates() {
        final Sequence partitionSubSeq = messageBus.getO3PartitionSubSeq();
        final RingQueue<O3PartitionTask> partitionQueue = messageBus.getO3PartitionQueue();
        final Sequence openColumnSubSeq = messageBus.getO3OpenColumnSubSeq();
        final RingQueue<O3OpenColumnTask> openColumnQueue = messageBus.getO3OpenColumnQueue();
        final Sequence copySubSeq = messageBus.getO3CopySubSeq();
        final RingQueue<O3CopyTask> copyQueue = messageBus.getO3CopyQueue();

        do {
            long cursor = partitionSubSeq.next();
            if (cursor > -1) {
                final O3PartitionTask partitionTask = partitionQueue.get(cursor);
                if (partitionTask.getTableWriter() == this && o3ErrorCount.get() > 0) {
                    // do we need to free anything on the task?
                    partitionSubSeq.done(cursor);
                    o3ClockDownPartitionUpdateCount();
                    o3CountDownDoneLatch();
                } else {
                    o3ProcessPartitionSafe(partitionSubSeq, cursor, partitionTask);
                }
                continue;
            }

            cursor = openColumnSubSeq.next();
            if (cursor > -1) {
                O3OpenColumnTask openColumnTask = openColumnQueue.get(cursor);
                if (openColumnTask.getTableWriter() == this && o3ErrorCount.get() > 0) {
                    O3CopyJob.closeColumnIdle(
                            openColumnTask.getColumnCounter(),
                            openColumnTask.getTimestampMergeIndexAddr(),
                            openColumnTask.getTimestampMergeIndexSize(),
                            openColumnTask.getSrcTimestampFd(),
                            openColumnTask.getSrcTimestampAddr(),
                            openColumnTask.getSrcTimestampSize(),
                            this
                    );
                    openColumnSubSeq.done(cursor);
                } else {
                    o3OpenColumnSafe(openColumnSubSeq, cursor, openColumnTask);
                }
                continue;
            }

            cursor = copySubSeq.next();
            if (cursor > -1) {
                O3CopyTask copyTask = copyQueue.get(cursor);
                if (copyTask.getTableWriter() == this && o3ErrorCount.get() > 0) {
                    O3CopyJob.copyIdle(
                            copyTask.getColumnCounter(),
                            copyTask.getPartCounter(),
                            copyTask.getTimestampMergeIndexAddr(),
                            copyTask.getTimestampMergeIndexSize(),
                            copyTask.getSrcDataFixFd(),
                            copyTask.getSrcDataFixAddr(),
                            copyTask.getSrcDataFixSize(),
                            copyTask.getSrcDataVarFd(),
                            copyTask.getSrcDataVarAddr(),
                            copyTask.getSrcDataVarSize(),
                            copyTask.getDstFixFd(),
                            copyTask.getDstFixAddr(),
                            copyTask.getDstFixSize(),
                            copyTask.getDstVarFd(),
                            copyTask.getDstVarAddr(),
                            copyTask.getDstVarSize(),
                            copyTask.getSrcTimestampFd(),
                            copyTask.getSrcTimestampAddr(),
                            copyTask.getSrcTimestampSize(),
                            copyTask.getDstKFd(),
                            copyTask.getDstVFd(),
                            this
                    );
                    copySubSeq.done(cursor);
                } else {
                    o3CopySafe(cursor);
                }
            }
        } while (this.o3PartitionUpdRemaining.get() > 0);
    }

    private void o3CopySafe(
            long cursor
    ) {
        final O3CopyTask task = messageBus.getO3CopyQueue().get(cursor);
        try {
            O3CopyJob.copy(
                    task,
                    cursor,
                    messageBus.getO3CopySubSeq()
            );
        } catch (CairoException | CairoError e) {
            LOG.error().$((Sinkable) e).$();
        } catch (Throwable e) {
            LOG.error().$(e).$();
        }
    }

    private long o3MoveUncommitted() {
        final long committedRowCount = txWriter.unsafeCommittedFixedRowCount() + txWriter.unsafeCommittedTransientRowCount();
        final long rowsAdded = txWriter.getRowCount() - committedRowCount;
        final long transientRowCount = txWriter.getTransientRowCount();
        final long transientRowsAdded = Math.min(transientRowCount, rowsAdded);
        if (transientRowsAdded > 0) {
            LOG.debug()
                    .$("o3 move uncommitted [table=").utf8(tableToken.getTableName())
                    .$(", transientRowsAdded=").$(transientRowsAdded)
                    .I$();
            final long committedTransientRowCount = transientRowCount - transientRowsAdded;
            dispatchColumnTasks(
                    committedTransientRowCount,
                    IGNORE,
                    transientRowsAdded,
                    IGNORE,
                    IGNORE,
                    cthO3MoveUncommittedRef
            );
            txWriter.resetToLastPartition(committedTransientRowCount);
            return transientRowsAdded;
        }
        return 0;
    }

    private void o3OpenColumnSafe(Sequence openColumnSubSeq, long cursor, O3OpenColumnTask openColumnTask) {
        try {
            O3OpenColumnJob.openColumn(openColumnTask, cursor, openColumnSubSeq);
        } catch (CairoException | CairoError e) {
            LOG.error().$((Sinkable) e).$();
        } catch (Throwable e) {
            LOG.error().$(e).$();
        }
    }

    private void o3OpenColumns() {
        for (int i = 0; i < columnCount; i++) {
            final int columnType = metadata.getColumnType(i);
            if (columnType > 0) {
                MemoryARW dataMem = o3MemColumns1.getQuick(getPrimaryColumnIndex(i));
                MemoryARW auxMem = o3MemColumns1.getQuick(getSecondaryColumnIndex(i));
                dataMem.jumpTo(0);
                if (ColumnType.isVarSize(columnType)) {
                    auxMem.jumpTo(0);
                    ColumnType.getDriver(columnType).configureAuxMemO3RSS(auxMem);
                }
            }
        }
        activeColumns = o3MemColumns1;
        activeNullSetters = o3NullSetters1;
        LOG.debug().$("switched partition to memory").$();
    }

    private void o3ProcessPartitionSafe(Sequence partitionSubSeq, long cursor, O3PartitionTask partitionTask) {
        try {
            O3PartitionJob.processPartition(partitionTask, cursor, partitionSubSeq);
        } catch (CairoException | CairoError e) {
            LOG.error().$((Sinkable) e).$();
        } catch (Throwable e) {
            LOG.error().$(e).$();
        }
    }

    private void o3SetAppendOffset(
            int columnIndex,
            final int columnType,
            long o3RowCount
    ) {
        if (columnIndex != metadata.getTimestampIndex()) {
            MemoryARW o3DataMem = o3MemColumns1.get(getPrimaryColumnIndex(columnIndex));
            MemoryARW o3IndexMem = o3MemColumns1.get(getSecondaryColumnIndex(columnIndex));

            long size;
            if (null == o3IndexMem) {
                // Fixed size column
                size = o3RowCount << ColumnType.pow2SizeOf(columnType);
            } else {
                // Var size column
                ColumnTypeDriver driver = ColumnType.getDriver(columnType);
                if (o3RowCount > 0) {
                    size = driver.getDataVectorSizeAt(o3IndexMem.addressOf(0), o3RowCount - 1);
                } else {
                    size = 0;
                }
                o3IndexMem.jumpTo(driver.getAuxVectorSize(o3RowCount));
            }

            o3DataMem.jumpTo(size);
        } else {
            // Special case, designated timestamp column
            o3TimestampMem.jumpTo(o3RowCount * 16);
        }
    }

    private void o3TimestampSetter(long timestamp) {
        o3TimestampMem.putLong128(timestamp, getO3RowCount0());
        o3CommitBatchTimestampMin = Math.min(o3CommitBatchTimestampMin, timestamp);
    }

    private void openColumnFiles(CharSequence name, long columnNameTxn, int columnIndex, int pathTrimToLen) {
        MemoryMA mem1 = getPrimaryColumn(columnIndex);
        MemoryMA mem2 = getSecondaryColumn(columnIndex);

        try {
            mem1.of(
                    ff,
                    dFile(path.trimTo(pathTrimToLen), name, columnNameTxn),
                    dataAppendPageSize,
                    -1,
                    MemoryTag.MMAP_TABLE_WRITER,
                    configuration.getWriterFileOpenOpts(),
                    Files.POSIX_MADV_RANDOM
            );
            if (mem2 != null) {
                mem2.of(
                        ff,
                        iFile(path.trimTo(pathTrimToLen), name, columnNameTxn),
                        dataAppendPageSize,
                        -1,
                        MemoryTag.MMAP_TABLE_WRITER,
                        configuration.getWriterFileOpenOpts(),
                        Files.POSIX_MADV_RANDOM
                );
            }
        } finally {
            path.trimTo(pathTrimToLen);
        }
    }

    private void openLastPartitionAndSetAppendPosition(long ts) {
        openPartition(ts);
        setAppendPosition(txWriter.getTransientRowCount() + txWriter.getLagRowCount(), false);
    }

    private void openNewColumnFiles(CharSequence name, int columnType, boolean indexFlag, int indexValueBlockCapacity) {
        try {
            // open column files
            long partitionTimestamp = txWriter.getLastPartitionTimestamp();
            setStateForTimestamp(path, partitionTimestamp);
            final int plen = path.size();
            final int columnIndex = columnCount - 1;

            // Adding column in the current transaction.
            long columnNameTxn = getTxn();

            // index must be created before column is initialised because
            // it uses primary column object as temporary tool
            if (indexFlag) {
                createIndexFiles(name, columnNameTxn, indexValueBlockCapacity, plen, true);
            }

            openColumnFiles(name, columnNameTxn, columnIndex, plen);
            if (txWriter.getTransientRowCount() > 0) {
                // write top offset to column version file
                columnVersionWriter.upsert(txWriter.getLastPartitionTimestamp(), columnIndex, columnNameTxn, txWriter.getTransientRowCount());
            }

            if (indexFlag) {
                ColumnIndexer indexer = indexers.getQuick(columnIndex);
                assert indexer != null;
                indexers.getQuick(columnIndex).configureFollowerAndWriter(path.trimTo(plen), name, columnNameTxn, getPrimaryColumn(columnIndex), txWriter.getTransientRowCount());
            }

            // configure append position for variable length columns
            if (ColumnType.isVarSize(columnType)) {
                ColumnType.getDriver(columnType).configureAuxMemMA(getSecondaryColumn(columnCount - 1));
            }

            LOG.info().$("ADDED column '").utf8(name)
                    .$('[').$(ColumnType.nameOf(columnType)).$("], columnName txn ").$(columnNameTxn)
                    .$(" to ").$substr(pathRootSize, path)
                    .$(" with columnTop ").$(txWriter.getTransientRowCount())
                    .$();
        } finally {
            path.trimTo(pathSize);
        }
    }

    private void openPartition(long timestamp) {
        try {
            timestamp = txWriter.getPartitionTimestampByTimestamp(timestamp);
            setStateForTimestamp(path, timestamp);
            partitionTimestampHi = txWriter.getNextPartitionTimestamp(timestamp) - 1;
            int plen = path.size();
            if (ff.mkdirs(path.slash(), mkDirMode) != 0) {
                throw CairoException.critical(ff.errno()).put("cannot create directory: ").put(path);
            }

            assert columnCount > 0;

            lastOpenPartitionTs = timestamp;
            lastOpenPartitionIsReadOnly = partitionBy != PartitionBy.NONE && txWriter.isPartitionReadOnlyByPartitionTimestamp(lastOpenPartitionTs);

            for (int i = 0; i < columnCount; i++) {
                if (metadata.getColumnType(i) > 0) {
                    final CharSequence name = metadata.getColumnName(i);
                    long columnNameTxn = columnVersionWriter.getColumnNameTxn(lastOpenPartitionTs, i);
                    final ColumnIndexer indexer = metadata.isColumnIndexed(i) ? indexers.getQuick(i) : null;

                    // prepare index writer if column requires indexing
                    if (indexer != null) {
                        // we have to create files before columns are open
                        // because we are reusing MAMemoryImpl object from columns list
                        createIndexFiles(name, columnNameTxn, metadata.getIndexValueBlockCapacity(i), plen, txWriter.getTransientRowCount() < 1);
                    }

                    openColumnFiles(name, columnNameTxn, i, plen);

                    if (indexer != null) {
                        final long columnTop = columnVersionWriter.getColumnTopQuick(lastOpenPartitionTs, i);
                        indexer.configureFollowerAndWriter(path, name, columnNameTxn, getPrimaryColumn(i), columnTop);
                    }
                }
            }
            populateDenseIndexerList();
            LOG.info().$("switched partition [path=").$substr(pathRootSize, path).I$();
        } catch (Throwable e) {
            distressed = true;
            throw e;
        } finally {
            path.trimTo(pathSize);
        }
    }

    private long openTodoMem() {
        path.concat(TODO_FILE_NAME);
        try {
            if (ff.exists(path.$())) {
                long fileLen = ff.length(path.$());
                if (fileLen < 32) {
                    throw CairoException.critical(0).put("corrupt ").put(path);
                }

                todoMem.smallFile(ff, path.$(), MemoryTag.MMAP_TABLE_WRITER);
                this.todoTxn = todoMem.getLong(0);
                // check if _todo_ file is consistent, if not, we just ignore its contents and reset hash
                if (todoMem.getLong(24) != todoTxn) {
                    todoMem.putLong(8, configuration.getDatabaseIdLo());
                    todoMem.putLong(16, configuration.getDatabaseIdHi());
                    Unsafe.getUnsafe().storeFence();
                    todoMem.putLong(24, todoTxn);
                    return 0;
                }

                return todoMem.getLong(32);
            } else {
                TableUtils.resetTodoLog(ff, path, pathSize, todoMem);
                todoTxn = 0;
                return 0;
            }
        } finally {
            path.trimTo(pathSize);
        }
    }

    private void performRecovery() {
        rollbackIndexes();
        rollbackSymbolTables();
        performRecovery = false;
    }

    private void populateDenseIndexerList() {
        denseIndexers.clear();
        for (int i = 0, n = indexers.size(); i < n; i++) {
            ColumnIndexer indexer = indexers.getQuick(i);
            if (indexer != null) {
                denseIndexers.add(indexer);
            }
        }
        indexCount = denseIndexers.size();
    }

    private void processAsyncWriterCommand(
            AsyncWriterCommand asyncWriterCommand,
            TableWriterTask cmd,
            long cursor,
            Sequence sequence,
            boolean contextAllowsAnyStructureChanges
    ) {
        final int cmdType = cmd.getType();
        final long correlationId = cmd.getInstance();
        final long tableId = cmd.getTableId();

        int errorCode = 0;
        CharSequence errorMsg = null;
        long affectedRowsCount = 0;
        try {
            publishTableWriterEvent(cmdType, tableId, correlationId, AsyncWriterCommand.Error.OK, null, 0L, TSK_BEGIN);
            LOG.info()
                    .$("received async cmd [type=").$(cmdType)
                    .$(", tableName=").utf8(tableToken.getTableName())
                    .$(", tableId=").$(tableId)
                    .$(", correlationId=").$(correlationId)
                    .$(", cursor=").$(cursor)
                    .I$();
            asyncWriterCommand = asyncWriterCommand.deserialize(cmd);
            affectedRowsCount = asyncWriterCommand.apply(this, contextAllowsAnyStructureChanges);
        } catch (TableReferenceOutOfDateException ex) {
            LOG.info()
                    .$("cannot complete async cmd, reader is out of date [type=").$(cmdType)
                    .$(", tableName=").utf8(tableToken.getTableName())
                    .$(", tableId=").$(tableId)
                    .$(", correlationId=").$(correlationId)
                    .I$();
            errorCode = READER_OUT_OF_DATE;
            errorMsg = ex.getMessage();
        } catch (AlterTableContextException ex) {
            LOG.info()
                    .$("cannot complete async cmd, table structure change is not allowed [type=").$(cmdType)
                    .$(", tableName=").utf8(tableToken.getTableName())
                    .$(", tableId=").$(tableId)
                    .$(", correlationId=").$(correlationId)
                    .I$();
            errorCode = STRUCTURE_CHANGE_NOT_ALLOWED;
            errorMsg = "async cmd cannot change table structure while writer is busy";
        } catch (CairoException ex) {
            errorCode = CAIRO_ERROR;
            errorMsg = ex.getFlyweightMessage();
        } catch (Throwable ex) {
            LOG.error().$("error on processing async cmd [type=").$(cmdType)
                    .$(", tableName=").utf8(tableToken.getTableName())
                    .$(", ex=").$(ex)
                    .I$();
            errorCode = UNEXPECTED_ERROR;
            errorMsg = ex.getMessage();
        } finally {
            sequence.done(cursor);
        }
        publishTableWriterEvent(cmdType, tableId, correlationId, errorCode, errorMsg, affectedRowsCount, TSK_COMPLETE);
    }

    private void processCommandQueue(boolean contextAllowsAnyStructureChanges) {
        // In case processing of a queue calls rollback() on the writer
        // do not recursively start processing the queue again.
        if (!processingQueue) {
            try {
                processingQueue = true;
                long cursor;
                while ((cursor = commandSubSeq.next()) != -1) {
                    if (cursor > -1) {
                        TableWriterTask cmd = commandQueue.get(cursor);
                        processCommandQueue(cmd, commandSubSeq, cursor, contextAllowsAnyStructureChanges);
                    } else {
                        Os.pause();
                    }
                }
            } finally {
                processingQueue = false;
            }
        }
    }

    private void processO3Block(
            final long o3LagRowCount,
            int timestampIndex,
            long sortedTimestampsAddr,
            final long srcOooMax,
            long o3TimestampMin,
            long o3TimestampMax,
            boolean flattenTimestamp,
            long rowLo,
            O3JobParallelismRegulator regulator
    ) {
        o3ErrorCount.set(0);
        o3oomObserved = false;
        lastErrno = 0;
        partitionRemoveCandidates.clear();
        o3ColumnCounters.clear();
        o3BasketPool.clear();

        // move uncommitted is liable to change max timestamp
        // however we need to identify last partition before max timestamp skips to NULL for example
        final long maxTimestamp = txWriter.getMaxTimestamp();
        final long transientRowCount = txWriter.transientRowCount;

        o3DoneLatch.reset();
        o3PartitionUpdRemaining.set(0L);
        boolean success = true;
        int latchCount = 0;
        long srcOoo = rowLo;
        int pCount = 0;
        int partitionParallelism = regulator.getMaxO3MergeParallelism();
        try {
            resizePartitionUpdateSink();

            // One loop iteration per partition.
            int inflightPartitions = 0;
            while (srcOoo < srcOooMax) {
                inflightPartitions++;
                regulator.updateInflightPartitions(inflightPartitions);
                try {
                    final long srcOooLo = srcOoo;
                    final long o3Timestamp = getTimestampIndexValue(sortedTimestampsAddr, srcOoo);

                    // Check that the value is not 0 (or another unreasonable value) because of reading beyond written range.
                    assert o3Timestamp >= Math.min(o3TimestampMin, Math.max(txWriter.getMinTimestamp(), 0));

                    final long srcOooHi;
                    // keep ceil inclusive in the interval
                    final long srcOooTimestampCeil = txWriter.getNextPartitionTimestamp(o3Timestamp) - 1;
                    if (srcOooTimestampCeil < o3TimestampMax) {
                        srcOooHi = Vect.boundedBinarySearchIndexT(
                                sortedTimestampsAddr,
                                srcOooTimestampCeil,
                                srcOooLo,
                                srcOooMax - 1,
                                BinarySearch.SCAN_DOWN
                        );
                    } else {
                        srcOooHi = srcOooMax - 1;
                    }

                    final long partitionTimestamp = txWriter.getPartitionTimestampByTimestamp(o3Timestamp);

                    // This partition is the last partition.
                    final boolean last = partitionTimestamp == lastPartitionTimestamp;

                    srcOoo = srcOooHi + 1;

                    final long srcDataMax;
                    final long srcNameTxn;
                    final int partitionIndexRaw = txWriter.findAttachedPartitionRawIndexByLoTimestamp(partitionTimestamp);
                    if (partitionIndexRaw > -1) {
                        if (last) {
                            srcDataMax = transientRowCount;
                        } else {
                            srcDataMax = getPartitionSizeByRawIndex(partitionIndexRaw);
                        }
                        srcNameTxn = getPartitionNameTxnByRawIndex(partitionIndexRaw);
                    } else {
                        srcDataMax = 0;
                        // A version needed to housekeep dropped partitions.
                        // When partition created without O3 merge, use `txn-1` as partition version.
                        // `txn` version is used when partition is merged. Both `txn-1` and `txn` can
                        // be written within the same commit when new partition initially written in order
                        // and then O3 triggers a merge of the partition.
                        srcNameTxn = txWriter.getTxn() - 1;
                    }

                    // We're appending onto the last (active) partition.
                    final boolean append = last && (srcDataMax == 0 || (isDeduplicationEnabled() && o3Timestamp > maxTimestamp) || (!isDeduplicationEnabled() && o3Timestamp >= maxTimestamp));

                    // Number of rows to insert from the O3 segment into this partition.
                    final long srcOooBatchRowSize = srcOooHi - srcOooLo + 1;

                    // Final partition size after current insertions.
                    final long newPartitionSize = srcDataMax + srcOooBatchRowSize;

                    // check partition read-only state
                    final boolean partitionIsReadOnly = txWriter.isPartitionReadOnlyByPartitionTimestamp(partitionTimestamp);

                    pCount++;

                    LOG.info().$("o3 partition task [table=").utf8(tableToken.getTableName())
                            .$(", partitionTs=").$ts(partitionTimestamp)
                            .$(", partitionIndex=").$(partitionIndexRaw)
                            .$(", last=").$(last)
                            .$(", append=").$(append)
                            .$(", ro=").$(partitionIsReadOnly)
                            .$(", srcOooLo=").$(srcOooLo)
                            .$(", srcOooHi=").$(srcOooHi)
                            .$(", srcOooMax=").$(srcOooMax)
                            .$(", o3RowCount=").$(o3RowCount)
                            .$(", o3LagRowCount=").$(o3LagRowCount)
                            .$(", srcDataMax=").$(srcDataMax)
                            .$(", o3Ts=").$ts(o3Timestamp)
                            .$(", newSize=").$(newPartitionSize)
                            .$(", maxTs=").$ts(maxTimestamp)
                            .$(", pCount=").$(pCount)
                            .$(", flattenTs=").$(flattenTimestamp)
                            .$(", memUsed=").$size(Unsafe.getMemUsed())
                            .$(", rssMemUsed=").$size(Unsafe.getRssMemUsed())
                            .I$();

                    if (partitionIsReadOnly) {
                        // move over read-only partitions
                        LOG.critical()
                                .$("o3 ignoring write on read-only partition [table=").utf8(tableToken.getTableName())
                                .$(", timestamp=").$ts(partitionTimestamp)
                                .$(", numRows=").$(srcOooBatchRowSize)
                                .$();
                        continue;
                    }
                    final O3Basket o3Basket = o3BasketPool.next();
                    o3Basket.checkCapacity(configuration, columnCount, indexCount);
                    AtomicInteger columnCounter = o3ColumnCounters.next();

                    // To collect column top values and partition updates
                    // from o3 partition tasks add them to pre-allocated continuous block of memory
                    long partitionUpdateSinkAddr = o3PartitionUpdateSink.allocateBlock();

                    o3PartitionUpdRemaining.incrementAndGet();
                    // async partition processing set this counter to the column count
                    // and then manages issues if publishing of column tasks fails
                    // mid-column-count.
                    latchCount++;
                    // Set column top memory to -1, no need to initialize partition update memory, it always set by O3 partition tasks
                    Vect.memset(partitionUpdateSinkAddr + (long) PARTITION_SINK_SIZE_LONGS * Long.BYTES, (long) metadata.getColumnCount() * Long.BYTES, -1);
                    Unsafe.getUnsafe().putLong(partitionUpdateSinkAddr, partitionTimestamp);
                    // original partition timestamp
                    Unsafe.getUnsafe().putLong(partitionUpdateSinkAddr + 6 * Long.BYTES, partitionTimestamp);


                    if (append) {
                        // we are appending last partition, make sure it has been mapped!
                        // this also might fail, make sure exception is trapped and partitions are
                        // counted down correctly
                        try {
                            setAppendPosition(srcDataMax, false);
                        } catch (Throwable e) {
                            o3BumpErrorCount(CairoException.isCairoOomError(e));
                            o3ClockDownPartitionUpdateCount();
                            o3CountDownDoneLatch();
                            throw e;
                        }

                        columnCounter.set(TableUtils.compressColumnCount(metadata));
                        Path pathToPartition = Path.getThreadLocal(path);
                        TableUtils.setPathForPartition(pathToPartition, partitionBy, txWriter.getPartitionTimestampByTimestamp(o3TimestampMin), srcNameTxn);
                        final int plen = pathToPartition.size();
                        int columnsPublished = 0;
                        for (int i = 0; i < columnCount; i++) {
                            final int columnType = metadata.getColumnType(i);
                            if (columnType < 0) {
                                continue;
                            }
                            final int colOffset = TableWriter.getPrimaryColumnIndex(i);
                            final boolean notTheTimestamp = i != timestampIndex;
                            final CharSequence columnName = metadata.getColumnName(i);
                            final int indexBlockCapacity = metadata.isColumnIndexed(i) ? metadata.getIndexValueBlockCapacity(i) : -1;
                            final BitmapIndexWriter indexWriter = indexBlockCapacity > -1 ? getBitmapIndexWriter(i) : null;
                            final MemoryR oooMem1 = o3Columns.getQuick(colOffset);
                            final MemoryR oooMem2 = o3Columns.getQuick(colOffset + 1);
                            final MemoryMA mem1 = columns.getQuick(colOffset);
                            final MemoryMA mem2 = columns.getQuick(colOffset + 1);
                            final long srcDataTop = getColumnTop(i);
                            final long srcOooFixAddr;
                            final long srcOooVarAddr;
                            final MemoryMA dstFixMem;
                            final MemoryMA dstVarMem;
                            if (!ColumnType.isVarSize(columnType)) {
                                srcOooFixAddr = oooMem1.addressOf(0);
                                srcOooVarAddr = 0;
                                dstFixMem = mem1;
                                dstVarMem = null;
                            } else {
                                srcOooFixAddr = oooMem2.addressOf(0);
                                srcOooVarAddr = oooMem1.addressOf(0);
                                dstFixMem = mem2;
                                dstVarMem = mem1;
                            }

                            columnsPublished++;
                            try {
                                O3OpenColumnJob.appendLastPartition(
                                        pathToPartition,
                                        plen,
                                        columnName,
                                        columnCounter,
                                        notTheTimestamp ? columnType : ColumnType.setDesignatedTimestampBit(columnType, true),
                                        srcOooFixAddr,
                                        srcOooVarAddr,
                                        srcOooLo,
                                        srcOooHi,
                                        srcOooMax,
                                        o3TimestampMin,
                                        partitionTimestamp,
                                        srcDataTop,
                                        srcDataMax,
                                        indexBlockCapacity,
                                        dstFixMem,
                                        dstVarMem,
                                        newPartitionSize,
                                        srcDataMax,
                                        0,
                                        this,
                                        indexWriter,
                                        getColumnNameTxn(partitionTimestamp, i),
                                        partitionUpdateSinkAddr
                                );
                            } catch (Throwable e) {
                                if (columnCounter.addAndGet(columnsPublished - columnCount) == 0) {
                                    o3ClockDownPartitionUpdateCount();
                                    o3CountDownDoneLatch();
                                }
                                throw e;
                            }
                        }

                        addPhysicallyWrittenRows(srcOooBatchRowSize);
                    } else {
                        if (flattenTimestamp && o3RowCount > 0) {
                            Vect.flattenIndex(sortedTimestampsAddr, o3RowCount);
                            flattenTimestamp = false;
                        }
                        final long dedupColSinkAddr = dedupColumnCommitAddresses != null ? dedupColumnCommitAddresses.allocateBlock() : 0;
                        o3CommitPartitionAsync(
                                columnCounter,
                                maxTimestamp,
                                sortedTimestampsAddr,
                                srcOooLo,
                                srcOooHi,
                                srcOooMax,
                                o3TimestampMin,
                                partitionTimestamp,
                                srcDataMax,
                                last,
                                srcNameTxn,
                                o3Basket,
                                newPartitionSize,
                                srcDataMax,
                                partitionUpdateSinkAddr,
                                dedupColSinkAddr
                        );
                    }
                } catch (CairoException | CairoError e) {
                    LOG.error().$((Sinkable) e).$();
                    success = false;
                    throw e;
                }
                if (inflightPartitions % partitionParallelism == 0) {
                    o3ConsumePartitionUpdates();
                    o3DoneLatch.await(latchCount);
                    inflightPartitions = 0;
                }
            } // end while(srcOoo < srcOooMax)

            // at this point we should know the last partition row count
            this.partitionTimestampHi = Math.max(this.partitionTimestampHi, txWriter.getNextPartitionTimestamp(o3TimestampMax) - 1);
            this.txWriter.updateMaxTimestamp(Math.max(txWriter.getMaxTimestamp(), o3TimestampMax));
        } catch (Throwable th) {
            LOG.error().$(th).$();
            throw th;
        } finally {
            // we are stealing work here it is possible we get exception from this method
            LOG.debug()
                    .$("o3 expecting updates [table=").utf8(tableToken.getTableName())
                    .$(", partitionsPublished=").$(pCount)
                    .I$();

            o3ConsumePartitionUpdates();
            if (o3ErrorCount.get() == 0 && success) {
                o3ConsumePartitionUpdateSink();
            }
            o3DoneLatch.await(latchCount);

            o3InError = !success || o3ErrorCount.get() > 0;
            if (success && o3ErrorCount.get() > 0) {
                //noinspection ThrowFromFinallyBlock
                throw CairoException.critical(0).put("bulk update failed and will be rolled back").setOutOfMemory(o3oomObserved);
            }
        }

        if (o3LagRowCount > 0 && !metadata.isWalEnabled()) {
            LOG.info().$("shifting lag rows up [table=").$(tableToken.getTableName()).$(", lagCount=").$(o3LagRowCount).I$();
            dispatchColumnTasks(
                    o3LagRowCount,
                    IGNORE,
                    srcOooMax,
                    0L,
                    0,
                    this.cthO3ShiftColumnInLagToTopRef
            );
        }
    }

    private void processPartitionRemoveCandidates() {
        try {
            final int n = partitionRemoveCandidates.size();
            if (n > 0) {
                processPartitionRemoveCandidates0(n);
            }
        } finally {
            partitionRemoveCandidates.clear();
        }
    }

    private void processPartitionRemoveCandidates0(int n) {
        boolean anyReadersBeforeCommittedTxn = checkScoreboardHasReadersBeforeLastCommittedTxn();
        // This flag will determine to schedule O3PartitionPurgeJob at the end or all done already.
        boolean scheduleAsyncPurge = false;
        long lastCommittedTxn = this.getTxn();

        for (int i = 0; i < n; i += 2) {
            try {
                final long timestamp = partitionRemoveCandidates.getQuick(i);
                final long txn = partitionRemoveCandidates.getQuick(i + 1);
                // txn >= lastCommittedTxn means there are some versions found in the table directory
                // that are not attached to the table most likely as result of a rollback
                if (!anyReadersBeforeCommittedTxn || txn >= lastCommittedTxn) {
                    setPathForPartition(
                            other,
                            partitionBy,
                            timestamp,
                            txn
                    );
                    other.$();
                    if (!ff.unlinkOrRemove(other, LOG)) {
                        LOG.info()
                                .$("could not purge partition version, async purge will be scheduled [path=").$substr(pathRootSize, other)
                                .$(", errno=").$(ff.errno()).I$();
                        scheduleAsyncPurge = true;
                    }
                } else {
                    scheduleAsyncPurge = true;
                }
            } finally {
                other.trimTo(pathSize);
            }
        }

        if (scheduleAsyncPurge) {
            // Any more complicated case involve looking at what folders are present on disk before removing
            // do it async in O3PartitionPurgeJob
            if (schedulePurgeO3Partitions(messageBus, tableToken, partitionBy)) {
                LOG.info().$("scheduled to purge partitions [table=").utf8(tableToken.getTableName()).I$();
            } else {
                LOG.error().$("could not queue for purge, queue is full [table=").utf8(tableToken.getTableName()).I$();
            }
        }
    }

    private void publishTableWriterEvent(int cmdType, long tableId, long correlationId, int errorCode, CharSequence errorMsg, long affectedRowsCount, int eventType) {
        long pubCursor;
        do {
            pubCursor = messageBus.getTableWriterEventPubSeq().next();
            if (pubCursor == -2) {
                Os.pause();
            }
        } while (pubCursor < -1);

        if (pubCursor > -1) {
            try {
                final TableWriterTask event = messageBus.getTableWriterEventQueue().get(pubCursor);
                event.of(eventType, tableId, tableToken);
                event.putInt(errorCode);
                if (errorCode != AsyncWriterCommand.Error.OK) {
                    event.putStr(errorMsg);
                } else {
                    event.putLong(affectedRowsCount);
                }
                event.setInstance(correlationId);
            } finally {
                messageBus.getTableWriterEventPubSeq().done(pubCursor);
            }

            // Log result
            if (eventType == TSK_COMPLETE) {
                LogRecord lg = LOG.info()
                        .$("published async command complete event [type=").$(cmdType)
                        .$(",tableName=").utf8(tableToken.getTableName())
                        .$(",tableId=").$(tableId)
                        .$(",correlationId=").$(correlationId);
                if (errorCode != AsyncWriterCommand.Error.OK) {
                    lg.$(",errorCode=").$(errorCode).$(",errorMsg=").$(errorMsg);
                }
                lg.I$();
            }
        } else {
            // Queue is full
            LOG.error()
                    .$("could not publish sync command complete event [type=").$(cmdType)
                    .$(",tableName=").utf8(tableToken.getTableName())
                    .$(",tableId=").$(tableId)
                    .$(",correlationId=").$(correlationId)
                    .I$();
        }
    }

    private long readMinTimestamp(long partitionTimestamp) {
        setStateForTimestamp(other, partitionTimestamp);
        try {
            if (ff.exists(dFile(other, metadata.getColumnName(metadata.getTimestampIndex()), COLUMN_NAME_TXN_NONE))) {
                // read min timestamp value
                final int fd = TableUtils.openRO(ff, other.$(), LOG);
                try {
                    return TableUtils.readLongOrFail(ff, fd, 0, tempMem16b, other.$());
                } finally {
                    ff.close(fd);
                }
            } else {
                throw CairoException.critical(0).put("Partition does not exist [path=").put(other).put(']');
            }
        } finally {
            other.trimTo(pathSize);
        }
    }

    private void readPartitionMinMax(FilesFacade ff, long partitionTimestamp, Path path, CharSequence columnName, long partitionSize) {
        final int fd = TableUtils.openRO(ff, dFile(path, columnName, COLUMN_NAME_TXN_NONE), LOG);
        try {
            attachMinTimestamp = ff.readNonNegativeLong(fd, 0);
            attachMaxTimestamp = ff.readNonNegativeLong(fd, (partitionSize - 1) * ColumnType.sizeOf(ColumnType.TIMESTAMP));
            if (attachMinTimestamp < 0 || attachMaxTimestamp < 0) {
                throw CairoException.critical(ff.errno())
                        .put("cannot read min, max timestamp from the column [path=").put(path)
                        .put(", partitionSizeRows=").put(partitionSize)
                        .put(", errno=").put(ff.errno()).put(']');
            }
            if (txWriter.getPartitionTimestampByTimestamp(attachMinTimestamp) != partitionTimestamp
                    || txWriter.getPartitionTimestampByTimestamp(attachMaxTimestamp) != partitionTimestamp) {
                throw CairoException.critical(0)
                        .put("invalid timestamp column data in detached partition, data does not match partition directory name [path=").put(path)
                        .put(", minTimestamp=").ts(attachMinTimestamp)
                        .put(", maxTimestamp=").ts(attachMaxTimestamp).put(']');
            }
        } finally {
            ff.close(fd);
        }
    }

    // Scans timestamp file
    // returns size of partition detected, e.g. size of monotonic increase
    // of timestamp longs read from 0 offset to the end of the file
    // It also writes min and max values found in detachedMinTimestamp and detachedMaxTimestamp
    private long readPartitionSizeMinMax(FilesFacade ff, long partitionTimestamp, Path path, CharSequence columnName) {
        int pathLen = path.size();
        try {
            path.concat(TXN_FILE_NAME);
            if (ff.exists(path.$())) {
                if (attachTxReader == null) {
                    attachTxReader = new TxReader(ff);
                }
                attachTxReader.ofRO(path.$(), partitionBy);
                attachTxReader.unsafeLoadAll();

                try {
                    path.trimTo(pathLen);
                    long partitionSize = attachTxReader.getPartitionRowCountByTimestamp(partitionTimestamp);
                    if (partitionSize <= 0) {
                        throw CairoException.nonCritical()
                                .put("partition is not preset in detached txn file [path=")
                                .put(path).put(", partitionSize=").put(partitionSize).put(']');
                    }

                    // Read min and max timestamp values from the file
                    readPartitionMinMax(ff, partitionTimestamp, path.trimTo(pathLen), columnName, partitionSize);
                    return partitionSize;
                } finally {
                    Misc.free(attachTxReader);
                }
            }

            // No txn file found, scan the file to get min, max timestamp
            // Scan forward while value increases
            final int fd = TableUtils.openRO(ff, dFile(path.trimTo(pathLen), columnName, COLUMN_NAME_TXN_NONE), LOG);
            try {
                long fileSize = ff.length(fd);
                if (fileSize <= 0) {
                    throw CairoException.critical(ff.errno())
                            .put("timestamp column is too small to attach the partition [path=")
                            .put(path).put(", fileSize=").put(fileSize).put(']');
                }
                long mappedMem = mapRO(ff, fd, fileSize, MemoryTag.MMAP_DEFAULT);
                try {
                    long maxTimestamp = partitionTimestamp;
                    long size = 0L;

                    for (long ptr = mappedMem, hi = mappedMem + fileSize; ptr < hi; ptr += Long.BYTES) {
                        long ts = Unsafe.getUnsafe().getLong(ptr);
                        if (ts >= maxTimestamp) {
                            maxTimestamp = ts;
                            size++;
                        } else {
                            break;
                        }
                    }
                    if (size > 0) {
                        attachMinTimestamp = Unsafe.getUnsafe().getLong(mappedMem);
                        attachMaxTimestamp = maxTimestamp;
                    }
                    return size;
                } finally {
                    ff.munmap(mappedMem, fileSize, MemoryTag.MMAP_DEFAULT);
                }
            } finally {
                ff.close(fd);
            }
        } finally {
            path.trimTo(pathLen);
        }
    }

    // This method is useful for debugging, it's not used in production code.
    @SuppressWarnings("unused")
    private long readTimestampRaw(long transientRowCount) {
        long offset = (transientRowCount - 1) * 8;
        long addr = mapAppendColumnBuffer(getPrimaryColumn(metadata.getTimestampIndex()), offset, 8, false);
        try {
            return Unsafe.getUnsafe().getLong(Math.abs(addr));
        } finally {
            mapAppendColumnBufferRelease(addr, offset, 8);
        }
    }

    private int readTodo() {
        long todoCount;
        try {
            // This is first FS call to the table directory.
            // If table is removed / renamed this should fail with table does not exist.
            todoCount = openTodoMem();
        } catch (CairoException ex) {
            if (ex.errnoReadPathDoesNotExist()) {
                throw CairoException.tableDoesNotExist(tableToken.getTableName());
            }
            throw ex;
        }
        int todo;
        if (todoCount > 0) {
            todo = (int) todoMem.getLong(40);
        } else {
            todo = -1;
        }
        return todo;
    }

    private void rebuildAttachedPartitionColumnIndex(long partitionTimestamp, long partitionSize, CharSequence columnName) {
        if (attachIndexBuilder == null) {
            attachIndexBuilder = new IndexBuilder(configuration);

            // no need to pass table name, full partition name will be specified
            attachIndexBuilder.of(Utf8String.EMPTY);
        }

        attachIndexBuilder.reindexColumn(
                ff,
                attachColumnVersionReader,
                // use metadata instead of detachedMetadata to get correct value block capacity
                // detachedMetadata does not have the column
                metadata,
                metadata.getColumnIndex(columnName),
                -1L,
                partitionTimestamp,
                partitionBy,
                partitionSize
        );
    }

    private boolean reconcileOptimisticPartitions() {
        if (txWriter.getPartitionTimestampByIndex(txWriter.getPartitionCount() - 1) > txWriter.getMaxTimestamp()) {
            int maxTimestampPartitionIndex = txWriter.getPartitionIndex(txWriter.getMaxTimestamp());
            if (maxTimestampPartitionIndex < getPartitionCount() - 1) {
                for (int i = maxTimestampPartitionIndex + 1, n = getPartitionCount(); i < n; i++) {
                    // Schedule partitions directory deletions
                    long timestamp = txWriter.getPartitionTimestampByIndex(i);
                    long partitionTxn = txWriter.getPartitionNameTxn(i);
                    partitionRemoveCandidates.add(timestamp, partitionTxn);
                }
                txWriter.reconcileOptimisticPartitions();
                return true;
            }
        }
        return false;
    }

    private void recoverFromMetaRenameFailure(CharSequence columnName) {
        openMetaFile(ff, path, pathSize, metaMem);
    }

    private void recoverFromSwapRenameFailure(CharSequence columnName) {
        recoverFromTodoWriteFailure(columnName);
        clearTodoLog();
    }

    private void recoverFromSymbolMapWriterFailure(CharSequence columnName) {
        removeSymbolMapFilesQuiet(columnName, getTxn());
        removeMetaFile();
        recoverFromSwapRenameFailure(columnName);
    }

    private void recoverFromTodoWriteFailure(CharSequence columnName) {
        restoreMetaFrom(META_PREV_FILE_NAME, metaPrevIndex);
        openMetaFile(ff, path, pathSize, metaMem);
    }

    private void recoverOpenColumnFailure(CharSequence columnName) {
        final int index = columnCount - 1;
        removeMetaFile();
        removeLastColumn();
        columnCount--;
        recoverFromSwapRenameFailure(columnName);
        removeSymbolMapWriter(index);
    }

    private void releaseIndexerWriters() {
        for (int i = 0, n = denseIndexers.size(); i < n; i++) {
            ColumnIndexer indexer = denseIndexers.getQuick(i);
            if (indexer != null) {
                indexer.releaseIndexWriter();
            }
        }
        denseIndexers.clear();
    }

    private void releaseLock(boolean distressed) {
        if (lockFd != -1L) {
            if (distressed) {
                ff.close(lockFd);
                return;
            }

            try {
                removeOrException(ff, lockFd, lockName(path));
            } finally {
                path.trimTo(pathSize);
            }
        }
    }

    private ReadOnlyObjList<? extends MemoryCR> remapWalSymbols(
            SymbolMapDiffCursor symbolMapDiffCursor,
            long rowLo,
            long rowHi,
            Path walPath
    ) {
        o3ColumnOverrides.clear();
        if (symbolMapDiffCursor != null) {
            SymbolMapDiff symbolMapDiff;
            while ((symbolMapDiff = symbolMapDiffCursor.nextSymbolMapDiff()) != null) {
                int columnIndex = symbolMapDiff.getColumnIndex();
                int columnType = metadata.getColumnType(columnIndex);
                if (columnType == -ColumnType.SYMBOL) {
                    // Scroll the cursor, don't apply, symbol is deleted
                    symbolMapDiff.drain();
                    continue;
                }

                if (!ColumnType.isSymbol(columnType)) {
                    throw CairoException.critical(0).put("WAL column and table writer column types don't match [columnIndex=").put(columnIndex)
                            .put(", walPath=").put(walPath)
                            .put(']');
                }
                boolean identical = createWalSymbolMapping(symbolMapDiff, columnIndex, symbolRewriteMap);

                if (!identical) {
                    int primaryColumnIndex = getPrimaryColumnIndex(columnIndex);
                    MemoryCR o3SymbolColumn = o3Columns.getQuick(primaryColumnIndex);
                    final MemoryCARW symbolColumnDest;

                    // Column is read-only mapped memory, so we need to take in RAM column and remap values into it
                    if (o3ColumnOverrides.size() == 0) {
                        o3ColumnOverrides.addAll(o3Columns);
                    }

                    symbolColumnDest = o3MemColumns1.get(primaryColumnIndex);
                    // If rowLo != 0 then we
                    symbolColumnDest.shiftAddressRight(0);
                    symbolColumnDest.jumpTo((rowHi - rowLo) << 2);

                    o3ColumnOverrides.setQuick(primaryColumnIndex, symbolColumnDest);
                    final int cleanSymbolCount = symbolMapDiff.getCleanSymbolCount();
                    for (long rowId = rowLo; rowId < rowHi; rowId++) {

                        int symKey = o3SymbolColumn.getInt(rowId << 2);
                        assert (symKey >= 0 || symKey == SymbolTable.VALUE_IS_NULL);
                        if (symKey >= cleanSymbolCount) {
                            int newKey = symbolRewriteMap.getQuick(symKey - cleanSymbolCount);
                            if (newKey < 0) {
                                // This symbol was not mapped in WAL
                                // WAL is invalid
                                throw CairoException.critical(0).put("WAL symbol key not mapped [columnIndex=").put(columnIndex)
                                        .put(", columnKey=").put(symKey)
                                        .put(", walPath=").put(walPath)
                                        .put(", walRowId=").put(rowId)
                                        .put(']');
                            }
                            symKey = newKey;
                        }
                        symbolColumnDest.putInt((rowId - rowLo) << 2, symKey);
                    }
                    symbolColumnDest.shiftAddressRight(rowLo << 2);
                }
            }
        }

        if (o3ColumnOverrides.size() == 0) {
            // No mappings were made.
            return o3Columns;
        }
        return o3ColumnOverrides;
    }

    private void removeColumnFiles(int columnIndex, int columnType) {
        PurgingOperator purgingOperator = getPurgingOperator();
        long defaultNameTxn = columnVersionWriter.getDefaultColumnNameTxn(columnIndex);
        if (PartitionBy.isPartitioned(partitionBy)) {
            for (int i = txWriter.getPartitionCount() - 1; i > -1L; i--) {
                long partitionTimestamp = txWriter.getPartitionTimestampByIndex(i);
                if (!txWriter.isPartitionReadOnlyByPartitionTimestamp(partitionTimestamp)) {
                    long partitionNameTxn = txWriter.getPartitionNameTxn(i);
                    long columnNameTxn = columnVersionWriter.getColumnNameTxn(partitionTimestamp, columnIndex);
                    purgingOperator.add(columnIndex, columnNameTxn, partitionTimestamp, partitionNameTxn);
                }
            }
        } else {
            purgingOperator.add(columnIndex, defaultNameTxn, txWriter.getLastPartitionTimestamp(), -1L);
        }
        if (ColumnType.isSymbol(columnType)) {
            purgingOperator.add(columnIndex, defaultNameTxn, PurgingOperator.TABLE_ROOT_PARTITION, -1);
        }
    }

    private void removeColumnFilesInPartition(CharSequence columnName, int columnIndex, long partitionTimestamp) {
        if (!txWriter.isPartitionReadOnlyByPartitionTimestamp(partitionTimestamp)) {
            setPathForPartition(path, partitionBy, partitionTimestamp, -1);
            int plen = path.size();
            long columnNameTxn = columnVersionWriter.getColumnNameTxn(partitionTimestamp, columnIndex);
            removeFileOrLog(ff, dFile(path, columnName, columnNameTxn));
            removeFileOrLog(ff, iFile(path.trimTo(plen), columnName, columnNameTxn));
            removeFileOrLog(ff, keyFileName(path.trimTo(plen), columnName, columnNameTxn));
            removeFileOrLog(ff, valueFileName(path.trimTo(plen), columnName, columnNameTxn));
            path.trimTo(pathSize);
        } else {
            LOG.critical()
                    .$("o3 ignoring removal of column in read-only partition [table=").utf8(tableToken.getTableName())
                    .$(", column=").utf8(columnName)
                    .$(", timestamp=").$ts(partitionTimestamp)
                    .$();
        }
    }

    private int removeColumnFromMeta(int index) {
        try {
            int metaSwapIndex = openMetaSwapFile(ff, ddlMem, path, pathSize, fileOperationRetryCount);
            int timestampIndex = metaMem.getInt(META_OFFSET_TIMESTAMP_INDEX);
            ddlMem.putInt(columnCount);
            ddlMem.putInt(partitionBy);

            if (timestampIndex == index) {
                ddlMem.putInt(-1);
            } else {
                ddlMem.putInt(timestampIndex);
            }
            copyVersionAndLagValues();
            ddlMem.jumpTo(META_OFFSET_COLUMN_TYPES);

            for (int i = 0; i < columnCount; i++) {
                writeColumnEntry(i, i == index);
            }

            long nameOffset = getColumnNameOffset(columnCount);
            for (int i = 0; i < columnCount; i++) {
                CharSequence columnName = metaMem.getStrA(nameOffset);
                ddlMem.putStr(columnName);
                nameOffset += Vm.getStorageLength(columnName);
            }

            return metaSwapIndex;
        } finally {
            ddlMem.close();
        }
    }

    private void removeIndexFiles(CharSequence columnName, int columnIndex) {
        try {
            for (int i = txWriter.getPartitionCount() - 1; i > -1L; i--) {
                long partitionTimestamp = txWriter.getPartitionTimestampByIndex(i);
                long partitionNameTxn = txWriter.getPartitionNameTxn(i);
                removeIndexFilesInPartition(columnName, columnIndex, partitionTimestamp, partitionNameTxn);
            }
            if (!PartitionBy.isPartitioned(partitionBy)) {
                removeColumnFilesInPartition(columnName, columnIndex, txWriter.getLastPartitionTimestamp());
            }
        } finally {
            path.trimTo(pathSize);
        }
    }

    private void removeIndexFilesInPartition(CharSequence columnName, int columnIndex, long partitionTimestamp, long partitionNameTxn) {
        setPathForPartition(path, partitionBy, partitionTimestamp, partitionNameTxn);
        int plen = path.size();
        long columnNameTxn = columnVersionWriter.getColumnNameTxn(partitionTimestamp, columnIndex);
        removeFileOrLog(ff, keyFileName(path.trimTo(plen), columnName, columnNameTxn));
        removeFileOrLog(ff, valueFileName(path.trimTo(plen), columnName, columnNameTxn));
        path.trimTo(pathSize);
    }

    private void removeLastColumn() {
        freeColumnMemory(columnCount - 1);
    }

    private void removeMetaFile() {
        try {
            path.concat(META_FILE_NAME);
            if (!ff.removeQuiet(path.$())) {
                // On Windows opened file cannot be removed
                // but can be renamed
                other.concat(META_FILE_NAME).put('.').put(configuration.getMicrosecondClock().getTicks());
                if (ff.rename(path.$(), other.$()) != FILES_RENAME_OK) {
                    LOG.error()
                            .$("could not rename [from=").$(path)
                            .$(", to=").$(other)
                            .I$();
                    throw CairoException.critical(ff.errno()).put("Recovery failed. Could not rename: ").put(path);
                }
            }
        } finally {
            path.trimTo(pathSize);
            other.trimTo(pathSize);
        }
    }

    private void removeNonAttachedPartitions() {
        LOG.debug().$("purging non attached partitions [path=").$substr(pathRootSize, path.$()).I$();
        try {
            ff.iterateDir(path.$(), removePartitionDirsNotAttached);
            processPartitionRemoveCandidates();
        } finally {
            path.trimTo(pathSize);
        }
    }

    private void removePartitionDirsNotAttached(long pUtf8NameZ, int type) {
        // Do not remove detached partitions, they are probably about to be attached
        // Do not remove wal and sequencer directories either
        int checkedType = ff.typeDirOrSoftLinkDirNoDots(path, pathSize, pUtf8NameZ, type, utf8Sink);
        if (checkedType != Files.DT_UNKNOWN &&
                !CairoKeywords.isDetachedDirMarker(pUtf8NameZ) &&
                !CairoKeywords.isWal(pUtf8NameZ) &&
                !CairoKeywords.isTxnSeq(pUtf8NameZ) &&
                !CairoKeywords.isSeq(pUtf8NameZ) &&
                !Utf8s.endsWithAscii(utf8Sink, configuration.getAttachPartitionSuffix())
        ) {
            try {
                long txn;
                int txnSep = Utf8s.indexOfAscii(utf8Sink, '.');
                if (txnSep < 0) {
                    txnSep = utf8Sink.size();
                    txn = -1;
                } else {
                    txn = Numbers.parseLong(utf8Sink, txnSep + 1, utf8Sink.size());
                }
                long dirTimestamp = partitionDirFmt.parse(utf8Sink.asAsciiCharSequence(), 0, txnSep, DateFormatUtils.EN_LOCALE);
                if (txn != txWriter.getPartitionNameTxnByPartitionTimestamp(dirTimestamp, -2)) {
                    partitionRemoveCandidates.add(dirTimestamp, txn);
                }
            } catch (NumericException ignore) {
                // not a date?
                // ignore exception and leave the directory
                path.trimTo(pathSize);
                path.concat(pUtf8NameZ).$();
                LOG.error().$("invalid partition directory inside table folder: ").$(path).$();
            }
        }
    }

    private void removeSymbolMapFilesQuiet(CharSequence name, long columnNamTxn) {
        try {
            removeFileOrLog(ff, offsetFileName(path.trimTo(pathSize), name, columnNamTxn));
            removeFileOrLog(ff, charFileName(path.trimTo(pathSize), name, columnNamTxn));
            removeFileOrLog(ff, keyFileName(path.trimTo(pathSize), name, columnNamTxn));
            removeFileOrLog(ff, valueFileName(path.trimTo(pathSize), name, columnNamTxn));
        } finally {
            path.trimTo(pathSize);
        }
    }

    private void removeSymbolMapWriter(int index) {
        MapWriter writer = symbolMapWriters.getAndSetQuick(index, NullMapWriter.INSTANCE);
        if (writer != null && writer != NullMapWriter.INSTANCE) {
            int symColIndex = denseSymbolMapWriters.remove(writer);
            // Shift all subsequent symbol indexes by 1 back
            while (symColIndex < denseSymbolMapWriters.size()) {
                MapWriter w = denseSymbolMapWriters.getQuick(symColIndex);
                w.setSymbolIndexInTxWriter(symColIndex);
                symColIndex++;
            }
            Misc.freeIfCloseable(writer);
        }
    }

    private int rename(int retries) {
        try {
            int index = 0;
            other.concat(META_PREV_FILE_NAME).$();
            path.concat(META_FILE_NAME).$();
            int l = other.size();

            do {
                if (index > 0) {
                    other.trimTo(l);
                    other.put('.').put(index);
                }

                if (!ff.removeQuiet(other.$())) {
                    LOG.info().$("could not remove target of rename '").$(path).$("' to '").$(other).$(" [errno=").$(ff.errno()).I$();
                    index++;
                    continue;
                }

                if (ff.rename(path.$(), other.$()) != FILES_RENAME_OK) {
                    LOG.info().$("could not rename '").$(path).$("' to '").$(other).$(" [errno=").$(ff.errno()).I$();
                    index++;
                    continue;
                }

                return index;

            } while (index < retries);

            throw CairoException.critical(0)
                    .put("could not rename ").put(path)
                    .put(". Max number of attempts reached [").put(index)
                    .put("]. Last target was: ").put(other);
        } finally {
            path.trimTo(pathSize);
            other.trimTo(pathSize);
        }
    }

    private int renameColumnFromMeta(int index, CharSequence newName) {
        try {
            int metaSwapIndex = openMetaSwapFile(ff, ddlMem, path, pathSize, fileOperationRetryCount);
            int timestampIndex = metaMem.getInt(META_OFFSET_TIMESTAMP_INDEX);
            ddlMem.putInt(columnCount);
            ddlMem.putInt(partitionBy);
            ddlMem.putInt(timestampIndex);
            copyVersionAndLagValues();
            ddlMem.jumpTo(META_OFFSET_COLUMN_TYPES);

            for (int i = 0; i < columnCount; i++) {
                writeColumnEntry(i, false);
            }

            long nameOffset = getColumnNameOffset(columnCount);
            for (int i = 0; i < columnCount; i++) {
                CharSequence columnName = metaMem.getStrA(nameOffset);
                nameOffset += Vm.getStorageLength(columnName);

                if (i == index && getColumnType(metaMem, i) > 0) {
                    columnName = newName;
                }
                ddlMem.putStr(columnName);
            }

            return metaSwapIndex;
        } finally {
            ddlMem.close();
        }
    }

    private void renameMetaToMetaPrev(CharSequence columnName) {
        try {
            this.metaPrevIndex = rename(fileOperationRetryCount);
        } catch (CairoException e) {
            runFragile(RECOVER_FROM_META_RENAME_FAILURE, columnName, e);
        }
    }

    private void renameSwapMetaToMeta(CharSequence columnName) {
        // rename _meta.swp to _meta
        try {
            restoreMetaFrom(META_SWAP_FILE_NAME, metaSwapIndex);
        } catch (CairoException e) {
            runFragile(RECOVER_FROM_SWAP_RENAME_FAILURE, columnName, e);
        }
    }

    private long repairDataGaps(final long timestamp) {
        if (txWriter.getMaxTimestamp() != Numbers.LONG_NULL && PartitionBy.isPartitioned(partitionBy)) {
            long fixedRowCount = 0;
            long lastTimestamp = -1;
            long transientRowCount = txWriter.getTransientRowCount();
            long maxTimestamp = txWriter.getMaxTimestamp();
            try {
                final long tsLimit = txWriter.getPartitionTimestampByTimestamp(txWriter.getMaxTimestamp());
                for (long ts = txWriter.getPartitionTimestampByTimestamp(txWriter.getMinTimestamp()); ts < tsLimit; ts = txWriter.getNextPartitionTimestamp(ts)) {
                    path.trimTo(pathSize);
                    setStateForTimestamp(path, ts);
                    int p = path.size();

                    long partitionSize = txWriter.getPartitionRowCountByTimestamp(ts);
                    if (partitionSize >= 0 && ff.exists(path.$())) {
                        fixedRowCount += partitionSize;
                        lastTimestamp = ts;
                    } else {
                        Path other = Path.getThreadLocal2(path.trimTo(p));
                        TableUtils.oldPartitionName(other, getTxn());
                        if (ff.exists(other.$())) {
                            if (ff.rename(other.$(), path.$()) != FILES_RENAME_OK) {
                                LOG.error().$("could not rename [from=").$(other).$(", to=").$(path).I$();
                                throw new CairoError("could not restore directory, see log for details");
                            } else {
                                LOG.info().$("restored [path=").$substr(pathRootSize, path).I$();
                            }
                        } else {
                            LOG.debug().$("missing partition [name=").$(path.trimTo(p).$()).I$();
                        }
                    }
                }

                if (lastTimestamp > -1) {
                    path.trimTo(pathSize);
                    setStateForTimestamp(path, tsLimit);
                    if (!ff.exists(path.$())) {
                        Path other = Path.getThreadLocal2(path);
                        TableUtils.oldPartitionName(other, getTxn());
                        if (ff.exists(other.$())) {
                            if (ff.rename(other.$(), path.$()) != FILES_RENAME_OK) {
                                LOG.error().$("could not rename [from=").$(other).$(", to=").$(path).I$();
                                throw new CairoError("could not restore directory, see log for details");
                            } else {
                                LOG.info().$("restored [path=").$substr(pathRootSize, path).I$();
                            }
                        } else {
                            LOG.error().$("last partition does not exist [name=").$(path).I$();
                            // ok, create last partition we discovered the active
                            // 1. read its size
                            path.trimTo(pathSize);
                            setStateForTimestamp(path, lastTimestamp);
                            int p = path.size();
                            transientRowCount = txWriter.getPartitionRowCountByTimestamp(lastTimestamp);

                            // 2. read max timestamp
                            TableUtils.dFile(path.trimTo(p), metadata.getColumnName(metadata.getTimestampIndex()), COLUMN_NAME_TXN_NONE);
                            maxTimestamp = TableUtils.readLongAtOffset(ff, path.$(), tempMem16b, (transientRowCount - 1) * Long.BYTES);
                            fixedRowCount -= transientRowCount;
                            txWriter.removeAttachedPartitions(txWriter.getMaxTimestamp());
                            LOG.info()
                                    .$("updated active partition [name=").$(path.trimTo(p).$())
                                    .$(", maxTimestamp=").$ts(maxTimestamp)
                                    .$(", transientRowCount=").$(transientRowCount)
                                    .$(", fixedRowCount=").$(txWriter.getFixedRowCount())
                                    .I$();
                        }
                    }
                }
            } finally {
                path.trimTo(pathSize);
            }

            final long expectedSize = txWriter.unsafeReadFixedRowCount();
            if (expectedSize != fixedRowCount || maxTimestamp != this.txWriter.getMaxTimestamp()) {
                LOG.info()
                        .$("actual table size has been adjusted [name=`").utf8(tableToken.getTableName()).$('`')
                        .$(", expectedFixedSize=").$(expectedSize)
                        .$(", actualFixedSize=").$(fixedRowCount)
                        .I$();

                txWriter.reset(
                        fixedRowCount,
                        transientRowCount,
                        maxTimestamp,
                        denseSymbolMapWriters
                );
                return maxTimestamp;
            }
        }

        return timestamp;
    }

    private void repairMetaRename(int index) {
        try {
            path.concat(META_PREV_FILE_NAME);
            if (index > 0) {
                path.put('.').put(index);
            }

            if (ff.exists(path.$())) {
                LOG.info().$("Repairing metadata from: ").$substr(pathRootSize, path).$();
                ff.remove(other.concat(META_FILE_NAME).$());

                if (ff.rename(path.$(), other.$()) != FILES_RENAME_OK) {
                    throw CairoException.critical(ff.errno()).put("Repair failed. Cannot rename ").put(path).put(" -> ").put(other);
                }
            }
        } finally {
            path.trimTo(pathSize);
            other.trimTo(pathSize);
        }

        clearTodoLog();
    }

    private void repairTruncate() {
        LOG.info().$("repairing abnormally terminated truncate on ").$substr(pathRootSize, path).$();
        scheduleRemoveAllPartitions();
        txWriter.truncate(columnVersionWriter.getVersion(), denseSymbolMapWriters);
        clearTodoLog();
        processPartitionRemoveCandidates();
    }

    private void resizePartitionUpdateSink() {
        if (o3PartitionUpdateSink == null) {
            o3PartitionUpdateSink = new PagedDirectLongList(MemoryTag.NATIVE_O3);
        }
        o3PartitionUpdateSink.clear();
        o3PartitionUpdateSink.setBlockSize(PARTITION_SINK_SIZE_LONGS + metadata.getColumnCount());
    }

    private void restoreMetaFrom(CharSequence fromBase, int fromIndex) {
        try {
            path.concat(fromBase);
            if (fromIndex > 0) {
                path.put('.').put(fromIndex);
            }
            path.$();

            TableUtils.renameOrFail(ff, path.$(), other.concat(META_FILE_NAME).$());
        } finally {
            path.trimTo(pathSize);
            other.trimTo(pathSize);
        }
    }

    private void rollbackIndexes() {
        final long maxRow = txWriter.getTransientRowCount() - 1;
        for (int i = 0, n = denseIndexers.size(); i < n; i++) {
            ColumnIndexer indexer = denseIndexers.getQuick(i);
            int fd = indexer.getFd();
            if (fd > -1) {
                LOG.info().$("recovering index [fd=").$(fd).I$();
                indexer.rollback(maxRow);
            }
        }
    }

    private void rollbackSymbolTables() {
        int expectedMapWriters = txWriter.unsafeReadSymbolColumnCount();
        for (int i = 0; i < expectedMapWriters; i++) {
            denseSymbolMapWriters.getQuick(i).rollback(txWriter.unsafeReadSymbolWriterIndexOffset(i));
        }
    }

    private void rowAppend(ObjList<Runnable> activeNullSetters) {
        if ((masterRef & 1) != 0) {
            for (int i = 0; i < columnCount; i++) {
                if (rowValueIsNotNull.getQuick(i) < masterRef) {
                    activeNullSetters.getQuick(i).run();
                }
            }
            masterRef++;
        }
    }

    private void runFragile(FragileCode fragile, CharSequence columnName, CairoException e) {
        try {
            fragile.run(columnName);
        } catch (CairoException e2) {
            LOG.error().$("DOUBLE ERROR: 1st: {").$((Sinkable) e).$('}').$();
            throwDistressException(e2);
        }
        throw e;
    }

    private void safeDeletePartitionDir(long timestamp, long partitionNameTxn) {
        // Call O3 methods to remove check TxnScoreboard and remove partition directly
        partitionRemoveCandidates.clear();
        partitionRemoveCandidates.add(timestamp, partitionNameTxn);
        processPartitionRemoveCandidates();
    }

    private void scheduleRemoveAllPartitions() {
        for (int i = txWriter.getPartitionCount() - 1; i > -1L; i--) {
            long timestamp = txWriter.getPartitionTimestampByIndex(i);
            long partitionTxn = txWriter.getPartitionNameTxn(i);
            partitionRemoveCandidates.add(timestamp, partitionTxn);
        }
    }

    private void setAppendPosition(final long rowCount, boolean doubleAllocate) {
        long recordLength = 0;
        for (int i = 0; i < columnCount; i++) {
            recordLength += setColumnAppendPosition(i, rowCount, doubleAllocate);
        }
        avgRecordSize = rowCount > 0 ? recordLength / rowCount : Math.max(avgRecordSize, recordLength);
    }

    private long setColumnAppendPosition(int columnIndex, long size, boolean doubleAllocate) {
        long dataSizeBytes = 0;
        try {
            MemoryMA dataMem = getPrimaryColumn(columnIndex);
            MemoryMA auxMem = getSecondaryColumn(columnIndex);
            int columnType = metadata.getColumnType(columnIndex);
            if (columnType > 0) { // Not deleted
                final long pos = size - getColumnTop(columnIndex);
                if (ColumnType.isVarSize(columnType)) {
                    ColumnTypeDriver driver = ColumnType.getDriver(columnType);
                    dataSizeBytes = driver.setAppendPosition(
                            pos,
                            auxMem,
                            dataMem
                    ) - driver.getMinAuxVectorSize();
                } else {
                    dataSizeBytes = pos << ColumnType.pow2SizeOf(columnType);
                    if (doubleAllocate) {
                        dataMem.allocate(dataSizeBytes);
                    }
                    dataMem.jumpTo(dataSizeBytes);

                }
            }
        } catch (CairoException e) {
            throwDistressException(e);
        }

        return dataSizeBytes;
    }

    private void setO3AppendPosition(final long position) {
        for (int i = 0; i < columnCount; i++) {
            int columnType = metadata.getColumnType(i);
            if (columnType > 0) {
                o3SetAppendOffset(i, columnType, position);
            }
        }
    }

    private void setRowValueNotNull(int columnIndex) {
        assert rowValueIsNotNull.getQuick(columnIndex) != masterRef;
        rowValueIsNotNull.setQuick(columnIndex, masterRef);
    }

    /**
     * Sets path member variable to partition directory for the given timestamp and
     * partitionLo and partitionHi to partition interval in millis. These values are
     * determined based on input timestamp and value of partitionBy. For any given
     * timestamp this method will determine either day, month or year interval timestamp falls to.
     * Partition directory name is ISO string of interval start.
     * <p>
     * Because this method modifies "path" member variable, be sure path is trimmed to original
     * state within try..finally block.
     *
     * @param path      path instance to modify
     * @param timestamp to determine interval for
     */
    private void setStateForTimestamp(Path path, long timestamp) {
        // When partition is create a txn name must always be set to purge dropped partitions.
        // When partition is created outside O3 merge use `txn-1` as the version
        long partitionTxnName = PartitionBy.isPartitioned(partitionBy) ? txWriter.getTxn() - 1 : -1;
        partitionTxnName = txWriter.getPartitionNameTxnByPartitionTimestamp(timestamp, partitionTxnName);
        TableUtils.setPathForPartition(path, partitionBy, timestamp, partitionTxnName);
    }

    private void shrinkO3Mem() {
        for (int i = 0, n = o3MemColumns1.size(); i < n; i++) {
            MemoryCARW o3mem = o3MemColumns1.getQuick(i);
            if (o3mem != null) {
                // truncate will shrink the memory to a single page
                o3mem.truncate();
            }
        }
        for (int i = 0, n = o3MemColumns2.size(); i < n; i++) {
            MemoryCARW o3mem2 = o3MemColumns2.getQuick(i);
            if (o3mem2 != null) {
                o3mem2.truncate();
            }
        }
    }

    private void squashPartitionForce(int partitionIndex) {
        int lastLogicalPartitionIndex = partitionIndex;
        long lastLogicalPartitionTimestamp = txWriter.getPartitionTimestampByIndex(partitionIndex);
        assert lastLogicalPartitionTimestamp == txWriter.getLogicalPartitionTimestamp(lastLogicalPartitionTimestamp);

        // Do not cache txWriter.getPartitionCount() as it changes during the squashing
        while (partitionIndex < txWriter.getPartitionCount()) {
            long partitionTimestamp = txWriter.getPartitionTimestampByIndex(partitionIndex);
            long logicalPartitionTimestamp = txWriter.getLogicalPartitionTimestamp(partitionTimestamp);
            if (logicalPartitionTimestamp != lastLogicalPartitionTimestamp) {
                if (partitionIndex > lastLogicalPartitionIndex + 1) {
                    squashSplitPartitions(lastLogicalPartitionIndex, partitionIndex, 1, true);
                }
                return;
            }
            partitionIndex++;
        }
        if (partitionIndex > lastLogicalPartitionIndex + 1) {
            squashSplitPartitions(lastLogicalPartitionIndex, partitionIndex, 1, true);
        }
    }

    private void squashPartitionRange(int maxLastSubPartitionCount, int partitionIndexLo, int partitionIndexHi) {
        if (partitionIndexHi > partitionIndexLo) {
            int subpartitions = partitionIndexHi - partitionIndexLo;
            int optimalPartitionCount = partitionIndexHi == txWriter.getPartitionCount() ? maxLastSubPartitionCount : MAX_MID_SUB_PARTITION_COUNT;
            if (subpartitions > Math.max(1, optimalPartitionCount)) {
                squashSplitPartitions(partitionIndexLo, partitionIndexHi, optimalPartitionCount, false);
            } else if (subpartitions == 1) {
                if (partitionIndexLo >= 0 &&
                        partitionIndexLo < txWriter.getPartitionCount() && minSplitPartitionTimestamp == txWriter.getPartitionTimestampByIndex(partitionIndexLo)) {
                    minSplitPartitionTimestamp = getPartitionTimestampOrMax(partitionIndexLo + 1);
                }
            }
        }
    }

    private long squashPartitionTimestamp(long ts) {
        int partitionIndex = txWriter.findAttachedPartitionIndexByLoTimestamp(ts);
        if (partitionIndex < 0) {
            partitionIndex = -partitionIndex - 1;
        }
        if (partitionIndex >= txWriter.getPartitionCount()) {
            return Long.MAX_VALUE;
        }
        return txWriter.getLogicalPartitionTimestamp(txWriter.getPartitionTimestampByIndex(partitionIndex));
    }

    private void squashSplitPartitions(long timestampMin, long timestampMax, int maxLastSubPartitionCount) {
        if (timestampMin > txWriter.getMaxTimestamp() || txWriter.getPartitionCount() < 2) {
            return;
        }

        // Take the control of split partition population here.
        // When the number of split partitions is too big, start merging them together.
        // This is to avoid having too many partitions / files in the system which penalizes the reading performance.
        long logicalPartition = squashPartitionTimestamp(timestampMin);
        int partitionIndex = txWriter.getPartitionIndex(logicalPartition);
        if (partitionIndex > -1) {
            int partitionIndexLo = partitionIndex;
            int partitionCount = txWriter.getPartitionCount();

            while (logicalPartition < timestampMax && ++partitionIndex < partitionCount) {
                long partitionTimestamp = txWriter.getPartitionTimestampByIndex(partitionIndex);
                long newLogicalPartition = txWriter.getLogicalPartitionTimestamp(partitionTimestamp);

                if (logicalPartition != newLogicalPartition) {
                    squashPartitionRange(maxLastSubPartitionCount, partitionIndexLo, partitionIndex);

                    // txn records can be changed by squashing. Reset the position and the partition count.
                    partitionCount = txWriter.getPartitionCount();
                    partitionIndex = txWriter.getPartitionIndex(newLogicalPartition);

                    // switch to the next logical partition
                    logicalPartition = newLogicalPartition;
                    partitionIndexLo = partitionIndex;
                }
            }

            // This can shift last partition timestamp, save what was the last partition timestamp before squashing
            long lastPartitionTimestamp = txWriter.getLastPartitionTimestamp();
            squashPartitionRange(maxLastSubPartitionCount, partitionIndexLo, partitionIndex);
            if (lastPartitionTimestamp != txWriter.getLastPartitionTimestamp()) {
                openLastPartition();
            }
        }
    }

    private void squashSplitPartitions(final int partitionIndexLo, final int partitionIndexHi, final int optimalPartitionCount, boolean force) {
        if (checkpointStatus.isInProgress()) {
            LOG.info().$("cannot squash partition [table=").$(tableToken.getTableName()).$("], checkpoint in progress").$();
            return;
        }

        assert partitionIndexHi >= 0 && partitionIndexHi <= txWriter.getPartitionCount() && partitionIndexLo >= 0;
        int targetPartitionIndex = partitionIndexLo;

        if (partitionIndexHi > partitionIndexLo + 1) {
            long targetPartition = Long.MIN_VALUE;
            boolean copyTargetFrame = false;

            // Move partitionIndexLo to the first unlocked partition in the range
            for (; targetPartitionIndex + 1 < partitionIndexHi; targetPartitionIndex++) {
                boolean canOverwrite = canSquashOverwritePartitionTail(targetPartitionIndex);
                if (canOverwrite || force) {
                    targetPartition = txWriter.getPartitionTimestampByIndex(partitionIndexLo);
                    copyTargetFrame = !canOverwrite;
                    break;
                }
            }
            if (targetPartition == Long.MIN_VALUE) {
                return;
            }

            boolean lastPartitionSquashed = false;
            int squashCount = partitionIndexHi - partitionIndexLo - optimalPartitionCount;

            if (squashCount > 0) {
                long targetPartitionNameTxn = txWriter.getPartitionNameTxnByPartitionTimestamp(targetPartition);
                TableUtils.setPathForPartition(path, partitionBy, targetPartition, targetPartitionNameTxn);
                final long originalSize = txWriter.getPartitionRowCountByTimestamp(targetPartition);

                boolean rw = !copyTargetFrame;
                Frame targetFrame = null;
                Frame firstPartitionFrame = frameFactory.open(rw, path, targetPartition, metadata, columnVersionWriter, originalSize);
                try {
                    if (copyTargetFrame) {
                        try {
                            TableUtils.setPathForPartition(other, partitionBy, targetPartition, txWriter.txn);
                            TableUtils.createDirsOrFail(ff, other.slash(), configuration.getMkDirMode());
                            LOG.info().$("copying partition to force squash [from=").$substr(pathRootSize, path).$(", to=").$(other).I$();

                            targetFrame = frameFactory.openRW(other, targetPartition, metadata, columnVersionWriter, 0);
                            FrameAlgebra.append(targetFrame, firstPartitionFrame, configuration.getCommitMode());
                            addPhysicallyWrittenRows(firstPartitionFrame.getRowCount());
                            txWriter.updatePartitionSizeAndTxnByRawIndex(partitionIndexLo * LONGS_PER_TX_ATTACHED_PARTITION, originalSize);
                            partitionRemoveCandidates.add(targetPartition, targetPartitionNameTxn);
                        } finally {
                            Misc.free(firstPartitionFrame);
                        }
                    } else {
                        targetFrame = firstPartitionFrame;
                    }

                    for (int i = 0; i < squashCount; i++) {
                        long sourcePartition = txWriter.getPartitionTimestampByIndex(partitionIndexLo + 1);

                        other.trimTo(pathSize);
                        long sourceNameTxn = txWriter.getPartitionNameTxnByPartitionTimestamp(sourcePartition);
                        TableUtils.setPathForPartition(other, partitionBy, sourcePartition, sourceNameTxn);
                        long partitionRowCount = txWriter.getPartitionRowCountByTimestamp(sourcePartition);
                        lastPartitionSquashed = partitionIndexLo + 2 == txWriter.getPartitionCount();
                        if (lastPartitionSquashed) {
                            closeActivePartition(false);
                            partitionRowCount = txWriter.getTransientRowCount() + txWriter.getLagRowCount();
                        }

                        assert partitionRowCount > 0;

                        LOG.info().$("squashing partitions [table=").$(tableToken)
                                .$(", target=").$(formatPartitionForTimestamp(targetPartition, targetPartitionNameTxn))
                                .$(", targetSize=").$(targetFrame.getRowCount())
                                .$(", source=").$(formatPartitionForTimestamp(sourcePartition, sourceNameTxn))
                                .$(", sourceSize=").$(partitionRowCount)
                                .I$();

                        try (Frame sourceFrame = frameFactory.openRO(other, sourcePartition, metadata, columnVersionWriter, partitionRowCount)) {
                            FrameAlgebra.append(targetFrame, sourceFrame, configuration.getCommitMode());
                            addPhysicallyWrittenRows(sourceFrame.getRowCount());
                        } catch (Throwable th) {
                            LOG.critical().$("partition squashing failed [table=").$(tableToken).$(", error=").$(th).I$();
                            throw th;
                        }

                        txWriter.removeAttachedPartitions(sourcePartition);
                        columnVersionWriter.removePartition(sourcePartition);
                        partitionRemoveCandidates.add(sourcePartition, sourceNameTxn);
                        if (sourcePartition == minSplitPartitionTimestamp) {
                            minSplitPartitionTimestamp = getPartitionTimestampOrMax(partitionIndexLo + 1);
                        }
                    }

                    txWriter.updatePartitionSizeByTimestamp(targetPartition, targetFrame.getRowCount());
                    if (lastPartitionSquashed) {
                        // last partition is squashed, adjust fixed/transient row sizes
                        long newTransientRowCount = targetFrame.getRowCount() - txWriter.getLagRowCount();
                        assert newTransientRowCount >= 0;
                        txWriter.fixedRowCount += txWriter.getTransientRowCount() - newTransientRowCount;
                        assert txWriter.fixedRowCount >= 0;
                        txWriter.transientRowCount = newTransientRowCount;
                    }
                } finally {
                    Misc.free(targetFrame);
                    path.trimTo(pathSize);
                    other.trimTo(pathSize);
                }

                columnVersionWriter.commit();
                txWriter.setColumnVersion(columnVersionWriter.getVersion());
                txWriter.commit(denseSymbolMapWriters);
                processPartitionRemoveCandidates();
            }
        }
    }

    private void swapMetaFile(CharSequence columnName) {
        // close _meta so we can rename it
        metaMem.close();
        // validate new meta
        validateSwapMeta(columnName);
        // rename _meta to _meta.prev
        renameMetaToMetaPrev(columnName);
        // after we moved _meta to _meta.prev
        // we have to have _todo to restore _meta should anything go wrong
        writeRestoreMetaTodo(columnName);
        // rename _meta.swp to -_meta
        renameSwapMetaToMeta(columnName);
        try {
            // open _meta file
            openMetaFile(ff, path, pathSize, metaMem);
            // remove _todo
            clearTodoLog();
        } catch (CairoException e) {
            throwDistressException(e);
        }
        bumpMetadataVersion();
    }

    private void swapO3ColumnsExcept(int timestampIndex) {
        ObjList<MemoryCARW> temp = o3MemColumns1;
        o3MemColumns1 = o3MemColumns2;
        o3MemColumns2 = temp;

        // Swap timestamp column back, timestamp column is not sorted, it's the sort key.
        final int timestampMemoryIndex = getPrimaryColumnIndex(timestampIndex);
        o3MemColumns2.setQuick(
                timestampMemoryIndex,
                o3MemColumns1.getAndSetQuick(timestampMemoryIndex, o3MemColumns2.getQuick(timestampMemoryIndex))
        );
        o3Columns = o3MemColumns1;
        activeColumns = o3MemColumns1;

        ObjList<Runnable> tempNullSetters = o3NullSetters1;
        o3NullSetters1 = o3NullSetters2;
        o3NullSetters2 = tempNullSetters;
        activeNullSetters = o3NullSetters1;
    }

    private void switchPartition(long timestamp) {
        // Before partition can be switched we need to index records
        // added so far. Index writers will start point to different
        // files after switch.
        updateIndexes();
        txWriter.switchPartitions(timestamp);
        openPartition(timestamp);
        setAppendPosition(0, false);
    }

    private void syncColumns() {
        final int commitMode = configuration.getCommitMode();
        if (commitMode != CommitMode.NOSYNC) {
            final boolean async = commitMode == CommitMode.ASYNC;
            syncColumns0(async);
            for (int i = 0, n = denseIndexers.size(); i < n; i++) {
                denseIndexers.getQuick(i).sync(async);
            }
            for (int i = 0, n = denseSymbolMapWriters.size(); i < n; i++) {
                denseSymbolMapWriters.getQuick(i).sync(async);
            }
        }
    }

    private void syncColumns0(boolean async) {
        for (int i = 0; i < columnCount; i++) {
            columns.getQuick(i * 2).sync(async);
            final MemoryMA m2 = columns.getQuick(i * 2 + 1);
            if (m2 != null) {
                m2.sync(async);
            }
        }
    }

    private void throwDistressException(CairoException cause) {
        LOG.critical().$("writer error [table=").utf8(tableToken.getTableName()).$(", e=").$((Sinkable) cause).I$();
        distressed = true;
        throw new CairoError(cause);
    }

    private void truncate(boolean keepSymbolTables) {
        rollback();

        if (!keepSymbolTables) {
            // we do this before size check so that "old" corrupt symbol tables are brought back in line
            for (int i = 0, n = denseSymbolMapWriters.size(); i < n; i++) {
                denseSymbolMapWriters.getQuick(i).truncate();
            }
        }

        if (size() == 0) {
            return;
        }

        // this is a crude block to test things for now
        todoMem.putLong(0, ++todoTxn); // write txn, reader will first read txn at offset 24 and then at offset 0
        Unsafe.getUnsafe().storeFence(); // make sure we do not write hash before writing txn (view from another thread)
        todoMem.putLong(8, configuration.getDatabaseIdLo()); // write out our instance hashes
        todoMem.putLong(16, configuration.getDatabaseIdHi());
        Unsafe.getUnsafe().storeFence();
        todoMem.putLong(24, todoTxn);
        todoMem.putLong(32, 1);
        todoMem.putLong(40, TODO_TRUNCATE);
        // ensure file is closed with correct length
        todoMem.jumpTo(48);

        if (partitionBy != PartitionBy.NONE) {
            freeColumns(false);
            releaseIndexerWriters();
            // Schedule removal of all partitions
            scheduleRemoveAllPartitions();
            rowAction = ROW_ACTION_OPEN_PARTITION;
        } else {
            // truncate columns, we cannot remove them
            truncateColumns();
        }

        txWriter.resetTimestamp();
        columnVersionWriter.truncate();
        txWriter.truncate(columnVersionWriter.getVersion(), denseSymbolMapWriters);
        try {
            clearTodoLog();
        } catch (CairoException e) {
            throwDistressException(e);
        }
        this.minSplitPartitionTimestamp = Long.MAX_VALUE;
        processPartitionRemoveCandidates();

        LOG.info().$("truncated [name=").utf8(tableToken.getTableName()).I$();
    }

    private void truncateColumns() {
        for (int i = 0; i < columnCount; i++) {
            final int columnType = metadata.getColumnType(i);
            if (columnType >= 0) {
                getPrimaryColumn(i).truncate();
                if (ColumnType.isVarSize(columnType)) {
                    MemoryMA auxMem = getSecondaryColumn(i);
                    auxMem.truncate();
                    ColumnType.getDriver(columnType).configureAuxMemMA(auxMem);
                }
            }
        }
    }

    private void updateIndexes() {
        if (indexCount == 0 || avoidIndexOnCommit) {
            avoidIndexOnCommit = false;
            return;
        }
        updateIndexesSlow();
    }

    private void updateIndexesParallel(long lo, long hi) {
        indexSequences.clear();
        indexLatch.setCount(indexCount);
        final int nParallelIndexes = indexCount - 1;
        final Sequence indexPubSequence = this.messageBus.getIndexerPubSequence();
        final RingQueue<ColumnIndexerTask> indexerQueue = this.messageBus.getIndexerQueue();

        LOG.info().$("parallel indexing [table=").utf8(tableToken.getTableName())
                .$(", indexCount=").$(indexCount)
                .$(", rowCount=").$(hi - lo)
                .I$();
        int serialIndexCount = 0;

        // we are going to index last column in this thread while other columns are on the queue
        OUT:
        for (int i = 0; i < nParallelIndexes; i++) {

            long cursor = indexPubSequence.next();
            if (cursor == -1) {
                // queue is full, process index in the current thread
                indexAndCountDown(denseIndexers.getQuick(i), lo, hi, indexLatch);
                serialIndexCount++;
                continue;
            }

            if (cursor == -2) {
                // CAS issue, retry
                do {
                    Os.pause();
                    cursor = indexPubSequence.next();
                    if (cursor == -1) {
                        indexAndCountDown(denseIndexers.getQuick(i), lo, hi, indexLatch);
                        serialIndexCount++;
                        continue OUT;
                    }
                } while (cursor < 0);
            }

            final ColumnIndexerTask queueItem = indexerQueue.get(cursor);
            final ColumnIndexer indexer = denseIndexers.getQuick(i);
            final long sequence = indexer.getSequence();
            queueItem.indexer = indexer;
            queueItem.lo = lo;
            queueItem.hi = hi;
            queueItem.countDownLatch = indexLatch;
            queueItem.sequence = sequence;
            indexSequences.add(sequence);
            indexPubSequence.done(cursor);
        }

        // index last column while other columns are brewing on the queue
        indexAndCountDown(denseIndexers.getQuick(indexCount - 1), lo, hi, indexLatch);
        serialIndexCount++;

        // At this point we have re-indexed our column and if things are flowing nicely
        // all other columns should have been done by other threads. Instead of actually
        // waiting we gracefully check latch count.
        if (!indexLatch.await(configuration.getWorkStealTimeoutNanos())) {
            // other columns are still in-flight, we must attempt to steal work from other threads
            for (int i = 0; i < nParallelIndexes; i++) {
                ColumnIndexer indexer = denseIndexers.getQuick(i);
                if (indexer.tryLock(indexSequences.getQuick(i))) {
                    indexAndCountDown(indexer, lo, hi, indexLatch);
                    serialIndexCount++;
                }
            }
            // wait for the ones we cannot steal
            indexLatch.await();
        }

        // reset lock on completed indexers
        boolean distressed = false;
        for (int i = 0; i < indexCount; i++) {
            ColumnIndexer indexer = denseIndexers.getQuick(i);
            distressed = distressed | indexer.isDistressed();
        }

        if (distressed) {
            throwDistressException(null);
        }

        LOG.info().$("parallel indexing done [serialCount=").$(serialIndexCount).I$();
    }

    private void updateIndexesSerially(long lo, long hi) {
        LOG.info().$("serial indexing [table=").utf8(tableToken.getTableName())
                .$(", indexCount=").$(indexCount)
                .$(", rowCount=").$(hi - lo)
                .I$();
        for (int i = 0, n = denseIndexers.size(); i < n; i++) {
            try {
                denseIndexers.getQuick(i).refreshSourceAndIndex(lo, hi);
            } catch (CairoException e) {
                // this is pretty severe, we hit some sort of limit
                throwDistressException(e);
            }
        }
        LOG.info().$("serial indexing done [table=").utf8(tableToken.getTableName()).I$();
    }

    private void updateIndexesSlow() {
        final long hi = txWriter.getTransientRowCount();
        final long lo = txWriter.getAppendedPartitionCount() == 1 ? hi - txWriter.getLastTxSize() : 0;
        if (indexCount > 1 && parallelIndexerEnabled && hi - lo > configuration.getParallelIndexThreshold()) {
            updateIndexesParallel(lo, hi);
        } else {
            updateIndexesSerially(lo, hi);
        }
    }

    private void updateMaxTimestamp(long timestamp) {
        txWriter.updateMaxTimestamp(timestamp);
        this.timestampSetter.accept(timestamp);
    }

    private void updateMetaStructureVersion() {
        try {
            copyMetadataAndUpdateVersion();
            finishMetaSwapUpdate();
        } finally {
            ddlMem.close();
        }
    }

    private void updateMetadataWithDeduplicationUpsertKeys(boolean enable, LongList columnsIndexes) {
        try {
            int index = openMetaSwapFile(ff, ddlMem, path, pathSize, configuration.getMaxSwapFileCount());
            int columnCount = metaMem.getInt(META_OFFSET_COUNT);

            ddlMem.putInt(columnCount);
            ddlMem.putInt(metaMem.getInt(META_OFFSET_PARTITION_BY));
            ddlMem.putInt(metaMem.getInt(META_OFFSET_TIMESTAMP_INDEX));
            copyVersionAndLagValues();
            ddlMem.jumpTo(META_OFFSET_COLUMN_TYPES);
            for (int i = 0; i < columnCount; i++) {
                writeColumnEntryWithDedupFlag(i, enable && columnsIndexes.indexOf(i) >= 0);
            }

            long nameOffset = getColumnNameOffset(columnCount);
            for (int i = 0; i < columnCount; i++) {
                CharSequence columnName = metaMem.getStrA(nameOffset);
                ddlMem.putStr(columnName);
                nameOffset += Vm.getStorageLength(columnName);
            }
            this.metaSwapIndex = index;
        } finally {
            ddlMem.close();
        }

        finishMetaSwapUpdateStructural();

        for (int i = 0; i < columnCount; i++) {
            metadata.getColumnMetadata(i).setDedupKeyFlag(enable && columnsIndexes.indexOf(i) >= 0);
        }

        if (enable) {
            if (dedupColumnCommitAddresses == null) {
                dedupColumnCommitAddresses = new DedupColumnCommitAddresses();
            } else {
                dedupColumnCommitAddresses.clear();
            }
            dedupColumnCommitAddresses.setDedupColumnCount(columnsIndexes.size() - 1);
        } else {
            if (dedupColumnCommitAddresses != null) {
                dedupColumnCommitAddresses.setDedupColumnCount(0);
            }
        }
    }

    private void updateO3ColumnTops() {
        int columnCount = metadata.getColumnCount();
        long blockIndex = -1;

        while ((blockIndex = o3PartitionUpdateSink.nextBlockIndex(blockIndex)) > -1L) {
            long blockAddress = o3PartitionUpdateSink.getBlockAddress(blockIndex);
            long partitionTimestamp = Unsafe.getUnsafe().getLong(blockAddress);
            final long o3SplitPartitionSize = Unsafe.getUnsafe().getLong(blockAddress + 5 * Long.BYTES);
            // When partition is split, data partition timestamp and partition timestamp diverge
            final long dataPartitionTimestamp = Unsafe.getUnsafe().getLong(blockAddress + 6 * Long.BYTES);

            if (o3SplitPartitionSize > 0) {
                // This is partition split. Copy all the column name txns from the donor partition.
                columnVersionWriter.copyColumnVersions(dataPartitionTimestamp, partitionTimestamp);
            }

            if (partitionTimestamp > -1) {
                blockAddress += PARTITION_SINK_SIZE_LONGS * Long.BYTES;
                for (int column = 0; column < columnCount; column++) {

                    long colTop = Unsafe.getUnsafe().getLong(blockAddress);
                    blockAddress += Long.BYTES;
                    if (colTop > -1L) {
                        // Upsert even when colTop value is 0.
                        // TableReader uses the record to determine if the column is supposed to be present for the partition.
                        columnVersionWriter.upsertColumnTop(partitionTimestamp, column, colTop);
                    } else if (o3SplitPartitionSize > 0) {
                        // Remove column tops for the new partition part.
                        columnVersionWriter.removeColumnTop(partitionTimestamp, column);
                    }
                }
            }
        }
    }

    private void validateSwapMeta(CharSequence columnName) {
        try {
            try {
                path.concat(META_SWAP_FILE_NAME);
                if (metaSwapIndex > 0) {
                    path.put('.').put(metaSwapIndex);
                }
                metaMem.smallFile(ff, path.$(), MemoryTag.MMAP_TABLE_WRITER);
                validationMap.clear();
                validateMeta(metaMem, validationMap, ColumnType.VERSION);
            } finally {
                metaMem.close();
                path.trimTo(pathSize);
            }
        } catch (CairoException e) {
            runFragile(RECOVER_FROM_META_RENAME_FAILURE, columnName, e);
        }
    }

    private void writeColumnEntry(int i, boolean changeToDeleted) {
        int columnType = getColumnType(metaMem, i);
        // When column is deleted it's written to metadata with negative type
        if (changeToDeleted) {
            columnType = -Math.abs(columnType);
        }
        ddlMem.putInt(columnType);
        long flags = getColumnFlags(metaMem, i);
        ddlMem.putLong(flags);
        ddlMem.putInt(getIndexBlockCapacity(metaMem, i));
        ddlMem.skip(8);
        ddlMem.putInt(getReplacingColumnIndexRaw(metaMem, i));
        ddlMem.skip(4);
    }

    private void writeColumnEntryWithDedupFlag(int i, boolean changeToDedup) {
        int columnType = getColumnType(metaMem, i);
        // When column is deleted it's written to metadata with negative type
        ddlMem.putInt(columnType);
        long flags = getColumnFlags(metaMem, i);
        if (changeToDedup) {
            flags |= META_FLAG_BIT_DEDUP_KEY;
        } else {
            flags &= ~META_FLAG_BIT_DEDUP_KEY;
        }
        ddlMem.putLong(flags);
        ddlMem.putInt(getIndexBlockCapacity(metaMem, i));
        ddlMem.skip(16);
    }

    private void writeIndex(@NotNull CharSequence columnName, int indexValueBlockSize, int columnIndex, SymbolColumnIndexer indexer) {
        // create indexer
        final long columnNameTxn = columnVersionWriter.getColumnNameTxn(txWriter.getLastPartitionTimestamp(), columnIndex);
        try {
            try {
                // edge cases here are:
                // column spans only part of table - e.g. it was added after table was created and populated
                // column has top value, e.g. does not span entire partition
                // to this end, we have a super-edge case:

                // This piece of code is unbelievably fragile!
                if (PartitionBy.isPartitioned(partitionBy)) {
                    // run indexer for the whole table
                    indexHistoricPartitions(indexer, columnName, indexValueBlockSize, columnIndex);
                    long timestamp = txWriter.getLastPartitionTimestamp();
                    if (timestamp != Numbers.LONG_NULL) {
                        path.trimTo(pathSize);
                        setStateForTimestamp(path, timestamp);
                        // create index in last partition
                        indexLastPartition(indexer, columnName, columnNameTxn, columnIndex, indexValueBlockSize);
                    }
                } else {
                    setStateForTimestamp(path, 0);
                    // create index in last partition
                    indexLastPartition(indexer, columnName, columnNameTxn, columnIndex, indexValueBlockSize);
                }
            } finally {
                path.trimTo(pathSize);
            }
        } catch (Throwable e) {
            Misc.free(indexer);
            LOG.error().$("rolling back index created so far [path=").$substr(pathRootSize, path).I$();
            removeIndexFiles(columnName, columnIndex);
            throw e;
        }
    }

    private void writeRestoreMetaTodo(CharSequence columnName) {
        try {
            writeRestoreMetaTodo();
        } catch (CairoException e) {
            runFragile(RECOVER_FROM_TODO_WRITE_FAILURE, columnName, e);
        }
    }

    private void writeRestoreMetaTodo() {
        todoMem.putLong(0, ++todoTxn); // write txn, reader will first read txn at offset 24 and then at offset 0
        Unsafe.getUnsafe().storeFence(); // make sure we do not write hash before writing txn (view from another thread)
        todoMem.putLong(8, configuration.getDatabaseIdLo()); // write out our instance hashes
        todoMem.putLong(16, configuration.getDatabaseIdHi());
        Unsafe.getUnsafe().storeFence();
        todoMem.putLong(32, 1);
        todoMem.putLong(40, TODO_RESTORE_META);
        todoMem.putLong(48, metaPrevIndex);
        Unsafe.getUnsafe().storeFence();
        todoMem.putLong(24, todoTxn);
        todoMem.jumpTo(56);
        todoMem.sync(false);
    }

    static void indexAndCountDown(ColumnIndexer indexer, long lo, long hi, SOCountDownLatch latch) {
        try {
            indexer.refreshSourceAndIndex(lo, hi);
        } catch (CairoException e) {
            indexer.distress();
            LOG.critical().$("index error [fd=").$(indexer.getFd()).$("]{").$((Sinkable) e).$('}').$();
        } finally {
            latch.countDown();
        }
    }

    boolean allowMixedIO() {
        return mixedIOFlag;
    }

    void closeActivePartition(long size) {
        for (int i = 0; i < columnCount; i++) {
            setColumnAppendPosition(i, size, false);
            Misc.free(getPrimaryColumn(i));
            Misc.free(getSecondaryColumn(i));
        }
        releaseIndexerWriters();
    }

    BitmapIndexWriter getBitmapIndexWriter(int columnIndex) {
        return indexers.getQuick(columnIndex).getWriter();
    }

    long getColumnTop(int columnIndex) {
        assert lastOpenPartitionTs != Long.MIN_VALUE;
        return columnVersionWriter.getColumnTopQuick(lastOpenPartitionTs, columnIndex);
    }

    ColumnVersionReader getColumnVersionReader() {
        return columnVersionWriter;
    }

    CairoConfiguration getConfiguration() {
        return configuration;
    }

    Sequence getO3CopyPubSeq() {
        return messageBus.getO3CopyPubSeq();
    }

    RingQueue<O3CopyTask> getO3CopyQueue() {
        return messageBus.getO3CopyQueue();
    }

    Sequence getO3OpenColumnPubSeq() {
        return messageBus.getO3OpenColumnPubSeq();
    }

    RingQueue<O3OpenColumnTask> getO3OpenColumnQueue() {
        return messageBus.getO3OpenColumnQueue();
    }

    long getPartitionNameTxnByRawIndex(int index) {
        return txWriter.getPartitionNameTxnByRawIndex(index);
    }

    long getPartitionSizeByRawIndex(int index) {
        return txWriter.getPartitionSizeByRawIndex(index);
    }

    TxReader getTxReader() {
        return txWriter;
    }

    void o3ClockDownPartitionUpdateCount() {
        o3PartitionUpdRemaining.decrementAndGet();
    }

    void o3CountDownDoneLatch() {
        o3DoneLatch.countDown();
    }

    void purgeUnusedPartitions() {
        if (PartitionBy.isPartitioned(partitionBy)) {
            removeNonAttachedPartitions();
        }
    }

    void rowCancel() {
        if ((masterRef & 1) == 0) {
            return;
        }

        if (hasO3()) {
            final long o3RowCount = getO3RowCount0();
            if (o3RowCount > 0) {
                // O3 mode and there are some rows.
                masterRef--;
                setO3AppendPosition(o3RowCount);
            } else {
                // Cancelling first row in o3, reverting to non-o3
                setO3AppendPosition(0);
                masterRef--;
                clearO3();
            }
            rowValueIsNotNull.fill(0, columnCount, masterRef);
            return;
        }

        long dirtyMaxTimestamp = txWriter.getMaxTimestamp();
        long dirtyTransientRowCount = txWriter.getTransientRowCount();
        long rollbackToMaxTimestamp = txWriter.cancelToMaxTimestamp();
        long rollbackToTransientRowCount = txWriter.cancelToTransientRowCount();

        // dirty timestamp should be 1 because newRow() increments it
        if (dirtyTransientRowCount == 1) {
            if (PartitionBy.isPartitioned(partitionBy)) {
                // we have to undo creation of partition
                closeActivePartition(false);
                if (removeDirOnCancelRow) {
                    try {
                        setStateForTimestamp(path, txWriter.getPartitionTimestampByTimestamp(dirtyMaxTimestamp));
                        if (!ff.rmdir(path)) {
                            throw CairoException.critical(ff.errno()).put("could not remove directory: ").put(path);
                        }
                        removeDirOnCancelRow = false;
                    } finally {
                        path.trimTo(pathSize);
                    }
                }

                // open old partition
                if (rollbackToMaxTimestamp > Long.MIN_VALUE) {
                    try {
                        txWriter.setMaxTimestamp(rollbackToMaxTimestamp);
                        openPartition(rollbackToMaxTimestamp);
                        setAppendPosition(rollbackToTransientRowCount, false);
                    } catch (Throwable e) {
                        freeColumns(false);
                        throw e;
                    }
                } else {
                    // we have no partitions, clear partitions in TableWriter
                    txWriter.removeAllPartitions();
                    rowAction = ROW_ACTION_OPEN_PARTITION;
                }

                // undo counts
                removeDirOnCancelRow = true;
                txWriter.cancelRow();
            } else {
                txWriter.cancelRow();
                // we only have one partition, jump to start on every column
                truncateColumns();
            }
        } else {
            txWriter.cancelRow();
            // we are staying within same partition, prepare append positions for row count
            boolean rowChanged = metadata.getTimestampIndex() >= 0; // adding new row already writes timestamp
            if (!rowChanged) {
                // verify if any of the columns have been changed
                // if not - we don't have to do
                for (int i = 0; i < columnCount; i++) {
                    if (rowValueIsNotNull.getQuick(i) == masterRef) {
                        rowChanged = true;
                        break;
                    }
                }
            }

            // is no column has been changed we take easy option and do nothing
            if (rowChanged) {
                setAppendPosition(dirtyTransientRowCount - 1, false);
            }
        }
        rowValueIsNotNull.fill(0, columnCount, --masterRef);

        // Some executions path in this method already call txWriter.removeAllPartitions()
        // which resets transientRowCount.
        if (txWriter.transientRowCount > 0) {
            txWriter.transientRowCount--;
        }
    }

    @FunctionalInterface
    public interface ColumnTaskHandler {
        void run(
                int columnIndex,
                final int columnType,
                final int timestampColumnIndex,
                long long0,
                long long1,
                long long2,
                long long3,
                long long4
        );
    }

    @FunctionalInterface
    public interface ExtensionListener {
        void onTableExtended(long timestamp);
    }

    @FunctionalInterface
    private interface FragileCode {
        void run(CharSequence columnName);
    }

    public interface Row {

        void append();

        void cancel();

        void putBin(int columnIndex, long address, long len);

        void putBin(int columnIndex, BinarySequence sequence);

        void putBool(int columnIndex, boolean value);

        void putByte(int columnIndex, byte value);

        void putChar(int columnIndex, char value);

        void putDate(int columnIndex, long value);

        void putDouble(int columnIndex, double value);

        void putFloat(int columnIndex, float value);

        void putGeoHash(int columnIndex, long value);

        void putGeoHashDeg(int columnIndex, double lat, double lon);

        void putGeoStr(int columnIndex, CharSequence value);

        void putGeoVarchar(int columnIndex, Utf8Sequence value);

        void putIPv4(int columnIndex, int value);

        void putInt(int columnIndex, int value);

        void putLong(int columnIndex, long value);

        void putLong128(int columnIndex, long lo, long hi);

        void putLong256(int columnIndex, long l0, long l1, long l2, long l3);

        void putLong256(int columnIndex, Long256 value);

        void putLong256(int columnIndex, CharSequence hexString);

        void putLong256(int columnIndex, @NotNull CharSequence hexString, int start, int end);

        void putLong256Utf8(int columnIndex, DirectUtf8Sequence hexString);

        void putShort(int columnIndex, short value);

        void putStr(int columnIndex, CharSequence value);

        void putStr(int columnIndex, char value);

        void putStr(int columnIndex, CharSequence value, int pos, int len);

        /**
         * Writes UTF8-encoded string to WAL. As the name of the function suggest the storage format is
         * expected to be UTF16. The function must re-encode string from UTF8 to UTF16 before storing.
         *
         * @param columnIndex index of the column we are writing to
         * @param value       UTF8 bytes represented as CharSequence interface.
         *                    On this interface getChar() returns a byte, not complete character.
         */
        void putStrUtf8(int columnIndex, DirectUtf8Sequence value);

        void putSym(int columnIndex, CharSequence value);

        void putSym(int columnIndex, char value);

        void putSymIndex(int columnIndex, int key);

        /**
         * Writes UTF8-encoded symbol to WAL. Supported for WAL tables only.
         */
        void putSymUtf8(int columnIndex, DirectUtf8Sequence value);

        void putTimestamp(int columnIndex, long value);

        void putUuid(int columnIndex, CharSequence uuid);

        void putUuidUtf8(int columnIndex, Utf8Sequence uuid);

        void putVarchar(int columnIndex, char value);

        void putVarchar(int columnIndex, Utf8Sequence value);
    }

    private static class NoOpRow implements Row {
        @Override
        public void append() {
            // no-op
        }

        @Override
        public void cancel() {
            // no-op
        }

        @Override
        public void putBin(int columnIndex, long address, long len) {
            // no-op
        }

        @Override
        public void putBin(int columnIndex, BinarySequence sequence) {
            // no-op
        }

        @Override
        public void putBool(int columnIndex, boolean value) {
            // no-op
        }

        @Override
        public void putByte(int columnIndex, byte value) {
            // no-op
        }

        @Override
        public void putChar(int columnIndex, char value) {
            // no-op
        }

        @Override
        public void putDate(int columnIndex, long value) {
            // no-op
        }

        @Override
        public void putDouble(int columnIndex, double value) {
            // no-op
        }

        @Override
        public void putFloat(int columnIndex, float value) {
            // no-op
        }

        @Override
        public void putGeoHash(int columnIndex, long value) {
            // no-op
        }

        @Override
        public void putGeoHashDeg(int index, double lat, double lon) {
            // no-op
        }

        @Override
        public void putGeoStr(int columnIndex, CharSequence value) {
            // no-op
        }

        @Override
        public void putGeoVarchar(int columnIndex, Utf8Sequence value) {
            // no-op
        }

        @Override
        public void putIPv4(int columnIndex, int value) {
            // no-op
        }

        @Override
        public void putInt(int columnIndex, int value) {
            // no-op
        }

        @Override
        public void putLong(int columnIndex, long value) {
            // no-op
        }

        @Override
        public void putLong128(int columnIndex, long lo, long hi) {
            // no-op
        }

        @Override
        public void putLong256(int columnIndex, long l0, long l1, long l2, long l3) {
            // no-op
        }

        @Override
        public void putLong256(int columnIndex, Long256 value) {
            // no-op
        }

        @Override
        public void putLong256(int columnIndex, CharSequence hexString) {
            // no-op
        }

        @Override
        public void putLong256(int columnIndex, @NotNull CharSequence hexString, int start, int end) {
            // no-op
        }

        @Override
        public void putLong256Utf8(int columnIndex, DirectUtf8Sequence hexString) {
            // no-op
        }

        @Override
        public void putShort(int columnIndex, short value) {
            // no-op
        }

        @Override
        public void putStr(int columnIndex, CharSequence value) {
            // no-op
        }

        @Override
        public void putStr(int columnIndex, char value) {
            // no-op
        }

        @Override
        public void putStr(int columnIndex, CharSequence value, int pos, int len) {
            // no-op
        }

        @Override
        public void putStrUtf8(int columnIndex, DirectUtf8Sequence value) {
            // no-op
        }

        @Override
        public void putSym(int columnIndex, CharSequence value) {
            // no-op
        }

        @Override
        public void putSym(int columnIndex, char value) {
            // no-op
        }

        @Override
        public void putSymIndex(int columnIndex, int key) {
            // no-op
        }

        @Override
        public void putSymUtf8(int columnIndex, DirectUtf8Sequence value) {
            // no-op
        }

        @Override
        public void putTimestamp(int columnIndex, long value) {
            // no-op
        }

        @Override
        public void putUuid(int columnIndex, CharSequence uuid) {
            // no-op
        }

        @Override
        public void putUuidUtf8(int columnIndex, Utf8Sequence uuid) {
            // no-op
        }

        @Override
        public void putVarchar(int columnIndex, char value) {
            // no-op
        }

        @Override
        public void putVarchar(int columnIndex, Utf8Sequence value) {
            // no-op
        }
    }

    private class RowImpl implements Row {
        @Override
        public void append() {
            rowAppend(activeNullSetters);
        }

        @Override
        public void cancel() {
            rowCancel();
        }

        @Override
        public void putBin(int columnIndex, long address, long len) {
            getSecondaryColumn(columnIndex).putLong(getPrimaryColumn(columnIndex).putBin(address, len));
            setRowValueNotNull(columnIndex);
        }

        @Override
        public void putBin(int columnIndex, BinarySequence sequence) {
            getSecondaryColumn(columnIndex).putLong(getPrimaryColumn(columnIndex).putBin(sequence));
            setRowValueNotNull(columnIndex);
        }

        @Override
        public void putBool(int columnIndex, boolean value) {
            getPrimaryColumn(columnIndex).putBool(value);
            setRowValueNotNull(columnIndex);
        }

        @Override
        public void putByte(int columnIndex, byte value) {
            getPrimaryColumn(columnIndex).putByte(value);
            setRowValueNotNull(columnIndex);
        }

        @Override
        public void putChar(int columnIndex, char value) {
            getPrimaryColumn(columnIndex).putChar(value);
            setRowValueNotNull(columnIndex);
        }

        @Override
        public void putDate(int columnIndex, long value) {
            putLong(columnIndex, value);
        }

        @Override
        public void putDouble(int columnIndex, double value) {
            getPrimaryColumn(columnIndex).putDouble(value);
            setRowValueNotNull(columnIndex);
        }

        @Override
        public void putFloat(int columnIndex, float value) {
            getPrimaryColumn(columnIndex).putFloat(value);
            setRowValueNotNull(columnIndex);
        }

        @Override
        public void putGeoHash(int columnIndex, long value) {
            int type = metadata.getColumnType(columnIndex);
            WriterRowUtils.putGeoHash(columnIndex, value, type, this);
        }

        @Override
        public void putGeoHashDeg(int columnIndex, double lat, double lon) {
            int type = metadata.getColumnType(columnIndex);
            WriterRowUtils.putGeoHash(columnIndex, GeoHashes.fromCoordinatesDegUnsafe(lat, lon, ColumnType.getGeoHashBits(type)), type, this);
        }

        @Override
        public void putGeoStr(int columnIndex, CharSequence hash) {
            final int type = metadata.getColumnType(columnIndex);
            WriterRowUtils.putGeoStr(columnIndex, hash, type, this);
        }

        @Override
        public void putGeoVarchar(int columnIndex, Utf8Sequence hash) {
            final int type = metadata.getColumnType(columnIndex);
            WriterRowUtils.putGeoVarchar(columnIndex, hash, type, this);
        }

        @Override
        public void putIPv4(int columnIndex, int value) {
            putInt(columnIndex, value);
        }

        @Override
        public void putInt(int columnIndex, int value) {
            getPrimaryColumn(columnIndex).putInt(value);
            setRowValueNotNull(columnIndex);
        }

        @Override
        public void putLong(int columnIndex, long value) {
            getPrimaryColumn(columnIndex).putLong(value);
            setRowValueNotNull(columnIndex);
        }

        @Override
        public void putLong128(int columnIndex, long lo, long hi) {
            MemoryA primaryColumn = getPrimaryColumn(columnIndex);
            primaryColumn.putLong(lo);
            primaryColumn.putLong(hi);
            setRowValueNotNull(columnIndex);
        }

        @Override
        public void putLong256(int columnIndex, long l0, long l1, long l2, long l3) {
            getPrimaryColumn(columnIndex).putLong256(l0, l1, l2, l3);
            setRowValueNotNull(columnIndex);
        }

        @Override
        public void putLong256(int columnIndex, Long256 value) {
            getPrimaryColumn(columnIndex).putLong256(value.getLong0(), value.getLong1(), value.getLong2(), value.getLong3());
            setRowValueNotNull(columnIndex);
        }

        @Override
        public void putLong256(int columnIndex, CharSequence hexString) {
            getPrimaryColumn(columnIndex).putLong256(hexString);
            setRowValueNotNull(columnIndex);
        }

        @Override
        public void putLong256(int columnIndex, @NotNull CharSequence hexString, int start, int end) {
            getPrimaryColumn(columnIndex).putLong256(hexString, start, end);
            setRowValueNotNull(columnIndex);
        }

        @Override
        public void putLong256Utf8(int columnIndex, DirectUtf8Sequence hexString) {
            getPrimaryColumn(columnIndex).putLong256Utf8(hexString);
            setRowValueNotNull(columnIndex);
        }

        @Override
        public void putShort(int columnIndex, short value) {
            getPrimaryColumn(columnIndex).putShort(value);
            setRowValueNotNull(columnIndex);
        }

        @Override
        public void putStr(int columnIndex, CharSequence value) {
            getSecondaryColumn(columnIndex).putLong(getPrimaryColumn(columnIndex).putStr(value));
            setRowValueNotNull(columnIndex);
        }

        @Override
        public void putStr(int columnIndex, char value) {
            getSecondaryColumn(columnIndex).putLong(getPrimaryColumn(columnIndex).putStr(value));
            setRowValueNotNull(columnIndex);
        }

        @Override
        public void putStr(int columnIndex, CharSequence value, int pos, int len) {
            getSecondaryColumn(columnIndex).putLong(getPrimaryColumn(columnIndex).putStr(value, pos, len));
            setRowValueNotNull(columnIndex);
        }

        @Override
        public void putStrUtf8(int columnIndex, DirectUtf8Sequence value) {
            getSecondaryColumn(columnIndex).putLong(getPrimaryColumn(columnIndex).putStrUtf8(value));
            setRowValueNotNull(columnIndex);
        }

        @Override
        public void putSym(int columnIndex, CharSequence value) {
            getPrimaryColumn(columnIndex).putInt(symbolMapWriters.getQuick(columnIndex).put(value));
            setRowValueNotNull(columnIndex);
        }

        @Override
        public void putSym(int columnIndex, char value) {
            getPrimaryColumn(columnIndex).putInt(symbolMapWriters.getQuick(columnIndex).put(value));
            setRowValueNotNull(columnIndex);
        }

        @Override
        public void putSymIndex(int columnIndex, int key) {
            putInt(columnIndex, key);
        }

        @Override
        public void putSymUtf8(int columnIndex, DirectUtf8Sequence value) {
            throw new UnsupportedOperationException();
        }

        @Override
        public void putTimestamp(int columnIndex, long value) {
            putLong(columnIndex, value);
        }

        @Override
        public void putUuid(int columnIndex, CharSequence uuidStr) {
            SqlUtil.implicitCastStrAsUuid(uuidStr, uuid);
            putLong128(columnIndex, uuid.getLo(), uuid.getHi());
        }

        @Override
        public void putUuidUtf8(int columnIndex, Utf8Sequence uuidStr) {
            SqlUtil.implicitCastStrAsUuid(uuidStr, uuid);
            putLong128(columnIndex, uuid.getLo(), uuid.getHi());
        }

        @Override
        public void putVarchar(int columnIndex, char value) {
            utf8Sink.clear();
            utf8Sink.put(value);
            VarcharTypeDriver.appendValue(
                    getSecondaryColumn(columnIndex), getPrimaryColumn(columnIndex),
                    utf8Sink
            );
            setRowValueNotNull(columnIndex);
        }

        @Override
        public void putVarchar(int columnIndex, Utf8Sequence value) {
            VarcharTypeDriver.appendValue(
                    getSecondaryColumn(columnIndex), getPrimaryColumn(columnIndex),
                    value
            );
            setRowValueNotNull(columnIndex);
        }

        private MemoryA getPrimaryColumn(int columnIndex) {
            return activeColumns.getQuick(getPrimaryColumnIndex(columnIndex));
        }

        private MemoryA getSecondaryColumn(int columnIndex) {
            return activeColumns.getQuick(getSecondaryColumnIndex(columnIndex));
        }
    }
}<|MERGE_RESOLUTION|>--- conflicted
+++ resolved
@@ -944,7 +944,7 @@
                     // effectively removes that column from being a dedup flag.
                     dedupColumnCommitAddresses.setDedupColumnCount(dedupColumnCommitAddresses.getColumnCount() - 1);
                 }
-                
+
                 CairoMetadata.INSTANCE.upsertColumn(tableToken, columnName, newType, existingColIndex, symbolCapacity,
                         symbolCacheFlag, isIndexed, indexValueBlockCapacity, isSequential, newColumnDedupKey, metadata.getWriterIndex(columnIndex), /* todo: */ -1, getMetadataVersion());
 
@@ -1533,15 +1533,11 @@
             }
             // purge old column versions
             finishColumnPurge();
-<<<<<<< HEAD
-
+            LOG.info().$("REMOVED index [txn=").$(txWriter.getTxn())
 
             CairoMetadata.INSTANCE.dropIndex(tableToken, columnName, defaultIndexValueBlockSize, getMetadataVersion());
 
             LOG.info().$("END DROP INDEX [txn=").$(txWriter.getTxn())
-=======
-            LOG.info().$("REMOVED index [txn=").$(txWriter.getTxn())
->>>>>>> 57196353
                     .$(", table=").utf8(tableToken.getTableName())
                     .$(", column=").utf8(columnName)
                     .I$();
