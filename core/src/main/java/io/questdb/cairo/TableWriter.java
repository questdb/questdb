/*******************************************************************************
 *     ___                  _   ____  ____
 *    / _ \ _   _  ___  ___| |_|  _ \| __ )
 *   | | | | | | |/ _ \/ __| __| | | |  _ \
 *   | |_| | |_| |  __/\__ \ |_| |_| | |_) |
 *    \__\_\\__,_|\___||___/\__|____/|____/
 *
 *  Copyright (c) 2014-2019 Appsicle
 *  Copyright (c) 2019-2024 QuestDB
 *
 *  Licensed under the Apache License, Version 2.0 (the "License");
 *  you may not use this file except in compliance with the License.
 *  You may obtain a copy of the License at
 *
 *  http://www.apache.org/licenses/LICENSE-2.0
 *
 *  Unless required by applicable law or agreed to in writing, software
 *  distributed under the License is distributed on an "AS IS" BASIS,
 *  WITHOUT WARRANTIES OR CONDITIONS OF ANY KIND, either express or implied.
 *  See the License for the specific language governing permissions and
 *  limitations under the License.
 *
 ******************************************************************************/

package io.questdb.cairo;

import io.questdb.MessageBus;
import io.questdb.Metrics;
import io.questdb.cairo.frm.Frame;
import io.questdb.cairo.frm.FrameAlgebra;
import io.questdb.cairo.frm.file.FrameFactory;
import io.questdb.cairo.sql.AsyncWriterCommand;
import io.questdb.cairo.sql.PartitionFormat;
import io.questdb.cairo.sql.SymbolTable;
import io.questdb.cairo.sql.TableMetadata;
import io.questdb.cairo.sql.TableReferenceOutOfDateException;
import io.questdb.cairo.vm.NullMapWriter;
import io.questdb.cairo.vm.Vm;
import io.questdb.cairo.vm.api.MemoryA;
import io.questdb.cairo.vm.api.MemoryARW;
import io.questdb.cairo.vm.api.MemoryCARW;
import io.questdb.cairo.vm.api.MemoryCMOR;
import io.questdb.cairo.vm.api.MemoryCMR;
import io.questdb.cairo.vm.api.MemoryCR;
import io.questdb.cairo.vm.api.MemoryMA;
import io.questdb.cairo.vm.api.MemoryMAR;
import io.questdb.cairo.vm.api.MemoryMARW;
import io.questdb.cairo.vm.api.MemoryMAT;
import io.questdb.cairo.vm.api.MemoryMR;
import io.questdb.cairo.vm.api.MemoryR;
import io.questdb.cairo.vm.api.NullMemory;
import io.questdb.cairo.wal.MetadataService;
import io.questdb.cairo.wal.O3JobParallelismRegulator;
import io.questdb.cairo.wal.SymbolMapDiff;
import io.questdb.cairo.wal.SymbolMapDiffCursor;
import io.questdb.cairo.wal.SymbolMapDiffEntry;
import io.questdb.cairo.wal.WalTxnDetails;
import io.questdb.cairo.wal.WriterRowUtils;
import io.questdb.cairo.wal.seq.TransactionLogCursor;
import io.questdb.griffin.ConvertOperatorImpl;
import io.questdb.griffin.DropIndexOperator;
import io.questdb.griffin.PurgingOperator;
import io.questdb.griffin.SqlUtil;
import io.questdb.griffin.UpdateOperatorImpl;
import io.questdb.griffin.engine.ops.AbstractOperation;
import io.questdb.griffin.engine.ops.AlterOperation;
import io.questdb.griffin.engine.ops.UpdateOperation;
import io.questdb.griffin.engine.table.parquet.MappedMemoryPartitionDescriptor;
import io.questdb.griffin.engine.table.parquet.ParquetCompression;
import io.questdb.griffin.engine.table.parquet.PartitionDecoder;
import io.questdb.griffin.engine.table.parquet.PartitionDescriptor;
import io.questdb.griffin.engine.table.parquet.PartitionEncoder;
import io.questdb.griffin.engine.table.parquet.RowGroupBuffers;
import io.questdb.griffin.engine.table.parquet.RowGroupStatBuffers;
import io.questdb.log.Log;
import io.questdb.log.LogFactory;
import io.questdb.log.LogRecord;
import io.questdb.mp.MPSequence;
import io.questdb.mp.RingQueue;
import io.questdb.mp.SCSequence;
import io.questdb.mp.SOCountDownLatch;
import io.questdb.mp.SOUnboundedCountDownLatch;
import io.questdb.mp.Sequence;
import io.questdb.std.BinarySequence;
import io.questdb.std.DirectIntList;
import io.questdb.std.DirectLongList;
import io.questdb.std.Files;
import io.questdb.std.FilesFacade;
import io.questdb.std.FindVisitor;
import io.questdb.std.IntList;
import io.questdb.std.Long256;
import io.questdb.std.LongList;
import io.questdb.std.LongObjHashMap;
import io.questdb.std.LowerCaseCharSequenceIntHashMap;
import io.questdb.std.MemoryTag;
import io.questdb.std.Misc;
import io.questdb.std.Numbers;
import io.questdb.std.NumericException;
import io.questdb.std.ObjList;
import io.questdb.std.ObjectFactory;
import io.questdb.std.ObjectPool;
import io.questdb.std.Os;
import io.questdb.std.PagedDirectLongList;
import io.questdb.std.ReadOnlyObjList;
import io.questdb.std.Transient;
import io.questdb.std.Unsafe;
import io.questdb.std.Uuid;
import io.questdb.std.Vect;
import io.questdb.std.WeakClosableObjectPool;
import io.questdb.std.datetime.DateFormat;
import io.questdb.std.datetime.microtime.Timestamps;
import io.questdb.std.datetime.millitime.DateFormatUtils;
import io.questdb.std.str.DirectUtf8Sequence;
import io.questdb.std.str.LPSZ;
import io.questdb.std.str.Path;
import io.questdb.std.str.Sinkable;
import io.questdb.std.str.Utf8Sequence;
import io.questdb.std.str.Utf8String;
import io.questdb.std.str.Utf8StringSink;
import io.questdb.std.str.Utf8s;
import io.questdb.tasks.ColumnIndexerTask;
import io.questdb.tasks.ColumnTask;
import io.questdb.tasks.O3CopyTask;
import io.questdb.tasks.O3OpenColumnTask;
import io.questdb.tasks.O3PartitionTask;
import io.questdb.tasks.TableWriterTask;
import org.jetbrains.annotations.NotNull;
import org.jetbrains.annotations.TestOnly;

import java.io.Closeable;
import java.util.Arrays;
import java.util.concurrent.atomic.AtomicInteger;
import java.util.concurrent.atomic.AtomicLong;
import java.util.function.LongConsumer;

import static io.questdb.cairo.BitmapIndexUtils.keyFileName;
import static io.questdb.cairo.BitmapIndexUtils.valueFileName;
import static io.questdb.cairo.SymbolMapWriter.HEADER_SIZE;
import static io.questdb.cairo.TableUtils.*;
import static io.questdb.cairo.sql.AsyncWriterCommand.Error.*;
import static io.questdb.std.Files.FILES_RENAME_OK;
import static io.questdb.std.Files.PAGE_SIZE;
import static io.questdb.tasks.TableWriterTask.*;

public class TableWriter implements TableWriterAPI, MetadataService, Closeable {
    public static final int O3_BLOCK_DATA = 2;
    public static final int O3_BLOCK_MERGE = 3;
    public static final int O3_BLOCK_NONE = -1;
    public static final int O3_BLOCK_O3 = 1;
    // Oversized partitionUpdateSink (offset, description):
    // 0, partitionTimestamp
    // 1, timestampMin
    // 2, newPartitionSize
    // 3, oldPartitionSize
    // 4, flags (partitionMutates INT, isLastWrittenPartition INT)
    // 5. o3SplitPartitionSize size of "split" partition, new partition that branches out of the old one
    // 6. original partition timestamp (before the split)
    // 7. parquet partition file size
    // ... column top for every column
    public static final int PARTITION_SINK_SIZE_LONGS = 8;
    public static final int PARTITION_SINK_COL_TOP_OFFSET = PARTITION_SINK_SIZE_LONGS * Long.BYTES;
    public static final int TIMESTAMP_MERGE_ENTRY_BYTES = Long.BYTES * 2;
    private static final ObjectFactory<MemoryCMOR> GET_MEMORY_CMOR = Vm::getMemoryCMOR;
    private static final long IGNORE = -1L;
    private static final Log LOG = LogFactory.getLog(TableWriter.class);
    /*
        The most recent logical partition is allowed to have up to cairo.o3.last.partition.max.splits (20 by default) splits.
        Any other partition is allowed to have 0 splits (1 partition in total).
     */
    private static final int MAX_MID_SUB_PARTITION_COUNT = 1;
    private static final Runnable NOOP = () -> {
    };
    private static final Row NOOP_ROW = new NoOpRow();
    private static final int O3_ERRNO_FATAL = Integer.MAX_VALUE - 1;
    private static final int ROW_ACTION_NO_PARTITION = 1;
    private static final int ROW_ACTION_NO_TIMESTAMP = 2;
    private static final int ROW_ACTION_O3 = 3;
    private static final int ROW_ACTION_OPEN_PARTITION = 0;
    private static final int ROW_ACTION_SWITCH_PARTITION = 4;
    final ObjList<MemoryMA> columns;
    // Latest command sequence per command source.
    // Publisher source is identified by a long value
    private final AlterOperation alterOp = new AlterOperation();
    private final LongConsumer appendTimestampSetter;
    private final DatabaseCheckpointStatus checkpointStatus;
    private final ColumnVersionWriter columnVersionWriter;
    private final MPSequence commandPubSeq;
    private final RingQueue<TableWriterTask> commandQueue;
    private final SCSequence commandSubSeq;
    private final CairoConfiguration configuration;
    private final long dataAppendPageSize;
    private final DdlListener ddlListener;
    private final MemoryMAR ddlMem;
    private final ObjList<ColumnIndexer> denseIndexers = new ObjList<>();
    private final ObjList<MapWriter> denseSymbolMapWriters;
    private final int detachedMkDirMode;
    private final CairoEngine engine;
    private final FilesFacade ff;
    private final int fileOperationRetryCount;
    private final FrameFactory frameFactory;
    private final SOCountDownLatch indexLatch = new SOCountDownLatch();
    private final LongList indexSequences = new LongList();
    private final ObjList<ColumnIndexer> indexers;
    // This is the same message bus. When TableWriter instance created via CairoEngine, message bus is shared
    // and is owned by the engine. Since TableWriter would not have ownership of the bus it must not free it up.
    // On other hand when TableWrite is created outside CairoEngine, primarily in tests, the ownership of the
    // message bus is with the TableWriter. Therefore, message bus must be freed when writer is freed.
    // To indicate ownership, the message bus owned by the writer will be assigned to `ownMessageBus`. This reference
    // will be released by the writer
    private final MessageBus messageBus;
    private final TableWriterMetadata metadata;
    private final Metrics metrics;
    private final boolean mixedIOFlag;
    private final int mkDirMode;
    private final ObjList<Runnable> nullSetters;
    private final ObjectPool<O3Basket> o3BasketPool = new ObjectPool<>(O3Basket::new, 64);
    private final ObjectPool<O3MutableAtomicInteger> o3ColumnCounters = new ObjectPool<>(O3MutableAtomicInteger::new, 64);
    private final int o3ColumnMemorySize;
    private final ObjList<MemoryCR> o3ColumnOverrides;
    private final SOUnboundedCountDownLatch o3DoneLatch = new SOUnboundedCountDownLatch();
    private final AtomicInteger o3ErrorCount = new AtomicInteger();
    private final long[] o3LastTimestampSpreads;
    private final AtomicLong o3PartitionUpdRemaining = new AtomicLong();
    private final boolean o3QuickSortEnabled;
    private final Path other;
    private final MessageBus ownMessageBus;
    private final boolean parallelIndexerEnabled;
    private final DirectIntList parquetColumnIdsAndTypes;
    private final PartitionDecoder parquetDecoder = new PartitionDecoder();
    private final RowGroupStatBuffers parquetStatBuffers;
    private final int partitionBy;
    private final DateFormat partitionDirFmt;
    private final LongList partitionRemoveCandidates = new LongList();
    private final Path path;
    private final int pathRootSize;
    private final int pathSize;
    private final FragileCode RECOVER_FROM_META_RENAME_FAILURE = this::recoverFromMetaRenameFailure;
    private final AtomicLong physicallyWrittenRowsSinceLastCommit = new AtomicLong();
    private final Row row = new RowImpl();
    private final LongList rowValueIsNotNull = new LongList();
    private final TxReader slaveTxReader;
    private final ObjList<MapWriter> symbolMapWriters;
    private final IntList symbolRewriteMap = new IntList();
    private final MemoryMARW todoMem = Vm.getMARWInstance();
    private final TxWriter txWriter;
    private final TxnScoreboard txnScoreboard;
    private final Utf8StringSink utf8Sink = new Utf8StringSink();
    private final FindVisitor removePartitionDirsNotAttached = this::removePartitionDirsNotAttached;
    private final Uuid uuid = new Uuid();
    private final LowerCaseCharSequenceIntHashMap validationMap = new LowerCaseCharSequenceIntHashMap();
    private final WeakClosableObjectPool<MemoryCMOR> walColumnMemoryPool;
    private final LongObjHashMap<LongList> walFdCache = new LongObjHashMap<>();
    private final WeakClosableObjectPool<LongList> walFdCacheListPool = new WeakClosableObjectPool<>(LongList::new, 5, true);
    private final LongObjHashMap.LongObjConsumer<LongList> walFdCloseCachedFdAction;
    private final ObjList<MemoryCMOR> walMappedColumns = new ObjList<>();
    private ObjList<? extends MemoryA> activeColumns;
    private ObjList<Runnable> activeNullSetters;
    private ColumnVersionReader attachColumnVersionReader;
    private IndexBuilder attachIndexBuilder;
    private long attachMaxTimestamp;
    private MemoryCMR attachMetaMem;
    private TableWriterMetadata attachMetadata;
    private long attachMinTimestamp;
    private TxReader attachTxReader;
    private long avgRecordSize;
    private boolean avoidIndexOnCommit = false;
    private int columnCount;
    private long committedMasterRef;
    private ConvertOperatorImpl convertOperatorImpl;
    private DedupColumnCommitAddresses dedupColumnCommitAddresses;
    private String designatedTimestampColumnName;
    private boolean distressed = false;
    private DropIndexOperator dropIndexOperator;
    private int indexCount;
    private int lastErrno;
    private boolean lastOpenPartitionIsReadOnly;
    private long lastOpenPartitionTs = Long.MIN_VALUE;
    private long lastPartitionTimestamp;
    private long lastWalCommitTimestampMicros;
    private LifecycleManager lifecycleManager;
    private long lockFd = -2;
    private long masterRef = 0L;
    private int metaPrevIndex;
    private final FragileCode RECOVER_FROM_TODO_WRITE_FAILURE = this::recoverFromTodoWriteFailure;
    private int metaSwapIndex;
    private long minSplitPartitionTimestamp;
    private long noOpRowCount;
    private ReadOnlyObjList<? extends MemoryCR> o3Columns;
    private long o3CommitBatchTimestampMin = Long.MAX_VALUE;
    private long o3EffectiveLag = 0L;
    private boolean o3InError = false;
    private long o3MasterRef = -1L;
    private ObjList<MemoryCARW> o3MemColumns1;
    private ObjList<MemoryCARW> o3MemColumns2;
    private ObjList<Runnable> o3NullSetters1;
    private ObjList<Runnable> o3NullSetters2;
    private PagedDirectLongList o3PartitionUpdateSink;
    private long o3RowCount;
    private MemoryMAT o3TimestampMem;
    private MemoryARW o3TimestampMemCpy;
    private volatile boolean o3oomObserved;
    private long partitionTimestampHi;
    private boolean performRecovery;
    private boolean processingQueue;
    private PurgingOperator purgingOperator;
    private boolean removeDirOnCancelRow = true;
    private int rowAction = ROW_ACTION_OPEN_PARTITION;
    private TableToken tableToken;
    private final ColumnTaskHandler cthAppendWalColumnToLastPartition = this::cthAppendWalColumnToLastPartition;
    private final ColumnTaskHandler cthO3SortColumnRef = this::cthO3SortColumn;
    private final ColumnTaskHandler cthMergeWalColumnWithLag = this::cthMergeWalColumnWithLag;
    private final ColumnTaskHandler cthO3MoveUncommittedRef = this::cthO3MoveUncommitted;
    private final ColumnTaskHandler cthO3ShiftColumnInLagToTopRef = this::cthO3ShiftColumnInLagToTop;
    private long tempMem16b = Unsafe.malloc(16, MemoryTag.NATIVE_TABLE_WRITER);
    private LongConsumer timestampSetter;
    private long todoTxn;
    private final FragileCode RECOVER_FROM_SWAP_RENAME_FAILURE = this::recoverFromSwapRenameFailure;
    private final FragileCode RECOVER_FROM_COLUMN_OPEN_FAILURE = this::recoverOpenColumnFailure;
    private UpdateOperatorImpl updateOperatorImpl;
    private int walFdCacheSize;
    private WalTxnDetails walTxnDetails;

    public TableWriter(
            CairoConfiguration configuration,
            TableToken tableToken,
            MessageBus messageBus,
            MessageBus ownMessageBus,
            boolean lock,
            LifecycleManager lifecycleManager,
            CharSequence root,
            DdlListener ddlListener,
            DatabaseCheckpointStatus checkpointStatus,
            Metrics metrics,
            CairoEngine cairoEngine
    ) {
        LOG.info().$("open '").utf8(tableToken.getTableName()).$('\'').$();
        this.configuration = configuration;
        this.ddlListener = ddlListener;
        this.checkpointStatus = checkpointStatus;
        this.frameFactory = new FrameFactory(configuration);
        this.mixedIOFlag = configuration.isWriterMixedIOEnabled();
        this.metrics = metrics;
        this.ownMessageBus = ownMessageBus;
        this.messageBus = ownMessageBus != null ? ownMessageBus : messageBus;
        this.lifecycleManager = lifecycleManager;
        this.parallelIndexerEnabled = configuration.isParallelIndexingEnabled();
        this.ff = configuration.getFilesFacade();
        this.mkDirMode = configuration.getMkDirMode();
        this.detachedMkDirMode = configuration.getDetachedMkDirMode();
        this.fileOperationRetryCount = configuration.getFileOperationRetryCount();
        this.tableToken = tableToken;
        this.o3QuickSortEnabled = configuration.isO3QuickSortEnabled();
        this.engine = cairoEngine;
        this.lastWalCommitTimestampMicros = configuration.getMicrosecondClock().getTicks();
        try {
            this.path = new Path().of(root);
            this.pathRootSize = path.size();
            path.concat(tableToken);
            this.other = new Path().of(root).concat(tableToken);
            this.pathSize = path.size();
            if (lock) {
                lock();
            } else {
                this.lockFd = -1;
            }
            int todo = readTodo();
            if (todo == TODO_RESTORE_META) {
                repairMetaRename((int) todoMem.getLong(48));
            }
            this.ddlMem = Vm.getCMARWInstance();
            this.metadata = new TableWriterMetadata(this.tableToken);
            openMetaFile(ff, path, pathSize, ddlMem, metadata);
            this.partitionBy = metadata.getPartitionBy();
            this.txWriter = new TxWriter(ff, configuration).ofRW(path.concat(TXN_FILE_NAME).$(), partitionBy);
            this.txnScoreboard = new TxnScoreboard(ff, configuration.getTxnScoreboardEntryCount()).ofRW(path.trimTo(pathSize));
            path.trimTo(pathSize);
            this.columnVersionWriter = openColumnVersionFile(configuration, path, pathSize, partitionBy != PartitionBy.NONE);
            this.o3ColumnOverrides = metadata.isWalEnabled() ? new ObjList<>() : null;
            this.parquetStatBuffers = new RowGroupStatBuffers(MemoryTag.NATIVE_TABLE_WRITER);
            this.parquetColumnIdsAndTypes = new DirectIntList(2, MemoryTag.NATIVE_TABLE_WRITER);

            if (metadata.isWalEnabled()) {
                // O3 columns will be allocated to the size of the transaction, not reason to over allocate.
                this.o3ColumnMemorySize = (int) PAGE_SIZE;
                if (tableToken.isSystem()) {
                    this.dataAppendPageSize = configuration.getSystemDataAppendPageSize();
                } else {
                    this.dataAppendPageSize = configuration.getDataAppendPageSize();
                }
            } else {
                if (tableToken.isSystem()) {
                    this.o3ColumnMemorySize = configuration.getSystemO3ColumnMemorySize();
                    this.dataAppendPageSize = configuration.getSystemDataAppendPageSize();
                } else {
                    this.o3ColumnMemorySize = configuration.getO3ColumnMemorySize();
                    this.dataAppendPageSize = configuration.getDataAppendPageSize();
                }
            }

            // we have to do truncate repair at this stage of constructor
            // because this operation requires metadata
            switch (todo) {
                case TODO_TRUNCATE:
                    repairTruncate();
                    break;
                case TODO_RESTORE_META:
                case -1:
                    break;
                default:
                    LOG.error().$("ignoring unknown *todo* [code=").$(todo).I$();
                    break;
            }
            this.columnCount = metadata.getColumnCount();
            if (metadata.getTimestampIndex() > -1) {
                this.designatedTimestampColumnName = metadata.getColumnName(metadata.getTimestampIndex());
            }
            this.rowValueIsNotNull.extendAndSet(columnCount, 0);
            this.columns = new ObjList<>(columnCount * 2);
            this.o3MemColumns1 = new ObjList<>(columnCount * 2);
            this.o3MemColumns2 = new ObjList<>(columnCount * 2);
            this.o3Columns = this.o3MemColumns1;
            this.activeColumns = columns;
            this.symbolMapWriters = new ObjList<>(columnCount);
            this.indexers = new ObjList<>(columnCount);
            this.denseSymbolMapWriters = new ObjList<>(metadata.getSymbolMapCount());
            this.nullSetters = new ObjList<>(columnCount);
            this.o3NullSetters1 = new ObjList<>(columnCount);
            this.o3NullSetters2 = new ObjList<>(columnCount);
            this.activeNullSetters = nullSetters;
            if (PartitionBy.isPartitioned(partitionBy)) {
                this.partitionDirFmt = PartitionBy.getPartitionDirFormatMethod(partitionBy);
                this.partitionTimestampHi = txWriter.getLastPartitionTimestamp();
            } else {
                this.partitionDirFmt = null;
            }

            configureColumnMemory();
            configureTimestampSetter();
            this.appendTimestampSetter = timestampSetter;
            configureAppendPosition();
            purgeUnusedPartitions();
            minSplitPartitionTimestamp = findMinSplitPartitionTimestamp();
            clearTodoLog();
            this.slaveTxReader = new TxReader(ff);
            commandQueue = new RingQueue<>(
                    TableWriterTask::new,
                    configuration.getWriterCommandQueueSlotSize(),
                    configuration.getWriterCommandQueueCapacity(),
                    MemoryTag.NATIVE_REPL
            );
            commandSubSeq = new SCSequence();
            commandPubSeq = new MPSequence(commandQueue.getCycle());
            commandPubSeq.then(commandSubSeq).then(commandPubSeq);
            o3LastTimestampSpreads = new long[configuration.getO3LagCalculationWindowsSize()];
            Arrays.fill(o3LastTimestampSpreads, 0);

            // Some wal specific initialization
            if (metadata.isWalEnabled()) {
                walColumnMemoryPool = new WeakClosableObjectPool<>(GET_MEMORY_CMOR, configuration.getWalMaxSegmentFileDescriptorsCache(), true);
                walFdCloseCachedFdAction = (key, fdList) -> {
                    for (int i = 0, n = fdList.size(); i < n; i++) {
                        ff.close(fdList.getQuick(i));
                    }
                    fdList.clear();
                    walFdCacheListPool.push(fdList);
                };
            } else {
                walColumnMemoryPool = null;
                walFdCloseCachedFdAction = null;
            }
        } catch (Throwable e) {
            doClose(false);
            throw e;
        }
    }

    // this method is public to allow testing
    public static void consumeColumnTasks0(RingQueue<ColumnTask> queue, int queuedCount, Sequence subSeq, SOUnboundedCountDownLatch o3DoneLatch) {
        while (!o3DoneLatch.done(queuedCount)) {
            long cursor = subSeq.next();
            if (cursor > -1) {
                ColumnTaskJob.processColumnTask(queue.get(cursor), cursor, subSeq);
            } else {
                Os.pause();
            }
        }
    }

    public static int getPrimaryColumnIndex(int index) {
        return index * 2;
    }

    public static int getSecondaryColumnIndex(int index) {
        return getPrimaryColumnIndex(index) + 1;
    }

    public static long getTimestampIndexValue(long timestampIndex, long indexRow) {
        return Unsafe.getUnsafe().getLong(timestampIndex + indexRow * 16);
    }

    @Override
    public void addColumn(@NotNull CharSequence columnName, int columnType, SecurityContext securityContext) {
        addColumn(
                columnName,
                columnType,
                configuration.getDefaultSymbolCapacity(),
                configuration.getDefaultSymbolCacheFlag(),
                false,
                0,
                false,
                false,
                securityContext
        );
    }

    @Override
    public void addColumn(
            CharSequence columnName,
            int columnType,
            int symbolCapacity,
            boolean symbolCacheFlag,
            boolean isIndexed,
            int indexValueBlockCapacity,
            boolean isDedupKey
    ) {
        addColumn(
                columnName,
                columnType,
                symbolCapacity,
                symbolCacheFlag,
                isIndexed,
                indexValueBlockCapacity,
                false,
                isDedupKey,
                null
        );
    }

    /**
     * Adds new column to table, which can be either empty or can have data already. When existing columns
     * already have data this function will create ".top" file in addition to column files. ".top" file contains
     * size of partition at the moment of column creation. It must be used to accurately position inside new
     * column when either appending or reading.
     *
     * <b>Failures</b>
     * Adding new column can fail in many situations. None of the failures affect integrity of data that is already in
     * the table but can leave instance of TableWriter in inconsistent state. When this happens function will throw CairoError.
     * Calling code must close TableWriter instance and open another when problems are rectified. Those problems would be
     * either with disk or memory or both.
     * <p>
     * Whenever function throws CairoException application code can continue using TableWriter instance and may attempt to
     * add columns again.
     *
     * <b>Transactions</b>
     * <p>
     * Pending transaction will be committed before function attempts to add column. Even when function is unsuccessful it may
     * still have committed transaction.
     *
     * @param columnName              of column either ASCII or UTF8 encoded.
     * @param symbolCapacity          when column columnType is SYMBOL this parameter specifies approximate capacity for symbol map.
     *                                It should be equal to number of unique symbol values stored in the table and getting this
     *                                value badly wrong will cause performance degradation. Must be power of 2
     * @param symbolCacheFlag         when set to true, symbol values will be cached on Java heap.
     * @param columnType              {@link ColumnType}
     * @param isIndexed               configures column to be indexed or not
     * @param indexValueBlockCapacity approximation of number of rows for single index key, must be power of 2
     * @param isSequential            for columns that contain sequential values query optimiser can make assumptions on range searches (future feature)
     */
    public void addColumn(
            CharSequence columnName,
            int columnType,
            int symbolCapacity,
            boolean symbolCacheFlag,
            boolean isIndexed,
            int indexValueBlockCapacity,
            boolean isSequential,
            boolean isDedupKey,
            SecurityContext securityContext
    ) {
        assert txWriter.getLagRowCount() == 0;
        assert indexValueBlockCapacity == Numbers.ceilPow2(indexValueBlockCapacity) : "power of 2 expected";
        assert symbolCapacity == Numbers.ceilPow2(symbolCapacity) : "power of 2 expected";

        checkDistressed();
        checkColumnName(columnName);

        if (metadata.getColumnIndexQuiet(columnName) != -1) {
            throw CairoException.duplicateColumn(columnName);
        }

        commit();

        long columnNameTxn = getTxn();
        LOG.info()
                .$("adding column '").utf8(columnName)
                .$('[').$(ColumnType.nameOf(columnType)).$("], columnName txn ").$(columnNameTxn)
                .$(" to ").$substr(pathRootSize, path)
                .$();

        addColumnToMeta(
                columnName,
                columnType,
                symbolCapacity,
                symbolCacheFlag,
                isIndexed,
                indexValueBlockCapacity,
                isDedupKey,
                columnNameTxn,
                -1,
                metadata
        );


        // extend columnTop list to make sure row cancel can work
        // need for setting correct top is hard to test without being able to read from table
        int columnIndex = columnCount - 1;

        // Set txn number in the column version file to mark the transaction where the column is added
        columnVersionWriter.upsertDefaultTxnName(columnIndex, columnNameTxn, txWriter.getLastPartitionTimestamp());

        // create column files
        if (txWriter.getTransientRowCount() > 0 || !PartitionBy.isPartitioned(partitionBy)) {
            try {
                openNewColumnFiles(columnName, columnType, isIndexed, indexValueBlockCapacity);
            } catch (CairoException e) {
                runFragile(RECOVER_FROM_COLUMN_OPEN_FAILURE, e);
            }
        }

        clearTodoAndCommitMetaStructureVersion();

        try {
            if (!Os.isWindows()) {
                try {
                    ff.fsyncAndClose(openRO(ff, path.$(), LOG));
                } catch (CairoException e) {
                    LOG.error().$("could not fsync after column added, non-critical [path=").$(path)
                            .$(", errno=").$(e.getErrno())
                            .$(", error=").$(e.getFlyweightMessage()).$();
                }
            }

            if (securityContext != null) {
                ddlListener.onColumnAdded(securityContext, tableToken, columnName);
            }

            try (MetadataCacheWriter metadataRW = engine.getMetadataCache().writeLock()) {
                metadataRW.hydrateTable(metadata);
            }
        } catch (CairoError err) {
            throw err;
        } catch (Throwable th) {
            throwDistressException(th);
        }
    }

    @Override
    public void addIndex(@NotNull CharSequence columnName, int indexValueBlockSize) {
        assert indexValueBlockSize == Numbers.ceilPow2(indexValueBlockSize) : "power of 2 expected";

        checkDistressed();

        final int columnIndex = metadata.getColumnIndexQuiet(columnName);

        if (columnIndex == -1) {
            throw CairoException.invalidMetadataRecoverable("column does not exist", columnName);
        }

        TableColumnMetadata columnMetadata = metadata.getColumnMetadata(columnIndex);

        commit();

        if (columnMetadata.isSymbolIndexFlag()) {
            throw CairoException.invalidMetadataRecoverable("column is already indexed", columnName);
        }

        final int existingType = columnMetadata.getColumnType();
        LOG.info().$("adding index to '").utf8(columnName).$("' [").$(ColumnType.nameOf(existingType)).$(", path=").$substr(pathRootSize, path).I$();

        if (!ColumnType.isSymbol(existingType)) {
            LOG.error().$("cannot create index for [column='").utf8(columnName).$(", type=").$(ColumnType.nameOf(existingType)).$(", path=").$substr(pathRootSize, path).I$();
            throw CairoException.invalidMetadataRecoverable("cannot create index, column type is not SYMBOL", columnName);
        }

        final SymbolColumnIndexer indexer = new SymbolColumnIndexer(configuration);
        writeIndex(columnName, indexValueBlockSize, columnIndex, indexer);

        columnMetadata.setSymbolIndexFlag(true);
        columnMetadata.setIndexValueBlockCapacity(indexValueBlockSize);

        // set index flag in metadata and create new _meta.swp
        rewriteAndSwapMetadata(metadata);
        clearTodoAndCommitMeta();

        indexers.extendAndSet(columnIndex, indexer);
        populateDenseIndexerList();

        try (MetadataCacheWriter metadataRW = engine.getMetadataCache().writeLock()) {
            metadataRW.hydrateTable(metadata);
        }
        LOG.info().$("ADDED index to '").utf8(columnName).$('[').$(ColumnType.nameOf(existingType)).$("]' to ").$substr(pathRootSize, path).$();
    }

    public void addPhysicallyWrittenRows(long rows) {
        physicallyWrittenRowsSinceLastCommit.addAndGet(rows);
        metrics.tableWriter().addPhysicallyWrittenRows(rows);
    }

    public long apply(AbstractOperation operation, long seqTxn) {
        try {
            setSeqTxn(seqTxn);
            long txnBefore = getTxn();
            long rowsAffected = operation.apply(this, true);
            if (txnBefore == getTxn()) {
                // Commit to update seqTxn
                txWriter.commit(denseSymbolMapWriters);
            }
            return rowsAffected;
        } catch (CairoException ex) {
            // rollback in case on any dirty state
            // Do not catch rollback exceptions, let the calling code handle distressed writer
            rollback();

            if (ex.isWALTolerable()) {
                // Mark transaction as applied and ignore it.
                commitSeqTxn(seqTxn);
                return 0;
            } else {
                // Mark the transaction as not applied.
                setSeqTxn(seqTxn - 1);
            }
            throw ex;
        } catch (Throwable th) {
            try {
                rollback(); // rollback seqTxn
            } catch (Throwable th2) {
                LOG.critical().$("could not rollback, table is distressed [table=").utf8(tableToken.getTableName()).$(", error=").$(th2).I$();
            }
            throw th;
        }
    }

    @Override
    public long apply(AlterOperation alterOp, boolean contextAllowsAnyStructureChanges) throws AlterTableContextException {
        return alterOp.apply(this, contextAllowsAnyStructureChanges);
    }

    @Override
    public long apply(UpdateOperation operation) {
        return operation.apply(this, true);
    }

    @Override
    public AttachDetachStatus attachPartition(long timestamp) {
        // -1 means unknown size
        return attachPartition(timestamp, -1L);
    }

    /**
     * Attaches a partition to the table. If size is given, partition file data is not validated.
     *
     * @param timestamp     partition timestamp
     * @param partitionSize partition size in rows. Negative means unknown size.
     * @return attached status code
     */
    public AttachDetachStatus attachPartition(long timestamp, long partitionSize) {
        // Partitioned table must have a timestamp
        // SQL compiler will check that table has it
        assert metadata.getTimestampIndex() > -1;

        if (txWriter.attachedPartitionsContains(timestamp)) {
            LOG.info().$("partition is already attached [path=").$substr(pathRootSize, path).I$();
            // TODO: potentially we can merge with existing data
            return AttachDetachStatus.ATTACH_ERR_PARTITION_EXISTS;
        }

        if (inTransaction()) {
            assert !tableToken.isWal();
            LOG.info().$("committing open transaction before applying attach partition command [table=").utf8(tableToken.getTableName())
                    .$(", partition=").$ts(timestamp).I$();
            commit();

            // Check that partition we're about to attach hasn't appeared after commit
            if (txWriter.attachedPartitionsContains(timestamp)) {
                LOG.info().$("partition is already attached [path=").$substr(pathRootSize, path).I$();
                return AttachDetachStatus.ATTACH_ERR_PARTITION_EXISTS;
            }
        }

        // final name of partition folder after attach
        setPathForNativePartition(path.trimTo(pathSize), partitionBy, timestamp, getTxn());
        if (ff.exists(path.$())) {
            // Very unlikely since txn is part of the folder name
            return AttachDetachStatus.ATTACH_ERR_DIR_EXISTS;
        }

        Path detachedPath = Path.PATH.get().of(configuration.getRoot()).concat(tableToken);
        setPathForNativePartition(detachedPath, partitionBy, timestamp, -1L);
        detachedPath.put(configuration.getAttachPartitionSuffix()).$();
        int detachedRootLen = detachedPath.size();
        boolean forceRenamePartitionDir = partitionSize < 0;
        boolean checkPassed = false;
        boolean isSoftLink;
        boolean isParquet;
        long parquetSize = -1L;
        try {
            if (ff.exists(detachedPath.$())) {
                isSoftLink = ff.isSoftLink(detachedPath.$()); // returns false regardless in Windows

                isParquet = ff.exists(detachedPath.concat(PARQUET_PARTITION_NAME).$());
                if (isParquet) {
                    parquetSize = ff.length(detachedPath.$());
                }
                // detached metadata files validation
                CharSequence timestampColName = metadata.getColumnMetadata(metadata.getTimestampIndex()).getColumnName();
                if (partitionSize > -1L) {
                    // read detachedMinTimestamp and detachedMaxTimestamp
                    readPartitionMinMaxTimestamps(timestamp, detachedPath.trimTo(detachedRootLen), timestampColName, parquetSize, partitionSize);
                } else {
                    // read size, detachedMinTimestamp and detachedMaxTimestamp
                    partitionSize = readPartitionSizeMinMaxTimestamps(timestamp, detachedPath.trimTo(detachedRootLen), timestampColName, parquetSize);
                }

                if (partitionSize < 1) {
                    return AttachDetachStatus.ATTACH_ERR_EMPTY_PARTITION;
                }

                if (forceRenamePartitionDir && !attachPrepare(timestamp, partitionSize, detachedPath, detachedRootLen)) {
                    attachValidateMetadata(partitionSize, detachedPath.trimTo(detachedRootLen), timestamp);
                }

                // main columnVersionWriter is now aligned with the detached partition values read from partition _cv file
                // in case of an error it has to be clean up

                if (forceRenamePartitionDir && configuration.attachPartitionCopy() && !isSoftLink) { // soft links are read-only, no copy involved
                    // Copy partition if configured to do so and it's not CSV import
                    if (ff.copyRecursive(detachedPath.trimTo(detachedRootLen), path, configuration.getMkDirMode()) == 0) {
                        LOG.info().$("copied partition dir [from=").$(detachedPath).$(", to=").$(path).I$();
                    } else {
                        LOG.error().$("could not copy [errno=").$(ff.errno()).$(", from=").$(detachedPath).$(", to=").$(path).I$();
                        return AttachDetachStatus.ATTACH_ERR_COPY;
                    }
                } else {
                    if (ff.rename(detachedPath.trimTo(detachedRootLen).$(), path.$()) == FILES_RENAME_OK) {
                        LOG.info().$("renamed partition dir [from=").$(detachedPath).$(", to=").$(path).I$();
                    } else {
                        LOG.error().$("could not rename [errno=").$(ff.errno()).$(", from=").$(detachedPath).$(", to=").$(path).I$();
                        return AttachDetachStatus.ATTACH_ERR_RENAME;
                    }
                }

                checkPassed = true;
            } else {
                LOG.info().$("attach partition command failed, partition to attach does not exist [path=").$(detachedPath).I$();
                return AttachDetachStatus.ATTACH_ERR_MISSING_PARTITION;
            }
        } finally {
            path.trimTo(pathSize);
            if (!checkPassed) {
                columnVersionWriter.readUnsafe();
            }
        }

        try {
            // find out lo, hi ranges of partition attached as well as size
            assert timestamp <= attachMinTimestamp && attachMinTimestamp <= attachMaxTimestamp;
            long nextMinTimestamp = Math.min(attachMinTimestamp, txWriter.getMinTimestamp());
            long nextMaxTimestamp = Math.max(attachMaxTimestamp, txWriter.getMaxTimestamp());
            boolean appendPartitionAttached = size() == 0 || txWriter.getNextPartitionTimestamp(nextMaxTimestamp) > txWriter.getNextPartitionTimestamp(txWriter.getMaxTimestamp());

            txWriter.beginPartitionSizeUpdate();
            txWriter.updatePartitionSizeByTimestamp(timestamp, partitionSize, getTxn());
            txWriter.finishPartitionSizeUpdate(nextMinTimestamp, nextMaxTimestamp);
            if (isSoftLink) {
                txWriter.setPartitionReadOnlyByTimestamp(timestamp, true);
            }

            if (isParquet) {
                txWriter.setPartitionParquetFormat(timestamp, parquetSize, true);
            }

            txWriter.bumpTruncateVersion();

            columnVersionWriter.commit();
            txWriter.setColumnVersion(columnVersionWriter.getVersion());
            txWriter.commit(denseSymbolMapWriters);

            LOG.info().$("partition attached [table=").utf8(tableToken.getTableName())
                    .$(", partition=").$ts(timestamp).I$();

            if (appendPartitionAttached) {
                LOG.info().$("switch partition after partition attach [tableName=").utf8(tableToken.getTableName())
                        .$(", partition=").$ts(timestamp).I$();
                freeColumns(true);
                configureAppendPosition();
            }
            return AttachDetachStatus.OK;
        } catch (Throwable e) {
            // This is pretty serious, after partition copied there are no OS operations to fail
            // Do full rollback to clean up the state
            LOG.critical().$("failed on attaching partition to the table and rolling back [tableName=").utf8(tableToken.getTableName())
                    .$(", error=").$(e).I$();
            rollback();
            throw e;
        }
    }

    @Override
    public void changeCacheFlag(int columnIndex, boolean cache) {
        checkDistressed();

        commit();

        final MapWriter symbolMapWriter = symbolMapWriters.getQuick(columnIndex);
        if (symbolMapWriter.isCached() != cache) {
            symbolMapWriter.updateCacheFlag(cache);
            TableColumnMetadata columnMetadata = metadata.getColumnMetadata(columnIndex);
            columnMetadata.setSymbolCacheFlag(cache);

            rewriteAndSwapMetadata(metadata);
            clearTodoAndCommitMeta();

            try (MetadataCacheWriter metadataRW = engine.getMetadataCache().writeLock()) {
                metadataRW.hydrateTable(metadata);
            }
        }
    }

    @Override
    public void changeColumnType(
            CharSequence name,
            int newType,
            int symbolCapacity,
            boolean symbolCacheFlag,
            boolean isIndexed,
            int indexValueBlockCapacity,
            boolean isSequential,
            SecurityContext securityContext
    ) {

        int existingColIndex = metadata.getColumnIndexQuiet(name);
        if (existingColIndex < 0) {
            throw CairoException.nonCritical().put("cannot change column type, column does not exist [table=")
                    .put(tableToken.getTableName()).put(", column=").put(name).put(']');
        }
        String columnName = metadata.getColumnName(existingColIndex);

        if (existingColIndex == metadata.getTimestampIndex()) {
            throw CairoException.nonCritical().put("cannot change column type, column is the designated timestamp [table=")
                    .put(tableToken.getTableName()).put(", column=").put(columnName).put(']');
        }

        int existingType = metadata.getColumnType(existingColIndex);
        assert existingType > 0;

        if (existingType == newType) {
            // It only makes sense to change symbol parameters
            // It has to be another type of ALTER command since it's non-structural change in WAL tables
            throw CairoException.nonCritical().put("cannot change column type, new type is the same as existing [table=")
                    .put(tableToken.getTableName()).put(", column=").put(columnName).put(']');
        }

        ConvertOperatorImpl convertOperator = getConvertOperator();
        try {
            commit();

            LOG.info().$("converting column [table=").$(tableToken).$(", column=").utf8(columnName)
                    .$(", from=").$(ColumnType.nameOf(existingType))
                    .$(", to=").$(ColumnType.nameOf(newType)).I$();

            boolean isDedupKey = metadata.isDedupKey(existingColIndex);
            int columnIndex = columnCount;
            long columnNameTxn = getTxn();

            // Set txn number in the column version file to mark the transaction where the column is added
            long firstPartitionTsm = columnVersionWriter.getColumnTopPartitionTimestamp(existingColIndex);
            if (firstPartitionTsm == Long.MIN_VALUE && txWriter.getPartitionCount() > 0) {
                firstPartitionTsm = txWriter.getPartitionTimestampByIndex(0);
            }
            columnVersionWriter.upsertDefaultTxnName(columnIndex, columnNameTxn, firstPartitionTsm);

            if (ColumnType.isSymbol(newType)) {
                createSymbolMapWriter(columnName, columnNameTxn, symbolCapacity, symbolCacheFlag);
            } else {
                // maintain sparse list of symbol writers
                symbolMapWriters.extendAndSet(columnCount, NullMapWriter.INSTANCE);
            }
            boolean existingIsIndexed = metadata.isColumnIndexed(existingColIndex) && existingType == ColumnType.SYMBOL;
            convertOperator.convertColumn(columnName, existingColIndex, existingType, existingIsIndexed, columnIndex, newType);

            // Column converted, add new one to _meta file and remove the existing column
            metadata.removeColumn(existingColIndex);

            // close old column files
            freeColumnMemory(existingColIndex);

            // remove symbol map writer or entry for such
            removeSymbolMapWriter(existingColIndex);

            addColumnToMeta(
                    columnName,
                    newType,
                    symbolCapacity,
                    symbolCacheFlag,
                    isIndexed,
                    indexValueBlockCapacity,
                    isDedupKey,
                    columnNameTxn,
                    existingColIndex,
                    metadata
            );

            // open new column files
            if (txWriter.getTransientRowCount() > 0 || !PartitionBy.isPartitioned(partitionBy)) {
                long partitionTimestamp = txWriter.getLastPartitionTimestamp();
                setStateForTimestamp(path, partitionTimestamp);
                openColumnFiles(columnName, columnNameTxn, columnIndex, path.size());
                setColumnAppendPosition(columnIndex, txWriter.getTransientRowCount(), false);
                path.trimTo(pathSize);
            }

            // write index if necessary or remove the old one
            // index must be created before column is initialised because
            // it uses primary column object as temporary tool
            if (isIndexed) {
                SymbolColumnIndexer indexer = (SymbolColumnIndexer) indexers.get(columnIndex);
                writeIndex(columnName, indexValueBlockCapacity, columnIndex, indexer);
                // add / remove indexers
                indexers.extendAndSet(columnIndex, indexer);
                populateDenseIndexerList();
            }

            clearTodoAndCommitMetaStructureVersion();
        } catch (Throwable th) {
            LOG.critical().$("could not change column type [table=").$(tableToken.getTableName()).$(", column=").utf8(columnName)
                    .$(", error=").$(th).I$();
            distressed = true;
            throw th;
        } finally {
            // clear temp resources
            convertOperator.finishColumnConversion();
            path.trimTo(pathSize);
        }

        try (MetadataCacheWriter metadataRW = engine.getMetadataCache().writeLock()) {
            metadataRW.hydrateTable(metadata);
        }
    }

    public boolean checkScoreboardHasReadersBeforeLastCommittedTxn() {
        if (checkpointStatus.isInProgress()) {
            // do not alter scoreboard while checkpoint is in progress
            return true;
        }
        long lastCommittedTxn = txWriter.getTxn();
        try {
            if (txnScoreboard.acquireTxn(lastCommittedTxn)) {
                txnScoreboard.releaseTxn(lastCommittedTxn);
            }
        } catch (CairoException ex) {
            // Scoreboard can be over allocated, don't stall writing because of that.
            // Schedule async purge and continue
            LOG.critical().$("cannot lock last txn in scoreboard, partition purge will be scheduled [table=")
                    .utf8(tableToken.getTableName())
                    .$(", txn=").$(lastCommittedTxn)
                    .$(", error=").$(ex.getFlyweightMessage())
                    .$(", errno=").$(ex.getErrno()).I$();
        }

        return txnScoreboard.getMin() != lastCommittedTxn;
    }

    @Override
    public void close() {
        if (lifecycleManager.close() && isOpen()) {
            doClose(true);
        }
    }

    public void closeActivePartition(boolean truncate) {
        LOG.debug().$("closing last partition [table=").utf8(tableToken.getTableName()).I$();
        closeAppendMemoryTruncate(truncate);
        freeIndexers();
    }

    @Override
    public void commit() {
        commit(0);
    }

    public void commitSeqTxn(long seqTxn) {
        txWriter.setSeqTxn(seqTxn);
        txWriter.commit(denseSymbolMapWriters);
    }

    public void commitSeqTxn() {
        if (txWriter.inTransaction()) {
            metrics.tableWriter().incrementCommits();
            syncColumns();
        }
        txWriter.commit(denseSymbolMapWriters);
    }

    public long commitWalTransaction(
            @Transient Path walPath,
            boolean inOrder,
            long rowLo,
            long rowHi,
            long o3TimestampMin,
            long o3TimestampMax,
            SymbolMapDiffCursor mapDiffCursor,
            long seqTxn,
            O3JobParallelismRegulator regulator
    ) {
        if (hasO3() || columnVersionWriter.hasChanges()) {
            // When writer is returned to pool, it should be rolled back. Having an open transaction is very suspicious.
            // Set the writer to distressed state and throw exception so that writer is re-created.
            distressed = true;
            throw CairoException.critical(0).put("cannot process WAL while in transaction");
        }

        physicallyWrittenRowsSinceLastCommit.set(0);
        txWriter.beginPartitionSizeUpdate();
        long commitToTimestamp = walTxnDetails.getCommitToTimestamp(seqTxn);

        LOG.info().$("processing WAL [path=").$substr(pathRootSize, walPath).$(", roLo=").$(rowLo)
                .$(", roHi=").$(rowHi)
                .$(", seqTxn=").$(seqTxn)
                .$(", tsMin=").$ts(o3TimestampMin).$(", tsMax=").$ts(o3TimestampMax)
                .$(", commitToTs=").$ts(commitToTimestamp)
                .I$();

        final long committedRowCount = txWriter.getRowCount();
        final long walSegmentId = walTxnDetails.getWalSegmentId(seqTxn);
        boolean isLastSegmentUsage = walTxnDetails.isLastSegmentUsage(seqTxn);
        boolean committed;
        try {
            committed = processWalBlock(
                    walPath,
                    metadata.getTimestampIndex(),
                    inOrder,
                    rowLo,
                    rowHi,
                    o3TimestampMin,
                    o3TimestampMax,
                    mapDiffCursor,
                    commitToTimestamp,
                    walSegmentId,
                    isLastSegmentUsage,
                    regulator
            );
        } catch (CairoException e) {
            if (e.isOutOfMemory()) {
                // oom -> we cannot rely on internal TableWriter consistency, all bets are off, better to discard it and re-recreate
                distressed = true;
            }
            throw e;
        }
        final long rowsAdded = txWriter.getRowCount() - committedRowCount;

        if (committed) {
            // Useful for debugging
            assert txWriter.getLagRowCount() == 0;

            updateIndexes();
            columnVersionWriter.commit();
            txWriter.setSeqTxn(seqTxn);
            txWriter.setLagTxnCount(0);
            txWriter.setLagOrdered(true);

            syncColumns();
            txWriter.setColumnVersion(columnVersionWriter.getVersion());
            txWriter.commit(denseSymbolMapWriters);
            lastWalCommitTimestampMicros = configuration.getMicrosecondClock().getTicks();

            squashSplitPartitions(minSplitPartitionTimestamp, txWriter.maxTimestamp, configuration.getO3LastPartitionMaxSplits());

            // Bookmark masterRef to track how many rows is in uncommitted state
            committedMasterRef = masterRef;
            processPartitionRemoveCandidates();

            metrics.tableWriter().incrementCommits();

            shrinkO3Mem();
            enforceTtl();
        }

        // Nothing was committed to the table, only copied to LAG.
        // Sometimes data from LAG made visible to the table using fast commit that increment transient row count.
        // Keep in memory last committed seq txn, but do not write it to _txn file.
        assert txWriter.getLagTxnCount() == (seqTxn - txWriter.getSeqTxn());
        metrics.tableWriter().addCommittedRows(rowsAdded);
        return rowsAdded;
    }

    @Override
    public boolean convertPartitionNativeToParquet(long partitionTimestamp) {
        final int memoryTag = MemoryTag.MMAP_PARQUET_PARTITION_CONVERTER;

        assert metadata.getTimestampIndex() > -1;
        assert PartitionBy.isPartitioned(partitionBy);

        if (inTransaction()) {
            assert !tableToken.isWal();
            LOG.info()
                    .$("committing open transaction before applying convert partition to parquet command [table=")
                    .utf8(tableToken.getTableName())
                    .$(", partition=").$ts(partitionTimestamp)
                    .I$();
            commit();
        }

        partitionTimestamp = txWriter.getLogicalPartitionTimestamp(partitionTimestamp);

        if (partitionTimestamp == txWriter.getLogicalPartitionTimestamp(txWriter.getMaxTimestamp())) {
            // The partition is active; conversion is currently unsupported.
            LOG.info()
                    .$("skipping active partition as it cannot be converted to parquet format [table=")
                    .utf8(tableToken.getTableName())
                    .$(", partition=").$ts(partitionTimestamp)
                    .I$();
            return true;
        }

        final int partitionIndex = txWriter.getPartitionIndex(partitionTimestamp);
        if (partitionIndex < 0) {
            formatPartitionForTimestamp(partitionTimestamp, -1);
            throw CairoException.nonCritical().put("cannot convert partition to parquet, partition does not exist [table=").put(tableToken.getTableName())
                    .put(", partition=").put(utf8Sink).put(']');
        }

        if (txWriter.isPartitionParquet(partitionIndex)) {
            return true; // Partition is already in Parquet format.
        }
        lastPartitionTimestamp = txWriter.getLastPartitionTimestamp();
        boolean lastPartitionConverted = lastPartitionTimestamp == partitionTimestamp;
        squashPartitionForce(partitionIndex);

        long partitionNameTxn = txWriter.getPartitionNameTxn(partitionIndex);

        setPathForNativePartition(path.trimTo(pathSize), partitionBy, partitionTimestamp, partitionNameTxn);
        final int partitionDirLen = path.size();
        if (!ff.exists(path.$())) {
            throw CairoException.nonCritical().put("partition directory does not exist [path=").put(path).put(']');
        }

        // upgrade partition version
        setPathForNativePartition(other.trimTo(pathSize), partitionBy, partitionTimestamp, getTxn());
        createDirsOrFail(ff, other.slash(), configuration.getMkDirMode());
        final int newPartitionDirLen = other.size();

        // set parquet file full path
        setPathForParquetPartition(other.trimTo(pathSize), partitionBy, partitionTimestamp, getTxn());

        LOG.info().$("converting partition to parquet [path=").$substr(pathRootSize, path).I$();
        long parquetFileLength;
        try {
            try (PartitionDescriptor partitionDescriptor = new MappedMemoryPartitionDescriptor(ff)) {
                final long partitionRowCount = getPartitionSize(partitionIndex);
                final int timestampIndex = metadata.getTimestampIndex();
                partitionDescriptor.of(getTableToken().getTableName(), partitionRowCount, timestampIndex);

                final int columnCount = metadata.getColumnCount();
                for (int columnIndex = 0; columnIndex < columnCount; columnIndex++) {
                    final int columnType = metadata.getColumnType(columnIndex);
                    if (columnType <= 0) {
                        continue; // skip deleted columns
                    }
                    final String columnName = metadata.getColumnName(columnIndex);
                    final int columnId = metadata.getColumnMetadata(columnIndex).getWriterIndex();

                    final long columnNameTxn = getColumnNameTxn(partitionTimestamp, columnIndex);
                    final long columnTop = columnVersionWriter.getColumnTop(partitionTimestamp, columnIndex);
                    final long columnRowCount = (columnTop != -1) ? partitionRowCount - columnTop : 0;

                    if (columnRowCount > 0) {
                        if (ColumnType.isSymbol(columnType)) {
                            partitionDescriptor.addColumn(
                                    columnName,
                                    columnType,
                                    columnId,
                                    columnTop
                            );

                            final long columnSize = columnRowCount * ColumnType.sizeOf(columnType);
                            final long columnAddr = mapRO(ff, dFile(path.trimTo(partitionDirLen), columnName, columnNameTxn), LOG, columnSize, memoryTag);
                            partitionDescriptor.setColumnAddr(columnAddr, columnSize);

                            // root symbol files use separate txn
                            final long defaultColumnNameTxn = columnVersionWriter.getDefaultColumnNameTxn(columnIndex);

                            offsetFileName(path.trimTo(pathSize), columnName, defaultColumnNameTxn);
                            if (!ff.exists(path.$())) {
                                LOG.error().$(path).$(" is not found").$();
                                throw CairoException.critical(0).put("offset file does not exist: ").put(path);
                            }

                            final long fileLength = ff.length(path.$());
                            if (fileLength < SymbolMapWriter.HEADER_SIZE) {
                                LOG.error().$(path).$("symbol file is too small [fileLength=").$(fileLength).$(']').$();
                                throw CairoException.critical(0).put("SymbolMap is too short: ").put(path);
                            }

                            final int symbolCount = getSymbolMapWriter(columnIndex).getSymbolCount();
                            final long offsetsMemSize = SymbolMapWriter.keyToOffset(symbolCount + 1);
                            final long symbolOffsetsAddr = mapRO(ff, path.$(), LOG, offsetsMemSize, memoryTag);
                            partitionDescriptor.setSymbolOffsetsAddr(symbolOffsetsAddr + HEADER_SIZE, symbolCount);

                            final LPSZ charFileName = charFileName(path.trimTo(pathSize), columnName, defaultColumnNameTxn);
                            final long columnSecondarySize = ff.length(charFileName);
                            final long columnSecondaryAddr = mapRO(ff, charFileName, LOG, columnSecondarySize, memoryTag);
                            partitionDescriptor.setSecondaryColumnAddr(columnSecondaryAddr, columnSecondarySize);

                            // recover partition path
                            setPathForNativePartition(path.trimTo(pathSize), partitionBy, partitionTimestamp, partitionNameTxn);
                        } else if (ColumnType.isVarSize(columnType)) {
                            partitionDescriptor.addColumn(columnName, columnType, columnId, columnTop);

                            final ColumnTypeDriver columnTypeDriver = ColumnType.getDriver(columnType);
                            final long auxVectorSize = columnTypeDriver.getAuxVectorSize(columnRowCount);
                            final long auxVectorAddr = mapRO(ff, iFile(path.trimTo(partitionDirLen), columnName, columnNameTxn), LOG, auxVectorSize, memoryTag);
                            partitionDescriptor.setSecondaryColumnAddr(auxVectorAddr, auxVectorSize);

                            final long dataSize = columnTypeDriver.getDataVectorSizeAt(auxVectorAddr, columnRowCount - 1);
                            if (dataSize < columnTypeDriver.getDataVectorMinEntrySize() || dataSize >= (1L << 40)) {
                                LOG.critical().$("Invalid var len column size [column=").$(columnName)
                                        .$(", size=").$(dataSize)
                                        .$(", path=").$(path)
                                        .I$();
                                throw CairoException.critical(0).put("Invalid column size [column=").put(path)
                                        .put(", size=").put(dataSize)
                                        .put(']');
                            }

                            final long dataAddr = dataSize > 0
                                    ? mapRO(ff, dFile(path.trimTo(partitionDirLen), columnName, columnNameTxn), LOG, dataSize, memoryTag)
                                    : 0;
                            partitionDescriptor.setColumnAddr(dataAddr, dataSize);
                        } else {
                            final long mapBytes = columnRowCount * ColumnType.sizeOf(columnType);
                            final long fixedAddr = mapRO(ff, dFile(path.trimTo(partitionDirLen), columnName, columnNameTxn), LOG, mapBytes, memoryTag);
                            partitionDescriptor.addColumn(
                                    columnName,
                                    columnType,
                                    columnId,
                                    columnTop,
                                    fixedAddr,
                                    mapBytes,
                                    0,
                                    0,
                                    0,
                                    0
                            );
                        }
                    } else {
                        // no rows in column
                        partitionDescriptor.addColumn(
                                columnName,
                                columnType,
                                columnId,
                                partitionRowCount
                        );
                    }
                }

                final CairoConfiguration config = this.getConfiguration();
                final int compressionCodec = config.getPartitionEncoderParquetCompressionCodec();
                final int compressionLevel = config.getPartitionEncoderParquetCompressionLevel();
                final int rowGroupSize = config.getPartitionEncoderParquetRowGroupSize();
                final int dataPageSize = config.getPartitionEncoderParquetDataPageSize();
                final boolean statisticsEnabled = config.isPartitionEncoderParquetStatisticsEnabled();
                final int parquetVersion = config.getPartitionEncoderParquetVersion();

                PartitionEncoder.encodeWithOptions(
                        partitionDescriptor,
                        other,
                        ParquetCompression.packCompressionCodecLevel(compressionCodec, compressionLevel),
                        statisticsEnabled,
                        rowGroupSize,
                        dataPageSize,
                        parquetVersion
                );
                parquetFileLength = ff.length(other.$());
            }
        } catch (CairoException e) {
            LOG.error().$("could not convert partition to parquet [table=").utf8(tableToken.getTableName())
                    .$(", partition=").$ts(partitionTimestamp)
                    .$(", error=").$(e.getMessage()).I$();

            // rollback
            if (!ff.rmdir(other.trimTo(newPartitionDirLen).slash())) {
                LOG.error().$("could not remove parquet file [path=").$(other).I$();
            }
            throw e;
        } finally {
            path.trimTo(pathSize);
            other.trimTo(pathSize);
        }

        LOG.info().$("copying index files to parquet [path=").$substr(pathRootSize, path).I$();
        copyPartitionIndexFiles(partitionTimestamp, partitionDirLen, newPartitionDirLen);

        final long originalSize = txWriter.getPartitionSize(partitionIndex);
        // used to update txn and bump recordStructureVersion
        txWriter.updatePartitionSizeAndTxnByRawIndex(partitionIndex * LONGS_PER_TX_ATTACHED_PARTITION, originalSize);
        txWriter.setPartitionParquetFormat(partitionTimestamp, parquetFileLength);
        txWriter.bumpPartitionTableVersion();
        txWriter.commit(denseSymbolMapWriters);

        if (lastPartitionConverted) {
            closeActivePartition(false);
        }

        // remove old partition dir
        safeDeletePartitionDir(partitionTimestamp, partitionNameTxn);

        if (lastPartitionConverted) {
            // Open last partition as read-only
            openPartition(partitionTimestamp);
        }
        return true;
    }

    @Override
    public boolean convertPartitionParquetToNative(long partitionTimestamp) {
        assert metadata.getTimestampIndex() > -1;
        assert PartitionBy.isPartitioned(partitionBy);

        if (inTransaction()) {
            LOG.info()
                    .$("committing open transaction before applying convert partition to parquet command [table=")
                    .utf8(tableToken.getTableName())
                    .$(", partition=").$ts(partitionTimestamp)
                    .I$();
            commit();
        }

        partitionTimestamp = txWriter.getLogicalPartitionTimestamp(partitionTimestamp);
        final int partitionIndex = txWriter.getPartitionIndex(partitionTimestamp);
        if (partitionIndex < 0) {
            formatPartitionForTimestamp(partitionTimestamp, -1);
            throw CairoException.nonCritical().put("cannot convert parquet partition to native, partition does not exist [table=").put(tableToken.getTableName())
                    .put(", partition=").put(utf8Sink)
                    .put(']');
        }

        if (!txWriter.isPartitionParquet(partitionIndex)) {
            return true; // Partition already has Native format
        }

        lastPartitionTimestamp = txWriter.getLastPartitionTimestamp();
        boolean lastPartitionConverted = lastPartitionTimestamp == partitionTimestamp;

        long partitionNameTxn = txWriter.getPartitionNameTxn(partitionIndex);
        setPathForNativePartition(path.trimTo(pathSize), partitionBy, partitionTimestamp, partitionNameTxn);
        final int partitionDirLen = path.size();
        // set parquet file full path
        setPathForParquetPartition(path.trimTo(pathSize), partitionBy, partitionTimestamp, partitionNameTxn);
        if (!ff.exists(path.$())) {
            throw CairoException.nonCritical().put("partition path does not exist [path=").put(path).put(']');
        }

        // upgrade partition version
        setPathForNativePartition(other.trimTo(pathSize), partitionBy, partitionTimestamp, getTxn());
        createDirsOrFail(ff, other.slash(), configuration.getMkDirMode());
        final int newPartitionDirLen = other.size();

        // packed as [auxFd, dataFd, dataVecBytesWritten]
        // dataVecBytesWritten is used to adjust offsets in the auxiliary vector
        final DirectLongList columnFdAndDataSize = new DirectLongList(3L * columnCount, MemoryTag.NATIVE_DEFAULT);

        // path is now pointing to the parquet file
        // other is pointing to the new partition folder
        LOG.info().$("converting parquet partition to native [path=").$substr(pathRootSize, path).I$();
        final long parquetSize = txWriter.getPartitionParquetFileSize(partitionIndex);
        final long parquetAddr = mapRO(ff, path.$(), LOG, parquetSize, MemoryTag.MMAP_PARQUET_PARTITION_DECODER);
        final int columnCount = metadata.getColumnCount();

        long parquetRowCount = 0;
        try (RowGroupBuffers rowGroupBuffers = new RowGroupBuffers(MemoryTag.NATIVE_PARQUET_PARTITION_UPDATER)) {
            parquetDecoder.of(parquetAddr, parquetSize, MemoryTag.NATIVE_PARQUET_PARTITION_UPDATER);
            final GenericRecordMetadata metadata = new GenericRecordMetadata();
            final PartitionDecoder.Metadata parquetMetadata = parquetDecoder.metadata();
            parquetMetadata.copyTo(metadata, false);

            parquetColumnIdsAndTypes.clear();
            for (int i = 0, n = metadata.getColumnCount(); i < n; i++) {
                final int columnType = metadata.getColumnType(i);
                final String columnName = metadata.getColumnName(i);
                final long columnNameTxn = getColumnNameTxn(partitionTimestamp, i);

                parquetColumnIdsAndTypes.add(i);
                parquetColumnIdsAndTypes.add(columnType);

                if (ColumnType.isVarSize(columnType)) {
                    long dstAuxFd = openAppend(ff, iFile(other.trimTo(newPartitionDirLen), columnName, columnNameTxn), LOG);
                    long dstDataFd = openAppend(ff, dFile(other.trimTo(newPartitionDirLen), columnName, columnNameTxn), LOG);
                    columnFdAndDataSize.add(dstAuxFd);
                    columnFdAndDataSize.add(dstDataFd);
                    columnFdAndDataSize.add(0);
                } else {
                    long dstFixFd = openAppend(ff, dFile(other.trimTo(newPartitionDirLen), columnName, columnNameTxn), LOG);
                    columnFdAndDataSize.add(-1);
                    columnFdAndDataSize.add(dstFixFd);
                    columnFdAndDataSize.add(0);
                }
            }

            final int rowGroupCount = parquetMetadata.rowGroupCount();
            for (int rowGroupIndex = 0; rowGroupIndex < rowGroupCount; rowGroupIndex++) {
                final long rowGroupRowCount = parquetDecoder.decodeRowGroup(
                        rowGroupBuffers,
                        parquetColumnIdsAndTypes,
                        rowGroupIndex,
                        0,
                        parquetMetadata.rowGroupSize(rowGroupIndex)
                );
                parquetRowCount += rowGroupRowCount;
                for (int columnIndex = 0, n = metadata.getColumnCount(); columnIndex < n; columnIndex++) {
                    final int columnType = metadata.getColumnType(columnIndex);

                    final long srcDataPtr = rowGroupBuffers.getChunkDataPtr(columnIndex);
                    final long srcDataSize = rowGroupBuffers.getChunkDataSize(columnIndex);

                    long srcAuxPtr = rowGroupBuffers.getChunkAuxPtr(columnIndex);
                    long srcAuxSize = rowGroupBuffers.getChunkAuxSize(columnIndex);

                    if (ColumnType.isVarSize(columnType)) {
                        ColumnTypeDriver columnTypeDriver = ColumnType.getDriver(columnType);
                        final long dstAuxFd = columnFdAndDataSize.get(3L * columnIndex);
                        final long dstDataFd = columnFdAndDataSize.get(3L * columnIndex + 1);
                        final long dataVecBytesWritten = columnFdAndDataSize.get(3L * columnIndex + 2);

                        if (rowGroupIndex > 0) {
                            // Adjust offsets in the auxiliary vector
                            columnTypeDriver.shiftCopyAuxVector(-dataVecBytesWritten, srcAuxPtr, 0, rowGroupRowCount - 1, srcAuxPtr, srcAuxSize);
                            // Remove the extra entry for string columns
                            final long adjust = columnTypeDriver.getMinAuxVectorSize();
                            srcAuxPtr += adjust;
                            srcAuxSize -= adjust;
                        }

                        appendBuffer(dstDataFd, srcDataPtr, srcDataSize);
                        appendBuffer(dstAuxFd, srcAuxPtr, srcAuxSize);
                        columnFdAndDataSize.set(3L * columnIndex + 2, dataVecBytesWritten + srcDataSize);
                    } else {
                        final long dstFixFd = columnFdAndDataSize.get(3L * columnIndex + 1);
                        appendBuffer(dstFixFd, srcDataPtr, srcDataSize);
                    }
                }
            }
        } catch (CairoException e) {
            LOG.error().$("could not convert partition to native [table=").utf8(tableToken.getTableName())
                    .$(", partition=").$ts(partitionTimestamp)
                    .$(", error=").$(e.getMessage()).I$();

            // rollback
            if (!ff.rmdir(other.trimTo(newPartitionDirLen).slash())) {
                LOG.error().$("could not remove native partition dir [path=").$(other).I$();
            }
            throw e;
        } finally {
            path.trimTo(pathSize);
            other.trimTo(pathSize);
            for (long i = 0; i < columnCount; i++) {
                final long dstAuxFd = columnFdAndDataSize.get(3L * i);
                ff.close(dstAuxFd);
                final long dstDataFd = columnFdAndDataSize.get(3L * i + 1);
                ff.close(dstDataFd);
            }
            columnFdAndDataSize.close();
            parquetDecoder.close();
            ff.munmap(parquetAddr, parquetSize, MemoryTag.MMAP_PARQUET_PARTITION_DECODER);
        }

        LOG.info().$("copying index files to native [path=").$substr(pathRootSize, path).I$();
        copyPartitionIndexFiles(partitionTimestamp, partitionDirLen, newPartitionDirLen);

        // used to update txn and bump recordStructureVersion
        txWriter.updatePartitionSizeAndTxnByRawIndex(partitionIndex * LONGS_PER_TX_ATTACHED_PARTITION, parquetRowCount);
        txWriter.resetPartitionParquetFormat(partitionTimestamp);
        txWriter.bumpPartitionTableVersion();
        txWriter.commit(denseSymbolMapWriters);

        if (lastPartitionConverted) {
            closeActivePartition(false);
        }

        // remove old partition dir
        safeDeletePartitionDir(partitionTimestamp, partitionNameTxn);

        if (lastPartitionConverted) {
            // Open last partition as read-only
            openPartition(partitionTimestamp);
        }
        return true;
    }

    public void destroy() {
        // Closes all the files and makes this instance unusable e.g. it cannot return to the pool on close.
        LOG.info().$("closing table files [table=").utf8(tableToken.getTableName())
                .$(", dirName=").utf8(tableToken.getDirName()).I$();
        distressed = true;
        doClose(false);
    }

    public AttachDetachStatus detachPartition(long timestamp) {
        // Should be checked by SQL compiler
        assert metadata.getTimestampIndex() > -1;
        assert PartitionBy.isPartitioned(partitionBy);

        if (inTransaction()) {
            assert !tableToken.isWal();
            LOG.info()
                    .$("committing open transaction before applying detach partition command [table=")
                    .utf8(tableToken.getTableName())
                    .$(", partition=").$ts(timestamp)
                    .I$();
            commit();
        }

        timestamp = txWriter.getLogicalPartitionTimestamp(timestamp);
        if (timestamp == txWriter.getLogicalPartitionTimestamp(txWriter.getMaxTimestamp())) {
            return AttachDetachStatus.DETACH_ERR_ACTIVE;
        }

        int partitionIndex = txWriter.getPartitionIndex(timestamp);
        if (partitionIndex < 0) {
            assert !txWriter.attachedPartitionsContains(timestamp);
            return AttachDetachStatus.DETACH_ERR_MISSING_PARTITION;
        }

        // To detach the partition, squash it into single folder if required
        squashPartitionForce(partitionIndex);

        // To check that partition is squashed get the next partition and
        // verify that it's not the same timestamp as the one we are trying to detach.
        // The next partition should exist, since last partition cannot be detached.
        assert txWriter.getLogicalPartitionTimestamp(txWriter.getPartitionTimestampByIndex(partitionIndex + 1)) != timestamp;

        long minTimestamp = txWriter.getMinTimestamp();
        long partitionNameTxn = txWriter.getPartitionNameTxn(partitionIndex);
        Path detachedPath = Path.PATH.get();

        try {
            // path: partition folder to be detached
            setPathForNativePartition(path.trimTo(pathSize), partitionBy, timestamp, partitionNameTxn);
            if (!ff.exists(path.$())) {
                LOG.error().$("partition folder does not exist [path=").$substr(pathRootSize, path).I$();
                return AttachDetachStatus.DETACH_ERR_MISSING_PARTITION_DIR;
            }

            final int detachedPathLen;
            AttachDetachStatus attachDetachStatus;
            if (ff.isSoftLink(path.$())) {
                detachedPathLen = 0;
                attachDetachStatus = AttachDetachStatus.OK;
                LOG.info().$("detaching partition via unlink [path=").$substr(pathRootSize, path).I$();
            } else {

                detachedPath.of(configuration.getRoot()).concat(tableToken.getDirName());
                int detachedRootLen = detachedPath.size();
                // detachedPath: detached partition folder
                if (!ff.exists(detachedPath.slash$())) {
                    // the detached and standard folders can have different roots
                    // (server.conf: cairo.sql.detached.root)
                    if (0 != ff.mkdirs(detachedPath, detachedMkDirMode)) {
                        LOG.error().$("could no create detached partition folder [errno=").$(ff.errno())
                                .$(", path=").$(detachedPath).I$();
                        return AttachDetachStatus.DETACH_ERR_MKDIR;
                    }
                }
                setPathForNativePartition(detachedPath.trimTo(detachedRootLen), partitionBy, timestamp, -1L);
                detachedPath.put(DETACHED_DIR_MARKER);
                detachedPathLen = detachedPath.size();
                if (ff.exists(detachedPath.$())) {
                    LOG.error().$("detached partition folder already exist [path=").$(detachedPath).I$();
                    return AttachDetachStatus.DETACH_ERR_ALREADY_DETACHED;
                }

                // Hard link partition folder recursive to partition.detached
                if (ff.hardLinkDirRecursive(path, detachedPath, detachedMkDirMode) != 0) {
                    if (ff.isCrossDeviceCopyError(ff.errno())) {
                        // Cross drive operation. Make full copy to another device.
                        if (ff.copyRecursive(path, detachedPath, detachedMkDirMode) != 0) {
                            LOG.critical().$("could not copy detached partition [errno=").$(ff.errno())
                                    .$(", from=").$(path)
                                    .$(", to=").$(detachedPath)
                                    .I$();
                            return AttachDetachStatus.DETACH_ERR_COPY;
                        }
                    } else {
                        LOG.critical().$("could not create hard link to detached partition [errno=").$(ff.errno())
                                .$(", from=").$(path)
                                .$(", to=").$(detachedPath)
                                .I$();
                        return AttachDetachStatus.DETACH_ERR_HARD_LINK;
                    }
                }

                // copy _meta, _cv and _txn to partition.detached _meta, _cv and _txn
                other.of(path).trimTo(pathSize).concat(META_FILE_NAME).$(); // exists already checked
                detachedPath.trimTo(detachedPathLen).concat(META_FILE_NAME).$();

                attachDetachStatus = AttachDetachStatus.OK;
                if (-1 == copyOverwrite(detachedPath)) {
                    attachDetachStatus = AttachDetachStatus.DETACH_ERR_COPY_META;
                    LOG.critical().$("could not copy [errno=").$(ff.errno())
                            .$(", from=").$(other)
                            .$(", to=").$(detachedPath)
                            .I$();
                } else {
                    other.parent().concat(COLUMN_VERSION_FILE_NAME).$();
                    detachedPath.parent().concat(COLUMN_VERSION_FILE_NAME).$();
                    if (-1 == copyOverwrite(detachedPath)) {
                        attachDetachStatus = AttachDetachStatus.DETACH_ERR_COPY_META;
                        LOG.critical().$("could not copy [errno=").$(ff.errno())
                                .$(", from=").$(other)
                                .$(", to=").$(detachedPath)
                                .I$();
                    } else {
                        other.parent().concat(TXN_FILE_NAME).$();
                        detachedPath.parent().concat(TXN_FILE_NAME).$();
                        if (-1 == copyOverwrite(detachedPath)) {
                            attachDetachStatus = AttachDetachStatus.DETACH_ERR_COPY_META;
                            LOG.critical().$("could not copy [errno=").$(ff.errno())
                                    .$(", from=").$(other)
                                    .$(", to=").$(detachedPath)
                                    .I$();
                        }
                    }
                }
            }

            if (attachDetachStatus == AttachDetachStatus.OK) {
                // find out if we are removing min partition
                long nextMinTimestamp = minTimestamp;
                if (timestamp == txWriter.getPartitionTimestampByIndex(0)) {
                    nextMinTimestamp = readMinTimestamp(1);
                }

                // all good, commit
                txWriter.beginPartitionSizeUpdate();
                txWriter.removeAttachedPartitions(timestamp);
                txWriter.setMinTimestamp(nextMinTimestamp);
                txWriter.finishPartitionSizeUpdate(nextMinTimestamp, txWriter.getMaxTimestamp());
                txWriter.bumpTruncateVersion();

                columnVersionWriter.removePartition(timestamp);
                columnVersionWriter.commit();

                txWriter.setColumnVersion(columnVersionWriter.getVersion());
                txWriter.commit(denseSymbolMapWriters);
                // return at the end of the method after removing partition directory
            } else {
                // rollback detached copy
                detachedPath.trimTo(detachedPathLen).slash().$();
                if (ff.rmdir(detachedPath)) {
                    LOG.error()
                            .$("could not rollback detached copy (rmdir) [errno=").$(ff.errno())
                            .$(", undo=").$(detachedPath)
                            .$(", original=").$(path)
                            .I$();
                }
                return attachDetachStatus;
            }
        } finally {
            path.trimTo(pathSize);
            other.trimTo(pathSize);
        }
        safeDeletePartitionDir(timestamp, partitionNameTxn);
        return AttachDetachStatus.OK;
    }

    @Override
    public void disableDeduplication() {
        assert txWriter.getLagRowCount() == 0;
        checkDistressed();
        LOG.info().$("disabling row deduplication [table=").utf8(tableToken.getTableName()).I$();
        for (int i = 0; i < columnCount; i++) {
            metadata.getColumnMetadata(i).setDedupKeyFlag(false);
        }
        rewriteAndSwapMetadata(metadata);
        clearTodoAndCommitMetaStructureVersion();
        if (dedupColumnCommitAddresses != null) {
            dedupColumnCommitAddresses.setDedupColumnCount(0);
        }

        try (MetadataCacheWriter metadataRW = engine.getMetadataCache().writeLock()) {
            metadataRW.hydrateTable(metadata);
        }
    }

    @Override
    public void dropIndex(@NotNull CharSequence name) {
        checkDistressed();

        final int columnIndex = metadata.getColumnIndexQuiet(name);
        if (columnIndex == -1) {
            throw CairoException.invalidMetadataRecoverable("column does not exist", name);
        }
        String columnName = metadata.getColumnName(columnIndex);

        TableColumnMetadata columnMetadata = metadata.getColumnMetadata(columnIndex);
        if (!columnMetadata.isSymbolIndexFlag()) {
            // if a column is indexed, it is also of type SYMBOL
            throw CairoException.invalidMetadataRecoverable("column is not indexed", columnName);
        }
        final int defaultIndexValueBlockSize = Numbers.ceilPow2(configuration.getIndexValueBlockSize());

        if (inTransaction()) {
            assert !tableToken.isWal();
            LOG.info()
                    .$("committing current transaction before DROP INDEX execution [txn=").$(txWriter.getTxn())
                    .$(", table=").utf8(tableToken.getTableName())
                    .$(", column=").utf8(columnName)
                    .I$();
            commit();
        }

        try {
            LOG.info().$("removing index [txn=").$(txWriter.getTxn())
                    .$(", table=").utf8(tableToken.getTableName())
                    .$(", column=").utf8(columnName)
                    .I$();
            // drop index
            if (dropIndexOperator == null) {
                dropIndexOperator = new DropIndexOperator(configuration, this, path, other, pathSize, getPurgingOperator());
            }
            dropIndexOperator.executeDropIndex(columnName, columnIndex); // upserts column version in partitions
            // swap meta commit

            // refresh metadata
            columnMetadata.setSymbolIndexFlag(false);
            columnMetadata.setIndexValueBlockCapacity(defaultIndexValueBlockSize);
            rewriteAndSwapMetadata(metadata);
            clearTodoAndCommitMeta();

            // remove indexer
            ColumnIndexer columnIndexer = indexers.getQuick(columnIndex);
            if (columnIndexer != null) {
                indexers.setQuick(columnIndex, null);
                Misc.free(columnIndexer);
                populateDenseIndexerList();
            }

            // purge old column versions
            finishColumnPurge();
            LOG.info().$("REMOVED index [txn=").$(txWriter.getTxn()).I$();

            try (MetadataCacheWriter metadataRW = engine.getMetadataCache().writeLock()) {
                metadataRW.hydrateTable(metadata);
            }

            LOG.info().$("END DROP INDEX [txn=").$(txWriter.getTxn())
                    .$(", table=").utf8(tableToken.getTableName())
                    .$(", column=").utf8(columnName)
                    .I$();
        } catch (Throwable e) {
            throw CairoException.critical(0)
                    .put("cannot remove index for [txn=").put(txWriter.getTxn())
                    .put(", table=").put(tableToken.getTableName())
                    .put(", column=").put(columnName)
                    .put("]: ").put(e.getMessage());
        }
    }

    @Override
    public void enableDeduplicationWithUpsertKeys(LongList columnsIndexes) {
        assert txWriter.getLagRowCount() == 0;
        checkDistressed();
        LogRecord logRec = LOG.info().$("enabling row deduplication [table=").utf8(tableToken.getTableName()).$(", columns=[");

        try {
            int upsertKeyColumn = columnsIndexes.size();
            for (int i = 0; i < upsertKeyColumn; i++) {
                int dedupColIndex = (int) columnsIndexes.getQuick(i);
                if (dedupColIndex < 0 || dedupColIndex >= metadata.getColumnCount()) {
                    throw CairoException.critical(0).put("Invalid column index to make a dedup key [table=")
                            .put(tableToken.getTableName()).put(", columnIndex=").put(dedupColIndex);
                }

                int columnType = metadata.getColumnType(dedupColIndex);
                if (columnType < 0) {
                    throw CairoException.critical(0).put("Invalid column used as deduplicate key, column is dropped [table=")
                            .put(tableToken.getTableName()).put(", columnIndex=").put(dedupColIndex);
                }
                if (i > 0) {
                    logRec.$(',');
                }
                logRec.$(getColumnNameSafe(dedupColIndex)).$(':').$(ColumnType.nameOf(columnType));
            }
        } finally {
            logRec.I$();
        }

        columnsIndexes.sort();
        for (int i = 0, j = 0; i < columnCount && j < columnsIndexes.size(); i++) {
            if (i == columnsIndexes.getQuick(j)) {
                // Set dedup key flag for the column
                metadata.getColumnMetadata(i).setDedupKeyFlag(true);
                // Go to the next dedup column index
                j++;
            }
        }
        rewriteAndSwapMetadata(metadata);
        clearTodoAndCommitMetaStructureVersion();

        if (dedupColumnCommitAddresses == null) {
            dedupColumnCommitAddresses = new DedupColumnCommitAddresses();
        } else {
            dedupColumnCommitAddresses.clear();
        }
        dedupColumnCommitAddresses.setDedupColumnCount(columnsIndexes.size() - 1);

        try (MetadataCacheWriter metadataRW = engine.getMetadataCache().writeLock()) {
            metadataRW.hydrateTable(metadata);
        }
    }

    public void enforceTtl() {
        int ttl = metadata.getTtlHoursOrMonths();
        if (ttl == 0) {
            return;
        }
        PartitionBy.PartitionFloorMethod floorFn = PartitionBy.getPartitionFloorMethod(metadata.getPartitionBy());
        PartitionBy.PartitionCeilMethod ceilFn = PartitionBy.getPartitionCeilMethod(metadata.getPartitionBy());
        if (floorFn == null || ceilFn == null) {
            LOG.error().$("TTL set on a non-partitioned table. Ignoring");
            return;
        }
        int partitionCount = getPartitionCount();
        if (partitionCount < 2) {
            return;
        }
        long maxTimestamp = getMaxTimestamp();
        while (getPartitionCount() > 1) {
            long partitionTimestamp = getPartitionTimestamp(0);
            assert partitionTimestamp == floorFn.floor(partitionTimestamp) : "Partition 0 timestamp weirdness";
            long partitionCeiling = ceilFn.ceil(partitionTimestamp);
            // TTL < 0 means it's in months
            boolean shouldEvict = ttl > 0
                    ? maxTimestamp - partitionCeiling >= Timestamps.HOUR_MICROS * ttl
                    : Timestamps.getMonthsBetween(partitionCeiling, maxTimestamp) >= -ttl;
            if (shouldEvict) {
                LOG.info().$("Partition's TTL expired, evicting. partitionTs=")
                        .microTime(partitionTimestamp).$();
                dropPartitionByExactTimestamp(partitionTimestamp);
            } else {
                // Partitions are sorted by timestamp, no need to check the rest
                break;
            }
        }
    }

    @Override
    public void forceRemovePartitions(LongList partitionTimestamps) {
        long minTimestamp = txWriter.getMinTimestamp(); // partition min timestamp
        long maxTimestamp = txWriter.getMaxTimestamp(); // partition max timestamp
        boolean firstPartitionDropped = false;
        boolean activePartitionDropped = false;

        txWriter.beginPartitionSizeUpdate();
        partitionRemoveCandidates.clear();

        int removedCount = 0;
        for (int i = 0; i < partitionTimestamps.size(); i++) {
            long timestamp = partitionTimestamps.getQuick(i);
            final int index = txWriter.getPartitionIndex(timestamp);
            if (index < 0) {
                LOG.debug().$("partition is already removed [path=").$substr(pathRootSize, path).$(", partitionTimestamp=").$ts(timestamp).I$();
                continue;
            }

            removedCount++;
            if (!activePartitionDropped) {
                activePartitionDropped = timestamp == txWriter.getPartitionTimestampByTimestamp(maxTimestamp);
                if (activePartitionDropped) {
                    // Need to do this only once
                    closeActivePartition(false);
                }
            }

            firstPartitionDropped |= timestamp == txWriter.getPartitionTimestampByIndex(0);
            columnVersionWriter.removePartition(timestamp);
            txWriter.removeAttachedPartitions(timestamp);
            // Add the partition to partition remove list that can be deleted if there are no open readers
            // after the commit
            partitionRemoveCandidates.add(timestamp, txWriter.getPartitionNameTxn(index));
        }

        if (removedCount > 0) {
            if (txWriter.getPartitionCount() > 0) {
                if (firstPartitionDropped) {
                    minTimestamp = readMinTimestamp(1);
                    txWriter.setMinTimestamp(minTimestamp);
                }

                if (activePartitionDropped) {
                    final int partitionIndex = txWriter.getPartitionCount() - 1;
                    long activePartitionTs = txWriter.getPartitionTimestampByIndex(partitionIndex);
                    long activePartitionRows = txWriter.getPartitionSize(partitionIndex);
                    long parquetSize = txWriter.getPartitionParquetFileSize(partitionIndex);
                    long txn = txWriter.getPartitionNameTxn(partitionIndex);
                    setPathForNativePartition(path.trimTo(pathSize), partitionBy, activePartitionTs, txn);
                    try {
                        readPartitionMinMaxTimestamps(activePartitionTs, path, metadata.getColumnName(metadata.getTimestampIndex()), parquetSize, activePartitionRows);
                        maxTimestamp = attachMaxTimestamp;
                    } finally {
                        path.trimTo(pathSize);
                    }
                }

                txWriter.finishPartitionSizeUpdate(minTimestamp, maxTimestamp);
                if (activePartitionDropped) {
                    openLastPartition();
                }
                txWriter.bumpTruncateVersion();

                columnVersionWriter.commit();
                txWriter.setColumnVersion(columnVersionWriter.getVersion());
                txWriter.commit(denseSymbolMapWriters);
            } else {
                // all partitions are deleted, effectively same as truncating the table
                rowAction = ROW_ACTION_OPEN_PARTITION;
                txWriter.resetTimestamp();
                columnVersionWriter.truncate();
                freeColumns(false);
                releaseIndexerWriters();
                txWriter.truncate(columnVersionWriter.getVersion(), denseSymbolMapWriters);
            }

            // Call O3 methods to remove check TxnScoreboard and remove partition directly
            processPartitionRemoveCandidates();
        }
    }

    public long getAppliedSeqTxn() {
        return txWriter.getSeqTxn() + txWriter.getLagTxnCount();
    }

    public int getColumnCount() {
        return columns.size();
    }

    public int getColumnIndex(CharSequence name) {
        int index = metadata.getColumnIndexQuiet(name);
        if (index > -1) {
            return index;
        }
        throw CairoException.critical(0).put("column '").put(name).put("' does not exist");
    }

    public long getColumnNameTxn(long partitionTimestamp, int columnIndex) {
        return columnVersionWriter.getColumnNameTxn(partitionTimestamp, columnIndex);
    }

    public long getColumnStructureVersion() {
        return txWriter.getColumnStructureVersion();
    }

    public long getColumnTop(long partitionTimestamp, int columnIndex, long defaultValue) {
        long colTop = columnVersionWriter.getColumnTop(partitionTimestamp, columnIndex);
        return colTop > -1L ? colTop : defaultValue;
    }

    public long getDataAppendPageSize() {
        return dataAppendPageSize;
    }

    public DedupColumnCommitAddresses getDedupCommitAddresses() {
        return dedupColumnCommitAddresses;
    }

    @TestOnly
    public ObjList<MapWriter> getDenseSymbolMapWriters() {
        return denseSymbolMapWriters;
    }

    public String getDesignatedTimestampColumnName() {
        return designatedTimestampColumnName;
    }

    public FilesFacade getFilesFacade() {
        return ff;
    }

    public long getMaxTimestamp() {
        return txWriter.getMaxTimestamp();
    }

    @Override
    public int getMetaMaxUncommittedRows() {
        return metadata.getMaxUncommittedRows();
    }

    @Override
    public TableMetadata getMetadata() {
        return metadata;
    }

    @Override
    public long getMetadataVersion() {
        return txWriter.getMetadataVersion();
    }

    public long getO3RowCount() {
        return hasO3() ? getO3RowCount0() : 0L;
    }

    @Override
    public int getPartitionBy() {
        return partitionBy;
    }

    public int getPartitionCount() {
        return txWriter.getPartitionCount();
    }

    public byte getPartitionFormat(int partitionIndex) {
        return txWriter.isPartitionParquet(partitionIndex) ? PartitionFormat.PARQUET : PartitionFormat.NATIVE;
    }

    public int getPartitionIndexByTimestamp(long timestamp) {
        return txWriter.getPartitionIndex(timestamp);
    }

    public long getPartitionNameTxn(int partitionIndex) {
        return txWriter.getPartitionNameTxn(partitionIndex);
    }

    public long getPartitionNameTxnByPartitionTimestamp(long partitionTimestamp) {
        return txWriter.getPartitionNameTxnByPartitionTimestamp(partitionTimestamp, -1L);
    }

    public long getPartitionO3SplitThreshold() {
        long splitMinSizeBytes = configuration.getPartitionO3SplitMinSize();
        return splitMinSizeBytes /
                (avgRecordSize != 0 ? avgRecordSize : (avgRecordSize = estimateAvgRecordSize(metadata)));
    }

    public long getPartitionParquetFileSize(int partitionIndex) {
        return txWriter.getPartitionParquetFileSize(partitionIndex);
    }

    public long getPartitionSize(int partitionIndex) {
        if (partitionIndex == txWriter.getPartitionCount() - 1 || !PartitionBy.isPartitioned(partitionBy)) {
            return txWriter.getTransientRowCount();
        }
        return txWriter.getPartitionSize(partitionIndex);
    }

    public long getPartitionTimestamp(int partitionIndex) {
        return txWriter.getPartitionTimestampByIndex(partitionIndex);
    }

    public long getPhysicallyWrittenRowsSinceLastCommit() {
        return physicallyWrittenRowsSinceLastCommit.get();
    }

    public long getRowCount() {
        return txWriter.getRowCount();
    }

    public long getSeqTxn() {
        return txWriter.getSeqTxn();
    }

    public MemoryMA getStorageColumn(int index) {
        return columns.getQuick(index);
    }

    @Override
    public int getSymbolCountWatermark(int columnIndex) {
        // We don't need the watermark for non-WAL tables.
        return -1;
    }

    public int getSymbolIndexNoTransientCountUpdate(int columnIndex, CharSequence symValue) {
        return symbolMapWriters.getQuick(columnIndex).put(symValue, SymbolValueCountCollector.NOOP);
    }

    public MapWriter getSymbolMapWriter(int columnIndex) {
        return symbolMapWriters.getQuick(columnIndex);
    }

    @Override
    public TableToken getTableToken() {
        return tableToken;
    }

    public long getTransientRowCount() {
        return txWriter.getTransientRowCount();
    }

    public long getTruncateVersion() {
        return txWriter.getTruncateVersion();
    }

    @TestOnly
    public TxWriter getTxWriter() {
        return txWriter;
    }

    public long getTxn() {
        return txWriter.getTxn();
    }

    public TxnScoreboard getTxnScoreboard() {
        return txnScoreboard;
    }

    @Override
    public long getUncommittedRowCount() {
        return (masterRef - committedMasterRef) >> 1;
    }

    @Override
    public UpdateOperator getUpdateOperator() {
        if (updateOperatorImpl == null) {
            updateOperatorImpl = new UpdateOperatorImpl(configuration, this, path, pathSize, getPurgingOperator());
        }
        return updateOperatorImpl;
    }

    public WalTxnDetails getWalTnxDetails() {
        return walTxnDetails;
    }

    public void goActive() {

    }

    public void goPassive() {
        Misc.freeObjListAndKeepObjects(o3MemColumns1);
        Misc.freeObjListAndKeepObjects(o3MemColumns2);
    }

    public boolean hasO3() {
        return o3MasterRef > -1;
    }

    @Override
    public void ic(long o3MaxLag) {
        commit(o3MaxLag);
    }

    @Override
    public void ic() {
        commit(metadata.getO3MaxLag());
    }

    public boolean inTransaction() {
        return txWriter != null && (txWriter.inTransaction() || hasO3() || (columnVersionWriter != null && columnVersionWriter.hasChanges()));
    }

    public boolean isDeduplicationEnabled() {
        int tsIndex = metadata.timestampIndex;
        return tsIndex > -1 && metadata.isDedupKey(tsIndex);
    }

    public boolean isDistressed() {
        return distressed;
    }

    public boolean isOpen() {
        return tempMem16b != 0;
    }

    public boolean isPartitionReadOnly(int partitionIndex) {
        return txWriter.isPartitionReadOnly(partitionIndex);
    }

    public boolean isSymbolMapWriterCached(int columnIndex) {
        return symbolMapWriters.getQuick(columnIndex).isCached();
    }

    public void markDistressed() {
        this.distressed = true;
    }

    public void markSeqTxnCommitted(long seqTxn) {
        setSeqTxn(seqTxn);
        txWriter.commit(denseSymbolMapWriters);
    }

    @Override
    public Row newRow() {
        return newRow(0L);
    }

    @Override
    public Row newRow(long timestamp) {
        switch (rowAction) {
            case ROW_ACTION_NO_PARTITION:

                if (timestamp < Timestamps.O3_MIN_TS) {
                    throw CairoException.nonCritical().put("timestamp before 1970-01-01 is not allowed");
                }

                if (timestamp < txWriter.getMaxTimestamp()) {
                    throw CairoException.nonCritical().put("cannot insert rows out of order to non-partitioned table. Table=").put(path);
                }

                bumpMasterRef();
                updateMaxTimestamp(timestamp);
                break;
            case ROW_ACTION_NO_TIMESTAMP:
                bumpMasterRef();
                break;
            case ROW_ACTION_O3:
                bumpMasterRef();
                o3TimestampSetter(timestamp);
                return row;
            case ROW_ACTION_OPEN_PARTITION:

                if (timestamp == Numbers.LONG_NULL) {
                    throw CairoException.nonCritical().put("designated timestamp column cannot be NULL");
                }

                if (timestamp < Timestamps.O3_MIN_TS) {
                    throw CairoException.nonCritical().put("timestamp before 1970-01-01 is not allowed");
                }

                if (txWriter.getMaxTimestamp() == Long.MIN_VALUE) {
                    txWriter.setMinTimestamp(timestamp);
                    initLastPartition(txWriter.getPartitionTimestampByTimestamp(timestamp));
                }
                // fall thru

                rowAction = ROW_ACTION_SWITCH_PARTITION;

            default: // switch partition
                bumpMasterRef();
                if (timestamp > partitionTimestampHi || timestamp < txWriter.getMaxTimestamp()) {
                    if (timestamp < txWriter.getMaxTimestamp()) {
                        return newRowO3(timestamp);
                    }

                    if (timestamp > partitionTimestampHi && PartitionBy.isPartitioned(partitionBy)) {
                        switchPartition(txWriter.getPartitionTimestampByTimestamp(timestamp));
                    }
                }
                if (lastOpenPartitionIsReadOnly) {
                    masterRef--;
                    noOpRowCount++;
                    return NOOP_ROW;
                }
                updateMaxTimestamp(timestamp);
                break;
        }
        txWriter.append();
        return row;
    }

    @Override
    public Row newRowDeferTimestamp() {
        throw new UnsupportedOperationException();
    }

    public void o3BumpErrorCount(boolean oom) {
        o3ErrorCount.incrementAndGet();
        if (oom) {
            o3oomObserved = true;
        }
    }

    public void openLastPartition() {
        try {
            openLastPartitionAndSetAppendPosition(txWriter.getLastPartitionTimestamp());
        } catch (Throwable e) {
            freeColumns(false);
            throw e;
        }
    }

    public void processCommandQueue(TableWriterTask cmd, Sequence commandSubSeq, long cursor, boolean contextAllowsAnyStructureChanges) {
        if (cmd.getTableId() == getMetadata().getTableId()) {
            switch (cmd.getType()) {
                case CMD_ALTER_TABLE:
                    processAsyncWriterCommand(alterOp, cmd, cursor, commandSubSeq, contextAllowsAnyStructureChanges);
                    break;
                case CMD_UPDATE_TABLE:
                    processAsyncWriterCommand(cmd.getAsyncWriterCommand(), cmd, cursor, commandSubSeq, false);
                    break;
                default:
                    LOG.error().$("unknown TableWriterTask type, ignored: ").$(cmd.getType()).$();
                    // Don't block the queue even if command is unknown
                    commandSubSeq.done(cursor);
                    break;
            }
        } else {
            LOG.info()
                    .$("not my command [cmdTableId=").$(cmd.getTableId())
                    .$(", cmdTableName=").$(cmd.getTableToken())
                    .$(", myTableId=").$(getMetadata().getTableId())
                    .$(", myTableName=").utf8(tableToken.getTableName())
                    .I$();
            commandSubSeq.done(cursor);
        }
    }

    // returns true if the tx was committed into the table and can be made visible to readers
    // returns false if the tx was only copied to LAG and not committed - in this case the tx is not visible to readers
    public boolean processWalBlock(
            @Transient Path walPath,
            int timestampIndex,
            boolean ordered,
            long rowLo,
            long rowHi,
            final long o3TimestampMin,
            final long o3TimestampMax,
            SymbolMapDiffCursor mapDiffCursor,
            long commitToTimestamp,
            long walSegmentId,
            boolean isLastSegmentUsage,
            O3JobParallelismRegulator regulator
    ) {
        int walRootPathLen = walPath.size();
        long maxTimestamp = txWriter.getMaxTimestamp();
        if (isLastPartitionClosed()) {
            if (isEmptyTable()) {
                // The table is empty, last partition does not exist
                // WAL processing needs last partition to store LAG data
                // Create artificial partition at the point of o3TimestampMin.
                openPartition(o3TimestampMin);
                txWriter.setMaxTimestamp(o3TimestampMin);
                // Add the partition to the list of partitions with 0 size.
                txWriter.updatePartitionSizeByTimestamp(o3TimestampMin, 0, txWriter.getTxn() - 1);
            } else {
                throw CairoException.critical(0).put("system error, cannot resolve WAL table last partition [path=")
                        .put(path).put(']');
            }
        }

        assert maxTimestamp == Long.MIN_VALUE ||
                txWriter.getPartitionTimestampByTimestamp(partitionTimestampHi) == txWriter.getPartitionTimestampByTimestamp(txWriter.maxTimestamp);

        lastPartitionTimestamp = txWriter.getPartitionTimestampByTimestamp(partitionTimestampHi);
        boolean success = true;
        try {
            boolean forceFullCommit = commitToTimestamp == WalTxnDetails.FORCE_FULL_COMMIT;
            final long maxLagRows = getWalMaxLagRows();
            final long walLagMaxTimestampBefore = txWriter.getLagMaxTimestamp();
            mmapWalColumns(walPath, walSegmentId, timestampIndex, rowLo, rowHi);
            final long newMinLagTimestamp = Math.min(o3TimestampMin, txWriter.getLagMinTimestamp());
            long initialPartitionTimestampHi = partitionTimestampHi;
            long commitMaxTimestamp, commitMinTimestamp;

            long walLagRowCount = txWriter.getLagRowCount();
            long o3Hi = rowHi;
            try {
                long o3Lo = rowLo;
                long commitRowCount = rowHi - rowLo;
                boolean copiedToMemory;

                long totalUncommitted = walLagRowCount + commitRowCount;
                long newMaxLagTimestamp = Math.max(o3TimestampMax, txWriter.getLagMaxTimestamp());
                boolean needFullCommit = forceFullCommit
                        // Too many rows in LAG
                        || totalUncommitted > maxLagRows
                        // Can commit without O3 and LAG has just enough rows
                        || (commitToTimestamp >= newMaxLagTimestamp && totalUncommitted > getMetaMaxUncommittedRows())
                        // Too many uncommitted transactions in LAG
                        || (configuration.getWalMaxLagTxnCount() > 0 && txWriter.getLagTxnCount() >= configuration.getWalMaxLagTxnCount())
                        // when the time between commits is too long we need to commit regardless of the row count or volume filled
                        // this is to bring the latency of data visibility inline with user expectations
                        || (configuration.getMicrosecondClock().getTicks() - lastWalCommitTimestampMicros > configuration.getCommitLatency());

                boolean canFastCommit = indexers.size() == 0 && applyFromWalLagToLastPartitionPossible(commitToTimestamp, txWriter.getLagRowCount(), txWriter.isLagOrdered(), txWriter.getMaxTimestamp(), txWriter.getLagMinTimestamp(), txWriter.getLagMaxTimestamp());
                boolean lagOrderedNew = !isDeduplicationEnabled() && txWriter.isLagOrdered() && ordered && walLagMaxTimestampBefore <= o3TimestampMin;
                boolean canFastCommitNew = applyFromWalLagToLastPartitionPossible(commitToTimestamp, totalUncommitted, lagOrderedNew, txWriter.getMaxTimestamp(), newMinLagTimestamp, newMaxLagTimestamp);

                // Fast commit of existing LAG data is possible but will not be possible after current transaction is added to the lag.
                // Also fast LAG commit will not cause O3 with the current transaction.
                if (!needFullCommit && canFastCommit && !canFastCommitNew && txWriter.getLagMaxTimestamp() <= o3TimestampMin) {
                    // Fast commit lag data and then proceed.
                    applyFromWalLagToLastPartition(commitToTimestamp, false);

                    // Re-evaluate commit decision
                    walLagRowCount = txWriter.getLagRowCount();
                    totalUncommitted = commitRowCount;
                    newMaxLagTimestamp = Math.max(o3TimestampMax, txWriter.getLagMaxTimestamp());
                    needFullCommit =
                            // Too many rows in LAG
                            totalUncommitted > maxLagRows
                                    // Can commit without O3 and LAG has just enough rows
                                    || (commitToTimestamp >= newMaxLagTimestamp && totalUncommitted > getMetaMaxUncommittedRows())
                                    // Too many uncommitted transactions in LAG
                                    || (configuration.getWalMaxLagTxnCount() > 0 && txWriter.getLagTxnCount() > configuration.getWalMaxLagTxnCount());
                }

                if (!needFullCommit || canFastCommitNew) {
                    // Don't commit anything, move everything to lag area of last partition instead.
                    // This usually happens when WAL transactions are very small, so it's faster
                    // to squash several of them together before writing anything to all the partitions.
                    LOG.debug().$("all WAL rows copied to LAG [table=").$(tableToken).I$();

                    o3Columns = remapWalSymbols(mapDiffCursor, rowLo, rowHi, walPath);
                    // This will copy data from mmap files to memory.
                    // Symbols are already mapped to the correct destination.
                    dispatchColumnTasks(
                            o3Hi - o3Lo,
                            IGNORE,
                            o3Lo,
                            walLagRowCount,
                            1,
                            this.cthAppendWalColumnToLastPartition
                    );
                    walLagRowCount += commitRowCount;
                    addPhysicallyWrittenRows(commitRowCount);
                    txWriter.setLagRowCount((int) walLagRowCount);
                    txWriter.setLagOrdered(lagOrderedNew);
                    txWriter.setLagMinTimestamp(newMinLagTimestamp);
                    txWriter.setLagMaxTimestamp(Math.max(o3TimestampMax, txWriter.getLagMaxTimestamp()));
                    txWriter.setLagTxnCount(txWriter.getLagTxnCount() + 1);

                    if (canFastCommitNew) {
                        applyFromWalLagToLastPartition(commitToTimestamp, false);
                    }

                    return forceFullCommit;
                }

                // Try to fast apply records from LAG to last partition which are before o3TimestampMin and commitToTimestamp.
                // This application will not include the current transaction data, only what's already in WAL lag.
                if (applyFromWalLagToLastPartition(Math.min(o3TimestampMin, commitToTimestamp), true) != Long.MIN_VALUE) {
                    walLagRowCount = txWriter.getLagRowCount();
                    totalUncommitted = walLagRowCount + commitRowCount;
                }

                // Re-valuate WAL lag min/max with impact of the current transaction.
                txWriter.setLagMinTimestamp(Math.min(o3TimestampMin, txWriter.getLagMinTimestamp()));
                txWriter.setLagMaxTimestamp(Math.max(o3TimestampMax, txWriter.getLagMaxTimestamp()));
                boolean needsOrdering = !ordered || walLagRowCount > 0;
                boolean needsDedup = isDeduplicationEnabled();

                long timestampAddr = 0;
                MemoryCR walTimestampColumn = walMappedColumns.getQuick(getPrimaryColumnIndex(timestampIndex));
                o3Columns = remapWalSymbols(mapDiffCursor, rowLo, rowHi, walPath);

                if (needsOrdering || needsDedup) {
                    if (needsOrdering) {
                        LOG.debug().$("sorting WAL [table=").$(tableToken)
                                .$(", ordered=").$(ordered)
                                .$(", lagRowCount=").$(walLagRowCount)
                                .$(", walRowLo=").$(rowLo)
                                .$(", walRowHi=").$(rowHi).I$();

                        final long timestampMemorySize = totalUncommitted << 4;
                        o3TimestampMem.jumpTo(timestampMemorySize);
                        o3TimestampMemCpy.jumpTo(timestampMemorySize);

                        MemoryMA timestampColumn = columns.get(getPrimaryColumnIndex(timestampIndex));
                        final long tsLagOffset = txWriter.getTransientRowCount() << 3;
                        final long tsLagSize = walLagRowCount << 3;
                        final long mappedTimestampIndexAddr = walTimestampColumn.addressOf(rowLo << 4);
                        timestampAddr = o3TimestampMem.getAddress();

                        final long tsLagBufferAddr = mapAppendColumnBuffer(timestampColumn, tsLagOffset, tsLagSize, false);
                        try {
                            Vect.radixSortABLongIndexAsc(
                                    Math.abs(tsLagBufferAddr),
                                    walLagRowCount,
                                    mappedTimestampIndexAddr,
                                    commitRowCount,
                                    timestampAddr,
                                    o3TimestampMemCpy.addressOf(0)
                            );
                        } finally {
                            mapAppendColumnBufferRelease(tsLagBufferAddr, tsLagOffset, tsLagSize);
                        }
                    } else {
                        // Needs deduplication only
                        timestampAddr = walTimestampColumn.addressOf(rowLo * TIMESTAMP_MERGE_ENTRY_BYTES);
                    }

                    if (needsDedup) {
                        o3TimestampMemCpy.jumpTo(totalUncommitted * TIMESTAMP_MERGE_ENTRY_BYTES);
                        o3TimestampMem.jumpTo(totalUncommitted * TIMESTAMP_MERGE_ENTRY_BYTES);
                        long dedupTimestampAddr = o3TimestampMem.getAddress();
                        long deduplicatedRowCount = deduplicateSortedIndex(
                                totalUncommitted,
                                timestampAddr,
                                dedupTimestampAddr,
                                o3TimestampMemCpy.addressOf(0),
                                walLagRowCount
                        );
                        if (deduplicatedRowCount > 0) {
                            // There are timestamp duplicates, reshuffle the records
                            needsOrdering = true;
                            timestampAddr = dedupTimestampAddr;
                            totalUncommitted = deduplicatedRowCount;
                        }
                    }
                }

                if (needsOrdering) {
                    dispatchColumnTasks(timestampAddr, totalUncommitted, walLagRowCount, rowLo, rowHi, cthMergeWalColumnWithLag);
                    swapO3ColumnsExcept(timestampIndex);

                    // Sorted data is now sorted in memory copy of the data from mmap files
                    // Row indexes start from 0, not rowLo
                    o3Hi = totalUncommitted;
                    o3Lo = 0L;
                    walLagRowCount = 0L;
                    o3Columns = o3MemColumns1;
                    copiedToMemory = true;
                } else {
                    // Wal column can are lazily mapped to improve performance. It works ok, except in this case
                    // where access getAddress() calls be concurrent. Map them eagerly now.
                    mmapWalColsEager();

                    timestampAddr = walTimestampColumn.addressOf(0);
                    copiedToMemory = false;
                }

                // We could commit some portion of the lag into the partitions and keep some data in the lag
                // like 70/30 split, but it would break snapshot assumptions and this optimization is removed
                // in the next release after v7.3.9.
                // Commit everything.
                walLagRowCount = 0;
                commitMinTimestamp = txWriter.getLagMinTimestamp();
                commitMaxTimestamp = txWriter.getLagMaxTimestamp();
                txWriter.setLagMinTimestamp(Long.MAX_VALUE);
                txWriter.setLagMaxTimestamp(Long.MIN_VALUE);

                o3RowCount = o3Hi - o3Lo + walLagRowCount;

                // Real data writing into table happens here.
                // Everything above it is to figure out how much data to write now,
                // map symbols and sort data if necessary.
                if (o3Hi > o3Lo) {
                    // Now that everything from WAL lag is in memory or in WAL columns,
                    // we can remove artificial 0 length partition created to store lag when table did not have any partitions
                    if (txWriter.getRowCount() == 0 && txWriter.getPartitionCount() == 1 && txWriter.getPartitionSize(0) == 0) {
                        txWriter.setMaxTimestamp(Long.MIN_VALUE);
                        lastPartitionTimestamp = Long.MIN_VALUE;
                        closeActivePartition(false);
                        partitionTimestampHi = Long.MIN_VALUE;
                        long partitionTimestamp = txWriter.getPartitionTimestampByIndex(0);
                        long partitionNameTxn = txWriter.getPartitionNameTxnByRawIndex(0);
                        txWriter.removeAttachedPartitions(partitionTimestamp);
                        safeDeletePartitionDir(partitionTimestamp, partitionNameTxn);
                    }

                    processO3Block(
                            walLagRowCount,
                            timestampIndex,
                            timestampAddr,
                            o3Hi,
                            commitMinTimestamp,
                            commitMaxTimestamp,
                            copiedToMemory,
                            o3Lo,
                            regulator
                    );

                    finishO3Commit(initialPartitionTimestampHi);
                }
                txWriter.setLagOrdered(true);
                txWriter.setLagRowCount((int) walLagRowCount);
            } finally {
                finishO3Append(walLagRowCount);
                o3Columns = o3MemColumns1;
            }

            return true;
        } catch (Throwable th) {
            success = false;
            throw th;
        } finally {
            walPath.trimTo(walRootPathLen);
            closeWalColumns(isLastSegmentUsage || !success, walSegmentId);
        }
    }

    public void publishAsyncWriterCommand(AsyncWriterCommand asyncWriterCommand) {
        while (true) {
            long seq = commandPubSeq.next();
            if (seq > -1) {
                TableWriterTask task = commandQueue.get(seq);
                asyncWriterCommand.serialize(task);
                assert task.getInstance() == asyncWriterCommand.getCorrelationId();
                commandPubSeq.done(seq);
                return;
            } else if (seq == -1) {
                throw CairoException.nonCritical().put("could not publish, command queue is full [table=").put(tableToken.getTableName()).put(']');
            }
            Os.pause();
        }
    }

    public void readWalTxnDetails(TransactionLogCursor transactionLogCursor) {
        if (walTxnDetails == null) {
            // Lazy creation
            walTxnDetails = new WalTxnDetails(ff, configuration.getWalApplyLookAheadTransactionCount() * 10);
        }

        long appliedSeqTxn = getAppliedSeqTxn();
        transactionLogCursor.setPosition(Math.max(appliedSeqTxn, walTxnDetails.getLastSeqTxn()));
        walTxnDetails.readObservableTxnMeta(other, transactionLogCursor, pathSize, appliedSeqTxn, txWriter.getMaxTimestamp());
    }

    /**
     * Truncates table partitions leaving symbol files.
     * Used for truncate without holding Read lock on the table like in case of WAL tables.
     * This method leaves symbol files intact.
     */
    public final void removeAllPartitions() {
        if (size() == 0) {
            return;
        }

        if (partitionBy == PartitionBy.NONE) {
            throw CairoException.critical(0).put("cannot remove partitions from non-partitioned table");
        }

        // Remove all partitions from txn file, column version file.
        txWriter.beginPartitionSizeUpdate();

        closeActivePartition(false);
        scheduleRemoveAllPartitions();

        columnVersionWriter.truncate();
        txWriter.removeAllPartitions();
        columnVersionWriter.commit();
        txWriter.setColumnVersion(columnVersionWriter.getVersion());
        txWriter.commit(denseSymbolMapWriters);
        rowAction = ROW_ACTION_OPEN_PARTITION;

        closeActivePartition(false);
        processPartitionRemoveCandidates();

        LOG.info().$("removed all partitions (soft truncated) [name=").utf8(tableToken.getTableName()).I$();
    }

    @Override
    public void removeColumn(@NotNull CharSequence name) {
        assert txWriter.getLagRowCount() == 0;

        checkDistressed();
        checkColumnName(name);

        final int index = getColumnIndex(name);
        final int type = metadata.getColumnType(index);
        final boolean isIndexed = metadata.isIndexed(index);
        String columnName = metadata.getColumnName(index);

        LOG.info().$("removing [column=").utf8(name).$(", path=").$substr(pathRootSize, path).I$();

        // check if we are moving timestamp from a partitioned table
        final int timestampIndex = metadata.getTimestampIndex();
        boolean timestamp = (index == timestampIndex);

        if (timestamp && PartitionBy.isPartitioned(partitionBy)) {
            throw CairoException.nonCritical().put("cannot remove timestamp from partitioned table");
        }

        commit();

        metadata.removeColumn(index);
        if (timestamp) {
            metadata.clearTimestampIndex();
        }
        rewriteAndSwapMetadata(metadata);

        try {
            // remove column objects
            freeColumnMemory(index);

            // remove symbol map writer or entry for such
            removeSymbolMapWriter(index);

            // reset timestamp limits
            if (timestamp) {
                txWriter.resetTimestamp();
                timestampSetter = value -> {
                };
            }

            // remove column files
            removeColumnFiles(index, columnName, type, isIndexed);
            clearTodoAndCommitMetaStructureVersion();

            finishColumnPurge();

            try (MetadataCacheWriter metadataRW = engine.getMetadataCache().writeLock()) {
                metadataRW.hydrateTable(metadata);
            }
            LOG.info().$("REMOVED column '").utf8(name).$('[').$(ColumnType.nameOf(type)).$("]' from ").$substr(pathRootSize, path).$();
        } catch (CairoError err) {
            throw err;
        } catch (Throwable th) {
            throwDistressException(th);
        }
    }

    @Override
    public boolean removePartition(long timestamp) {
        if (!PartitionBy.isPartitioned(partitionBy)) {
            return false;
        }

        // commit changes, there may be uncommitted rows of any partition
        commit();

        // Handle split partitions.
        // One logical partition may be split into multiple physical partitions.
        // For example partition daily '2024-02-24' can be stored as 2 pieces '2024-02-24' and '2024-02-24T12'
        long logicalPartitionTimestampToDelete = txWriter.getLogicalPartitionTimestamp(timestamp);
        int partitionIndex = txWriter.getPartitionIndex(logicalPartitionTimestampToDelete);
        boolean dropped = false;
        if (partitionIndex >= 0) {
            long partitionTimestamp;
            while (partitionIndex < txWriter.getPartitionCount() &&
                    txWriter.getLogicalPartitionTimestamp(
                            partitionTimestamp = txWriter.getPartitionTimestampByIndex(partitionIndex)
                    ) == logicalPartitionTimestampToDelete) {
                dropped |= dropPartitionByExactTimestamp(partitionTimestamp);
            }
        }
        return dropped;
    }

    @Override
    public void renameColumn(
            @NotNull CharSequence name,
            @NotNull CharSequence newName,
            SecurityContext securityContext
    ) {
        checkDistressed();
        checkColumnName(newName);

        final int index = getColumnIndex(name);
        final int type = metadata.getColumnType(index);
        final boolean isIndexed = metadata.isIndexed(index);
        String columnName = metadata.getColumnName(index);

        LOG.info().$("renaming column '").utf8(columnName).$('[').$(ColumnType.nameOf(type)).$("]' to '").utf8(newName).$("' in ").$substr(pathRootSize, path).$();

        commit();

        metadata.renameColumn(columnName, newName);
        String newColumnName = metadata.getColumnName(index);
        rewriteAndSwapMetadata(metadata);

        try {
            // remove _todo
            clearTodoLog();

            // rename column files has to be done after _todo is removed
            hardLinkAndPurgeColumnFiles(columnName, index, isIndexed, newColumnName, type);
        } catch (CairoException e) {
            throwDistressException(e);
        }

        bumpMetadataAndColumnStructureVersion();

        // Call finish purge to remove old column files before renaming them in metadata
        finishColumnPurge();

        if (index == metadata.getTimestampIndex()) {
            designatedTimestampColumnName = newColumnName;
        }

        if (securityContext != null) {
            ddlListener.onColumnRenamed(securityContext, tableToken, columnName, newColumnName);
        }

        try (MetadataCacheWriter metadataRW = engine.getMetadataCache().writeLock()) {
            metadataRW.hydrateTable(metadata);
        }

        LOG.info().$("RENAMED column '").utf8(columnName).$("' to '").utf8(newColumnName).$("' from ").$substr(pathRootSize, path).$();
    }

    @Override
    public void renameTable(@NotNull CharSequence fromTableName, @NotNull CharSequence toTableName) {
        // table writer is not involved in concurrent table rename, the `fromTableName` must
        // always match tableWriter's table name
        LOG.debug().$("renaming table [path=").$substr(pathRootSize, path).$(", seqTxn=").$(txWriter.getSeqTxn()).I$();
        try {
            overwriteTableNameFile(path, ddlMem, ff, toTableName);
        } finally {
            path.trimTo(pathSize);
        }
        // Record column structure version bump in txn file for WAL sequencer structure version to match writer structure version.
        bumpColumnStructureVersion();
    }

    @Override
    public void rollback() {
        checkDistressed();
        if (o3InError || inTransaction()) {
            try {
                LOG.info().$("tx rollback [name=").utf8(tableToken.getTableName()).I$();
                partitionRemoveCandidates.clear();
                o3CommitBatchTimestampMin = Long.MAX_VALUE;
                if ((masterRef & 1) != 0) {
                    // Potentially failed in row writing like putSym() call.
                    // This can mean that the writer state is corrupt. Force re-open writer with next transaction
                    LOG.critical().$("detected line append failure, writer marked as distressed [table=").$(tableToken).I$();
                    distressed = true;
                    checkDistressed();
                }
                freeColumns(false);
                txWriter.unsafeLoadAll();
                rollbackIndexes();
                rollbackSymbolTables();
                columnVersionWriter.readUnsafe();
                closeActivePartition(false);
                purgeUnusedPartitions();
                configureAppendPosition();
                o3InError = false;
                // when we rolled transaction back, hasO3() has to be false
                o3MasterRef = -1;
                LOG.info().$("tx rollback complete [table=").$(tableToken).I$();
                processCommandQueue(false);
                metrics.tableWriter().incrementRollbacks();
            } catch (Throwable e) {
                LOG.critical().$("could not perform rollback [table=").$(tableToken).$(", msg=").$(e).I$();
                distressed = true;
            }
            // If it's a manual rollback call, throw exception to indicate that the rollback was not successful
            // and writer must be closed.
            checkDistressed();
        }
    }

    public void setExtensionListener(ExtensionListener listener) {
        txWriter.setExtensionListener(listener);
    }

    public void setLifecycleManager(LifecycleManager lifecycleManager) {
        this.lifecycleManager = lifecycleManager;
    }

    @Override
    public void setMetaMaxUncommittedRows(int maxUncommittedRows) {
        commit();

        metadata.setMaxUncommittedRows(maxUncommittedRows);
        rewriteAndSwapMetadata(metadata);
        clearTodoAndCommitMeta();

        try (MetadataCacheWriter metadataRW = engine.getMetadataCache().writeLock()) {
            metadataRW.hydrateTable(metadata);
        }
    }

    @Override
    public void setMetaO3MaxLag(long o3MaxLagUs) {
        commit();
        metadata.setO3MaxLag(o3MaxLagUs);
        rewriteAndSwapMetadata(metadata);
        clearTodoAndCommitMeta();

        try (MetadataCacheWriter metadataRW = engine.getMetadataCache().writeLock()) {
            metadataRW.hydrateTable(metadata);
        }
    }

    @Override
    public void setMetaTtlHoursOrMonths(int metaTtlHoursOrMonths) {
        try {
            commit();
            long metaSize = copyMetadataAndUpdateVersion();
            openMetaSwapFileByIndex(ff, ddlMem, path, pathSize, this.metaSwapIndex);
            try {
                ddlMem.jumpTo(META_OFFSET_TTL_HOURS_OR_MONTHS);
                ddlMem.putInt(metaTtlHoursOrMonths);
                ddlMem.jumpTo(metaSize);
            } finally {
                ddlMem.close();
            }

            finishMetaSwapUpdate();
            metadata.setTtlHoursOrMonths(metaTtlHoursOrMonths);

            try (MetadataCacheWriter metadataRW = engine.getMetadataCache().writeLock()) {
                metadataRW.hydrateTable(metadata);
            }

        } finally {
            ddlMem.close();
        }
    }

    public void setSeqTxn(long seqTxn) {
        assert txWriter.getLagRowCount() == 0 && txWriter.getLagTxnCount() == 0;
        txWriter.setSeqTxn(seqTxn);
    }

    public long size() {
        // This is uncommitted row count
        return txWriter.getRowCount() + getO3RowCount();
    }

    @TestOnly
    public void squashAllPartitionsIntoOne() {
        squashSplitPartitions(0, txWriter.getPartitionCount(), 1, false);
    }

    @Override
    public void squashPartitions() {
        // Do not cache txWriter.getPartitionCount() as it changes during the squashing
        for (int i = 0; i < txWriter.getPartitionCount(); i++) {
            squashPartitionForce(i);
        }
        // Reopen last partition if we've closed it.
        if (isLastPartitionClosed() && !isEmptyTable()) {
            openLastPartition();
        }
    }

    @Override
    public boolean supportsMultipleWriters() {
        return false;
    }

    /**
     * Processes writer command queue to execute writer async commands such as replication and table alters.
     * Does not accept structure changes, e.g. equivalent to tick(false)
     * Some tick calls can result into transaction commit.
     */
    @Override
    public void tick() {
        tick(false);
    }

    /**
     * Processes writer command queue to execute writer async commands such as replication and table alters.
     * Some tick calls can result into transaction commit.
     *
     * @param contextAllowsAnyStructureChanges If true accepts any Alter table command, if false does not accept significant table
     *                                         structure changes like column drop, rename
     */
    public void tick(boolean contextAllowsAnyStructureChanges) {
        // Some alter table trigger commit() which trigger tick()
        // If already inside the tick(), do not re-enter it.
        processCommandQueue(contextAllowsAnyStructureChanges);
    }

    @Override
    public String toString() {
        return "TableWriter{name=" + tableToken.getTableName() + '}';
    }

    public void transferLock(long lockFd) {
        assert lockFd > -1;
        this.lockFd = lockFd;
    }

    /**
     * Truncates table including symbol tables. When operation is unsuccessful it throws CairoException.
     * With that truncate can be retried or alternatively table can be closed. Outcome of any other operation
     * with the table is undefined and likely to cause segmentation fault. When table re-opens any partial
     * truncate will be retried.
     */
    @Override
    public final void truncate() {
        truncate(false);
    }

    /**
     * Truncates table, but keeps symbol tables. When operation is unsuccessful it throws CairoException.
     * With that truncate can be retried or alternatively table can be closed. Outcome of any other operation
     * with the table is undefined and likely to cause segmentation fault. When table re-opens any partial
     * truncate will be retried.
     */
    @Override
    public final void truncateSoft() {
        truncate(true);
    }

    public void updateTableToken(TableToken tableToken) {
        this.tableToken = tableToken;
        this.metadata.updateTableToken(tableToken);
    }

    public void upsertColumnVersion(long partitionTimestamp, int columnIndex, long columnTop) {
        columnVersionWriter.upsert(partitionTimestamp, columnIndex, txWriter.txn, columnTop);
    }

    /**
     * Eagerly sets up writer instance. Otherwise, writer will initialize lazily. Invoking this method could improve
     * performance of some applications. UDP receivers use this in order to avoid initial receive buffer contention.
     */
    public void warmUp() {
        Row r = newRow(Math.max(Timestamps.O3_MIN_TS, txWriter.getMaxTimestamp()));
        try {
            for (int i = 0; i < columnCount; i++) {
                r.putByte(i, (byte) 0);
            }
        } finally {
            r.cancel();
        }
    }

    private static void configureNullSetters(ObjList<Runnable> nullers, int columnType, MemoryA dataMem, MemoryA auxMem) {
        short columnTag = ColumnType.tagOf(columnType);
        if (ColumnType.isVarSize(columnTag)) {
            final ColumnTypeDriver typeDriver = ColumnType.getDriver(columnTag);
            nullers.add(() -> typeDriver.appendNull(auxMem, dataMem));
        } else {
            switch (columnTag) {
                case ColumnType.BOOLEAN:
                case ColumnType.BYTE:
                    nullers.add(() -> dataMem.putByte((byte) 0));
                    break;
                case ColumnType.DOUBLE:
                    nullers.add(() -> dataMem.putDouble(Double.NaN));
                    break;
                case ColumnType.FLOAT:
                    nullers.add(() -> dataMem.putFloat(Float.NaN));
                    break;
                case ColumnType.INT:
                    nullers.add(() -> dataMem.putInt(Numbers.INT_NULL));
                    break;
                case ColumnType.IPv4:
                    nullers.add(() -> dataMem.putInt(Numbers.IPv4_NULL));
                    break;
                case ColumnType.LONG:
                case ColumnType.DATE:
                case ColumnType.TIMESTAMP:
                    nullers.add(() -> dataMem.putLong(Numbers.LONG_NULL));
                    break;
                case ColumnType.LONG128:
                    // fall through
                case ColumnType.UUID:
                    nullers.add(() -> dataMem.putLong128(Numbers.LONG_NULL, Numbers.LONG_NULL));
                    break;
                case ColumnType.LONG256:
                    nullers.add(() -> dataMem.putLong256(Numbers.LONG_NULL, Numbers.LONG_NULL, Numbers.LONG_NULL, Numbers.LONG_NULL));
                    break;
                case ColumnType.SHORT:
                    nullers.add(() -> dataMem.putShort((short) 0));
                    break;
                case ColumnType.CHAR:
                    nullers.add(() -> dataMem.putChar((char) 0));
                    break;
                case ColumnType.SYMBOL:
                    nullers.add(() -> dataMem.putInt(SymbolTable.VALUE_IS_NULL));
                    break;
                case ColumnType.GEOBYTE:
                    nullers.add(() -> dataMem.putByte(GeoHashes.BYTE_NULL));
                    break;
                case ColumnType.GEOSHORT:
                    nullers.add(() -> dataMem.putShort(GeoHashes.SHORT_NULL));
                    break;
                case ColumnType.GEOINT:
                    nullers.add(() -> dataMem.putInt(GeoHashes.INT_NULL));
                    break;
                case ColumnType.GEOLONG:
                    nullers.add(() -> dataMem.putLong(GeoHashes.NULL));
                    break;
                default:
                    nullers.add(NOOP);
            }
        }
    }

    private static void linkFile(FilesFacade ff, LPSZ from, LPSZ to) {
        if (ff.exists(from)) {
            if (ff.hardLink(from, to) == FILES_RENAME_OK) {
                LOG.debug().$("renamed [from=").$(from).$(", to=").$(to).I$();
                return;
            } else if (ff.exists(to)) {
                LOG.info().$("rename destination file exists, assuming previously failed rename attempt [path=").$(to).I$();
                ff.remove(to);
                if (ff.hardLink(from, to) == FILES_RENAME_OK) {
                    LOG.debug().$("renamed [from=").$(from).$(", to=").$(to).I$();
                    return;
                }
            }

            throw CairoException.critical(ff.errno())
                    .put("could not create hard link [errno=").put(ff.errno())
                    .put(", from=").put(from)
                    .put(", to=").put(to)
                    .put(']');
        }
    }

    @NotNull
    private static ColumnVersionWriter openColumnVersionFile(
            CairoConfiguration configuration,
            Path path,
            int rootLen,
            boolean partitioned
    ) {
        path.concat(COLUMN_VERSION_FILE_NAME);
        try {
            return new ColumnVersionWriter(configuration, path.$(), partitioned);
        } finally {
            path.trimTo(rootLen);
        }
    }

    private static void openMetaFile(FilesFacade ff, Path path, int rootLen, MemoryMR ddlMem, TableWriterMetadata metadata) {
        path.concat(META_FILE_NAME);
        try (ddlMem) {
            ddlMem.smallFile(ff, path.$(), MemoryTag.MMAP_TABLE_WRITER);
            metadata.reload(ddlMem);
        } finally {
            path.trimTo(rootLen);
        }
    }

    private static void removeFileOrLog(FilesFacade ff, LPSZ name) {
        if (!ff.removeQuiet(name)) {
            LOG.error()
                    .$("could not remove [errno=").$(ff.errno())
                    .$(", file=").$(name)
                    .I$();
        }
    }

    private void addColumnToMeta(
            CharSequence columnName,
            int columnType,
            int symbolCapacity,
            boolean symbolCacheFlag,
            boolean isIndexed,
            int indexValueBlockCapacity,
            boolean isDedupKey,
            long columnNameTxn,
            int replaceColumnIndex,
            TableWriterMetadata metadata
    ) {
        // If this is a column type change, find the index of the very first column this one replaces
        int prevReplaceColumnIndex = replaceColumnIndex;
        while (prevReplaceColumnIndex > -1) {
            replaceColumnIndex = prevReplaceColumnIndex;
            prevReplaceColumnIndex = metadata.getReplacingColumnIndex(replaceColumnIndex);
        }

        metadata.addColumn(
                columnName,
                columnType,
                isIndexed,
                indexValueBlockCapacity,
                metadata.getColumnCount(),
                symbolCapacity,
                isDedupKey,
                replaceColumnIndex,
                symbolCacheFlag
        );

        rewriteAndSwapMetadata(metadata);

        // don't create symbol writer when column conversion happens, it should be created before the conversion
        if (replaceColumnIndex < 0) {
            if (ColumnType.isSymbol(columnType)) {
                try {
                    createSymbolMapWriter(columnName, columnNameTxn, symbolCapacity, symbolCacheFlag);
                } catch (CairoException e) {
                    try {
                        recoverFromSymbolMapWriterFailure(columnName);
                    } catch (CairoException e2) {
                        LOG.error().$("DOUBLE ERROR: 1st: {").$((Sinkable) e).$('}').$();
                        throwDistressException(e2);
                    }
                    throw e;
                }
            } else {
                // maintain sparse list of symbol writers
                symbolMapWriters.extendAndSet(columnCount, NullMapWriter.INSTANCE);
            }
        }

        // add column objects
        configureColumn(columnType, isIndexed, columnCount);
        if (isIndexed) {
            populateDenseIndexerList();
        }

        // increment column count
        columnCount++;
    }

    private void appendBuffer(long fd, long address, long len) {
        if (ff.append(fd, address, len) != len) {
            throw CairoException.critical(ff.errno()).put("cannot append data [fd=")
                    .put(fd).put(", len=").put(len).put(']');
        }
    }

    private long applyFromWalLagToLastPartition(long commitToTimestamp, boolean allowPartial) {
        long lagMinTimestamp = txWriter.getLagMinTimestamp();
        if (!isDeduplicationEnabled()
                && txWriter.getLagRowCount() > 0
                && txWriter.isLagOrdered()
                && txWriter.getMaxTimestamp() <= lagMinTimestamp
                && txWriter.getPartitionTimestampByTimestamp(lagMinTimestamp) == lastPartitionTimestamp) {
            // There is some data in LAG, it's ordered, and it's already written to the last partition.
            // We can simply increase the last partition transient row count to make it committed.

            long lagMaxTimestamp = txWriter.getLagMaxTimestamp();
            commitToTimestamp = Math.min(commitToTimestamp, partitionTimestampHi);
            if (lagMaxTimestamp <= commitToTimestamp) {
                // Easy case, all lag data can be marked as committed in the last partition
                LOG.debug().$("fast apply full lag to last partition [table=").$(tableToken).I$();
                applyLagToLastPartition(lagMaxTimestamp, txWriter.getLagRowCount(), Long.MAX_VALUE);
                txWriter.setSeqTxn(txWriter.getSeqTxn() + txWriter.getLagTxnCount());
                txWriter.setLagTxnCount(0);
                txWriter.setLagRowCount(0);
                return lagMaxTimestamp;
            } else if (allowPartial && lagMinTimestamp <= commitToTimestamp) {
                // Find the max row which can be marked as committed in the last timestamp
                long lagRows = txWriter.getLagRowCount();
                long timestampMapOffset = txWriter.getTransientRowCount() * Long.BYTES;
                long timestampMapSize = lagRows * Long.BYTES;
                long timestampMaAddr = mapAppendColumnBuffer(
                        getPrimaryColumn(metadata.getTimestampIndex()),
                        timestampMapOffset,
                        timestampMapSize,
                        false
                );
                try {
                    final long timestampAddr = Math.abs(timestampMaAddr);
                    final long binarySearchInsertionPoint = Vect.binarySearch64Bit(
                            timestampAddr,
                            commitToTimestamp,
                            0,
                            lagRows - 1,
                            Vect.BIN_SEARCH_SCAN_DOWN
                    );
                    long applyCount = (binarySearchInsertionPoint < 0) ? -binarySearchInsertionPoint - 1 : binarySearchInsertionPoint + 1;

                    long newMinLagTimestamp = Unsafe.getUnsafe().getLong(timestampAddr + applyCount * Long.BYTES);
                    long newMaxTimestamp = Unsafe.getUnsafe().getLong(timestampAddr + (applyCount - 1) * Long.BYTES);
                    assert newMinLagTimestamp > commitToTimestamp && commitToTimestamp >= newMaxTimestamp;

                    applyLagToLastPartition(newMaxTimestamp, (int) applyCount, newMinLagTimestamp);

                    LOG.debug().$("partial apply lag to last partition [table=").$(tableToken)
                            .$(" ,lagSize=").$(lagRows)
                            .$(" ,rowApplied=").$(applyCount)
                            .$(", commitToTimestamp=").$(commitToTimestamp)
                            .$(", newMaxTimestamp=").$(newMaxTimestamp)
                            .$(", newMinLagTimestamp=").$(newMinLagTimestamp)
                            .I$();
                    return newMaxTimestamp;
                } finally {
                    mapAppendColumnBufferRelease(timestampMaAddr, timestampMapOffset, timestampMapSize);
                }
            }
        }
        return Long.MIN_VALUE;
    }

    private boolean applyFromWalLagToLastPartitionPossible(long commitToTimestamp, long lagRowCount, boolean lagOrdered, long committedMaxTimestamp, long lagMinTimestamp, long lagMaxTimestamp) {
        return !isDeduplicationEnabled()
                && lagRowCount > 0
                && lagOrdered
                && committedMaxTimestamp <= lagMinTimestamp
                && txWriter.getPartitionTimestampByTimestamp(lagMinTimestamp) == lastPartitionTimestamp
                && lagMaxTimestamp <= Math.min(commitToTimestamp, partitionTimestampHi);
    }

    private void applyLagToLastPartition(long maxTimestamp, int lagRowCount, long lagMinTimestamp) {
        long initialTransientRowCount = txWriter.transientRowCount;
        txWriter.transientRowCount += lagRowCount;
        txWriter.updatePartitionSizeByTimestamp(lastPartitionTimestamp, txWriter.transientRowCount);
        txWriter.setMinTimestamp(Math.min(txWriter.getMinTimestamp(), txWriter.getLagMinTimestamp()));
        txWriter.setLagMinTimestamp(lagMinTimestamp);
        if (txWriter.getLagRowCount() == lagRowCount) {
            txWriter.setLagMaxTimestamp(Long.MIN_VALUE);
        }
        txWriter.setLagRowCount(txWriter.getLagRowCount() - lagRowCount);
        txWriter.setMaxTimestamp(maxTimestamp);
        if (indexCount > 0) {
            // To index correctly, we need to set append offset of symbol columns first.
            // So that re-indexing can read symbol values to the correct limits.
            final long newTransientRowCount = txWriter.getTransientRowCount();
            final int shl = ColumnType.pow2SizeOf(ColumnType.SYMBOL);
            for (int i = 0, n = metadata.getColumnCount(); i < n; i++) {
                if (metadata.getColumnType(i) == ColumnType.SYMBOL && metadata.isColumnIndexed(i)) {
                    getPrimaryColumn(i).jumpTo(newTransientRowCount << shl);
                }
            }
            updateIndexesParallel(initialTransientRowCount, newTransientRowCount);
        }
        // set append position on columns so that the files are truncated to the correct size
        // if the partition is closed after the commit.
        // If wal commit terminates here, column positions should include lag to not truncate the WAL lag data.
        // Otherwise, lag will be copied out and ok to truncate to the transient row count.
        long partitionTruncateRowCount = txWriter.getTransientRowCount();
        setAppendPosition(partitionTruncateRowCount, false);
    }

    private boolean assertColumnPositionIncludeWalLag() {
        return txWriter.getLagRowCount() == 0
                || columns.get(getPrimaryColumnIndex(metadata.getTimestampIndex())).getAppendOffset() == (txWriter.getTransientRowCount() + txWriter.getLagRowCount()) * Long.BYTES;
    }

    private void attachPartitionCheckFilesMatchFixedColumn(
            int columnType,
            long partitionSize,
            long columnTop,
            String columnName,
            long columnNameTxn,
            Path partitionPath,
            long partitionTimestamp,
            int columnIndex
    ) {
        long columnSize = partitionSize - columnTop;
        if (columnSize == 0) {
            return;
        }

        dFile(partitionPath, columnName, columnNameTxn);
        if (!ff.exists(partitionPath.$())) {
            LOG.info().$("attaching partition with missing column [path=").$substr(pathRootSize, partitionPath).I$();
            columnVersionWriter.upsertColumnTop(partitionTimestamp, columnIndex, partitionSize);
        } else {
            long fileSize = ff.length(partitionPath.$());
            if (fileSize < (columnSize << ColumnType.pow2SizeOf(columnType))) {
                throw CairoException.critical(0)
                        .put("Column file is too small. ")
                        .put("Partition files inconsistent [file=")
                        .put(partitionPath)
                        .put(", expectedSize=")
                        .put(columnSize << ColumnType.pow2SizeOf(columnType))
                        .put(", actual=")
                        .put(fileSize)
                        .put(']');
            }
        }
    }

    private void attachPartitionCheckFilesMatchVarSizeColumn(
            long partitionSize,
            long columnTop,
            String columnName,
            long columnNameTxn,
            Path partitionPath,
            long partitionTimestamp,
            int columnIndex,
            int columnType
    ) throws CairoException {
        long columnSize = partitionSize - columnTop;
        if (columnSize == 0) {
            return;
        }

        int pathLen = partitionPath.size();
        iFile(partitionPath, columnName, columnNameTxn);
        long indexLength = ff.length(partitionPath.$());
        if (indexLength > 0) {
            long indexFd = openRO(ff, partitionPath.$(), LOG);
            try {
                long fileSize = ff.length(indexFd);
                ColumnTypeDriver driver = ColumnType.getDriver(columnType);
                long expectedFileSize = driver.getAuxVectorSize(columnSize);
                if (fileSize < expectedFileSize) {
                    throw CairoException.critical(0)
                            .put("Column file is too small. ")
                            .put("Partition files inconsistent [file=")
                            .put(partitionPath)
                            .put(",expectedSize=")
                            .put(expectedFileSize)
                            .put(",actual=")
                            .put(fileSize)
                            .put(']');
                }

                long mappedAddr = mapRO(ff, indexFd, expectedFileSize, MemoryTag.MMAP_DEFAULT);
                try {
                    partitionPath.trimTo(pathLen);
                    dFile(partitionPath, columnName, columnNameTxn);
                    long dataLength = ff.length(partitionPath.$());
                    long prevDataAddress = dataLength;
                    for (long row = columnSize - 1; row >= 0; row--) {
                        long dataAddress = driver.getDataVectorOffset(mappedAddr, row);
                        if (dataAddress < 0 || dataAddress > dataLength) {
                            throw CairoException.critical(0).put("Variable size column has invalid data address value [path=").put(path)
                                    .put(", row=").put(row)
                                    .put(", dataAddress=").put(dataAddress)
                                    .put(", dataFileSize=").put(dataLength)
                                    .put(']');
                        }

                        // Check that addresses are monotonic
                        if (dataAddress > prevDataAddress) {
                            throw CairoException.critical(0).put("Variable size column has invalid data address value [path=").put(partitionPath)
                                    .put(", row=").put(row)
                                    .put(", dataAddress=").put(dataAddress)
                                    .put(", prevDataAddress=").put(prevDataAddress)
                                    .put(", dataFileSize=").put(dataLength)
                                    .put(']');
                        }
                        prevDataAddress = dataAddress;
                    }
                } finally {
                    ff.munmap(mappedAddr, expectedFileSize, MemoryTag.MMAP_DEFAULT);
                }
            } finally {
                ff.close(indexFd);
            }
        } else {
            LOG.info().$("attaching partition with missing column [path=").$(partitionPath).I$();
            columnVersionWriter.upsertColumnTop(partitionTimestamp, columnIndex, partitionSize);
        }
    }

    private void attachPartitionCheckSymbolColumn(long partitionSize, long columnTop, String columnName, long columnNameTxn, Path partitionPath, long partitionTimestamp, int columnIndex) {
        long columnSize = partitionSize - columnTop;
        if (columnSize == 0) {
            return;
        }

        int pathLen = partitionPath.size();
        dFile(partitionPath, columnName, columnNameTxn);
        if (!ff.exists(partitionPath.$())) {
            columnVersionWriter.upsertColumnTop(partitionTimestamp, columnIndex, partitionSize);
            return;
        }

        long fd = openRO(ff, partitionPath.$(), LOG);
        try {
            long fileSize = ff.length(fd);
            int typeSize = Integer.BYTES;
            long expectedSize = columnSize * typeSize;
            if (fileSize < expectedSize) {
                throw CairoException.critical(0)
                        .put("Column file is too small. ")
                        .put("Partition files inconsistent [file=")
                        .put(partitionPath)
                        .put(", expectedSize=")
                        .put(expectedSize)
                        .put(", actual=")
                        .put(fileSize)
                        .put(']');
            }

            long address = mapRO(ff, fd, fileSize, MemoryTag.MMAP_DEFAULT);
            try {
                int maxKey = Vect.maxInt(address, columnSize);
                int symbolValues = symbolMapWriters.getQuick(columnIndex).getSymbolCount();
                if (maxKey >= symbolValues) {
                    throw CairoException.critical(0)
                            .put("Symbol file does not match symbol column [file=")
                            .put(path)
                            .put(", key=")
                            .put(maxKey)
                            .put(", columnKeys=")
                            .put(symbolValues)
                            .put(']');
                }
                int minKey = Vect.minInt(address, columnSize);
                if (minKey != SymbolTable.VALUE_IS_NULL && minKey < 0) {
                    throw CairoException.critical(0)
                            .put("Symbol file does not match symbol column, invalid key [file=")
                            .put(path)
                            .put(", key=")
                            .put(minKey)
                            .put(']');
                }
            } finally {
                ff.munmap(address, fileSize, MemoryTag.MMAP_DEFAULT);
            }

            if (metadata.isColumnIndexed(columnIndex)) {
                valueFileName(partitionPath.trimTo(pathLen), columnName, columnNameTxn);
                if (!ff.exists(partitionPath.$())) {
                    throw CairoException.critical(0)
                            .put("Symbol index value file does not exist [file=")
                            .put(partitionPath)
                            .put(']');
                }
                keyFileName(partitionPath.trimTo(pathLen), columnName, columnNameTxn);
                if (!ff.exists(partitionPath.$())) {
                    throw CairoException.critical(0)
                            .put("Symbol index key file does not exist [file=")
                            .put(partitionPath)
                            .put(']');
                }
            }
        } finally {
            ff.close(fd);
        }
    }

    private boolean attachPrepare(long partitionTimestamp, long partitionSize, Path detachedPath, int detachedPartitionRoot) {
        try {
            // load/check _meta
            detachedPath.trimTo(detachedPartitionRoot).concat(META_FILE_NAME);
            if (!ff.exists(detachedPath.$())) {
                // Backups and older versions of detached partitions will not have _dmeta
                LOG.info().$("detached ").$(META_FILE_NAME).$(" file not found, skipping check [path=").$(detachedPath).I$();
                return false;
            }

            if (attachMetadata == null) {
                attachMetaMem = Vm.getCMRInstance();
                attachMetadata = new TableWriterMetadata(tableToken);
            }
            attachMetaMem.smallFile(ff, detachedPath.$(), MemoryTag.MMAP_TABLE_WRITER);
            attachMetadata.reload(attachMetaMem);

            if (metadata.getTableId() != attachMetadata.getTableId()) {
                // very same table, attaching foreign partitions is not allowed
                throw CairoException.detachedMetadataMismatch("table_id");
            }
            if (metadata.getTimestampIndex() != attachMetadata.getTimestampIndex()) {
                // designated timestamps in both tables, same index
                throw CairoException.detachedMetadataMismatch("timestamp_index");
            }

            // load/check _dcv, updating local column tops
            // set current _dcv to where the partition was
            detachedPath.trimTo(detachedPartitionRoot).concat(COLUMN_VERSION_FILE_NAME).$();
            if (!ff.exists(detachedPath.$())) {
                // Backups and older versions of detached partitions will not have _cv
                LOG.error().$("detached _dcv file not found, skipping check [path=").$(detachedPath).I$();
                return false;
            } else {
                if (attachColumnVersionReader == null) {
                    attachColumnVersionReader = new ColumnVersionReader();
                }
                // attach partition is only possible on partitioned table
                attachColumnVersionReader.ofRO(ff, detachedPath.$());
                attachColumnVersionReader.readUnsafe();
            }

            // override column tops for the partition we are attaching
            columnVersionWriter.overrideColumnVersions(partitionTimestamp, attachColumnVersionReader);

            for (int colIdx = 0; colIdx < columnCount; colIdx++) {
                String columnName = metadata.getColumnName(colIdx);

                // check name
                int detColIdx = attachMetadata.getColumnIndexQuiet(columnName);
                if (detColIdx == -1) {
                    columnVersionWriter.upsertColumnTop(partitionTimestamp, colIdx, partitionSize);
                    continue;
                }

                if (detColIdx != colIdx) {
                    throw CairoException.detachedColumnMetadataMismatch(colIdx, columnName, "name");
                }

                // check type
                int tableColType = metadata.getColumnType(colIdx);
                int attachColType = attachMetadata.getColumnType(detColIdx);
                if (tableColType != attachColType && tableColType != -attachColType) {
                    throw CairoException.detachedColumnMetadataMismatch(colIdx, columnName, "type");
                }

                if (tableColType != attachColType) {
                    // This is very suspicious. The column was deleted in the detached partition,
                    // but it exists in the target table.
                    LOG.info().$("detached partition has column deleted while the table has the same column alive [tableName=").utf8(tableToken.getTableName())
                            .$(", column=").utf8(columnName)
                            .$(", columnType=").$(ColumnType.nameOf(tableColType))
                            .I$();
                    columnVersionWriter.upsertColumnTop(partitionTimestamp, colIdx, partitionSize);
                }

                // check column is / was indexed
                if (ColumnType.isSymbol(tableColType)) {
                    boolean isIndexedNow = metadata.isColumnIndexed(colIdx);
                    boolean wasIndexedAtDetached = attachMetadata.isColumnIndexed(detColIdx);
                    int indexValueBlockCapacityNow = metadata.getIndexValueBlockCapacity(colIdx);
                    int indexValueBlockCapacityDetached = attachMetadata.getIndexValueBlockCapacity(detColIdx);

                    if (!isIndexedNow && wasIndexedAtDetached) {
                        long columnNameTxn = attachColumnVersionReader.getColumnNameTxn(partitionTimestamp, colIdx);
                        keyFileName(detachedPath.trimTo(detachedPartitionRoot), columnName, columnNameTxn);
                        removeFileOrLog(ff, detachedPath.$());
                        valueFileName(detachedPath.trimTo(detachedPartitionRoot), columnName, columnNameTxn);
                        removeFileOrLog(ff, detachedPath.$());
                    } else if (isIndexedNow
                            && (!wasIndexedAtDetached || indexValueBlockCapacityNow != indexValueBlockCapacityDetached)) {
                        // Was not indexed before or value block capacity has changed
                        detachedPath.trimTo(detachedPartitionRoot);
                        rebuildAttachedPartitionColumnIndex(partitionTimestamp, partitionSize, columnName);
                    }
                }
            }
            return true;
            // Do not remove _dmeta and _dcv to keep partition attachable in case of fs copy / rename failure
        } finally {
            Misc.free(attachColumnVersionReader);
            Misc.free(attachMetaMem);
            Misc.free(attachIndexBuilder);
        }
    }

    private void attachValidateMetadata(long partitionSize, Path partitionPath, long partitionTimestamp) throws CairoException {
        // for each column, check that file exists in the partition folder
        int rootLen = partitionPath.size();
        for (int columnIndex = 0, size = metadata.getColumnCount(); columnIndex < size; columnIndex++) {
            try {
                final String columnName = metadata.getColumnName(columnIndex);
                int columnType = metadata.getColumnType(columnIndex);

                if (columnType > -1L) {
                    long columnTop = columnVersionWriter.getColumnTop(partitionTimestamp, columnIndex);
                    if (columnTop < 0 || columnTop == partitionSize) {
                        // Column does not exist in the partition
                        continue;
                    }
                    long columnNameTxn = columnVersionWriter.getDefaultColumnNameTxn(columnIndex);
                    final int type = ColumnType.tagOf(columnType);
                    if (ColumnType.isSymbol(type)) {
                        attachPartitionCheckSymbolColumn(partitionSize, columnTop, columnName, columnNameTxn, partitionPath, partitionTimestamp, columnIndex);
                    } else if (ColumnType.isVarSize(type)) {
                        attachPartitionCheckFilesMatchVarSizeColumn(partitionSize, columnTop, columnName, columnNameTxn, partitionPath, partitionTimestamp, columnIndex, columnType);
                    } else if (ColumnType.isFixedSize(type)) {
                        attachPartitionCheckFilesMatchFixedColumn(columnType, partitionSize, columnTop, columnName, columnNameTxn, partitionPath, partitionTimestamp, columnIndex);
                    } else {
                        assert false;
                    }
                }
            } finally {
                partitionPath.trimTo(rootLen);
            }
        }
    }

    private void bumpColumnStructureVersion() {
        columnVersionWriter.commit();
        txWriter.setColumnVersion(columnVersionWriter.getVersion());
        txWriter.bumpColumnStructureVersion(this.denseSymbolMapWriters);
        assert txWriter.getMetadataVersion() == metadata.getMetadataVersion();
    }

    private void bumpMasterRef() {
        if ((masterRef & 1) == 0) {
            masterRef++;
        } else {
            cancelRowAndBump();
        }
    }

    private void bumpMetadataAndColumnStructureVersion() {
        columnVersionWriter.commit();
        txWriter.setColumnVersion(columnVersionWriter.getVersion());
        txWriter.bumpMetadataAndColumnStructureVersion(this.denseSymbolMapWriters);
        assert txWriter.getMetadataVersion() == metadata.getMetadataVersion();
    }

    private void bumpMetadataVersion() {
        columnVersionWriter.commit();
        txWriter.setColumnVersion(columnVersionWriter.getVersion());
        txWriter.bumpMetadataVersion(this.denseSymbolMapWriters);
        assert txWriter.getMetadataVersion() == metadata.getMetadataVersion();
    }

    private boolean canSquashOverwritePartitionTail(int partitionIndex) {
        long fromTxn = txWriter.getPartitionNameTxn(partitionIndex);
        if (fromTxn < 0) {
            fromTxn = 0;
        }
        long toTxn = txWriter.getTxn();
        if (partitionIndex + 1 < txWriter.getPartitionCount()) {
            // If next partition is a split partition part of same logical partition
            // for example if the partition is '2020-01-01' and the next partition is '2020-01-01T12.3'
            // then if there are no readers between transaction range [0, 3) the partition is unlocked to append.
            if (txWriter.getLogicalPartitionTimestamp(txWriter.getPartitionTimestampByIndex(partitionIndex)) ==
                    txWriter.getLogicalPartitionTimestamp(txWriter.getPartitionTimestampByIndex(partitionIndex + 1))) {
                toTxn = Math.max(fromTxn + 1, getPartitionNameTxn(partitionIndex + 1) + 1);
            }
        }

        return txnScoreboard.isRangeAvailable(fromTxn, toTxn);
    }

    private void cancelRowAndBump() {
        rowCancel();
        masterRef++;
    }

    private void checkColumnName(CharSequence name) {
        if (!isValidColumnName(name, configuration.getMaxFileNameLength())) {
            throw CairoException.nonCritical().put("invalid column name [table=").put(tableToken.getTableName()).put(", column=").putAsPrintable(name).put(']');
        }
    }

    private void checkDistressed() {
        if (!distressed) {
            return;
        }
        throw new CairoError("Table '" + tableToken.getTableName() + "' is distressed");
    }

    private void checkO3Errors() {
        if (o3ErrorCount.get() > 0) {
            if (lastErrno == O3_ERRNO_FATAL) {
                distressed = true;
                throw new CairoError("commit failed with fatal error, see logs for details [table=" +
                        tableToken.getTableName() +
                        ", tableDir=" + tableToken.getDirName() + "]");
            } else {
                throw CairoException.critical(lastErrno)
                        .setOutOfMemory(o3oomObserved)
                        .put("commit failed, see logs for details [table=")
                        .put(tableToken.getTableName())
                        .put(", tableDir=").put(tableToken.getDirName())
                        .put(']');
            }
        }
    }

    private void clearO3() {
        this.o3MasterRef = -1; // clears o3 flag, hasO3() will be returning false
        rowAction = ROW_ACTION_SWITCH_PARTITION;
        // transaction log is either not required or pending
        activeColumns = columns;
        activeNullSetters = nullSetters;
    }

    private void clearTodoAndCommitMeta() {
        try {
            // remove _todo
            clearTodoLog();
        } catch (CairoException e) {
            throwDistressException(e);
        }
        bumpMetadataVersion();
    }

    private void clearTodoAndCommitMetaStructureVersion() {
        try {
            // remove _todo
            clearTodoLog();
        } catch (CairoException e) {
            throwDistressException(e);
        }
        bumpMetadataAndColumnStructureVersion();
    }

    private void clearTodoLog() {
        try {
            todoMem.putLong(0, ++todoTxn); // write txn, reader will first read txn at offset 24 and then at offset 0
            Unsafe.getUnsafe().storeFence(); // make sure we do not write hash before writing txn (view from another thread)
            todoMem.putLong(8, 0); // write out our instance hashes
            todoMem.putLong(16, 0);
            Unsafe.getUnsafe().storeFence();
            todoMem.putLong(32, 0);
            Unsafe.getUnsafe().storeFence();
            todoMem.putLong(24, todoTxn);
            // ensure file is closed with correct length
            todoMem.jumpTo(40);
            todoMem.sync(false);
        } finally {
            path.trimTo(pathSize);
        }
    }

    private void closeAppendMemoryTruncate(boolean truncate) {
        for (int i = 0, n = columns.size(); i < n; i++) {
            MemoryMA m = columns.getQuick(i);
            if (m != null) {
                m.close(truncate);
            }
        }
    }

    private void closeWalColumns(boolean isLastSegmentUsage, long walSegmentId) {
        int key = walFdCache.keyIndex(walSegmentId);
        boolean cacheIsFull = !isLastSegmentUsage && key > -1 && walFdCacheSize == configuration.getWalMaxSegmentFileDescriptorsCache();
        if (isLastSegmentUsage || cacheIsFull) {
            if (key < 0) {
                LongList fds = walFdCache.valueAt(key);
                walFdCache.removeAt(key);
                walFdCacheSize--;
                fds.clear();
                walFdCacheListPool.push(fds);
            }

            for (int col = 0, n = walMappedColumns.size(); col < n; col++) {
                MemoryCMOR mappedColumnMem = walMappedColumns.getQuick(col);
                if (mappedColumnMem != null) {
                    Misc.free(mappedColumnMem);
                    walColumnMemoryPool.push(mappedColumnMem);
                }
            }
        } else {
            LongList fds = null;
            if (key > -1) {
                // Add FDs to a new FD cache list
                fds = walFdCacheListPool.pop();
                walFdCache.putAt(key, walSegmentId, fds);
                walFdCacheSize++;
            }

            for (int col = 0, n = walMappedColumns.size(); col < n; col++) {
                MemoryCMOR mappedColumnMem = walMappedColumns.getQuick(col);
                if (mappedColumnMem != null) {
                    long fd = mappedColumnMem.detachFdClose();
                    if (fds != null) {
                        fds.add(fd);
                    }
                    walColumnMemoryPool.push(mappedColumnMem);
                }
            }
        }

        if (cacheIsFull) {
            // Close all cached FDs.
            // It is possible to use more complicated algo and evict only those which
            // will not be used in the near future, but it's non-trivial
            // and can ruin the benefit of caching any FDs.
            // This supposed to happen rarely.
            closeWalFiles();
        }
    }

    private void closeWalFiles() {
        walFdCache.forEach(walFdCloseCachedFdAction);
        walFdCache.clear();
        walFdCacheSize = 0;
    }

    /**
     * Commits newly added rows of data. This method updates transaction file with pointers to end of appended data.
     * <p>
     * <b>Pending rows</b>
     * <p>This method will cancel pending rows by calling {@link #rowCancel()}. Data in partially appended row will be lost.</p>
     *
     * @param o3MaxLag if > 0 then do a partial commit, leaving the rows within the lag in a new uncommitted transaction
     */
    private void commit(long o3MaxLag) {
        checkDistressed();
        physicallyWrittenRowsSinceLastCommit.set(0);

        if (o3InError) {
            rollback();
            return;
        }

        if ((masterRef & 1) != 0) {
            rowCancel();
        }

        if (inTransaction()) {
            final boolean o3 = hasO3();
            if (o3) {
                final boolean noop = o3Commit(o3MaxLag);
                if (noop) {
                    // Bookmark masterRef to track how many rows is in uncommitted state
                    this.committedMasterRef = masterRef;
                    getTxn();
                    return;
                } else if (o3MaxLag > 0) {
                    // It is possible that O3 commit will create partition just before
                    // the last one, leaving last partition row count 0 when doing ic().
                    // That's when the data from the last partition is moved to in-memory lag.
                    // One way to detect this is to check if index of the "last" partition is not
                    // last partition in the attached partition list.
                    if (reconcileOptimisticPartitions()) {
                        this.lastPartitionTimestamp = txWriter.getLastPartitionTimestamp();
                        this.partitionTimestampHi = txWriter.getNextPartitionTimestamp(txWriter.getMaxTimestamp()) - 1;
                        openLastPartition();
                    }
                }
            } else if (noOpRowCount > 0) {
                LOG.critical()
                        .$("o3 ignoring write on read-only partition [table=").utf8(tableToken.getTableName())
                        .$(", timestamp=").$ts(lastOpenPartitionTs)
                        .$(", numRows=").$(noOpRowCount)
                        .$();
            }


            final long committedRowCount = txWriter.unsafeCommittedFixedRowCount() + txWriter.unsafeCommittedTransientRowCount();
            final long rowsAdded = txWriter.getRowCount() - committedRowCount;

            updateIndexes();
            syncColumns();
            columnVersionWriter.commit();
            txWriter.setColumnVersion(columnVersionWriter.getVersion());
            txWriter.commit(denseSymbolMapWriters);

            // Check if partitions are split into too many pieces and merge few of them back.
            squashSplitPartitions(minSplitPartitionTimestamp, txWriter.getMaxTimestamp(), configuration.getO3LastPartitionMaxSplits());

            // Bookmark masterRef to track how many rows is in uncommitted state
            this.committedMasterRef = masterRef;
            processPartitionRemoveCandidates();

            metrics.tableWriter().incrementCommits();
            metrics.tableWriter().addCommittedRows(rowsAdded);
            if (!o3) {
                // If `o3`, the metric is tracked inside `o3Commit`, possibly async.
                addPhysicallyWrittenRows(rowsAdded);
            }

            noOpRowCount = 0L;
            enforceTtl();
        }
    }

    private void configureAppendPosition() {
        final boolean partitioned = PartitionBy.isPartitioned(partitionBy);
        if (this.txWriter.getMaxTimestamp() > Long.MIN_VALUE || !partitioned) {
            initLastPartition(this.txWriter.getMaxTimestamp());
            if (partitioned) {
                partitionTimestampHi = txWriter.getNextPartitionTimestamp(txWriter.getMaxTimestamp()) - 1;
                rowAction = ROW_ACTION_OPEN_PARTITION;
                timestampSetter = appendTimestampSetter;
            } else {
                if (metadata.getTimestampIndex() < 0) {
                    rowAction = ROW_ACTION_NO_TIMESTAMP;
                } else {
                    rowAction = ROW_ACTION_NO_PARTITION;
                    timestampSetter = appendTimestampSetter;
                }
            }
        } else {
            rowAction = ROW_ACTION_OPEN_PARTITION;
            timestampSetter = appendTimestampSetter;
        }
        activeColumns = columns;
        activeNullSetters = nullSetters;
    }

    private void configureColumn(int type, boolean indexFlag, int index) {
        final MemoryMA dataMem;
        final MemoryMA auxMem;
        final MemoryCARW o3DataMem1;
        final MemoryCARW o3AuxMem1;
        final MemoryCARW o3DataMem2;
        final MemoryCARW o3AuxMem2;

        if (type > 0) {
            dataMem = Vm.getMAInstance(configuration);
            o3DataMem1 = Vm.getCARWInstance(o3ColumnMemorySize, configuration.getO3MemMaxPages(), MemoryTag.NATIVE_O3);
            o3DataMem2 = Vm.getCARWInstance(o3ColumnMemorySize, configuration.getO3MemMaxPages(), MemoryTag.NATIVE_O3);

            if (ColumnType.isVarSize(type)) {
                auxMem = Vm.getMAInstance(configuration);
                o3AuxMem1 = Vm.getCARWInstance(o3ColumnMemorySize, configuration.getO3MemMaxPages(), MemoryTag.NATIVE_O3);
                o3AuxMem2 = Vm.getCARWInstance(o3ColumnMemorySize, configuration.getO3MemMaxPages(), MemoryTag.NATIVE_O3);
            } else {
                auxMem = null;
                o3AuxMem1 = null;
                o3AuxMem2 = null;
            }
        } else {
            dataMem = auxMem = NullMemory.INSTANCE;
            o3DataMem1 = o3AuxMem1 = o3DataMem2 = o3AuxMem2 = NullMemory.INSTANCE;
        }

        int baseIndex = getPrimaryColumnIndex(index);
        columns.extendAndSet(baseIndex, dataMem);
        columns.extendAndSet(baseIndex + 1, auxMem);
        o3MemColumns1.extendAndSet(baseIndex, o3DataMem1);
        o3MemColumns1.extendAndSet(baseIndex + 1, o3AuxMem1);
        o3MemColumns2.extendAndSet(baseIndex, o3DataMem2);
        o3MemColumns2.extendAndSet(baseIndex + 1, o3AuxMem2);
        configureNullSetters(nullSetters, type, dataMem, auxMem);
        configureNullSetters(o3NullSetters1, type, o3DataMem1, o3AuxMem1);
        configureNullSetters(o3NullSetters2, type, o3DataMem2, o3AuxMem2);

        if (indexFlag && type > 0) {
            indexers.extendAndSet(index, new SymbolColumnIndexer(configuration));
        }
        rowValueIsNotNull.add(0);
    }

    private void configureColumnMemory() {
        symbolMapWriters.setPos(columnCount);
        int dedupColCount = 0;
        for (int i = 0; i < columnCount; i++) {
            int type = metadata.getColumnType(i);
            configureColumn(type, metadata.isColumnIndexed(i), i);

            if (type > -1) {
                if (ColumnType.isSymbol(type)) {
                    final int symbolIndex = denseSymbolMapWriters.size();
                    long columnNameTxn = columnVersionWriter.getDefaultColumnNameTxn(i);
                    SymbolMapWriter symbolMapWriter = new SymbolMapWriter(
                            configuration,
                            path.trimTo(pathSize),
                            metadata.getColumnName(i),
                            columnNameTxn,
                            txWriter.getSymbolValueCount(symbolIndex),
                            symbolIndex,
                            txWriter
                    );

                    symbolMapWriters.extendAndSet(i, symbolMapWriter);
                    denseSymbolMapWriters.add(symbolMapWriter);
                }
                if (metadata.isDedupKey(i)) {
                    dedupColCount++;
                }
            }
        }
        if (isDeduplicationEnabled()) {
            dedupColumnCommitAddresses = new DedupColumnCommitAddresses();
            // Set dedup column count, excluding designated timestamp
            dedupColumnCommitAddresses.setDedupColumnCount(dedupColCount - 1);
        }
        final int timestampIndex = metadata.getTimestampIndex();
        if (timestampIndex != -1) {
            o3TimestampMem = o3MemColumns1.getQuick(getPrimaryColumnIndex(timestampIndex));
            o3TimestampMemCpy = o3MemColumns2.getQuick(getPrimaryColumnIndex(timestampIndex));
        }
    }

    private void configureTimestampSetter() {
        int index = metadata.getTimestampIndex();
        if (index == -1) {
            timestampSetter = value -> {
            };
        } else {
            nullSetters.setQuick(index, NOOP);
            o3NullSetters1.setQuick(index, NOOP);
            o3NullSetters2.setQuick(index, NOOP);
            timestampSetter = getPrimaryColumn(index)::putLong;
        }
    }

    private void consumeColumnTasks(RingQueue<ColumnTask> queue, int queuedCount) {
        // This is work stealing, can run tasks from other table writers
        final Sequence subSeq = this.messageBus.getColumnTaskSubSeq();
        consumeColumnTasks0(queue, queuedCount, subSeq, o3DoneLatch);
        checkO3Errors();
    }

    private int copyOverwrite(Path to) {
        int res = ff.copy(other.$(), to.$());
        if (Os.isWindows() && res == -1 && ff.errno() == Files.WINDOWS_ERROR_FILE_EXISTS) {
            // Windows throws an error the destination file already exists, other platforms do not
            if (!ff.removeQuiet(to.$())) {
                // If file is open, return here so that errno is 5 in the error message
                return -1;
            }
            return ff.copy(other.$(), to.$());
        }
        return res;
    }

    private void copyPartitionIndexFiles(long partitionTimestamp, int partitionDirLen, int newPartitionDirLen) {
        try {
            final int columnCount = metadata.getColumnCount();
            for (int columnIndex = 0; columnIndex < columnCount; columnIndex++) {
                final String columnName = metadata.getColumnName(columnIndex);
                if (ColumnType.isSymbol(metadata.getColumnType(columnIndex)) && metadata.isIndexed(columnIndex)) {
                    final long columnTop = columnVersionWriter.getColumnTop(partitionTimestamp, columnIndex);

                    // no data in partition for this column
                    if (columnTop == -1) {
                        continue;
                    }

                    final long columnNameTxn = getColumnNameTxn(partitionTimestamp, columnIndex);

                    BitmapIndexUtils.keyFileName(path.trimTo(partitionDirLen), columnName, columnNameTxn);
                    BitmapIndexUtils.keyFileName(other.trimTo(newPartitionDirLen), columnName, columnNameTxn);
                    if (ff.copy(path.$(), other.$()) < 0) {
                        throw CairoException.critical(ff.errno())
                                .put("could not copy index key file [table=")
                                .put(tableToken.getTableName())
                                .put(", column=")
                                .put(columnName)
                                .put(']');
                    }

                    BitmapIndexUtils.valueFileName(path.trimTo(partitionDirLen), columnName, columnNameTxn);
                    BitmapIndexUtils.valueFileName(other.trimTo(newPartitionDirLen), columnName, columnNameTxn);
                    if (ff.copy(path.$(), other.$()) < 0) {
                        throw CairoException.critical(ff.errno())
                                .put("could not copy index value file [table=")
                                .put(tableToken.getTableName())
                                .put(", column=")
                                .put(columnName)
                                .put(']');
                    }
                }
            }
        } catch (CairoException e) {
            LOG.error().$("could not copy index files [table=").utf8(tableToken.getTableName())
                    .$(", partition=").$ts(partitionTimestamp)
                    .$(", error=").$(e.getMessage()).I$();

            // rollback
            if (!ff.rmdir(other.trimTo(newPartitionDirLen).slash())) {
                LOG.error().$("could not remove partition dir [path=").$(other).I$();
            }
            throw e;
        } finally {
            path.trimTo(pathSize);
            other.trimTo(pathSize);
        }
    }

    /**
     * Creates bitmap index files for a column. This method uses primary column instance as temporary tool to
     * append index data. Therefore, it must be called before primary column is initialized.
     *
     * @param columnName              column name
     * @param indexValueBlockCapacity approximate number of values per index key
     * @param plen                    path length. This is used to trim shared path object to.
     */
    private void createIndexFiles(CharSequence columnName, long columnNameTxn, int indexValueBlockCapacity, int plen, boolean force) {
        try {
            keyFileName(path.trimTo(plen), columnName, columnNameTxn);

            if (!force && ff.exists(path.$())) {
                return;
            } else {
                ff.removeQuiet(path.$());
            }

            // reuse memory column object to create index and close it at the end
            try {
                ddlMem.smallFile(ff, path.$(), MemoryTag.MMAP_TABLE_WRITER);
                ddlMem.truncate();
                BitmapIndexWriter.initKeyMemory(ddlMem, indexValueBlockCapacity);
            } catch (CairoException e) {
                // looks like we could not create key file properly
                // lets not leave half-baked file sitting around
                LOG.error()
                        .$("could not create index [name=").$(path)
                        .$(", errno=").$(e.getErrno())
                        .I$();
                if (!ff.removeQuiet(path.$())) {
                    LOG.critical()
                            .$("could not remove '").$(path).$("'. Please remove MANUALLY.")
                            .$("[errno=").$(ff.errno())
                            .I$();
                }
                throw e;
            } finally {
                ddlMem.close();
            }
            if (!ff.touch(valueFileName(path.trimTo(plen), columnName, columnNameTxn))) {
                LOG.error().$("could not create index [name=").$(path)
                        .$(", errno=").$(ff.errno())
                        .I$();
                throw CairoException.critical(ff.errno()).put("could not create index [name=").put(path).put(']');
            }
        } finally {
            path.trimTo(plen);
        }
    }

    private void createSymbolMapWriter(CharSequence name, long columnNameTxn, int symbolCapacity, boolean symbolCacheFlag) {
        MapWriter.createSymbolMapFiles(ff, ddlMem, path, name, columnNameTxn, symbolCapacity, symbolCacheFlag);
        SymbolMapWriter w = new SymbolMapWriter(
                configuration,
                path,
                name,
                columnNameTxn,
                0,
                denseSymbolMapWriters.size(),
                txWriter
        );
        // In case there are some dirty files left from rolled back transaction
        // clean the newly created symbol files.
        w.truncate();
        denseSymbolMapWriters.add(w);
        symbolMapWriters.extendAndSet(columnCount, w);
    }

    private boolean createWalSymbolMapping(SymbolMapDiff symbolMapDiff, int columnIndex, IntList symbolMap) {
        final int cleanSymbolCount = symbolMapDiff.getCleanSymbolCount();
        symbolMap.setPos(symbolMapDiff.getSize());

        // This is defensive. It validates that all the symbols used in WAL are set in SymbolMapDiff
        symbolMap.setAll(symbolMapDiff.getSize(), -1);
        final MapWriter mapWriter = symbolMapWriters.get(columnIndex);
        boolean identical = true;

        if (symbolMapDiff.hasNullValue()) {
            mapWriter.updateNullFlag(true);
        }

        SymbolMapDiffEntry entry;
        while ((entry = symbolMapDiff.nextEntry()) != null) {
            final CharSequence symbolValue = entry.getSymbol();
            final int newKey = mapWriter.put(symbolValue);
            identical &= newKey == entry.getKey();
            symbolMap.setQuick(entry.getKey() - cleanSymbolCount, newKey);
        }
        return identical;
    }

    private void cthAppendWalColumnToLastPartition(
            int columnIndex,
            int columnType,
            long timestampColumnIndex,
            long copyRowCount,
            long ignore,
            long columnRowCount,
            long existingLagRows,
            long symbolsFlags
    ) {
        if (o3ErrorCount.get() > 0) {
            return;
        }
        try {
            boolean designatedTimestamp = columnIndex == timestampColumnIndex;
            MemoryCR o3SrcDataMem = o3Columns.get(getPrimaryColumnIndex(columnIndex));
            MemoryCR o3srcAuxMem = o3Columns.get(getSecondaryColumnIndex(columnIndex));
            MemoryMA dstDataMem = columns.get(getPrimaryColumnIndex(columnIndex));
            MemoryMA dstAuxMem = columns.get(getSecondaryColumnIndex(columnIndex));
            long dstRowCount = txWriter.getTransientRowCount() - getColumnTop(columnIndex) + existingLagRows;

            long dataVectorCopySize;
            long o3srcDataOffset;
            long o3dstDataOffset;
            if (ColumnType.isVarSize(columnType)) {
                // Var dataVectorCopySize column
                final ColumnTypeDriver columnTypeDriver = ColumnType.getDriver(columnType);

                final long committedAuxOffset = columnTypeDriver.getAuxVectorOffset(columnRowCount);
                final long o3srcAuxMemAddr = o3srcAuxMem.addressOf(0);
                o3srcDataOffset = columnTypeDriver.getDataVectorOffset(o3srcAuxMemAddr, columnRowCount);
                dataVectorCopySize = columnTypeDriver.getDataVectorSize(o3srcAuxMemAddr, columnRowCount, columnRowCount + copyRowCount - 1);

                final long o3dstAuxOffset = columnTypeDriver.getAuxVectorOffset(dstRowCount);
                final long o3dstAuxSize = columnTypeDriver.getAuxVectorSize(copyRowCount);

                if (o3dstAuxOffset > 0) {
                    o3dstDataOffset = dstDataMem.getAppendOffset();
                } else {
                    o3dstDataOffset = 0;
                }

                // move count + 1 rows, to make sure index column remains n+1
                // the data is copied back to start of the buffer, no need to set dataVectorCopySize first
                long o3dstAuxAddr = mapAppendColumnBuffer(dstAuxMem, o3dstAuxOffset, o3dstAuxSize, true);
                assert o3dstAuxAddr != 0;
                try {
                    final long shift = o3srcDataOffset - o3dstDataOffset;
                    columnTypeDriver.shiftCopyAuxVector(
                            shift,
                            o3srcAuxMem.addressOf(committedAuxOffset),
                            0,
                            copyRowCount - 1, // inclusive
                            Math.abs(o3dstAuxAddr),
                            o3dstAuxSize
                    );
                } finally {
                    mapAppendColumnBufferRelease(o3dstAuxAddr, o3dstAuxOffset, o3dstAuxSize);
                }
            } else {
                // Fixed dataVectorCopySize column
                final int shl = ColumnType.pow2SizeOf(columnType);
                o3srcDataOffset = designatedTimestamp ? columnRowCount << 4 : columnRowCount << shl;
                dataVectorCopySize = copyRowCount << shl;
                o3dstDataOffset = dstRowCount << shl;
            }

            dstDataMem.jumpTo(o3dstDataOffset + dataVectorCopySize);

            // data vector size could be 0 for some inlined varsize column types
            if (!designatedTimestamp && dataVectorCopySize > 0) {
                if (mixedIOFlag) {
                    if (o3SrcDataMem.isFileBased()) {
                        long bytesWritten = ff.copyData(o3SrcDataMem.getFd(), dstDataMem.getFd(), o3srcDataOffset, o3dstDataOffset, dataVectorCopySize);
                        if (bytesWritten != dataVectorCopySize) {
                            throw CairoException.critical(ff.errno())
                                    .put("could not copy WAL column (fd-fd) [dstFd=").put(dstDataMem.getFd())
                                    .put(", column=").put(getColumnNameSafe(columnIndex))
                                    .put(", o3dstDataOffset=").put(o3dstDataOffset)
                                    .put(", srcFd=").put(o3SrcDataMem.getFd())
                                    .put(", dataVectorCopySize=").put(dataVectorCopySize)
                                    .put(", bytesWritten=").put(bytesWritten)
                                    .put(']');
                        }
                    } else {
                        long bytesWritten = ff.write(dstDataMem.getFd(), o3SrcDataMem.addressOf(o3srcDataOffset), dataVectorCopySize, o3dstDataOffset);
                        if (bytesWritten != dataVectorCopySize) {
                            throw CairoException.critical(ff.errno())
                                    .put("could not copy WAL column (mem-fd) [fd=").put(dstDataMem.getFd())
                                    .put(", column=").put(getColumnNameSafe(columnIndex))
                                    .put(", columnType").put(ColumnType.nameOf(columnType))
                                    .put(", o3dstDataOffset=").put(o3dstDataOffset)
                                    .put(", o3srcDataOffset=").put(o3srcDataOffset)
                                    .put(", dataVectorCopySize=").put(dataVectorCopySize)
                                    .put(", bytesWritten=").put(bytesWritten)
                                    .put(']');
                        }
                    }
                } else {
                    long destAddr = mapAppendColumnBuffer(dstDataMem, o3dstDataOffset, dataVectorCopySize, true);
                    try {
                        Vect.memcpy(Math.abs(destAddr), o3SrcDataMem.addressOf(o3srcDataOffset), dataVectorCopySize);
                    } finally {
                        mapAppendColumnBufferRelease(destAddr, o3dstDataOffset, dataVectorCopySize);
                    }
                }
            } else if (designatedTimestamp) {
                // WAL format has timestamp written as 2 LONGs per record, in so-called timestamp index data structure.
                // There is no point storing in 2 LONGs per record the LAG it is enough to have 1 LONG with timestamp.
                // The sort will convert the format back to timestamp index data structure.
                long srcLo = o3SrcDataMem.addressOf(o3srcDataOffset);
                // timestamp size must not be 0
                long destAddr = mapAppendColumnBuffer(dstDataMem, o3dstDataOffset, dataVectorCopySize, true);
                try {
                    Vect.copyFromTimestampIndex(srcLo, 0, copyRowCount - 1, Math.abs(destAddr));
                } finally {
                    mapAppendColumnBufferRelease(destAddr, o3dstDataOffset, dataVectorCopySize);
                }
            }
        } catch (Throwable th) {
            handleColumnTaskException(
                    "could not copy WAL column",
                    columnIndex,
                    columnType,
                    copyRowCount,
                    columnRowCount,
                    existingLagRows,
                    symbolsFlags,
                    th
            );
        }
    }

    private void cthMergeWalColumnWithLag(int columnIndex, int columnType, long timestampColumnIndex, long mergedTimestampAddress, long mergeCount, long lagRows, long mappedRowLo, long mappedRowHi) {
        if (ColumnType.isVarSize(columnType)) {
            cthMergeWalVarColumnWithLag(columnIndex, columnType, mergedTimestampAddress, mergeCount, lagRows, mappedRowLo, mappedRowHi);
        } else if (columnIndex != timestampColumnIndex) {
            // do not merge timestamp columns
            cthMergeWalFixColumnWithLag(columnIndex, columnType, mergedTimestampAddress, mergeCount, lagRows, mappedRowLo, mappedRowHi);
        }
    }

    private void cthMergeWalFixColumnWithLag(int columnIndex, int columnType, long mergeIndex, long mergeCount, long lagRows, long mappedRowLo, long mappedRowHi) {
        if (o3ErrorCount.get() > 0) {
            return;
        }
        try {
            final int primaryColumnIndex = getPrimaryColumnIndex(columnIndex);
            final MemoryMA lagMem = columns.getQuick(primaryColumnIndex);
            final MemoryCR mappedMem = o3Columns.getQuick(primaryColumnIndex);
            final MemoryCARW destMem = o3MemColumns2.getQuick(primaryColumnIndex);

            final int shl = ColumnType.pow2SizeOf(columnType);
            destMem.jumpTo(mergeCount << shl);
            final long srcMapped = mappedMem.addressOf(mappedRowLo << shl) - (mappedRowLo << shl);
            long lagMemOffset = (txWriter.getTransientRowCount() - getColumnTop(columnIndex)) << shl;
            long lagAddr = mapAppendColumnBuffer(lagMem, lagMemOffset, lagRows << shl, false);
            try {
                long srcLag = Math.abs(lagAddr);
                destMem.shiftAddressRight(0);
                final long dest = destMem.addressOf(0);
                if (srcLag == 0 && lagRows != 0) {
                    throw CairoException.critical(0)
                            .put("cannot sort WAL data, lag rows are missing [table").put(tableToken.getTableName())
                            .put(", column=").put(getColumnNameSafe(columnIndex))
                            .put(", type=").put(ColumnType.nameOf(columnType))
                            .put(", lagRows=").put(lagRows)
                            .put(']');
                }
                if (srcMapped == 0) {
                    throw CairoException.critical(0)
                            .put("cannot sort WAL data, rows are missing [table").put(tableToken.getTableName())
                            .put(", column=").put(getColumnNameSafe(columnIndex))
                            .put(", type=").put(ColumnType.nameOf(columnType))
                            .put(']');
                }
                if (dest == 0) {
                    throw CairoException.critical(0)
                            .put("cannot sort WAL data, destination buffer is empty [table").put(tableToken.getTableName())
                            .put(", column=").put(getColumnNameSafe(columnIndex))
                            .put(", type=").put(ColumnType.nameOf(columnType))
                            .put(']');
                }

                switch (shl) {
                    case 0:
                        Vect.mergeShuffle8Bit(srcLag, srcMapped, dest, mergeIndex, mergeCount);
                        break;
                    case 1:
                        Vect.mergeShuffle16Bit(srcLag, srcMapped, dest, mergeIndex, mergeCount);
                        break;
                    case 2:
                        Vect.mergeShuffle32Bit(srcLag, srcMapped, dest, mergeIndex, mergeCount);
                        break;
                    case 3:
                        Vect.mergeShuffle64Bit(srcLag, srcMapped, dest, mergeIndex, mergeCount);
                        break;
                    case 4:
                        Vect.mergeShuffle128Bit(srcLag, srcMapped, dest, mergeIndex, mergeCount);
                        break;
                    case 5:
                        Vect.mergeShuffle256Bit(srcLag, srcMapped, dest, mergeIndex, mergeCount);
                        break;
                    default:
                        assert false : "col type is unsupported";
                        break;
                }
            } finally {
                mapAppendColumnBufferRelease(lagAddr, lagMemOffset, lagRows << shl);
            }
        } catch (Throwable e) {
            handleColumnTaskException(
                    "could not merge fix WAL column",
                    columnIndex,
                    columnType,
                    mergeIndex,
                    lagRows,
                    mappedRowLo,
                    mappedRowHi,
                    e
            );
        }
    }

    private void cthMergeWalVarColumnWithLag(
            int columnIndex,
            int columnType,
            long timestampMergeIndexAddr,
            long timestampMergeIndexCount,
            long lagRows,
            long mappedRowLo,
            long mappedRowHi
    ) {
        if (o3ErrorCount.get() > 0) {
            return;
        }
        try {
            final int primaryIndex = getPrimaryColumnIndex(columnIndex);
            final int secondaryIndex = primaryIndex + 1;

            final MemoryCR o3dataMem = o3Columns.getQuick(primaryIndex);
            final MemoryCR o3auxMem = o3Columns.getQuick(secondaryIndex);
            final MemoryMA lagDataMem = columns.getQuick(primaryIndex);
            final MemoryMA lagAuxMem = columns.getQuick(secondaryIndex);

            final MemoryCARW dstDataAddr = o3MemColumns2.getQuick(primaryIndex);
            final MemoryCARW dstAuxAddr = o3MemColumns2.getQuick(secondaryIndex);

            ColumnTypeDriver columnTypeDriver = ColumnType.getDriver(columnType);

            final long srcMappedDataAddr = o3dataMem.addressOf(0);
            final long srcMappedAuxAddr = o3auxMem.addressOf(0);

            final long src1DataSize = columnTypeDriver.getDataVectorSize(srcMappedAuxAddr, mappedRowLo, mappedRowHi - 1);
            assert o3dataMem.size() >= src1DataSize;
            final long lagAuxOffset = columnTypeDriver.getAuxVectorOffset(txWriter.getTransientRowCount() - getColumnTop(columnIndex));
            final long lagAuxSize = columnTypeDriver.getAuxVectorSize(lagRows);
            final long signedLagAuxAddr = lagRows > 0 ? mapAppendColumnBuffer(lagAuxMem, lagAuxOffset, lagAuxSize, false) : 0;

            try {
                final long lagAuxAddr = Math.abs(signedLagAuxAddr);
                final long lagDataBegin = lagRows > 0 ? columnTypeDriver.getDataVectorOffset(lagAuxAddr, 0) : 0;
                final long lagDataSize = lagRows > 0 ? columnTypeDriver.getDataVectorSizeAt(lagAuxAddr, lagRows - 1) : 0;
                final long lagDataMapAddr = lagRows > 0 ? mapAppendColumnBuffer(lagDataMem, lagDataBegin, lagDataSize, false) : 0;

                try {
                    final long lagDataAddr = Math.abs(lagDataMapAddr) - lagDataBegin;
                    dstDataAddr.jumpTo(src1DataSize + lagDataSize);
                    dstAuxAddr.jumpTo(columnTypeDriver.getAuxVectorSize(timestampMergeIndexCount));

                    // exclude the trailing offset from shuffling
                    ColumnType.getDriver(columnType).o3ColumnMerge(
                            timestampMergeIndexAddr,
                            timestampMergeIndexCount,
                            lagAuxAddr,
                            lagDataAddr,
                            srcMappedAuxAddr,
                            srcMappedDataAddr,
                            dstAuxAddr.addressOf(0),
                            dstDataAddr.addressOf(0),
                            0L
                    );
                } finally {
                    mapAppendColumnBufferRelease(lagDataMapAddr, lagDataBegin, lagDataSize);
                }
            } finally {
                mapAppendColumnBufferRelease(signedLagAuxAddr, lagAuxOffset, lagAuxSize);
            }
        } catch (Throwable e) {
            handleColumnTaskException(
                    "could not merge varsize WAL column",
                    columnIndex,
                    columnType,
                    timestampMergeIndexAddr,
                    lagRows,
                    mappedRowLo,
                    mappedRowHi,
                    e
            );
        }
    }

    private void cthO3MoveUncommitted(
            int columnIndex,
            int columnType,
            long timestampColumnIndex,
            long committedTransientRowCount,
            long ignore1,
            long transientRowsAdded,
            long ignore2,
            long ignore3
    ) {
        if (o3ErrorCount.get() > 0) {
            return;
        }
        try {
            if (columnIndex != timestampColumnIndex) {
                MemoryMA colDataMem = getPrimaryColumn(columnIndex);
                long colDataOffset;
                final MemoryARW o3DataMem = o3MemColumns1.get(getPrimaryColumnIndex(columnIndex));
                final MemoryARW o3auxMem = o3MemColumns1.get(getSecondaryColumnIndex(columnIndex));

                long colDataExtraSize;
                long o3dataOffset = o3DataMem.getAppendOffset();

                final long columnTop = getColumnTop(columnIndex);

                if (columnTop > 0) {
                    LOG.debug()
                            .$("move uncommitted [columnTop=").$(columnTop)
                            .$(", columnIndex=").$(columnIndex)
                            .$(", committedTransientRowCount=").$(committedTransientRowCount)
                            .$(", transientRowsAdded=").$(transientRowsAdded)
                            .I$();
                }

                final long committedRowCount = committedTransientRowCount - columnTop;
                if (ColumnType.isVarSize(columnType)) {
                    final ColumnTypeDriver columnTypeDriver = ColumnType.getDriver(columnType);
                    final MemoryMA colAuxMem = getSecondaryColumn(columnIndex);
                    final long colAuxMemOffset = columnTypeDriver.getAuxVectorOffset(committedRowCount);
                    long colAuxMemRequiredSize = columnTypeDriver.getAuxVectorSize(transientRowsAdded);
                    long o3auxMemAppendOffset = o3auxMem.getAppendOffset();

                    // ensure memory is available
                    long offsetLimit = o3auxMemAppendOffset + columnTypeDriver.getAuxVectorOffset(transientRowsAdded);
                    o3auxMem.jumpTo(offsetLimit);
                    long colAuxMemAddr = colAuxMem.map(colAuxMemOffset, colAuxMemRequiredSize);
                    boolean locallyMapped = colAuxMemAddr == 0;

                    long alignedExtraLen;
                    if (!locallyMapped) {
                        alignedExtraLen = 0;
                    } else {
                        // Linux requires the mmap offset to be page aligned
                        final long alignedOffset = Files.floorPageSize(colAuxMemOffset);
                        alignedExtraLen = colAuxMemOffset - alignedOffset;
                        colAuxMemAddr = TableUtils.mapRO(ff, colAuxMem.getFd(), colAuxMemRequiredSize + alignedExtraLen, alignedOffset, MemoryTag.MMAP_TABLE_WRITER);
                    }

                    colDataOffset = columnTypeDriver.getDataVectorOffset(colAuxMemAddr + alignedExtraLen, 0);
                    long dstAddr = o3auxMem.addressOf(o3auxMemAppendOffset) - columnTypeDriver.getMinAuxVectorSize();
                    long dstAddrLimit = o3auxMem.addressOf(offsetLimit);
                    long dstAddrSize = dstAddrLimit - dstAddr;

                    columnTypeDriver.shiftCopyAuxVector(
                            colDataOffset - o3dataOffset,
                            colAuxMemAddr + alignedExtraLen,
                            0,
                            transientRowsAdded - 1, // inclusive
                            dstAddr,
                            dstAddrSize
                    );

                    if (locallyMapped) {
                        // If memory mapping was mapped specially for this move, close it
                        ff.munmap(colAuxMemAddr, colAuxMemRequiredSize + alignedExtraLen, MemoryTag.MMAP_TABLE_WRITER);
                    }

                    colDataExtraSize = colDataMem.getAppendOffset() - colDataOffset;
                    // we have to restore aux column size to its required size to hold "committedRowCount" row count.
                    colAuxMem.jumpTo(columnTypeDriver.getAuxVectorSize(committedRowCount));
                } else {
                    // Fixed size
                    final int shl = ColumnType.pow2SizeOf(columnType);
                    colDataExtraSize = transientRowsAdded << shl;
                    colDataOffset = committedRowCount << shl;
                }

                o3DataMem.jumpTo(o3dataOffset + colDataExtraSize);
                long o3dataAddr = o3DataMem.addressOf(o3dataOffset);
                long sourceAddress = colDataMem.map(colDataOffset, colDataExtraSize);
                if (sourceAddress != 0) {
                    Vect.memcpy(o3dataAddr, sourceAddress, colDataExtraSize);
                } else {
                    // Linux requires the mmap offset to be page aligned
                    long alignedOffset = Files.floorPageSize(colDataOffset);
                    long alignedExtraLen = colDataOffset - alignedOffset;
                    long size = colDataExtraSize + alignedExtraLen;
                    if (size > 0) {
                        sourceAddress = mapRO(ff, colDataMem.getFd(), size, alignedOffset, MemoryTag.MMAP_TABLE_WRITER);
                        Vect.memcpy(o3dataAddr, sourceAddress + alignedExtraLen, colDataExtraSize);
                        ff.munmap(sourceAddress, size, MemoryTag.MMAP_TABLE_WRITER);
                    }
                }
                colDataMem.jumpTo(colDataOffset);
            } else {
                // Timestamp column
                int shl = ColumnType.pow2SizeOf(ColumnType.TIMESTAMP);
                MemoryMA srcDataMem = getPrimaryColumn(columnIndex);
                // this cannot have "top"
                long srcFixOffset = committedTransientRowCount << shl;
                long srcFixLen = transientRowsAdded << shl;
                long alignedExtraLen;
                long address = srcDataMem.map(srcFixOffset, srcFixLen);
                boolean locallyMapped = address == 0;

                // column could not provide necessary length of buffer
                // because perhaps its internal buffer is not big enough
                if (!locallyMapped) {
                    alignedExtraLen = 0;
                } else {
                    // Linux requires the mmap offset to be page aligned
                    long alignedOffset = Files.floorPageSize(srcFixOffset);
                    alignedExtraLen = srcFixOffset - alignedOffset;
                    address = mapRO(ff, srcDataMem.getFd(), srcFixLen + alignedExtraLen, alignedOffset, MemoryTag.MMAP_TABLE_WRITER);
                }

                try {
                    for (long n = 0; n < transientRowsAdded; n++) {
                        long ts = Unsafe.getUnsafe().getLong(address + alignedExtraLen + (n << shl));
                        o3TimestampMem.putLong128(ts, o3RowCount + n);
                    }
                } finally {
                    if (locallyMapped) {
                        ff.munmap(address, srcFixLen + alignedExtraLen, MemoryTag.MMAP_TABLE_WRITER);
                    }
                }

                srcDataMem.jumpTo(srcFixOffset);
            }
        } catch (Throwable ex) {
            handleColumnTaskException(
                    "could not move uncommitted data",
                    columnIndex,
                    columnType,
                    committedTransientRowCount,
                    transientRowsAdded,
                    ignore1,
                    ignore2,
                    ex
            );
        }
    }

    private void cthO3ShiftColumnInLagToTop(
            int columnIndex,
            int columnType,
            long timestampColumnIndex,
            long copyToLagRowCount,
            long ignore,
            long columnDataRowOffset,
            long existingLagRows,
            long excludeSymbols
    ) {
        if (o3ErrorCount.get() > 0) {
            return;
        }
        try {
            if (columnIndex != timestampColumnIndex) {
                MemoryCR srcDataMem = o3Columns.get(getPrimaryColumnIndex(columnIndex));
                MemoryCR srcAuxMem = o3Columns.get(getSecondaryColumnIndex(columnIndex));
                MemoryARW dstDataMem = o3MemColumns1.get(getPrimaryColumnIndex(columnIndex));
                MemoryARW dstAuxMem = o3MemColumns1.get(getSecondaryColumnIndex(columnIndex));

                if (srcDataMem == dstDataMem && excludeSymbols > 0 && columnType == ColumnType.SYMBOL) {
                    // nothing to do. This is the case when WAL symbols are remapped to the correct place in LAG buffers.
                    return;
                }

                if (ColumnType.isVarSize(columnType)) {
                    final ColumnTypeDriver columnTypeDriver = ColumnType.getDriver(columnType);
                    final long dataOffset = columnTypeDriver.getDataVectorOffset(srcAuxMem.addressOf(0), columnDataRowOffset);
                    final long dataSize = columnTypeDriver.getDataVectorSize(srcAuxMem.addressOf(0), columnDataRowOffset, columnDataRowOffset + copyToLagRowCount - 1);
                    final long destOffset = existingLagRows == 0 ? 0L : columnTypeDriver.getDataVectorOffset(dstAuxMem.addressOf(0), existingLagRows);

                    // adjust append position of the index column to
                    // maintain n+1 number of entries
                    long rowLimit = columnTypeDriver.getAuxVectorSize(existingLagRows + copyToLagRowCount);
                    dstAuxMem.jumpTo(rowLimit);

                    // move count + 1 rows, to make sure index column remains n+1
                    // the data is copied back to start of the buffer, no need to set dataSize first
                    long dstAddr = dstAuxMem.addressOf(columnTypeDriver.getAuxVectorOffset(existingLagRows));
                    long dstAddrLimit = dstAuxMem.addressOf(rowLimit);
                    long dstAddrSize = dstAddrLimit - dstAddr;
                    columnTypeDriver.shiftCopyAuxVector(
                            dataOffset - destOffset,
                            srcAuxMem.addressOf(columnTypeDriver.getAuxVectorOffset(columnDataRowOffset)),
                            0,
                            copyToLagRowCount - 1, // inclusive
                            dstAddr,
                            dstAddrSize
                    );
                    dstDataMem.jumpTo(destOffset + dataSize);
                    assert srcDataMem.size() >= dataSize;
                    Vect.memmove(dstDataMem.addressOf(destOffset), srcDataMem.addressOf(dataOffset), dataSize);
                } else {
                    final int shl = ColumnType.pow2SizeOf(columnType);
                    // Fixed size column
                    long sourceOffset = columnDataRowOffset << shl;
                    long size = copyToLagRowCount << shl;
                    long destOffset = existingLagRows << shl;
                    dstDataMem.jumpTo(destOffset + size);
                    assert srcDataMem.size() >= size;
                    Vect.memmove(dstDataMem.addressOf(destOffset), srcDataMem.addressOf(sourceOffset), size);
                }

                // the data is copied back to start of the buffer, no need to set size first
            } else {
                MemoryCR o3SrcDataMem = o3Columns.get(getPrimaryColumnIndex(columnIndex));

                // Special case, designated timestamp column
                // Move values and set index to  0..copyToLagRowCount
                final long sourceOffset = columnDataRowOffset << 4;
                o3TimestampMem.jumpTo((copyToLagRowCount + existingLagRows) << 4);
                final long dstTimestampAddr = o3TimestampMem.getAddress() + (existingLagRows << 4);
                Vect.shiftTimestampIndex(o3SrcDataMem.addressOf(sourceOffset), copyToLagRowCount, dstTimestampAddr);
            }
        } catch (Throwable ex) {
            handleColumnTaskException(
                    "could not shift o3 lag",
                    columnIndex,
                    columnType,
                    copyToLagRowCount,
                    columnDataRowOffset,
                    existingLagRows,
                    excludeSymbols,
                    ex
            );
        }
    }

    private void cthO3SortColumn(int columnIndex, int columnType, long timestampColumnIndex, long sortedTimestampsAddr, long sortedTimestampsRowCount, long long2, long long3, long long4) {
        if (ColumnType.isVarSize(columnType)) {
            cthO3SortVarColumn(columnIndex, columnType, sortedTimestampsAddr, sortedTimestampsRowCount);
        } else if (columnIndex != timestampColumnIndex) {
            cthO3SortFixColumn(columnIndex, columnType, sortedTimestampsAddr, sortedTimestampsRowCount);
        }
    }

    private void cthO3SortFixColumn(
            int columnIndex,
            int columnType,
            long sortedTimestampsAddr,
            long sortedTimestampsRowCount
    ) {
        if (o3ErrorCount.get() > 0) {
            return;
        }
        try {
            final int columnOffset = getPrimaryColumnIndex(columnIndex);
            final MemoryCR mem = o3Columns.getQuick(columnOffset);
            final MemoryCARW mem2 = o3MemColumns2.getQuick(columnOffset);
            final int shl = ColumnType.pow2SizeOf(columnType);
            final long src = mem.addressOf(0);
            mem2.jumpTo(sortedTimestampsRowCount << shl);
            final long tgtDataAddr = mem2.addressOf(0);
            switch (shl) {
                case 0:
                    Vect.indexReshuffle8Bit(src, tgtDataAddr, sortedTimestampsAddr, sortedTimestampsRowCount);
                    break;
                case 1:
                    Vect.indexReshuffle16Bit(src, tgtDataAddr, sortedTimestampsAddr, sortedTimestampsRowCount);
                    break;
                case 2:
                    Vect.indexReshuffle32Bit(src, tgtDataAddr, sortedTimestampsAddr, sortedTimestampsRowCount);
                    break;
                case 3:
                    Vect.indexReshuffle64Bit(src, tgtDataAddr, sortedTimestampsAddr, sortedTimestampsRowCount);
                    break;
                case 4:
                    Vect.indexReshuffle128Bit(src, tgtDataAddr, sortedTimestampsAddr, sortedTimestampsRowCount);
                    break;
                case 5:
                    Vect.indexReshuffle256Bit(src, tgtDataAddr, sortedTimestampsAddr, sortedTimestampsRowCount);
                    break;
                default:
                    assert false : "col type is unsupported";
                    break;
            }
        } catch (Throwable th) {
            handleColumnTaskException(
                    "could not sort fix o3 column",
                    columnIndex,
                    columnType,
                    sortedTimestampsAddr,
                    sortedTimestampsRowCount,
                    IGNORE,
                    IGNORE,
                    th
            );
        }
    }

    private void cthO3SortVarColumn(
            int columnIndex,
            int columnType,
            long sortedTimestampsAddr,
            long sortedTimestampsRowCount
    ) {
        if (o3ErrorCount.get() > 0) {
            return;
        }
        try {
            final int primaryIndex = getPrimaryColumnIndex(columnIndex);
            final int secondaryIndex = primaryIndex + 1;

            ColumnType.getDriver(columnType).o3sort(
                    sortedTimestampsAddr,
                    sortedTimestampsRowCount,
                    o3Columns.getQuick(primaryIndex),
                    o3Columns.getQuick(secondaryIndex),
                    o3MemColumns2.getQuick(primaryIndex),
                    o3MemColumns2.getQuick(secondaryIndex)
            );
        } catch (Throwable th) {
            handleColumnTaskException(
                    "could not sort varsize o3 column",
                    columnIndex,
                    columnType,
                    sortedTimestampsAddr,
                    IGNORE,
                    IGNORE,
                    IGNORE,
                    th
            );
        }
    }

    private long deduplicateSortedIndex(long longIndexLength, long indexSrcAddr, long indexDstAddr, long tempIndexAddr, long lagRows) {
        LOG.info().$("WAL dedup sorted commit index [table=").$(tableToken).$(", totalRows=").$(longIndexLength).$(", lagRows=").$(lagRows).I$();
        int dedupKeyIndex = 0;
        long dedupCommitAddr = 0;
        try {
            if (dedupColumnCommitAddresses.getColumnCount() > 0) {
                dedupCommitAddr = dedupColumnCommitAddresses.allocateBlock();
                for (int i = 0; i < metadata.getColumnCount(); i++) {
                    int columnType = metadata.getColumnType(i);
                    if (i != metadata.getTimestampIndex() && columnType > 0 && metadata.isDedupKey(i)) {
                        long addr = DedupColumnCommitAddresses.setColValues(
                                dedupCommitAddr,
                                dedupKeyIndex++,
                                columnType,
                                ColumnType.isVarSize(columnType) ? -1 : ColumnType.sizeOf(columnType),
                                0L
                        );

                        if (!ColumnType.isVarSize(columnType)) {
                            int shl = ColumnType.pow2SizeOf(columnType);
                            long lagMemOffset = lagRows > 0 ? (txWriter.getTransientRowCount() - getColumnTop(i)) << shl : 0L;
                            long lagMapSize = lagRows << shl;

                            // Map column buffers for lag rows for deduplication
                            long lagKeyAddr = lagRows > 0 ? mapAppendColumnBuffer(columns.get(getPrimaryColumnIndex(i)), lagMemOffset, lagMapSize, false) : 0L;
                            long o3ColumnData = o3Columns.get(getPrimaryColumnIndex(i)).addressOf(0);
                            assert o3ColumnData != 0;

                            DedupColumnCommitAddresses.setColAddressValues(addr, o3ColumnData);
                            DedupColumnCommitAddresses.setO3DataAddressValues(addr, Math.abs(lagKeyAddr));
                            DedupColumnCommitAddresses.setReservedValuesSet1(
                                    addr,
                                    lagKeyAddr,
                                    lagMemOffset,
                                    lagMapSize
                            );
                        } else {
                            ColumnTypeDriver driver = ColumnType.getDriver(columnType);
                            MemoryCR o3VarColumn = o3Columns.get(getPrimaryColumnIndex(i));
                            long o3ColumnVarDataAddr = o3VarColumn.addressOf(0);
                            long o3ColumnVarAuxAddr = o3Columns.get(getSecondaryColumnIndex(i)).addressOf(0);
                            long o3ColumnVarDataSize = o3VarColumn.addressHi() - o3ColumnVarDataAddr;
                            DedupColumnCommitAddresses.setColAddressValues(addr, o3ColumnVarAuxAddr, o3ColumnVarDataAddr, o3ColumnVarDataSize);

                            if (lagRows > 0) {
                                long roLo = txWriter.getTransientRowCount() - getColumnTop(i);
<<<<<<< HEAD
=======

>>>>>>> c128eb7a
                                long lagAuxOffset = driver.getAuxVectorOffset(roLo);
                                long lagAuxSize = driver.getAuxVectorSize(lagRows);
                                long lagAuxKeyAddrRaw = mapAppendColumnBuffer(columns.get(getSecondaryColumnIndex(i)), lagAuxOffset, lagAuxSize, false);
                                long lagAuxKeyAddr = Math.abs(lagAuxKeyAddrRaw);

                                long lagVarDataOffset = driver.getDataVectorOffset(lagAuxKeyAddr, 0);
                                long lagVarDataSize = driver.getDataVectorSize(lagAuxKeyAddr, 0, lagRows - 1);
                                long lagVarDataAddrRaw = mapAppendColumnBuffer(columns.get(getPrimaryColumnIndex(i)), lagVarDataOffset, lagVarDataSize, false);
                                long lagVarDataAddr = Math.abs(lagVarDataAddrRaw);
                                // Aux points into the var buffer as if it's mapped from 0 row.
                                // Compensate the mapped with offset address of var buffer by subtracting lagVarDataOffset
                                DedupColumnCommitAddresses.setO3DataAddressValues(addr, lagAuxKeyAddr, lagVarDataAddr - lagVarDataOffset, lagVarDataSize + lagVarDataOffset);
                                DedupColumnCommitAddresses.setReservedValuesSet1(addr, lagAuxKeyAddrRaw, lagAuxOffset, lagAuxSize);
                                DedupColumnCommitAddresses.setReservedValuesSet2(addr, lagVarDataAddrRaw, lagVarDataOffset);
                            } else {
                                DedupColumnCommitAddresses.setO3DataAddressValues(addr, DedupColumnCommitAddresses.NULL, DedupColumnCommitAddresses.NULL, 0);
                            }
                        }
                    }
                }
                assert dedupKeyIndex <= dedupColumnCommitAddresses.getColumnCount();
            }
            return Vect.dedupSortedTimestampIndexIntKeysChecked(
                    indexSrcAddr,
                    longIndexLength,
                    indexDstAddr,
                    tempIndexAddr,
                    dedupKeyIndex,
                    DedupColumnCommitAddresses.getAddress(dedupCommitAddr)
            );
        } finally {
            if (dedupColumnCommitAddresses.getColumnCount() > 0 && lagRows > 0) {
                // Release mapped column buffers for lag rows
                for (int i = 0; i < dedupKeyIndex; i++) {
                    long lagAuxAddr = DedupColumnCommitAddresses.getColReserved1(dedupCommitAddr, i);
                    long lagAuxMemOffset = DedupColumnCommitAddresses.getColReserved2(dedupCommitAddr, i);
                    long mapAuxSize = DedupColumnCommitAddresses.getColReserved3(dedupCommitAddr, i);

                    mapAppendColumnBufferRelease(lagAuxAddr, lagAuxMemOffset, mapAuxSize);

                    long mapVarSize = DedupColumnCommitAddresses.getO3VarDataLen(dedupCommitAddr, i);
                    if (mapVarSize > 0) {
                        long lagVarAddr = DedupColumnCommitAddresses.getColReserved4(dedupCommitAddr, i);
                        long lagVarMemOffset = DedupColumnCommitAddresses.getColReserved5(dedupCommitAddr, i);
                        assert mapVarSize > lagVarMemOffset;
                        mapAppendColumnBufferRelease(lagVarAddr, lagVarMemOffset, mapVarSize - lagVarMemOffset);
                    }
                }
            }
            dedupColumnCommitAddresses.clear();
        }
    }

    private void dispatchColumnTasks(
            long long0,
            long long1,
            long long2,
            long long3,
            long long4,
            ColumnTaskHandler taskHandler
    ) {
        final long timestampColumnIndex = metadata.getTimestampIndex();
        final Sequence pubSeq = this.messageBus.getColumnTaskPubSeq();
        final RingQueue<ColumnTask> queue = this.messageBus.getColumnTaskQueue();
        o3DoneLatch.reset();
        o3ErrorCount.set(0);
        lastErrno = 0;
        int queuedCount = 0;

        for (int columnIndex = 0; columnIndex < columnCount; columnIndex++) {
            int columnType = metadata.getColumnType(columnIndex);
            if (columnType > 0) {
                long cursor = pubSeq.next();

                // Pass column index as -1 when it's designated timestamp column to o3 move method
                if (cursor > -1) {
                    try {
                        final ColumnTask task = queue.get(cursor);
                        task.of(
                                o3DoneLatch,
                                columnIndex,
                                columnType,
                                timestampColumnIndex,
                                long0,
                                long1,
                                long2,
                                long3,
                                long4,
                                taskHandler
                        );
                    } finally {
                        queuedCount++;
                        pubSeq.done(cursor);
                    }
                } else {
                    taskHandler.run(columnIndex, columnType, timestampColumnIndex, long0, long1, long2, long3, long4);
                }
            }
        }
        consumeColumnTasks(queue, queuedCount);
    }

    private void doClose(boolean truncate) {
        // destroy() may have already closed everything
        boolean tx = inTransaction();
        freeSymbolMapWriters();
        Misc.freeObjList(indexers);
        denseIndexers.clear();
        Misc.free(txWriter);
        Misc.free(ddlMem);
        Misc.free(other);
        Misc.free(todoMem);
        Misc.free(attachMetaMem);
        Misc.free(attachColumnVersionReader);
        Misc.free(attachIndexBuilder);
        Misc.free(columnVersionWriter);
        Misc.free(o3PartitionUpdateSink);
        Misc.free(slaveTxReader);
        Misc.free(commandQueue);
        Misc.free(dedupColumnCommitAddresses);
        Misc.free(parquetDecoder);
        Misc.free(parquetStatBuffers);
        Misc.free(parquetColumnIdsAndTypes);
        closeWalFiles();
        updateOperatorImpl = Misc.free(updateOperatorImpl);
        convertOperatorImpl = Misc.free(convertOperatorImpl);
        dropIndexOperator = null;
        noOpRowCount = 0L;
        lastOpenPartitionTs = Long.MIN_VALUE;
        lastOpenPartitionIsReadOnly = false;
        Misc.free(frameFactory);
        assert !truncate || distressed || assertColumnPositionIncludeWalLag();
        freeColumns(truncate & !distressed);
        try {
            releaseLock(!truncate | tx | performRecovery | distressed);
        } finally {
            Misc.free(txnScoreboard);
            Misc.free(path);
            Misc.free(o3TimestampMem);
            Misc.free(o3TimestampMemCpy);
            Misc.free(ownMessageBus);
            if (tempMem16b != 0) {
                tempMem16b = Unsafe.free(tempMem16b, 16, MemoryTag.NATIVE_TABLE_WRITER);
            }
            LOG.info().$("closed '").utf8(tableToken.getTableName()).$('\'').$();
        }
    }

    private boolean dropPartitionByExactTimestamp(long timestamp) {
        final long minTimestamp = txWriter.getMinTimestamp(); // table min timestamp
        final long maxTimestamp = txWriter.getMaxTimestamp(); // table max timestamp

        final int index = txWriter.getPartitionIndex(timestamp);
        if (index < 0) {
            LOG.error().$("partition is already removed [path=").$substr(pathRootSize, path).$(", partitionTimestamp=").$ts(timestamp).I$();
            return false;
        }

        final long partitionNameTxn = txWriter.getPartitionNameTxnByPartitionTimestamp(timestamp);

        if (timestamp == txWriter.getPartitionTimestampByTimestamp(maxTimestamp)) {
            // removing active partition

            // calculate new transient row count, min/max timestamps and find the partition to open next
            final long nextMaxTimestamp;
            final long newTransientRowCount;
            final long prevTimestamp;
            if (index == 0) {
                nextMaxTimestamp = Long.MIN_VALUE;
                newTransientRowCount = 0L;
                prevTimestamp = 0L; // meaningless
            } else {
                final int prevIndex = index - 1;
                final long parquetSize = txWriter.getPartitionParquetFileSize(prevIndex);
                prevTimestamp = txWriter.getPartitionTimestampByIndex(prevIndex);
                newTransientRowCount = txWriter.getPartitionSize(prevIndex);
                try {
                    setPathForNativePartition(path.trimTo(pathSize), partitionBy, prevTimestamp, txWriter.getPartitionNameTxn(prevIndex));
                    readPartitionMinMaxTimestamps(prevTimestamp, path, metadata.getColumnName(metadata.getTimestampIndex()), parquetSize, newTransientRowCount);
                    nextMaxTimestamp = attachMaxTimestamp;
                } finally {
                    path.trimTo(pathSize);
                }
            }

            txWriter.beginPartitionSizeUpdate();
            txWriter.removeAttachedPartitions(timestamp);
            txWriter.finishPartitionSizeUpdate(index == 0 ? Long.MAX_VALUE : txWriter.getMinTimestamp(), nextMaxTimestamp);
            txWriter.bumpTruncateVersion();
            columnVersionWriter.removePartition(timestamp);
            columnVersionWriter.replaceInitialPartitionRecords(txWriter.getLastPartitionTimestamp(), txWriter.getTransientRowCount());

            columnVersionWriter.commit();
            txWriter.setColumnVersion(columnVersionWriter.getVersion());
            txWriter.commit(denseSymbolMapWriters);

            // No need to truncate before, files to be deleted.
            closeActivePartition(false);

            if (index != 0) {
                openPartition(prevTimestamp);
                setAppendPosition(newTransientRowCount, false);
            } else {
                rowAction = ROW_ACTION_OPEN_PARTITION;
            }
        } else {
            // when we want to delete first partition we must find out minTimestamp from
            // next partition if it exists, or next partition, and so on
            //
            // when somebody removed data directories manually and then attempts to tidy
            // up metadata with logical partition delete we have to uphold the effort and
            // re-compute table size and its minTimestamp from what remains on disk

            // find out if we are removing min partition
            long nextMinTimestamp = minTimestamp;
            if (timestamp == txWriter.getPartitionTimestampByIndex(0)) {
                nextMinTimestamp = readMinTimestamp(1);
            }

            txWriter.beginPartitionSizeUpdate();
            txWriter.removeAttachedPartitions(timestamp);
            txWriter.setMinTimestamp(nextMinTimestamp);
            txWriter.finishPartitionSizeUpdate(nextMinTimestamp, txWriter.getMaxTimestamp());
            txWriter.bumpTruncateVersion();
            columnVersionWriter.removePartition(timestamp);

            columnVersionWriter.commit();
            txWriter.setColumnVersion(columnVersionWriter.getVersion());
            txWriter.commit(denseSymbolMapWriters);
        }

        // Call O3 methods to remove check TxnScoreboard and remove partition directly
        safeDeletePartitionDir(timestamp, partitionNameTxn);
        return true;
    }

    private long findMinSplitPartitionTimestamp() {
        for (int i = 0, n = txWriter.getPartitionCount(); i < n; i++) {
            long partitionTimestamp = txWriter.getPartitionTimestampByIndex(i);
            if (txWriter.getLogicalPartitionTimestamp(partitionTimestamp) != partitionTimestamp) {
                return partitionTimestamp;
            }
        }
        return Long.MAX_VALUE;
    }

    private void finishColumnPurge() {
        if (purgingOperator == null) {
            return;
        }
        boolean asyncOnly = checkScoreboardHasReadersBeforeLastCommittedTxn();
        purgingOperator.purge(
                path.trimTo(pathSize),
                tableToken,
                partitionBy,
                asyncOnly,
                getTruncateVersion(),
                getTxn()
        );
        purgingOperator.clear();
    }

    private void finishO3Append(long o3LagRowCount) {
        if (denseIndexers.size() == 0) {
            populateDenseIndexerList();
        }
        path.trimTo(pathSize);
        // Alright, we finished updating partitions. Now we need to get this writer instance into
        // a consistent state.
        //
        // We start with ensuring append memory is in ready-to-use state. When max timestamp changes we need to
        // move append memory to new set of files. Otherwise, we stay on the same set but advance to append position.
        avoidIndexOnCommit = o3ErrorCount.get() == 0;
        if (o3LagRowCount == 0) {
            clearO3();
            LOG.debug().$("lag segment is empty").$();
        } else {
            // adjust O3 master ref so that virtual row count becomes equal to value of "o3LagRowCount"
            this.o3MasterRef = this.masterRef - o3LagRowCount * 2 + 1;
            LOG.debug().$("adjusted [o3RowCount=").$(getO3RowCount0()).I$();
        }
    }

    private void finishO3Commit(long partitionTimestampHiLimit) {
        if (!o3InError) {
            updateO3ColumnTops();
        }
        if (isLastPartitionClosed() || partitionTimestampHi > partitionTimestampHiLimit) {
            openPartition(txWriter.getLastPartitionTimestamp());
        }

        // Data is written out successfully, however, we can still fail to set append position, for
        // example when we ran out of address space and new page cannot be mapped. The "allocate" calls here
        // ensure we can trigger this situation in tests. We should perhaps align our data such that setAppendPosition()
        // will attempt to mmap new page and fail... Then we can remove the 'true' parameter
        try {
            setAppendPosition(txWriter.getTransientRowCount(), !metadata.isWalEnabled());
        } catch (Throwable e) {
            LOG.critical().$("data is committed but writer failed to update its state `").$(e).$('`').$();
            distressed = true;
            throw e;
        }

        metrics.tableWriter().incrementO3Commits();
    }

    private Utf8Sequence formatPartitionForTimestamp(long partitionTimestamp, long nameTxn) {
        utf8Sink.clear();
        setSinkForNativePartition(utf8Sink, partitionBy, partitionTimestamp, nameTxn);
        return utf8Sink;
    }

    private void freeAndRemoveColumnPair(ObjList<MemoryMA> columns, int pi, int si) {
        Misc.free(columns.getAndSetQuick(pi, NullMemory.INSTANCE));
        Misc.free(columns.getAndSetQuick(si, NullMemory.INSTANCE));
    }

    private void freeAndRemoveO3ColumnPair(ObjList<MemoryCARW> columns, int pi, int si) {
        Misc.free(columns.getAndSetQuick(pi, NullMemory.INSTANCE));
        Misc.free(columns.getAndSetQuick(si, NullMemory.INSTANCE));
    }

    private void freeColumnMemory(int columnIndex) {
        final int pi = getPrimaryColumnIndex(columnIndex);
        final int si = getSecondaryColumnIndex(columnIndex);
        freeNullSetter(nullSetters, columnIndex);
        freeNullSetter(o3NullSetters1, columnIndex);
        freeNullSetter(o3NullSetters2, columnIndex);
        freeAndRemoveColumnPair(columns, pi, si);
        freeAndRemoveO3ColumnPair(o3MemColumns1, pi, si);
        freeAndRemoveO3ColumnPair(o3MemColumns2, pi, si);
        if (columnIndex < indexers.size()) {
            Misc.free(indexers.getAndSetQuick(columnIndex, null));
            populateDenseIndexerList();
        }
    }

    private void freeColumns(boolean truncate) {
        // null check is because this method could be called from the constructor
        if (columns != null) {
            closeAppendMemoryTruncate(truncate);
        }
        Misc.freeObjListAndKeepObjects(o3MemColumns1);
        Misc.freeObjListAndKeepObjects(o3MemColumns2);
    }

    private void freeIndexers() {
        if (indexers != null) {
            // Don't change items of indexers, they are re-used
            for (int i = 0, n = indexers.size(); i < n; i++) {
                ColumnIndexer indexer = indexers.getQuick(i);
                if (indexer != null) {
                    indexers.getQuick(i).releaseIndexWriter();
                }
            }
            denseIndexers.clear();
        }
    }

    private void freeNullSetter(ObjList<Runnable> nullSetters, int columnIndex) {
        nullSetters.setQuick(columnIndex, NOOP);
    }

    private void freeSymbolMapWriters() {
        if (denseSymbolMapWriters != null) {
            for (int i = 0, n = denseSymbolMapWriters.size(); i < n; i++) {
                Misc.freeIfCloseable(denseSymbolMapWriters.getQuick(i));
            }
            denseSymbolMapWriters.clear();
        }

        if (symbolMapWriters != null) {
            symbolMapWriters.clear();
        }
    }

    private CharSequence getColumnNameSafe(int columnIndex) {
        try {
            return metadata.getColumnName(columnIndex);
        } catch (Throwable th) {
            return "<unknown, index: " + columnIndex + ">";
        }
    }

    private ConvertOperatorImpl getConvertOperator() {
        if (convertOperatorImpl == null) {
            convertOperatorImpl = new ConvertOperatorImpl(configuration, this, columnVersionWriter, path, pathSize, getPurgingOperator(), messageBus);
        }
        return convertOperatorImpl;
    }

    private long getO3RowCount0() {
        return (masterRef - o3MasterRef + 1) / 2;
    }

    private long getPartitionTimestampOrMax(int partitionIndex) {
        if (partitionIndex < txWriter.getPartitionCount()) {
            return txWriter.getPartitionTimestampByIndex(partitionIndex);
        } else {
            return Long.MAX_VALUE;
        }
    }

    private MemoryMA getPrimaryColumn(int column) {
        assert column < columnCount : "Column index is out of bounds: " + column + " >= " + columnCount;
        return columns.getQuick(getPrimaryColumnIndex(column));
    }

    private PurgingOperator getPurgingOperator() {
        if (purgingOperator == null) {
            purgingOperator = new PurgingOperator(LOG, configuration, messageBus);
        } else {
            purgingOperator.clear();
        }
        return purgingOperator;
    }

    private MemoryMA getSecondaryColumn(int column) {
        assert column < columnCount : "Column index is out of bounds: " + column + " >= " + columnCount;
        return columns.getQuick(getSecondaryColumnIndex(column));
    }

    private long getWalMaxLagRows() {
        return Math.min(
                Math.max(0L, (long) configuration.getWalLagRowsMultiplier() * metadata.getMaxUncommittedRows()),
                getWalMaxLagSize()
        );
    }

    private long getWalMaxLagSize() {
        long maxLagSize = configuration.getWalMaxLagSize();
        return (maxLagSize /
                (avgRecordSize != 0 ? avgRecordSize : (avgRecordSize = estimateAvgRecordSize(metadata))));
    }

    private void handleColumnTaskException(
            String message,
            int columnIndex,
            int columnType,
            long long0,
            long long1,
            long long2,
            long long3,
            Throwable e
    ) {
        o3ErrorCount.incrementAndGet();
        LogRecord logRecord = LOG.critical().$(message + " [table=").$(tableToken.getTableName())
                .$(", column=").$(getColumnNameSafe(columnIndex))
                .$(", type=").$(ColumnType.nameOf(columnType))
                .$(", long0=").$(long0)
                .$(", long1=").$(long1)
                .$(", long2=").$(long2)
                .$(", long3=").$(long3);
        if (e instanceof CairoException) {
            o3oomObserved = ((CairoException) e).isOutOfMemory();
            lastErrno = lastErrno == 0 ? ((CairoException) e).errno : lastErrno;
            logRecord.$(", errno=").$(lastErrno)
                    .$(", ex=").$(((CairoException) e).getFlyweightMessage())
                    .I$();
        } else {
            lastErrno = O3_ERRNO_FATAL;
            logRecord.$(", ex=").$(e).I$();
        }
    }

    private void hardLinkAndPurgeColumnFiles(String columnName, int columnIndex, boolean isIndexed, CharSequence newName, int columnType) {
        try {
            PurgingOperator purgingOperator = getPurgingOperator();
            long newColumnNameTxn = getTxn();
            long defaultColumnNameTxn = columnVersionWriter.getDefaultColumnNameTxn(columnIndex);
            if (PartitionBy.isPartitioned(partitionBy)) {
                for (int i = txWriter.getPartitionCount() - 1; i > -1L; i--) {
                    // Link files in each partition.
                    long partitionTimestamp = txWriter.getPartitionTimestampByIndex(i);
                    long partitionNameTxn = txWriter.getPartitionNameTxn(i);
                    long columnNameTxn = columnVersionWriter.getColumnNameTxn(partitionTimestamp, columnIndex);
                    hardLinkAndPurgeColumnFiles(columnName, columnIndex, columnType, isIndexed, newName, partitionTimestamp, partitionNameTxn, newColumnNameTxn, columnNameTxn);
                    if (columnVersionWriter.getRecordIndex(partitionTimestamp, columnIndex) > -1L) {
                        long columnTop = columnVersionWriter.getColumnTop(partitionTimestamp, columnIndex);
                        columnVersionWriter.upsert(partitionTimestamp, columnIndex, newColumnNameTxn, columnTop);
                    }
                }
            } else {
                long columnNameTxn = columnVersionWriter.getColumnNameTxn(txWriter.getLastPartitionTimestamp(), columnIndex);
                hardLinkAndPurgeColumnFiles(columnName, columnIndex, columnType, isIndexed, newName, txWriter.getLastPartitionTimestamp(), -1L, newColumnNameTxn, columnNameTxn);
                long columnTop = columnVersionWriter.getColumnTop(txWriter.getLastPartitionTimestamp(), columnIndex);
                columnVersionWriter.upsert(txWriter.getLastPartitionTimestamp(), columnIndex, newColumnNameTxn, columnTop);
            }

            if (ColumnType.isSymbol(columnType)) {
                // Link .o, .c, .k, .v symbol files in the table root folder
                linkFile(ff, offsetFileName(path.trimTo(pathSize), columnName, defaultColumnNameTxn), offsetFileName(other.trimTo(pathSize), newName, newColumnNameTxn));
                linkFile(ff, charFileName(path.trimTo(pathSize), columnName, defaultColumnNameTxn), charFileName(other.trimTo(pathSize), newName, newColumnNameTxn));
                linkFile(ff, keyFileName(path.trimTo(pathSize), columnName, defaultColumnNameTxn), keyFileName(other.trimTo(pathSize), newName, newColumnNameTxn));
                linkFile(ff, valueFileName(path.trimTo(pathSize), columnName, defaultColumnNameTxn), valueFileName(other.trimTo(pathSize), newName, newColumnNameTxn));
                purgingOperator.add(columnIndex, columnName, columnType, isIndexed, defaultColumnNameTxn, PurgingOperator.TABLE_ROOT_PARTITION, -1L);
            }
            long columnAddedPartition = columnVersionWriter.getColumnTopPartitionTimestamp(columnIndex);
            columnVersionWriter.upsertDefaultTxnName(columnIndex, newColumnNameTxn, columnAddedPartition);
        } finally {
            path.trimTo(pathSize);
            other.trimTo(pathSize);
        }
    }

    private void hardLinkAndPurgeColumnFiles(String columnName, int columnIndex, int columnType, boolean isIndexed, CharSequence newName, long partitionTimestamp, long partitionNameTxn, long newColumnNameTxn, long columnNameTxn) {
        setPathForNativePartition(path, partitionBy, partitionTimestamp, partitionNameTxn);
        setPathForNativePartition(other, partitionBy, partitionTimestamp, partitionNameTxn);
        int plen = path.size();
        linkFile(ff, dFile(path.trimTo(plen), columnName, columnNameTxn), dFile(other.trimTo(plen), newName, newColumnNameTxn));
        if (ColumnType.isVarSize(columnType)) {
            linkFile(ff, iFile(path.trimTo(plen), columnName, columnNameTxn), iFile(other.trimTo(plen), newName, newColumnNameTxn));
        } else if (ColumnType.isSymbol(columnType) && isIndexed) {
            linkFile(ff, keyFileName(path.trimTo(plen), columnName, columnNameTxn), keyFileName(other.trimTo(plen), newName, newColumnNameTxn));
            linkFile(ff, valueFileName(path.trimTo(plen), columnName, columnNameTxn), valueFileName(other.trimTo(plen), newName, newColumnNameTxn));
        }
        path.trimTo(pathSize);
        other.trimTo(pathSize);
        purgingOperator.add(columnIndex, columnName, columnType, isIndexed, columnNameTxn, partitionTimestamp, partitionNameTxn);
    }

    private void indexHistoricPartitions(SymbolColumnIndexer indexer, CharSequence columnName, int indexValueBlockSize, int columnIndex) {
        long ts = txWriter.getMaxTimestamp();
        if (ts > Numbers.LONG_NULL) {
            try {
                // Index last partition separately
                for (int i = 0, n = txWriter.getPartitionCount() - 1; i < n; i++) {
                    long timestamp = txWriter.getPartitionTimestampByIndex(i);
                    path.trimTo(pathSize);
                    setStateForTimestamp(path, timestamp);

                    if (ff.exists(path.$())) {
                        final int plen = path.size();
                        final long columnNameTxn = columnVersionWriter.getColumnNameTxn(timestamp, columnIndex);
                        if (txWriter.isPartitionParquet(i)) {
                            indexParquetPartition(indexer, columnName, i, columnIndex, columnNameTxn, indexValueBlockSize, plen, timestamp);
                        } else if (ff.exists(dFile(path.trimTo(plen), columnName, columnNameTxn))) {
                            indexNativePartition(indexer, columnName, columnIndex, columnNameTxn, indexValueBlockSize, plen, timestamp);
                        }
                    }
                }
            } finally {
                indexer.releaseIndexWriter();
            }
        }
    }

    private void indexLastPartition(SymbolColumnIndexer indexer, CharSequence columnName, long columnNameTxn, int columnIndex, int indexValueBlockSize) {
        final int plen = path.size();

        createIndexFiles(columnName, columnNameTxn, indexValueBlockSize, plen, true);

        final long lastPartitionTs = txWriter.getLastPartitionTimestamp();
        final long columnTop = columnVersionWriter.getColumnTopQuick(lastPartitionTs, columnIndex);

        // set indexer up to continue functioning as normal
        indexer.configureFollowerAndWriter(path.trimTo(plen), columnName, columnNameTxn, getPrimaryColumn(columnIndex), columnTop);
        indexer.refreshSourceAndIndex(0, txWriter.getTransientRowCount());
    }

    private void indexNativePartition(
            SymbolColumnIndexer indexer,
            CharSequence columnName,
            int columnIndex,
            long columnNameTxn,
            int indexValueBlockSize,
            int plen,
            long timestamp
    ) {
        path.trimTo(plen);
        LOG.info().$("indexing [path=").$substr(pathRootSize, path).I$();

        createIndexFiles(columnName, columnNameTxn, indexValueBlockSize, plen, true);
        final long partitionSize = txWriter.getPartitionRowCountByTimestamp(timestamp);
        final long columnTop = columnVersionWriter.getColumnTop(timestamp, columnIndex);

        if (columnTop > -1 && partitionSize > columnTop) {
            long columnDataFd = openRO(ff, dFile(path.trimTo(plen), columnName, columnNameTxn), LOG);
            try {
                indexer.configureWriter(path.trimTo(plen), columnName, columnNameTxn, columnTop);
                indexer.index(ff, columnDataFd, columnTop, partitionSize);
            } finally {
                ff.close(columnDataFd);
            }
        }
    }

    private void indexParquetPartition(
            SymbolColumnIndexer indexer,
            CharSequence columnName,
            int partitionIndex,
            int columnIndex,
            long columnNameTxn,
            int indexValueBlockSize,
            int plen,
            long timestamp
    ) {
        // parquet partition
        path.trimTo(plen);
        LOG.info().$("indexing parquet [path=").$substr(pathRootSize, path).I$();

        long parquetAddr = 0;
        long parquetSize = 0;
        try (RowGroupBuffers rowGroupBuffers = new RowGroupBuffers(MemoryTag.NATIVE_TABLE_WRITER)) {
            parquetSize = txWriter.getPartitionParquetFileSize(partitionIndex);
            parquetAddr = mapRO(ff, path.concat(PARQUET_PARTITION_NAME).$(), LOG, parquetSize, MemoryTag.MMAP_PARQUET_PARTITION_DECODER);
            parquetDecoder.of(parquetAddr, parquetSize, MemoryTag.NATIVE_PARQUET_PARTITION_DECODER);
            final PartitionDecoder.Metadata parquetMetadata = parquetDecoder.metadata();

            int parquetColumnIndex = -1;
            for (int idx = 0, cnt = parquetMetadata.columnCount(); idx < cnt; idx++) {
                if (parquetMetadata.columnId(idx) == columnIndex) {
                    parquetColumnIndex = idx;
                    break;
                }
            }
            if (parquetColumnIndex == -1) {
                path.trimTo(plen);
                LOG.error().$("could not find symbol column for indexing in parquet, skipping [path=").$substr(pathRootSize, path)
                        .$(", columnIndex=").$(columnIndex)
                        .I$();
                return;
            }

            createIndexFiles(columnName, columnNameTxn, indexValueBlockSize, plen, true);
            final long partitionSize = txWriter.getPartitionRowCountByTimestamp(timestamp);
            final long columnTop = columnVersionWriter.getColumnTop(timestamp, columnIndex);

            if (columnTop > -1 && partitionSize > columnTop) {
                indexer.configureWriter(path.trimTo(plen), columnName, columnNameTxn, columnTop);

                parquetColumnIdsAndTypes.clear();
                parquetColumnIdsAndTypes.add(parquetColumnIndex);
                parquetColumnIdsAndTypes.add(ColumnType.SYMBOL);

                long rowCount = 0;
                final int rowGroupCount = parquetMetadata.rowGroupCount();
                final BitmapIndexWriter indexWriter = indexer.getWriter();
                for (int rowGroupIndex = 0; rowGroupIndex < rowGroupCount; rowGroupIndex++) {
                    final int rowGroupSize = parquetMetadata.rowGroupSize(rowGroupIndex);
                    if (rowCount + rowGroupSize <= columnTop) {
                        rowCount += rowGroupSize;
                        continue;
                    }

                    parquetDecoder.decodeRowGroup(
                            rowGroupBuffers,
                            parquetColumnIdsAndTypes,
                            rowGroupIndex,
                            (int) Math.max(0, columnTop - rowCount),
                            rowGroupSize
                    );

                    long rowId = Math.max(rowCount, columnTop);
                    final long addr = rowGroupBuffers.getChunkDataPtr(0);
                    final long size = rowGroupBuffers.getChunkDataSize(0);
                    for (long p = addr, lim = addr + size; p < lim; p += 4, rowId++) {
                        indexWriter.add(TableUtils.toIndexKey(Unsafe.getUnsafe().getInt(p)), rowId);
                    }

                    rowCount += rowGroupSize;
                }
                indexWriter.setMaxValue(partitionSize - 1);
            }
        } finally {
            ff.munmap(parquetAddr, parquetSize, MemoryTag.MMAP_PARQUET_PARTITION_DECODER);
            Misc.free(parquetDecoder);
        }
    }

    private void initLastPartition(long timestamp) {
        final long ts = repairDataGaps(timestamp);
        openLastPartitionAndSetAppendPosition(ts);
        populateDenseIndexerList();
        if (performRecovery) {
            performRecovery();
        }
        txWriter.initLastPartition(ts);
    }

    private boolean isEmptyTable() {
        return txWriter.getPartitionCount() == 0 && txWriter.getLagRowCount() == 0;
    }

    private boolean isLastPartitionClosed() {
        for (int i = 0; i < columnCount; i++) {
            if (metadata.getColumnType(i) > 0) {
                return !columns.getQuick(getPrimaryColumnIndex(i)).isOpen();
            }
        }
        // No columns, doesn't matter
        return false;
    }

    private void lock() {
        try {
            path.trimTo(pathSize);
            performRecovery = ff.exists(lockName(path));
            this.lockFd = TableUtils.lock(ff, path.$());
        } finally {
            path.trimTo(pathSize);
        }

        if (this.lockFd == -1) {
            throw CairoException.critical(ff.errno()).put("cannot lock table: ").put(path.$());
        }
    }

    private long mapAppendColumnBuffer(MemoryMA column, long offset, long size, boolean rw) {
        if (size == 0) {
            return 0;
        }

        column.jumpTo(offset + size);
        long address = column.map(offset, size);

        // column could not provide necessary length of buffer
        // because perhaps its internal buffer is not big enough
        if (address != 0) {
            return address;
        } else {
            return -TableUtils.mapAppendColumnBuffer(ff, column.getFd(), offset, size, rw, MemoryTag.MMAP_TABLE_WRITER);
        }
    }

    private void mapAppendColumnBufferRelease(long address, long offset, long size) {
        if (address < 0) {
            TableUtils.mapAppendColumnBufferRelease(ff, -address, offset, size, MemoryTag.MMAP_TABLE_WRITER);
        }
    }

    private void mmapWalColsEager() {
        for (int i = 0, n = walMappedColumns.size(); i < n; i++) {
            MemoryCR columnMem = o3Columns.get(i);
            if (columnMem != null) {
                columnMem.map();
            }
        }
    }

    private void mmapWalColumns(@Transient Path walPath, long walSegmentId, int timestampIndex, long rowLo, long rowHi) {
        walMappedColumns.clear();
        int walPathLen = walPath.size();
        final int columnCount = metadata.getColumnCount();
        int key = walFdCache.keyIndex(walSegmentId);
        LongList fds = null;
        if (key < 0) {
            fds = walFdCache.valueAt(key);
        }

        try {
            int file = 0;
            for (int columnIndex = 0; columnIndex < columnCount; columnIndex++) {
                final int columnType = metadata.getColumnType(columnIndex);
                o3RowCount = rowHi - rowLo;
                if (columnType > 0) {
                    int sizeBitsPow2 = ColumnType.getWalDataColumnShl(columnType, columnIndex == timestampIndex);

                    if (ColumnType.isVarSize(columnType)) {
                        MemoryCMOR auxMem = walColumnMemoryPool.pop();
                        MemoryCMOR dataMem = walColumnMemoryPool.pop();

                        walMappedColumns.add(dataMem);
                        walMappedColumns.add(auxMem);

                        final long dataFd = fds != null ? fds.get(file++) : -1;
                        final long auxFd = fds != null ? fds.get(file++) : -1;

                        final ColumnTypeDriver columnTypeDriver = ColumnType.getDriver(columnType);

                        LPSZ ifile = auxFd == -1 ? iFile(walPath, metadata.getColumnName(columnIndex), -1L) : null;
                        LOG.debug().$("reusing file descriptor for WAL files [fd=").$(auxFd).$(", path=").$(walPath).$(", walSegment=").$(walSegmentId).I$();
                        columnTypeDriver.configureAuxMemOM(
                                configuration.getFilesFacade(),
                                auxMem,
                                auxFd,
                                ifile,
                                rowLo,
                                rowHi,
                                MemoryTag.MMAP_TABLE_WRITER,
                                CairoConfiguration.O_NONE
                        );
                        walPath.trimTo(walPathLen);

                        LPSZ dfile = dataFd == -1 ? dFile(walPath, metadata.getColumnName(columnIndex), -1L) : null;
                        LOG.debug().$("reusing file descriptor for WAL files [fd=").$(dataFd).$(", wal=").$(walPath).$(", walSegment=").$(walSegmentId).I$();
                        columnTypeDriver.configureDataMemOM(
                                configuration.getFilesFacade(),
                                auxMem,
                                dataMem,
                                dataFd,
                                dfile,
                                rowLo,
                                rowHi,
                                MemoryTag.MMAP_TABLE_WRITER,
                                CairoConfiguration.O_NONE
                        );
                    } else {
                        MemoryCMOR primary = walColumnMemoryPool.pop();
                        walMappedColumns.add(primary);
                        walMappedColumns.add(null);

                        long fd = fds != null ? fds.get(file++) : -1;
                        LPSZ dfile = fd == -1 ? dFile(walPath, metadata.getColumnName(columnIndex), -1L) : null;
                        LOG.debug().$("reusing file descriptor for WAL files [fd=").$(fd).$(", path=").$(walPath).$(", walSegment=").$(walSegmentId).I$();
                        primary.ofOffset(
                                configuration.getFilesFacade(),
                                fd,
                                false,
                                dfile,
                                rowLo << sizeBitsPow2,
                                rowHi << sizeBitsPow2,
                                MemoryTag.MMAP_TX_LOG,
                                CairoConfiguration.O_NONE
                        );
                    }
                    walPath.trimTo(walPathLen);
                } else {
                    walMappedColumns.add(null);
                    walMappedColumns.add(null);
                }
            }
            o3Columns = walMappedColumns;
        } catch (Throwable th) {
            closeWalColumns(true, walSegmentId);
            throw th;
        }
    }

    private Row newRowO3(long timestamp) {
        LOG.info().$("switched to o3 [table=").utf8(tableToken.getTableName()).I$();
        txWriter.beginPartitionSizeUpdate();
        o3OpenColumns();
        o3InError = false;
        o3MasterRef = masterRef;
        rowAction = ROW_ACTION_O3;
        o3TimestampSetter(timestamp);
        return row;
    }

    /**
     * Commits O3 data. Lag is optional. When 0 is specified the entire O3 segment is committed.
     *
     * @param o3MaxLag interval in microseconds that determines the length of O3 segment that is not going to be
     *                 committed to disk. The interval starts at max timestamp of O3 segment and ends <i>o3MaxLag</i>
     *                 microseconds before this timestamp.
     * @return <i>true</i> when commit has is a NOOP, e.g. no data has been committed to disk. <i>false</i> otherwise.
     */
    private boolean o3Commit(long o3MaxLag) {
        o3RowCount = getO3RowCount0();

        long o3LagRowCount = 0;
        long maxUncommittedRows = metadata.getMaxUncommittedRows();
        final int timestampColumnIndex = metadata.getTimestampIndex();
        lastPartitionTimestamp = txWriter.getPartitionTimestampByTimestamp(partitionTimestampHi);
        // we will check new partitionTimestampHi value against the limit to see if the writer
        // will have to switch partition internally
        long partitionTimestampHiLimit = txWriter.getNextPartitionTimestamp(partitionTimestampHi) - 1;
        try {
            o3RowCount += o3MoveUncommitted();

            // we may need to re-use file descriptors when this partition is the "current" one
            // we cannot open file again due to sharing violation
            //
            // to determine that 'ooTimestampLo' goes into current partition
            // we need to compare 'partitionTimestampHi', which is appropriately truncated to DAY/MONTH/YEAR
            // to this.maxTimestamp, which isn't truncated yet. So we need to truncate it first
            LOG.debug().$("sorting o3 [table=").utf8(tableToken.getTableName()).I$();
            final long sortedTimestampsAddr = o3TimestampMem.getAddress();

            // ensure there is enough size
            assert o3TimestampMem.getAppendOffset() == o3RowCount * TIMESTAMP_MERGE_ENTRY_BYTES;
            if (o3RowCount > 600 || !o3QuickSortEnabled) {
                o3TimestampMemCpy.jumpTo(o3TimestampMem.getAppendOffset());
                Vect.radixSortLongIndexAscInPlace(sortedTimestampsAddr, o3RowCount, o3TimestampMemCpy.addressOf(0));
            } else {
                Vect.quickSortLongIndexAscInPlace(sortedTimestampsAddr, o3RowCount);
            }

            // we have three frames:
            // partition logical "lo" and "hi" - absolute bounds (partitionLo, partitionHi)
            // partition actual data "lo" and "hi" (dataLo, dataHi)
            // out of order "lo" and "hi" (indexLo, indexHi)

            long srcOooMax;
            final long o3TimestampMin = getTimestampIndexValue(sortedTimestampsAddr, 0);
            if (o3TimestampMin < Timestamps.O3_MIN_TS) {
                o3InError = true;
                throw CairoException.nonCritical().put("timestamps before 1970-01-01 are not allowed for O3");
            }

            long o3TimestampMax = getTimestampIndexValue(sortedTimestampsAddr, o3RowCount - 1);
            if (o3TimestampMax < Timestamps.O3_MIN_TS) {
                o3InError = true;
                throw CairoException.nonCritical().put("timestamps before 1970-01-01 are not allowed for O3");
            }

            // Safe check of the sort. No known way to reproduce
            assert o3TimestampMin <= o3TimestampMax;

            if (o3MaxLag > 0) {
                long lagError = 0;
                if (getMaxTimestamp() != Long.MIN_VALUE) {
                    // When table already has data we can calculate the overlap of the newly added
                    // batch of records with existing data in the table. Positive value of the overlap
                    // means that our o3EffectiveLag was undersized.

                    lagError = getMaxTimestamp() - o3CommitBatchTimestampMin;

                    int n = o3LastTimestampSpreads.length - 1;

                    if (lagError > 0) {
                        o3EffectiveLag += (long) (lagError * configuration.getO3LagIncreaseFactor());
                        o3EffectiveLag = Math.min(o3EffectiveLag, o3MaxLag);
                    } else {
                        // avoid using negative o3EffectiveLag
                        o3EffectiveLag += (long) (lagError * configuration.getO3LagDecreaseFactor());
                        o3EffectiveLag = Math.max(0, o3EffectiveLag);
                    }

                    long max = Long.MIN_VALUE;
                    for (int i = 0; i < n; i++) {
                        // shift array left and find out max at the same time
                        final long e = o3LastTimestampSpreads[i + 1];
                        o3LastTimestampSpreads[i] = e;
                        max = Math.max(e, max);
                    }

                    o3LastTimestampSpreads[n] = o3EffectiveLag;
                    o3EffectiveLag = Math.max(o3EffectiveLag, max);
                } else {
                    o3EffectiveLag = o3MaxLag;
                }

                long lagThresholdTimestamp = o3TimestampMax - o3EffectiveLag;
                if (lagThresholdTimestamp >= o3TimestampMin) {
                    final long lagThresholdRow = Vect.boundedBinarySearchIndexT(
                            sortedTimestampsAddr,
                            lagThresholdTimestamp,
                            0,
                            o3RowCount - 1,
                            Vect.BIN_SEARCH_SCAN_DOWN
                    );
                    o3LagRowCount = o3RowCount - lagThresholdRow - 1;
                    if (o3LagRowCount > maxUncommittedRows) {
                        o3LagRowCount = maxUncommittedRows;
                        srcOooMax = o3RowCount - maxUncommittedRows;
                    } else {
                        srcOooMax = lagThresholdRow + 1;
                    }
                } else {
                    o3LagRowCount = o3RowCount;
                    // This is a scenario where "o3MaxLag" and "maxUncommitted" values do not work with the data
                    // in that the "o3EffectiveLag" is larger than dictated "maxUncommitted". A simple plan here is to
                    // commit half of the o3MaxLag.
                    if (o3LagRowCount > maxUncommittedRows) {
                        o3LagRowCount = maxUncommittedRows / 2;
                        srcOooMax = o3RowCount - o3LagRowCount;
                    } else {
                        srcOooMax = 0;
                    }
                }

                LOG.info().$("o3 commit [table=").utf8(tableToken.getTableName())
                        .$(", maxUncommittedRows=").$(maxUncommittedRows)
                        .$(", o3TimestampMin=").$ts(o3TimestampMin)
                        .$(", o3TimestampMax=").$ts(o3TimestampMax)
                        .$(", o3MaxLagUs=").$(o3MaxLag)
                        .$(", o3EffectiveLagUs=").$(o3EffectiveLag)
                        .$(", lagError=").$(lagError)
                        .$(", o3SpreadUs=").$(o3TimestampMax - o3TimestampMin)
                        .$(", lagThresholdTimestamp=").$ts(lagThresholdTimestamp)
                        .$(", o3LagRowCount=").$(o3LagRowCount)
                        .$(", srcOooMax=").$(srcOooMax)
                        .$(", o3RowCount=").$(o3RowCount)
                        .I$();

            } else {
                LOG.info()
                        .$("o3 commit [table=").utf8(tableToken.getTableName())
                        .$(", o3RowCount=").$(o3RowCount)
                        .I$();
                srcOooMax = o3RowCount;
            }

            o3CommitBatchTimestampMin = Long.MAX_VALUE;

            if (srcOooMax == 0) {
                return true;
            }

            // we could have moved the "srcOooMax" and hence we re-read the max timestamp
            o3TimestampMax = getTimestampIndexValue(sortedTimestampsAddr, srcOooMax - 1);


            // we are going to use this soon to avoid double-copying lag data
            // final boolean yep = isAppendLastPartitionOnly(sortedTimestampsAddr, o3TimestampMax);

            // reshuffle all columns according to timestamp index
            long sortedTimestampsRowCount = o3RowCount;
            dispatchColumnTasks(sortedTimestampsAddr, sortedTimestampsRowCount, IGNORE, IGNORE, IGNORE, cthO3SortColumnRef);
            swapO3ColumnsExcept(timestampColumnIndex);
            LOG.info()
                    .$("sorted [table=").utf8(tableToken.getTableName())
                    .$(", o3RowCount=").$(o3RowCount)
                    .I$();

            processO3Block(
                    o3LagRowCount,
                    timestampColumnIndex,
                    sortedTimestampsAddr,
                    srcOooMax,
                    o3TimestampMin,
                    o3TimestampMax,
                    true,
                    0L,
                    O3JobParallelismRegulator.EMPTY
            );
        } finally {
            finishO3Append(o3LagRowCount);
        }

        finishO3Commit(partitionTimestampHiLimit);
        return false;
    }

    private void o3CommitPartitionAsync(
            AtomicInteger columnCounter,
            long maxTimestamp,
            long sortedTimestampsAddr,
            long srcOooLo,
            long srcOooHi,
            long srcOooMax,
            long oooTimestampMin,
            long partitionTimestamp,
            long srcDataMax,
            boolean last,
            long srcNameTxn,
            O3Basket o3Basket,
            long newPartitionSize,
            long oldPartitionSize,
            long partitionUpdateSinkAddr,
            long dedupColSinkAddr,
            boolean isParquet
    ) {
        long cursor = messageBus.getO3PartitionPubSeq().next();
        if (cursor > -1) {
            O3PartitionTask task = messageBus.getO3PartitionQueue().get(cursor);
            task.of(
                    path,
                    partitionBy,
                    columns,
                    o3Columns,
                    srcOooLo,
                    srcOooHi,
                    srcOooMax,
                    oooTimestampMin,
                    partitionTimestamp,
                    maxTimestamp,
                    srcDataMax,
                    srcNameTxn,
                    last,
                    getTxn(),
                    sortedTimestampsAddr,
                    this,
                    columnCounter,
                    o3Basket,
                    newPartitionSize,
                    oldPartitionSize,
                    partitionUpdateSinkAddr,
                    dedupColSinkAddr,
                    isParquet
            );
            messageBus.getO3PartitionPubSeq().done(cursor);
        } else {
            O3PartitionJob.processPartition(
                    path,
                    partitionBy,
                    columns,
                    o3Columns,
                    srcOooLo,
                    srcOooHi,
                    srcOooMax,
                    oooTimestampMin,
                    partitionTimestamp,
                    maxTimestamp,
                    srcDataMax,
                    srcNameTxn,
                    last,
                    getTxn(),
                    sortedTimestampsAddr,
                    this,
                    columnCounter,
                    o3Basket,
                    newPartitionSize,
                    oldPartitionSize,
                    partitionUpdateSinkAddr,
                    dedupColSinkAddr,
                    isParquet
            );
        }
    }

    private void o3ConsumePartitionUpdateSink() {
        long blockIndex = -1;

        long commitTransientRowCount = txWriter.transientRowCount;

        while ((blockIndex = o3PartitionUpdateSink.nextBlockIndex(blockIndex)) > -1L) {
            final long blockAddress = o3PartitionUpdateSink.getBlockAddress(blockIndex);
            long partitionTimestamp = Unsafe.getUnsafe().getLong(blockAddress);
            long timestampMin = Unsafe.getUnsafe().getLong(blockAddress + Long.BYTES);

            if (partitionTimestamp != -1L && timestampMin != -1L) {
                final long srcDataNewPartitionSize = Unsafe.getUnsafe().getLong(blockAddress + 2 * Long.BYTES);
                final long srcDataOldPartitionSize = Unsafe.getUnsafe().getLong(blockAddress + 3 * Long.BYTES);
                final long flags = Unsafe.getUnsafe().getLong(blockAddress + 4 * Long.BYTES);
                final boolean partitionMutates = Numbers.decodeLowInt(flags) != 0;
                final boolean isLastWrittenPartition = o3PartitionUpdateSink.nextBlockIndex(blockIndex) == -1;
                final long o3SplitPartitionSize = Unsafe.getUnsafe().getLong(blockAddress + 5 * Long.BYTES);

                txWriter.minTimestamp = Math.min(timestampMin, txWriter.minTimestamp);
                int partitionIndexRaw = txWriter.findAttachedPartitionRawIndexByLoTimestamp(partitionTimestamp);

                final long newPartitionTimestamp = partitionTimestamp;
                final int newPartitionIndex = partitionIndexRaw;
                if (partitionIndexRaw < 0) {
                    // This is partition split. Instead of rewriting partition because of O3 merge
                    // the partition is kept, and its tail rewritten.
                    // The new partition overlaps in time with the previous one.
                    partitionTimestamp = txWriter.getPartitionTimestampByTimestamp(partitionTimestamp);
                    partitionIndexRaw = txWriter.findAttachedPartitionRawIndexByLoTimestamp(partitionTimestamp);
                }

                if (partitionTimestamp == lastPartitionTimestamp && newPartitionTimestamp == partitionTimestamp) {
                    if (partitionMutates) {
                        // Last partition is rewritten.
                        closeActivePartition(true);
                    } else if (!isLastWrittenPartition) {
                        // Last partition is appended, and it is not the last partition anymore.
                        closeActivePartition(srcDataNewPartitionSize);
                    } else {
                        // Last partition is appended, and it is still the last partition.
                        setAppendPosition(srcDataNewPartitionSize, false);
                    }
                }

                if (partitionTimestamp < lastPartitionTimestamp) {
                    // increment fixedRowCount by number of rows old partition incremented
                    txWriter.fixedRowCount += srcDataNewPartitionSize - srcDataOldPartitionSize + o3SplitPartitionSize;
                } else {
                    if (partitionTimestamp != lastPartitionTimestamp) {
                        txWriter.fixedRowCount += commitTransientRowCount;
                    }
                    if (o3SplitPartitionSize > 0) {
                        // yep, it was
                        // the "current" active becomes fixed
                        txWriter.fixedRowCount += srcDataNewPartitionSize;
                        commitTransientRowCount = o3SplitPartitionSize;
                    } else {
                        commitTransientRowCount = srcDataNewPartitionSize;
                    }
                }

                LOG.debug().$("o3 partition update [timestampMin=").$ts(timestampMin)
                        .$(", last=").$(partitionTimestamp == lastPartitionTimestamp)
                        .$(", partitionTimestamp=").$ts(partitionTimestamp)
                        .$(", partitionMutates=").$(partitionMutates)
                        .$(", lastPartitionTimestamp=").$(lastPartitionTimestamp)
                        .$(", srcDataOldPartitionSize=").$(srcDataOldPartitionSize)
                        .$(", srcDataNewPartitionSize=").$(srcDataNewPartitionSize)
                        .$(", o3SplitPartitionSize=").$(o3SplitPartitionSize)
                        .$(", commitTransientRowCount=").$(commitTransientRowCount)
                        .$(", fixedRowCount=").$(this.txWriter.fixedRowCount)
                        .I$();

                if (newPartitionTimestamp != partitionTimestamp) {
                    LOG.info()
                            .$("o3 split partition [table=").utf8(tableToken.getTableName())
                            .$(", part1=").$(
                                    formatPartitionForTimestamp(
                                            partitionTimestamp,
                                            txWriter.getPartitionNameTxnByPartitionTimestamp(partitionTimestamp)
                                    )
                            )
                            .$(", part1OldSize=").$(srcDataOldPartitionSize)
                            .$(", part1NewSize=").$(srcDataNewPartitionSize)
                            .$(", part2=").$(formatPartitionForTimestamp(newPartitionTimestamp, txWriter.txn))
                            .$(", part2Size=").$(o3SplitPartitionSize)
                            .I$();
                    this.minSplitPartitionTimestamp = Math.min(this.minSplitPartitionTimestamp, newPartitionTimestamp);
                    txWriter.bumpPartitionTableVersion();
                    txWriter.updateAttachedPartitionSizeByRawIndex(newPartitionIndex, newPartitionTimestamp, o3SplitPartitionSize, txWriter.txn);
                    if (partitionTimestamp == lastPartitionTimestamp) {
                        // Close last partition without truncating it.
                        long committedLastPartitionSize = txWriter.getPartitionRowCountByTimestamp(partitionTimestamp);
                        closeActivePartition(committedLastPartitionSize);
                    }
                }

                if (partitionMutates && newPartitionTimestamp == partitionTimestamp) {
                    final long srcNameTxn = txWriter.getPartitionNameTxnByRawIndex(partitionIndexRaw);
                    LOG.info()
                            .$("merged partition [table=`").utf8(tableToken.getTableName())
                            .$("`, ts=").$ts(partitionTimestamp)
                            .$(", txn=").$(txWriter.txn)
                            .I$();

                    final long parquetFileSize = Unsafe.getUnsafe().getLong(blockAddress + 7 * Long.BYTES);
                    if (parquetFileSize > -1) {
                        txWriter.updatePartitionSizeByRawIndex(partitionIndexRaw, partitionTimestamp, srcDataNewPartitionSize);
                        txWriter.setPartitionParquetFormat(partitionTimestamp, parquetFileSize);
                    } else {
                        txWriter.updatePartitionSizeAndTxnByRawIndex(partitionIndexRaw, srcDataNewPartitionSize);
                        partitionRemoveCandidates.add(partitionTimestamp, srcNameTxn);
                    }
                    txWriter.bumpPartitionTableVersion();
                } else {
                    if (partitionTimestamp != lastPartitionTimestamp) {
                        txWriter.bumpPartitionTableVersion();
                    }
                    txWriter.updatePartitionSizeByRawIndex(partitionIndexRaw, partitionTimestamp, srcDataNewPartitionSize);
                }
            }
        }
        txWriter.transientRowCount = commitTransientRowCount;
    }

    private void o3ConsumePartitionUpdates() {
        final Sequence partitionSubSeq = messageBus.getO3PartitionSubSeq();
        final RingQueue<O3PartitionTask> partitionQueue = messageBus.getO3PartitionQueue();
        final Sequence openColumnSubSeq = messageBus.getO3OpenColumnSubSeq();
        final RingQueue<O3OpenColumnTask> openColumnQueue = messageBus.getO3OpenColumnQueue();
        final Sequence copySubSeq = messageBus.getO3CopySubSeq();
        final RingQueue<O3CopyTask> copyQueue = messageBus.getO3CopyQueue();

        do {
            long cursor = partitionSubSeq.next();
            if (cursor > -1) {
                final O3PartitionTask partitionTask = partitionQueue.get(cursor);
                if (partitionTask.getTableWriter() == this && o3ErrorCount.get() > 0) {
                    // do we need to free anything on the task?
                    partitionSubSeq.done(cursor);
                    o3ClockDownPartitionUpdateCount();
                    o3CountDownDoneLatch();
                } else {
                    o3ProcessPartitionSafe(partitionSubSeq, cursor, partitionTask);
                }
                continue;
            }

            cursor = openColumnSubSeq.next();
            if (cursor > -1) {
                O3OpenColumnTask openColumnTask = openColumnQueue.get(cursor);
                if (openColumnTask.getTableWriter() == this && o3ErrorCount.get() > 0) {
                    O3CopyJob.closeColumnIdle(
                            openColumnTask.getColumnCounter(),
                            openColumnTask.getTimestampMergeIndexAddr(),
                            openColumnTask.getTimestampMergeIndexSize(),
                            openColumnTask.getSrcTimestampFd(),
                            openColumnTask.getSrcTimestampAddr(),
                            openColumnTask.getSrcTimestampSize(),
                            this
                    );
                    openColumnSubSeq.done(cursor);
                } else {
                    o3OpenColumnSafe(openColumnSubSeq, cursor, openColumnTask);
                }
                continue;
            }

            cursor = copySubSeq.next();
            if (cursor > -1) {
                O3CopyTask copyTask = copyQueue.get(cursor);
                if (copyTask.getTableWriter() == this && o3ErrorCount.get() > 0) {
                    O3CopyJob.unmapAndClose(
                            copyTask.getColumnCounter(),
                            copyTask.getPartCounter(),
                            copyTask.getTimestampMergeIndexAddr(),
                            copyTask.getTimestampMergeIndexSize(),
                            copyTask.getSrcDataFixFd(),
                            copyTask.getSrcDataFixAddr(),
                            copyTask.getSrcDataFixSize(),
                            copyTask.getSrcDataVarFd(),
                            copyTask.getSrcDataVarAddr(),
                            copyTask.getSrcDataVarSize(),
                            copyTask.getDstFixFd(),
                            copyTask.getDstFixAddr(),
                            copyTask.getDstFixSize(),
                            copyTask.getDstVarFd(),
                            copyTask.getDstVarAddr(),
                            copyTask.getDstVarSize(),
                            copyTask.getSrcTimestampFd(),
                            copyTask.getSrcTimestampAddr(),
                            copyTask.getSrcTimestampSize(),
                            copyTask.getDstKFd(),
                            copyTask.getDstVFd(),
                            this
                    );
                    copySubSeq.done(cursor);
                } else {
                    o3CopySafe(cursor);
                }
            }
        } while (this.o3PartitionUpdRemaining.get() > 0);
    }

    private void o3CopySafe(
            long cursor
    ) {
        final O3CopyTask task = messageBus.getO3CopyQueue().get(cursor);
        try {
            O3CopyJob.copy(
                    task,
                    cursor,
                    messageBus.getO3CopySubSeq()
            );
        } catch (CairoException | CairoError e) {
            LOG.error().$((Sinkable) e).$();
        } catch (Throwable e) {
            LOG.error().$(e).$();
        }
    }

    private long o3MoveUncommitted() {
        final long committedRowCount = txWriter.unsafeCommittedFixedRowCount() + txWriter.unsafeCommittedTransientRowCount();
        final long rowsAdded = txWriter.getRowCount() - committedRowCount;
        final long transientRowCount = txWriter.getTransientRowCount();
        final long transientRowsAdded = Math.min(transientRowCount, rowsAdded);
        if (transientRowsAdded > 0) {
            LOG.debug()
                    .$("o3 move uncommitted [table=").utf8(tableToken.getTableName())
                    .$(", transientRowsAdded=").$(transientRowsAdded)
                    .I$();
            final long committedTransientRowCount = transientRowCount - transientRowsAdded;
            dispatchColumnTasks(
                    committedTransientRowCount,
                    IGNORE,
                    transientRowsAdded,
                    IGNORE,
                    IGNORE,
                    cthO3MoveUncommittedRef
            );
            txWriter.resetToLastPartition(committedTransientRowCount);
            return transientRowsAdded;
        }
        return 0;
    }

    private void o3OpenColumnSafe(Sequence openColumnSubSeq, long cursor, O3OpenColumnTask openColumnTask) {
        try {
            O3OpenColumnJob.openColumn(openColumnTask, cursor, openColumnSubSeq);
        } catch (CairoException | CairoError e) {
            LOG.error().$((Sinkable) e).$();
        } catch (Throwable e) {
            LOG.error().$(e).$();
        }
    }

    private void o3OpenColumns() {
        for (int i = 0; i < columnCount; i++) {
            final int columnType = metadata.getColumnType(i);
            if (columnType > 0) {
                MemoryARW dataMem = o3MemColumns1.getQuick(getPrimaryColumnIndex(i));
                MemoryARW auxMem = o3MemColumns1.getQuick(getSecondaryColumnIndex(i));
                dataMem.jumpTo(0);
                if (ColumnType.isVarSize(columnType)) {
                    auxMem.jumpTo(0);
                    ColumnType.getDriver(columnType).configureAuxMemO3RSS(auxMem);
                }
            }
        }
        activeColumns = o3MemColumns1;
        activeNullSetters = o3NullSetters1;
        LOG.debug().$("switched partition to memory").$();
    }

    private void o3ProcessPartitionSafe(Sequence partitionSubSeq, long cursor, O3PartitionTask partitionTask) {
        try {
            O3PartitionJob.processPartition(partitionTask, cursor, partitionSubSeq);
        } catch (CairoException | CairoError e) {
            LOG.error().$((Sinkable) e).$();
        } catch (Throwable e) {
            LOG.error().$(e).$();
        }
    }

    private void o3SetAppendOffset(
            int columnIndex,
            final int columnType,
            long o3RowCount
    ) {
        if (columnIndex != metadata.getTimestampIndex()) {
            MemoryARW o3DataMem = o3MemColumns1.get(getPrimaryColumnIndex(columnIndex));
            MemoryARW o3IndexMem = o3MemColumns1.get(getSecondaryColumnIndex(columnIndex));

            long size;
            if (null == o3IndexMem) {
                // Fixed size column
                size = o3RowCount << ColumnType.pow2SizeOf(columnType);
            } else {
                // Var size column
                ColumnTypeDriver driver = ColumnType.getDriver(columnType);
                if (o3RowCount > 0) {
                    size = driver.getDataVectorSizeAt(o3IndexMem.addressOf(0), o3RowCount - 1);
                } else {
                    size = 0;
                }
                o3IndexMem.jumpTo(driver.getAuxVectorSize(o3RowCount));
            }

            o3DataMem.jumpTo(size);
        } else {
            // Special case, designated timestamp column
            o3TimestampMem.jumpTo(o3RowCount * 16);
        }
    }

    private void o3TimestampSetter(long timestamp) {
        o3TimestampMem.putLong128(timestamp, getO3RowCount0());
        o3CommitBatchTimestampMin = Math.min(o3CommitBatchTimestampMin, timestamp);
    }

    private void openColumnFiles(CharSequence name, long columnNameTxn, int columnIndex, int pathTrimToLen) {
        MemoryMA mem1 = getPrimaryColumn(columnIndex);
        MemoryMA mem2 = getSecondaryColumn(columnIndex);

        try {
            mem1.of(
                    ff,
                    dFile(path.trimTo(pathTrimToLen), name, columnNameTxn),
                    dataAppendPageSize,
                    -1,
                    MemoryTag.MMAP_TABLE_WRITER,
                    configuration.getWriterFileOpenOpts(),
                    Files.POSIX_MADV_RANDOM
            );
            if (mem2 != null) {
                mem2.of(
                        ff,
                        iFile(path.trimTo(pathTrimToLen), name, columnNameTxn),
                        dataAppendPageSize,
                        -1,
                        MemoryTag.MMAP_TABLE_WRITER,
                        configuration.getWriterFileOpenOpts(),
                        Files.POSIX_MADV_RANDOM
                );
            }
        } finally {
            path.trimTo(pathTrimToLen);
        }
    }

    private void openLastPartitionAndSetAppendPosition(long ts) {
        openPartition(ts);
        setAppendPosition(txWriter.getTransientRowCount() + txWriter.getLagRowCount(), false);
    }

    private void openNewColumnFiles(CharSequence name, int columnType, boolean indexFlag, int indexValueBlockCapacity) {
        try {
            // open column files
            long partitionTimestamp = txWriter.getLastPartitionTimestamp();
            setStateForTimestamp(path, partitionTimestamp);
            final int plen = path.size();
            final int columnIndex = columnCount - 1;

            // Adding column in the current transaction.
            long columnNameTxn = getTxn();

            // index must be created before column is initialised because
            // it uses primary column object as temporary tool
            if (indexFlag) {
                createIndexFiles(name, columnNameTxn, indexValueBlockCapacity, plen, true);
            }

            openColumnFiles(name, columnNameTxn, columnIndex, plen);
            if (txWriter.getTransientRowCount() > 0) {
                // write top offset to column version file
                columnVersionWriter.upsert(txWriter.getLastPartitionTimestamp(), columnIndex, columnNameTxn, txWriter.getTransientRowCount());
            }

            if (indexFlag) {
                ColumnIndexer indexer = indexers.getQuick(columnIndex);
                assert indexer != null;
                indexers.getQuick(columnIndex).configureFollowerAndWriter(path.trimTo(plen), name, columnNameTxn, getPrimaryColumn(columnIndex), txWriter.getTransientRowCount());
            }

            // configure append position for variable length columns
            if (ColumnType.isVarSize(columnType)) {
                ColumnType.getDriver(columnType).configureAuxMemMA(getSecondaryColumn(columnCount - 1));
            }

            LOG.info().$("ADDED column '").utf8(name)
                    .$('[').$(ColumnType.nameOf(columnType)).$("], columnName txn ").$(columnNameTxn)
                    .$(" to ").$substr(pathRootSize, path)
                    .$(" with columnTop ").$(txWriter.getTransientRowCount())
                    .$();
        } finally {
            path.trimTo(pathSize);
        }
    }

    private void openPartition(long timestamp) {
        try {
            timestamp = txWriter.getPartitionTimestampByTimestamp(timestamp);
            setStateForTimestamp(path, timestamp);
            partitionTimestampHi = txWriter.getNextPartitionTimestamp(timestamp) - 1;
            int plen = path.size();
            if (ff.mkdirs(path.slash(), mkDirMode) != 0) {
                throw CairoException.critical(ff.errno()).put("cannot create directory: ").put(path);
            }

            assert columnCount > 0;

            lastOpenPartitionTs = timestamp;
            lastOpenPartitionIsReadOnly = partitionBy != PartitionBy.NONE && txWriter.isPartitionReadOnlyByPartitionTimestamp(lastOpenPartitionTs);

            for (int i = 0; i < columnCount; i++) {
                if (metadata.getColumnType(i) > 0) {
                    final CharSequence name = metadata.getColumnName(i);
                    long columnNameTxn = columnVersionWriter.getColumnNameTxn(lastOpenPartitionTs, i);
                    final ColumnIndexer indexer = metadata.isColumnIndexed(i) ? indexers.getQuick(i) : null;

                    // prepare index writer if column requires indexing
                    if (indexer != null) {
                        // we have to create files before columns are open
                        // because we are reusing MAMemoryImpl object from columns list
                        createIndexFiles(name, columnNameTxn, metadata.getIndexValueBlockCapacity(i), plen, txWriter.getTransientRowCount() < 1);
                    }

                    openColumnFiles(name, columnNameTxn, i, plen);

                    if (indexer != null) {
                        final long columnTop = columnVersionWriter.getColumnTopQuick(lastOpenPartitionTs, i);
                        indexer.configureFollowerAndWriter(path, name, columnNameTxn, getPrimaryColumn(i), columnTop);
                    }
                }
            }
            populateDenseIndexerList();
            LOG.info().$("switched partition [path=").$substr(pathRootSize, path).I$();
        } catch (Throwable e) {
            distressed = true;
            throw e;
        } finally {
            path.trimTo(pathSize);
        }
    }

    private long openTodoMem() {
        path.concat(TODO_FILE_NAME);
        try {
            if (ff.exists(path.$())) {
                long fileLen = ff.length(path.$());
                if (fileLen < 32) {
                    throw CairoException.critical(0).put("corrupt ").put(path);
                }

                todoMem.smallFile(ff, path.$(), MemoryTag.MMAP_TABLE_WRITER);
                this.todoTxn = todoMem.getLong(0);
                // check if _todo_ file is consistent, if not, we just ignore its contents and reset hash
                if (todoMem.getLong(24) != todoTxn) {
                    todoMem.putLong(8, configuration.getDatabaseIdLo());
                    todoMem.putLong(16, configuration.getDatabaseIdHi());
                    Unsafe.getUnsafe().storeFence();
                    todoMem.putLong(24, todoTxn);
                    return 0;
                }

                return todoMem.getLong(32);
            } else {
                resetTodoLog(ff, path, pathSize, todoMem);
                todoTxn = 0;
                return 0;
            }
        } finally {
            path.trimTo(pathSize);
        }
    }

    private void performRecovery() {
        rollbackIndexes();
        rollbackSymbolTables();
        performRecovery = false;
    }

    private void populateDenseIndexerList() {
        denseIndexers.clear();
        for (int i = 0, n = indexers.size(); i < n; i++) {
            ColumnIndexer indexer = indexers.getQuick(i);
            if (indexer != null) {
                denseIndexers.add(indexer);
            }
        }
        indexCount = denseIndexers.size();
    }

    private void processAsyncWriterCommand(
            AsyncWriterCommand asyncWriterCommand,
            TableWriterTask cmd,
            long cursor,
            Sequence sequence,
            boolean contextAllowsAnyStructureChanges
    ) {
        final int cmdType = cmd.getType();
        final long correlationId = cmd.getInstance();
        final long tableId = cmd.getTableId();

        int errorCode = 0;
        CharSequence errorMsg = null;
        long affectedRowsCount = 0;
        try {
            publishTableWriterEvent(cmdType, tableId, correlationId, AsyncWriterCommand.Error.OK, null, 0L, TSK_BEGIN);
            LOG.info()
                    .$("received async cmd [type=").$(cmdType)
                    .$(", tableName=").utf8(tableToken.getTableName())
                    .$(", tableId=").$(tableId)
                    .$(", correlationId=").$(correlationId)
                    .$(", cursor=").$(cursor)
                    .I$();
            asyncWriterCommand = asyncWriterCommand.deserialize(cmd);
            affectedRowsCount = asyncWriterCommand.apply(this, contextAllowsAnyStructureChanges);
        } catch (TableReferenceOutOfDateException ex) {
            LOG.info()
                    .$("cannot complete async cmd, reader is out of date [type=").$(cmdType)
                    .$(", tableName=").utf8(tableToken.getTableName())
                    .$(", tableId=").$(tableId)
                    .$(", correlationId=").$(correlationId)
                    .I$();
            errorCode = READER_OUT_OF_DATE;
            errorMsg = ex.getMessage();
        } catch (AlterTableContextException ex) {
            LOG.info()
                    .$("cannot complete async cmd, table structure change is not allowed [type=").$(cmdType)
                    .$(", tableName=").utf8(tableToken.getTableName())
                    .$(", tableId=").$(tableId)
                    .$(", correlationId=").$(correlationId)
                    .I$();
            errorCode = STRUCTURE_CHANGE_NOT_ALLOWED;
            errorMsg = "async cmd cannot change table structure while writer is busy";
        } catch (CairoException ex) {
            errorCode = CAIRO_ERROR;
            errorMsg = ex.getFlyweightMessage();
        } catch (Throwable ex) {
            LOG.error().$("error on processing async cmd [type=").$(cmdType)
                    .$(", tableName=").utf8(tableToken.getTableName())
                    .$(", ex=").$(ex)
                    .I$();
            errorCode = UNEXPECTED_ERROR;
            errorMsg = ex.getMessage();
        } finally {
            sequence.done(cursor);
        }
        publishTableWriterEvent(cmdType, tableId, correlationId, errorCode, errorMsg, affectedRowsCount, TSK_COMPLETE);
    }

    private void processCommandQueue(boolean contextAllowsAnyStructureChanges) {
        // In case processing of a queue calls rollback() on the writer
        // do not recursively start processing the queue again.
        if (!processingQueue) {
            try {
                processingQueue = true;
                long cursor;
                while ((cursor = commandSubSeq.next()) != -1) {
                    if (cursor > -1) {
                        TableWriterTask cmd = commandQueue.get(cursor);
                        processCommandQueue(cmd, commandSubSeq, cursor, contextAllowsAnyStructureChanges);
                    } else {
                        Os.pause();
                    }
                }
            } finally {
                processingQueue = false;
            }
        }
    }

    private void processO3Block(
            final long o3LagRowCount,
            int timestampIndex,
            long sortedTimestampsAddr,
            final long srcOooMax,
            long o3TimestampMin,
            long o3TimestampMax,
            boolean flattenTimestamp,
            long rowLo,
            O3JobParallelismRegulator regulator
    ) {
        o3ErrorCount.set(0);
        o3oomObserved = false;
        lastErrno = 0;
        partitionRemoveCandidates.clear();
        o3ColumnCounters.clear();
        o3BasketPool.clear();

        // move uncommitted is liable to change max timestamp
        // however we need to identify last partition before max timestamp skips to NULL for example
        final long maxTimestamp = txWriter.getMaxTimestamp();
        final long transientRowCount = txWriter.transientRowCount;

        o3DoneLatch.reset();
        o3PartitionUpdRemaining.set(0L);
        boolean success = true;
        int latchCount = 0;
        long srcOoo = rowLo;
        int pCount = 0;
        int partitionParallelism = regulator.getMaxO3MergeParallelism();
        try {
            resizePartitionUpdateSink();

            // One loop iteration per partition.
            int inflightPartitions = 0;
            while (srcOoo < srcOooMax) {
                inflightPartitions++;
                regulator.updateInflightPartitions(inflightPartitions);
                try {
                    final long srcOooLo = srcOoo;
                    final long o3Timestamp = getTimestampIndexValue(sortedTimestampsAddr, srcOoo);

                    // Check that the value is not 0 (or another unreasonable value) because of reading beyond written range.
                    assert o3Timestamp >= Math.min(o3TimestampMin, Math.max(txWriter.getMinTimestamp(), 0));

                    final long srcOooHi;
                    // keep ceil inclusive in the interval
                    final long srcOooTimestampCeil = txWriter.getNextPartitionTimestamp(o3Timestamp) - 1;
                    if (srcOooTimestampCeil < o3TimestampMax) {
                        srcOooHi = Vect.boundedBinarySearchIndexT(
                                sortedTimestampsAddr,
                                srcOooTimestampCeil,
                                srcOooLo,
                                srcOooMax - 1,
                                Vect.BIN_SEARCH_SCAN_DOWN
                        );
                    } else {
                        srcOooHi = srcOooMax - 1;
                    }

                    final long partitionTimestamp = txWriter.getPartitionTimestampByTimestamp(o3Timestamp);

                    // This partition is the last partition.
                    final boolean last = partitionTimestamp == lastPartitionTimestamp;

                    srcOoo = srcOooHi + 1;

                    final long srcDataMax;
                    final long srcNameTxn;
                    final int partitionIndexRaw = txWriter.findAttachedPartitionRawIndexByLoTimestamp(partitionTimestamp);
                    if (partitionIndexRaw > -1) {
                        if (last) {
                            srcDataMax = transientRowCount;
                        } else {
                            srcDataMax = getPartitionSizeByRawIndex(partitionIndexRaw);
                        }
                        srcNameTxn = getPartitionNameTxnByRawIndex(partitionIndexRaw);
                    } else {
                        srcDataMax = 0;
                        // A version needed to housekeep dropped partitions.
                        // When partition created without O3 merge, use `txn-1` as partition version.
                        // `txn` version is used when partition is merged. Both `txn-1` and `txn` can
                        // be written within the same commit when new partition initially written in order
                        // and then O3 triggers a merge of the partition.
                        srcNameTxn = txWriter.getTxn() - 1;
                    }

                    // We're appending onto the last (active) partition.
                    final boolean append = last && (srcDataMax == 0 || (isDeduplicationEnabled() && o3Timestamp > maxTimestamp) || (!isDeduplicationEnabled() && o3Timestamp >= maxTimestamp));

                    // Number of rows to insert from the O3 segment into this partition.
                    final long srcOooBatchRowSize = srcOooHi - srcOooLo + 1;

                    // Final partition size after current insertions.
                    final long newPartitionSize = srcDataMax + srcOooBatchRowSize;

                    // check partition read-only state
                    final boolean partitionIsReadOnly = partitionIndexRaw > -1 && txWriter.isPartitionReadOnlyByRawIndex(partitionIndexRaw);
                    final boolean isParquet = partitionIndexRaw > -1 && txWriter.isPartitionParquetByRawIndex(partitionIndexRaw);

                    pCount++;

                    LOG.info().$("o3 partition task [table=").utf8(tableToken.getTableName())
                            .$(", partitionTs=").$ts(partitionTimestamp)
                            .$(", partitionIndex=").$(partitionIndexRaw)
                            .$(", last=").$(last)
                            .$(", append=").$(append)
                            .$(", ro=").$(partitionIsReadOnly)
                            .$(", srcOooLo=").$(srcOooLo)
                            .$(", srcOooHi=").$(srcOooHi)
                            .$(", srcOooMax=").$(srcOooMax)
                            .$(", o3RowCount=").$(o3RowCount)
                            .$(", o3LagRowCount=").$(o3LagRowCount)
                            .$(", srcDataMax=").$(srcDataMax)
                            .$(", o3Ts=").$ts(o3Timestamp)
                            .$(", newSize=").$(newPartitionSize)
                            .$(", maxTs=").$ts(maxTimestamp)
                            .$(", pCount=").$(pCount)
                            .$(", flattenTs=").$(flattenTimestamp)
                            .$(", memUsed=").$size(Unsafe.getMemUsed())
                            .$(", rssMemUsed=").$size(Unsafe.getRssMemUsed())
                            .I$();

                    if (partitionIsReadOnly) {
                        // move over read-only partitions
                        LOG.critical()
                                .$("o3 ignoring write on read-only partition [table=").utf8(tableToken.getTableName())
                                .$(", timestamp=").$ts(partitionTimestamp)
                                .$(", numRows=").$(srcOooBatchRowSize)
                                .$();
                        continue;
                    }
                    final O3Basket o3Basket = o3BasketPool.next();
                    o3Basket.checkCapacity(configuration, columnCount, indexCount);
                    AtomicInteger columnCounter = o3ColumnCounters.next();

                    // To collect column top values and partition updates
                    // from o3 partition tasks add them to pre-allocated continuous block of memory
                    long partitionUpdateSinkAddr = o3PartitionUpdateSink.allocateBlock();

                    o3PartitionUpdRemaining.incrementAndGet();
                    // async partition processing set this counter to the column count
                    // and then manages issues if publishing of column tasks fails
                    // mid-column-count.
                    latchCount++;
                    // Set column top memory to -1, no need to initialize partition update memory, it always set by O3 partition tasks
                    Vect.memset(partitionUpdateSinkAddr + (long) PARTITION_SINK_SIZE_LONGS * Long.BYTES, (long) metadata.getColumnCount() * Long.BYTES, -1);
                    Unsafe.getUnsafe().putLong(partitionUpdateSinkAddr, partitionTimestamp);
                    // original partition timestamp
                    Unsafe.getUnsafe().putLong(partitionUpdateSinkAddr + 6 * Long.BYTES, partitionTimestamp);

                    if (append) {
                        // we are appending last partition, make sure it has been mapped!
                        // this also might fail, make sure exception is trapped and partitions are
                        // counted down correctly
                        try {
                            setAppendPosition(srcDataMax, false);
                        } catch (Throwable e) {
                            o3BumpErrorCount(CairoException.isCairoOomError(e));
                            o3ClockDownPartitionUpdateCount();
                            o3CountDownDoneLatch();
                            throw e;
                        }

                        columnCounter.set(compressColumnCount(metadata));
                        Path pathToPartition = Path.getThreadLocal(path);
                        setPathForNativePartition(pathToPartition, partitionBy, txWriter.getPartitionTimestampByTimestamp(o3TimestampMin), srcNameTxn);
                        final int plen = pathToPartition.size();
                        int columnsPublished = 0;
                        for (int i = 0; i < columnCount; i++) {
                            final int columnType = metadata.getColumnType(i);
                            if (columnType < 0) {
                                continue;
                            }
                            final int colOffset = TableWriter.getPrimaryColumnIndex(i);
                            final boolean notTheTimestamp = i != timestampIndex;
                            final CharSequence columnName = metadata.getColumnName(i);
                            final int indexBlockCapacity = metadata.isColumnIndexed(i) ? metadata.getIndexValueBlockCapacity(i) : -1;
                            final BitmapIndexWriter indexWriter = indexBlockCapacity > -1 ? getBitmapIndexWriter(i) : null;
                            final MemoryR oooMem1 = o3Columns.getQuick(colOffset);
                            final MemoryR oooMem2 = o3Columns.getQuick(colOffset + 1);
                            final MemoryMA mem1 = columns.getQuick(colOffset);
                            final MemoryMA mem2 = columns.getQuick(colOffset + 1);
                            final long srcDataTop = getColumnTop(i);
                            final long srcOooFixAddr;
                            final long srcOooVarAddr;
                            final MemoryMA dstFixMem;
                            final MemoryMA dstVarMem;
                            if (!ColumnType.isVarSize(columnType)) {
                                srcOooFixAddr = oooMem1.addressOf(0);
                                srcOooVarAddr = 0;
                                dstFixMem = mem1;
                                dstVarMem = null;
                            } else {
                                srcOooFixAddr = oooMem2.addressOf(0);
                                srcOooVarAddr = oooMem1.addressOf(0);
                                dstFixMem = mem2;
                                dstVarMem = mem1;
                            }

                            columnsPublished++;
                            try {
                                O3OpenColumnJob.appendLastPartition(
                                        pathToPartition,
                                        plen,
                                        columnName,
                                        columnCounter,
                                        notTheTimestamp ? columnType : ColumnType.setDesignatedTimestampBit(columnType, true),
                                        srcOooFixAddr,
                                        srcOooVarAddr,
                                        srcOooLo,
                                        srcOooHi,
                                        srcOooMax,
                                        o3TimestampMin,
                                        partitionTimestamp,
                                        srcDataTop,
                                        srcDataMax,
                                        indexBlockCapacity,
                                        dstFixMem,
                                        dstVarMem,
                                        newPartitionSize,
                                        srcDataMax,
                                        0,
                                        this,
                                        indexWriter,
                                        getColumnNameTxn(partitionTimestamp, i),
                                        partitionUpdateSinkAddr
                                );
                            } catch (Throwable e) {
                                if (columnCounter.addAndGet(columnsPublished - columnCount) == 0) {
                                    o3ClockDownPartitionUpdateCount();
                                    o3CountDownDoneLatch();
                                }
                                throw e;
                            }
                        }

                        addPhysicallyWrittenRows(srcOooBatchRowSize);
                    } else {
                        if (flattenTimestamp && o3RowCount > 0) {
                            Vect.flattenIndex(sortedTimestampsAddr, o3RowCount);
                            flattenTimestamp = false;
                        }
                        final long dedupColSinkAddr = dedupColumnCommitAddresses != null ? dedupColumnCommitAddresses.allocateBlock() : 0;
                        o3CommitPartitionAsync(
                                columnCounter,
                                maxTimestamp,
                                sortedTimestampsAddr,
                                srcOooLo,
                                srcOooHi,
                                srcOooMax,
                                o3TimestampMin,
                                partitionTimestamp,
                                srcDataMax,
                                last,
                                srcNameTxn,
                                o3Basket,
                                newPartitionSize,
                                srcDataMax,
                                partitionUpdateSinkAddr,
                                dedupColSinkAddr,
                                isParquet
                        );
                    }
                } catch (CairoException | CairoError e) {
                    LOG.error().$((Sinkable) e).$();
                    success = false;
                    throw e;
                }
                if (inflightPartitions % partitionParallelism == 0) {
                    o3ConsumePartitionUpdates();
                    o3DoneLatch.await(latchCount);
                    inflightPartitions = 0;
                }
            } // end while(srcOoo < srcOooMax)

            // at this point we should know the last partition row count
            this.partitionTimestampHi = Math.max(this.partitionTimestampHi, txWriter.getNextPartitionTimestamp(o3TimestampMax) - 1);
            this.txWriter.updateMaxTimestamp(Math.max(txWriter.getMaxTimestamp(), o3TimestampMax));
        } catch (Throwable th) {
            LOG.error().$(th).$();
            throw th;
        } finally {
            // we are stealing work here it is possible we get exception from this method
            LOG.debug()
                    .$("o3 expecting updates [table=").utf8(tableToken.getTableName())
                    .$(", partitionsPublished=").$(pCount)
                    .I$();

            o3ConsumePartitionUpdates();
            if (o3ErrorCount.get() == 0 && success) {
                o3ConsumePartitionUpdateSink();
            }
            o3DoneLatch.await(latchCount);

            o3InError = !success || o3ErrorCount.get() > 0;
            if (success && o3ErrorCount.get() > 0) {
                //noinspection ThrowFromFinallyBlock
                throw CairoException.critical(0).put("bulk update failed and will be rolled back").setOutOfMemory(o3oomObserved);
            }
        }

        if (o3LagRowCount > 0 && !metadata.isWalEnabled()) {
            LOG.info().$("shifting lag rows up [table=").$(tableToken.getTableName()).$(", lagCount=").$(o3LagRowCount).I$();
            dispatchColumnTasks(
                    o3LagRowCount,
                    IGNORE,
                    srcOooMax,
                    0L,
                    0,
                    this.cthO3ShiftColumnInLagToTopRef
            );
        }
    }

    private void processPartitionRemoveCandidates() {
        try {
            final int n = partitionRemoveCandidates.size();
            if (n > 0) {
                processPartitionRemoveCandidates0(n);
            }
        } finally {
            partitionRemoveCandidates.clear();
        }
    }

    private void processPartitionRemoveCandidates0(int n) {
        boolean anyReadersBeforeCommittedTxn = checkScoreboardHasReadersBeforeLastCommittedTxn();
        // This flag will determine to schedule O3PartitionPurgeJob at the end or all done already.
        boolean scheduleAsyncPurge = false;
        long lastCommittedTxn = this.getTxn();

        for (int i = 0; i < n; i += 2) {
            try {
                final long timestamp = partitionRemoveCandidates.getQuick(i);
                final long txn = partitionRemoveCandidates.get(i + 1);
                // txn >= lastCommittedTxn means there are some versions found in the table directory
                // that are not attached to the table most likely as result of a rollback
                if (!anyReadersBeforeCommittedTxn || txn >= lastCommittedTxn) {
                    setPathForNativePartition(
                            other,
                            partitionBy,
                            timestamp,
                            txn
                    );
                    other.$();
                    engine.getPartitionOverwriteControl().notifyPartitionMutates(tableToken, timestamp, txn, 0);
                    if (!ff.unlinkOrRemove(other, LOG)) {
                        LOG.info()
                                .$("could not purge partition version, async purge will be scheduled [path=").$substr(pathRootSize, other)
                                .$(", errno=").$(ff.errno()).I$();
                        scheduleAsyncPurge = true;
                    }
                } else {
                    scheduleAsyncPurge = true;
                }
            } finally {
                other.trimTo(pathSize);
            }
        }

        if (scheduleAsyncPurge) {
            // Any more complicated case involve looking at what folders are present on disk before removing
            // do it async in O3PartitionPurgeJob
            if (schedulePurgeO3Partitions(messageBus, tableToken, partitionBy)) {
                LOG.info().$("scheduled to purge partitions [table=").utf8(tableToken.getTableName()).I$();
            } else {
                LOG.error().$("could not queue for purge, queue is full [table=").utf8(tableToken.getTableName()).I$();
            }
        }
    }

    private void publishTableWriterEvent(int cmdType, long tableId, long correlationId, int errorCode, CharSequence errorMsg, long affectedRowsCount, int eventType) {
        long pubCursor;
        do {
            pubCursor = messageBus.getTableWriterEventPubSeq().next();
            if (pubCursor == -2) {
                Os.pause();
            }
        } while (pubCursor < -1);

        if (pubCursor > -1) {
            try {
                final TableWriterTask event = messageBus.getTableWriterEventQueue().get(pubCursor);
                event.of(eventType, tableId, tableToken);
                event.putInt(errorCode);
                if (errorCode != AsyncWriterCommand.Error.OK) {
                    event.putStr(errorMsg);
                } else {
                    event.putLong(affectedRowsCount);
                }
                event.setInstance(correlationId);
            } finally {
                messageBus.getTableWriterEventPubSeq().done(pubCursor);
            }

            // Log result
            if (eventType == TSK_COMPLETE) {
                LogRecord lg = LOG.info()
                        .$("published async command complete event [type=").$(cmdType)
                        .$(",tableName=").utf8(tableToken.getTableName())
                        .$(",tableId=").$(tableId)
                        .$(",correlationId=").$(correlationId);
                if (errorCode != AsyncWriterCommand.Error.OK) {
                    lg.$(",errorCode=").$(errorCode).$(",errorMsg=").$(errorMsg);
                }
                lg.I$();
            }
        } else {
            // Queue is full
            LOG.error()
                    .$("could not publish sync command complete event [type=").$(cmdType)
                    .$(",tableName=").utf8(tableToken.getTableName())
                    .$(",tableId=").$(tableId)
                    .$(",correlationId=").$(correlationId)
                    .I$();
        }
    }

    private long readMinTimestamp(int partitionIndex) {
        other.of(path).trimTo(pathSize); // reset path to table root
        final long timestamp = txWriter.getPartitionTimestampByIndex(partitionIndex);
        final boolean isParquet = txWriter.isPartitionParquet(partitionIndex);
        try {
            setStateForTimestamp(other, timestamp);
            return isParquet ? readMinTimestampParquet(other, partitionIndex) : readMinTimestampNative(other, timestamp);
        } finally {
            other.trimTo(pathSize);
        }
    }

    private long readMinTimestampNative(Path partitionPath, long partitionTimestamp) {
        if (ff.exists(dFile(partitionPath, metadata.getColumnName(metadata.getTimestampIndex()), COLUMN_NAME_TXN_NONE))) {
            // read min timestamp value
            final long fd = openRO(ff, partitionPath.$(), LOG);
            try {
                return readLongOrFail(ff, fd, 0, tempMem16b, partitionPath.$());
            } finally {
                ff.close(fd);
            }
        } else {
            LOG.error().$("cannot read next partition min timestamp on attempt to drop the partition, next partition does not exist [path=").$(other).I$();
            return partitionTimestamp;
        }
    }

    private long readMinTimestampParquet(Path partitionPath, int partitionIndex) {
        long parquetAddr = 0;
        long parquetSize = 0;
        try {
            parquetSize = txWriter.getPartitionParquetFileSize(partitionIndex);
            parquetAddr = mapRO(ff, partitionPath.concat(PARQUET_PARTITION_NAME).$(), LOG, parquetSize, MemoryTag.MMAP_PARQUET_PARTITION_DECODER);
            parquetDecoder.of(parquetAddr, parquetSize, MemoryTag.NATIVE_TABLE_WRITER);
            final int timestampIndex = metadata.getTimestampIndex();
            parquetColumnIdsAndTypes.clear();
            parquetColumnIdsAndTypes.add(timestampIndex);
            parquetColumnIdsAndTypes.add(ColumnType.TIMESTAMP);
            parquetDecoder.readRowGroupStats(parquetStatBuffers, parquetColumnIdsAndTypes, 0);
            return parquetStatBuffers.getMinValueLong(0);
        } finally {
            ff.munmap(parquetAddr, parquetSize, MemoryTag.MMAP_PARQUET_PARTITION_DECODER);
            Misc.free(parquetDecoder);
        }
    }

    private void readNativeMinMaxTimestamps(Path partitionPath, CharSequence columnName, long partitionSize) {
        final long fd = openRO(ff, dFile(partitionPath, columnName, COLUMN_NAME_TXN_NONE), LOG);
        try {
            attachMinTimestamp = ff.readNonNegativeLong(fd, 0);
            attachMaxTimestamp = ff.readNonNegativeLong(fd, (partitionSize - 1) * ColumnType.sizeOf(ColumnType.TIMESTAMP));
        } finally {
            ff.close(fd);
        }
    }

    // Scans timestamp file
    // returns size of partition detected, e.g. size of monotonic increase
    // of timestamp longs read from 0 offset to the end of the file
    // It also writes min and max values found in detachedMinTimestamp and detachedMaxTimestamp
    private long readNativeSizeMinMaxTimestamps(long partitionTimestamp, Path path, CharSequence columnName) {
        int pathLen = path.size();
        try {
            path.concat(TXN_FILE_NAME);
            if (ff.exists(path.$())) {
                if (attachTxReader == null) {
                    attachTxReader = new TxReader(ff);
                }
                attachTxReader.ofRO(path.$(), partitionBy);
                attachTxReader.unsafeLoadAll();

                try {
                    path.trimTo(pathLen);
                    long partitionSize = attachTxReader.getPartitionRowCountByTimestamp(partitionTimestamp);
                    if (partitionSize <= 0) {
                        throw CairoException.nonCritical()
                                .put("partition is not preset in detached txn file [path=").put(path)
                                .put(", partitionSize=").put(partitionSize)
                                .put(']');
                    }

                    // Read min and max timestamp values from the file
                    readPartitionMinMaxTimestamps(partitionTimestamp, path.trimTo(pathLen), columnName, -1, partitionSize);
                    return partitionSize;
                } finally {
                    Misc.free(attachTxReader);
                }
            }

            // No txn file found, scan the file to get min, max timestamp
            // Scan forward while value increases
            final long fd = openRO(ff, dFile(path.trimTo(pathLen), columnName, COLUMN_NAME_TXN_NONE), LOG);
            try {
                long fileSize = ff.length(fd);
                if (fileSize <= 0) {
                    throw CairoException.critical(ff.errno())
                            .put("timestamp column is too small to attach the partition [path=")
                            .put(path)
                            .put(", fileSize=").put(fileSize)
                            .put(']');
                }
                long mappedMem = mapRO(ff, fd, fileSize, MemoryTag.MMAP_DEFAULT);
                try {
                    long maxTimestamp = partitionTimestamp;
                    long size = 0L;

                    for (long ptr = mappedMem, hi = mappedMem + fileSize; ptr < hi; ptr += Long.BYTES) {
                        long ts = Unsafe.getUnsafe().getLong(ptr);
                        if (ts >= maxTimestamp) {
                            maxTimestamp = ts;
                            size++;
                        } else {
                            break;
                        }
                    }
                    if (size > 0) {
                        attachMinTimestamp = Unsafe.getUnsafe().getLong(mappedMem);
                        attachMaxTimestamp = maxTimestamp;
                    }
                    return size;
                } finally {
                    ff.munmap(mappedMem, fileSize, MemoryTag.MMAP_DEFAULT);
                }
            } finally {
                ff.close(fd);
            }
        } finally {
            path.trimTo(pathLen);
        }
    }

    // side effect: sets attachMinTimestamp and attachMaxTimestamp, modifies partitionPath
    // returns partition size
    private long readParquetMinMaxTimestamps(Path filePath, long parquetSize) {
        assert parquetSize > 0;
        long parquetAddr = 0;
        try {
            parquetAddr = mapRO(ff, filePath.$(), LOG, parquetSize, MemoryTag.MMAP_PARQUET_PARTITION_DECODER);
            parquetDecoder.of(parquetAddr, parquetSize, MemoryTag.NATIVE_TABLE_WRITER);
            final int timestampIndex = metadata.getTimestampIndex();
            parquetColumnIdsAndTypes.clear();
            parquetColumnIdsAndTypes.add(timestampIndex);
            parquetColumnIdsAndTypes.add(ColumnType.TIMESTAMP);
            parquetDecoder.readRowGroupStats(parquetStatBuffers, parquetColumnIdsAndTypes, 0);
            attachMinTimestamp = parquetStatBuffers.getMinValueLong(0);
            final int rowGroupCount = parquetDecoder.metadata().rowGroupCount();
            parquetDecoder.readRowGroupStats(parquetStatBuffers, parquetColumnIdsAndTypes, rowGroupCount - 1);
            attachMaxTimestamp = parquetStatBuffers.getMaxValueLong(0);

            return parquetDecoder.metadata().rowCount();
        } finally {
            ff.munmap(parquetAddr, parquetSize, MemoryTag.MMAP_PARQUET_PARTITION_DECODER);
            Misc.free(parquetDecoder);
        }
    }

    private void readPartitionMinMaxTimestamps(long partitionTimestamp, Path path, CharSequence columnName, long parquetSize, long partitionSize) {
        int partitionLen = path.size();
        try {
            if (ff.exists(path.concat(PARQUET_PARTITION_NAME).$())) {
                readParquetMinMaxTimestamps(path, parquetSize);
            } else {
                path.trimTo(partitionLen);
                readNativeMinMaxTimestamps(path, columnName, partitionSize);
            }
        } finally {
            path.trimTo(partitionLen);
        }

        if (attachMinTimestamp < 0 || attachMaxTimestamp < 0) {
            throw CairoException.critical(ff.errno())
                    .put("cannot read min, max timestamp from the [path=").put(path)
                    .put(", partitionSizeRows=").put(partitionSize)
                    .put(", errno=").put(ff.errno())
                    .put(']');
        }
        if (txWriter.getPartitionTimestampByTimestamp(attachMinTimestamp) != partitionTimestamp
                || txWriter.getPartitionTimestampByTimestamp(attachMaxTimestamp) != partitionTimestamp) {
            throw CairoException.critical(0)
                    .put("invalid timestamp data in detached partition, data does not match partition directory name [path=").put(path)
                    .put(", minTimestamp=").ts(attachMinTimestamp)
                    .put(", maxTimestamp=").ts(attachMaxTimestamp)
                    .put(']');
        }
    }

    private long readPartitionSizeMinMaxTimestamps(long partitionTimestamp, Path path, CharSequence columnName, long parquetSize) {
        int partitionLen = path.size();
        try {
            if (ff.exists(path.concat(PARQUET_PARTITION_NAME).$())) {
                return readParquetMinMaxTimestamps(path, parquetSize);
            } else {
                path.trimTo(partitionLen);
                return readNativeSizeMinMaxTimestamps(partitionTimestamp, path, columnName);
            }
        } finally {
            path.trimTo(partitionLen);
        }
    }

    // This method is useful for debugging, it's not used in production code.
    @SuppressWarnings("unused")
    private long readTimestampRaw(long transientRowCount) {
        long offset = (transientRowCount - 1) * 8;
        long addr = mapAppendColumnBuffer(getPrimaryColumn(metadata.getTimestampIndex()), offset, 8, false);
        try {
            return Unsafe.getUnsafe().getLong(Math.abs(addr));
        } finally {
            mapAppendColumnBufferRelease(addr, offset, 8);
        }
    }

    private int readTodo() {
        long todoCount;
        try {
            // This is first FS call to the table directory.
            // If table is removed / renamed this should fail with table does not exist.
            todoCount = openTodoMem();
        } catch (CairoException ex) {
            if (ex.errnoReadPathDoesNotExist()) {
                throw CairoException.tableDoesNotExist(tableToken.getTableName());
            }
            throw ex;
        }
        int todo;
        if (todoCount > 0) {
            todo = (int) todoMem.getLong(40);
        } else {
            todo = -1;
        }
        return todo;
    }

    private void rebuildAttachedPartitionColumnIndex(long partitionTimestamp, long partitionSize, CharSequence columnName) {
        if (attachIndexBuilder == null) {
            attachIndexBuilder = new IndexBuilder(configuration);

            // no need to pass table name, full partition name will be specified
            attachIndexBuilder.of(Utf8String.EMPTY);
        }

        attachIndexBuilder.reindexColumn(
                ff,
                attachColumnVersionReader,
                // use metadata instead of detachedMetadata to get correct value block capacity
                // detachedMetadata does not have the column
                metadata,
                metadata.getColumnIndex(columnName),
                -1L,
                partitionTimestamp,
                partitionBy,
                partitionSize
        );
    }

    private boolean reconcileOptimisticPartitions() {
        if (txWriter.getPartitionTimestampByIndex(txWriter.getPartitionCount() - 1) > txWriter.getMaxTimestamp()) {
            int maxTimestampPartitionIndex = txWriter.getPartitionIndex(txWriter.getMaxTimestamp());
            if (maxTimestampPartitionIndex < getPartitionCount() - 1) {
                for (int i = maxTimestampPartitionIndex + 1, n = getPartitionCount(); i < n; i++) {
                    // Schedule partitions directory deletions
                    long timestamp = txWriter.getPartitionTimestampByIndex(i);
                    long partitionTxn = txWriter.getPartitionNameTxn(i);
                    partitionRemoveCandidates.add(timestamp, partitionTxn);
                }
                txWriter.reconcileOptimisticPartitions();
                return true;
            }
        }
        return false;
    }

    private void recoverFromMetaRenameFailure() {
        openMetaFile(ff, path, pathSize, ddlMem, metadata);
    }

    private void recoverFromSwapRenameFailure() {
        recoverFromTodoWriteFailure();
        clearTodoLog();
    }

    private void recoverFromSymbolMapWriterFailure(CharSequence columnName) {
        removeSymbolMapFilesQuiet(columnName, getTxn());
        removeMetaFile();
        recoverFromSwapRenameFailure();
    }

    private void recoverFromTodoWriteFailure() {
        restoreMetaFrom(META_PREV_FILE_NAME, metaPrevIndex);
        openMetaFile(ff, path, pathSize, ddlMem, metadata);
        columnCount = metadata.getColumnCount();
    }

    private void recoverOpenColumnFailure() {
        removeMetaFile();
        recoverFromSwapRenameFailure();
        // Some writer in-memory state will be still dirty, and it's not easy to roll back everything
        // for all the failure points. It's safer to re-open the writer object after a column add failure.
        distressed = true;
    }

    private void releaseIndexerWriters() {
        for (int i = 0, n = denseIndexers.size(); i < n; i++) {
            ColumnIndexer indexer = denseIndexers.getQuick(i);
            if (indexer != null) {
                indexer.releaseIndexWriter();
            }
        }
        denseIndexers.clear();
    }

    private void releaseLock(boolean distressed) {
        if (lockFd != -1L) {
            if (distressed) {
                ff.close(lockFd);
                return;
            }

            try {
                removeOrException(ff, lockFd, lockName(path));
            } finally {
                path.trimTo(pathSize);
            }
        }
    }

    private ReadOnlyObjList<? extends MemoryCR> remapWalSymbols(
            SymbolMapDiffCursor symbolMapDiffCursor,
            long rowLo,
            long rowHi,
            Path walPath
    ) {
        o3ColumnOverrides.clear();
        if (symbolMapDiffCursor != null) {
            SymbolMapDiff symbolMapDiff;
            while ((symbolMapDiff = symbolMapDiffCursor.nextSymbolMapDiff()) != null) {
                int columnIndex = symbolMapDiff.getColumnIndex();
                int columnType = metadata.getColumnType(columnIndex);
                if (columnType == -ColumnType.SYMBOL) {
                    // Scroll the cursor, don't apply, symbol is deleted
                    symbolMapDiff.drain();
                    continue;
                }

                if (!ColumnType.isSymbol(columnType)) {
                    throw CairoException.critical(0).put("WAL column and table writer column types don't match [columnIndex=").put(columnIndex)
                            .put(", walPath=").put(walPath)
                            .put(']');
                }
                boolean identical = createWalSymbolMapping(symbolMapDiff, columnIndex, symbolRewriteMap);

                if (!identical) {
                    int primaryColumnIndex = getPrimaryColumnIndex(columnIndex);
                    MemoryCR o3SymbolColumn = o3Columns.getQuick(primaryColumnIndex);
                    final MemoryCARW symbolColumnDest;

                    // Column is read-only mapped memory, so we need to take in RAM column and remap values into it
                    if (o3ColumnOverrides.size() == 0) {
                        o3ColumnOverrides.addAll(o3Columns);
                    }

                    symbolColumnDest = o3MemColumns1.get(primaryColumnIndex);
                    // If rowLo != 0 then we
                    symbolColumnDest.shiftAddressRight(0);
                    symbolColumnDest.jumpTo((rowHi - rowLo) << 2);

                    o3ColumnOverrides.setQuick(primaryColumnIndex, symbolColumnDest);
                    final int cleanSymbolCount = symbolMapDiff.getCleanSymbolCount();
                    for (long rowId = rowLo; rowId < rowHi; rowId++) {

                        int symKey = o3SymbolColumn.getInt(rowId << 2);
                        assert (symKey >= 0 || symKey == SymbolTable.VALUE_IS_NULL);
                        if (symKey >= cleanSymbolCount) {
                            int newKey = symbolRewriteMap.getQuick(symKey - cleanSymbolCount);
                            if (newKey < 0) {
                                // This symbol was not mapped in WAL
                                // WAL is invalid
                                throw CairoException.critical(0).put("WAL symbol key not mapped [columnIndex=").put(columnIndex)
                                        .put(", columnKey=").put(symKey)
                                        .put(", walPath=").put(walPath)
                                        .put(", walRowId=").put(rowId)
                                        .put(']');
                            }
                            symKey = newKey;
                        }
                        symbolColumnDest.putInt((rowId - rowLo) << 2, symKey);
                    }
                    symbolColumnDest.shiftAddressRight(rowLo << 2);
                }
            }
        }

        if (o3ColumnOverrides.size() == 0) {
            // No mappings were made.
            return o3Columns;
        }
        return o3ColumnOverrides;
    }

    private void removeColumnFiles(int columnIndex, String columnName, int columnType, boolean isIndexed) {
        PurgingOperator purgingOperator = getPurgingOperator();
        long defaultNameTxn = columnVersionWriter.getDefaultColumnNameTxn(columnIndex);
        if (PartitionBy.isPartitioned(partitionBy)) {
            for (int i = txWriter.getPartitionCount() - 1; i > -1L; i--) {
                long partitionTimestamp = txWriter.getPartitionTimestampByIndex(i);
                if (!txWriter.isPartitionReadOnlyByPartitionTimestamp(partitionTimestamp)) {
                    long partitionNameTxn = txWriter.getPartitionNameTxn(i);
                    long columnNameTxn = columnVersionWriter.getColumnNameTxn(partitionTimestamp, columnIndex);
                    purgingOperator.add(columnIndex, columnName, columnType, isIndexed, columnNameTxn, partitionTimestamp, partitionNameTxn);
                }
            }
        } else {
            purgingOperator.add(columnIndex, columnName, columnType, isIndexed, defaultNameTxn, txWriter.getLastPartitionTimestamp(), -1);
        }
        if (ColumnType.isSymbol(columnType)) {
            purgingOperator.add(columnIndex, columnName, columnType, isIndexed, defaultNameTxn, PurgingOperator.TABLE_ROOT_PARTITION, -1);
        }
    }

    private void removeColumnFilesInPartition(CharSequence columnName, int columnIndex, long partitionTimestamp) {
        if (!txWriter.isPartitionReadOnlyByPartitionTimestamp(partitionTimestamp)) {
            setPathForNativePartition(path, partitionBy, partitionTimestamp, -1);
            int plen = path.size();
            long columnNameTxn = columnVersionWriter.getColumnNameTxn(partitionTimestamp, columnIndex);
            removeFileOrLog(ff, dFile(path, columnName, columnNameTxn));
            removeFileOrLog(ff, iFile(path.trimTo(plen), columnName, columnNameTxn));
            removeFileOrLog(ff, keyFileName(path.trimTo(plen), columnName, columnNameTxn));
            removeFileOrLog(ff, valueFileName(path.trimTo(plen), columnName, columnNameTxn));
            path.trimTo(pathSize);
        } else {
            LOG.critical()
                    .$("o3 ignoring removal of column in read-only partition [table=").utf8(tableToken.getTableName())
                    .$(", column=").utf8(columnName)
                    .$(", timestamp=").$ts(partitionTimestamp)
                    .$();
        }
    }

    private void removeIndexFilesInPartition(CharSequence columnName, int columnIndex, long partitionTimestamp, long partitionNameTxn) {
        setPathForNativePartition(path, partitionBy, partitionTimestamp, partitionNameTxn);
        int plen = path.size();
        long columnNameTxn = columnVersionWriter.getColumnNameTxn(partitionTimestamp, columnIndex);
        removeFileOrLog(ff, keyFileName(path.trimTo(plen), columnName, columnNameTxn));
        removeFileOrLog(ff, valueFileName(path.trimTo(plen), columnName, columnNameTxn));
        path.trimTo(pathSize);
    }

    private void removeMetaFile() {
        try {
            path.concat(META_FILE_NAME);
            if (!ff.removeQuiet(path.$())) {
                // On Windows opened file cannot be removed
                // but can be renamed
                other.concat(META_FILE_NAME).put('.').put(configuration.getMicrosecondClock().getTicks());
                if (ff.rename(path.$(), other.$()) != FILES_RENAME_OK) {
                    LOG.error()
                            .$("could not rename [from=").$(path)
                            .$(", to=").$(other)
                            .I$();
                    throw CairoException.critical(ff.errno()).put("Recovery failed. Could not rename: ").put(path);
                }
            }
        } finally {
            path.trimTo(pathSize);
            other.trimTo(pathSize);
        }
    }

    private void removeNonAttachedPartitions() {
        LOG.debug().$("purging non attached partitions [path=").$substr(pathRootSize, path.$()).I$();
        try {
            ff.iterateDir(path.$(), removePartitionDirsNotAttached);
            processPartitionRemoveCandidates();
        } finally {
            path.trimTo(pathSize);
        }
    }

    private void removePartitionDirsNotAttached(long pUtf8NameZ, int type) {
        // Do not remove detached partitions, they are probably about to be attached
        // Do not remove wal and sequencer directories either
        int checkedType = ff.typeDirOrSoftLinkDirNoDots(path, pathSize, pUtf8NameZ, type, utf8Sink);
        if (checkedType != Files.DT_UNKNOWN &&
                !CairoKeywords.isDetachedDirMarker(pUtf8NameZ) &&
                !CairoKeywords.isWal(pUtf8NameZ) &&
                !CairoKeywords.isTxnSeq(pUtf8NameZ) &&
                !CairoKeywords.isSeq(pUtf8NameZ) &&
                !Utf8s.endsWithAscii(utf8Sink, configuration.getAttachPartitionSuffix())
        ) {
            try {
                long txn;
                int txnSep = Utf8s.indexOfAscii(utf8Sink, '.');
                if (txnSep < 0) {
                    txnSep = utf8Sink.size();
                    txn = -1;
                } else {
                    txn = Numbers.parseLong(utf8Sink, txnSep + 1, utf8Sink.size());
                }
                long dirTimestamp = partitionDirFmt.parse(utf8Sink.asAsciiCharSequence(), 0, txnSep, DateFormatUtils.EN_LOCALE);
                if (txn != txWriter.getPartitionNameTxnByPartitionTimestamp(dirTimestamp, -2)) {
                    partitionRemoveCandidates.add(dirTimestamp, txn);
                }
            } catch (NumericException ignore) {
                // not a date?
                // ignore exception and leave the directory
                path.trimTo(pathSize);
                path.concat(pUtf8NameZ).$();
                LOG.error().$("invalid partition directory inside table folder: ").$(path).$();
            }
        }
    }

    private void removeSymbolMapFilesQuiet(CharSequence name, long columnNameTxn) {
        try {
            removeFileOrLog(ff, offsetFileName(path.trimTo(pathSize), name, columnNameTxn));
            removeFileOrLog(ff, charFileName(path.trimTo(pathSize), name, columnNameTxn));
            removeFileOrLog(ff, keyFileName(path.trimTo(pathSize), name, columnNameTxn));
            removeFileOrLog(ff, valueFileName(path.trimTo(pathSize), name, columnNameTxn));
        } finally {
            path.trimTo(pathSize);
        }
    }

    private void removeSymbolMapWriter(int index) {
        MapWriter writer = symbolMapWriters.getAndSetQuick(index, NullMapWriter.INSTANCE);
        if (writer != null && writer != NullMapWriter.INSTANCE) {
            int symColIndex = denseSymbolMapWriters.remove(writer);
            // Shift all subsequent symbol indexes by 1 back
            while (symColIndex < denseSymbolMapWriters.size()) {
                MapWriter w = denseSymbolMapWriters.getQuick(symColIndex);
                w.setSymbolIndexInTxWriter(symColIndex);
                symColIndex++;
            }
            Misc.freeIfCloseable(writer);
        }
    }

    private int rename(int retries) {
        try {
            int index = 0;
            other.concat(META_PREV_FILE_NAME).$();
            path.concat(META_FILE_NAME).$();
            int l = other.size();

            do {
                if (index > 0) {
                    other.trimTo(l);
                    other.put('.').put(index);
                }

                if (!ff.removeQuiet(other.$())) {
                    LOG.info().$("could not remove target of rename '").$(path).$("' to '").$(other).$(" [errno=").$(ff.errno()).I$();
                    index++;
                    continue;
                }

                if (ff.rename(path.$(), other.$()) != FILES_RENAME_OK) {
                    LOG.info().$("could not rename '").$(path).$("' to '").$(other).$(" [errno=").$(ff.errno()).I$();
                    index++;
                    continue;
                }

                return index;

            } while (index < retries);

            throw CairoException.critical(0)
                    .put("could not rename ").put(path)
                    .put(". Max number of attempts reached [").put(index)
                    .put("]. Last target was: ").put(other);
        } finally {
            path.trimTo(pathSize);
            other.trimTo(pathSize);
        }
    }

    private void renameMetaToMetaPrev() {
        try {
            this.metaPrevIndex = rename(fileOperationRetryCount);
        } catch (CairoException e) {
            runFragile(RECOVER_FROM_META_RENAME_FAILURE, e);
        }
    }

    private void renameSwapMetaToMeta() {
        // rename _meta.swp to _meta
        try {
            restoreMetaFrom(META_SWAP_FILE_NAME, metaSwapIndex);
        } catch (CairoException e) {
            runFragile(RECOVER_FROM_SWAP_RENAME_FAILURE, e);
        }
    }

    private long repairDataGaps(final long timestamp) {
        if (txWriter.getMaxTimestamp() != Numbers.LONG_NULL && PartitionBy.isPartitioned(partitionBy)) {
            long fixedRowCount = 0;
            long lastTimestamp = -1;
            long transientRowCount = txWriter.getTransientRowCount();
            long maxTimestamp = txWriter.getMaxTimestamp();
            try {
                final long tsLimit = txWriter.getPartitionTimestampByTimestamp(txWriter.getMaxTimestamp());
                for (long ts = txWriter.getPartitionTimestampByTimestamp(txWriter.getMinTimestamp()); ts < tsLimit; ts = txWriter.getNextPartitionTimestamp(ts)) {
                    path.trimTo(pathSize);
                    setStateForTimestamp(path, ts);
                    int p = path.size();

                    long partitionSize = txWriter.getPartitionRowCountByTimestamp(ts);
                    if (partitionSize >= 0 && ff.exists(path.$())) {
                        fixedRowCount += partitionSize;
                        lastTimestamp = ts;
                    } else {
                        Path other = Path.getThreadLocal2(path.trimTo(p));
                        oldPartitionName(other, getTxn());
                        if (ff.exists(other.$())) {
                            if (ff.rename(other.$(), path.$()) != FILES_RENAME_OK) {
                                LOG.error().$("could not rename [from=").$(other).$(", to=").$(path).I$();
                                throw new CairoError("could not restore directory, see log for details");
                            } else {
                                LOG.info().$("restored [path=").$substr(pathRootSize, path).I$();
                            }
                        } else {
                            LOG.debug().$("missing partition [name=").$(path.trimTo(p).$()).I$();
                        }
                    }
                }

                if (lastTimestamp > -1) {
                    path.trimTo(pathSize);
                    setStateForTimestamp(path, tsLimit);
                    if (!ff.exists(path.$())) {
                        Path other = Path.getThreadLocal2(path);
                        oldPartitionName(other, getTxn());
                        if (ff.exists(other.$())) {
                            if (ff.rename(other.$(), path.$()) != FILES_RENAME_OK) {
                                LOG.error().$("could not rename [from=").$(other).$(", to=").$(path).I$();
                                throw new CairoError("could not restore directory, see log for details");
                            } else {
                                LOG.info().$("restored [path=").$substr(pathRootSize, path).I$();
                            }
                        } else {
                            LOG.error().$("last partition does not exist [name=").$(path).I$();
                            // ok, create last partition we discovered the active
                            // 1. read its size
                            path.trimTo(pathSize);
                            setStateForTimestamp(path, lastTimestamp);
                            int p = path.size();
                            transientRowCount = txWriter.getPartitionRowCountByTimestamp(lastTimestamp);

                            // 2. read max timestamp
                            dFile(path.trimTo(p), metadata.getColumnName(metadata.getTimestampIndex()), COLUMN_NAME_TXN_NONE);
                            maxTimestamp = readLongAtOffset(ff, path.$(), tempMem16b, (transientRowCount - 1) * Long.BYTES);
                            fixedRowCount -= transientRowCount;
                            txWriter.removeAttachedPartitions(txWriter.getMaxTimestamp());
                            LOG.info()
                                    .$("updated active partition [name=").$(path.trimTo(p).$())
                                    .$(", maxTimestamp=").$ts(maxTimestamp)
                                    .$(", transientRowCount=").$(transientRowCount)
                                    .$(", fixedRowCount=").$(txWriter.getFixedRowCount())
                                    .I$();
                        }
                    }
                }
            } finally {
                path.trimTo(pathSize);
            }

            final long expectedSize = txWriter.unsafeReadFixedRowCount();
            if (expectedSize != fixedRowCount || maxTimestamp != this.txWriter.getMaxTimestamp()) {
                LOG.info()
                        .$("actual table size has been adjusted [name=`").utf8(tableToken.getTableName()).$('`')
                        .$(", expectedFixedSize=").$(expectedSize)
                        .$(", actualFixedSize=").$(fixedRowCount)
                        .I$();

                txWriter.reset(
                        fixedRowCount,
                        transientRowCount,
                        maxTimestamp,
                        denseSymbolMapWriters
                );
                return maxTimestamp;
            }
        }

        return timestamp;
    }

    private void repairMetaRename(int index) {
        try {
            path.concat(META_PREV_FILE_NAME);
            if (index > 0) {
                path.put('.').put(index);
            }

            if (ff.exists(path.$())) {
                LOG.info().$("Repairing metadata from: ").$substr(pathRootSize, path).$();
                ff.remove(other.concat(META_FILE_NAME).$());

                if (ff.rename(path.$(), other.$()) != FILES_RENAME_OK) {
                    throw CairoException.critical(ff.errno()).put("Repair failed. Cannot rename ").put(path).put(" -> ").put(other);
                }
            }
        } finally {
            path.trimTo(pathSize);
            other.trimTo(pathSize);
        }

        clearTodoLog();
    }

    private void repairTruncate() {
        LOG.info().$("repairing abnormally terminated truncate on ").$substr(pathRootSize, path).$();
        scheduleRemoveAllPartitions();
        txWriter.truncate(columnVersionWriter.getVersion(), denseSymbolMapWriters);
        clearTodoLog();
        processPartitionRemoveCandidates();
    }

    private void resizePartitionUpdateSink() {
        if (o3PartitionUpdateSink == null) {
            o3PartitionUpdateSink = new PagedDirectLongList(MemoryTag.NATIVE_O3);
        }
        o3PartitionUpdateSink.clear();
        o3PartitionUpdateSink.setBlockSize(PARTITION_SINK_SIZE_LONGS + metadata.getColumnCount());
    }

    private void restoreMetaFrom(CharSequence fromBase, int fromIndex) {
        try {
            path.concat(fromBase);
            if (fromIndex > 0) {
                path.put('.').put(fromIndex);
            }
            path.$();

            renameOrFail(ff, path.$(), other.concat(META_FILE_NAME).$());
        } finally {
            path.trimTo(pathSize);
            other.trimTo(pathSize);
        }
    }

    private void rewriteAndSwapMetadata(TableWriterMetadata metadata) {
        // create new _meta.swp
        this.metaSwapIndex = rewriteMetadata(metadata);

        // validate new meta
        validateSwapMeta();

        // rename _meta to _meta.prev
        renameMetaToMetaPrev();

        // after we moved _meta to _meta.prev
        // we have to have _todo to restore _meta should anything go wrong
        writeRestoreMetaTodo();

        // rename _meta.swp to _meta
        renameSwapMetaToMeta();
    }

    private int rewriteMetadata(TableWriterMetadata metadata) {
        int index;
        try {
            int columnCount = metadata.getColumnCount();
            index = openMetaSwapFile(ff, ddlMem, path, pathSize, configuration.getMaxSwapFileCount());

            ddlMem.putInt(metadata.getColumnCount());
            ddlMem.putInt(metadata.getPartitionBy());
            ddlMem.putInt(metadata.getTimestampIndex());
            ddlMem.putInt(ColumnType.VERSION);
            ddlMem.putInt(metadata.getTableId());
            ddlMem.putInt(metadata.getMaxUncommittedRows());
            ddlMem.putLong(metadata.getO3MaxLag());

            int version = txWriter.getMetadataVersion() + 1;
            metadata.setMetadataVersion(version);
            ddlMem.putLong(metadata.getMetadataVersion());
            ddlMem.putBool(metadata.isWalEnabled());
            ddlMem.putInt(TableUtils.calculateMetadataMinorFormatVersion(version + columnCount));

            ddlMem.jumpTo(META_OFFSET_COLUMN_TYPES);
            for (int i = 0; i < columnCount; i++) {
                int columnType = metadata.getColumnType(i);
                ddlMem.putInt(columnType);

                long flags = 0;
                if (metadata.isIndexed(i)) {
                    flags |= META_FLAG_BIT_INDEXED;
                }

                if (metadata.isDedupKey(i)) {
                    flags |= META_FLAG_BIT_DEDUP_KEY;
                }

                if (metadata.getSymbolCacheFlag(i)) {
                    flags |= META_FLAG_BIT_SYMBOL_CACHE;
                }

                ddlMem.putLong(flags);

                ddlMem.putInt(metadata.getIndexBlockCapacity(i));
                ddlMem.putInt(metadata.getSymbolCapacity(i));
                ddlMem.skip(4);
                int replaceColumnIndex = metadata.getReplacingColumnIndex(i);
                ddlMem.putInt(replaceColumnIndex > -1 ? replaceColumnIndex + 1 : 0);
                ddlMem.skip(4);
            }

            long nameOffset = getColumnNameOffset(columnCount);
            ddlMem.jumpTo(nameOffset);
            for (int i = 0; i < columnCount; i++) {
                CharSequence columnName = metadata.getColumnName(i);
                ddlMem.putStr(columnName);
                nameOffset += Vm.getStorageLength(columnName);
            }

            ddlMem.sync(false);
        } catch (Throwable th) {
            LOG.critical().$("could not write to metadata file, rolling back DDL [path=").$(path).$(']').$();
            try {
                // Revert metadata
                openMetaFile(ff, path, pathSize, ddlMem, metadata);
            } catch (Throwable th2) {
                LOG.critical().$("could not revert metadata, writer distressed [path=").$(path).$(']').$();
                throwDistressException(th2);
            }
            throw th;
        } finally {
            // truncate _meta file exactly, the file size never changes.
            // Metadata updates are written to a new file and then swapped by renaming.
            ddlMem.close(true, Vm.TRUNCATE_TO_POINTER);
        }
        return index;
    }

    private void rollbackIndexes() {
        final long maxRow = txWriter.getTransientRowCount() - 1;
        for (int i = 0, n = denseIndexers.size(); i < n; i++) {
            ColumnIndexer indexer = denseIndexers.getQuick(i);
            long fd = indexer.getFd();
            if (fd > -1) {
                LOG.info().$("recovering index [fd=").$(fd).I$();
                indexer.rollback(maxRow);
            }
        }
    }

    private void rollbackRemoveIndexFiles(CharSequence columnName, int columnIndex) {
        try {
            for (int i = txWriter.getPartitionCount() - 1; i > -1L; i--) {
                long partitionTimestamp = txWriter.getPartitionTimestampByIndex(i);
                long partitionNameTxn = txWriter.getPartitionNameTxn(i);
                removeIndexFilesInPartition(columnName, columnIndex, partitionTimestamp, partitionNameTxn);
            }
            if (!PartitionBy.isPartitioned(partitionBy)) {
                removeColumnFilesInPartition(columnName, columnIndex, txWriter.getLastPartitionTimestamp());
            }
        } finally {
            path.trimTo(pathSize);
        }
    }

    private void rollbackSymbolTables() {
        int expectedMapWriters = txWriter.unsafeReadSymbolColumnCount();
        for (int i = 0; i < expectedMapWriters; i++) {
            denseSymbolMapWriters.getQuick(i).rollback(txWriter.unsafeReadSymbolWriterIndexOffset(i));
        }
    }

    private void rowAppend(ObjList<Runnable> activeNullSetters) {
        if ((masterRef & 1) != 0) {
            for (int i = 0; i < columnCount; i++) {
                if (rowValueIsNotNull.getQuick(i) < masterRef) {
                    activeNullSetters.getQuick(i).run();
                }
            }
            masterRef++;
        }
    }

    private void runFragile(FragileCode fragile, CairoException e) {
        try {
            fragile.run();
        } catch (CairoException e2) {
            LOG.error().$("DOUBLE ERROR: 1st: {").$((Sinkable) e).$('}').$();
            throwDistressException(e2);
        }
        throw e;
    }

    private void safeDeletePartitionDir(long timestamp, long partitionNameTxn) {
        // Call O3 methods to remove check TxnScoreboard and remove partition directly
        partitionRemoveCandidates.clear();
        partitionRemoveCandidates.add(timestamp, partitionNameTxn);
        processPartitionRemoveCandidates();
    }

    private void scheduleRemoveAllPartitions() {
        for (int i = txWriter.getPartitionCount() - 1; i > -1L; i--) {
            long timestamp = txWriter.getPartitionTimestampByIndex(i);
            long partitionTxn = txWriter.getPartitionNameTxn(i);
            partitionRemoveCandidates.add(timestamp, partitionTxn);
        }
    }

    private void setAppendPosition(final long rowCount, boolean doubleAllocate) {
        long recordLength = 0;
        for (int i = 0; i < columnCount; i++) {
            recordLength += setColumnAppendPosition(i, rowCount, doubleAllocate);
        }
        avgRecordSize = rowCount > 0 ? recordLength / rowCount : Math.max(avgRecordSize, recordLength);
    }

    private long setColumnAppendPosition(int columnIndex, long size, boolean doubleAllocate) {
        long dataSizeBytes = 0;
        try {
            MemoryMA dataMem = getPrimaryColumn(columnIndex);
            MemoryMA auxMem = getSecondaryColumn(columnIndex);
            int columnType = metadata.getColumnType(columnIndex);
            if (columnType > 0) { // Not deleted
                final long pos = size - getColumnTop(columnIndex);
                if (ColumnType.isVarSize(columnType)) {
                    ColumnTypeDriver driver = ColumnType.getDriver(columnType);
                    dataSizeBytes = driver.setAppendPosition(
                            pos,
                            auxMem,
                            dataMem
                    ) - driver.getMinAuxVectorSize();
                } else {
                    dataSizeBytes = pos << ColumnType.pow2SizeOf(columnType);
                    if (doubleAllocate) {
                        dataMem.allocate(dataSizeBytes);
                    }
                    dataMem.jumpTo(dataSizeBytes);

                }
            }
        } catch (CairoException e) {
            throwDistressException(e);
        }

        return dataSizeBytes;
    }

    private void setO3AppendPosition(final long position) {
        for (int i = 0; i < columnCount; i++) {
            int columnType = metadata.getColumnType(i);
            if (columnType > 0) {
                o3SetAppendOffset(i, columnType, position);
            }
        }
    }

    private void setRowValueNotNull(int columnIndex) {
        assert rowValueIsNotNull.getQuick(columnIndex) != masterRef;
        rowValueIsNotNull.setQuick(columnIndex, masterRef);
    }

    /**
     * Sets path member variable to partition directory for the given timestamp and
     * partitionLo and partitionHi to partition interval in millis. These values are
     * determined based on input timestamp and value of partitionBy. For any given
     * timestamp this method will determine either day, month or year interval timestamp falls to.
     * Partition directory name is ISO string of interval start.
     * <p>
     * Because this method modifies "path" member variable, be sure path is trimmed to original
     * state within try..finally block.
     *
     * @param path      path instance to modify
     * @param timestamp to determine interval for
     */
    private void setStateForTimestamp(Path path, long timestamp) {
        // When partition is create a txn name must always be set to purge dropped partitions.
        // When partition is created outside O3 merge use `txn-1` as the version
        long partitionTxnName = PartitionBy.isPartitioned(partitionBy) ? txWriter.getTxn() - 1 : -1;
        partitionTxnName = txWriter.getPartitionNameTxnByPartitionTimestamp(timestamp, partitionTxnName);
        setPathForNativePartition(path, partitionBy, timestamp, partitionTxnName);
    }

    private void shrinkO3Mem() {
        for (int i = 0, n = o3MemColumns1.size(); i < n; i++) {
            MemoryCARW o3mem = o3MemColumns1.getQuick(i);
            if (o3mem != null) {
                // truncate will shrink the memory to a single page
                o3mem.truncate();
            }
        }
        for (int i = 0, n = o3MemColumns2.size(); i < n; i++) {
            MemoryCARW o3mem2 = o3MemColumns2.getQuick(i);
            if (o3mem2 != null) {
                o3mem2.truncate();
            }
        }
    }

    private void squashPartitionForce(int partitionIndex) {
        int lastLogicalPartitionIndex = partitionIndex;
        long lastLogicalPartitionTimestamp = txWriter.getPartitionTimestampByIndex(partitionIndex);
        assert lastLogicalPartitionTimestamp == txWriter.getLogicalPartitionTimestamp(lastLogicalPartitionTimestamp);

        // Do not cache txWriter.getPartitionCount() as it changes during the squashing
        while (partitionIndex < txWriter.getPartitionCount()) {
            long partitionTimestamp = txWriter.getPartitionTimestampByIndex(partitionIndex);
            long logicalPartitionTimestamp = txWriter.getLogicalPartitionTimestamp(partitionTimestamp);
            if (logicalPartitionTimestamp != lastLogicalPartitionTimestamp) {
                if (partitionIndex > lastLogicalPartitionIndex + 1) {
                    squashSplitPartitions(lastLogicalPartitionIndex, partitionIndex, 1, true);
                }
                return;
            }
            partitionIndex++;
        }
        if (partitionIndex > lastLogicalPartitionIndex + 1) {
            squashSplitPartitions(lastLogicalPartitionIndex, partitionIndex, 1, true);
        }
    }

    private void squashPartitionRange(int maxLastSubPartitionCount, int partitionIndexLo, int partitionIndexHi) {
        if (partitionIndexHi > partitionIndexLo) {
            int subpartitions = partitionIndexHi - partitionIndexLo;
            int optimalPartitionCount = partitionIndexHi == txWriter.getPartitionCount() ? maxLastSubPartitionCount : MAX_MID_SUB_PARTITION_COUNT;
            if (subpartitions > Math.max(1, optimalPartitionCount)) {
                squashSplitPartitions(partitionIndexLo, partitionIndexHi, optimalPartitionCount, false);
            } else if (subpartitions == 1) {
                if (partitionIndexLo >= 0 &&
                        partitionIndexLo < txWriter.getPartitionCount() && minSplitPartitionTimestamp == txWriter.getPartitionTimestampByIndex(partitionIndexLo)) {
                    minSplitPartitionTimestamp = getPartitionTimestampOrMax(partitionIndexLo + 1);
                }
            }
        }
    }

    private long squashPartitionTimestamp(long ts) {
        int partitionIndex = txWriter.findAttachedPartitionIndexByLoTimestamp(ts);
        if (partitionIndex < 0) {
            partitionIndex = -partitionIndex - 1;
        }
        if (partitionIndex >= txWriter.getPartitionCount()) {
            return Long.MAX_VALUE;
        }
        return txWriter.getLogicalPartitionTimestamp(txWriter.getPartitionTimestampByIndex(partitionIndex));
    }

    private void squashSplitPartitions(long timestampMin, long timestampMax, int maxLastSubPartitionCount) {
        if (timestampMin > txWriter.getMaxTimestamp() || txWriter.getPartitionCount() < 2) {
            return;
        }

        // Take the control of split partition population here.
        // When the number of split partitions is too big, start merging them together.
        // This is to avoid having too many partitions / files in the system which penalizes the reading performance.
        long logicalPartition = squashPartitionTimestamp(timestampMin);
        int partitionIndex = txWriter.getPartitionIndex(logicalPartition);
        if (partitionIndex > -1) {
            int partitionIndexLo = partitionIndex;
            int partitionCount = txWriter.getPartitionCount();

            while (logicalPartition < timestampMax && ++partitionIndex < partitionCount) {
                long partitionTimestamp = txWriter.getPartitionTimestampByIndex(partitionIndex);
                long newLogicalPartition = txWriter.getLogicalPartitionTimestamp(partitionTimestamp);

                if (logicalPartition != newLogicalPartition) {
                    squashPartitionRange(maxLastSubPartitionCount, partitionIndexLo, partitionIndex);

                    // txn records can be changed by squashing. Reset the position and the partition count.
                    partitionCount = txWriter.getPartitionCount();
                    partitionIndex = txWriter.getPartitionIndex(newLogicalPartition);

                    // switch to the next logical partition
                    logicalPartition = newLogicalPartition;
                    partitionIndexLo = partitionIndex;
                }
            }

            // This can shift last partition timestamp, save what was the last partition timestamp before squashing
            long lastPartitionTimestamp = txWriter.getLastPartitionTimestamp();
            squashPartitionRange(maxLastSubPartitionCount, partitionIndexLo, partitionIndex);
            if (lastPartitionTimestamp != txWriter.getLastPartitionTimestamp()) {
                openLastPartition();
            }
        }
    }

    private void squashSplitPartitions(final int partitionIndexLo, final int partitionIndexHi, final int optimalPartitionCount, boolean force) {
        if (partitionIndexHi <= partitionIndexLo + Math.max(1, optimalPartitionCount)) {
            // Nothing to do
            return;
        }

        if (checkpointStatus.isInProgress()) {
            LOG.info().$("cannot squash partition [table=").$(tableToken.getTableName()).$("], checkpoint in progress").$();
            return;
        }

        assert partitionIndexHi >= 0 && partitionIndexHi <= txWriter.getPartitionCount() && partitionIndexLo >= 0;

        long targetPartition = Long.MIN_VALUE;
        boolean copyTargetFrame = false;

        // Move targetPartitionIndex to the first unlocked partition in the range
        int targetPartitionIndex = partitionIndexLo;
        for (int n = partitionIndexHi - 1; targetPartitionIndex < n; targetPartitionIndex++) {
            boolean canOverwrite = canSquashOverwritePartitionTail(targetPartitionIndex);
            if (canOverwrite || force) {
                targetPartition = txWriter.getPartitionTimestampByIndex(targetPartitionIndex);
                copyTargetFrame = !canOverwrite;
                break;
            }
        }
        if (targetPartition == Long.MIN_VALUE) {
            return;
        }

        boolean lastPartitionSquashed = false;
        int squashCount = Math.min(partitionIndexHi - targetPartitionIndex - 1, partitionIndexHi - partitionIndexLo - optimalPartitionCount);

        if (squashCount <= 0) {
            // There are fewer partitions we can squash than optimalPartitionCount
            return;
        }

        long targetPartitionNameTxn = txWriter.getPartitionNameTxnByPartitionTimestamp(targetPartition);
        setPathForNativePartition(path, partitionBy, targetPartition, targetPartitionNameTxn);
        final long originalSize = txWriter.getPartitionRowCountByTimestamp(targetPartition);

        boolean rw = !copyTargetFrame;
        Frame targetFrame = null;
        Frame firstPartitionFrame = frameFactory.open(rw, path, targetPartition, metadata, columnVersionWriter, originalSize);
        try {
            if (copyTargetFrame) {
                try {
                    setPathForNativePartition(other, partitionBy, targetPartition, txWriter.txn);
                    createDirsOrFail(ff, other.slash(), configuration.getMkDirMode());
                    LOG.info().$("copying partition to force squash [from=").$substr(pathRootSize, path).$(", to=").$(other).I$();

                    targetFrame = frameFactory.openRW(other, targetPartition, metadata, columnVersionWriter, 0);
                    FrameAlgebra.append(targetFrame, firstPartitionFrame, configuration.getCommitMode());
                    addPhysicallyWrittenRows(firstPartitionFrame.getRowCount());
                    txWriter.updatePartitionSizeAndTxnByRawIndex(targetPartitionIndex * LONGS_PER_TX_ATTACHED_PARTITION, originalSize);
                    partitionRemoveCandidates.add(targetPartition, targetPartitionNameTxn);
                    targetPartitionNameTxn = txWriter.txn;
                } finally {
                    Misc.free(firstPartitionFrame);
                }
            } else {
                targetFrame = firstPartitionFrame;
            }

            engine.getPartitionOverwriteControl().notifyPartitionMutates(
                    tableToken,
                    targetPartition,
                    targetPartitionNameTxn,
                    targetFrame.getRowCount()
            );
            for (int i = 0; i < squashCount; i++) {
                long sourcePartition = txWriter.getPartitionTimestampByIndex(targetPartitionIndex + 1);

                other.trimTo(pathSize);
                long sourceNameTxn = txWriter.getPartitionNameTxnByPartitionTimestamp(sourcePartition);
                setPathForNativePartition(other, partitionBy, sourcePartition, sourceNameTxn);
                long partitionRowCount = txWriter.getPartitionRowCountByTimestamp(sourcePartition);
                lastPartitionSquashed = targetPartitionIndex + 2 == txWriter.getPartitionCount();
                if (lastPartitionSquashed) {
                    closeActivePartition(false);
                    partitionRowCount = txWriter.getTransientRowCount() + txWriter.getLagRowCount();
                }

                assert partitionRowCount > 0;

                LOG.info().$("squashing partitions [table=").$(tableToken)
                        .$(", target=").$(formatPartitionForTimestamp(targetPartition, targetPartitionNameTxn))
                        .$(", targetSize=").$(targetFrame.getRowCount())
                        .$(", source=").$(formatPartitionForTimestamp(sourcePartition, sourceNameTxn))
                        .$(", sourceSize=").$(partitionRowCount)
                        .I$();

                try (Frame sourceFrame = frameFactory.openRO(other, sourcePartition, metadata, columnVersionWriter, partitionRowCount)) {
                    FrameAlgebra.append(targetFrame, sourceFrame, configuration.getCommitMode());
                    addPhysicallyWrittenRows(sourceFrame.getRowCount());
                } catch (Throwable th) {
                    LOG.critical().$("partition squashing failed [table=").$(tableToken).$(", error=").$(th).I$();
                    throw th;
                }

                txWriter.removeAttachedPartitions(sourcePartition);
                columnVersionWriter.squashPartition(targetPartition, sourcePartition);
                partitionRemoveCandidates.add(sourcePartition, sourceNameTxn);
                if (sourcePartition == minSplitPartitionTimestamp) {
                    minSplitPartitionTimestamp = getPartitionTimestampOrMax(targetPartitionIndex + 1);
                }
            }

            txWriter.updatePartitionSizeByTimestamp(targetPartition, targetFrame.getRowCount());
            if (lastPartitionSquashed) {
                // last partition is squashed, adjust fixed/transient row sizes
                long newTransientRowCount = targetFrame.getRowCount() - txWriter.getLagRowCount();
                assert newTransientRowCount >= 0;
                txWriter.fixedRowCount += txWriter.getTransientRowCount() - newTransientRowCount;
                assert txWriter.fixedRowCount >= 0;
                txWriter.transientRowCount = newTransientRowCount;
            }
        } finally {
            Misc.free(targetFrame);
            path.trimTo(pathSize);
            other.trimTo(pathSize);
        }

        // Commit the new transaction with the partitions squashed
        columnVersionWriter.commit();
        txWriter.setColumnVersion(columnVersionWriter.getVersion());
        txWriter.commit(denseSymbolMapWriters);
        processPartitionRemoveCandidates();
    }

    private void swapO3ColumnsExcept(int timestampIndex) {
        ObjList<MemoryCARW> temp = o3MemColumns1;
        o3MemColumns1 = o3MemColumns2;
        o3MemColumns2 = temp;

        // Swap timestamp column back, timestamp column is not sorted, it's the sort key.
        final int timestampMemoryIndex = getPrimaryColumnIndex(timestampIndex);
        o3MemColumns2.setQuick(
                timestampMemoryIndex,
                o3MemColumns1.getAndSetQuick(timestampMemoryIndex, o3MemColumns2.getQuick(timestampMemoryIndex))
        );
        o3Columns = o3MemColumns1;
        activeColumns = o3MemColumns1;

        ObjList<Runnable> tempNullSetters = o3NullSetters1;
        o3NullSetters1 = o3NullSetters2;
        o3NullSetters2 = tempNullSetters;
        activeNullSetters = o3NullSetters1;
    }

    private void switchPartition(long timestamp) {
        // Before partition can be switched we need to index records
        // added so far. Index writers will start point to different
        // files after switch.
        updateIndexes();
        txWriter.switchPartitions(timestamp);
        openPartition(timestamp);
        setAppendPosition(0, false);
    }

    private void syncColumns() {
        final int commitMode = configuration.getCommitMode();
        if (commitMode != CommitMode.NOSYNC) {
            final boolean async = commitMode == CommitMode.ASYNC;
            syncColumns0(async);
            for (int i = 0, n = denseIndexers.size(); i < n; i++) {
                denseIndexers.getQuick(i).sync(async);
            }
            for (int i = 0, n = denseSymbolMapWriters.size(); i < n; i++) {
                denseSymbolMapWriters.getQuick(i).sync(async);
            }
        }
    }

    private void syncColumns0(boolean async) {
        for (int i = 0; i < columnCount; i++) {
            columns.getQuick(i * 2).sync(async);
            final MemoryMA m2 = columns.getQuick(i * 2 + 1);
            if (m2 != null) {
                m2.sync(async);
            }
        }
    }

    private void throwDistressException(Throwable cause) {
        LOG.critical().$("writer error [table=").utf8(tableToken.getTableName()).$(", e=").$((Sinkable) cause).I$();
        distressed = true;
        throw new CairoError(cause);
    }

    private void truncate(boolean keepSymbolTables) {
        rollback();

        if (!keepSymbolTables) {
            // we do this before size check so that "old" corrupt symbol tables are brought back in line
            for (int i = 0, n = denseSymbolMapWriters.size(); i < n; i++) {
                denseSymbolMapWriters.getQuick(i).truncate();
            }
        }

        if (size() == 0) {
            return;
        }

        // this is a crude block to test things for now
        todoMem.putLong(0, ++todoTxn); // write txn, reader will first read txn at offset 24 and then at offset 0
        Unsafe.getUnsafe().storeFence(); // make sure we do not write hash before writing txn (view from another thread)
        todoMem.putLong(8, configuration.getDatabaseIdLo()); // write out our instance hashes
        todoMem.putLong(16, configuration.getDatabaseIdHi());
        Unsafe.getUnsafe().storeFence();
        todoMem.putLong(24, todoTxn);
        todoMem.putLong(32, 1);
        todoMem.putLong(40, TODO_TRUNCATE);
        // ensure file is closed with correct length
        todoMem.jumpTo(48);

        if (partitionBy != PartitionBy.NONE) {
            freeColumns(false);
            releaseIndexerWriters();
            // Schedule removal of all partitions
            scheduleRemoveAllPartitions();
            rowAction = ROW_ACTION_OPEN_PARTITION;
        } else {
            // truncate columns, we cannot remove them
            truncateColumns();
        }

        txWriter.resetTimestamp();
        columnVersionWriter.truncate();
        txWriter.truncate(columnVersionWriter.getVersion(), denseSymbolMapWriters);
        try {
            clearTodoLog();
        } catch (CairoException e) {
            throwDistressException(e);
        }
        this.minSplitPartitionTimestamp = Long.MAX_VALUE;
        processPartitionRemoveCandidates();

        LOG.info().$("truncated [name=").utf8(tableToken.getTableName()).I$();

        try (MetadataCacheWriter metadataRW = engine.getMetadataCache().writeLock()) {
            metadataRW.hydrateTable(metadata);
        }
    }

    private void truncateColumns() {
        for (int i = 0; i < columnCount; i++) {
            final int columnType = metadata.getColumnType(i);
            if (columnType >= 0) {
                getPrimaryColumn(i).truncate();
                if (ColumnType.isVarSize(columnType)) {
                    MemoryMA auxMem = getSecondaryColumn(i);
                    auxMem.truncate();
                    ColumnType.getDriver(columnType).configureAuxMemMA(auxMem);
                }
            }
        }
    }

    private void updateIndexes() {
        if (indexCount == 0 || avoidIndexOnCommit) {
            avoidIndexOnCommit = false;
            return;
        }
        updateIndexesSlow();
    }

    private void updateIndexesParallel(long lo, long hi) {
        indexSequences.clear();
        indexLatch.setCount(indexCount);
        final int nParallelIndexes = indexCount - 1;
        final Sequence indexPubSequence = this.messageBus.getIndexerPubSequence();
        final RingQueue<ColumnIndexerTask> indexerQueue = this.messageBus.getIndexerQueue();

        LOG.info().$("parallel indexing [table=").utf8(tableToken.getTableName())
                .$(", indexCount=").$(indexCount)
                .$(", rowCount=").$(hi - lo)
                .I$();
        int serialIndexCount = 0;

        // we are going to index last column in this thread while other columns are on the queue
        OUT:
        for (int i = 0; i < nParallelIndexes; i++) {

            long cursor = indexPubSequence.next();
            if (cursor == -1) {
                // queue is full, process index in the current thread
                indexAndCountDown(denseIndexers.getQuick(i), lo, hi, indexLatch);
                serialIndexCount++;
                continue;
            }

            if (cursor == -2) {
                // CAS issue, retry
                do {
                    Os.pause();
                    cursor = indexPubSequence.next();
                    if (cursor == -1) {
                        indexAndCountDown(denseIndexers.getQuick(i), lo, hi, indexLatch);
                        serialIndexCount++;
                        continue OUT;
                    }
                } while (cursor < 0);
            }

            final ColumnIndexerTask queueItem = indexerQueue.get(cursor);
            final ColumnIndexer indexer = denseIndexers.getQuick(i);
            final long sequence = indexer.getSequence();
            queueItem.indexer = indexer;
            queueItem.lo = lo;
            queueItem.hi = hi;
            queueItem.countDownLatch = indexLatch;
            queueItem.sequence = sequence;
            indexSequences.add(sequence);
            indexPubSequence.done(cursor);
        }

        // index last column while other columns are brewing on the queue
        indexAndCountDown(denseIndexers.getQuick(indexCount - 1), lo, hi, indexLatch);
        serialIndexCount++;

        // At this point we have re-indexed our column and if things are flowing nicely
        // all other columns should have been done by other threads. Instead of actually
        // waiting we gracefully check latch count.
        if (!indexLatch.await(configuration.getWorkStealTimeoutNanos())) {
            // other columns are still in-flight, we must attempt to steal work from other threads
            for (int i = 0; i < nParallelIndexes; i++) {
                ColumnIndexer indexer = denseIndexers.getQuick(i);
                if (indexer.tryLock(indexSequences.getQuick(i))) {
                    indexAndCountDown(indexer, lo, hi, indexLatch);
                    serialIndexCount++;
                }
            }
            // wait for the ones we cannot steal
            indexLatch.await();
        }

        // reset lock on completed indexers
        boolean distressed = false;
        for (int i = 0; i < indexCount; i++) {
            ColumnIndexer indexer = denseIndexers.getQuick(i);
            distressed = distressed | indexer.isDistressed();
        }

        if (distressed) {
            throwDistressException(null);
        }

        LOG.info().$("parallel indexing done [serialCount=").$(serialIndexCount).I$();
    }

    private void updateIndexesSerially(long lo, long hi) {
        LOG.info().$("serial indexing [table=").utf8(tableToken.getTableName())
                .$(", indexCount=").$(indexCount)
                .$(", rowCount=").$(hi - lo)
                .I$();
        for (int i = 0, n = denseIndexers.size(); i < n; i++) {
            try {
                denseIndexers.getQuick(i).refreshSourceAndIndex(lo, hi);
            } catch (CairoException e) {
                // this is pretty severe, we hit some sort of limit
                throwDistressException(e);
            }
        }
        LOG.info().$("serial indexing done [table=").utf8(tableToken.getTableName()).I$();
    }

    private void updateIndexesSlow() {
        final long hi = txWriter.getTransientRowCount();
        final long lo = txWriter.getAppendedPartitionCount() == 1 ? hi - txWriter.getLastTxSize() : 0;
        if (indexCount > 1 && parallelIndexerEnabled && hi - lo > configuration.getParallelIndexThreshold()) {
            updateIndexesParallel(lo, hi);
        } else {
            updateIndexesSerially(lo, hi);
        }
    }

    private void updateMaxTimestamp(long timestamp) {
        txWriter.updateMaxTimestamp(timestamp);
        this.timestampSetter.accept(timestamp);
    }

    private void updateO3ColumnTops() {
        int columnCount = metadata.getColumnCount();
        long blockIndex = -1;

        while ((blockIndex = o3PartitionUpdateSink.nextBlockIndex(blockIndex)) > -1L) {
            long blockAddress = o3PartitionUpdateSink.getBlockAddress(blockIndex);
            long partitionTimestamp = Unsafe.getUnsafe().getLong(blockAddress);
            final long o3SplitPartitionSize = Unsafe.getUnsafe().getLong(blockAddress + 5 * Long.BYTES);
            // When partition is split, data partition timestamp and partition timestamp diverge
            final long dataPartitionTimestamp = Unsafe.getUnsafe().getLong(blockAddress + 6 * Long.BYTES);

            if (o3SplitPartitionSize > 0) {
                // This is partition split. Copy all the column name txns from the donor partition.
                columnVersionWriter.copyColumnVersions(dataPartitionTimestamp, partitionTimestamp);
            }

            if (partitionTimestamp > -1) {
                blockAddress += PARTITION_SINK_SIZE_LONGS * Long.BYTES;
                for (int column = 0; column < columnCount; column++) {

                    long colTop = Unsafe.getUnsafe().getLong(blockAddress);
                    blockAddress += Long.BYTES;
                    if (colTop > -1L) {
                        // Upsert even when colTop value is 0.
                        // TableReader uses the record to determine if the column is supposed to be present for the partition.
                        columnVersionWriter.upsertColumnTop(partitionTimestamp, column, colTop);
                    } else if (o3SplitPartitionSize > 0) {
                        // Remove column tops for the new partition part.
                        columnVersionWriter.removeColumnTop(partitionTimestamp, column);
                    }
                }
            }
        }
    }

    private void validateSwapMeta() {
        try {
            try {
                path.concat(META_SWAP_FILE_NAME);
                if (metaSwapIndex > 0) {
                    path.put('.').put(metaSwapIndex);
                }
                ddlMem.smallFile(ff, path.$(), MemoryTag.MMAP_TABLE_WRITER);
                validationMap.clear();
                validateMeta(ddlMem, validationMap, ColumnType.VERSION);
            } finally {
                ddlMem.close();
                path.trimTo(pathSize);
            }
        } catch (CairoException e) {
            runFragile(RECOVER_FROM_META_RENAME_FAILURE, e);
        }
    }

    private void writeIndex(@NotNull CharSequence columnName, int indexValueBlockSize, int columnIndex, SymbolColumnIndexer indexer) {
        // create indexer
        final long columnNameTxn = columnVersionWriter.getColumnNameTxn(txWriter.getLastPartitionTimestamp(), columnIndex);
        try {
            try {
                // edge cases here are:
                // column spans only part of table - e.g. it was added after table was created and populated
                // column has top value, e.g. does not span entire partition
                // to this end, we have a super-edge case:

                // This piece of code is unbelievably fragile!
                if (PartitionBy.isPartitioned(partitionBy)) {
                    // run indexer for the whole table
                    indexHistoricPartitions(indexer, columnName, indexValueBlockSize, columnIndex);
                    long timestamp = txWriter.getLastPartitionTimestamp();
                    if (timestamp != Numbers.LONG_NULL) {
                        path.trimTo(pathSize);
                        setStateForTimestamp(path, timestamp);
                        // create index in last partition
                        indexLastPartition(indexer, columnName, columnNameTxn, columnIndex, indexValueBlockSize);
                    }
                } else {
                    setStateForTimestamp(path, 0);
                    // create index in last partition
                    indexLastPartition(indexer, columnName, columnNameTxn, columnIndex, indexValueBlockSize);
                }
            } finally {
                path.trimTo(pathSize);
            }
        } catch (Throwable th) {
            Misc.free(indexer);
            LOG.error().$("rolling back index created so far [path=").$substr(pathRootSize, path).I$();
            rollbackRemoveIndexFiles(columnName, columnIndex);
            throw th;
        }
    }

    private void writeRestoreMetaTodo() {
        try {
            todoMem.putLong(0, ++todoTxn); // write txn, reader will first read txn at offset 24 and then at offset 0
            Unsafe.getUnsafe().storeFence(); // make sure we do not write hash before writing txn (view from another thread)
            todoMem.putLong(8, configuration.getDatabaseIdLo()); // write out our instance hashes
            todoMem.putLong(16, configuration.getDatabaseIdHi());
            Unsafe.getUnsafe().storeFence();
            todoMem.putLong(32, 1);
            todoMem.putLong(40, TODO_RESTORE_META);
            todoMem.putLong(48, metaPrevIndex);
            Unsafe.getUnsafe().storeFence();
            todoMem.putLong(24, todoTxn);
            todoMem.jumpTo(56);
            todoMem.sync(false);
        } catch (CairoException e) {
            runFragile(RECOVER_FROM_TODO_WRITE_FAILURE, e);
        }
    }

    static void indexAndCountDown(ColumnIndexer indexer, long lo, long hi, SOCountDownLatch latch) {
        try {
            indexer.refreshSourceAndIndex(lo, hi);
        } catch (CairoException e) {
            indexer.distress();
            LOG.critical().$("index error [fd=").$(indexer.getFd()).$("]{").$((Sinkable) e).$('}').$();
        } finally {
            latch.countDown();
        }
    }

    boolean allowMixedIO() {
        return mixedIOFlag;
    }

    void closeActivePartition(long size) {
        for (int i = 0; i < columnCount; i++) {
            setColumnAppendPosition(i, size, false);
            Misc.free(getPrimaryColumn(i));
            Misc.free(getSecondaryColumn(i));
        }
        releaseIndexerWriters();
    }

    BitmapIndexWriter getBitmapIndexWriter(int columnIndex) {
        return indexers.getQuick(columnIndex).getWriter();
    }

    long getColumnTop(int columnIndex) {
        assert lastOpenPartitionTs != Long.MIN_VALUE;
        return columnVersionWriter.getColumnTopQuick(lastOpenPartitionTs, columnIndex);
    }

    ColumnVersionReader getColumnVersionReader() {
        return columnVersionWriter;
    }

    CairoConfiguration getConfiguration() {
        return configuration;
    }

    Sequence getO3CopyPubSeq() {
        return messageBus.getO3CopyPubSeq();
    }

    RingQueue<O3CopyTask> getO3CopyQueue() {
        return messageBus.getO3CopyQueue();
    }

    Sequence getO3OpenColumnPubSeq() {
        return messageBus.getO3OpenColumnPubSeq();
    }

    RingQueue<O3OpenColumnTask> getO3OpenColumnQueue() {
        return messageBus.getO3OpenColumnQueue();
    }

    long getPartitionNameTxnByRawIndex(int index) {
        return txWriter.getPartitionNameTxnByRawIndex(index);
    }

    long getPartitionSizeByRawIndex(int index) {
        return txWriter.getPartitionSizeByRawIndex(index);
    }

    TxReader getTxReader() {
        return txWriter;
    }

    void o3ClockDownPartitionUpdateCount() {
        o3PartitionUpdRemaining.decrementAndGet();
    }

    void o3CountDownDoneLatch() {
        o3DoneLatch.countDown();
    }

    void purgeUnusedPartitions() {
        if (PartitionBy.isPartitioned(partitionBy)) {
            removeNonAttachedPartitions();
        }
    }

    void rowCancel() {
        if ((masterRef & 1) == 0) {
            return;
        }

        if (hasO3()) {
            final long o3RowCount = getO3RowCount0();
            if (o3RowCount > 0) {
                // O3 mode and there are some rows.
                masterRef--;
                setO3AppendPosition(o3RowCount);
            } else {
                // Cancelling first row in o3, reverting to non-o3
                setO3AppendPosition(0);
                masterRef--;
                clearO3();
            }
            rowValueIsNotNull.fill(0, columnCount, masterRef);
            return;
        }

        long dirtyMaxTimestamp = txWriter.getMaxTimestamp();
        long dirtyTransientRowCount = txWriter.getTransientRowCount();
        long rollbackToMaxTimestamp = txWriter.cancelToMaxTimestamp();
        long rollbackToTransientRowCount = txWriter.cancelToTransientRowCount();

        // dirty timestamp should be 1 because newRow() increments it
        if (dirtyTransientRowCount == 1) {
            if (PartitionBy.isPartitioned(partitionBy)) {
                // we have to undo creation of partition
                closeActivePartition(false);
                if (removeDirOnCancelRow) {
                    try {
                        setStateForTimestamp(path, txWriter.getPartitionTimestampByTimestamp(dirtyMaxTimestamp));
                        if (!ff.rmdir(path)) {
                            throw CairoException.critical(ff.errno()).put("could not remove directory: ").put(path);
                        }
                        removeDirOnCancelRow = false;
                    } finally {
                        path.trimTo(pathSize);
                    }
                }

                // open old partition
                if (rollbackToMaxTimestamp > Long.MIN_VALUE) {
                    try {
                        txWriter.setMaxTimestamp(rollbackToMaxTimestamp);
                        openPartition(rollbackToMaxTimestamp);
                        setAppendPosition(rollbackToTransientRowCount, false);
                    } catch (Throwable e) {
                        freeColumns(false);
                        throw e;
                    }
                } else {
                    // we have no partitions, clear partitions in TableWriter
                    txWriter.removeAllPartitions();
                    rowAction = ROW_ACTION_OPEN_PARTITION;
                }

                // undo counts
                removeDirOnCancelRow = true;
                txWriter.cancelRow();
            } else {
                txWriter.cancelRow();
                // we only have one partition, jump to start on every column
                truncateColumns();
            }
        } else {
            txWriter.cancelRow();
            // we are staying within same partition, prepare append positions for row count
            boolean rowChanged = metadata.getTimestampIndex() >= 0; // adding new row already writes timestamp
            if (!rowChanged) {
                // verify if any of the columns have been changed
                // if not - we don't have to do
                for (int i = 0; i < columnCount; i++) {
                    if (rowValueIsNotNull.getQuick(i) == masterRef) {
                        rowChanged = true;
                        break;
                    }
                }
            }

            // is no column has been changed we take easy option and do nothing
            if (rowChanged) {
                setAppendPosition(dirtyTransientRowCount - 1, false);
            }
        }
        rowValueIsNotNull.fill(0, columnCount, --masterRef);

        // Some executions path in this method already call txWriter.removeAllPartitions()
        // which resets transientRowCount.
        if (txWriter.transientRowCount > 0) {
            txWriter.transientRowCount--;
        }
    }

    @FunctionalInterface
    public interface ColumnTaskHandler {
        void run(
                int columnIndex,
                final int columnType,
                final long timestampColumnIndex,
                long long0,
                long long1,
                long long2,
                long long3,
                long long4
        );
    }

    @FunctionalInterface
    public interface ExtensionListener {
        void onTableExtended(long timestamp);
    }

    @FunctionalInterface
    private interface FragileCode {
        void run();
    }

    public interface Row {

        void append();

        void cancel();

        void putBin(int columnIndex, long address, long len);

        void putBin(int columnIndex, BinarySequence sequence);

        void putBool(int columnIndex, boolean value);

        void putByte(int columnIndex, byte value);

        void putChar(int columnIndex, char value);

        void putDate(int columnIndex, long value);

        void putDouble(int columnIndex, double value);

        void putFloat(int columnIndex, float value);

        void putGeoHash(int columnIndex, long value);

        void putGeoHashDeg(int columnIndex, double lat, double lon);

        void putGeoStr(int columnIndex, CharSequence value);

        void putGeoVarchar(int columnIndex, Utf8Sequence value);

        void putIPv4(int columnIndex, int value);

        void putInt(int columnIndex, int value);

        void putLong(int columnIndex, long value);

        void putLong128(int columnIndex, long lo, long hi);

        void putLong256(int columnIndex, long l0, long l1, long l2, long l3);

        void putLong256(int columnIndex, Long256 value);

        void putLong256(int columnIndex, CharSequence hexString);

        void putLong256(int columnIndex, @NotNull CharSequence hexString, int start, int end);

        void putLong256Utf8(int columnIndex, DirectUtf8Sequence hexString);

        void putShort(int columnIndex, short value);

        void putStr(int columnIndex, CharSequence value);

        void putStr(int columnIndex, char value);

        void putStr(int columnIndex, CharSequence value, int pos, int len);

        /**
         * Writes UTF8-encoded string to WAL. As the name of the function suggest the storage format is
         * expected to be UTF16. The function must re-encode string from UTF8 to UTF16 before storing.
         *
         * @param columnIndex index of the column we are writing to
         * @param value       UTF8 bytes represented as CharSequence interface.
         *                    On this interface getChar() returns a byte, not complete character.
         */
        void putStrUtf8(int columnIndex, DirectUtf8Sequence value);

        void putSym(int columnIndex, CharSequence value);

        void putSym(int columnIndex, char value);

        void putSymIndex(int columnIndex, int key);

        /**
         * Writes UTF8-encoded symbol to WAL. Supported for WAL tables only.
         */
        void putSymUtf8(int columnIndex, DirectUtf8Sequence value);

        void putTimestamp(int columnIndex, long value);

        void putUuid(int columnIndex, CharSequence uuid);

        @SuppressWarnings("unused")
            // Used by assembler
        void putUuidUtf8(int columnIndex, Utf8Sequence uuid);

        void putVarchar(int columnIndex, char value);

        void putVarchar(int columnIndex, Utf8Sequence value);
    }

    private static class NoOpRow implements Row {
        @Override
        public void append() {
            // no-op
        }

        @Override
        public void cancel() {
            // no-op
        }

        @Override
        public void putBin(int columnIndex, long address, long len) {
            // no-op
        }

        @Override
        public void putBin(int columnIndex, BinarySequence sequence) {
            // no-op
        }

        @Override
        public void putBool(int columnIndex, boolean value) {
            // no-op
        }

        @Override
        public void putByte(int columnIndex, byte value) {
            // no-op
        }

        @Override
        public void putChar(int columnIndex, char value) {
            // no-op
        }

        @Override
        public void putDate(int columnIndex, long value) {
            // no-op
        }

        @Override
        public void putDouble(int columnIndex, double value) {
            // no-op
        }

        @Override
        public void putFloat(int columnIndex, float value) {
            // no-op
        }

        @Override
        public void putGeoHash(int columnIndex, long value) {
            // no-op
        }

        @Override
        public void putGeoHashDeg(int index, double lat, double lon) {
            // no-op
        }

        @Override
        public void putGeoStr(int columnIndex, CharSequence value) {
            // no-op
        }

        @Override
        public void putGeoVarchar(int columnIndex, Utf8Sequence value) {
            // no-op
        }

        @Override
        public void putIPv4(int columnIndex, int value) {
            // no-op
        }

        @Override
        public void putInt(int columnIndex, int value) {
            // no-op
        }

        @Override
        public void putLong(int columnIndex, long value) {
            // no-op
        }

        @Override
        public void putLong128(int columnIndex, long lo, long hi) {
            // no-op
        }

        @Override
        public void putLong256(int columnIndex, long l0, long l1, long l2, long l3) {
            // no-op
        }

        @Override
        public void putLong256(int columnIndex, Long256 value) {
            // no-op
        }

        @Override
        public void putLong256(int columnIndex, CharSequence hexString) {
            // no-op
        }

        @Override
        public void putLong256(int columnIndex, @NotNull CharSequence hexString, int start, int end) {
            // no-op
        }

        @Override
        public void putLong256Utf8(int columnIndex, DirectUtf8Sequence hexString) {
            // no-op
        }

        @Override
        public void putShort(int columnIndex, short value) {
            // no-op
        }

        @Override
        public void putStr(int columnIndex, CharSequence value) {
            // no-op
        }

        @Override
        public void putStr(int columnIndex, char value) {
            // no-op
        }

        @Override
        public void putStr(int columnIndex, CharSequence value, int pos, int len) {
            // no-op
        }

        @Override
        public void putStrUtf8(int columnIndex, DirectUtf8Sequence value) {
            // no-op
        }

        @Override
        public void putSym(int columnIndex, CharSequence value) {
            // no-op
        }

        @Override
        public void putSym(int columnIndex, char value) {
            // no-op
        }

        @Override
        public void putSymIndex(int columnIndex, int key) {
            // no-op
        }

        @Override
        public void putSymUtf8(int columnIndex, DirectUtf8Sequence value) {
            // no-op
        }

        @Override
        public void putTimestamp(int columnIndex, long value) {
            // no-op
        }

        @Override
        public void putUuid(int columnIndex, CharSequence uuid) {
            // no-op
        }

        @Override
        public void putUuidUtf8(int columnIndex, Utf8Sequence uuid) {
            // no-op
        }

        @Override
        public void putVarchar(int columnIndex, char value) {
            // no-op
        }

        @Override
        public void putVarchar(int columnIndex, Utf8Sequence value) {
            // no-op
        }
    }

    private class RowImpl implements Row {
        @Override
        public void append() {
            rowAppend(activeNullSetters);
        }

        @Override
        public void cancel() {
            rowCancel();
        }

        @Override
        public void putBin(int columnIndex, long address, long len) {
            getSecondaryColumn(columnIndex).putLong(getPrimaryColumn(columnIndex).putBin(address, len));
            setRowValueNotNull(columnIndex);
        }

        @Override
        public void putBin(int columnIndex, BinarySequence sequence) {
            getSecondaryColumn(columnIndex).putLong(getPrimaryColumn(columnIndex).putBin(sequence));
            setRowValueNotNull(columnIndex);
        }

        @Override
        public void putBool(int columnIndex, boolean value) {
            getPrimaryColumn(columnIndex).putBool(value);
            setRowValueNotNull(columnIndex);
        }

        @Override
        public void putByte(int columnIndex, byte value) {
            getPrimaryColumn(columnIndex).putByte(value);
            setRowValueNotNull(columnIndex);
        }

        @Override
        public void putChar(int columnIndex, char value) {
            getPrimaryColumn(columnIndex).putChar(value);
            setRowValueNotNull(columnIndex);
        }

        @Override
        public void putDate(int columnIndex, long value) {
            putLong(columnIndex, value);
        }

        @Override
        public void putDouble(int columnIndex, double value) {
            getPrimaryColumn(columnIndex).putDouble(value);
            setRowValueNotNull(columnIndex);
        }

        @Override
        public void putFloat(int columnIndex, float value) {
            getPrimaryColumn(columnIndex).putFloat(value);
            setRowValueNotNull(columnIndex);
        }

        @Override
        public void putGeoHash(int columnIndex, long value) {
            int type = metadata.getColumnType(columnIndex);
            WriterRowUtils.putGeoHash(columnIndex, value, type, this);
        }

        @Override
        public void putGeoHashDeg(int columnIndex, double lat, double lon) {
            int type = metadata.getColumnType(columnIndex);
            WriterRowUtils.putGeoHash(columnIndex, GeoHashes.fromCoordinatesDegUnsafe(lat, lon, ColumnType.getGeoHashBits(type)), type, this);
        }

        @Override
        public void putGeoStr(int columnIndex, CharSequence hash) {
            final int type = metadata.getColumnType(columnIndex);
            WriterRowUtils.putGeoStr(columnIndex, hash, type, this);
        }

        @Override
        public void putGeoVarchar(int columnIndex, Utf8Sequence hash) {
            final int type = metadata.getColumnType(columnIndex);
            WriterRowUtils.putGeoVarchar(columnIndex, hash, type, this);
        }

        @Override
        public void putIPv4(int columnIndex, int value) {
            putInt(columnIndex, value);
        }

        @Override
        public void putInt(int columnIndex, int value) {
            getPrimaryColumn(columnIndex).putInt(value);
            setRowValueNotNull(columnIndex);
        }

        @Override
        public void putLong(int columnIndex, long value) {
            getPrimaryColumn(columnIndex).putLong(value);
            setRowValueNotNull(columnIndex);
        }

        @Override
        public void putLong128(int columnIndex, long lo, long hi) {
            MemoryA primaryColumn = getPrimaryColumn(columnIndex);
            primaryColumn.putLong(lo);
            primaryColumn.putLong(hi);
            setRowValueNotNull(columnIndex);
        }

        @Override
        public void putLong256(int columnIndex, long l0, long l1, long l2, long l3) {
            getPrimaryColumn(columnIndex).putLong256(l0, l1, l2, l3);
            setRowValueNotNull(columnIndex);
        }

        @Override
        public void putLong256(int columnIndex, Long256 value) {
            getPrimaryColumn(columnIndex).putLong256(value.getLong0(), value.getLong1(), value.getLong2(), value.getLong3());
            setRowValueNotNull(columnIndex);
        }

        @Override
        public void putLong256(int columnIndex, CharSequence hexString) {
            getPrimaryColumn(columnIndex).putLong256(hexString);
            setRowValueNotNull(columnIndex);
        }

        @Override
        public void putLong256(int columnIndex, @NotNull CharSequence hexString, int start, int end) {
            getPrimaryColumn(columnIndex).putLong256(hexString, start, end);
            setRowValueNotNull(columnIndex);
        }

        @Override
        public void putLong256Utf8(int columnIndex, DirectUtf8Sequence hexString) {
            getPrimaryColumn(columnIndex).putLong256Utf8(hexString);
            setRowValueNotNull(columnIndex);
        }

        @Override
        public void putShort(int columnIndex, short value) {
            getPrimaryColumn(columnIndex).putShort(value);
            setRowValueNotNull(columnIndex);
        }

        @Override
        public void putStr(int columnIndex, CharSequence value) {
            getSecondaryColumn(columnIndex).putLong(getPrimaryColumn(columnIndex).putStr(value));
            setRowValueNotNull(columnIndex);
        }

        @Override
        public void putStr(int columnIndex, char value) {
            getSecondaryColumn(columnIndex).putLong(getPrimaryColumn(columnIndex).putStr(value));
            setRowValueNotNull(columnIndex);
        }

        @Override
        public void putStr(int columnIndex, CharSequence value, int pos, int len) {
            getSecondaryColumn(columnIndex).putLong(getPrimaryColumn(columnIndex).putStr(value, pos, len));
            setRowValueNotNull(columnIndex);
        }

        @Override
        public void putStrUtf8(int columnIndex, DirectUtf8Sequence value) {
            getSecondaryColumn(columnIndex).putLong(getPrimaryColumn(columnIndex).putStrUtf8(value));
            setRowValueNotNull(columnIndex);
        }

        @Override
        public void putSym(int columnIndex, CharSequence value) {
            getPrimaryColumn(columnIndex).putInt(symbolMapWriters.getQuick(columnIndex).put(value));
            setRowValueNotNull(columnIndex);
        }

        @Override
        public void putSym(int columnIndex, char value) {
            getPrimaryColumn(columnIndex).putInt(symbolMapWriters.getQuick(columnIndex).put(value));
            setRowValueNotNull(columnIndex);
        }

        @Override
        public void putSymIndex(int columnIndex, int key) {
            putInt(columnIndex, key);
        }

        @Override
        public void putSymUtf8(int columnIndex, DirectUtf8Sequence value) {
            throw new UnsupportedOperationException();
        }

        @Override
        public void putTimestamp(int columnIndex, long value) {
            putLong(columnIndex, value);
        }

        @Override
        public void putUuid(int columnIndex, CharSequence uuidStr) {
            SqlUtil.implicitCastStrAsUuid(uuidStr, uuid);
            putLong128(columnIndex, uuid.getLo(), uuid.getHi());
        }

        @Override
        public void putUuidUtf8(int columnIndex, Utf8Sequence uuidStr) {
            SqlUtil.implicitCastStrAsUuid(uuidStr, uuid);
            putLong128(columnIndex, uuid.getLo(), uuid.getHi());
        }

        @Override
        public void putVarchar(int columnIndex, char value) {
            utf8Sink.clear();
            utf8Sink.put(value);
            VarcharTypeDriver.appendValue(
                    getSecondaryColumn(columnIndex), getPrimaryColumn(columnIndex),
                    utf8Sink
            );
            setRowValueNotNull(columnIndex);
        }

        @Override
        public void putVarchar(int columnIndex, Utf8Sequence value) {
            VarcharTypeDriver.appendValue(
                    getSecondaryColumn(columnIndex), getPrimaryColumn(columnIndex),
                    value
            );
            setRowValueNotNull(columnIndex);
        }

        private MemoryA getPrimaryColumn(int columnIndex) {
            return activeColumns.getQuick(getPrimaryColumnIndex(columnIndex));
        }

        private MemoryA getSecondaryColumn(int columnIndex) {
            return activeColumns.getQuick(getSecondaryColumnIndex(columnIndex));
        }
    }
}<|MERGE_RESOLUTION|>--- conflicted
+++ resolved
@@ -2963,27 +2963,13 @@
 
     @Override
     public void setMetaTtlHoursOrMonths(int metaTtlHoursOrMonths) {
-        try {
-            commit();
-            long metaSize = copyMetadataAndUpdateVersion();
-            openMetaSwapFileByIndex(ff, ddlMem, path, pathSize, this.metaSwapIndex);
-            try {
-                ddlMem.jumpTo(META_OFFSET_TTL_HOURS_OR_MONTHS);
-                ddlMem.putInt(metaTtlHoursOrMonths);
-                ddlMem.jumpTo(metaSize);
-            } finally {
-                ddlMem.close();
-            }
-
-            finishMetaSwapUpdate();
-            metadata.setTtlHoursOrMonths(metaTtlHoursOrMonths);
-
-            try (MetadataCacheWriter metadataRW = engine.getMetadataCache().writeLock()) {
-                metadataRW.hydrateTable(metadata);
-            }
-
-        } finally {
-            ddlMem.close();
+        commit();
+        metadata.setTtlHoursOrMonths(metaTtlHoursOrMonths);
+        rewriteAndSwapMetadata(metadata);
+        clearTodoAndCommitMeta();
+
+        try (MetadataCacheWriter metadataRW = engine.getMetadataCache().writeLock()) {
+            metadataRW.hydrateTable(metadata);
         }
     }
 
@@ -4970,10 +4956,7 @@
 
                             if (lagRows > 0) {
                                 long roLo = txWriter.getTransientRowCount() - getColumnTop(i);
-<<<<<<< HEAD
-=======
-
->>>>>>> c128eb7a
+
                                 long lagAuxOffset = driver.getAuxVectorOffset(roLo);
                                 long lagAuxSize = driver.getAuxVectorSize(lagRows);
                                 long lagAuxKeyAddrRaw = mapAppendColumnBuffer(columns.get(getSecondaryColumnIndex(i)), lagAuxOffset, lagAuxSize, false);
@@ -7847,6 +7830,7 @@
             ddlMem.putLong(metadata.getMetadataVersion());
             ddlMem.putBool(metadata.isWalEnabled());
             ddlMem.putInt(TableUtils.calculateMetadataMinorFormatVersion(version + columnCount));
+            ddlMem.putInt(metadata.getTtlHoursOrMonths());
 
             ddlMem.jumpTo(META_OFFSET_COLUMN_TYPES);
             for (int i = 0; i < columnCount; i++) {
