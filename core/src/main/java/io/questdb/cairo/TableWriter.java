/*******************************************************************************
 *     ___                  _   ____  ____
 *    / _ \ _   _  ___  ___| |_|  _ \| __ )
 *   | | | | | | |/ _ \/ __| __| | | |  _ \
 *   | |_| | |_| |  __/\__ \ |_| |_| | |_) |
 *    \__\_\\__,_|\___||___/\__|____/|____/
 *
 *  Copyright (c) 2014-2019 Appsicle
 *  Copyright (c) 2019-2022 QuestDB
 *
 *  Licensed under the Apache License, Version 2.0 (the "License");
 *  you may not use this file except in compliance with the License.
 *  You may obtain a copy of the License at
 *
 *  http://www.apache.org/licenses/LICENSE-2.0
 *
 *  Unless required by applicable law or agreed to in writing, software
 *  distributed under the License is distributed on an "AS IS" BASIS,
 *  WITHOUT WARRANTIES OR CONDITIONS OF ANY KIND, either express or implied.
 *  See the License for the specific language governing permissions and
 *  limitations under the License.
 *
 ******************************************************************************/

package io.questdb.cairo;

import io.questdb.MessageBus;
import io.questdb.MessageBusImpl;
import io.questdb.Metrics;
import io.questdb.cairo.sql.AsyncWriterCommand;
import io.questdb.cairo.sql.ReaderOutOfDateException;
import io.questdb.cairo.sql.SymbolTable;
import io.questdb.cairo.vm.MemoryFCRImpl;
import io.questdb.cairo.vm.MemoryFMCRImpl;
import io.questdb.cairo.vm.NullMapWriter;
import io.questdb.cairo.vm.Vm;
import io.questdb.cairo.vm.api.*;
import io.questdb.griffin.DropIndexOperator;
import io.questdb.griffin.SqlException;
import io.questdb.griffin.UpdateOperator;
import io.questdb.griffin.engine.ops.AlterOperation;
import io.questdb.log.Log;
import io.questdb.log.LogFactory;
import io.questdb.log.LogRecord;
import io.questdb.mp.*;
import io.questdb.std.*;
import io.questdb.std.datetime.DateFormat;
import io.questdb.std.datetime.microtime.Timestamps;
import io.questdb.std.str.LPSZ;
import io.questdb.std.str.Path;
import io.questdb.std.str.StringSink;
import io.questdb.tasks.*;
import org.jetbrains.annotations.NotNull;
import org.jetbrains.annotations.Nullable;
import org.jetbrains.annotations.TestOnly;

import java.io.Closeable;
import java.util.concurrent.atomic.AtomicInteger;
import java.util.concurrent.atomic.AtomicLong;
import java.util.function.LongConsumer;

import static io.questdb.cairo.BitmapIndexUtils.keyFileName;
import static io.questdb.cairo.BitmapIndexUtils.valueFileName;
import static io.questdb.cairo.TableUtils.*;
import static io.questdb.cairo.sql.AsyncWriterCommand.Error.*;
import static io.questdb.tasks.TableWriterTask.*;

public class TableWriter implements Closeable {
    public static final int TIMESTAMP_MERGE_ENTRY_BYTES = Long.BYTES * 2;
    public static final int O3_BLOCK_NONE = -1;
    public static final int O3_BLOCK_O3 = 1;
    public static final int O3_BLOCK_DATA = 2;
    public static final int O3_BLOCK_MERGE = 3;
    private static final int ROW_ACTION_OPEN_PARTITION = 0;
    private static final int ROW_ACTION_NO_PARTITION = 1;
    private static final int ROW_ACTION_NO_TIMESTAMP = 2;
    private static final int ROW_ACTION_O3 = 3;
    private static final int ROW_ACTION_SWITCH_PARTITION = 4;
    private static final Log LOG = LogFactory.getLog(TableWriter.class);
    private static final Runnable NOOP = () -> {
    };
    private static final ObjectFactory<MemoryCMOR> GET_MEMORY_CMOR = Vm::getMemoryCMOR;
    private static final int PARTITION_UPDATE_SINK_ENTRY_SIZE = 8;
    final ObjList<MemoryMA> columns;
    private final ObjList<MapWriter> symbolMapWriters;
    private final ObjList<MapWriter> denseSymbolMapWriters;
    private final ObjList<ColumnIndexer> indexers;
    private final ObjList<ColumnIndexer> denseIndexers = new ObjList<>();
    private final Path path;
    private final Path other;
    private final LongList rowValueIsNotNull = new LongList();
    private final Row regularRow = new RowImpl();
    private final int rootLen;
    private final MemoryMR metaMem;
    private final int partitionBy;
    private final LongList columnTops;
    private final FilesFacade ff;
    private final DateFormat partitionDirFmt;
    private final MemoryMAR ddlMem;
    private final int mkDirMode;
    private final int fileOperationRetryCount;
    private final String tableName;
    private final TableWriterMetadata metadata;
    private final CairoConfiguration configuration;
    private final boolean directIOFlag;
    private final LowerCaseCharSequenceIntHashMap validationMap = new LowerCaseCharSequenceIntHashMap();
    private final FragileCode RECOVER_FROM_META_RENAME_FAILURE = this::recoverFromMetaRenameFailure;
    private final SOCountDownLatch indexLatch = new SOCountDownLatch();
    private final LongList indexSequences = new LongList();
    private final TxReader slaveTxReader;
    // This is the same message bus. When TableWriter instance created via CairoEngine, message bus is shared
    // and is owned by the engine. Since TableWriter would not have ownership of the bus it must not free it up.
    // On other hand when TableWrite is created outside CairoEngine, primarily in tests, the ownership of the
    // message bus is with the TableWriter. Therefore, message bus must be freed when writer is freed.
    // To indicate ownership, the message bus owned by the writer will be assigned to `ownMessageBus`. This reference
    // will be released by the writer
    private final MessageBus messageBus;
    private final MessageBus ownMessageBus;
    private final boolean parallelIndexerEnabled;
    private final PartitionBy.PartitionFloorMethod partitionFloorMethod;
    private final PartitionBy.PartitionCeilMethod partitionCeilMethod;
    private final int defaultCommitMode;
    private final int o3ColumnMemorySize;
    private final ObjList<Runnable> nullSetters;
    private final ObjList<O3CallbackTask> o3PendingCallbackTasks = new ObjList<>();
    private final SOUnboundedCountDownLatch o3DoneLatch = new SOUnboundedCountDownLatch();
    private final AtomicLong o3PartitionUpdRemaining = new AtomicLong();
    private final AtomicInteger o3ErrorCount = new AtomicInteger();
    private final MemoryMARW todoMem = Vm.getMARWInstance();
    private final TxWriter txWriter;
    private final LongList o3PartitionRemoveCandidates = new LongList();
    private final ObjectPool<O3MutableAtomicInteger> o3ColumnCounters = new ObjectPool<>(O3MutableAtomicInteger::new, 64);
    private final ObjectPool<O3Basket> o3BasketPool = new ObjectPool<>(O3Basket::new, 64);
    private final TxnScoreboard txnScoreboard;
    private final StringSink fileNameSink = new StringSink();
    private final FindVisitor removePartitionDirectories = this::removePartitionDirectories0;
    private final FindVisitor removePartitionDirsNotAttached = this::removePartitionDirsNotAttached;
    private final boolean o3QuickSortEnabled;
    private final LongConsumer appendTimestampSetter;
    private final MemoryMR indexMem = Vm.getMRInstance();
    private final MemoryFR slaveMetaMem = new MemoryFCRImpl();
    private final LongIntHashMap replPartitionHash = new LongIntHashMap();
    private final MemoryFMCRImpl slaveTxMemory = new MemoryFMCRImpl();
    // Latest command sequence per command source.
    // Publisher source is identified by a long value
    private final LongLongHashMap cmdSequences = new LongLongHashMap();
    private final AlterOperation alterTableStatement = new AlterOperation();
    private final ColumnVersionWriter columnVersionWriter;
    private final Metrics metrics;
    private final RingQueue<TableWriterTask> commandQueue;
    private final SCSequence commandSubSeq;
    private final MPSequence commandPubSeq;
    private final WeakClosableObjectPool<MemoryCMOR> walColumnMemoryPool;
    private final ObjList<MemoryCMOR> walMappedColumns = new ObjList<>();
    private final IntList symbolRewriteMap = new IntList();
    private MemoryCMR attachMetaMem;
    private TableWriterMetadata attachMetadata;
    private ColumnVersionReader attachColumnVersionReader;
    private IndexBuilder attachIndexBuilder;
    private TxReader attachTxReader;
    private long attachMinTimestamp;
    private long attachMaxTimestamp;
    private ObjList<Runnable> o3NullSetters;
    private ObjList<Runnable> o3NullSetters2;
    private ObjList<MemoryCARW> o3MemColumns;
    private ObjList<MemoryCARW> o3MemColumns2;
    private ReadOnlyObjList<? extends MemoryCR> o3Columns;
    private final O3ColumnUpdateMethod oooSortVarColumnRef = this::o3SortVarColumn;
    private final O3ColumnUpdateMethod oooSortFixColumnRef = this::o3SortFixColumn;
    private Row row = regularRow;
    private long todoTxn;
    private MemoryMAT o3TimestampMem;
    private final O3ColumnUpdateMethod o3MoveLagRef = this::o3MoveLag0;
    private MemoryARW o3TimestampMemCpy;
    private long lockFd = -1;
    private LongConsumer timestampSetter;
    private int columnCount;
    private boolean avoidIndexOnCommit = false;
    private long partitionTimestampHi;
    private long masterRef = 0;
    private long o3MasterRef = -1;
    private boolean removeDirOnCancelRow = true;
    private long tempMem16b = Unsafe.malloc(16, MemoryTag.NATIVE_TABLE_WRITER);
    private int metaSwapIndex;
    private int metaPrevIndex;
    private final FragileCode RECOVER_FROM_TODO_WRITE_FAILURE = this::recoverFromTodoWriteFailure;
    private final FragileCode RECOVER_FROM_SYMBOL_MAP_WRITER_FAILURE = this::recoverFromSymbolMapWriterFailure;
    private final FragileCode RECOVER_FROM_SWAP_RENAME_FAILURE = this::recoverFromSwapRenameFailure;
    private final FragileCode RECOVER_FROM_COLUMN_OPEN_FAILURE = this::recoverOpenColumnFailure;
    private int indexCount;
    private boolean performRecovery;
    private boolean distressed = false;
    private LifecycleManager lifecycleManager;
    private String designatedTimestampColumnName;
    private long o3RowCount;
    private final O3ColumnUpdateMethod o3MoveUncommittedRef = this::o3MoveUncommitted0;
    private long lastPartitionTimestamp;
    private boolean o3InError = false;
    private ObjList<? extends MemoryA> activeColumns;
    private ObjList<Runnable> activeNullSetters;
    private int rowAction = ROW_ACTION_OPEN_PARTITION;
    private long committedMasterRef;
    private DirectLongList o3ColumnTopSink;
    private LongList o3PartitionUpdateSink;
    // ILP related
    private double commitIntervalFraction;
    private long commitIntervalDefault;
    private long commitInterval;
    private UpdateOperator updateOperator;
    private DropIndexOperator dropIndexOperator;

    public TableWriter(
            CairoConfiguration configuration,
            CharSequence tableName,
            MessageBus messageBus,
            MessageBus ownMessageBus,
            boolean lock,
            LifecycleManager lifecycleManager,
            CharSequence root,
            Metrics metrics
    ) {
        LOG.info().$("open '").utf8(tableName).$('\'').$();
        this.configuration = configuration;
        this.directIOFlag = (Os.type != Os.WINDOWS || configuration.getWriterFileOpenOpts() != CairoConfiguration.O_NONE);
        this.metrics = metrics;
        this.ownMessageBus = ownMessageBus;
        if (ownMessageBus != null) {
            this.messageBus = ownMessageBus;
        } else {
            this.messageBus = messageBus;
        }
        this.defaultCommitMode = configuration.getCommitMode();
        this.lifecycleManager = lifecycleManager;
        this.parallelIndexerEnabled = configuration.isParallelIndexingEnabled();
        this.ff = configuration.getFilesFacade();
        this.mkDirMode = configuration.getMkDirMode();
        this.fileOperationRetryCount = configuration.getFileOperationRetryCount();
        this.tableName = Chars.toString(tableName);
        this.o3QuickSortEnabled = configuration.isO3QuickSortEnabled();
        this.o3ColumnMemorySize = configuration.getO3ColumnMemorySize();
        this.path = new Path().of(root).concat(tableName);
        this.other = new Path().of(root).concat(tableName);
        this.rootLen = path.length();
        try {
            if (lock) {
                lock();
            } else {
                this.lockFd = -1L;
            }
            long todoCount = openTodoMem();
            int todo;
            if (todoCount > 0) {
                todo = (int) todoMem.getLong(40);
            } else {
                todo = -1;
            }
            if (todo == TODO_RESTORE_META) {
                repairMetaRename((int) todoMem.getLong(48));
            }
            this.ddlMem = Vm.getMARInstance();
            this.metaMem = Vm.getMRInstance();
            this.columnVersionWriter = openColumnVersionFile(ff, path, rootLen);

            openMetaFile(ff, path, rootLen, metaMem);
            this.metadata = new TableWriterMetadata(metaMem);
            this.partitionBy = metaMem.getInt(META_OFFSET_PARTITION_BY);
            this.txWriter = new TxWriter(ff).ofRW(path.concat(TXN_FILE_NAME).$(), partitionBy);
            this.txnScoreboard = new TxnScoreboard(ff, configuration.getTxnScoreboardEntryCount()).ofRW(path.trimTo(rootLen));
            path.trimTo(rootLen);
            // we have to do truncate repair at this stage of constructor
            // because this operation requires metadata
            switch (todo) {
                case TODO_TRUNCATE:
                    repairTruncate();
                    break;
                case TODO_RESTORE_META:
                case -1:
                    break;
                default:
                    LOG.error().$("ignoring unknown *todo* [code=").$(todo).I$();
                    break;
            }
            this.columnCount = metadata.getColumnCount();
            if (metadata.getTimestampIndex() > -1) {
                this.designatedTimestampColumnName = metadata.getColumnName(metadata.getTimestampIndex());
            }
            this.rowValueIsNotNull.extendAndSet(columnCount, 0);
            this.columns = new ObjList<>(columnCount * 2);
            this.o3MemColumns = new ObjList<>(columnCount * 2);
            this.o3MemColumns2 = new ObjList<>(columnCount * 2);
            this.o3Columns = this.o3MemColumns;
            this.activeColumns = columns;
            this.symbolMapWriters = new ObjList<>(columnCount);
            this.indexers = new ObjList<>(columnCount);
            this.denseSymbolMapWriters = new ObjList<>(metadata.getSymbolMapCount());
            this.nullSetters = new ObjList<>(columnCount);
            this.o3NullSetters = new ObjList<>(columnCount);
            this.o3NullSetters2 = new ObjList<>(columnCount);
            this.activeNullSetters = nullSetters;
            this.columnTops = new LongList(columnCount);
            this.partitionFloorMethod = PartitionBy.getPartitionFloorMethod(partitionBy);
            this.partitionCeilMethod = PartitionBy.getPartitionCeilMethod(partitionBy);
            if (PartitionBy.isPartitioned(partitionBy)) {
                partitionDirFmt = PartitionBy.getPartitionDirFormatMethod(partitionBy);
                partitionTimestampHi = txWriter.getLastPartitionTimestamp();
            } else {
                partitionDirFmt = null;
            }
            this.commitInterval = calculateCommitInterval();

            configureColumnMemory();
            configureTimestampSetter();
            this.appendTimestampSetter = timestampSetter;
            configureAppendPosition();
            purgeUnusedPartitions();
            clearTodoLog();
            this.slaveTxReader = new TxReader(ff);
            commandQueue = new RingQueue<>(
                    TableWriterTask::new,
                    configuration.getWriterCommandQueueSlotSize(),
                    configuration.getWriterCommandQueueCapacity(),
                    MemoryTag.NATIVE_REPL
            );
            commandSubSeq = new SCSequence();
            commandPubSeq = new MPSequence(commandQueue.getCycle());
            commandPubSeq.then(commandSubSeq).then(commandPubSeq);
            walColumnMemoryPool = new WeakClosableObjectPool<>(GET_MEMORY_CMOR, columnCount);
        } catch (Throwable e) {
            doClose(false);
            throw e;
        }
    }

    @TestOnly
    public TableWriter(CairoConfiguration configuration, CharSequence tableName, Metrics metrics) {
        this(configuration, tableName, null, new MessageBusImpl(configuration), true, DefaultLifecycleManager.INSTANCE, configuration.getRoot(), metrics);
    }

    @TestOnly
    public TableWriter(CairoConfiguration configuration, CharSequence tableName, @NotNull MessageBus messageBus, Metrics metrics) {
        this(configuration, tableName, messageBus, true, DefaultLifecycleManager.INSTANCE, metrics);
    }

    @TestOnly
    TableWriter(
            CairoConfiguration configuration,
            CharSequence tableName,
            @NotNull MessageBus messageBus,
            boolean lock,
            LifecycleManager lifecycleManager,
            Metrics metrics
    ) {
        this(configuration, tableName, messageBus, null, lock, lifecycleManager, configuration.getRoot(), metrics);
    }

    public static int getPrimaryColumnIndex(int index) {
        return index * 2;
    }

    public static int getSecondaryColumnIndex(int index) {
        return getPrimaryColumnIndex(index) + 1;
    }

    public static long getTimestampIndexValue(long timestampIndex, long indexRow) {
        return Unsafe.getUnsafe().getLong(timestampIndex + indexRow * 16);
    }

    public void addColumn(CharSequence name, int type) {
        checkColumnName(name);
        addColumn(name, type, configuration.getDefaultSymbolCapacity(), configuration.getDefaultSymbolCacheFlag(), false, 0, false);
    }

    /**
     * Adds new column to table, which can be either empty or can have data already. When existing columns
     * already have data this function will create ".top" file in addition to column files. ".top" file contains
     * size of partition at the moment of column creation. It must be used to accurately position inside new
     * column when either appending or reading.
     *
     * <b>Failures</b>
     * Adding new column can fail in many situations. None of the failures affect integrity of data that is already in
     * the table but can leave instance of TableWriter in inconsistent state. When this happens function will throw CairoError.
     * Calling code must close TableWriter instance and open another when problems are rectified. Those problems would be
     * either with disk or memory or both.
     * <p>
     * Whenever function throws CairoException application code can continue using TableWriter instance and may attempt to
     * add columns again.
     *
     * <b>Transactions</b>
     * <p>
     * Pending transaction will be committed before function attempts to add column. Even when function is unsuccessful it may
     * still have committed transaction.
     *
     * @param name                    of column either ASCII or UTF8 encoded.
     * @param symbolCapacity          when column type is SYMBOL this parameter specifies approximate capacity for symbol map.
     *                                It should be equal to number of unique symbol values stored in the table and getting this
     *                                value badly wrong will cause performance degradation. Must be power of 2
     * @param symbolCacheFlag         when set to true, symbol values will be cached on Java heap.
     * @param type                    {@link ColumnType}
     * @param isIndexed               configures column to be indexed or not
     * @param indexValueBlockCapacity approximation of number of rows for single index key, must be power of 2
     * @param isSequential            for columns that contain sequential values query optimiser can make assumptions on range searches (future feature)
     */
    public void addColumn(
            CharSequence name,
            int type,
            int symbolCapacity,
            boolean symbolCacheFlag,
            boolean isIndexed,
            int indexValueBlockCapacity,
            boolean isSequential
    ) {

        assert indexValueBlockCapacity == Numbers.ceilPow2(indexValueBlockCapacity) : "power of 2 expected";
        assert symbolCapacity == Numbers.ceilPow2(symbolCapacity) : "power of 2 expected";

        checkDistressed();
        checkColumnName(name);

        if (getColumnIndexQuiet(metaMem, name, columnCount) != -1) {
            throw CairoException.duplicateColumn(name);
        }

        commit();

        long columnNameTxn = getTxn();
        LOG.info().$("adding column '").utf8(name).$('[').$(ColumnType.nameOf(type)).$("], name txn ").$(columnNameTxn).$(" to ").$(path).$();

        // create new _meta.swp
        this.metaSwapIndex = addColumnToMeta(name, type, isIndexed, indexValueBlockCapacity, isSequential);

        // close _meta so we can rename it
        metaMem.close();

        // validate new meta
        validateSwapMeta(name);

        // rename _meta to _meta.prev
        renameMetaToMetaPrev(name);

        // after we moved _meta to _meta.prev
        // we have to have _todo to restore _meta should anything go wrong
        writeRestoreMetaTodo(name);

        // rename _meta.swp to _meta
        renameSwapMetaToMeta(name);

        if (ColumnType.isSymbol(type)) {
            try {
                createSymbolMapWriter(name, columnNameTxn, symbolCapacity, symbolCacheFlag);
            } catch (CairoException e) {
                runFragile(RECOVER_FROM_SYMBOL_MAP_WRITER_FAILURE, name, e);
            }
        } else {
            // maintain sparse list of symbol writers
            symbolMapWriters.extendAndSet(columnCount, NullMapWriter.INSTANCE);
        }

        // add column objects
        configureColumn(type, isIndexed, columnCount);
        if (isIndexed) {
            populateDenseIndexerList();
        }

        // increment column count
        columnCount++;

        // extend columnTop list to make sure row cancel can work
        // need for setting correct top is hard to test without being able to read from table
        int columnIndex = columnCount - 1;
        columnTops.extendAndSet(columnIndex, txWriter.getTransientRowCount());

        // Set txn number in the column version file to mark the transaction where the column is added
        columnVersionWriter.upsertDefaultTxnName(columnIndex, columnNameTxn, txWriter.getLastPartitionTimestamp());

        // create column files
        if (txWriter.getTransientRowCount() > 0 || !PartitionBy.isPartitioned(partitionBy)) {
            try {
                openNewColumnFiles(name, isIndexed, indexValueBlockCapacity);
            } catch (CairoException e) {
                runFragile(RECOVER_FROM_COLUMN_OPEN_FAILURE, name, e);
            }
        }

        try {
            // open _meta file
            openMetaFile(ff, path, rootLen, metaMem);

            // remove _todo
            clearTodoLog();
        } catch (CairoException err) {
            throwDistressException(err);
        }

        bumpStructureVersion();

        metadata.addColumn(name, configuration.getRandom().nextLong(), type, isIndexed, indexValueBlockCapacity, columnIndex);

        LOG.info().$("ADDED column '").utf8(name).$('[').$(ColumnType.nameOf(type)).$("], name txn ").$(columnNameTxn).$(" to ").$(path).$();
    }

    public void addIndex(CharSequence columnName, int indexValueBlockSize) {
        assert indexValueBlockSize == Numbers.ceilPow2(indexValueBlockSize) : "power of 2 expected";

        checkDistressed();

        final int columnIndex = getColumnIndexQuiet(metaMem, columnName, columnCount);

        if (columnIndex == -1) {
            throw CairoException.nonCritical().put("column '").put(columnName).put("' does not exist");
        }

        commit();

        if (isColumnIndexed(metaMem, columnIndex)) {
            throw CairoException.nonCritical().put("already indexed [column=").put(columnName).put(']');
        }

        final int existingType = getColumnType(metaMem, columnIndex);
        LOG.info().$("adding index to '").utf8(columnName).$('[').$(ColumnType.nameOf(existingType)).$(", path=").$(path).I$();

        if (!ColumnType.isSymbol(existingType)) {
            LOG.error().$("cannot create index for [column='").utf8(columnName).$(", type=").$(ColumnType.nameOf(existingType)).$(", path=").$(path).I$();
            throw CairoException.nonCritical().put("cannot create index for [column='").put(columnName).put(", type=").put(ColumnType.nameOf(existingType)).put(", path=").put(path).put(']');
        }

        // create indexer
        final SymbolColumnIndexer indexer = new SymbolColumnIndexer();

        final long columnNameTxn = columnVersionWriter.getColumnNameTxn(txWriter.getLastPartitionTimestamp(), columnIndex);
        try {
            try {
                // edge cases here are:
                // column spans only part of table - e.g. it was added after table was created and populated
                // column has top value, e.g. does not span entire partition
                // to this end, we have a super-edge case:

                // This piece of code is unbelievably fragile!
                if (PartitionBy.isPartitioned(partitionBy)) {
                    // run indexer for the whole table
                    indexHistoricPartitions(indexer, columnName, indexValueBlockSize);
                    long timestamp = txWriter.getMaxTimestamp();
                    if (timestamp != Numbers.LONG_NaN) {
                        path.trimTo(rootLen);
                        setStateForTimestamp(path, timestamp, false);
                        // create index in last partition
                        indexLastPartition(indexer, columnName, columnNameTxn, columnIndex, indexValueBlockSize);
                    }
                } else {
                    setStateForTimestamp(path, 0, false);
                    // create index in last partition
                    indexLastPartition(indexer, columnName, columnNameTxn, columnIndex, indexValueBlockSize);
                }
            } finally {
                path.trimTo(rootLen);
            }
        } catch (Throwable e) {
            LOG.error().$("rolling back index created so far [path=").$(path).I$();
            removeIndexFiles(columnName, columnIndex);
            throw e;
        }

        // set index flag in metadata and  create new _meta.swp
        metaSwapIndex = copyMetadataAndSetIndexAttrs(columnIndex, META_FLAG_BIT_INDEXED, indexValueBlockSize);

        swapMetaFile(columnName);

        indexers.extendAndSet(columnIndex, indexer);
        populateDenseIndexerList();

        TableColumnMetadata columnMetadata = metadata.getColumnQuick(columnIndex);
        columnMetadata.setIndexed(true);
        columnMetadata.setIndexValueBlockCapacity(indexValueBlockSize);

        LOG.info().$("ADDED index to '").utf8(columnName).$('[').$(ColumnType.nameOf(existingType)).$("]' to ").$(path).$();
    }

    public void addPhysicallyWrittenRows(long rows) {
        metrics.tableWriter().addPhysicallyWrittenRows(rows);
    }

    public AttachDetachStatus attachPartition(long timestamp) {
        // -1 means unknown size
        return attachPartition(timestamp, -1L);
    }

    /**
     * Attaches a partition to the table. If size is given, partition file data is not validated.
     *
     * @param timestamp     partition timestamp
     * @param partitionSize partition size in rows. Negative means unknown size.
     * @return attached status code
     */
    public AttachDetachStatus attachPartition(long timestamp, long partitionSize) {
        // Partitioned table must have a timestamp
        // SQL compiler will check that table has it
        assert metadata.getTimestampIndex() > -1;

        if (txWriter.attachedPartitionsContains(timestamp)) {
            LOG.info().$("partition is already attached [path=").$(path).I$();
            // TODO: potentially we can merge with existing data
            return AttachDetachStatus.ATTACH_ERR_PARTITION_EXISTS;
        }

        if (inTransaction()) {
            LOG.info().$("committing open transaction before applying attach partition command [table=").utf8(tableName)
                    .$(", partition=").$ts(timestamp).I$();
            commit();

            // Check that partition we're about to attach hasn't appeared after commit
            if (txWriter.attachedPartitionsContains(timestamp)) {
                LOG.info().$("partition is already attached [path=").$(path).I$();
                return AttachDetachStatus.ATTACH_ERR_PARTITION_EXISTS;
            }
        }

        // final name of partition folder after attach
        setPathForPartition(path.trimTo(rootLen), partitionBy, timestamp, false);
        TableUtils.txnPartitionConditionally(path, getTxn());
        path.slash$();

        if (ff.exists(path)) {
            // Very unlikely since txn is part of the folder name
            return AttachDetachStatus.ATTACH_ERR_DIR_EXISTS;
        }

        Path detachedPath = Path.PATH.get().of(configuration.getRoot()).concat(tableName);
        setPathForPartition(detachedPath, partitionBy, timestamp, false);
        detachedPath.put(configuration.getAttachPartitionSuffix()).slash$();
        int detachedRootLen = detachedPath.length();
        boolean validateDataFiles = partitionSize < 0;

        boolean checkPassed = false;
        try {
            if (ff.exists(detachedPath)) {
                // detached metadata files validation
                CharSequence timestampColName = metadata.getColumnQuick(metadata.getTimestampIndex()).getName();
                if (partitionSize > -1L) {
                    // read detachedMinTimestamp and detachedMaxTimestamp
                    readPartitionMinMax(ff, timestamp, detachedPath.trimTo(detachedRootLen), timestampColName, partitionSize);
                } else {
                    // read size, detachedMinTimestamp and detachedMaxTimestamp
                    partitionSize = readPartitionSizeMinMax(ff, timestamp, detachedPath.trimTo(detachedRootLen), timestampColName);
                }

                if (partitionSize < 1) {
                    return AttachDetachStatus.ATTACH_ERR_EMPTY_PARTITION;
                }

                if (validateDataFiles && !attachPrepare(timestamp, partitionSize, detachedPath, detachedRootLen)) {
                    attachValidateMetadata(partitionSize, detachedPath.trimTo(detachedRootLen), timestamp);
                }

                // main columnVersionWriter is now aligned with the detached partition values read from partition _cv file
                // in case of an error it has to be clean up

                if (validateDataFiles && configuration.attachPartitionCopy()) {
                    // Copy partition if configured to do so and it's not CSV import
                    if (ff.copyRecursive(detachedPath.trimTo(detachedRootLen), path, configuration.getMkDirMode()) == 0) {
                        LOG.info().$("copied partition dir [from=").$(detachedPath).$(", to=").$(path).I$();
                    } else {
                        LOG.error().$("could not copy [errno=").$(ff.errno()).$(", from=").$(detachedPath).$(", to=").$(path).I$();
                        return AttachDetachStatus.ATTACH_ERR_COPY;
                    }
                } else {
                    if (ff.rename(detachedPath.trimTo(detachedRootLen).$(), path.$()) == Files.FILES_RENAME_OK) {
                        LOG.info().$("renamed partition dir [from=").$(detachedPath).$(", to=").$(path).I$();
                    } else {
                        LOG.error().$("could not rename [errno=").$(ff.errno()).$(", from=").$(detachedPath).$(", to=").$(path).I$();
                        return AttachDetachStatus.ATTACH_ERR_RENAME;
                    }
                }

                checkPassed = true;
            } else {
                LOG.info().$("attach partition command failed, partition to attach does not exist [path=").$(detachedPath).I$();
                return AttachDetachStatus.ATTACH_ERR_MISSING_PARTITION;
            }
        } finally {
            path.trimTo(rootLen);
            if (!checkPassed) {
                columnVersionWriter.readUnsafe();
            }
        }

        try {
            // find out lo, hi ranges of partition attached as well as size
            assert timestamp <= attachMinTimestamp && attachMinTimestamp <= attachMaxTimestamp;
            long nextMinTimestamp = Math.min(attachMinTimestamp, txWriter.getMinTimestamp());
            long nextMaxTimestamp = Math.max(attachMaxTimestamp, txWriter.getMaxTimestamp());
            boolean appendPartitionAttached = size() == 0 || getPartitionLo(nextMaxTimestamp) > getPartitionLo(txWriter.getMaxTimestamp());

            txWriter.beginPartitionSizeUpdate();
            txWriter.updatePartitionSizeByTimestamp(timestamp, partitionSize, getTxn());
            txWriter.finishPartitionSizeUpdate(nextMinTimestamp, nextMaxTimestamp);
            txWriter.bumpTruncateVersion();

            columnVersionWriter.commit();
            txWriter.setColumnVersion(columnVersionWriter.getVersion());
            txWriter.commit(defaultCommitMode, denseSymbolMapWriters);

            LOG.info().$("partition attached [table=").utf8(tableName)
                    .$(", partition=").$ts(timestamp).I$();

            if (appendPartitionAttached) {
                LOG.info().$("switch partition after partition attach [tableName=").utf8(tableName)
                        .$(", partition=").$ts(timestamp).I$();
                freeColumns(true);
                configureAppendPosition();
            }
            return AttachDetachStatus.OK;
        } catch (Throwable e) {
            // This is pretty serious, after partition copied there are no OS operations to fail
            // Do full rollback to clean up the state
            LOG.critical().$("failed on attaching partition to the table and rolling back [tableName=").utf8(tableName)
                    .$(", error=").$(e).I$();
            rollback();
            throw e;
        }
    }

    public void changeCacheFlag(int columnIndex, boolean cache) {
        checkDistressed();

        commit();

        final MapWriter symbolMapWriter = symbolMapWriters.getQuick(columnIndex);
        if (symbolMapWriter.isCached() != cache) {
            symbolMapWriter.updateCacheFlag(cache);
        } else {
            return;
        }
        updateMetaStructureVersion();
    }

    public boolean checkScoreboardHasReadersBeforeLastCommittedTxn() {
        long lastCommittedTxn = txWriter.getTxn();
        try {
            if (txnScoreboard.acquireTxn(lastCommittedTxn)) {
                txnScoreboard.releaseTxn(lastCommittedTxn);
            }
        } catch (CairoException ex) {
            // Scoreboard can be over allocated, don't stall writing because of that.
            // Schedule async purge and continue
            LOG.error().$("cannot lock last txn in scoreboard, partition purge will be scheduled [table=")
                    .utf8(tableName)
                    .$(", txn=").$(lastCommittedTxn)
                    .$(", error=").$(ex.getFlyweightMessage())
                    .$(", errno=").$(ex.getErrno()).I$();
        }

        return txnScoreboard.getMin() != lastCommittedTxn;
    }

    @Override
    public void close() {
        if (isOpen() && lifecycleManager.close()) {
            doClose(true);
        }
    }

    public void commit() {
        commit(defaultCommitMode);
    }

    public void commit(int commitMode) {
        commit(commitMode, 0);
    }

    public void commitWithLag() {
        commit(defaultCommitMode, metadata.getCommitLag());
    }

    public void commitWithLag(long lagMicros) {
        commit(defaultCommitMode, lagMicros);
    }

    public void commitWithLag(int commitMode) {
        commit(commitMode, metadata.getCommitLag());
    }

    public AttachDetachStatus detachPartition(long timestamp) {
        // Should be checked by SQL compiler
        assert metadata.getTimestampIndex() > -1;
        assert PartitionBy.isPartitioned(partitionBy);

        if (inTransaction()) {
            LOG.info()
                    .$("committing open transaction before applying detach partition command [table=")
                    .utf8(tableName)
                    .$(", partition=").$ts(timestamp)
                    .I$();
            commit();
        }

        int partitionIndex = txWriter.getPartitionIndex(timestamp);
        if (partitionIndex == -1) {
            assert !txWriter.attachedPartitionsContains(timestamp);
            return AttachDetachStatus.DETACH_ERR_MISSING_PARTITION;
        }

        long maxTimestamp = txWriter.getMaxTimestamp();
        if (timestamp == getPartitionLo(maxTimestamp)) {
            return AttachDetachStatus.DETACH_ERR_ACTIVE;
        }
        long minTimestamp = txWriter.getMinTimestamp();

        long partitionNameTxn = txWriter.getPartitionNameTxn(partitionIndex);
        Path detachedPath = Path.PATH.get();

        try {
            // path: partition folder to be detached
            setPathForPartition(path, rootLen, partitionBy, timestamp, partitionNameTxn);
            if (!ff.exists(path.$())) {
                LOG.error().$("partition folder does not exist [path=").$(path).I$();
                return AttachDetachStatus.DETACH_ERR_MISSING_PARTITION_DIR;
            }

            detachedPath.of(configuration.getRoot()).concat(tableName);
            int detachedRootLen = detachedPath.length();
            // detachedPath: detached partition folder
            if (!ff.exists(detachedPath.slash$())) {
                // the detached and standard folders can have different roots
                // (server.conf: cairo.sql.detached.root)
                if (0 != ff.mkdirs(detachedPath, mkDirMode)) {
                    LOG.error().$("could no create detached partition folder [errno=").$(ff.errno())
                            .$(", path=").$(detachedPath).I$();
                    return AttachDetachStatus.DETACH_ERR_MKDIR;
                }
            }
            setPathForPartition(detachedPath.trimTo(detachedRootLen), partitionBy, timestamp, false);
            detachedPath.put(DETACHED_DIR_MARKER).$();
            final int detachedPathLen = detachedPath.length();
            if (ff.exists(detachedPath)) {
                LOG.error().$("detached partition folder already exist [path=").$(detachedPath).I$();
                return AttachDetachStatus.DETACH_ERR_ALREADY_DETACHED;
            }

            // Hard link partition folder recursive to partition.detached
            if (ff.hardLinkDirRecursive(path, detachedPath, mkDirMode) != 0) {
                if (ff.isCrossDeviceCopyError(ff.errno())) {
                    // Cross drive operation. Make full copy to another device.
                    if (ff.copyRecursive(path, detachedPath, mkDirMode) != 0) {
                        LOG.critical().$("could not copy detached partition [errno=").$(ff.errno())
                                .$(", from=").$(path)
                                .$(", to=").$(detachedPath)
                                .I$();
                        return AttachDetachStatus.DETACH_ERR_COPY;
                    }
                } else {
                    LOG.critical().$("could not create hard link to detached partition [errno=").$(ff.errno())
                            .$(", from=").$(path)
                            .$(", to=").$(detachedPath)
                            .I$();
                    return AttachDetachStatus.DETACH_ERR_HARD_LINK;
                }
            }

            // copy _meta and _cv to partition.detached _meta and _cv
            other.of(path).trimTo(rootLen).concat(META_FILE_NAME).$(); // exists already checked
            detachedPath.trimTo(detachedPathLen).concat(META_FILE_NAME).$();

            AttachDetachStatus attachDetachStatus = AttachDetachStatus.OK;
            if (-1 == copyOverwrite(detachedPath)) {
                attachDetachStatus = AttachDetachStatus.DETACH_ERR_COPY_META;
                LOG.critical().$("could not copy [errno=").$(ff.errno())
                        .$(", from=").$(other)
                        .$(", to=").$(detachedPath)
                        .I$();
            } else {
                other.parent().concat(COLUMN_VERSION_FILE_NAME).$();
                detachedPath.parent().concat(COLUMN_VERSION_FILE_NAME).$();
                if (-1 == copyOverwrite(detachedPath)) {
                    attachDetachStatus = AttachDetachStatus.DETACH_ERR_COPY_META;
                    LOG.critical().$("could not copy [errno=").$(ff.errno())
                            .$(", from=").$(other)
                            .$(", to=").$(detachedPath)
                            .I$();
                } else {
                    other.parent().concat(TXN_FILE_NAME).$();
                    detachedPath.parent().concat(TXN_FILE_NAME).$();
                    if (-1 == copyOverwrite(detachedPath)) {
                        attachDetachStatus = AttachDetachStatus.DETACH_ERR_COPY_META;
                        LOG.critical().$("could not copy [errno=").$(ff.errno())
                                .$(", from=").$(other)
                                .$(", to=").$(detachedPath)
                                .I$();
                    }
                }
            }

            if (attachDetachStatus == AttachDetachStatus.OK) {
                // find out if we are removing min partition
                long nextMinTimestamp = minTimestamp;
                if (timestamp == txWriter.getPartitionTimestamp(0)) {
                    other.parent();
                    nextMinTimestamp = readMinTimestamp(txWriter.getPartitionTimestamp(1));
                }

                // all good, commit
                txWriter.beginPartitionSizeUpdate();
                txWriter.removeAttachedPartitions(timestamp);
                txWriter.setMinTimestamp(nextMinTimestamp);
                txWriter.finishPartitionSizeUpdate(nextMinTimestamp, txWriter.getMaxTimestamp());
                txWriter.bumpTruncateVersion();

                columnVersionWriter.removePartition(timestamp);
                columnVersionWriter.commit();

                txWriter.setColumnVersion(columnVersionWriter.getVersion());
                txWriter.commit(defaultCommitMode, denseSymbolMapWriters);
                // return at the end of the method after removing partition directory
            } else {
                // rollback detached copy
                detachedPath.trimTo(detachedPathLen).slash().$();
                if (ff.rmdir(detachedPath) != 0) {
                    LOG.error()
                            .$("could not rollback detached copy (rmdir) [errno=").$(ff.errno())
                            .$(", undo=").$(detachedPath)
                            .$(", original=").$(path)
                            .I$();
                }
                return attachDetachStatus;
            }
        } finally {
            path.trimTo(rootLen);
            other.trimTo(rootLen);
        }
        safeDeletePartitionDir(timestamp, partitionNameTxn);
        return AttachDetachStatus.OK;
    }

    public void dropIndex(CharSequence columnName) {

        checkDistressed();

        final int columnIndex = getColumnIndexQuiet(metaMem, columnName, columnCount);
        if (columnIndex == -1) {
            throw CairoException.invalidMetadata("Column does not exist", columnName);
        }
        if (!isColumnIndexed(metaMem, columnIndex)) {
            // if a column is indexed, it is al so of type SYMBOL
            throw CairoException.invalidMetadata("Column is not indexed", columnName);
        }
        final int defaultIndexValueBlockSize = Numbers.ceilPow2(configuration.getIndexValueBlockSize());

        if (inTransaction()) {
            LOG.info()
                    .$("committing current transaction before DROP INDEX execution [txn=").$(txWriter.getTxn())
                    .$(", table=").utf8(tableName)
                    .$(", column=").utf8(columnName)
                    .I$();
            commit();
        }

        try {
            LOG.info().$("BEGIN DROP INDEX [txn=").$(txWriter.getTxn())
                    .$(", table=").utf8(tableName)
                    .$(", column=").utf8(columnName)
                    .I$();
            // drop index
            if (dropIndexOperator == null) {
                dropIndexOperator = new DropIndexOperator(configuration, messageBus, this, path, other, rootLen);
            }
            dropIndexOperator.executeDropIndex(columnName, columnIndex); // upserts column version in partitions
            // swap meta commit
            metaSwapIndex = copyMetadataAndSetIndexAttrs(columnIndex, META_FLAG_BIT_NOT_INDEXED, defaultIndexValueBlockSize);
            swapMetaFile(columnName); // bumps structure version, this is in effect a commit
            // refresh metadata
            TableColumnMetadata columnMetadata = metadata.getColumnQuick(columnIndex);
            columnMetadata.setIndexed(false);
            columnMetadata.setIndexValueBlockCapacity(defaultIndexValueBlockSize);
            // remove indexer
            ColumnIndexer columnIndexer = indexers.getQuick(columnIndex);
            if (columnIndexer != null) {
                indexers.setQuick(columnIndex, null);
                Misc.free(columnIndexer);
                populateDenseIndexerList();
            }
            // purge old column versions
            dropIndexOperator.purgeOldColumnVersions();
            LOG.info().$("END DROP INDEX [txn=").$(txWriter.getTxn())
                    .$(", table=").utf8(tableName)
                    .$(", column=").utf8(columnName)
                    .I$();
        } catch (Throwable e) {
            throw CairoException.critical(0)
                    .put("Cannot DROP INDEX for [txn=").put(txWriter.getTxn())
                    .put(", table=").put(tableName)
                    .put(", column=").put(columnName)
                    .put("]: ").put(e.getMessage());
        }
    }

    public int getColumnIndex(CharSequence name) {
        int index = metadata.getColumnIndexQuiet(name);
        if (index > -1) {
            return index;
        }
        throw CairoException.critical(0).put("column '").put(name).put("' does not exist");
    }

    public long getColumnNameTxn(long partitionTimestamp, int columnIndex) {
        return columnVersionWriter.getColumnNameTxn(partitionTimestamp, columnIndex);
    }

    public long getColumnTop(long partitionTimestamp, int columnIndex, long defaultValue) {
        long colTop = columnVersionWriter.getColumnTop(partitionTimestamp, columnIndex);
        return colTop > -1L ? colTop : defaultValue;
    }

    public long getCommitInterval() {
        return commitInterval;
    }

    public String getDesignatedTimestampColumnName() {
        return designatedTimestampColumnName;
    }

    public FilesFacade getFilesFacade() {
        return ff;
    }

    public long getMaxTimestamp() {
        return txWriter.getMaxTimestamp();
    }

    public TableWriterMetadata getMetadata() {
        return metadata;
    }

    public long getO3RowCount() {
        return hasO3() ? getO3RowCount0() : 0;
    }

    public int getPartitionBy() {
        return partitionBy;
    }

    public int getPartitionCount() {
        return txWriter.getPartitionCount();
    }

    public long getPartitionNameTxn(int partitionIndex) {
        return txWriter.getPartitionNameTxn(partitionIndex);
    }

    public long getPartitionSize(int partitionIndex) {
        if (partitionIndex == txWriter.getPartitionCount() - 1 || !PartitionBy.isPartitioned(partitionBy)) {
            return txWriter.getTransientRowCount();
        }
        return txWriter.getPartitionSize(partitionIndex);
    }

    public long getPartitionTimestamp(int partitionIndex) {
        return txWriter.getPartitionTimestamp(partitionIndex);
    }

    public long getRawMetaMemory() {
        return metaMem.getPageAddress(0);
    }

    // todo: this method is not tested in cases when metadata size changes due to column add/remove operations
    public long getRawMetaMemorySize() {
        return metadata.getFileDataSize();
    }

    // todo: hide raw memory access from public interface when slave is able to send data over the network
    public long getRawTxnMemory() {
        return txWriter.unsafeGetRawMemory();
    }

    // todo: hide raw memory access from public interface when slave is able to send data over the network
    public long getRawTxnMemorySize() {
        return txWriter.unsafeGetRawMemorySize();
    }

    public long getRowCount() {
        return txWriter.getRowCount();
    }

    public long getStructureVersion() {
        return txWriter.getStructureVersion();
    }

    public int getSymbolIndexNoTransientCountUpdate(int columnIndex, CharSequence symValue) {
        return symbolMapWriters.getQuick(columnIndex).put(symValue, SymbolValueCountCollector.NOOP);
    }

    public MapWriter getSymbolMapWriter(int columnIndex) {
        return symbolMapWriters.getQuick(columnIndex);
    }

    public String getTableName() {
        return tableName;
    }

    public long getTransientRowCount() {
        return txWriter.getTransientRowCount();
    }

    public long getTruncateVersion() {
        return txWriter.getTruncateVersion();
    }

    public long getTxn() {
        return txWriter.getTxn();
    }

    public TxnScoreboard getTxnScoreboard() {
        return txnScoreboard;
    }

    public long getUncommittedRowCount() {
        return (masterRef - committedMasterRef) >> 1;
    }

    public UpdateOperator getUpdateOperator() {
        if (updateOperator == null) {
            updateOperator = new UpdateOperator(configuration, messageBus, this, path, rootLen);
        }
        return updateOperator;
    }

    public boolean inTransaction() {
        return txWriter != null && (txWriter.inTransaction() || hasO3() || columnVersionWriter.hasChanges());
    }

    public boolean isOpen() {
        return tempMem16b != 0;
    }

    public Row newRow(long timestamp) {

        switch (rowAction) {
            case ROW_ACTION_OPEN_PARTITION:

                if (timestamp < Timestamps.O3_MIN_TS) {
                    throw CairoException.nonCritical().put("timestamp before 1970-01-01 is not allowed");
                }

                if (txWriter.getMaxTimestamp() == Long.MIN_VALUE) {
                    txWriter.setMinTimestamp(timestamp);
                    openFirstPartition(timestamp);
                }
                // fall thru

                rowAction = ROW_ACTION_SWITCH_PARTITION;

            default: // switch partition
                bumpMasterRef();
                if (timestamp > partitionTimestampHi || timestamp < txWriter.getMaxTimestamp()) {
                    if (timestamp < txWriter.getMaxTimestamp()) {
                        return newRowO3(timestamp);
                    }

                    if (timestamp > partitionTimestampHi && PartitionBy.isPartitioned(partitionBy)) {
                        switchPartition(timestamp);
                    }
                }
                updateMaxTimestamp(timestamp);
                break;
            case ROW_ACTION_NO_PARTITION:

                if (timestamp < Timestamps.O3_MIN_TS) {
                    throw CairoException.nonCritical().put("timestamp before 1970-01-01 is not allowed");
                }

                if (timestamp < txWriter.getMaxTimestamp()) {
                    throw CairoException.nonCritical().put("Cannot insert rows out of order to non-partitioned table. Table=").put(path);
                }

                bumpMasterRef();
                updateMaxTimestamp(timestamp);
                break;
            case ROW_ACTION_NO_TIMESTAMP:
                bumpMasterRef();
                break;
            case ROW_ACTION_O3:
                bumpMasterRef();
                o3TimestampSetter(timestamp);
                return row;
        }
        txWriter.append();
        return row;
    }

    public Row newRow() {
        return newRow(0L);
    }

    public void o3BumpErrorCount() {
        o3ErrorCount.incrementAndGet();
    }

    public void openLastPartition() {
        try {
            openPartition(txWriter.getLastPartitionTimestamp());
            setAppendPosition(txWriter.getTransientRowCount(), false);
        } catch (Throwable e) {
            freeColumns(false);
            throw e;
        }
    }

    public void processCommandQueue(TableWriterTask cmd, Sequence commandSubSeq, long cursor, boolean contextAllowsAnyStructureChanges) {
        if (cmd.getTableId() == getMetadata().getId()) {
            switch (cmd.getType()) {
                case CMD_SLAVE_SYNC:
                    processReplSyncCommand(cmd, cursor, commandSubSeq);
                    break;
                case CMD_ALTER_TABLE:
                    processAsyncWriterCommand(alterTableStatement, cmd, cursor, commandSubSeq, contextAllowsAnyStructureChanges);
                    break;
                case CMD_UPDATE_TABLE:
                    processAsyncWriterCommand(cmd.getAsyncWriterCommand(), cmd, cursor, commandSubSeq, false);
                    break;
                default:
                    LOG.error().$("unknown TableWriterTask type, ignored: ").$(cmd.getType()).$();
                    // Don't block the queue even if command is unknown
                    commandSubSeq.done(cursor);
                    break;
            }
        } else {
            LOG.info()
                    .$("not my command [cmdTableId=").$(cmd.getTableId())
                    .$(", cmdTableName=").$(cmd.getTableName())
                    .$(", myTableId=").$(getMetadata().getId())
                    .$(", myTableName=").utf8(tableName)
                    .I$();
            commandSubSeq.done(cursor);
        }
    }

    public boolean processO3Block(
            Path walPath,
            long segmentId,
            int timestampIndex,
            boolean ordered,
            long rowLo,
            long rowHi,
            long o3TimestampMin,
            long o3TimestampMax,
            SymbolMapDiffCursor mapDiffCursor
    ) {
        this.lastPartitionTimestamp = partitionFloorMethod.floor(partitionTimestampHi);
        long partitionTimestampHiLimit = partitionCeilMethod.ceil(partitionTimestampHi) - 1;
        int walRootPathLen = walPath.length();

        try {
            if (segmentId > -1L) {
                walPath.slash().put(segmentId);
            }
            mmapWalColumn(walPath, timestampIndex, rowLo, rowHi);

            try {
                o3Columns = walMappedColumns;
                MemoryCR walTimestampColumn = walMappedColumns.getQuick(getPrimaryColumnIndex(timestampIndex));
                long timestampAddr;
                long o3Lo = rowLo;
                long o3Hi = rowHi;

                if (!ordered) {
                    final long timestampMemorySize = (rowHi - rowLo) << 4;
                    o3TimestampMem.jumpTo(timestampMemorySize);
                    long destTimestampAddr = o3TimestampMem.getAddress();
                    Vect.memcpy(destTimestampAddr, walTimestampColumn.addressOf(rowLo << 4), timestampMemorySize);
                    if (rowHi - rowLo > 600 || !o3QuickSortEnabled) {
                        o3TimestampMemCpy.jumpTo(timestampMemorySize);
                        Vect.radixSortLongIndexAscInPlace(destTimestampAddr, o3RowCount, o3TimestampMemCpy.addressOf(0));
                    } else {
                        Vect.quickSortLongIndexAscInPlace(destTimestampAddr, o3RowCount);
                    }

                    o3Sort(destTimestampAddr, timestampIndex, rowHi - rowLo);
                    timestampAddr = destTimestampAddr;

                    // Sorted data is now sorted in memory copy of the data from mmap files
                    // Row indexes start from 0, not rowLo
                    o3Hi = rowHi - rowLo;
                    o3Lo = 0L;
                } else {
                    timestampAddr = walTimestampColumn.addressOf(0);
                }

                o3Columns = remapWalSymbols(mapDiffCursor, o3Lo, o3Hi, walPath);
                processO3Block(0L, timestampIndex, timestampAddr, o3Hi, o3TimestampMin, o3TimestampMax, !ordered, o3Lo);
            } finally {
                finishO3Append(0L);
                o3Columns = o3MemColumns;
                for (int col = 0, n = walMappedColumns.size(); col < n; col++) {
                    MemoryCMOR mappedColumnMem = walMappedColumns.getQuick(col);
                    if (mappedColumnMem != null) {
                        Misc.free(mappedColumnMem);
                        walColumnMemoryPool.push(mappedColumnMem);
                    }
                }
            }

            return finishO3Commit(partitionTimestampHiLimit);
        } finally {
            walPath.trimTo(walRootPathLen);
        }
    }

    public void processWalCommit(
            Path walPath,
            long segmentId,
            boolean inOrder,
            long rowLo,
            long rowHi,
            long o3TimestampMin,
            long o3TimestampMax,
            SymbolMapDiffCursor mapDiffCursor
    ) {
        if (inTransaction()) {
            throw CairoException.critical(0).put("cannot process WAL while in transaction");
        }

        txWriter.beginPartitionSizeUpdate();
        if (processO3Block(
                walPath,
                segmentId,
                metadata.getTimestampIndex(),
                inOrder,
                rowLo,
                rowHi,
                o3TimestampMin,
                o3TimestampMax,
                mapDiffCursor
        )) {
            return;
        }

        final long committedRowCount = txWriter.unsafeCommittedFixedRowCount() + txWriter.unsafeCommittedTransientRowCount();
        final long rowsAdded = txWriter.getRowCount() - committedRowCount;

        updateIndexes();
        columnVersionWriter.commit();
        txWriter.setColumnVersion(columnVersionWriter.getVersion());
        txWriter.commit(defaultCommitMode, this.denseSymbolMapWriters);

        // Bookmark masterRef to track how many rows is in uncommitted state
        this.committedMasterRef = masterRef;
        o3ProcessPartitionRemoveCandidates();

        metrics.tableWriter().incrementCommits();
        metrics.tableWriter().addCommittedRows(rowsAdded);
    }

    public void publishAsyncWriterCommand(AsyncWriterCommand asyncWriterCommand) {
        while (true) {
            long seq = commandPubSeq.next();
            if (seq > -1) {
                TableWriterTask task = commandQueue.get(seq);
                asyncWriterCommand.serialize(task);
                commandPubSeq.done(seq);
                return;
            } else if (seq == -1) {
                throw CairoException.nonCritical().put("could not publish, command queue is full [table=").put(tableName).put(']');
            }
            Os.pause();
        }
    }

    public void removeColumn(CharSequence name) {
        checkDistressed();
        checkColumnName(name);

        final int index = getColumnIndex(name);
        final int type = metadata.getColumnType(index);

        LOG.info().$("removing column '").utf8(name).$("' from ").$(path).$();

        // check if we are moving timestamp from a partitioned table
        final int timestampIndex = metaMem.getInt(META_OFFSET_TIMESTAMP_INDEX);
        boolean timestamp = index == timestampIndex;

        if (timestamp && PartitionBy.isPartitioned(partitionBy)) {
            throw CairoException.nonCritical().put("Cannot remove timestamp from partitioned table");
        }

        commit();

        this.metaSwapIndex = removeColumnFromMeta(index);

        // close _meta so we can rename it
        metaMem.close();

        // rename _meta to _meta.prev
        renameMetaToMetaPrev(name);

        // after we moved _meta to _meta.prev
        // we have to have _todo to restore _meta should anything go wrong
        writeRestoreMetaTodo(name);

        // rename _meta.swp to _meta
        renameSwapMetaToMeta(name);

        // remove column objects
        removeColumn(index);

        // remove symbol map writer or entry for such
        removeSymbolMapWriter(index);

        // reset timestamp limits
        if (timestamp) {
            txWriter.resetTimestamp();
            timestampSetter = value -> {
            };
        }

        try {
            // open _meta file
            openMetaFile(ff, path, rootLen, metaMem);

            // remove _todo
            clearTodoLog();

            // remove column files has to be done after _todo is removed
            removeColumnFiles(name, index, type);
        } catch (CairoException err) {
            throwDistressException(err);
        }

        bumpStructureVersion();

        metadata.removeColumn(index);
        if (timestamp) {
            metadata.setTimestampIndex(-1);
        }

        LOG.info().$("REMOVED column '").utf8(name).$("' from ").$(path).$();
    }

    public boolean removePartition(long timestamp) {
        if (!PartitionBy.isPartitioned(partitionBy)) {
            return false;
        }

        // commit changes, there may be uncommitted rows of any partition
        commit();

        final long minTimestamp = txWriter.getMinTimestamp(); // partition min timestamp
        final long maxTimestamp = txWriter.getMaxTimestamp(); // partition max timestamp

        timestamp = getPartitionLo(timestamp);
        if (timestamp < getPartitionLo(minTimestamp) || timestamp > maxTimestamp) {
            LOG.error().$("partition is empty, folder does not exist [path=").$(path).I$();
            return false;
        }

        final int index = txWriter.getPartitionIndex(timestamp);
        if (index < 0) {
            LOG.error().$("partition is already removed [path=").$(path).I$();
            return false;
        }

        if (timestamp == getPartitionLo(maxTimestamp)) {

            // removing active partition

            if (index == 0) {
                // removing the very last partition is equivalent to truncating the table
                truncate();
                return true;
            }

            // calculate new transient row count and max timestamp
            final int prevIndex = index - 1;
            final long prevTimestamp = txWriter.getPartitionTimestamp(prevIndex);
            final long newTransientRowCount = txWriter.getPartitionSize(prevIndex);
            try {
                setPathForPartition(path.trimTo(rootLen), partitionBy, prevTimestamp, false);
                TableUtils.txnPartitionConditionally(path, txWriter.getPartitionNameTxn(prevIndex));
                readPartitionMinMax(ff, prevTimestamp, path, metadata.getColumnName(metadata.getTimestampIndex()), newTransientRowCount);
            }
            finally {
                path.trimTo(rootLen);
            }

            columnVersionWriter.removePartition(timestamp);
            txWriter.beginPartitionSizeUpdate();
            txWriter.removeAttachedPartitions(timestamp);
            // max is updated upon finishing the transaction, the value was loaded by readPartitionMinMax
            txWriter.finishPartitionSizeUpdate(txWriter.getMinTimestamp(), attachMaxTimestamp);
            txWriter.bumpTruncateVersion();

            columnVersionWriter.commit();
            txWriter.setColumnVersion(columnVersionWriter.getVersion());
            txWriter.commit(defaultCommitMode, denseSymbolMapWriters);

            closeActivePartition(true);
            row = regularRow;
            openPartition(prevTimestamp);
            setAppendPosition(newTransientRowCount, false);
        } else {

            // when we want to delete first partition we must find out minTimestamp from
            // next partition if it exists, or next partition, and so on
            //
            // when somebody removed data directories manually and then attempts to tidy
            // up metadata with logical partition delete we have to uphold the effort and
            // re-compute table size and its minTimestamp from what remains on disk

            // find out if we are removing min partition
            long nextMinTimestamp = minTimestamp;
            if (timestamp == txWriter.getPartitionTimestamp(0)) {
                nextMinTimestamp = readMinTimestamp(txWriter.getPartitionTimestamp(1));
            }

            long partitionNameTxn = txWriter.getPartitionNameTxnByPartitionTimestamp(timestamp);
            columnVersionWriter.removePartition(timestamp);

            txWriter.beginPartitionSizeUpdate();
            txWriter.removeAttachedPartitions(timestamp);
            txWriter.setMinTimestamp(nextMinTimestamp);
            txWriter.finishPartitionSizeUpdate(nextMinTimestamp, txWriter.getMaxTimestamp());
            txWriter.bumpTruncateVersion();

            columnVersionWriter.commit();
            txWriter.setColumnVersion(columnVersionWriter.getVersion());
            txWriter.commit(defaultCommitMode, denseSymbolMapWriters);

            // Call O3 methods to remove check TxnScoreboard and remove partition directly
            safeDeletePartitionDir(timestamp, partitionNameTxn);
        }

        return true;
    }

    public void renameColumn(CharSequence currentName, CharSequence newName) {

        checkDistressed();
        checkColumnName(newName);

        final int index = getColumnIndex(currentName);
        final int type = metadata.getColumnType(index);

        LOG.info().$("renaming column '").utf8(currentName).$("' to '").utf8(newName).$("' from ").$(path).$();

        commit();

        this.metaSwapIndex = renameColumnFromMeta(index, newName);

        // close _meta so we can rename it
        metaMem.close();

        // rename _meta to _meta.prev
        renameMetaToMetaPrev(currentName);

        // after we moved _meta to _meta.prev
        // we have to have _todo to restore _meta should anything go wrong
        writeRestoreMetaTodo(currentName);

        // rename _meta.swp to _meta
        renameSwapMetaToMeta(currentName);

        try {
            // open _meta file
            openMetaFile(ff, path, rootLen, metaMem);

            // remove _todo
            clearTodoLog();

            // rename column files has to be done after _todo is removed
            renameColumnFiles(currentName, index, newName, type);
        } catch (CairoException err) {
            throwDistressException(err);
        }

        bumpStructureVersion();

        metadata.renameColumn(currentName, newName);

        if (index == metadata.getTimestampIndex()) {
            designatedTimestampColumnName = Chars.toString(newName);
        }

        LOG.info().$("RENAMED column '").utf8(currentName).$("' to '").utf8(newName).$("' from ").$(path).$();
    }

    public TableSyncModel replCreateTableSyncModel(long slaveTxAddress, long slaveTxDataSize, long slaveMetaData, long slaveMetaDataSize) {
        replPartitionHash.clear();

        final TableSyncModel model = new TableSyncModel();

        model.setMaxTimestamp(getMaxTimestamp());

        slaveTxMemory.of(slaveTxAddress, slaveTxDataSize);
        slaveTxReader.initRO(slaveTxMemory, partitionBy);
        slaveTxReader.unsafeLoadAll();

        final int theirLast;
        if (slaveTxReader.getDataVersion() != txWriter.getDataVersion()) {
            // truncate
            model.setTableAction(TableSyncModel.TABLE_ACTION_TRUNCATE);
            theirLast = -1;
        } else {
            // hash partitions on slave side
            int partitionCount = slaveTxReader.getPartitionCount();
            theirLast = partitionCount - 1;
            for (int i = 0; i < partitionCount; i++) {
                replPartitionHash.put(slaveTxReader.getPartitionTimestamp(i), i);
            }
        }
        model.setDataVersion(txWriter.getDataVersion());

        // collate local partitions that need to be propagated to this slave
        final int ourPartitionCount = txWriter.getPartitionCount();
        final int ourLast = ourPartitionCount - 1;

        for (int i = 0; i < ourPartitionCount; i++) {
            try {
                final long ts = txWriter.getPartitionTimestamp(i);
                final long ourSize = i < ourLast ? txWriter.getPartitionSize(i) : txWriter.transientRowCount;
                final long ourColumnVersion = i < ourLast ? txWriter.getPartitionColumnVersion(i) : txWriter.columnVersion;
                final int keyIndex = replPartitionHash.keyIndex(ts);
                final long theirSize;
                if (keyIndex < 0) {
                    int slavePartitionIndex = replPartitionHash.valueAt(keyIndex);
                    // check if partition name ourDataTxn is the same
                    if (slaveTxReader.getPartitionNameTxn(slavePartitionIndex) == txWriter.getPartitionNameTxn(i)) {
                        // this is the same partition roughly
                        theirSize = slavePartitionIndex < theirLast ?
                                slaveTxReader.getPartitionSize(slavePartitionIndex) :
                                slaveTxReader.getTransientRowCount();

                        if (theirSize > ourSize) {
                            LOG.error()
                                    .$("slave partition is larger than that on master [table=").utf8(tableName)
                                    .$(", ts=").$ts(ts)
                                    .I$();
                        }
                    } else {
                        // partition name ourDataTxn is different, partition mutated
                        theirSize = 0;
                    }
                } else {
                    theirSize = 0;
                }

                if (theirSize < ourSize) {
                    final long partitionNameTxn = txWriter.getPartitionNameTxn(i);
                    model.addPartitionAction(
                            theirSize == 0 ?
                                    TableSyncModel.PARTITION_ACTION_WHOLE :
                                    TableSyncModel.PARTITION_ACTION_APPEND,
                            ts,
                            theirSize,
                            ourSize - theirSize,
                            partitionNameTxn,
                            ourColumnVersion
                    );

                    setPathForPartition(path, partitionBy, ts, false);

                    if (partitionNameTxn > -1) {
                        path.put('.').put(partitionNameTxn);
                    }

                    int plen = path.length();

                    for (int j = 0; j < columnCount; j++) {
                        final CharSequence columnName = metadata.getColumnName(j);
                        long top = columnVersionWriter.getColumnTopQuick(ts, j);
                        if (top > 0) {
                            model.addColumnTop(ts, j, top);
                        }

                        if (ColumnType.isVariableLength(metadata.getColumnType(j))) {
                            long columnNameTxn = columnVersionWriter.getColumnNameTxn(ts, j);
                            iFile(path.trimTo(plen), columnName, columnNameTxn);
                            long sz = TableUtils.readLongAtOffset(
                                    ff,
                                    path,
                                    tempMem16b,
                                    ourSize * 8L
                            );
                            model.addVarColumnSize(ts, j, sz);
                        }
                    }
                }
            } finally {
                path.trimTo(rootLen);
            }
        }

        slaveMetaMem.of(slaveMetaData, slaveMetaDataSize);
        int slaveColumnCount = slaveMetaMem.getInt(META_OFFSET_COUNT);
        long offset = getColumnNameOffset(slaveColumnCount);

        int newIndex = 0;
        for (int masterIndex = 0; masterIndex < columnCount; masterIndex++) {
            if (masterIndex < slaveColumnCount) {
                CharSequence slaveName = slaveMetaMem.getStr(offset);
                offset += Vm.getStorageLength(slaveName);
                int slaveColumnType = getColumnType(slaveMetaMem, masterIndex);
                boolean isSlaveIndexed = isColumnIndexed(slaveMetaMem, masterIndex);
                boolean isRename = !Chars.equalsIgnoreCase(slaveName, metadata.getColumnName(masterIndex));

                if (slaveColumnType != metadata.getColumnType(masterIndex)
                        || isRename
                        || isSlaveIndexed != metadata.isColumnIndexed(masterIndex)) {
                    model.addColumnMetaAction(TableSyncModel.COLUMN_META_ACTION_REMOVE, masterIndex, masterIndex);
                    if (metadata.getColumnType(masterIndex) > 0) {
                        model.addColumnMetadata(metadata.getColumnQuick(masterIndex));
                        model.addColumnMetaAction(TableSyncModel.COLUMN_META_ACTION_ADD, newIndex++, masterIndex);
                    }
                }
            } else {
                model.addColumnMetadata(metadata.getColumnQuick(masterIndex));
                model.addColumnMetaAction(TableSyncModel.COLUMN_META_ACTION_ADD, newIndex++, masterIndex);
            }
        }

        return model;
    }

    public void rollback() {
        checkDistressed();
        if (o3InError || inTransaction()) {
            try {
<<<<<<< HEAD
                LOG.info().$("tx rollback [name=").$(tableName).I$();
                o3PartitionRemoveCandidates.clear();
=======
                LOG.info().$("tx rollback [name=").utf8(tableName).I$();
>>>>>>> f118ce8b
                if ((masterRef & 1) != 0) {
                    masterRef++;
                }
                freeColumns(false);
                this.txWriter.unsafeLoadAll();
                rollbackIndexes();
                rollbackSymbolTables();
                columnVersionWriter.readUnsafe();
                purgeUnusedPartitions();
                configureAppendPosition();
                o3InError = false;
                // when we rolled transaction back, hasO3() has to be false
                o3MasterRef = -1;
                LOG.info().$("tx rollback complete [name=").utf8(tableName).I$();
                processCommandQueue(false);
                metrics.tableWriter().incrementRollbacks();
            } catch (Throwable e) {
                LOG.critical().$("could not perform rollback [name=").utf8(tableName).$(", msg=").$(e.getMessage()).I$();
                distressed = true;
            }
        }
    }

    public void rollbackUpdate() {
        columnVersionWriter.readUnsafe();
    }

    public void setExtensionListener(ExtensionListener listener) {
        txWriter.setExtensionListener(listener);
    }

    public void setLifecycleManager(LifecycleManager lifecycleManager) {
        this.lifecycleManager = lifecycleManager;
    }

    public void setMetaCommitLag(long commitLag) {
        try {
            commit();
            long metaSize = copyMetadataAndUpdateVersion();
            openMetaSwapFileByIndex(ff, ddlMem, path, rootLen, this.metaSwapIndex);
            try {
                ddlMem.jumpTo(META_OFFSET_COMMIT_LAG);
                ddlMem.putLong(commitLag);
                ddlMem.jumpTo(metaSize);
            } finally {
                ddlMem.close();
            }

            finishMetaSwapUpdate();
            metadata.setCommitLag(commitLag);
            commitInterval = calculateCommitInterval();
            clearTodoLog();
        } finally {
            ddlMem.close();
        }
    }

    public void setMetaMaxUncommittedRows(int maxUncommittedRows) {
        try {
            commit();
            long metaSize = copyMetadataAndUpdateVersion();
            openMetaSwapFileByIndex(ff, ddlMem, path, rootLen, this.metaSwapIndex);
            try {
                ddlMem.jumpTo(META_OFFSET_MAX_UNCOMMITTED_ROWS);
                ddlMem.putInt(maxUncommittedRows);
                ddlMem.jumpTo(metaSize);
            } finally {
                ddlMem.close();
            }

            finishMetaSwapUpdate();
            metadata.setMaxUncommittedRows(maxUncommittedRows);
            clearTodoLog();
        } finally {
            ddlMem.close();
        }
    }

    public long size() {
        // This is uncommitted row count
        return txWriter.getRowCount() + getO3RowCount();
    }

    /***
     * Processes writer command queue to execute writer async commands such as replication and table alters.
     * Does not accept structure changes, e.g. equivalent to tick(false)
     * Some tick calls can result into transaction commit.
     */
    public void tick() {
        tick(false);
    }

    /***
     * Processes writer command queue to execute writer async commands such as replication and table alters.
     * Some tick calls can result into transaction commit.
     * @param contextAllowsAnyStructureChanges If true accepts any Alter table command, if false does not accept significant table
     *                             structure changes like column drop, rename
     */
    public void tick(boolean contextAllowsAnyStructureChanges) {
        // Some alter table trigger commit() which trigger tick()
        // If already inside the tick(), do not re-enter it.
        processCommandQueue(contextAllowsAnyStructureChanges);
    }

    @Override
    public String toString() {
        return "TableWriter{" +
                "name=" + tableName +
                '}';
    }

    public void transferLock(long lockFd) {
        assert lockFd != -1;
        this.lockFd = lockFd;
    }

    /**
     * Truncates table. When operation is unsuccessful it throws CairoException. With that truncate can be
     * retried or alternatively table can be closed. Outcome of any other operation with the table is undefined
     * and likely to cause segmentation fault. When table re-opens any partial truncate will be retried.
     */
    public final void truncate() {
        rollback();

        // we do this before size check so that "old" corrupt symbol tables are brought back in line
        for (int i = 0, n = denseSymbolMapWriters.size(); i < n; i++) {
            denseSymbolMapWriters.getQuick(i).truncate();
        }

        if (size() == 0) {
            return;
        }

        // this is a crude block to test things for now
        todoMem.putLong(0, ++todoTxn); // write txn, reader will first read txn at offset 24 and then at offset 0
        Unsafe.getUnsafe().storeFence(); // make sure we do not write hash before writing txn (view from another thread)
        todoMem.putLong(8, configuration.getDatabaseIdLo()); // write out our instance hashes
        todoMem.putLong(16, configuration.getDatabaseIdHi());
        Unsafe.getUnsafe().storeFence();
        todoMem.putLong(24, todoTxn);
        todoMem.putLong(32, 1);
        todoMem.putLong(40, TODO_TRUNCATE);
        // ensure file is closed with correct length
        todoMem.jumpTo(48);

        if (partitionBy != PartitionBy.NONE) {
            freeColumns(false);
            if (indexers != null) {
                for (int i = 0, n = indexers.size(); i < n; i++) {
                    Misc.free(indexers.getQuick(i));
                }
            }
            removePartitionDirectories();
            rowAction = ROW_ACTION_OPEN_PARTITION;
        } else {
            // truncate columns, we cannot remove them
            for (int i = 0; i < columnCount; i++) {
                getPrimaryColumn(i).truncate();
                MemoryMA mem = getSecondaryColumn(i);
                if (mem != null && mem.isOpen()) {
                    mem.truncate();
                    mem.putLong(0);
                }
            }
        }

        txWriter.resetTimestamp();
        columnVersionWriter.truncate(PartitionBy.isPartitioned(partitionBy));
        txWriter.truncate(columnVersionWriter.getVersion());
        row = regularRow;
        try {
            clearTodoLog();
        } catch (CairoException err) {
            throwDistressException(err);
        }

        LOG.info().$("truncated [name=").utf8(tableName).I$();
    }

    public void updateCommitInterval(double commitIntervalFraction, long commitIntervalDefault) {
        this.commitIntervalFraction = commitIntervalFraction;
        this.commitIntervalDefault = commitIntervalDefault;
        this.commitInterval = calculateCommitInterval();
    }

    public void upsertColumnVersion(long partitionTimestamp, int columnIndex, long columnTop) {
        columnVersionWriter.upsert(partitionTimestamp, columnIndex, txWriter.txn, columnTop);
        txWriter.updatePartitionColumnVersion(partitionTimestamp);
    }

    /**
     * Eagerly sets up writer instance. Otherwise, writer will initialize lazily. Invoking this method could improve
     * performance of some applications. UDP receivers use this in order to avoid initial receive buffer contention.
     */
    public void warmUp() {
        Row r = newRow(Math.max(Timestamps.O3_MIN_TS, txWriter.getMaxTimestamp()));
        try {
            for (int i = 0; i < columnCount; i++) {
                r.putByte(i, (byte) 0);
            }
        } finally {
            r.cancel();
        }
    }

    private static void removeFileAndOrLog(FilesFacade ff, LPSZ name) {
        if (ff.exists(name)) {
            if (ff.remove(name)) {
                LOG.debug().$("removed [file=").utf8(name).I$();
            } else {
                LOG.error()
                        .$("could not remove [errno=").$(ff.errno())
                        .$(", file=").utf8(name)
                        .I$();
            }
        }
    }

    private static void renameFileOrLog(FilesFacade ff, LPSZ from, LPSZ to) {
        if (ff.exists(from)) {
            if (ff.rename(from, to) == Files.FILES_RENAME_OK) {
                LOG.debug().$("renamed [from=").utf8(from).$(", to=").utf8(to).I$();
            } else {
                LOG.critical()
                        .$("could not rename [errno=").$(ff.errno())
                        .$(", from=").utf8(from)
                        .$(", to=").utf8(to)
                        .I$();
            }
        }
    }

    static void indexAndCountDown(ColumnIndexer indexer, long lo, long hi, SOCountDownLatch latch) {
        try {
            indexer.refreshSourceAndIndex(lo, hi);
        } catch (CairoException e) {
            indexer.distress();
            LOG.critical().$("index error [fd=").$(indexer.getFd()).$(']').$('{').$((Sinkable) e).$('}').$();
        } finally {
            latch.countDown();
        }
    }

    /**
     * This an O(n) method to find if column by the same name already exists. The benefit of poor performance
     * is that we don't keep column name strings on heap. We only use this method when adding new column, where
     * high performance of name check does not matter much.
     *
     * @param name to check
     * @return 0 based column index.
     */
    private static int getColumnIndexQuiet(MemoryMR metaMem, CharSequence name, int columnCount) {
        long nameOffset = getColumnNameOffset(columnCount);
        for (int i = 0; i < columnCount; i++) {
            CharSequence col = metaMem.getStr(nameOffset);
            int columnType = getColumnType(metaMem, i); // Negative means deleted column
            if (columnType > 0 && Chars.equalsIgnoreCase(col, name)) {
                return i;
            }
            nameOffset += Vm.getStorageLength(col);
        }
        return -1;
    }

    private static void configureNullSetters(ObjList<Runnable> nullers, int type, MemoryA mem1, MemoryA mem2) {
        switch (ColumnType.tagOf(type)) {
            case ColumnType.BOOLEAN:
            case ColumnType.BYTE:
                nullers.add(() -> mem1.putByte((byte) 0));
                break;
            case ColumnType.DOUBLE:
                nullers.add(() -> mem1.putDouble(Double.NaN));
                break;
            case ColumnType.FLOAT:
                nullers.add(() -> mem1.putFloat(Float.NaN));
                break;
            case ColumnType.INT:
                nullers.add(() -> mem1.putInt(Numbers.INT_NaN));
                break;
            case ColumnType.LONG:
            case ColumnType.DATE:
            case ColumnType.TIMESTAMP:
                nullers.add(() -> mem1.putLong(Numbers.LONG_NaN));
                break;
            case ColumnType.LONG128:
                nullers.add(() -> mem1.putLong128LittleEndian(Numbers.LONG_NaN, Numbers.LONG_NaN));
                break;
            case ColumnType.LONG256:
                nullers.add(() -> mem1.putLong256(Numbers.LONG_NaN, Numbers.LONG_NaN, Numbers.LONG_NaN, Numbers.LONG_NaN));
                break;
            case ColumnType.SHORT:
                nullers.add(() -> mem1.putShort((short) 0));
                break;
            case ColumnType.CHAR:
                nullers.add(() -> mem1.putChar((char) 0));
                break;
            case ColumnType.STRING:
                nullers.add(() -> mem2.putLong(mem1.putNullStr()));
                break;
            case ColumnType.SYMBOL:
                nullers.add(() -> mem1.putInt(SymbolTable.VALUE_IS_NULL));
                break;
            case ColumnType.BINARY:
                nullers.add(() -> mem2.putLong(mem1.putNullBin()));
                break;
            case ColumnType.GEOBYTE:
                nullers.add(() -> mem1.putByte(GeoHashes.BYTE_NULL));
                break;
            case ColumnType.GEOSHORT:
                nullers.add(() -> mem1.putShort(GeoHashes.SHORT_NULL));
                break;
            case ColumnType.GEOINT:
                nullers.add(() -> mem1.putInt(GeoHashes.INT_NULL));
                break;
            case ColumnType.GEOLONG:
                nullers.add(() -> mem1.putLong(GeoHashes.NULL));
                break;
            default:
                nullers.add(NOOP);
        }
    }

    private static void openMetaFile(FilesFacade ff, Path path, int rootLen, MemoryMR metaMem) {
        path.concat(META_FILE_NAME).$();
        try {
            metaMem.smallFile(ff, path, MemoryTag.MMAP_TABLE_WRITER);
        } finally {
            path.trimTo(rootLen);
        }
    }

    private static ColumnVersionWriter openColumnVersionFile(FilesFacade ff, Path path, int rootLen) {
        path.concat(COLUMN_VERSION_FILE_NAME).$();
        try {
            return new ColumnVersionWriter(ff, path, 0);
        } finally {
            path.trimTo(rootLen);
        }
    }

    private int addColumnToMeta(
            CharSequence name,
            int type,
            boolean indexFlag,
            int indexValueBlockCapacity,
            boolean sequentialFlag
    ) {
        int index;
        try {
            index = openMetaSwapFile(ff, ddlMem, path, rootLen, configuration.getMaxSwapFileCount());
            int columnCount = metaMem.getInt(META_OFFSET_COUNT);

            ddlMem.putInt(columnCount + 1);
            ddlMem.putInt(metaMem.getInt(META_OFFSET_PARTITION_BY));
            ddlMem.putInt(metaMem.getInt(META_OFFSET_TIMESTAMP_INDEX));
            copyVersionAndLagValues();
            ddlMem.jumpTo(META_OFFSET_COLUMN_TYPES);
            for (int i = 0; i < columnCount; i++) {
                writeColumnEntry(i, false);
            }

            // add new column metadata to bottom of list
            ddlMem.putInt(type);
            long flags = 0;
            if (indexFlag) {
                flags |= META_FLAG_BIT_INDEXED;
            }

            if (sequentialFlag) {
                flags |= META_FLAG_BIT_SEQUENTIAL;
            }

            ddlMem.putLong(flags);
            ddlMem.putInt(indexValueBlockCapacity);
            ddlMem.putLong(configuration.getRandom().nextLong());
            ddlMem.skip(8);

            long nameOffset = getColumnNameOffset(columnCount);
            for (int i = 0; i < columnCount; i++) {
                CharSequence columnName = metaMem.getStr(nameOffset);
                ddlMem.putStr(columnName);
                nameOffset += Vm.getStorageLength(columnName);
            }
            ddlMem.putStr(name);
        } finally {
            ddlMem.close();
        }
        return index;
    }

    private void attachPartitionCheckFilesMatchFixedColumn(
            int columnType,
            long partitionSize,
            long columnTop,
            String columnName,
            long columnNameTxn,
            Path partitionPath,
            long partitionTimestamp,
            int columnIndex
    ) {
        long columnSize = partitionSize - columnTop;
        if (columnSize == 0) {
            return;
        }

        TableUtils.dFile(partitionPath, columnName, columnNameTxn);
        if (!ff.exists(partitionPath.$())) {
            LOG.info().$("attaching partition with missing column [path=").$(partitionPath).I$();
            columnVersionWriter.upsertColumnTop(partitionTimestamp, columnIndex, partitionSize);
        } else {
            long fileSize = ff.length(partitionPath);
            if (fileSize < (columnSize << ColumnType.pow2SizeOf(columnType))) {
                throw CairoException.critical(0)
                        .put("Column file is too small. ")
                        .put("Partition files inconsistent [file=")
                        .put(partitionPath)
                        .put(", expectedSize=")
                        .put(columnSize << ColumnType.pow2SizeOf(columnType))
                        .put(", actual=")
                        .put(fileSize)
                        .put(']');
            }
        }
    }

    private void attachPartitionCheckFilesMatchVarLenColumn(
            long partitionSize,
            long columnTop,
            String columnName,
            long columnNameTxn,
            Path partitionPath,
            long partitionTimestamp,
            int columnIndex
    ) throws CairoException {
        long columnSize = partitionSize - columnTop;
        if (columnSize == 0) {
            return;
        }

        int pathLen = partitionPath.length();
        TableUtils.dFile(partitionPath, columnName, columnNameTxn);
        long dataLength = ff.length(partitionPath.$());

        if (dataLength > 0) {
            partitionPath.trimTo(pathLen);
            TableUtils.iFile(partitionPath, columnName, columnNameTxn);

            int typeSize = Long.BYTES;
            long indexFd = openRO(ff, partitionPath, LOG);
            try {
                long fileSize = ff.length(indexFd);
                long expectedFileSize = (columnSize + 1) * typeSize;
                if (fileSize < expectedFileSize) {
                    throw CairoException.critical(0)
                            .put("Column file is too small. ")
                            .put("Partition files inconsistent [file=")
                            .put(partitionPath)
                            .put(",expectedSize=")
                            .put(expectedFileSize)
                            .put(",actual=")
                            .put(fileSize)
                            .put(']');
                }

                long mappedAddr = mapRO(ff, indexFd, expectedFileSize, MemoryTag.MMAP_DEFAULT);
                try {
                    long prevDataAddress = dataLength;
                    for (long offset = columnSize * typeSize; offset >= 0; offset -= typeSize) {
                        long dataAddress = Unsafe.getUnsafe().getLong(mappedAddr + offset);
                        if (dataAddress < 0 || dataAddress > dataLength) {
                            throw CairoException.critical(0).put("Variable size column has invalid data address value [path=").put(path)
                                    .put(", indexOffset=").put(offset)
                                    .put(", dataAddress=").put(dataAddress)
                                    .put(", dataFileSize=").put(dataLength)
                                    .put(']');
                        }

                        // Check that addresses are monotonic
                        if (dataAddress > prevDataAddress) {
                            throw CairoException.critical(0).put("Variable size column has invalid data address value [path=").put(partitionPath)
                                    .put(", indexOffset=").put(offset)
                                    .put(", dataAddress=").put(dataAddress)
                                    .put(", prevDataAddress=").put(prevDataAddress)
                                    .put(", dataFileSize=").put(dataLength)
                                    .put(']');
                        }
                        prevDataAddress = dataAddress;
                    }
                } finally {
                    ff.munmap(mappedAddr, expectedFileSize, MemoryTag.MMAP_DEFAULT);
                }
            } finally {
                ff.close(indexFd);
            }
        } else {
            LOG.info().$("attaching partition with missing column [path=").$(partitionPath).I$();
            columnVersionWriter.upsertColumnTop(partitionTimestamp, columnIndex, partitionSize);
        }
    }

    private void attachPartitionCheckSymbolColumn(long partitionSize, long columnTop, String columnName, long columnNameTxn, Path partitionPath, long partitionTimestamp, int columnIndex) {
        long columnSize = partitionSize - columnTop;
        if (columnSize == 0) {
            return;
        }

        int pathLen = partitionPath.length();
        TableUtils.dFile(partitionPath, columnName, columnNameTxn);
        if (!ff.exists(partitionPath.$())) {
            columnVersionWriter.upsertColumnTop(partitionTimestamp, columnIndex, partitionSize);
            return;
        }

        long fd = openRO(ff, partitionPath.$(), LOG);
        try {
            long fileSize = ff.length(fd);
            int typeSize = Integer.BYTES;
            long expectedSize = columnSize * typeSize;
            if (fileSize < expectedSize) {
                throw CairoException.critical(0)
                        .put("Column file is too small. ")
                        .put("Partition files inconsistent [file=")
                        .put(partitionPath)
                        .put(", expectedSize=")
                        .put(expectedSize)
                        .put(", actual=")
                        .put(fileSize)
                        .put(']');
            }

            long address = mapRO(ff, fd, fileSize, MemoryTag.MMAP_DEFAULT);
            try {
                int maxKey = Vect.maxInt(address, columnSize);
                int symbolValues = symbolMapWriters.getQuick(columnIndex).getSymbolCount();
                if (maxKey >= symbolValues) {
                    throw CairoException.critical(0)
                            .put("Symbol file does not match symbol column [file=")
                            .put(path)
                            .put(", key=")
                            .put(maxKey)
                            .put(", columnKeys=")
                            .put(symbolValues)
                            .put(']');
                }
                int minKey = Vect.minInt(address, columnSize);
                if (minKey != SymbolTable.VALUE_IS_NULL && minKey < 0) {
                    throw CairoException.critical(0)
                            .put("Symbol file does not match symbol column, invalid key [file=")
                            .put(path)
                            .put(", key=")
                            .put(minKey)
                            .put(']');
                }
            } finally {
                ff.munmap(address, fileSize, MemoryTag.MMAP_DEFAULT);
            }

            if (metadata.isColumnIndexed(columnIndex)) {
                valueFileName(partitionPath.trimTo(pathLen), columnName, columnNameTxn);
                if (!ff.exists(partitionPath.$())) {
                    throw CairoException.critical(0)
                            .put("Symbol index value file does not exist [file=")
                            .put(partitionPath)
                            .put(']');
                }
                keyFileName(partitionPath.trimTo(pathLen), columnName, columnNameTxn);
                if (!ff.exists(partitionPath.$())) {
                    throw CairoException.critical(0)
                            .put("Symbol index key file does not exist [file=")
                            .put(partitionPath)
                            .put(']');
                }
            }
        } finally {
            ff.close(fd);
        }
    }

    private boolean attachPrepare(long partitionTimestamp, long partitionSize, Path detachedPath, int detachedPartitionRoot) {
        try {
            // load/check _meta
            detachedPath.trimTo(detachedPartitionRoot).concat(META_FILE_NAME);
            if (!ff.exists(detachedPath.$())) {
                // Backups and older versions of detached partitions will not have _dmeta
                LOG.info().$("detached ").$(META_FILE_NAME).$(" file not found, skipping check [path=").$(detachedPath).I$();
                return false;
            }

            if (attachMetadata == null) {
                attachMetaMem = Vm.getCMRInstance();
                attachMetaMem.smallFile(ff, detachedPath, MemoryTag.MMAP_TABLE_WRITER);
                attachMetadata = new TableWriterMetadata(attachMetaMem);
            } else {
                attachMetaMem.smallFile(ff, detachedPath, MemoryTag.MMAP_TABLE_WRITER);
                attachMetadata.reload(attachMetaMem);
            }

            if (metadata.getId() != attachMetadata.getId()) {
                // very same table, attaching foreign partitions is not allowed
                throw CairoException.detachedMetadataMismatch("table_id");
            }
            if (metadata.getTimestampIndex() != attachMetadata.getTimestampIndex()) {
                // designated timestamps in both tables, same index
                throw CairoException.detachedMetadataMismatch("timestamp_index");
            }

            // load/check _dcv, updating local column tops
            // set current _dcv to where the partition was
            detachedPath.trimTo(detachedPartitionRoot).concat(COLUMN_VERSION_FILE_NAME).$();
            if (!ff.exists(detachedPath)) {
                // Backups and older versions of detached partitions will not have _cv
                LOG.error().$("detached _dcv file not found, skipping check [path=").$(detachedPath).I$();
                return false;
            } else {
                if (attachColumnVersionReader == null) {
                    attachColumnVersionReader = new ColumnVersionReader();
                }
                attachColumnVersionReader.ofRO(ff, detachedPath);
                attachColumnVersionReader.readUnsafe();
            }

            // override column tops for the partition we are attaching
            columnVersionWriter.copyPartition(partitionTimestamp, attachColumnVersionReader);

            for (int colIdx = 0; colIdx < columnCount; colIdx++) {
                String columnName = metadata.getColumnName(colIdx);

                // check name
                int detColIdx = attachMetadata.getColumnIndexQuiet(columnName);
                if (detColIdx == -1) {
                    columnVersionWriter.upsertColumnTop(partitionTimestamp, colIdx, partitionSize);
                    continue;
                }

                if (detColIdx != colIdx) {
                    throw CairoException.detachedColumnMetadataMismatch(colIdx, columnName, "name");
                }

                // check type
                int tableColType = metadata.getColumnType(colIdx);
                int attachColType = attachMetadata.getColumnType(detColIdx);
                if (tableColType != attachColType && tableColType != -attachColType) {
                    throw CairoException.detachedColumnMetadataMismatch(colIdx, columnName, "type");
                }

                if (tableColType != attachColType) {
                    // This is very suspicious. The column was deleted in the detached partition,
                    // but it exists in the target table.
                    LOG.info().$("detached partition has column deleted while the table has the same column alive [tableName=").$(tableName).
                            $(", columnName=").$(columnName).
                            $(", columnType=").$(ColumnType.nameOf(tableColType))
                            .I$();
                    columnVersionWriter.upsertColumnTop(partitionTimestamp, colIdx, partitionSize);
                }

                // check column is / was indexed
                if (ColumnType.isSymbol(tableColType)) {
                    boolean isIndexedNow = metadata.isColumnIndexed(colIdx);
                    boolean wasIndexedAtDetached = attachMetadata.isColumnIndexed(detColIdx);
                    int indexValueBlockCapacityNow = metadata.getIndexValueBlockCapacity(colIdx);
                    int indexValueBlockCapacityDetached = attachMetadata.getIndexValueBlockCapacity(detColIdx);

                    if (!isIndexedNow && wasIndexedAtDetached) {
                        long columnNameTxn = attachColumnVersionReader.getColumnNameTxn(partitionTimestamp, colIdx);
                        keyFileName(detachedPath.trimTo(detachedPartitionRoot), columnName, columnNameTxn);
                        removeFileAndOrLog(ff, detachedPath);
                        valueFileName(detachedPath.trimTo(detachedPartitionRoot), columnName, columnNameTxn);
                        removeFileAndOrLog(ff, detachedPath);
                    } else if (isIndexedNow
                            && (!wasIndexedAtDetached || indexValueBlockCapacityNow != indexValueBlockCapacityDetached)) {
                        // Was not indexed before or value block capacity has changed
                        detachedPath.trimTo(detachedPartitionRoot);
                        rebuildAttachedPartitionColumnIndex(partitionTimestamp, partitionSize, detachedPath, columnName);
                    }
                }
            }
            return true;
            // Do not remove _dmeta and _dcv to keep partition attachable in case of fs copy / rename failure
        } finally {
            Misc.free(attachColumnVersionReader);
            Misc.free(attachMetaMem);
            Misc.free(attachIndexBuilder);
        }
    }

    private void attachValidateMetadata(long partitionSize, Path partitionPath, long partitionTimestamp) throws CairoException {
        // for each column, check that file exists in the partition folder
        int rootLen = partitionPath.length();
        for (int columnIndex = 0, size = metadata.getColumnCount(); columnIndex < size; columnIndex++) {
            try {
                final String columnName = metadata.getColumnName(columnIndex);
                int columnType = metadata.getColumnType(columnIndex);

                if (columnType > -1L) {
                    long columnTop = columnVersionWriter.getColumnTop(partitionTimestamp, columnIndex);
                    if (columnTop < 0 || columnTop == partitionSize) {
                        // Column does not exist in the partition
                        continue;
                    }
                    long columnNameTxn = columnVersionWriter.getDefaultColumnNameTxn(columnIndex);
                    switch (ColumnType.tagOf(columnType)) {
                        case ColumnType.INT:
                        case ColumnType.LONG:
                        case ColumnType.BOOLEAN:
                        case ColumnType.BYTE:
                        case ColumnType.TIMESTAMP:
                        case ColumnType.DATE:
                        case ColumnType.DOUBLE:
                        case ColumnType.CHAR:
                        case ColumnType.SHORT:
                        case ColumnType.FLOAT:
                        case ColumnType.LONG256:
                        case ColumnType.GEOBYTE:
                        case ColumnType.GEOSHORT:
                        case ColumnType.GEOINT:
                        case ColumnType.GEOLONG:
                            attachPartitionCheckFilesMatchFixedColumn(columnType, partitionSize, columnTop, columnName, columnNameTxn, partitionPath, partitionTimestamp, columnIndex);
                            break;
                        case ColumnType.STRING:
                        case ColumnType.BINARY:
                            attachPartitionCheckFilesMatchVarLenColumn(partitionSize, columnTop, columnName, columnNameTxn, partitionPath, partitionTimestamp, columnIndex);
                            break;
                        case ColumnType.SYMBOL:
                            attachPartitionCheckSymbolColumn(partitionSize, columnTop, columnName, columnNameTxn, partitionPath, partitionTimestamp, columnIndex);
                            break;
                    }
                }
            } finally {
                partitionPath.trimTo(rootLen);
            }
        }
    }

    private void bumpMasterRef() {
        if ((masterRef & 1) == 0) {
            masterRef++;
        } else {
            cancelRowAndBump();
        }
    }

    private void bumpStructureVersion() {
        columnVersionWriter.commit();
        txWriter.setColumnVersion(columnVersionWriter.getVersion());
        txWriter.bumpStructureVersion(this.denseSymbolMapWriters);
        assert txWriter.getStructureVersion() == metadata.getStructureVersion();
    }

    private long calculateCommitInterval() {
        long commitIntervalMicros = (long) (metadata.getCommitLag() * commitIntervalFraction);
        return commitIntervalMicros > 0 ? commitIntervalMicros / 1000 : commitIntervalDefault;
    }

    private void cancelRowAndBump() {
        rowCancel();
        masterRef++;
    }

    private void checkColumnName(CharSequence name) {
        if (!TableUtils.isValidColumnName(name, configuration.getMaxFileNameLength())) {
            throw CairoException.nonCritical().put("invalid column name [table=").put(tableName).put(", column=").putAsPrintable(name).put(']');
        }
    }

    private void checkDistressed() {
        if (!distressed) {
            return;
        }
        throw new CairoError("Table '" + tableName + "' is distressed");
    }

    private void clearO3() {
        this.o3MasterRef = -1; // clears o3 flag, hasO3() will be returning false
        rowAction = ROW_ACTION_SWITCH_PARTITION;
        // transaction log is either not required or pending
        activeColumns = columns;
        activeNullSetters = nullSetters;
    }

    private void clearTodoLog() {
        try {
            todoMem.putLong(0, ++todoTxn); // write txn, reader will first read txn at offset 24 and then at offset 0
            Unsafe.getUnsafe().storeFence(); // make sure we do not write hash before writing txn (view from another thread)
            todoMem.putLong(8, 0); // write out our instance hashes
            todoMem.putLong(16, 0);
            Unsafe.getUnsafe().storeFence();
            todoMem.putLong(32, 0);
            Unsafe.getUnsafe().storeFence();
            todoMem.putLong(24, todoTxn);
            // ensure file is closed with correct length
            todoMem.jumpTo(40);
        } finally {
            path.trimTo(rootLen);
        }
    }

    void closeActivePartition(boolean truncate) {
        LOG.info().$("closing last partition [table=").utf8(tableName).I$();
        closeAppendMemoryTruncate(truncate);
        freeIndexers();
    }

    void closeActivePartition(long size) {
        for (int i = 0; i < columnCount; i++) {
            // stop calculating oversize as soon as we find first over-sized column
            setColumnSize(i, size, false);
            Misc.free(getPrimaryColumn(i));
            Misc.free(getSecondaryColumn(i));
        }
        Misc.freeObjList(denseIndexers);
        denseIndexers.clear();
    }

    private void closeAppendMemoryTruncate(boolean truncate) {
        for (int i = 0, n = columns.size(); i < n; i++) {
            MemoryMA m = columns.getQuick(i);
            if (m != null) {
                m.close(truncate);
            }
        }
    }

    /**
     * Commits newly added rows of data. This method updates transaction file with pointers to end of appended data.
     * <p>
     * <b>Pending rows</b>
     * <p>This method will cancel pending rows by calling {@link #rowCancel()}. Data in partially appended row will be lost.</p>
     *
     * @param commitMode commit durability mode.
     * @param commitLag  if > 0 then do a partial commit, leaving the rows within the lag in a new uncommitted transaction
     */
    private void commit(int commitMode, long commitLag) {
        checkDistressed();

        if (o3InError) {
            rollback();
            return;
        }

        if ((masterRef & 1) != 0) {
            rowCancel();
        }

        if (inTransaction()) {
            final boolean o3 = hasO3();
            if (o3 && o3Commit(commitLag)) {
                // Bookmark masterRef to track how many rows is in uncommitted state
                this.committedMasterRef = masterRef;
                return;
            }

            if (commitMode != CommitMode.NOSYNC) {
                syncColumns(commitMode);
            }

            final long committedRowCount = txWriter.unsafeCommittedFixedRowCount() + txWriter.unsafeCommittedTransientRowCount();
            final long rowsAdded = txWriter.getRowCount() - committedRowCount;

            updateIndexes();
            columnVersionWriter.commit();
            txWriter.setColumnVersion(columnVersionWriter.getVersion());
            txWriter.commit(commitMode, denseSymbolMapWriters);

            // Bookmark masterRef to track how many rows is in uncommitted state
            this.committedMasterRef = masterRef;
            o3ProcessPartitionRemoveCandidates();

            metrics.tableWriter().incrementCommits();
            metrics.tableWriter().addCommittedRows(rowsAdded);
            if (!o3) {
                // If `o3`, the metric is tracked inside `o3Commit`, possibly async.
                addPhysicallyWrittenRows(rowsAdded);
            }
        }
    }

    private void configureAppendPosition() {
        final boolean partitioned = PartitionBy.isPartitioned(partitionBy);
        if (this.txWriter.getMaxTimestamp() > Long.MIN_VALUE || !partitioned) {
            openFirstPartition(this.txWriter.getMaxTimestamp());
            if (partitioned) {
                rowAction = ROW_ACTION_OPEN_PARTITION;
                timestampSetter = appendTimestampSetter;
            } else {
                if (metadata.getTimestampIndex() < 0) {
                    rowAction = ROW_ACTION_NO_TIMESTAMP;
                } else {
                    rowAction = ROW_ACTION_NO_PARTITION;
                    timestampSetter = appendTimestampSetter;
                }
            }
        } else {
            rowAction = ROW_ACTION_OPEN_PARTITION;
            timestampSetter = appendTimestampSetter;
        }
        activeColumns = columns;
        activeNullSetters = nullSetters;
    }

    private void configureColumn(int type, boolean indexFlag, int index) {
        final MemoryMA primary;
        final MemoryMA secondary;
        final MemoryCARW oooPrimary;
        final MemoryCARW oooSecondary;
        final MemoryCARW oooPrimary2;
        final MemoryCARW oooSecondary2;

        if (type > 0) {
            primary = Vm.getMAInstance();
            oooPrimary = Vm.getCARWInstance(o3ColumnMemorySize, Integer.MAX_VALUE, MemoryTag.NATIVE_O3);
            oooPrimary2 = Vm.getCARWInstance(o3ColumnMemorySize, Integer.MAX_VALUE, MemoryTag.NATIVE_O3);

            switch (ColumnType.tagOf(type)) {
                case ColumnType.BINARY:
                case ColumnType.STRING:
                    secondary = Vm.getMAInstance();
                    oooSecondary = Vm.getCARWInstance(o3ColumnMemorySize, Integer.MAX_VALUE, MemoryTag.NATIVE_O3);
                    oooSecondary2 = Vm.getCARWInstance(o3ColumnMemorySize, Integer.MAX_VALUE, MemoryTag.NATIVE_O3);
                    break;
                default:
                    secondary = null;
                    oooSecondary = null;
                    oooSecondary2 = null;
                    break;
            }
        } else {
            primary = secondary = NullMemory.INSTANCE;
            oooPrimary = oooSecondary = oooPrimary2 = oooSecondary2 = NullMemory.INSTANCE;
        }

        int baseIndex = getPrimaryColumnIndex(index);
        columns.extendAndSet(baseIndex, primary);
        columns.extendAndSet(baseIndex + 1, secondary);
        o3MemColumns.extendAndSet(baseIndex, oooPrimary);
        o3MemColumns.extendAndSet(baseIndex + 1, oooSecondary);
        o3MemColumns2.extendAndSet(baseIndex, oooPrimary2);
        o3MemColumns2.extendAndSet(baseIndex + 1, oooSecondary2);
        configureNullSetters(nullSetters, type, primary, secondary);
        configureNullSetters(o3NullSetters, type, oooPrimary, oooSecondary);
        configureNullSetters(o3NullSetters2, type, oooPrimary2, oooSecondary2);

        if (indexFlag) {
            indexers.extendAndSet(index, new SymbolColumnIndexer());
        }
        rowValueIsNotNull.add(0);
    }

    private void configureColumnMemory() {
        this.symbolMapWriters.setPos(columnCount);
        for (int i = 0; i < columnCount; i++) {
            int type = metadata.getColumnType(i);
            configureColumn(type, metadata.isColumnIndexed(i), i);

            if (ColumnType.isSymbol(type)) {
                final int symbolIndex = denseSymbolMapWriters.size();
                long columnNameTxn = columnVersionWriter.getDefaultColumnNameTxn(i);
                SymbolMapWriter symbolMapWriter = new SymbolMapWriter(
                        configuration,
                        path.trimTo(rootLen),
                        metadata.getColumnName(i),
                        columnNameTxn,
                        txWriter.unsafeReadSymbolTransientCount(symbolIndex),
                        symbolIndex,
                        txWriter
                );

                symbolMapWriters.extendAndSet(i, symbolMapWriter);
                denseSymbolMapWriters.add(symbolMapWriter);
            }
        }
        final int timestampIndex = metadata.getTimestampIndex();
        if (timestampIndex != -1) {
            o3TimestampMem = o3MemColumns.getQuick(getPrimaryColumnIndex(timestampIndex));
            o3TimestampMemCpy = o3MemColumns2.getQuick(getPrimaryColumnIndex(timestampIndex));
        }
    }

    private void configureTimestampSetter() {
        int index = metadata.getTimestampIndex();
        if (index == -1) {
            timestampSetter = value -> {
            };
        } else {
            nullSetters.setQuick(index, NOOP);
            o3NullSetters.setQuick(index, NOOP);
            o3NullSetters2.setQuick(index, NOOP);
            timestampSetter = getPrimaryColumn(index)::putLong;
        }
    }

    private int copyMetadataAndSetIndexAttrs(int columnIndex, int indexedFlag, int indexValueBlockSize) {
        try {
            int index = openMetaSwapFile(ff, ddlMem, path, rootLen, configuration.getMaxSwapFileCount());
            int columnCount = metaMem.getInt(META_OFFSET_COUNT);
            ddlMem.putInt(columnCount);
            ddlMem.putInt(metaMem.getInt(META_OFFSET_PARTITION_BY));
            ddlMem.putInt(metaMem.getInt(META_OFFSET_TIMESTAMP_INDEX));
            copyVersionAndLagValues();
            ddlMem.jumpTo(META_OFFSET_COLUMN_TYPES);
            for (int i = 0; i < columnCount; i++) {
                if (i != columnIndex) {
                    writeColumnEntry(i, false);
                } else {
                    ddlMem.putInt(getColumnType(metaMem, i));
                    long flags = indexedFlag;
                    if (isSequential(metaMem, i)) {
                        flags |= META_FLAG_BIT_SEQUENTIAL;
                    }
                    ddlMem.putLong(flags);
                    ddlMem.putInt(indexValueBlockSize);
                    ddlMem.putLong(getColumnHash(metaMem, i));
                    ddlMem.skip(8);
                }
            }

            long nameOffset = getColumnNameOffset(columnCount);
            for (int i = 0; i < columnCount; i++) {
                CharSequence columnName = metaMem.getStr(nameOffset);
                ddlMem.putStr(columnName);
                nameOffset += Vm.getStorageLength(columnName);
            }
            return index;
        } finally {
            ddlMem.close();
        }
    }

    private long copyMetadataAndUpdateVersion() {
        try {
            int index = openMetaSwapFile(ff, ddlMem, path, rootLen, configuration.getMaxSwapFileCount());
            int columnCount = metaMem.getInt(META_OFFSET_COUNT);

            ddlMem.putInt(columnCount);
            ddlMem.putInt(metaMem.getInt(META_OFFSET_PARTITION_BY));
            ddlMem.putInt(metaMem.getInt(META_OFFSET_TIMESTAMP_INDEX));
            copyVersionAndLagValues();
            ddlMem.jumpTo(META_OFFSET_COLUMN_TYPES);
            for (int i = 0; i < columnCount; i++) {
                writeColumnEntry(i, false);
            }

            long nameOffset = getColumnNameOffset(columnCount);
            for (int i = 0; i < columnCount; i++) {
                CharSequence columnName = metaMem.getStr(nameOffset);
                ddlMem.putStr(columnName);
                nameOffset += Vm.getStorageLength(columnName);
            }
            this.metaSwapIndex = index;
            return nameOffset;
        } finally {
            ddlMem.close();
        }
    }

    private int copyOverwrite(Path to) {
        int res = ff.copy(other, to);
        if (Os.type == Os.WINDOWS && res == -1 && ff.errno() == Files.WINDOWS_ERROR_FILE_EXISTS) {
            // Windows throws an error the destination file already exists, other platforms do not
            if (!ff.remove(to)) {
                // If file is open, return here so that errno is 5 in the error message
                return -1;
            }
            return ff.copy(other, to);
        }
        return res;
    }

    private void copyVersionAndLagValues() {
        ddlMem.putInt(ColumnType.VERSION);
        ddlMem.putInt(metaMem.getInt(META_OFFSET_TABLE_ID));
        ddlMem.putInt(metaMem.getInt(META_OFFSET_MAX_UNCOMMITTED_ROWS));
        ddlMem.putLong(metaMem.getLong(META_OFFSET_COMMIT_LAG));
        ddlMem.putLong(txWriter.getStructureVersion() + 1);
        ddlMem.putInt(metaMem.getInt(META_OFFSET_WAL_ENABLED));
        metadata.setStructureVersion(txWriter.getStructureVersion() + 1);
    }

    /**
     * Creates bitmap index files for a column. This method uses primary column instance as temporary tool to
     * append index data. Therefore, it must be called before primary column is initialized.
     *
     * @param columnName              column name
     * @param indexValueBlockCapacity approximate number of values per index key
     * @param plen                    path length. This is used to trim shared path object to.
     */
    private void createIndexFiles(CharSequence columnName, long columnNameTxn, int indexValueBlockCapacity, int plen, boolean force) {
        try {
            keyFileName(path.trimTo(plen), columnName, columnNameTxn);

            if (!force && ff.exists(path)) {
                return;
            }

            // reuse memory column object to create index and close it at the end
            try {
                ddlMem.smallFile(ff, path, MemoryTag.MMAP_TABLE_WRITER);
                BitmapIndexWriter.initKeyMemory(ddlMem, indexValueBlockCapacity);
            } catch (CairoException e) {
                // looks like we could not create key file properly
                // lets not leave half-baked file sitting around
                LOG.error()
                        .$("could not create index [name=").utf8(path)
                        .$(", errno=").$(e.getErrno())
                        .I$();
                if (!ff.remove(path)) {
                    LOG.critical()
                            .$("could not remove '").utf8(path).$("'. Please remove MANUALLY.")
                            .$("[errno=").$(ff.errno())
                            .I$();
                }
                throw e;
            } finally {
                ddlMem.close();
            }
            if (!ff.touch(valueFileName(path.trimTo(plen), columnName, columnNameTxn))) {
                LOG.error().$("could not create index [name=").$(path)
                        .$(", errno=").$(ff.errno())
                        .I$();
                throw CairoException.critical(ff.errno()).put("could not create index [name=").put(path).put(']');
            }
        } finally {
            path.trimTo(plen);
        }
    }

    private void createSymbolMapWriter(CharSequence name, long columnNameTxn, int symbolCapacity, boolean symbolCacheFlag) {
        MapWriter.createSymbolMapFiles(ff, ddlMem, path, name, columnNameTxn, symbolCapacity, symbolCacheFlag);
        SymbolMapWriter w = new SymbolMapWriter(
                configuration,
                path,
                name,
                columnNameTxn,
                0,
                denseSymbolMapWriters.size(),
                txWriter
        );
        denseSymbolMapWriters.add(w);
        symbolMapWriters.extendAndSet(columnCount, w);
    }

    private boolean createWalSymbolMapping(SymbolMapDiff symbolMapDiff, int denseSymbolIndex, IntList symbolMap) {
        final int cleanSymbolCount = symbolMapDiff.getCleanSymbolCount();
        symbolMap.setPos(symbolMapDiff.getSize());

        // This is defensive coding. It validates that all the symbols used in WAL are set in SymbolMapDiff
        symbolMap.setAll(symbolMapDiff.getSize(), -1);
        final MapWriter mapWriter = denseSymbolMapWriters.get(denseSymbolIndex);
        boolean identical = true;

        SymbolMapDiffEntry entry;
        while ((entry = symbolMapDiff.nextEntry()) != null) {
            final CharSequence symbolValue = entry.getSymbol();
            final int newKey = mapWriter.put(symbolValue);
            identical &= newKey == entry.getKey();
            symbolMap.setQuick(entry.getKey() - cleanSymbolCount, newKey);
        }
        return identical;
    }

    private void doClose(boolean truncate) {
        boolean tx = inTransaction();
        freeSymbolMapWriters();
        freeIndexers();
        Misc.free(txWriter);
        Misc.free(metaMem);
        Misc.free(ddlMem);
        Misc.free(indexMem);
        Misc.free(other);
        Misc.free(todoMem);
        Misc.free(attachMetaMem);
        Misc.free(attachColumnVersionReader);
        Misc.free(attachIndexBuilder);
        Misc.free(columnVersionWriter);
        Misc.free(o3ColumnTopSink);
        Misc.free(slaveTxReader);
        Misc.free(commandQueue);
        updateOperator = Misc.free(updateOperator);
        dropIndexOperator = null;
        freeColumns(truncate & !distressed);
        try {
            releaseLock(!truncate | tx | performRecovery | distressed);
        } finally {
            Misc.free(txnScoreboard);
            Misc.free(path);
            Misc.free(o3TimestampMem);
            Misc.free(o3TimestampMemCpy);
            Misc.free(ownMessageBus);
            if (tempMem16b != 0) {
                Unsafe.free(tempMem16b, 16, MemoryTag.NATIVE_TABLE_WRITER);
                tempMem16b = 0;
            }
            LOG.info().$("closed '").utf8(tableName).$('\'').$();
        }
    }

    private void finishMetaSwapUpdate() {

        // rename _meta to _meta.prev
        this.metaPrevIndex = rename(fileOperationRetryCount);
        writeRestoreMetaTodo();

        try {
            // rename _meta.swp to -_meta
            restoreMetaFrom(META_SWAP_FILE_NAME, metaSwapIndex);
        } catch (CairoException ex) {
            try {
                recoverFromTodoWriteFailure(null);
            } catch (CairoException ex2) {
                throwDistressException(ex2);
            }
            throw ex;
        }

        try {
            // open _meta file
            openMetaFile(ff, path, rootLen, metaMem);
        } catch (CairoException err) {
            throwDistressException(err);
        }

        bumpStructureVersion();
        metadata.setTableVersion();
    }

    private void finishO3Append(long o3LagRowCount) {
        if (denseIndexers.size() == 0) {
            populateDenseIndexerList();
        }
        path.trimTo(rootLen);
        // Alright, we finished updating partitions. Now we need to get this writer instance into
        // a consistent state.
        //
        // We start with ensuring append memory is in ready-to-use state. When max timestamp changes we need to
        // move append memory to new set of files. Otherwise, we stay on the same set but advance to append position.
        avoidIndexOnCommit = o3ErrorCount.get() == 0;
        if (o3LagRowCount == 0) {
            clearO3();
            LOG.debug().$("lag segment is empty").$();
        } else {
            // adjust O3 master ref so that virtual row count becomes equal to value of "o3LagRowCount"
            this.o3MasterRef = this.masterRef - o3LagRowCount * 2 + 1;
            LOG.debug().$("adjusted [o3RowCount=").$(getO3RowCount0()).I$();
        }
    }

    private boolean finishO3Commit(long partitionTimestampHiLimit) {
        if (!o3InError) {
            updateO3ColumnTops();
        }
        if (!isLastPartitionColumnsOpen() || partitionTimestampHi > partitionTimestampHiLimit) {
            openPartition(txWriter.getMaxTimestamp());
        }

        // Data is written out successfully, however, we can still fail to set append position, for
        // example when we ran out of address space and new page cannot be mapped. The "allocate" calls here
        // ensure we can trigger this situation in tests. We should perhaps align our data such that setAppendPosition()
        // will attempt to mmap new page and fail... Then we can remove the 'true' parameter
        try {
            setAppendPosition(txWriter.getTransientRowCount(), true);
        } catch (Throwable e) {
            LOG.critical().$("data is committed but writer failed to update its state `").$(e).$('`').$();
            distressed = true;
            throw e;
        }

        metrics.tableWriter().incrementO3Commits();

        return false;
    }

    private void freeAndRemoveColumnPair(ObjList<MemoryMA> columns, int pi, int si) {
        Misc.free(columns.getAndSetQuick(pi, NullMemory.INSTANCE));
        Misc.free(columns.getAndSetQuick(si, NullMemory.INSTANCE));
    }

    private void freeAndRemoveO3ColumnPair(ObjList<MemoryCARW> columns, int pi, int si) {
        Misc.free(columns.getAndSetQuick(pi, NullMemory.INSTANCE));
        Misc.free(columns.getAndSetQuick(si, NullMemory.INSTANCE));
    }

    private void freeColumns(boolean truncate) {
        // null check is because this method could be called from the constructor
        if (columns != null) {
            closeAppendMemoryTruncate(truncate);
        }
        Misc.freeObjListAndKeepObjects(o3MemColumns);
        Misc.freeObjListAndKeepObjects(o3MemColumns2);
    }

    private void freeIndexers() {
        if (indexers != null) {
            // Don't change items of indexers, they are re-used
            for (int i = 0, n = indexers.size(); i < n; i++) {
                Misc.free(indexers.getQuick(i));
            }
            denseIndexers.clear();
        }
    }

    private void freeNullSetter(ObjList<Runnable> nullSetters, int columnIndex) {
        nullSetters.setQuick(columnIndex, NOOP);
    }

    private void freeSymbolMapWriters() {
        if (denseSymbolMapWriters != null) {
            for (int i = 0, n = denseSymbolMapWriters.size(); i < n; i++) {
                Misc.freeIfCloseable(denseSymbolMapWriters.getQuick(i));
            }
            denseSymbolMapWriters.clear();
        }

        if (symbolMapWriters != null) {
            symbolMapWriters.clear();
        }
    }

    BitmapIndexWriter getBitmapIndexWriter(int columnIndex) {
        return indexers.getQuick(columnIndex).getWriter();
    }

    long getColumnTop(int columnIndex) {
        return columnTops.getQuick(columnIndex);
    }

    ColumnVersionReader getColumnVersionReader() {
        return columnVersionWriter;
    }

    CairoConfiguration getConfiguration() {
        return configuration;
    }

    Sequence getO3CopyPubSeq() {
        return messageBus.getO3CopyPubSeq();
    }

    RingQueue<O3CopyTask> getO3CopyQueue() {
        return messageBus.getO3CopyQueue();
    }

    Sequence getO3OpenColumnPubSeq() {
        return messageBus.getO3OpenColumnPubSeq();
    }

    RingQueue<O3OpenColumnTask> getO3OpenColumnQueue() {
        return messageBus.getO3OpenColumnQueue();
    }

    private long getO3RowCount0() {
        return (masterRef - o3MasterRef + 1) / 2;
    }

    private long getPartitionLo(long timestamp) {
        return partitionFloorMethod.floor(timestamp);
    }

    long getPartitionNameTxnByIndex(int index) {
        return txWriter.getPartitionNameTxnByIndex(index);
    }

    long getPartitionSizeByIndex(int index) {
        return txWriter.getPartitionSizeByIndex(index);
    }

    private MemoryMA getPrimaryColumn(int column) {
        assert column < columnCount : "Column index is out of bounds: " + column + " >= " + columnCount;
        return columns.getQuick(getPrimaryColumnIndex(column));
    }

    private MemoryMA getSecondaryColumn(int column) {
        assert column < columnCount : "Column index is out of bounds: " + column + " >= " + columnCount;
        return columns.getQuick(getSecondaryColumnIndex(column));
    }

    TxReader getTxReader() {
        return txWriter;
    }

    private boolean hasO3() {
        return o3MasterRef > -1;
    }

    private void indexHistoricPartitions(SymbolColumnIndexer indexer, CharSequence columnName, int indexValueBlockSize) {
        long ts = this.txWriter.getMaxTimestamp();
        if (ts > Numbers.LONG_NaN) {
            final int columnIndex = metadata.getColumnIndex(columnName);
            try (final MemoryMR roMem = indexMem) {
                // Index last partition separately
                for (int i = 0, n = txWriter.getPartitionCount() - 1; i < n; i++) {

                    long timestamp = txWriter.getPartitionTimestamp(i);
                    path.trimTo(rootLen);
                    setStateForTimestamp(path, timestamp, false);

                    if (ff.exists(path.$())) {
                        final int plen = path.length();

                        long columnNameTxn = columnVersionWriter.getColumnNameTxn(timestamp, columnIndex);
                        TableUtils.dFile(path.trimTo(plen), columnName, columnNameTxn);

                        if (ff.exists(path)) {

                            path.trimTo(plen);
                            LOG.info().$("indexing [path=").$(path).I$();

                            createIndexFiles(columnName, columnNameTxn, indexValueBlockSize, plen, true);
                            final long partitionSize = txWriter.getPartitionSizeByPartitionTimestamp(timestamp);
                            final long columnTop = columnVersionWriter.getColumnTop(timestamp, columnIndex);

                            if (columnTop > -1L && partitionSize > columnTop) {
                                TableUtils.dFile(path.trimTo(plen), columnName, columnNameTxn);
                                final long columnSize = (partitionSize - columnTop) << ColumnType.pow2SizeOf(ColumnType.INT);
                                roMem.of(ff, path, columnSize, columnSize, MemoryTag.MMAP_TABLE_WRITER);
                                indexer.configureWriter(configuration, path.trimTo(plen), columnName, columnNameTxn, columnTop);
                                indexer.index(roMem, columnTop, partitionSize);
                            }
                        }
                    }
                }
            } finally {
                Misc.free(indexer);
            }
        }
    }

    private void indexLastPartition(SymbolColumnIndexer indexer, CharSequence columnName, long columnNameTxn, int columnIndex, int indexValueBlockSize) {
        final int plen = path.length();

        createIndexFiles(columnName, columnNameTxn, indexValueBlockSize, plen, true);

        final long lastPartitionTs = txWriter.getLastPartitionTimestamp();
        final long columnTop = columnVersionWriter.getColumnTopQuick(lastPartitionTs, columnIndex);

        // set indexer up to continue functioning as normal
        indexer.configureFollowerAndWriter(configuration, path.trimTo(plen), columnName, columnNameTxn, getPrimaryColumn(columnIndex), columnTop);
        indexer.refreshSourceAndIndex(0, txWriter.getTransientRowCount());
    }

    private boolean isLastPartitionColumnsOpen() {
        for (int i = 0; i < columnCount; i++) {
            if (metadata.getColumnType(i) > 0) {
                return columns.getQuick(getPrimaryColumnIndex(i)).isOpen();
            }
        }
        // No columns, doesn't matter
        return true;
    }

    boolean isSymbolMapWriterCached(int columnIndex) {
        return symbolMapWriters.getQuick(columnIndex).isCached();
    }

    private void lock() {
        try {
            path.trimTo(rootLen);
            lockName(path);
            performRecovery = ff.exists(path);
            this.lockFd = TableUtils.lock(ff, path);
        } finally {
            path.trimTo(rootLen);
        }

        if (this.lockFd == -1L) {
            throw CairoException.critical(ff.errno()).put("Cannot lock table: ").put(path.$());
        }
    }

    private void mmapWalColumn(Path walPath, int timestampIndex, long rowLo, long rowHi) {
        walMappedColumns.clear();
        int walPathLen = walPath.length();
        final int columnCount = metadata.getColumnCount();

        for (int columnIndex = 0; columnIndex < columnCount; columnIndex++) {
            int type = metadata.getColumnType(columnIndex);
            o3RowCount = rowHi - rowLo;
            if (type > 0) {
                int sizeBitsPow2 = ColumnType.pow2SizeOf(type);
                if (columnIndex == timestampIndex) {
                    sizeBitsPow2 += 1;
                }

                if (!ColumnType.isVariableLength(type)) {
                    MemoryCMOR primary = walColumnMemoryPool.pop();

                    dFile(walPath, metadata.getColumnName(columnIndex), -1L);
                    primary.ofOffset(
                            configuration.getFilesFacade(),
                            walPath,
                            rowLo << sizeBitsPow2,
                            rowHi << sizeBitsPow2,
                            MemoryTag.MMAP_TABLE_WRITER,
                            CairoConfiguration.O_NONE
                    );
                    walPath.trimTo(walPathLen);

                    walMappedColumns.add(primary);
                    walMappedColumns.add(null);
                } else {
                    sizeBitsPow2 = 3;
                    MemoryCMOR fixed = walColumnMemoryPool.pop();
                    MemoryCMOR var = walColumnMemoryPool.pop();

                    iFile(walPath, metadata.getColumnName(columnIndex), -1L);
                    fixed.ofOffset(
                            configuration.getFilesFacade(),
                            walPath,
                            rowLo << sizeBitsPow2,
                            (rowHi + 1) << sizeBitsPow2,
                            MemoryTag.MMAP_TABLE_WRITER,
                            CairoConfiguration.O_NONE
                    );
                    walPath.trimTo(walPathLen);

                    long varOffset = fixed.getLong(rowLo << sizeBitsPow2);
                    long varLen = fixed.getLong(rowHi << sizeBitsPow2) - varOffset;
                    dFile(walPath, metadata.getColumnName(columnIndex), -1L);
                    var.ofOffset(
                            configuration.getFilesFacade(),
                            walPath,
                            varOffset,
                            varOffset + varLen,
                            MemoryTag.MMAP_TABLE_WRITER,
                            CairoConfiguration.O_NONE
                    );
                    walPath.trimTo(walPathLen);

                    walMappedColumns.add(var);
                    walMappedColumns.add(fixed);
                }
            } else {
                walMappedColumns.add(null);
            }
        }
    }

    private Row newRowO3(long timestamp) {
        LOG.info().$("switched to o3 [table=").utf8(tableName).I$();
        txWriter.beginPartitionSizeUpdate();
        o3OpenColumns();
        o3InError = false;
        o3MasterRef = masterRef;
        rowAction = ROW_ACTION_O3;
        o3TimestampSetter(timestamp);
        return row;
    }

    void o3ClockDownPartitionUpdateCount() {
        o3PartitionUpdRemaining.decrementAndGet();
    }

    /**
     * Commits O3 data. Lag is optional. When 0 is specified the entire O3 segment is committed.
     *
     * @param lag interval in microseconds that determines the length of O3 segment that is not going to be
     *            committed to disk. The interval starts at max timestamp of O3 segment and ends <i>lag</i>
     *            microseconds before this timestamp.
     * @return <i>true</i> when commit has is a NOOP, e.g. no data has been committed to disk. <i>false</i> otherwise.
     */
    private boolean o3Commit(long lag) {
        o3RowCount = getO3RowCount0();

        long o3LagRowCount = 0;
        long maxUncommittedRows = metadata.getMaxUncommittedRows();
        final int timestampIndex = metadata.getTimestampIndex();
        this.lastPartitionTimestamp = partitionFloorMethod.floor(partitionTimestampHi);
        // we will check new partitionTimestampHi value against the limit to see if the writer
        // will have to switch partition internally
        long partitionTimestampHiLimit = partitionCeilMethod.ceil(partitionTimestampHi) - 1;
        try {
            o3RowCount += o3MoveUncommitted(timestampIndex);

            // we may need to re-use file descriptors when this partition is the "current" one
            // we cannot open file again due to sharing violation
            //
            // to determine that 'ooTimestampLo' goes into current partition
            // we need to compare 'partitionTimestampHi', which is appropriately truncated to DAY/MONTH/YEAR
            // to this.maxTimestamp, which isn't truncated yet. So we need to truncate it first
            LOG.debug().$("sorting o3 [table=").utf8(tableName).I$();
            final long sortedTimestampsAddr = o3TimestampMem.getAddress();

            // ensure there is enough size
            assert o3TimestampMem.getAppendOffset() == o3RowCount * TIMESTAMP_MERGE_ENTRY_BYTES;
            if (o3RowCount > 600 || !o3QuickSortEnabled) {
                o3TimestampMemCpy.jumpTo(o3TimestampMem.getAppendOffset());
                Vect.radixSortLongIndexAscInPlace(sortedTimestampsAddr, o3RowCount, o3TimestampMemCpy.addressOf(0));
            } else {
                Vect.quickSortLongIndexAscInPlace(sortedTimestampsAddr, o3RowCount);
            }

            // we have three frames:
            // partition logical "lo" and "hi" - absolute bounds (partitionLo, partitionHi)
            // partition actual data "lo" and "hi" (dataLo, dataHi)
            // out of order "lo" and "hi" (indexLo, indexHi)

            long srcOooMax;
            final long o3TimestampMin = getTimestampIndexValue(sortedTimestampsAddr, 0);
            if (o3TimestampMin < Timestamps.O3_MIN_TS) {
                o3InError = true;
                throw CairoException.nonCritical().put("timestamps before 1970-01-01 are not allowed for O3");
            }

            long o3TimestampMax = getTimestampIndexValue(sortedTimestampsAddr, o3RowCount - 1);
            if (o3TimestampMax < Timestamps.O3_MIN_TS) {
                o3InError = true;
                throw CairoException.nonCritical().put("timestamps before 1970-01-01 are not allowed for O3");
            }

            // Safe check of the sort. No known way to reproduce
            assert o3TimestampMin <= o3TimestampMax;

            if (lag > 0) {
                long lagThresholdTimestamp = o3TimestampMax - lag;
                if (lagThresholdTimestamp >= o3TimestampMin) {
                    final long lagThresholdRow = Vect.boundedBinarySearchIndexT(
                            sortedTimestampsAddr,
                            lagThresholdTimestamp,
                            0,
                            o3RowCount - 1,
                            BinarySearch.SCAN_DOWN
                    );
                    o3LagRowCount = o3RowCount - lagThresholdRow - 1;
                    if (o3LagRowCount > maxUncommittedRows) {
                        o3LagRowCount = maxUncommittedRows;
                        srcOooMax = o3RowCount - maxUncommittedRows;
                    } else {
                        srcOooMax = lagThresholdRow + 1;
                    }
                } else {
                    o3LagRowCount = o3RowCount;
                    // This is a scenario where "lag" and "maxUncommitted" values do not work with the data
                    // in that the "lag" is larger than dictated "maxUncommitted". A simple plan here is to
                    // commit half of the lag.
                    if (o3LagRowCount > maxUncommittedRows) {
                        o3LagRowCount = maxUncommittedRows / 2;
                        srcOooMax = o3RowCount - o3LagRowCount;
                    } else {
                        srcOooMax = 0;
                    }
                }
                LOG.info().$("o3 commit lag [table=").utf8(tableName)
                        .$(", maxUncommittedRows=").$(maxUncommittedRows)
                        .$(", o3TimestampMin=").$ts(o3TimestampMin)
                        .$(", o3TimestampMax=").$ts(o3TimestampMax)
                        .$(", lagUs=").$(lag)
                        .$(", lagThresholdTimestamp=").$ts(lagThresholdTimestamp)
                        .$(", o3LagRowCount=").$(o3LagRowCount)
                        .$(", srcOooMax=").$(srcOooMax)
                        .$(", o3RowCount=").$(o3RowCount)
                        .I$();
            } else {
                LOG.debug()
                        .$("o3 commit no lag [table=").utf8(tableName)
                        .$(", o3RowCount=").$(o3RowCount)
                        .I$();
                srcOooMax = o3RowCount;
            }

            if (srcOooMax == 0) {
                return true;
            }

            // we could have moved the "srcOooMax" and hence we re-read the max timestamp
            o3TimestampMax = getTimestampIndexValue(sortedTimestampsAddr, srcOooMax - 1);


            // we are going to use this soon to avoid double-copying lag data
            // final boolean yep = isAppendLastPartitionOnly(sortedTimestampsAddr, o3TimestampMax);

            // reshuffle all columns according to timestamp index
            o3Sort(sortedTimestampsAddr, timestampIndex, o3RowCount);
            LOG.info()
                    .$("sorted [table=").utf8(tableName)
                    .$(", o3RowCount=").$(o3LagRowCount)
                    .I$();

            processO3Block(o3LagRowCount, timestampIndex, sortedTimestampsAddr, srcOooMax, o3TimestampMin, o3TimestampMax, true, 0L);
        } finally {
            finishO3Append(o3LagRowCount);
        }

        return finishO3Commit(partitionTimestampHiLimit);
    }

    private void o3CommitPartitionAsync(
            AtomicInteger columnCounter,
            long maxTimestamp,
            long sortedTimestampsAddr,
            long srcOooMax,
            long oooTimestampMin,
            long oooTimestampMax,
            long srcOooLo,
            long srcOooHi,
            long partitionTimestamp,
            boolean last,
            long srcDataMax,
            long srcNameTxn,
            O3Basket o3Basket,
            long colTopSinkAddr
    ) {
        long cursor = messageBus.getO3PartitionPubSeq().next();
        if (cursor > -1) {
            O3PartitionTask task = messageBus.getO3PartitionQueue().get(cursor);
            task.of(
                    path,
                    partitionBy,
                    columns,
                    o3Columns,
                    srcOooLo,
                    srcOooHi,
                    srcOooMax,
                    oooTimestampMin,
                    oooTimestampMax,
                    partitionTimestamp,
                    maxTimestamp,
                    srcDataMax,
                    srcNameTxn,
                    last,
                    getTxn(),
                    sortedTimestampsAddr,
                    this,
                    columnCounter,
                    o3Basket,
                    colTopSinkAddr
            );
            messageBus.getO3PartitionPubSeq().done(cursor);
        } else {
            O3PartitionJob.processPartition(
                    path,
                    partitionBy,
                    columns,
                    o3Columns,
                    srcOooLo,
                    srcOooHi,
                    srcOooMax,
                    oooTimestampMin,
                    oooTimestampMax,
                    partitionTimestamp,
                    maxTimestamp,
                    srcDataMax,
                    srcNameTxn,
                    last,
                    getTxn(),
                    sortedTimestampsAddr,
                    this,
                    columnCounter,
                    o3Basket,
                    colTopSinkAddr
            );
        }
    }

    private void o3ConsumePartitionUpdateSink() {
        int size = o3PartitionUpdateSink.size();

        for (int offset = 0; offset < size; offset += PARTITION_UPDATE_SINK_ENTRY_SIZE) {
            long partitionTimestamp = o3PartitionUpdateSink.getQuick(offset);
            long timestampMin = o3PartitionUpdateSink.getQuick(offset + 1);

            if (partitionTimestamp != -1 && timestampMin != -1) {
                long timestampMax = o3PartitionUpdateSink.getQuick(offset + 2);
                long srcOooPartitionLo = o3PartitionUpdateSink.getQuick(offset + 3);
                long srcOooPartitionHi = o3PartitionUpdateSink.getQuick(offset + 4);
                boolean partitionMutates = o3PartitionUpdateSink.getQuick(offset + 5) != 0;
                long srcOooMax = o3PartitionUpdateSink.getQuick(offset + 6);
                long srcDataMax = o3PartitionUpdateSink.getQuick(offset + 7);

                o3PartitionUpdate(
                        timestampMin,
                        timestampMax,
                        partitionTimestamp,
                        srcOooPartitionLo,
                        srcOooPartitionHi,
                        srcOooMax,
                        srcDataMax,
                        partitionMutates
                );

            }
        }
    }

    private void o3ConsumePartitionUpdates() {
        final Sequence partitionSubSeq = messageBus.getO3PartitionSubSeq();
        final RingQueue<O3PartitionTask> partitionQueue = messageBus.getO3PartitionQueue();
        final Sequence openColumnSubSeq = messageBus.getO3OpenColumnSubSeq();
        final RingQueue<O3OpenColumnTask> openColumnQueue = messageBus.getO3OpenColumnQueue();
        final Sequence copySubSeq = messageBus.getO3CopySubSeq();
        final RingQueue<O3CopyTask> copyQueue = messageBus.getO3CopyQueue();

        do {
            long cursor = partitionSubSeq.next();
            if (cursor > -1) {
                final O3PartitionTask partitionTask = partitionQueue.get(cursor);
                if (partitionTask.getTableWriter() == this && o3ErrorCount.get() > 0) {
                    // do we need to free anything on the task?
                    partitionSubSeq.done(cursor);
                    o3ClockDownPartitionUpdateCount();
                    o3CountDownDoneLatch();
                } else {
                    o3ProcessPartitionSafe(partitionSubSeq, cursor, partitionTask);
                }
                continue;
            }

            cursor = openColumnSubSeq.next();
            if (cursor > -1) {
                O3OpenColumnTask openColumnTask = openColumnQueue.get(cursor);
                if (openColumnTask.getTableWriter() == this && o3ErrorCount.get() > 0) {
                    O3CopyJob.closeColumnIdle(
                            openColumnTask.getColumnCounter(),
                            openColumnTask.getTimestampMergeIndexAddr(),
                            openColumnTask.getTimestampMergeIndexSize(),
                            openColumnTask.getSrcTimestampFd(),
                            openColumnTask.getSrcTimestampAddr(),
                            openColumnTask.getSrcTimestampSize(),
                            this
                    );
                    openColumnSubSeq.done(cursor);
                } else {
                    o3OpenColumnSafe(openColumnSubSeq, cursor, openColumnTask);
                }
                continue;
            }

            cursor = copySubSeq.next();
            if (cursor > -1) {
                O3CopyTask copyTask = copyQueue.get(cursor);
                if (copyTask.getTableWriter() == this && o3ErrorCount.get() > 0) {
                    O3CopyJob.copyIdle(
                            copyTask.getColumnCounter(),
                            copyTask.getPartCounter(),
                            copyTask.getTimestampMergeIndexAddr(),
                            copyTask.getTimestampMergeIndexSize(),
                            copyTask.getSrcDataFixFd(),
                            copyTask.getSrcDataFixAddr(),
                            copyTask.getSrcDataFixSize(),
                            copyTask.getSrcDataVarFd(),
                            copyTask.getSrcDataVarAddr(),
                            copyTask.getSrcDataVarSize(),
                            copyTask.getDstFixFd(),
                            copyTask.getDstFixAddr(),
                            copyTask.getDstFixSize(),
                            copyTask.getDstVarFd(),
                            copyTask.getDstVarAddr(),
                            copyTask.getDstVarSize(),
                            copyTask.getSrcTimestampFd(),
                            copyTask.getSrcTimestampAddr(),
                            copyTask.getSrcTimestampSize(),
                            copyTask.getDstKFd(),
                            copyTask.getDstVFd(),
                            this
                    );
                    copySubSeq.done(cursor);
                } else {
                    o3CopySafe(cursor);
                }
            }
        } while (this.o3PartitionUpdRemaining.get() > 0);

        if (o3ErrorCount.get() == 0) {
            o3ConsumePartitionUpdateSink();
        }
    }

    private void o3CopySafe(
            long cursor
    ) {
        final O3CopyTask task = messageBus.getO3CopyQueue().get(cursor);
        try {
            O3CopyJob.copy(
                    task,
                    cursor,
                    messageBus.getO3CopySubSeq()
            );
        } catch (CairoException | CairoError e) {
            LOG.error().$((Sinkable) e).$();
        } catch (Throwable e) {
            LOG.error().$(e).$();
        }
    }

    void o3CountDownDoneLatch() {
        o3DoneLatch.countDown();
    }

    private void o3MoveLag0(
            int columnIndex,
            final int columnType,
            long o3LagRowCount,
            long o3RowCount
    ) {
        if (columnIndex > -1) {
            MemoryARW o3DataMem = o3MemColumns.get(getPrimaryColumnIndex(columnIndex));
            MemoryARW o3IndexMem = o3MemColumns.get(getSecondaryColumnIndex(columnIndex));

            long size;
            long sourceOffset;
            final int shl = ColumnType.pow2SizeOf(columnType);
            if (null == o3IndexMem) {
                // Fixed size column
                sourceOffset = o3RowCount << shl;
                size = o3LagRowCount << shl;
            } else {
                // Var size column
                sourceOffset = o3IndexMem.getLong(o3RowCount * 8);
                size = o3DataMem.getAppendOffset() - sourceOffset;
                // move count + 1 rows, to make sure index column remains n+1
                // the data is copied back to start of the buffer, no need to set size first
                O3Utils.shiftCopyFixedSizeColumnData(
                        sourceOffset,
                        o3IndexMem.addressOf(o3RowCount * 8),
                        0,
                        o3LagRowCount, // No need to do +1 here, hi is inclusive
                        o3IndexMem.addressOf(0)
                );
                // adjust append position of the index column to
                // maintain n+1 number of entries
                o3IndexMem.jumpTo(o3LagRowCount * 8 + 8);
            }

            Vect.memmove(o3DataMem.addressOf(0), o3DataMem.addressOf(sourceOffset), size);
            // the data is copied back to start of the buffer, no need to set size first
            o3DataMem.jumpTo(size);
        } else {
            // Special case, designated timestamp column
            // Move values and set index to  0..o3LagRowCount
            final long sourceOffset = o3RowCount * 16;
            final long mergeMemAddr = o3TimestampMem.getAddress();
            Vect.shiftTimestampIndex(mergeMemAddr + sourceOffset, o3LagRowCount, mergeMemAddr);
            o3TimestampMem.jumpTo(o3LagRowCount * 16);
        }
    }

    private long o3MoveUncommitted(final int timestampIndex) {
        final long committedRowCount = txWriter.unsafeCommittedFixedRowCount() + txWriter.unsafeCommittedTransientRowCount();
        final long rowsAdded = txWriter.getRowCount() - committedRowCount;
        final long transientRowCount = txWriter.getTransientRowCount();
        final long transientRowsAdded = Math.min(transientRowCount, rowsAdded);
        if (transientRowsAdded > 0) {
            LOG.debug()
                    .$("o3 move uncommitted [table=").utf8(tableName)
                    .$(", transientRowsAdded=").$(transientRowsAdded)
                    .I$();
            final long committedTransientRowCount = transientRowCount - transientRowsAdded;
            return o3ScheduleMoveUncommitted0(
                    timestampIndex,
                    transientRowsAdded,
                    committedTransientRowCount
            );
        }
        return 0;
    }

    private void o3MoveUncommitted0(
            int colIndex,
            int columnType,
            long committedTransientRowCount,
            long transientRowsAdded
    ) {
        if (colIndex > -1) {
            MemoryMA srcDataMem = getPrimaryColumn(colIndex);
            int shl = ColumnType.pow2SizeOf(columnType);
            long srcFixOffset;
            final MemoryARW o3DataMem = o3MemColumns.get(getPrimaryColumnIndex(colIndex));
            final MemoryARW o3IndexMem = o3MemColumns.get(getSecondaryColumnIndex(colIndex));

            long extendedSize;
            long dstVarOffset = o3DataMem.getAppendOffset();

            final long columnTop = columnTops.getQuick(colIndex);

            if (columnTop > 0) {
                LOG.debug()
                        .$("move uncommitted [columnTop=").$(columnTop)
                        .$(", columnIndex=").$(colIndex)
                        .$(", committedTransientRowCount=").$(committedTransientRowCount)
                        .$(", transientRowsAdded=").$(transientRowsAdded)
                        .I$();
            }

            if (null == o3IndexMem) {
                // Fixed size
                extendedSize = transientRowsAdded << shl;
                srcFixOffset = (committedTransientRowCount - columnTop) << shl;
            } else {
                // Var size
                final int indexShl = 3; // ColumnType.pow2SizeOf(ColumnType.LONG);
                final MemoryMA srcFixMem = getSecondaryColumn(colIndex);
                long sourceOffset = (committedTransientRowCount - columnTop) << indexShl;

                // the size includes trailing LONG
                long sourceLen = (transientRowsAdded + 1) << indexShl;
                long dstAppendOffset = o3IndexMem.getAppendOffset();

                // ensure memory is available
                o3IndexMem.jumpTo(dstAppendOffset + (transientRowsAdded << indexShl));
                long alignedExtraLen;
                long srcAddress = srcFixMem.map(sourceOffset, sourceLen);
                boolean locallyMapped = srcAddress == 0;

                if (!locallyMapped) {
                    alignedExtraLen = 0;
                } else {
                    // Linux requires the mmap offset to be page aligned
                    final long alignedOffset = Files.floorPageSize(sourceOffset);
                    alignedExtraLen = sourceOffset - alignedOffset;
                    srcAddress = mapRO(ff, srcFixMem.getFd(), sourceLen + alignedExtraLen, alignedOffset, MemoryTag.MMAP_TABLE_WRITER);
                }

                final long srcVarOffset = Unsafe.getUnsafe().getLong(srcAddress + alignedExtraLen);
                O3Utils.shiftCopyFixedSizeColumnData(
                        srcVarOffset - dstVarOffset,
                        srcAddress + alignedExtraLen + Long.BYTES,
                        0,
                        transientRowsAdded - 1,
                        // copy uncommitted index over the trailing LONG
                        o3IndexMem.addressOf(dstAppendOffset)
                );

                if (locallyMapped) {
                    // If memory mapping was mapped specially for this move, close it
                    ff.munmap(srcAddress, sourceLen + alignedExtraLen, MemoryTag.MMAP_TABLE_WRITER);
                }

                extendedSize = srcDataMem.getAppendOffset() - srcVarOffset;
                srcFixOffset = srcVarOffset;
                srcFixMem.jumpTo(sourceOffset + Long.BYTES);
            }

            o3DataMem.jumpTo(dstVarOffset + extendedSize);
            long appendAddress = o3DataMem.addressOf(dstVarOffset);
            long sourceAddress = srcDataMem.map(srcFixOffset, extendedSize);
            if (sourceAddress != 0) {
                Vect.memcpy(appendAddress, sourceAddress, extendedSize);
            } else {
                // Linux requires the mmap offset to be page aligned
                long alignedOffset = Files.floorPageSize(srcFixOffset);
                long alignedExtraLen = srcFixOffset - alignedOffset;
                sourceAddress = mapRO(ff, srcDataMem.getFd(), extendedSize + alignedExtraLen, alignedOffset, MemoryTag.MMAP_TABLE_WRITER);
                Vect.memcpy(appendAddress, sourceAddress + alignedExtraLen, extendedSize);
                ff.munmap(sourceAddress, extendedSize + alignedExtraLen, MemoryTag.MMAP_TABLE_WRITER);
            }
            srcDataMem.jumpTo(srcFixOffset);
        } else {
            // Timestamp column
            colIndex = -colIndex - 1;
            int shl = ColumnType.pow2SizeOf(ColumnType.TIMESTAMP);
            MemoryMA srcDataMem = getPrimaryColumn(colIndex);
            // this cannot have "top"
            long srcFixOffset = committedTransientRowCount << shl;
            long srcFixLen = transientRowsAdded << shl;
            long alignedExtraLen;
            long address = srcDataMem.map(srcFixOffset, srcFixLen);
            boolean locallyMapped = address == 0;

            // column could not provide necessary length of buffer
            // because perhaps its internal buffer is not big enough
            if (!locallyMapped) {
                alignedExtraLen = 0;
            } else {
                // Linux requires the mmap offset to be page aligned
                long alignedOffset = Files.floorPageSize(srcFixOffset);
                alignedExtraLen = srcFixOffset - alignedOffset;
                address = mapRO(ff, srcDataMem.getFd(), srcFixLen + alignedExtraLen, alignedOffset, MemoryTag.MMAP_TABLE_WRITER);
            }

            for (long n = 0; n < transientRowsAdded; n++) {
                long ts = Unsafe.getUnsafe().getLong(address + alignedExtraLen + (n << shl));
                // putLong128(hi, lo)
                // written in memory as lo then hi
                o3TimestampMem.putLongLong(ts, o3RowCount + n);
            }

            if (locallyMapped) {
                ff.munmap(address, srcFixLen + alignedExtraLen, MemoryTag.MMAP_TABLE_WRITER);
            }

            srcDataMem.jumpTo(srcFixOffset);
        }
    }

    void o3NotifyPartitionUpdate(
            long timestampMin,
            long timestampMax,
            long partitionTimestamp,
            long srcOooPartitionLo,
            long srcOooPartitionHi,
            boolean partitionMutates,
            long srcOooMax,
            long srcDataMax
    ) {
        long basePartitionTs = o3PartitionUpdateSink.getQuick(0);
        int partitionSinkIndex = (int) ((partitionTimestamp - basePartitionTs) / PartitionBy.getPartitionTimeIntervalFloor(partitionBy));
        int offset = partitionSinkIndex * PARTITION_UPDATE_SINK_ENTRY_SIZE;

        o3PartitionUpdateSink.setQuick(offset, partitionTimestamp);
        o3PartitionUpdateSink.setQuick(offset + 1, timestampMin);
        o3PartitionUpdateSink.setQuick(offset + 2, timestampMax);
        o3PartitionUpdateSink.setQuick(offset + 3, srcOooPartitionLo);
        o3PartitionUpdateSink.setQuick(offset + 4, srcOooPartitionHi);
        o3PartitionUpdateSink.setQuick(offset + 5, partitionMutates ? 1 : 0);
        o3PartitionUpdateSink.setQuick(offset + 6, srcOooMax);
        o3PartitionUpdateSink.setQuick(offset + 7, srcDataMax);

        o3ClockDownPartitionUpdateCount();
    }

    private void o3OpenColumnSafe(Sequence openColumnSubSeq, long cursor, O3OpenColumnTask openColumnTask) {
        try {
            O3OpenColumnJob.openColumn(openColumnTask, cursor, openColumnSubSeq);
        } catch (CairoException | CairoError e) {
            LOG.error().$((Sinkable) e).$();
        } catch (Throwable e) {
            LOG.error().$(e).$();
        }
    }

    private void o3OpenColumns() {
        for (int i = 0; i < columnCount; i++) {
            if (metadata.getColumnType(i) > 0) {
                MemoryARW mem1 = o3MemColumns.getQuick(getPrimaryColumnIndex(i));
                mem1.jumpTo(0);
                MemoryARW mem2 = o3MemColumns.getQuick(getSecondaryColumnIndex(i));
                if (mem2 != null) {
                    mem2.jumpTo(0);
                    mem2.putLong(0);
                }
            }
        }
        activeColumns = o3MemColumns;
        activeNullSetters = o3NullSetters;
        LOG.debug().$("switched partition to memory").$();
    }

    private void o3PartitionUpdate(
            long timestampMin,
            long timestampMax,
            long partitionTimestamp,
            long srcOooPartitionLo,
            long srcOooPartitionHi,
            long srcOooMax,
            long srcDataMax,
            boolean partitionMutates
    ) {
        this.txWriter.minTimestamp = Math.min(timestampMin, this.txWriter.minTimestamp);
        final long partitionSize = srcDataMax + srcOooPartitionHi - srcOooPartitionLo + 1;
        final long rowDelta = srcOooPartitionHi - srcOooMax;
        final int partitionIndex = txWriter.findAttachedPartitionIndexByLoTimestamp(partitionTimestamp);
        if (partitionTimestamp == lastPartitionTimestamp) {
            if (partitionMutates) {
                closeActivePartition(true);
            } else if (rowDelta < -1) {
                closeActivePartition(partitionSize);
            } else {
                setAppendPosition(partitionSize, false);
            }
        }

        LOG.debug().$("o3 partition update [timestampMin=").$ts(timestampMin)
                .$(", timestampMax=").$ts(timestampMax)
                .$(", last=").$(partitionTimestamp == lastPartitionTimestamp)
                .$(", partitionTimestamp=").$ts(partitionTimestamp)
                .$(", srcOooPartitionLo=").$(srcOooPartitionLo)
                .$(", srcOooPartitionHi=").$(srcOooPartitionHi)
                .$(", srcOooMax=").$(srcOooMax)
                .$(", srcDataMax=").$(srcDataMax)
                .$(", partitionMutates=").$(partitionMutates)
                .$(", lastPartitionTimestamp=").$(lastPartitionTimestamp)
                .$(", partitionSize=").$(partitionSize)
                .I$();

        if (partitionMutates) {
            final long srcDataTxn = txWriter.getPartitionNameTxnByIndex(partitionIndex);
            LOG.info()
                    .$("merged partition [table=`").utf8(tableName)
                    .$("`, ts=").$ts(partitionTimestamp)
                    .$(", txn=").$(txWriter.txn).I$();
            txWriter.updatePartitionSizeAndTxnByIndex(partitionIndex, partitionSize);
            o3PartitionRemoveCandidates.add(partitionTimestamp, srcDataTxn);
            txWriter.bumpPartitionTableVersion();
        } else {
            if (partitionTimestamp != lastPartitionTimestamp) {
                txWriter.bumpPartitionTableVersion();
            }
            txWriter.updatePartitionSizeByIndex(partitionIndex, partitionTimestamp, partitionSize);
        }
    }

    private void o3ProcessPartitionRemoveCandidates() {
        try {
            final int n = o3PartitionRemoveCandidates.size();
            if (n > 0) {
                o3ProcessPartitionRemoveCandidates0(n);
            }
        } finally {
            o3PartitionRemoveCandidates.clear();
        }
    }

    private void o3ProcessPartitionRemoveCandidates0(int n) {
        boolean anyReadersBeforeCommittedTxn = checkScoreboardHasReadersBeforeLastCommittedTxn();
        // This flag will determine to schedule O3PartitionPurgeJob at the end or all done already.
        boolean scheduleAsyncPurge = anyReadersBeforeCommittedTxn;

        if (!anyReadersBeforeCommittedTxn) {
            for (int i = 0; i < n; i += 2) {
                try {
                    final long timestamp = o3PartitionRemoveCandidates.getQuick(i);
                    final long txn = o3PartitionRemoveCandidates.getQuick(i + 1);
                    setPathForPartition(
                            other,
                            partitionBy,
                            timestamp,
                            false
                    );
                    TableUtils.txnPartitionConditionally(other, txn);
                    long errno = ff.rmdir(other.$());
                    if (errno == 0 || errno == -1) {
                        // Successfully deleted or async purge has already swept it up
                        LOG.info().$("purged [path=").$(other).I$();
                    } else {
                        LOG.info()
                                .$("could not purge partition version, async purge will be scheduled [path=")
                                .$(other)
                                .$(", errno=").$(errno).I$();
                        scheduleAsyncPurge = true;
                    }
                } finally {
                    other.trimTo(rootLen);
                }
            }
        }

        if (scheduleAsyncPurge) {
            // Any more complicated case involve looking at what folders are present on disk before removing
            // do it async in O3PartitionPurgeJob
            if (schedulePurgeO3Partitions(messageBus, tableName, partitionBy)) {
                LOG.info().$("scheduled to purge partitions").$(", table=").utf8(tableName).I$();
            } else {
                LOG.error().$("could not queue for purge, queue is full [table=").utf8(tableName).I$();
            }
        }
    }

    private void o3ProcessPartitionSafe(Sequence partitionSubSeq, long cursor, O3PartitionTask partitionTask) {
        try {
            O3PartitionJob.processPartition(partitionTask, cursor, partitionSubSeq);
        } catch (CairoException | CairoError e) {
            LOG.error().$((Sinkable) e).$();
        } catch (Throwable e) {
            LOG.error().$(e).$();
        }
    }

    private long o3ScheduleMoveUncommitted0(int timestampIndex, long transientRowsAdded, long committedTransientRowCount) {
        if (transientRowsAdded > 0) {
            final Sequence pubSeq = this.messageBus.getO3CallbackPubSeq();
            final RingQueue<O3CallbackTask> queue = this.messageBus.getO3CallbackQueue();
            o3PendingCallbackTasks.clear();
            o3DoneLatch.reset();
            int queuedCount = 0;

            for (int colIndex = 0; colIndex < columnCount; colIndex++) {
                int columnType = metadata.getColumnType(colIndex);
                if (columnType > 0) {
                    int columnIndex = colIndex != timestampIndex ? colIndex : -colIndex - 1;

                    long cursor = pubSeq.next();

                    // Pass column index as -1 when it's designated timestamp column to o3 move method
                    if (cursor > -1) {
                        try {
                            final O3CallbackTask task = queue.get(cursor);
                            task.of(
                                    o3DoneLatch,
                                    columnIndex,
                                    columnType,
                                    committedTransientRowCount,
                                    transientRowsAdded,
                                    this.o3MoveUncommittedRef
                            );

                            o3PendingCallbackTasks.add(task);
                        } finally {
                            queuedCount++;
                            pubSeq.done(cursor);
                        }
                    } else {
                        o3MoveUncommitted0(columnIndex, columnType, committedTransientRowCount, transientRowsAdded);
                    }
                }
            }

            for (int n = o3PendingCallbackTasks.size() - 1; n > -1; n--) {
                final O3CallbackTask task = o3PendingCallbackTasks.getQuick(n);
                if (task.tryLock()) {
                    O3CallbackJob.runCallbackWithCol(
                            task,
                            -1,
                            null
                    );
                }
            }

            o3DoneLatch.await(queuedCount);
        }
        txWriter.resetToLastPartition(committedTransientRowCount);
        return transientRowsAdded;
    }

    private void o3SetAppendOffset(
            int columnIndex,
            final int columnType,
            long o3RowCount
    ) {
        if (columnIndex != metadata.getTimestampIndex()) {
            MemoryARW o3DataMem = o3MemColumns.get(getPrimaryColumnIndex(columnIndex));
            MemoryARW o3IndexMem = o3MemColumns.get(getSecondaryColumnIndex(columnIndex));

            long size;
            if (null == o3IndexMem) {
                // Fixed size column
                size = o3RowCount << ColumnType.pow2SizeOf(columnType);
            } else {
                // Var size column
                if (o3RowCount > 0) {
                    size = o3IndexMem.getLong(o3RowCount * 8);
                    o3IndexMem.jumpTo((o3RowCount + 1) * 8);
                } else {
                    size = 0;
                    o3IndexMem.jumpTo(0);
                }
            }

            o3DataMem.jumpTo(size);
        } else {
            // Special case, designated timestamp column
            o3TimestampMem.jumpTo(o3RowCount * 16);
        }
    }

    private void o3ShiftLagRowsUp(int timestampIndex, long o3LagRowCount, long o3RowCount) {
        o3PendingCallbackTasks.clear();

        final Sequence pubSeq = this.messageBus.getO3CallbackPubSeq();
        final RingQueue<O3CallbackTask> queue = this.messageBus.getO3CallbackQueue();

        o3DoneLatch.reset();
        int queuedCount = 0;
        for (int colIndex = 0; colIndex < columnCount; colIndex++) {
            int columnType = metadata.getColumnType(colIndex);
            int columnIndex = colIndex != timestampIndex ? colIndex : -colIndex - 1;
            long cursor = pubSeq.next();

            // Pass column index as -1 when it's designated timestamp column to o3 move method
            if (cursor > -1 && columnType > 0) {
                try {
                    final O3CallbackTask task = queue.get(cursor);
                    task.of(
                            o3DoneLatch,
                            columnIndex,
                            columnType,
                            o3LagRowCount,
                            o3RowCount,
                            this.o3MoveLagRef
                    );

                    o3PendingCallbackTasks.add(task);
                } finally {
                    queuedCount++;
                    pubSeq.done(cursor);
                }
            } else if (columnType > 0) {
                o3MoveLag0(columnIndex, columnType, o3LagRowCount, o3RowCount);
            }
        }

        for (int n = o3PendingCallbackTasks.size() - 1; n > -1; n--) {
            final O3CallbackTask task = o3PendingCallbackTasks.getQuick(n);
            if (task.tryLock()) {
                O3CallbackJob.runCallbackWithCol(
                        task,
                        -1,
                        null
                );
            }
        }

        o3DoneLatch.await(queuedCount);
    }

    private void o3Sort(long mergedTimestamps, int timestampIndex, long rowCount) {
        o3PendingCallbackTasks.clear();

        final Sequence pubSeq = this.messageBus.getO3CallbackPubSeq();
        final RingQueue<O3CallbackTask> queue = this.messageBus.getO3CallbackQueue();

        o3DoneLatch.reset();
        int queuedCount = 0;
        for (int i = 0; i < columnCount; i++) {
            final int type = metadata.getColumnType(i);
            if (timestampIndex != i && type > 0) {
                long cursor = pubSeq.next();
                if (cursor > -1) {
                    try {
                        final O3CallbackTask task = queue.get(cursor);
                        task.of(
                                o3DoneLatch,
                                i,
                                type,
                                mergedTimestamps,
                                rowCount,
                                ColumnType.isVariableLength(type) ? oooSortVarColumnRef : oooSortFixColumnRef
                        );
                        o3PendingCallbackTasks.add(task);
                    } finally {
                        queuedCount++;
                        pubSeq.done(cursor);
                    }
                } else {
                    o3SortColumn(mergedTimestamps, i, type, rowCount);
                }
            }
        }

        for (int n = o3PendingCallbackTasks.size() - 1; n > -1; n--) {
            final O3CallbackTask task = o3PendingCallbackTasks.getQuick(n);
            if (task.tryLock()) {
                O3CallbackJob.runCallbackWithCol(
                        task,
                        -1,
                        null
                );
            }
        }

        o3DoneLatch.await(queuedCount);
        swapO3ColumnsExcept(timestampIndex);
    }

    private void o3SortColumn(long mergedTimestamps, int i, int type, long rowCount) {
        if (ColumnType.isVariableLength(type)) {
            o3SortVarColumn(i, type, mergedTimestamps, rowCount);
        } else {
            o3SortFixColumn(i, type, mergedTimestamps, rowCount);
        }
    }

    private void o3SortFixColumn(
            int columnIndex,
            final int columnType,
            long mergedTimestampsAddr,
            long valueCount
    ) {
        final int columnOffset = getPrimaryColumnIndex(columnIndex);
        final MemoryCR mem = o3Columns.getQuick(columnOffset);
        final MemoryCARW mem2 = o3MemColumns2.getQuick(columnOffset);
        final int shl = ColumnType.pow2SizeOf(columnType);
        final long src = mem.addressOf(0);
        mem2.jumpTo(valueCount << shl);
        final long tgtDataAddr = mem2.addressOf(0);
        switch (shl) {
            case 0:
                Vect.indexReshuffle8Bit(src, tgtDataAddr, mergedTimestampsAddr, valueCount);
                break;
            case 1:
                Vect.indexReshuffle16Bit(src, tgtDataAddr, mergedTimestampsAddr, valueCount);
                break;
            case 2:
                Vect.indexReshuffle32Bit(src, tgtDataAddr, mergedTimestampsAddr, valueCount);
                break;
            case 3:
                Vect.indexReshuffle64Bit(src, tgtDataAddr, mergedTimestampsAddr, valueCount);
                break;
            case 5:
                Vect.indexReshuffle256Bit(src, tgtDataAddr, mergedTimestampsAddr, valueCount);
                break;
            default:
                assert false : "col type is unsupported";
                break;
        }
    }

    private void o3SortVarColumn(
            int columnIndex,
            int columnType,
            long mergedTimestampsAddr,
            long valueCount
    ) {
        final int primaryIndex = getPrimaryColumnIndex(columnIndex);
        final int secondaryIndex = primaryIndex + 1;
        final MemoryCR dataMem = o3Columns.getQuick(primaryIndex);
        final MemoryCR indexMem = o3Columns.getQuick(secondaryIndex);
        final MemoryCARW dataMem2 = o3MemColumns2.getQuick(primaryIndex);
        final MemoryCARW indexMem2 = o3MemColumns2.getQuick(secondaryIndex);
        // ensure we have enough memory allocated
        final long srcDataAddr = dataMem.addressOf(0);
        final long srcIndxAddr = indexMem.addressOf(0);
        // exclude the trailing offset from shuffling
        final long tgtDataAddr = dataMem2.resize(dataMem.size());
        final long tgtIndxAddr = indexMem2.resize(valueCount * Long.BYTES);

        assert srcDataAddr != 0;
        assert srcIndxAddr != 0;
        assert tgtDataAddr != 0;
        assert tgtIndxAddr != 0;

        // add max offset so that we do not have conditionals inside loop
        final long offset = Vect.sortVarColumn(
                mergedTimestampsAddr,
                valueCount,
                srcDataAddr,
                srcIndxAddr,
                tgtDataAddr,
                tgtIndxAddr
        );
        dataMem2.jumpTo(offset);
        indexMem2.jumpTo(valueCount * Long.BYTES);
        indexMem2.putLong(offset);
    }

    private void o3TimestampSetter(long timestamp) {
        // putLong128(hi, lo)
        // written in memory as lo then hi
        o3TimestampMem.putLongLong(timestamp, getO3RowCount0());
    }

    private void openColumnFiles(CharSequence name, long columnNameTxn, int columnIndex, int pathTrimToLen) {
        MemoryMA mem1 = getPrimaryColumn(columnIndex);
        MemoryMA mem2 = getSecondaryColumn(columnIndex);

        try {
            mem1.of(ff,
                    dFile(path.trimTo(pathTrimToLen), name, columnNameTxn),
                    configuration.getDataAppendPageSize(),
                    -1,
                    MemoryTag.MMAP_TABLE_WRITER,
                    configuration.getWriterFileOpenOpts(),
                    Files.POSIX_MADV_RANDOM
            );
            if (mem2 != null) {
                mem2.of(
                        ff,
                        iFile(path.trimTo(pathTrimToLen), name, columnNameTxn),
                        configuration.getDataAppendPageSize(),
                        -1,
                        MemoryTag.MMAP_TABLE_WRITER,
                        configuration.getWriterFileOpenOpts(),
                        Files.POSIX_MADV_RANDOM
                );
            }
        } finally {
            path.trimTo(pathTrimToLen);
        }
    }

    private void openFirstPartition(long timestamp) {
        final long ts = repairDataGaps(timestamp);
        openPartition(ts);
        populateDenseIndexerList();
        setAppendPosition(txWriter.getTransientRowCount(), false);
        if (performRecovery) {
            performRecovery();
        }
        txWriter.openFirstPartition(ts);
    }

    private void openNewColumnFiles(CharSequence name, boolean indexFlag, int indexValueBlockCapacity) {
        try {
            // open column files
            long partitionTimestamp = txWriter.getLastPartitionTimestamp();
            setStateForTimestamp(path, partitionTimestamp, false);
            final int plen = path.length();
            final int columnIndex = columnCount - 1;

            // Adding column in the current transaction.
            long columnNameTxn = getTxn();

            // index must be created before column is initialised because
            // it uses primary column object as temporary tool
            if (indexFlag) {
                createIndexFiles(name, columnNameTxn, indexValueBlockCapacity, plen, true);
            }

            openColumnFiles(name, columnNameTxn, columnIndex, plen);
            if (txWriter.getTransientRowCount() > 0) {
                // write top offset to column version file
                columnVersionWriter.upsert(txWriter.getLastPartitionTimestamp(), columnIndex, columnNameTxn, txWriter.getTransientRowCount());
            }

            if (indexFlag) {
                ColumnIndexer indexer = indexers.getQuick(columnIndex);
                assert indexer != null;
                indexers.getQuick(columnIndex).configureFollowerAndWriter(configuration, path.trimTo(plen), name, columnNameTxn, getPrimaryColumn(columnIndex), txWriter.getTransientRowCount());
            }

            // configure append position for variable length columns
            MemoryMA mem2 = getSecondaryColumn(columnCount - 1);
            if (mem2 != null) {
                mem2.putLong(0);
            }
        } finally {
            path.trimTo(rootLen);
        }
    }

    private void openPartition(long timestamp) {
        try {
            setStateForTimestamp(path, timestamp, true);
            int plen = path.length();
            if (ff.mkdirs(path.slash$(), mkDirMode) != 0) {
                throw CairoException.critical(ff.errno()).put("Cannot create directory: ").put(path);
            }

            assert columnCount > 0;

            long partitionTimestamp = txWriter.getPartitionTimestampLo(timestamp);
            for (int i = 0; i < columnCount; i++) {
                if (metadata.getColumnType(i) > 0) {
                    final CharSequence name = metadata.getColumnName(i);
                    long columnNameTxn = columnVersionWriter.getColumnNameTxn(partitionTimestamp, i);
                    final ColumnIndexer indexer = metadata.isColumnIndexed(i) ? indexers.getQuick(i) : null;
                    final long columnTop;

                    // prepare index writer if column requires indexing
                    if (indexer != null) {
                        // we have to create files before columns are open
                        // because we are reusing MAMemoryImpl object from columns list
                        createIndexFiles(name, columnNameTxn, metadata.getIndexValueBlockCapacity(i), plen, txWriter.getTransientRowCount() < 1);
                        indexer.closeSlider();
                    }

                    openColumnFiles(name, columnNameTxn, i, plen);
                    columnTop = columnVersionWriter.getColumnTopQuick(partitionTimestamp, i);
                    columnTops.extendAndSet(i, columnTop);

                    if (indexer != null) {
                        indexer.configureFollowerAndWriter(configuration, path, name, columnNameTxn, getPrimaryColumn(i), columnTop);
                    }
                }
            }
            populateDenseIndexerList();
            LOG.info().$("switched partition [path='").$(path).$('\'').I$();
        } catch (Throwable e) {
            distressed = true;
            throw e;
        } finally {
            path.trimTo(rootLen);
        }
    }

    private long openTodoMem() {
        path.concat(TODO_FILE_NAME).$();
        try {
            if (ff.exists(path)) {
                long fileLen = ff.length(path);
                if (fileLen < 32) {
                    throw CairoException.critical(0).put("corrupt ").put(path);
                }

                todoMem.smallFile(ff, path, MemoryTag.MMAP_TABLE_WRITER);
                this.todoTxn = todoMem.getLong(0);
                // check if _todo_ file is consistent, if not, we just ignore its contents and reset hash
                if (todoMem.getLong(24) != todoTxn) {
                    todoMem.putLong(8, configuration.getDatabaseIdLo());
                    todoMem.putLong(16, configuration.getDatabaseIdHi());
                    Unsafe.getUnsafe().storeFence();
                    todoMem.putLong(24, todoTxn);
                    return 0;
                }

                return todoMem.getLong(32);
            } else {
                TableUtils.resetTodoLog(ff, path, rootLen, todoMem);
                todoTxn = 0;
                return 0;
            }
        } finally {
            path.trimTo(rootLen);
        }
    }

    private void performRecovery() {
        rollbackIndexes();
        rollbackSymbolTables();
        performRecovery = false;
    }

    private void populateDenseIndexerList() {
        denseIndexers.clear();
        for (int i = 0, n = indexers.size(); i < n; i++) {
            ColumnIndexer indexer = indexers.getQuick(i);
            if (indexer != null) {
                denseIndexers.add(indexer);
            }
        }
        indexCount = denseIndexers.size();
    }

<<<<<<< HEAD
    boolean preferDirectIO() {
        return directIOFlag;
=======
    private boolean attachPrepare(long partitionTimestamp, long partitionSize, Path detachedPath, int detachedPartitionRoot) {
        try {
            // load/check _meta
            detachedPath.trimTo(detachedPartitionRoot).concat(META_FILE_NAME);
            if (!ff.exists(detachedPath.$())) {
                // Backups and older versions of detached partitions will not have _dmeta
                LOG.info().$("detached ").$(META_FILE_NAME).$(" file not found, skipping check [path=").$(detachedPath).I$();
                return false;
            }

            if (attachMetadata == null) {
                attachMetaMem = Vm.getCMRInstance();
                attachMetaMem.smallFile(ff, detachedPath, MemoryTag.MMAP_TABLE_WRITER);
                attachMetadata = new TableWriterMetadata(attachMetaMem);
            } else {
                attachMetaMem.smallFile(ff, detachedPath, MemoryTag.MMAP_TABLE_WRITER);
                attachMetadata.reload(attachMetaMem);
            }

            if (metadata.getId() != attachMetadata.getId()) {
                // very same table, attaching foreign partitions is not allowed
                throw CairoException.detachedMetadataMismatch("table_id");
            }
            if (metadata.getTimestampIndex() != attachMetadata.getTimestampIndex()) {
                // designated timestamps in both tables, same index
                throw CairoException.detachedMetadataMismatch("timestamp_index");
            }

            // load/check _dcv, updating local column tops
            // set current _dcv to where the partition was
            detachedPath.trimTo(detachedPartitionRoot).concat(COLUMN_VERSION_FILE_NAME).$();
            if (!ff.exists(detachedPath)) {
                // Backups and older versions of detached partitions will not have _cv
                LOG.error().$("detached _dcv file not found, skipping check [path=").$(detachedPath).I$();
                return false;
            } else {
                if (attachColumnVersionReader == null) {
                    attachColumnVersionReader = new ColumnVersionReader();
                }
                attachColumnVersionReader.ofRO(ff, detachedPath);
                attachColumnVersionReader.readUnsafe();
            }

            // override column tops for the partition we are attaching
            columnVersionWriter.copyPartition(partitionTimestamp, attachColumnVersionReader);

            for (int colIdx = 0; colIdx < columnCount; colIdx++) {
                String columnName = metadata.getColumnName(colIdx);

                // check name
                int detColIdx = attachMetadata.getColumnIndexQuiet(columnName);
                if (detColIdx == -1) {
                    columnVersionWriter.upsertColumnTop(partitionTimestamp, colIdx, partitionSize);
                    continue;
                }

                if (detColIdx != colIdx) {
                    throw CairoException.detachedColumnMetadataMismatch(colIdx, columnName, "name");
                }

                // check type
                int tableColType = metadata.getColumnType(colIdx);
                int attachColType = attachMetadata.getColumnType(detColIdx);
                if (tableColType != attachColType && tableColType != -attachColType) {
                    throw CairoException.detachedColumnMetadataMismatch(colIdx, columnName, "type");
                }

                if (tableColType != attachColType) {
                    // This is very suspicious. The column was deleted in the detached partition,
                    // but it exists in the target table.
                    LOG.info().$("detached partition has column deleted while the table has the same column alive [tableName=").utf8(tableName)
                            .$(", columnName=").utf8(columnName)
                            .$(", columnType=").$(ColumnType.nameOf(tableColType))
                            .I$();
                    columnVersionWriter.upsertColumnTop(partitionTimestamp, colIdx, partitionSize);
                }

                // check column is / was indexed
                if (ColumnType.isSymbol(tableColType)) {
                    boolean isIndexedNow = metadata.isColumnIndexed(colIdx);
                    boolean wasIndexedAtDetached = attachMetadata.isColumnIndexed(detColIdx);
                    int indexValueBlockCapacityNow = metadata.getIndexValueBlockCapacity(colIdx);
                    int indexValueBlockCapacityDetached = attachMetadata.getIndexValueBlockCapacity(detColIdx);

                    if (!isIndexedNow && wasIndexedAtDetached) {
                        long columnNameTxn = attachColumnVersionReader.getColumnNameTxn(partitionTimestamp, colIdx);
                        keyFileName(detachedPath.trimTo(detachedPartitionRoot), columnName, columnNameTxn);
                        removeFileAndOrLog(ff, detachedPath);
                        valueFileName(detachedPath.trimTo(detachedPartitionRoot), columnName, columnNameTxn);
                        removeFileAndOrLog(ff, detachedPath);
                    } else if (isIndexedNow
                            && (!wasIndexedAtDetached || indexValueBlockCapacityNow != indexValueBlockCapacityDetached)) {
                        // Was not indexed before or value block capacity has changed
                        detachedPath.trimTo(detachedPartitionRoot);
                        rebuildAttachedPartitionColumnIndex(partitionTimestamp, partitionSize, detachedPath, columnName);
                    }
                }
            }
            return true;
            // Do not remove _dmeta and _dcv to keep partition attachable in case of fs copy / rename failure
        } finally {
            Misc.free(attachColumnVersionReader);
            Misc.free(attachMetaMem);
            Misc.free(attachIndexBuilder);
        }
>>>>>>> f118ce8b
    }

    private void processAsyncWriterCommand(
            AsyncWriterCommand asyncWriterCommand,
            TableWriterTask cmd,
            long cursor,
            Sequence sequence,
            boolean contextAllowsAnyStructureChanges
    ) {
        final int cmdType = cmd.getType();
        final long correlationId = cmd.getInstance();
        final long tableId = cmd.getTableId();

        int errorCode = 0;
        CharSequence errorMsg = null;
        long affectedRowsCount = 0;
        try {
            publishTableWriterEvent(cmdType, tableId, correlationId, AsyncWriterCommand.Error.OK, null, 0L, TSK_BEGIN);
            LOG.info()
                    .$("received async cmd [type=").$(cmdType)
                    .$(", tableName=").utf8(tableName)
                    .$(", tableId=").$(tableId)
                    .$(", correlationId=").$(correlationId)
                    .$(", cursor=").$(cursor)
                    .I$();
            asyncWriterCommand = asyncWriterCommand.deserialize(cmd);
            affectedRowsCount = asyncWriterCommand.apply(this, contextAllowsAnyStructureChanges);
        } catch (ReaderOutOfDateException ex) {
            LOG.info()
                    .$("cannot complete async cmd, reader is out of date [type=").$(cmdType)
                    .$(", tableName=").utf8(tableName)
                    .$(", tableId=").$(tableId)
                    .$(", correlationId=").$(correlationId)
                    .I$();
            errorCode = READER_OUT_OF_DATE;
            errorMsg = ex.getMessage();
        } catch (AlterTableContextException ex) {
            LOG.info()
                    .$("cannot complete async cmd, table structure change is not allowed [type=").$(cmdType)
                    .$(", tableName=").utf8(tableName)
                    .$(", tableId=").$(tableId)
                    .$(", correlationId=").$(correlationId)
                    .I$();
            errorCode = STRUCTURE_CHANGE_NOT_ALLOWED;
            errorMsg = "async cmd cannot change table structure while writer is busy";
        } catch (SqlException | CairoException ex) {
            errorCode = SQL_OR_CAIRO_ERROR;
            errorMsg = ex.getFlyweightMessage();
        } catch (Throwable ex) {
            LOG.error().$("error on processing async cmd [type=").$(cmdType)
                    .$(", tableName=").utf8(tableName)
                    .$(", ex=").$(ex)
                    .I$();
            errorCode = UNEXPECTED_ERROR;
            errorMsg = ex.getMessage();
        } finally {
            sequence.done(cursor);
        }
        publishTableWriterEvent(cmdType, tableId, correlationId, errorCode, errorMsg, affectedRowsCount, TSK_COMPLETE);
    }

    private void processCommandQueue(boolean contextAllowsAnyStructureChanges) {
        long cursor;
        while ((cursor = commandSubSeq.next()) > -1) {
            TableWriterTask cmd = commandQueue.get(cursor);
            processCommandQueue(cmd, commandSubSeq, cursor, contextAllowsAnyStructureChanges);
        }
    }

    private void processO3Block(
            final long o3LagRowCount,
            int timestampIndex,
            long sortedTimestampsAddr,
            final long srcOooMax,
            long o3TimestampMin,
            long o3TimestampMax,
            boolean flattenTimestamp,
            long rowLo
    ) {
        o3ErrorCount.set(0);
        o3PartitionRemoveCandidates.clear();
        o3ColumnCounters.clear();
        o3BasketPool.clear();

        // move uncommitted is liable to change max timestamp
        // however we need to identify last partition before max timestamp skips to NULL for example
        final long maxTimestamp = txWriter.getMaxTimestamp();
        final long transientRowCount = txWriter.transientRowCount;

        this.o3DoneLatch.reset();
        this.o3PartitionUpdRemaining.set(0);
        boolean success = true;
        int latchCount = 0;
        long srcOoo = rowLo;
        int pCount = 0;
        try {
            // We do not know upfront which partition is going to be last because this is
            // a single pass over the data. Instead, we will update transient row count in a rolling
            // manner, assuming the partition marked "last" is the last and then for a new partition
            // we move prevTransientRowCount into the "fixedRowCount" sum and set new value on the
            // transientRowCount
            long prevTransientRowCount = transientRowCount;

            resizeColumnTopSink(o3TimestampMin, o3TimestampMax);
            resizePartitionUpdateSink(o3TimestampMin, o3TimestampMax);

            // One loop iteration per partition.
            while (srcOoo < srcOooMax) {
                try {
                    final long srcOooLo = srcOoo;
                    final long o3Timestamp = getTimestampIndexValue(sortedTimestampsAddr, srcOoo);
                    final long srcOooHi;
                    // keep ceil inclusive in the interval
                    final long srcOooTimestampCeil = partitionCeilMethod.ceil(o3Timestamp) - 1;
                    if (srcOooTimestampCeil < o3TimestampMax) {
                        srcOooHi = Vect.boundedBinarySearchIndexT(
                                sortedTimestampsAddr,
                                srcOooTimestampCeil,
                                srcOoo,
                                srcOooMax - 1,
                                BinarySearch.SCAN_DOWN
                        );
                    } else {
                        srcOooHi = srcOooMax - 1;
                    }

                    final long partitionTimestamp = partitionFloorMethod.floor(o3Timestamp);

                    // This partition is the last partition.
                    final boolean last = partitionTimestamp == lastPartitionTimestamp;

                    srcOoo = srcOooHi + 1;

                    final long srcDataMax;
                    final long srcNameTxn;
                    final int partitionIndex = txWriter.findAttachedPartitionIndexByLoTimestamp(partitionTimestamp);
                    if (partitionIndex > -1) {
                        if (last) {
                            srcDataMax = transientRowCount;
                        } else {
                            srcDataMax = getPartitionSizeByIndex(partitionIndex);
                        }
                        srcNameTxn = getPartitionNameTxnByIndex(partitionIndex);
                    } else {
                        srcDataMax = 0;
                        // A version needed to housekeep dropped partitions
                        // When partition created without O3 merge, use `txn-1` as partition version.
                        // `txn` version is used when partition is merged. Both `txn-1` and `txn` can
                        // be written within the same commit when new partition initially written in order
                        // and then O3 triggers a merge of the partition.
                        srcNameTxn = txWriter.getTxn() - 1;
                    }

                    // We're appending onto the last partition.
                    final boolean append = last && (srcDataMax == 0 || o3Timestamp >= maxTimestamp);

                    // Number of rows to insert from the O3 segment into this partition.
                    final long srcOooBatchRowSize = srcOooHi - srcOooLo + 1;

                    // Final partition size after current insertions.
                    final long partitionSize = srcDataMax + srcOooBatchRowSize;

                    pCount++;

                    LOG.info().
                            $("o3 partition task [table=").utf8(tableName)
                            .$(", srcOooLo=").$(srcOooLo)
                            .$(", srcOooHi=").$(srcOooHi)
                            .$(", srcOooMax=").$(srcOooMax)
                            .$(", o3RowCount=").$(o3RowCount)
                            .$(", o3LagRowCount=").$(o3LagRowCount)
                            .$(", srcDataMax=").$(srcDataMax)
                            .$(", o3TimestampMin=").$ts(o3TimestampMin)
                            .$(", o3Timestamp=").$ts(o3Timestamp)
                            .$(", o3TimestampMax=").$ts(o3TimestampMax)
                            .$(", partitionTimestamp=").$ts(partitionTimestamp)
                            .$(", partitionIndex=").$(partitionIndex)
                            .$(", partitionSize=").$(partitionSize)
                            .$(", maxTimestamp=").$ts(maxTimestamp)
                            .$(", last=").$(last)
                            .$(", append=").$(append)
                            .$(", pCount=").$(pCount)
                            .$(", flattenTimestamp=").$(flattenTimestamp)
                            .$(", memUsed=").$(Unsafe.getMemUsed())
                            .I$();

                    if (partitionTimestamp < lastPartitionTimestamp) {
                        // increment fixedRowCount by number of rows old partition incremented
                        this.txWriter.fixedRowCount += partitionSize - srcDataMax;
                    } else if (partitionTimestamp == lastPartitionTimestamp) {
                        // this is existing "last" partition, we can set the size directly
                        prevTransientRowCount = partitionSize;
                    } else {
                        // this is potentially a new last partition
                        this.txWriter.fixedRowCount += prevTransientRowCount;
                        prevTransientRowCount = partitionSize;
                    }

                    o3PartitionUpdRemaining.incrementAndGet();
                    final O3Basket o3Basket = o3BasketPool.next();
                    o3Basket.ensureCapacity(columnCount, indexCount);

                    AtomicInteger columnCounter = o3ColumnCounters.next();

                    // async partition processing set this counter to the column count
                    // and then manages issues if publishing of column tasks fails
                    // mid-column-count.
                    latchCount++;

                    if (append) {
                        // we are appending last partition, make sure it has been mapped!
                        // this also might fail, make sure exception is trapped and partitions are
                        // counted down correctly
                        try {
                            setAppendPosition(srcDataMax, false);
                        } catch (Throwable e) {
                            o3BumpErrorCount();
                            o3ClockDownPartitionUpdateCount();
                            o3CountDownDoneLatch();
                            throw e;
                        }

                        columnCounter.set(metadata.getDenseColumnCount());
                        Path pathToPartition = Path.getThreadLocal(this.path);
                        TableUtils.setPathForPartition(pathToPartition, partitionBy, o3TimestampMin, false);
                        TableUtils.txnPartitionConditionally(pathToPartition, srcNameTxn);
                        final int plen = pathToPartition.length();
                        int columnsPublished = 0;
                        for (int i = 0; i < columnCount; i++) {
                            final int columnType = metadata.getColumnType(i);
                            if (columnType < 0) {
                                continue;
                            }
                            final int colOffset = TableWriter.getPrimaryColumnIndex(i);
                            final boolean notTheTimestamp = i != timestampIndex;
                            final CharSequence columnName = metadata.getColumnName(i);
                            final int indexBlockCapacity = metadata.isColumnIndexed(i) ? metadata.getIndexValueBlockCapacity(i) : -1;
                            final BitmapIndexWriter indexWriter = indexBlockCapacity > -1 ? getBitmapIndexWriter(i) : null;
                            final MemoryR oooMem1 = o3Columns.getQuick(colOffset);
                            final MemoryR oooMem2 = o3Columns.getQuick(colOffset + 1);
                            final MemoryMA mem1 = columns.getQuick(colOffset);
                            final MemoryMA mem2 = columns.getQuick(colOffset + 1);
                            final long srcDataTop = getColumnTop(i);
                            final long srcOooFixAddr;
                            final long srcOooVarAddr;
                            final MemoryMA dstFixMem;
                            final MemoryMA dstVarMem;
                            if (!ColumnType.isVariableLength(columnType)) {
                                srcOooFixAddr = oooMem1.addressOf(0);
                                srcOooVarAddr = 0;
                                dstFixMem = mem1;
                                dstVarMem = null;
                            } else {
                                srcOooFixAddr = oooMem2.addressOf(0);
                                srcOooVarAddr = oooMem1.addressOf(0);
                                dstFixMem = mem2;
                                dstVarMem = mem1;
                            }

                            columnsPublished++;
                            try {
                                O3OpenColumnJob.appendLastPartition(
                                        pathToPartition,
                                        plen,
                                        columnName,
                                        columnCounter,
                                        notTheTimestamp ? columnType : ColumnType.setDesignatedTimestampBit(columnType, true),
                                        srcOooFixAddr,
                                        srcOooVarAddr,
                                        srcOooLo,
                                        srcOooHi,
                                        srcOooMax,
                                        o3TimestampMin,
                                        o3TimestampMax,
                                        partitionTimestamp,
                                        srcDataTop,
                                        srcDataMax,
                                        indexBlockCapacity,
                                        dstFixMem,
                                        dstVarMem,
                                        this,
                                        indexWriter,
                                        getColumnNameTxn(partitionTimestamp, i)
                                );
                            } catch (Throwable e) {
                                if (columnCounter.addAndGet(columnsPublished - columnCount) == 0) {
                                    o3ClockDownPartitionUpdateCount();
                                    o3CountDownDoneLatch();
                                }
                                throw e;
                            }
                        }

                        addPhysicallyWrittenRows(srcOooBatchRowSize);
                    } else {
                        if (flattenTimestamp && o3RowCount > 0) {
                            Vect.flattenIndex(sortedTimestampsAddr, o3RowCount);
                            flattenTimestamp = false;
                        }

                        // To collect column top values from o3 partition tasks add them to pre-allocated array of longs
                        // use o3ColumnTopSink LongList and allocate columns + 1 longs per partition
                        // then set first value to partition timestamp
                        long colTopSinkIndex = (long) (pCount - 1) * (metadata.getColumnCount() + 1);
                        long columnTopSinkAddress = colTopSinkIndex * Long.BYTES;
                        long columnTopPartitionSinkAddr = o3ColumnTopSink.getAddress() + columnTopSinkAddress;
                        assert columnTopPartitionSinkAddr + (columnCount + 1L) * Long.BYTES <= o3ColumnTopSink.getAddress() + o3ColumnTopSink.size() * Long.BYTES;

                        o3ColumnTopSink.set(colTopSinkIndex, partitionTimestamp);
                        o3CommitPartitionAsync(
                                columnCounter,
                                maxTimestamp,
                                sortedTimestampsAddr,
                                srcOooMax,
                                o3TimestampMin,
                                o3TimestampMax,
                                srcOooLo,
                                srcOooHi,
                                partitionTimestamp,
                                last,
                                srcDataMax,
                                srcNameTxn,
                                o3Basket,
                                columnTopPartitionSinkAddr + Long.BYTES
                        );
                    }
                } catch (CairoException | CairoError e) {
                    LOG.error().$((Sinkable) e).$();
                    success = false;
                    throw e;
                }
            }

            // at this point we should know the last partition row count
            this.txWriter.transientRowCount = prevTransientRowCount;
            this.partitionTimestampHi = Math.max(this.partitionTimestampHi, o3TimestampMax);
            this.txWriter.updateMaxTimestamp(Math.max(txWriter.getMaxTimestamp(), o3TimestampMax));
        } catch (Throwable th) {
            LOG.error().$(th).$();
            throw th;
        } finally {
            // we are stealing work here it is possible we get exception from this method
            LOG.debug()
                    .$("o3 expecting updates [table=").utf8(tableName)
                    .$(", partitionsPublished=").$(pCount)
                    .I$();

            o3ConsumePartitionUpdates();
            o3DoneLatch.await(latchCount);

            o3InError = !success || o3ErrorCount.get() > 0;
            if (success && o3ErrorCount.get() > 0) {
                //noinspection ThrowFromFinallyBlock
                throw CairoException.critical(0).put("bulk update failed and will be rolled back");
            }
        }

        if (o3LagRowCount > 0) {
            o3ShiftLagRowsUp(timestampIndex, o3LagRowCount, srcOooMax);
        }
    }

    private void processReplSyncCommand(TableWriterTask cmd, long cursor, Sequence sequence) {
        long dst = cmd.getInstance();
        long dstIP = cmd.getIp();
        long tableId = cmd.getTableId();
        TableSyncModel syncModel;

        try {
            LOG.info()
                    .$("received replication SYNC cmd [tableName=").utf8(tableName)
                    .$(", tableId=").$(tableId)
                    .$(", src=").$(dst)
                    .$(", srcIP=").$ip(dstIP)
                    .I$();
            syncModel = replHandleSyncCmd(cmd);
        } finally {
            // release command queue slot not to hold queues
            sequence.done(cursor);
        }
        if (syncModel != null) {
            publishTableWriterEvent(syncModel, tableId, dst, dstIP);
        }
    }

    private void publishTableWriterEvent(int cmdType, long tableId, long correlationId, int errorCode, CharSequence errorMsg, long affectedRowsCount, int eventType) {
        long pubCursor;
        do {
            pubCursor = messageBus.getTableWriterEventPubSeq().next();
            if (pubCursor == -2) {
                Os.pause();
            }
        } while (pubCursor < -1);

        if (pubCursor > -1) {
            try {
                final TableWriterTask event = messageBus.getTableWriterEventQueue().get(pubCursor);
                event.of(eventType, tableId, tableName);
                event.putInt(errorCode);
                if (errorCode != AsyncWriterCommand.Error.OK) {
                    event.putStr(errorMsg);
                } else {
                    event.putLong(affectedRowsCount);
                }
                event.setInstance(correlationId);
            } finally {
                messageBus.getTableWriterEventPubSeq().done(pubCursor);
            }

            // Log result
            if (eventType == TSK_COMPLETE) {
                LogRecord lg = LOG.info()
                        .$("published async command complete event [type=").$(cmdType)
                        .$(",tableName=").utf8(tableName)
                        .$(",tableId=").$(tableId)
                        .$(",correlationId=").$(correlationId);
                if (errorCode != AsyncWriterCommand.Error.OK) {
                    lg.$(",errorCode=").$(errorCode).$(",errorMsg=").$(errorMsg);
                }
                lg.I$();
            }
        } else {
            // Queue is full
            LOG.error()
                    .$("could not publish sync command complete event [type=").$(cmdType)
                    .$(",tableName=").utf8(tableName)
                    .$(",tableId=").$(tableId)
                    .$(",correlationId=").$(correlationId)
                    .I$();
        }
    }

    void publishTableWriterEvent(TableSyncModel model, long tableId, long dst, long dstIP) {
        long pubCursor;
        do {
            pubCursor = messageBus.getTableWriterEventPubSeq().next();
            if (pubCursor == -2) {
                Os.pause();
            }
        } while (pubCursor < -1);

        if (pubCursor > -1) {
            final TableWriterTask event = messageBus.getTableWriterEventQueue().get(pubCursor);
            model.toBinary(event);
            event.setInstance(dst);
            event.setIp(dstIP);
            event.setTableId(tableId);
            messageBus.getTableWriterEventPubSeq().done(pubCursor);
            LOG.info()
                    .$("published replication SYNC event [table=").utf8(tableName)
                    .$(", tableId=").$(tableId)
                    .$(", dst=").$(dst)
                    .$(", dstIP=").$ip(dstIP)
                    .I$();
        } else {
            LOG.error()
                    .$("could not publish slave sync event [table=").utf8(tableName)
                    .$(", tableId=").$(tableId)
                    .$(", dst=").$(dst)
                    .$(", dstIP=").$ip(dstIP)
                    .I$();
        }
    }

    void purgeUnusedPartitions() {
        if (PartitionBy.isPartitioned(partitionBy)) {
            removeNonAttachedPartitions();
        }
    }

    private long readMinTimestamp(long partitionTimestamp) {
        setStateForTimestamp(other, partitionTimestamp, false);
        try {
            dFile(other, metadata.getColumnName(metadata.getTimestampIndex()), COLUMN_NAME_TXN_NONE);
            if (ff.exists(other)) {
                // read min timestamp value
                final long fd = TableUtils.openRO(ff, other, LOG);
                try {
                    return TableUtils.readLongOrFail(
                            ff,
                            fd,
                            0,
                            tempMem16b,
                            other
                    );
                } finally {
                    ff.close(fd);
                }
            } else {
                throw CairoException.critical(0).put("Partition does not exist [path=").put(other).put(']');
            }
        } finally {
            other.trimTo(rootLen);
        }
    }

    private void readPartitionMinMax(FilesFacade ff, long partitionTimestamp, Path path, CharSequence columnName, long partitionSize) {
        dFile(path, columnName, COLUMN_NAME_TXN_NONE);
        final long fd = TableUtils.openRO(ff, path, LOG);
        try {
            attachMinTimestamp = ff.readULong(fd, 0);
            attachMaxTimestamp = ff.readULong(fd, (partitionSize - 1) * ColumnType.sizeOf(ColumnType.TIMESTAMP));
            if (attachMinTimestamp < 0 || attachMaxTimestamp < 0) {
                throw CairoException.critical(ff.errno())
                        .put("cannot read min, max timestamp from the column [path=").put(path)
                        .put(", partitionSizeRows=").put(partitionSize)
                        .put(", errno=").put(ff.errno()).put(']');
            }
            if (partitionFloorMethod.floor(attachMinTimestamp) != partitionTimestamp
                    || partitionFloorMethod.floor(attachMaxTimestamp) != partitionTimestamp) {
                throw CairoException.critical(0)
                        .put("invalid timestamp column data in detached partition, data does not match partition directory name [path=").put(path)
                        .put(", minTimestamp=").ts(attachMinTimestamp)
                        .put(", maxTimestamp=").ts(attachMaxTimestamp).put(']');
            }
        } finally {
            ff.close(fd);
        }
    }

    // Scans timestamp file
    // returns size of partition detected, e.g. size of monotonic increase
    // of timestamp longs read from 0 offset to the end of the file
    // It also writes min and max values found in detachedMinTimestamp and detachedMaxTimestamp
    private long readPartitionSizeMinMax(FilesFacade ff, long partitionTimestamp, Path path, CharSequence columnName) {
        int pathLen = path.length();
        try {
            path.concat(TXN_FILE_NAME).$();
            if (ff.exists(path)) {
                if (attachTxReader == null) {
                    attachTxReader = new TxReader(ff);
                }
                attachTxReader.ofRO(path, partitionBy);
                attachTxReader.unsafeLoadAll();

                try {
                    path.trimTo(pathLen);
                    long partitionSize = attachTxReader.getPartitionSizeByPartitionTimestamp(partitionTimestamp);
                    if (partitionSize <= 0) {
                        throw CairoException.nonCritical()
                                .put("partition is not preset in detached txn file [path=")
                                .put(path).put(", partitionSize=").put(partitionSize).put(']');
                    }

                    // Read min and max timestamp values from the file
                    readPartitionMinMax(ff, partitionTimestamp, path.trimTo(pathLen), columnName, partitionSize);
                    return partitionSize;
                } finally {
                    Misc.free(attachTxReader);
                }
            }

            // No txn file found, scan the file to get min, max timestamp
            // Scan forward while value increases

            dFile(path.trimTo(pathLen), columnName, COLUMN_NAME_TXN_NONE);
            final long fd = TableUtils.openRO(ff, path, LOG);
            try {
                long fileSize = ff.length(fd);
                if (fileSize <= 0) {
                    throw CairoException.critical(ff.errno())
                            .put("timestamp column is too small to attach the partition [path=")
                            .put(path).put(", fileSize=").put(fileSize).put(']');
                }
                long mappedMem = mapRO(ff, fd, fileSize, MemoryTag.MMAP_DEFAULT);
                try {
                    long maxTimestamp = partitionTimestamp;
                    long size = 0L;

                    for (long ptr = mappedMem, hi = mappedMem + fileSize; ptr < hi; ptr += Long.BYTES) {
                        long ts = Unsafe.getUnsafe().getLong(ptr);
                        if (ts >= maxTimestamp) {
                            maxTimestamp = ts;
                            size++;
                        } else {
                            break;
                        }
                    }
                    if (size > 0) {
                        attachMinTimestamp = Unsafe.getUnsafe().getLong(mappedMem);
                        attachMaxTimestamp = maxTimestamp;
                    }
                    return size;
                } finally {
                    ff.munmap(mappedMem, fileSize, MemoryTag.MMAP_DEFAULT);
                }
            } finally {
                ff.close(fd);
            }
        } finally {
            path.trimTo(pathLen);
        }
    }

    private void rebuildAttachedPartitionColumnIndex(long partitionTimestamp, long partitionSize, Path path, CharSequence columnName) {
        if (attachIndexBuilder == null) {
            attachIndexBuilder = new IndexBuilder();

            // no need to pass table name, full partition name will be specified
            attachIndexBuilder.of("", configuration);
        }

        attachIndexBuilder.reindexColumn(
                attachColumnVersionReader,
                // use metadata instead of detachedMetadata to get correct value block capacity
                // detachedMetadata does not have the column
                metadata,
                metadata.getColumnIndex(columnName),
                path,
                -1L,
                partitionTimestamp,
                partitionSize
        );
    }

    private void recoverFromMetaRenameFailure(CharSequence columnName) {
        openMetaFile(ff, path, rootLen, metaMem);
    }

    private void recoverFromSwapRenameFailure(CharSequence columnName) {
        recoverFromTodoWriteFailure(columnName);
        clearTodoLog();
    }

    private void recoverFromSymbolMapWriterFailure(CharSequence columnName) {
        removeSymbolMapFilesQuiet(columnName, getTxn());
        removeMetaFile();
        recoverFromSwapRenameFailure(columnName);
    }

    private void recoverFromTodoWriteFailure(CharSequence columnName) {
        restoreMetaFrom(META_PREV_FILE_NAME, metaPrevIndex);
        openMetaFile(ff, path, rootLen, metaMem);
    }

    private void recoverOpenColumnFailure(CharSequence columnName) {
        final int index = columnCount - 1;
        removeMetaFile();
        removeLastColumn();
        columnCount--;
        recoverFromSwapRenameFailure(columnName);
        removeSymbolMapWriter(index);
    }

    private void releaseLock(boolean distressed) {
        if (lockFd != -1L) {
            ff.close(lockFd);
            if (distressed) {
                return;
            }

            try {
                lockName(path);
                removeOrException(ff, path);
            } finally {
                path.trimTo(rootLen);
            }
        }
    }

    private ReadOnlyObjList<? extends MemoryCR> remapWalSymbols(SymbolMapDiffCursor symbolMapDiffCursor, long rowLo, long rowHi, Path walPath) {
        int sym = 0;

        ObjList<MemoryCR> o3ColumnOverrides = null;

        if (symbolMapDiffCursor != null) {
            SymbolMapDiff symbolMapDiff;
            while ((symbolMapDiff = symbolMapDiffCursor.nextSymbolMapDiff()) != null) {
                int columnIndex = symbolMapDiff.getColumnIndex();
                if (!ColumnType.isSymbol(metadata.getColumnType(columnIndex))) {
                    // TODO: throw specific WAL exception to indicate that WAL transaction is invalid
                    throw CairoException.critical(0).put("WAL column and table writer column types don't match [columnIndex=").put(columnIndex)
                            .put(", walPath=").put(walPath)
                            .put(']');
                }
                boolean identical = createWalSymbolMapping(symbolMapDiff, sym++, symbolRewriteMap);

                if (!identical) {
                    MemoryCR o3SymbolColumn = o3Columns.getQuick(getPrimaryColumnIndex(columnIndex));

                    final MemoryCARW symbolColumnDest;
                    if (o3SymbolColumn instanceof MemoryCARW) {
                        // The column is already in RAM, so we rewrite it
                        symbolColumnDest = (MemoryCARW) o3SymbolColumn;
                    } else {
                        // Column is read-only mapped memory, so we need to take in RAM column and remap values into it
                        if (o3ColumnOverrides == null) {
                            // Copy list of columns to change symbol columns to be from RAM columns and
                            // other to be mapped memory
                            o3ColumnOverrides = new ObjList<>(o3Columns.size());
                            for (int c = 0; c < o3Columns.size(); c++) {
                                o3ColumnOverrides.add(o3Columns.getQuick(c));
                            }
                        }

                        symbolColumnDest = o3MemColumns.get(getPrimaryColumnIndex(columnIndex));
                        symbolColumnDest.jumpTo(rowHi << 2);
                        o3ColumnOverrides.setQuick(getPrimaryColumnIndex(columnIndex), symbolColumnDest);
                    }

                    final int cleanSymbolCount = symbolMapDiff.getCleanSymbolCount();
                    for (long rowId = rowLo; rowId < rowHi; rowId++) {
                        long offset = rowId << 2;

                        int symKey = o3SymbolColumn.getInt(offset);
                        if (symKey >= cleanSymbolCount) {
                            int newKey = symbolRewriteMap.getQuick(symKey - cleanSymbolCount);
                            if (newKey < 0) {
                                // This symbol was not mapped in the WAL
                                // The WAL is invalid
                                // TODO: throw specific WAL exception to indicate that WAL transaction is invalid
                                throw CairoException.critical(0).put("WAL symbol key not mapped [columnIndex=").put(columnIndex)
                                        .put(", columnKey=").put(symKey)
                                        .put(", walPath=").put(walPath)
                                        .put(", walRowId=").put(rowId)
                                        .put(']');
                            }
                            symKey = newKey;
                        }
                        symbolColumnDest.putInt(offset, symKey);
                    }
                }
            }
        }

        if (o3ColumnOverrides == null) {
            // Columns copied in place.
            return o3Columns;
        }
        return o3ColumnOverrides;
    }

    private void removeColumn(int columnIndex) {
        final int pi = getPrimaryColumnIndex(columnIndex);
        final int si = getSecondaryColumnIndex(columnIndex);
        freeNullSetter(nullSetters, columnIndex);
        freeNullSetter(o3NullSetters, columnIndex);
        freeNullSetter(o3NullSetters2, columnIndex);
        freeAndRemoveColumnPair(columns, pi, si);
        freeAndRemoveO3ColumnPair(o3MemColumns, pi, si);
        freeAndRemoveO3ColumnPair(o3MemColumns2, pi, si);
        if (columnIndex < indexers.size()) {
            Misc.free(indexers.getAndSetQuick(columnIndex, null));
            populateDenseIndexerList();
        }
    }

    private void removeColumnFiles(CharSequence columnName, int columnIndex, int columnType) {
        try {
            for (int i = txWriter.getPartitionCount() - 1; i > -1L; i--) {
                long partitionTimestamp = txWriter.getPartitionTimestamp(i);
                long partitionNameTxn = txWriter.getPartitionNameTxn(i);
                removeColumnFilesInPartition(columnName, columnIndex, partitionTimestamp, partitionNameTxn);
            }
            if (!PartitionBy.isPartitioned(partitionBy)) {
                removeColumnFilesInPartition(columnName, columnIndex, txWriter.getLastPartitionTimestamp(), -1L);
            }

            long columnNameTxn = columnVersionWriter.getDefaultColumnNameTxn(columnIndex);
            if (ColumnType.isSymbol(columnType)) {
                removeFileAndOrLog(ff, offsetFileName(path.trimTo(rootLen), columnName, columnNameTxn));
                removeFileAndOrLog(ff, charFileName(path.trimTo(rootLen), columnName, columnNameTxn));
                removeFileAndOrLog(ff, keyFileName(path.trimTo(rootLen), columnName, columnNameTxn));
                removeFileAndOrLog(ff, valueFileName(path.trimTo(rootLen), columnName, columnNameTxn));
            }
        } finally {
            path.trimTo(rootLen);
        }
    }

    private void removeColumnFilesInPartition(CharSequence columnName, int columnIndex, long partitionTimestamp, long partitionNameTxn) {
        setPathForPartition(path, partitionBy, partitionTimestamp, false);
        txnPartitionConditionally(path, partitionNameTxn);
        int plen = path.length();
        long columnNameTxn = columnVersionWriter.getColumnNameTxn(partitionTimestamp, columnIndex);
        removeFileAndOrLog(ff, dFile(path, columnName, columnNameTxn));
        removeFileAndOrLog(ff, iFile(path.trimTo(plen), columnName, columnNameTxn));
        removeFileAndOrLog(ff, keyFileName(path.trimTo(plen), columnName, columnNameTxn));
        removeFileAndOrLog(ff, valueFileName(path.trimTo(plen), columnName, columnNameTxn));
        path.trimTo(rootLen);
    }

    private int removeColumnFromMeta(int index) {
        try {
            int metaSwapIndex = openMetaSwapFile(ff, ddlMem, path, rootLen, fileOperationRetryCount);
            int timestampIndex = metaMem.getInt(META_OFFSET_TIMESTAMP_INDEX);
            ddlMem.putInt(columnCount);
            ddlMem.putInt(partitionBy);

            if (timestampIndex == index) {
                ddlMem.putInt(-1);
            } else {
                ddlMem.putInt(timestampIndex);
            }
            copyVersionAndLagValues();
            ddlMem.jumpTo(META_OFFSET_COLUMN_TYPES);

            for (int i = 0; i < columnCount; i++) {
                writeColumnEntry(i, i == index);
            }

            long nameOffset = getColumnNameOffset(columnCount);
            for (int i = 0; i < columnCount; i++) {
                CharSequence columnName = metaMem.getStr(nameOffset);
                ddlMem.putStr(columnName);
                nameOffset += Vm.getStorageLength(columnName);
            }

            return metaSwapIndex;
        } finally {
            ddlMem.close();
        }
    }

    private void removeIndexFiles(CharSequence columnName, int columnIndex) {
        try {
            for (int i = txWriter.getPartitionCount() - 1; i > -1L; i--) {
                long partitionTimestamp = txWriter.getPartitionTimestamp(i);
                long partitionNameTxn = txWriter.getPartitionNameTxn(i);
                removeIndexFilesInPartition(columnName, columnIndex, partitionTimestamp, partitionNameTxn);
            }
            if (!PartitionBy.isPartitioned(partitionBy)) {
                removeColumnFilesInPartition(columnName, columnIndex, txWriter.getLastPartitionTimestamp(), -1L);
            }
        } finally {
            path.trimTo(rootLen);
        }
    }

    private void removeIndexFilesInPartition(CharSequence columnName, int columnIndex, long partitionTimestamp, long partitionNameTxn) {
        setPathForPartition(path, partitionBy, partitionTimestamp, false);
        txnPartitionConditionally(path, partitionNameTxn);
        int plen = path.length();
        long columnNameTxn = columnVersionWriter.getColumnNameTxn(partitionTimestamp, columnIndex);
        removeFileAndOrLog(ff, keyFileName(path.trimTo(plen), columnName, columnNameTxn));
        removeFileAndOrLog(ff, valueFileName(path.trimTo(plen), columnName, columnNameTxn));
        path.trimTo(rootLen);
    }

    private void removeLastColumn() {
        removeColumn(columnCount - 1);
    }

    private void removeMetaFile() {
        try {
            path.concat(META_FILE_NAME).$();
            if (ff.exists(path) && !ff.remove(path)) {
                throw CairoException.critical(ff.errno()).put("Recovery failed. Cannot remove: ").put(path);
            }
        } finally {
            path.trimTo(rootLen);
        }
    }

    private void removeNonAttachedPartitions() {
        LOG.info().$("purging non attached partitions [path=").$(path.$()).I$();
        try {
            ff.iterateDir(path.$(), removePartitionDirsNotAttached);
        } finally {
            path.trimTo(rootLen);
        }
    }

    private void removePartitionDirectories() {
        try {
            ff.iterateDir(path.$(), removePartitionDirectories);
        } finally {
            path.trimTo(rootLen);
        }
    }

    private void removePartitionDirectories0(long pUtf8NameZ, int type) {
        if (Files.isDir(pUtf8NameZ, type)) {
            path.trimTo(rootLen);
            path.concat(pUtf8NameZ).$();
            if (!Chars.endsWith(path, DETACHED_DIR_MARKER)) {
                if (ff.rmdir(path) != 0) {
                    LOG.info().$("could not remove [path=").$(path).$(", errno=").$(ff.errno()).I$();
                }
            }
        }
    }

    private void removePartitionDirsNotAttached(long pUtf8NameZ, int type) {
        if (Files.isDir(pUtf8NameZ, type, fileNameSink)) {

            if (
                    Chars.endsWith(fileNameSink, DETACHED_DIR_MARKER)
                            || Chars.endsWith(fileNameSink, configuration.getAttachPartitionSuffix())
                            || Chars.startsWith(fileNameSink, WalWriter.WAL_NAME_BASE)
                            || Chars.startsWith(fileNameSink, Sequencer.SEQ_DIR)
            ) {
                // Do not remove detached partitions, wals and sequencer directories
                // They are probably about to be attached.
                return;
            }

            try {
                long txn = 0;
                int txnSep = Chars.indexOf(fileNameSink, '.');
                if (txnSep < 0) {
                    txnSep = fileNameSink.length();
                } else {
                    txn = Numbers.parseLong(fileNameSink, txnSep + 1, fileNameSink.length());
                }
                long dirTimestamp = partitionDirFmt.parse(fileNameSink, 0, txnSep, null);
                if (txn <= txWriter.txn &&
                        (txWriter.attachedPartitionsContains(dirTimestamp) || txWriter.isActivePartition(dirTimestamp))) {
                    return;
                }
            } catch (NumericException ignore) {
                // not a date?
                // ignore exception and leave the directory
                path.trimTo(rootLen);
                path.concat(pUtf8NameZ).$();
                LOG.error().$("invalid partition directory inside table folder: ").utf8(path).$();
                return;
            }
            path.trimTo(rootLen);
            path.concat(pUtf8NameZ).$();
            int errno;
            if ((errno = ff.rmdir(path)) == 0) {
                LOG.info().$("removed partition dir: ").$(path).$();
            } else {
                LOG.error().$("cannot remove: ").$(path).$(" [errno=").$(errno).I$();
            }
        }
    }

    private void removeSymbolMapFilesQuiet(CharSequence name, long columnNamTxn) {
        try {
            removeFileAndOrLog(ff, offsetFileName(path.trimTo(rootLen), name, columnNamTxn));
            removeFileAndOrLog(ff, charFileName(path.trimTo(rootLen), name, columnNamTxn));
            removeFileAndOrLog(ff, keyFileName(path.trimTo(rootLen), name, columnNamTxn));
            removeFileAndOrLog(ff, valueFileName(path.trimTo(rootLen), name, columnNamTxn));
        } finally {
            path.trimTo(rootLen);
        }
    }

    private void removeSymbolMapWriter(int index) {
        MapWriter writer = symbolMapWriters.getAndSetQuick(index, NullMapWriter.INSTANCE);
        if (writer != null && writer != NullMapWriter.INSTANCE) {
            int symColIndex = denseSymbolMapWriters.remove(writer);
            // Shift all subsequent symbol indexes by 1 back
            while (symColIndex < denseSymbolMapWriters.size()) {
                MapWriter w = denseSymbolMapWriters.getQuick(symColIndex);
                w.setSymbolIndexInTxWriter(symColIndex);
                symColIndex++;
            }
            Misc.freeIfCloseable(writer);
        }
    }

    private int rename(int retries) {
        try {
            int index = 0;
            other.concat(META_PREV_FILE_NAME).$();
            path.concat(META_FILE_NAME).$();
            int l = other.length();

            do {
                if (index > 0) {
                    other.trimTo(l);
                    other.put('.').put(index);
                    other.$();
                }

                if (ff.exists(other) && !ff.remove(other)) {
                    LOG.info().$("cannot remove target of rename '").$(path).$("' to '").$(other).$(" [errno=").$(ff.errno()).I$();
                    index++;
                    continue;
                }

                if (ff.rename(path, other) != Files.FILES_RENAME_OK) {
                    LOG.info().$("cannot rename '").$(path).$("' to '").$(other).$(" [errno=").$(ff.errno()).I$();
                    index++;
                    continue;
                }

                return index;

            } while (index < retries);

            throw CairoException.critical(0).put("Cannot rename ").put(path).put(". Max number of attempts reached [").put(index).put("]. Last target was: ").put(other);
        } finally {
            path.trimTo(rootLen);
            other.trimTo(rootLen);
        }
    }

    private void renameColumnFiles(CharSequence columnName, int columnIndex, CharSequence newName, int columnType) {
        try {
            for (int i = txWriter.getPartitionCount() - 1; i > -1L; i--) {
                long partitionTimestamp = txWriter.getPartitionTimestamp(i);
                long partitionNameTxn = txWriter.getPartitionNameTxn(i);
                renameColumnFiles(columnName, columnIndex, newName, partitionTimestamp, partitionNameTxn);
            }
            if (!PartitionBy.isPartitioned(partitionBy)) {
                renameColumnFiles(columnName, columnIndex, newName, txWriter.getLastPartitionTimestamp(), -1L);
            }

            long columnNameTxn = columnVersionWriter.getDefaultColumnNameTxn(columnIndex);
            if (ColumnType.isSymbol(columnType)) {
                renameFileOrLog(ff, offsetFileName(path.trimTo(rootLen), columnName, columnNameTxn), offsetFileName(other.trimTo(rootLen), newName, columnNameTxn));
                renameFileOrLog(ff, charFileName(path.trimTo(rootLen), columnName, columnNameTxn), charFileName(other.trimTo(rootLen), newName, columnNameTxn));
                renameFileOrLog(ff, keyFileName(path.trimTo(rootLen), columnName, columnNameTxn), keyFileName(other.trimTo(rootLen), newName, columnNameTxn));
                renameFileOrLog(ff, valueFileName(path.trimTo(rootLen), columnName, columnNameTxn), valueFileName(other.trimTo(rootLen), newName, columnNameTxn));
            }
        } finally {
            path.trimTo(rootLen);
            other.trimTo(rootLen);
        }
    }

    private void renameColumnFiles(CharSequence columnName, int columnIndex, CharSequence newName, long partitionTimestamp, long partitionNameTxn) {
        setPathForPartition(path, partitionBy, partitionTimestamp, false);
        setPathForPartition(other, partitionBy, partitionTimestamp, false);
        txnPartitionConditionally(path, partitionNameTxn);
        txnPartitionConditionally(other, partitionNameTxn);
        int plen = path.length();
        long columnNameTxn = columnVersionWriter.getColumnNameTxn(partitionTimestamp, columnIndex);
        renameFileOrLog(ff, dFile(path.trimTo(plen), columnName, columnNameTxn), dFile(other.trimTo(plen), newName, columnNameTxn));
        renameFileOrLog(ff, iFile(path.trimTo(plen), columnName, columnNameTxn), iFile(other.trimTo(plen), newName, columnNameTxn));
        renameFileOrLog(ff, keyFileName(path.trimTo(plen), columnName, columnNameTxn), keyFileName(other.trimTo(plen), newName, columnNameTxn));
        renameFileOrLog(ff, valueFileName(path.trimTo(plen), columnName, columnNameTxn), valueFileName(other.trimTo(plen), newName, columnNameTxn));
        path.trimTo(rootLen);
        other.trimTo(rootLen);
    }

    private int renameColumnFromMeta(int index, CharSequence newName) {
        try {
            int metaSwapIndex = openMetaSwapFile(ff, ddlMem, path, rootLen, fileOperationRetryCount);
            int timestampIndex = metaMem.getInt(META_OFFSET_TIMESTAMP_INDEX);
            ddlMem.putInt(columnCount);
            ddlMem.putInt(partitionBy);
            ddlMem.putInt(timestampIndex);
            copyVersionAndLagValues();
            ddlMem.jumpTo(META_OFFSET_COLUMN_TYPES);

            for (int i = 0; i < columnCount; i++) {
                writeColumnEntry(i, false);
            }

            long nameOffset = getColumnNameOffset(columnCount);
            for (int i = 0; i < columnCount; i++) {
                CharSequence columnName = metaMem.getStr(nameOffset);
                nameOffset += Vm.getStorageLength(columnName);

                if (i == index && getColumnType(metaMem, i) > 0) {
                    columnName = newName;
                }
                ddlMem.putStr(columnName);
            }

            return metaSwapIndex;
        } finally {
            ddlMem.close();
        }
    }

    private void renameMetaToMetaPrev(CharSequence columnName) {
        try {
            this.metaPrevIndex = rename(fileOperationRetryCount);
        } catch (CairoException e) {
            runFragile(RECOVER_FROM_META_RENAME_FAILURE, columnName, e);
        }
    }

    private void renameSwapMetaToMeta(CharSequence columnName) {
        // rename _meta.swp to _meta
        try {
            restoreMetaFrom(META_SWAP_FILE_NAME, metaSwapIndex);
        } catch (CairoException e) {
            runFragile(RECOVER_FROM_SWAP_RENAME_FAILURE, columnName, e);
        }
    }

    private long repairDataGaps(final long timestamp) {
        if (txWriter.getMaxTimestamp() != Numbers.LONG_NaN && PartitionBy.isPartitioned(partitionBy)) {
            long fixedRowCount = 0;
            long lastTimestamp = -1;
            long transientRowCount = this.txWriter.getTransientRowCount();
            long maxTimestamp = this.txWriter.getMaxTimestamp();
            try {
                final long tsLimit = partitionFloorMethod.floor(this.txWriter.getMaxTimestamp());
                for (long ts = getPartitionLo(txWriter.getMinTimestamp()); ts < tsLimit; ts = partitionCeilMethod.ceil(ts)) {
                    path.trimTo(rootLen);
                    setStateForTimestamp(path, ts, false);
                    int p = path.length();

                    long partitionSize = txWriter.getPartitionSizeByPartitionTimestamp(ts);
                    if (partitionSize >= 0 && ff.exists(path.$())) {
                        fixedRowCount += partitionSize;
                        lastTimestamp = ts;
                    } else {
                        Path other = Path.getThreadLocal2(path.trimTo(p).$());
                        TableUtils.oldPartitionName(other, getTxn());
                        if (ff.exists(other.$())) {
                            if (ff.rename(other, path) != Files.FILES_RENAME_OK) {
                                LOG.error().$("could not rename [from=").$(other).$(", to=").$(path).I$();
                                throw new CairoError("could not restore directory, see log for details");
                            } else {
                                LOG.info().$("restored [path=").$(path).I$();
                            }
                        } else {
                            LOG.debug().$("missing partition [name=").$(path.trimTo(p).$()).I$();
                        }
                    }
                }

                if (lastTimestamp > -1) {
                    path.trimTo(rootLen);
                    setStateForTimestamp(path, tsLimit, false);
                    if (!ff.exists(path.$())) {
                        Path other = Path.getThreadLocal2(path);
                        TableUtils.oldPartitionName(other, getTxn());
                        if (ff.exists(other.$())) {
                            if (ff.rename(other, path) != Files.FILES_RENAME_OK) {
                                LOG.error().$("could not rename [from=").$(other).$(", to=").$(path).I$();
                                throw new CairoError("could not restore directory, see log for details");
                            } else {
                                LOG.info().$("restored [path=").$(path).I$();
                            }
                        } else {
                            LOG.error().$("last partition does not exist [name=").$(path).I$();
                            // ok, create last partition we discovered the active
                            // 1. read its size
                            path.trimTo(rootLen);
                            setStateForTimestamp(path, lastTimestamp, false);
                            int p = path.length();
                            transientRowCount = txWriter.getPartitionSizeByPartitionTimestamp(lastTimestamp);


                            // 2. read max timestamp
                            TableUtils.dFile(path.trimTo(p), metadata.getColumnName(metadata.getTimestampIndex()), COLUMN_NAME_TXN_NONE);
                            maxTimestamp = TableUtils.readLongAtOffset(ff, path, tempMem16b, (transientRowCount - 1) * Long.BYTES);
                            fixedRowCount -= transientRowCount;
                            txWriter.removeAttachedPartitions(txWriter.getMaxTimestamp());
                            LOG.info()
                                    .$("updated active partition [name=").$(path.trimTo(p).$())
                                    .$(", maxTimestamp=").$ts(maxTimestamp)
                                    .$(", transientRowCount=").$(transientRowCount)
                                    .$(", fixedRowCount=").$(txWriter.getFixedRowCount())
                                    .I$();
                        }
                    }
                }
            } finally {
                path.trimTo(rootLen);
            }

            final long expectedSize = txWriter.unsafeReadFixedRowCount();
            if (expectedSize != fixedRowCount || maxTimestamp != this.txWriter.getMaxTimestamp()) {
                LOG.info()
                        .$("actual table size has been adjusted [name=`").utf8(tableName).$('`')
                        .$(", expectedFixedSize=").$(expectedSize)
                        .$(", actualFixedSize=").$(fixedRowCount)
                        .I$();

                txWriter.reset(fixedRowCount, transientRowCount, maxTimestamp, defaultCommitMode, denseSymbolMapWriters);
                return maxTimestamp;
            }
        }

        return timestamp;
    }

    private void repairMetaRename(int index) {
        try {
            path.concat(META_PREV_FILE_NAME);
            if (index > 0) {
                path.put('.').put(index);
            }
            path.$();

            if (ff.exists(path)) {
                LOG.info().$("Repairing metadata from: ").$(path).$();
                if (ff.exists(other.concat(META_FILE_NAME).$()) && !ff.remove(other)) {
                    throw CairoException.critical(ff.errno()).put("Repair failed. Cannot replace ").put(other);
                }

                if (ff.rename(path, other) != Files.FILES_RENAME_OK) {
                    throw CairoException.critical(ff.errno()).put("Repair failed. Cannot rename ").put(path).put(" -> ").put(other);
                }
            }
        } finally {
            path.trimTo(rootLen);
            other.trimTo(rootLen);
        }

        clearTodoLog();
    }

    private void repairTruncate() {
        LOG.info().$("repairing abnormally terminated truncate on ").$(path).$();
        if (PartitionBy.isPartitioned(partitionBy)) {
            removePartitionDirectories();
        }
        txWriter.truncate(columnVersionWriter.getVersion());
        clearTodoLog();
    }

    @Nullable TableSyncModel replHandleSyncCmd(TableWriterTask cmd) {
        final long instance = cmd.getInstance();
        final long sequence = cmd.getSequence();
        final int index = cmdSequences.keyIndex(instance);
        if (index < 0 && sequence <= cmdSequences.valueAt(index)) {
            return null;
        }
        cmdSequences.putAt(index, instance, sequence);
        final long txMemSize = Unsafe.getUnsafe().getLong(cmd.getData());
        return replCreateTableSyncModel(
                cmd.getData() + 8,
                txMemSize,
                cmd.getData() + txMemSize + 16,
                Unsafe.getUnsafe().getLong(cmd.getData() + txMemSize + 8)
        );
    }

    private void resizeColumnTopSink(long srcOoo, long srcOooMax) {
        long maxPartitionsAffected = (srcOooMax - srcOoo) / PartitionBy.getPartitionTimeIntervalFloor(partitionBy) + 2;
        long size = maxPartitionsAffected * (metadata.getColumnCount() + 1);
        if (o3ColumnTopSink == null) {
            o3ColumnTopSink = new DirectLongList(size, MemoryTag.NATIVE_O3);
        }
        o3ColumnTopSink.setCapacity(size);
        o3ColumnTopSink.setPos(size);
        o3ColumnTopSink.zero(-1L);
    }

    private void resizePartitionUpdateSink(long srcOoo, long srcOooMax) {
        int maxPartitionsAffected = (int) ((srcOooMax - srcOoo) / PartitionBy.getPartitionTimeIntervalFloor(partitionBy) + 2);
        int size = maxPartitionsAffected * PARTITION_UPDATE_SINK_ENTRY_SIZE;
        if (o3PartitionUpdateSink == null) {
            o3PartitionUpdateSink = new LongList(size);
        }
        o3PartitionUpdateSink.setPos(size);
        o3PartitionUpdateSink.fill(0, size, -1);
        o3PartitionUpdateSink.set(0, partitionFloorMethod.floor(srcOoo));
    }

    private void restoreMetaFrom(CharSequence fromBase, int fromIndex) {
        try {
            path.concat(fromBase);
            if (fromIndex > 0) {
                path.put('.').put(fromIndex);
            }
            path.$();

            TableUtils.renameOrFail(ff, path, other.concat(META_FILE_NAME).$());
        } finally {
            path.trimTo(rootLen);
            other.trimTo(rootLen);
        }
    }

    private void rollbackIndexes() {
        final long maxRow = txWriter.getTransientRowCount() - 1;
        for (int i = 0, n = denseIndexers.size(); i < n; i++) {
            ColumnIndexer indexer = denseIndexers.getQuick(i);
            long fd = indexer.getFd();
            if (fd > -1) {
                LOG.info().$("recovering index [fd=").$(fd).I$();
                indexer.rollback(maxRow);
            }
        }
    }

    private void rollbackSymbolTables() {
        int expectedMapWriters = txWriter.unsafeReadSymbolColumnCount();
        for (int i = 0; i < expectedMapWriters; i++) {
            denseSymbolMapWriters.getQuick(i).rollback(txWriter.unsafeReadSymbolWriterIndexOffset(i));
        }
    }

    private void rowAppend(ObjList<Runnable> activeNullSetters) {
        if ((masterRef & 1) != 0) {
            for (int i = 0; i < columnCount; i++) {
                if (rowValueIsNotNull.getQuick(i) < masterRef) {
                    activeNullSetters.getQuick(i).run();
                }
            }
            masterRef++;
        }
    }

    void rowCancel() {
        if ((masterRef & 1) == 0) {
            return;
        }

        if (hasO3()) {
            final long o3RowCount = getO3RowCount0();
            if (o3RowCount > 0) {
                // O3 mode and there are some rows.
                masterRef--;
                setO3AppendPosition(o3RowCount);
            } else {
                // Cancelling first row in o3, reverting to non-o3
                setO3AppendPosition(0);
                masterRef--;
                clearO3();
            }
            rowValueIsNotNull.fill(0, columnCount, masterRef);
            return;
        }

        long dirtyMaxTimestamp = txWriter.getMaxTimestamp();
        long dirtyTransientRowCount = txWriter.getTransientRowCount();
        long rollbackToMaxTimestamp = txWriter.cancelToMaxTimestamp();
        long rollbackToTransientRowCount = txWriter.cancelToTransientRowCount();

        // dirty timestamp should be 1 because newRow() increments it
        if (dirtyTransientRowCount == 1) {
            if (PartitionBy.isPartitioned(partitionBy)) {
                // we have to undo creation of partition
                closeActivePartition(false);
                if (removeDirOnCancelRow) {
                    try {
                        setStateForTimestamp(path, dirtyMaxTimestamp, false);
                        int errno;
                        if ((errno = ff.rmdir(path.$())) != 0) {
                            throw CairoException.critical(errno).put("Cannot remove directory: ").put(path);
                        }
                        removeDirOnCancelRow = false;
                    } finally {
                        path.trimTo(rootLen);
                    }
                }

                // open old partition
                if (rollbackToMaxTimestamp > Long.MIN_VALUE) {
                    try {
                        openPartition(rollbackToMaxTimestamp);
                        setAppendPosition(rollbackToTransientRowCount, false);
                    } catch (Throwable e) {
                        freeColumns(false);
                        throw e;
                    }
                } else {
                    rowAction = ROW_ACTION_OPEN_PARTITION;
                }

                // undo counts
                removeDirOnCancelRow = true;
                txWriter.cancelRow();
            } else {
                txWriter.cancelRow();
                // we only have one partition, jump to start on every column
                for (int i = 0; i < columnCount; i++) {
                    getPrimaryColumn(i).jumpTo(0L);
                    MemoryMA mem = getSecondaryColumn(i);
                    if (mem != null) {
                        mem.jumpTo(0L);
                        mem.putLong(0L);
                    }
                }
            }
        } else {
            txWriter.cancelRow();
            // we are staying within same partition, prepare append positions for row count
            boolean rowChanged = metadata.getTimestampIndex() >= 0; // adding new row already writes timestamp
            if (!rowChanged) {
                // verify if any of the columns have been changed
                // if not - we don't have to do
                for (int i = 0; i < columnCount; i++) {
                    if (rowValueIsNotNull.getQuick(i) == masterRef) {
                        rowChanged = true;
                        break;
                    }
                }
            }

            // is no column has been changed we take easy option and do nothing
            if (rowChanged) {
                setAppendPosition(dirtyTransientRowCount - 1, false);
            }
        }
        rowValueIsNotNull.fill(0, columnCount, --masterRef);
        txWriter.transientRowCount--;
    }

    private void runFragile(FragileCode fragile, CharSequence columnName, CairoException e) {
        try {
            fragile.run(columnName);
        } catch (CairoException err) {
            LOG.error().$("DOUBLE ERROR: 1st: {").$((Sinkable) e).$('}').$();
            throwDistressException(err);
        }
        throw e;
    }

    private void safeDeletePartitionDir(long timestamp, long partitionNameTxn) {
        // Call O3 methods to remove check TxnScoreboard and remove partition directly
        o3PartitionRemoveCandidates.clear();
        o3PartitionRemoveCandidates.add(timestamp, partitionNameTxn);
        o3ProcessPartitionRemoveCandidates();
    }

    private void setAppendPosition(final long position, boolean doubleAllocate) {
        for (int i = 0; i < columnCount; i++) {
            // stop calculating oversize as soon as we find first over-sized column
            setColumnSize(i, position, doubleAllocate);
        }
    }

    private void setColumnSize(int columnIndex, long size, boolean doubleAllocate) {
        MemoryMA mem1 = getPrimaryColumn(columnIndex);
        MemoryMA mem2 = getSecondaryColumn(columnIndex);
        int type = metadata.getColumnType(columnIndex);
        if (type > 0) { // Not deleted
            final long pos = size - columnTops.getQuick(columnIndex);
            if (pos > 0) {
                // subtract column top
                final long m1pos;
                switch (ColumnType.tagOf(type)) {
                    case ColumnType.BINARY:
                    case ColumnType.STRING:
                        assert mem2 != null;
                        if (doubleAllocate) {
                            mem2.allocate(pos * Long.BYTES + Long.BYTES);
                        }
                        // Jump to the number of records written to read length of var column correctly
                        mem2.jumpTo(pos * Long.BYTES);
                        m1pos = Unsafe.getUnsafe().getLong(mem2.getAppendAddress());
                        // Jump to the end of file to correctly trim the file
                        mem2.jumpTo((pos + 1) * Long.BYTES);
                        break;
                    default:
                        m1pos = pos << ColumnType.pow2SizeOf(type);
                        break;
                }
                if (doubleAllocate) {
                    mem1.allocate(m1pos);
                }
                mem1.jumpTo(m1pos);
            } else {
                mem1.jumpTo(0);
                if (mem2 != null) {
                    mem2.jumpTo(0);
                    mem2.putLong(0);
                }
            }
        }
    }

    private void setO3AppendPosition(final long position) {
        for (int i = 0; i < columnCount; i++) {
            int columnType = metadata.getColumnType(i);
            if (columnType > 0) {
                o3SetAppendOffset(i, columnType, position);
            }
        }
    }

    private void setRowValueNotNull(int columnIndex) {
        assert rowValueIsNotNull.getQuick(columnIndex) != masterRef;
        rowValueIsNotNull.setQuick(columnIndex, masterRef);
    }

    /**
     * Sets path member variable to partition directory for the given timestamp and
     * partitionLo and partitionHi to partition interval in millis. These values are
     * determined based on input timestamp and value of partitionBy. For any given
     * timestamp this method will determine either day, month or year interval timestamp falls to.
     * Partition directory name is ISO string of interval start.
     * <p>
     * Because this method modifies "path" member variable, be sure path is trimmed to original
     * state within try..finally block.
     *
     * @param path                    path instance to modify
     * @param timestamp               to determine interval for
     * @param updatePartitionInterval flag indicating that partition interval partitionLo and
     */
    private void setStateForTimestamp(Path path, long timestamp, boolean updatePartitionInterval) {
        final long partitionTimestampHi = TableUtils.setPathForPartition(path, partitionBy, timestamp, true);
        // When partition is create a txn name must always be set to purge dropped partitions.
        // When partition is created outside O3 merge use `txn-1` as the version
        long partitionTxnName = PartitionBy.isPartitioned(partitionBy) ? txWriter.getTxn() - 1 : -1;
        TableUtils.txnPartitionConditionally(
                path,
                txWriter.getPartitionNameTxnByPartitionTimestamp(partitionTimestampHi, partitionTxnName)
        );
        if (updatePartitionInterval) {
            this.partitionTimestampHi = partitionTimestampHi;
        }
    }

    private void swapMetaFile(CharSequence columnName) {
        // close _meta so we can rename it
        metaMem.close();
        // validate new meta
        validateSwapMeta(columnName);
        // rename _meta to _meta.prev
        renameMetaToMetaPrev(columnName);
        // after we moved _meta to _meta.prev
        // we have to have _todo to restore _meta should anything go wrong
        writeRestoreMetaTodo(columnName);
        // rename _meta.swp to -_meta
        renameSwapMetaToMeta(columnName);
        try {
            // open _meta file
            openMetaFile(ff, path, rootLen, metaMem);
            // remove _todo
            clearTodoLog();

        } catch (CairoException err) {
            throwDistressException(err);
        }
        bumpStructureVersion();
    }

    private void swapO3ColumnsExcept(int timestampIndex) {
        ObjList<MemoryCARW> temp = o3MemColumns;
        o3MemColumns = o3MemColumns2;
        o3MemColumns2 = temp;

        // Swap timestamp column back, timestamp column is not sorted, it's the sort key.
        final int timestampMemoryIndex = getPrimaryColumnIndex(timestampIndex);
        o3MemColumns2.setQuick(
                timestampMemoryIndex,
                o3MemColumns.getAndSetQuick(timestampMemoryIndex, o3MemColumns2.getQuick(timestampMemoryIndex))
        );
        o3Columns = o3MemColumns;
        activeColumns = o3MemColumns;

        ObjList<Runnable> tempNullSetters = o3NullSetters;
        o3NullSetters = o3NullSetters2;
        o3NullSetters2 = tempNullSetters;
        activeNullSetters = o3NullSetters;
    }

    private void switchPartition(long timestamp) {
        // Before partition can be switched we need to index records
        // added so far. Index writers will start point to different
        // files after switch.
        updateIndexes();
        txWriter.switchPartitions(timestamp);
        openPartition(timestamp);
        setAppendPosition(0, false);
    }

    private void syncColumns(int commitMode) {
        final boolean async = commitMode == CommitMode.ASYNC;
        for (int i = 0; i < columnCount; i++) {
            columns.getQuick(i * 2).sync(async);
            final MemoryMA m2 = columns.getQuick(i * 2 + 1);
            if (m2 != null) {
                m2.sync(false);
            }
        }
    }

    private void throwDistressException(CairoException cause) {
        LOG.critical().$("writer error [table=").utf8(tableName).$(", e=").$((Sinkable) cause).I$();
        this.distressed = true;
        throw new CairoError(cause);
    }

    private void updateIndexes() {
        if (indexCount == 0 || avoidIndexOnCommit) {
            avoidIndexOnCommit = false;
            return;
        }
        updateIndexesSlow();
    }

    private void updateIndexesParallel(long lo, long hi) {
        indexSequences.clear();
        indexLatch.setCount(indexCount);
        final int nParallelIndexes = indexCount - 1;
        final Sequence indexPubSequence = this.messageBus.getIndexerPubSequence();
        final RingQueue<ColumnIndexerTask> indexerQueue = this.messageBus.getIndexerQueue();

        LOG.info().$("parallel indexing [table=").utf8(tableName)
                .$(", indexCount=").$(indexCount)
                .$(", rowCount=").$(hi - lo)
                .I$();
        int serialIndexCount = 0;

        // we are going to index last column in this thread while other columns are on the queue
        OUT:
        for (int i = 0; i < nParallelIndexes; i++) {

            long cursor = indexPubSequence.next();
            if (cursor == -1) {
                // queue is full, process index in the current thread
                indexAndCountDown(denseIndexers.getQuick(i), lo, hi, indexLatch);
                serialIndexCount++;
                continue;
            }

            if (cursor == -2) {
                // CAS issue, retry
                do {
                    Os.pause();
                    cursor = indexPubSequence.next();
                    if (cursor == -1) {
                        indexAndCountDown(denseIndexers.getQuick(i), lo, hi, indexLatch);
                        serialIndexCount++;
                        continue OUT;
                    }
                } while (cursor < 0);
            }

            final ColumnIndexerTask queueItem = indexerQueue.get(cursor);
            final ColumnIndexer indexer = denseIndexers.getQuick(i);
            final long sequence = indexer.getSequence();
            queueItem.indexer = indexer;
            queueItem.lo = lo;
            queueItem.hi = hi;
            queueItem.countDownLatch = indexLatch;
            queueItem.sequence = sequence;
            indexSequences.add(sequence);
            indexPubSequence.done(cursor);
        }

        // index last column while other columns are brewing on the queue
        indexAndCountDown(denseIndexers.getQuick(indexCount - 1), lo, hi, indexLatch);
        serialIndexCount++;

        // At this point we have re-indexed our column and if things are flowing nicely
        // all other columns should have been done by other threads. Instead of actually
        // waiting we gracefully check latch count.
        if (!indexLatch.await(configuration.getWorkStealTimeoutNanos())) {
            // other columns are still in-flight, we must attempt to steal work from other threads
            for (int i = 0; i < nParallelIndexes; i++) {
                ColumnIndexer indexer = denseIndexers.getQuick(i);
                if (indexer.tryLock(indexSequences.getQuick(i))) {
                    indexAndCountDown(indexer, lo, hi, indexLatch);
                    serialIndexCount++;
                }
            }
            // wait for the ones we cannot steal
            indexLatch.await();
        }

        // reset lock on completed indexers
        boolean distressed = false;
        for (int i = 0; i < indexCount; i++) {
            ColumnIndexer indexer = denseIndexers.getQuick(i);
            distressed = distressed | indexer.isDistressed();
        }

        if (distressed) {
            throwDistressException(null);
        }

        LOG.info().$("parallel indexing done [serialCount=").$(serialIndexCount).I$();
    }

    private void updateIndexesSerially(long lo, long hi) {
        LOG.info().$("serial indexing [table=").utf8(tableName)
                .$(", indexCount=").$(indexCount)
                .$(", rowCount=").$(hi - lo)
                .I$();
        for (int i = 0, n = denseIndexers.size(); i < n; i++) {
            try {
                denseIndexers.getQuick(i).refreshSourceAndIndex(lo, hi);
            } catch (CairoException e) {
                // this is pretty severe, we hit some sort of limit
                throwDistressException(e);
            }
        }
        LOG.info().$("serial indexing done [table=").utf8(tableName).I$();
    }

    private void updateIndexesSlow() {
        final long hi = txWriter.getTransientRowCount();
        final long lo = txWriter.getAppendedPartitionCount() == 1 ? hi - txWriter.getLastTxSize() : 0;
        if (indexCount > 1 && parallelIndexerEnabled && hi - lo > configuration.getParallelIndexThreshold()) {
            updateIndexesParallel(lo, hi);
        } else {
            updateIndexesSerially(lo, hi);
        }
    }

    private void updateMaxTimestamp(long timestamp) {
        txWriter.updateMaxTimestamp(timestamp);
        this.timestampSetter.accept(timestamp);
    }

    private void updateMetaStructureVersion() {
        try {
            copyMetadataAndUpdateVersion();
            finishMetaSwapUpdate();
            clearTodoLog();
        } finally {
            ddlMem.close();
        }
    }

    private void updateO3ColumnTops() {
        int columnCount = metadata.getColumnCount();
        int increment = columnCount + 1;

        for (int partitionOffset = 0, n = (int) o3ColumnTopSink.size(); partitionOffset < n; partitionOffset += increment) {
            long partitionTimestamp = o3ColumnTopSink.get(partitionOffset);
            if (partitionTimestamp > -1) {
                for (int column = 0; column < columnCount; column++) {
                    long colTop = o3ColumnTopSink.get(partitionOffset + column + 1);
                    if (colTop > -1L) {
                        // Upsert even when colTop value is 0.
                        // TableReader uses the record to determine if the column is supposed to be present for the partition.
                        columnVersionWriter.upsertColumnTop(partitionTimestamp, column, colTop);
                    }
                }
            }
        }
    }

    private void validateSwapMeta(CharSequence columnName) {
        try {
            try {
                path.concat(META_SWAP_FILE_NAME);
                if (metaSwapIndex > 0) {
                    path.put('.').put(metaSwapIndex);
                }
                metaMem.smallFile(ff, path.$(), MemoryTag.MMAP_TABLE_WRITER);
                validationMap.clear();
                validateMeta(metaMem, validationMap, ColumnType.VERSION);
            } finally {
                metaMem.close();
                path.trimTo(rootLen);
            }
        } catch (CairoException e) {
            runFragile(RECOVER_FROM_META_RENAME_FAILURE, columnName, e);
        }
    }

    private void writeColumnEntry(int i, boolean markDeleted) {
        int columnType = getColumnType(metaMem, i);
        // When column is deleted it's written to metadata with negative type
        if (markDeleted) {
            columnType = -Math.abs(columnType);
        }
        ddlMem.putInt(columnType);

        long flags = 0;
        if (isColumnIndexed(metaMem, i)) {
            flags |= META_FLAG_BIT_INDEXED;
        }

        if (isSequential(metaMem, i)) {
            flags |= META_FLAG_BIT_SEQUENTIAL;
        }
        ddlMem.putLong(flags);
        ddlMem.putInt(getIndexBlockCapacity(metaMem, i));
        ddlMem.putLong(getColumnHash(metaMem, i));
        ddlMem.skip(8);
    }

    private void writeRestoreMetaTodo(CharSequence columnName) {
        try {
            writeRestoreMetaTodo();
        } catch (CairoException e) {
            runFragile(RECOVER_FROM_TODO_WRITE_FAILURE, columnName, e);
        }
    }

    private void writeRestoreMetaTodo() {
        todoMem.putLong(0, ++todoTxn); // write txn, reader will first read txn at offset 24 and then at offset 0
        Unsafe.getUnsafe().storeFence(); // make sure we do not write hash before writing txn (view from another thread)
        todoMem.putLong(8, configuration.getDatabaseIdLo()); // write out our instance hashes
        todoMem.putLong(16, configuration.getDatabaseIdHi());
        Unsafe.getUnsafe().storeFence();
        todoMem.putLong(32, 1);
        todoMem.putLong(40, TODO_RESTORE_META);
        todoMem.putLong(48, metaPrevIndex);
        Unsafe.getUnsafe().storeFence();
        todoMem.putLong(24, todoTxn);
        todoMem.jumpTo(56);
    }

    @FunctionalInterface
    private interface FragileCode {
        void run(CharSequence columnName);
    }

    @FunctionalInterface
    public interface O3ColumnUpdateMethod {
        void run(
                int columnIndex,
                final int columnType,
                long mergedTimestampsAddr,
                long valueCount
        );
    }

    public interface Row {

        void append();

        void cancel();

        void putBin(int columnIndex, long address, long len);

        void putBin(int columnIndex, BinarySequence sequence);

        void putBool(int columnIndex, boolean value);

        void putByte(int columnIndex, byte value);

        void putChar(int columnIndex, char value);

        default void putDate(int columnIndex, long value) {
            putLong(columnIndex, value);
        }

        void putDouble(int columnIndex, double value);

        void putFloat(int columnIndex, float value);

        void putGeoHash(int columnIndex, long value);

        void putGeoHashDeg(int index, double lat, double lon);

        void putGeoStr(int columnIndex, CharSequence value);

        void putInt(int columnIndex, int value);

        void putLong(int columnIndex, long value);

        void putLong128LittleEndian(int columnIndex, long first, long second);

        void putLong256(int columnIndex, long l0, long l1, long l2, long l3);

        void putLong256(int columnIndex, Long256 value);

        void putLong256(int columnIndex, CharSequence hexString);

        void putLong256(int columnIndex, @NotNull CharSequence hexString, int start, int end);

        void putShort(int columnIndex, short value);

        void putStr(int columnIndex, CharSequence value);

        void putStr(int columnIndex, char value);

        void putStr(int columnIndex, CharSequence value, int pos, int len);

        void putSym(int columnIndex, CharSequence value);

        void putSym(int columnIndex, char value);

        default void putSymIndex(int columnIndex, int key) {
            putInt(columnIndex, key);
        }

        default void putTimestamp(int columnIndex, long value) {
            putLong(columnIndex, value);
        }
    }

    @FunctionalInterface
    public interface ExtensionListener {
        void onTableExtended(long timestamp);
    }

    private class RowImpl implements Row {
        @Override
        public void append() {
            rowAppend(activeNullSetters);
        }

        @Override
        public void cancel() {
            rowCancel();
        }

        @Override
        public void putBin(int columnIndex, long address, long len) {
            getSecondaryColumn(columnIndex).putLong(getPrimaryColumn(columnIndex).putBin(address, len));
            setRowValueNotNull(columnIndex);
        }

        @Override
        public void putBin(int columnIndex, BinarySequence sequence) {
            getSecondaryColumn(columnIndex).putLong(getPrimaryColumn(columnIndex).putBin(sequence));
            setRowValueNotNull(columnIndex);
        }

        @Override
        public void putBool(int columnIndex, boolean value) {
            getPrimaryColumn(columnIndex).putBool(value);
            setRowValueNotNull(columnIndex);
        }

        @Override
        public void putByte(int columnIndex, byte value) {
            getPrimaryColumn(columnIndex).putByte(value);
            setRowValueNotNull(columnIndex);
        }

        @Override
        public void putChar(int columnIndex, char value) {
            getPrimaryColumn(columnIndex).putChar(value);
            setRowValueNotNull(columnIndex);
        }

        @Override
        public void putDouble(int columnIndex, double value) {
            getPrimaryColumn(columnIndex).putDouble(value);
            setRowValueNotNull(columnIndex);
        }

        @Override
        public void putFloat(int columnIndex, float value) {
            getPrimaryColumn(columnIndex).putFloat(value);
            setRowValueNotNull(columnIndex);
        }

        @Override
        public void putGeoHash(int index, long value) {
            int type = metadata.getColumnType(index);
            WriterRowUtils.putGeoHash(index, value, type, this);
        }

        @Override
        public void putGeoHashDeg(int index, double lat, double lon) {
            int type = metadata.getColumnType(index);
            WriterRowUtils.putGeoHash(index, GeoHashes.fromCoordinatesDegUnsafe(lat, lon, ColumnType.getGeoHashBits(type)), type, this);
        }

        @Override
        public void putGeoStr(int index, CharSequence hash) {
            final int type = metadata.getColumnType(index);
            WriterRowUtils.putGeoStr(index, hash, type, this);
        }

        @Override
        public void putInt(int columnIndex, int value) {
            getPrimaryColumn(columnIndex).putInt(value);
            setRowValueNotNull(columnIndex);
        }

        @Override
        public void putLong(int columnIndex, long value) {
            getPrimaryColumn(columnIndex).putLong(value);
            setRowValueNotNull(columnIndex);
        }

        @Override
        public void putLong128LittleEndian(int columnIndex, long hi, long lo) {
            MemoryA primaryColumn = getPrimaryColumn(columnIndex);
            primaryColumn.putLong(lo);
            primaryColumn.putLong(hi);
            setRowValueNotNull(columnIndex);
        }

        @Override
        public void putLong256(int columnIndex, long l0, long l1, long l2, long l3) {
            getPrimaryColumn(columnIndex).putLong256(l0, l1, l2, l3);
            setRowValueNotNull(columnIndex);
        }

        @Override
        public void putLong256(int columnIndex, Long256 value) {
            getPrimaryColumn(columnIndex).putLong256(value.getLong0(), value.getLong1(), value.getLong2(), value.getLong3());
            setRowValueNotNull(columnIndex);
        }

        @Override
        public void putLong256(int columnIndex, CharSequence hexString) {
            getPrimaryColumn(columnIndex).putLong256(hexString);
            setRowValueNotNull(columnIndex);
        }

        @Override
        public void putLong256(int columnIndex, @NotNull CharSequence hexString, int start, int end) {
            getPrimaryColumn(columnIndex).putLong256(hexString, start, end);
            setRowValueNotNull(columnIndex);
        }

        @Override
        public void putShort(int columnIndex, short value) {
            getPrimaryColumn(columnIndex).putShort(value);
            setRowValueNotNull(columnIndex);
        }

        @Override
        public void putStr(int columnIndex, CharSequence value) {
            getSecondaryColumn(columnIndex).putLong(getPrimaryColumn(columnIndex).putStr(value));
            setRowValueNotNull(columnIndex);
        }

        @Override
        public void putStr(int columnIndex, char value) {
            getSecondaryColumn(columnIndex).putLong(getPrimaryColumn(columnIndex).putStr(value));
            setRowValueNotNull(columnIndex);
        }

        @Override
        public void putStr(int columnIndex, CharSequence value, int pos, int len) {
            getSecondaryColumn(columnIndex).putLong(getPrimaryColumn(columnIndex).putStr(value, pos, len));
            setRowValueNotNull(columnIndex);
        }

        @Override
        public void putSym(int columnIndex, CharSequence value) {
            getPrimaryColumn(columnIndex).putInt(symbolMapWriters.getQuick(columnIndex).put(value));
            setRowValueNotNull(columnIndex);
        }

        @Override
        public void putSym(int columnIndex, char value) {
            getPrimaryColumn(columnIndex).putInt(symbolMapWriters.getQuick(columnIndex).put(value));
            setRowValueNotNull(columnIndex);
        }

        private MemoryA getPrimaryColumn(int columnIndex) {
            return activeColumns.getQuick(getPrimaryColumnIndex(columnIndex));
        }

        private MemoryA getSecondaryColumn(int columnIndex) {
            return activeColumns.getQuick(getSecondaryColumnIndex(columnIndex));
        }
    }
}<|MERGE_RESOLUTION|>--- conflicted
+++ resolved
@@ -1720,12 +1720,8 @@
         checkDistressed();
         if (o3InError || inTransaction()) {
             try {
-<<<<<<< HEAD
-                LOG.info().$("tx rollback [name=").$(tableName).I$();
+                LOG.info().$("tx rollback [name=").utf8(tableName).I$();
                 o3PartitionRemoveCandidates.clear();
-=======
-                LOG.info().$("tx rollback [name=").utf8(tableName).I$();
->>>>>>> f118ce8b
                 if ((masterRef & 1) != 0) {
                     masterRef++;
                 }
@@ -4425,10 +4421,10 @@
         indexCount = denseIndexers.size();
     }
 
-<<<<<<< HEAD
     boolean preferDirectIO() {
         return directIOFlag;
-=======
+    }
+
     private boolean attachPrepare(long partitionTimestamp, long partitionSize, Path detachedPath, int detachedPartitionRoot) {
         try {
             // load/check _meta
@@ -4534,7 +4530,6 @@
             Misc.free(attachMetaMem);
             Misc.free(attachIndexBuilder);
         }
->>>>>>> f118ce8b
     }
 
     private void processAsyncWriterCommand(
