--- conflicted
+++ resolved
@@ -26,15 +26,8 @@
 
 import io.questdb.MessageBus;
 import io.questdb.MessageBusImpl;
-<<<<<<< HEAD
-import io.questdb.cairo.SymbolMapWriter.TransientSymbolCountChangeHandler;
 import io.questdb.cairo.sql.*;
-=======
-import io.questdb.cairo.sql.Function;
-import io.questdb.cairo.sql.Record;
-import io.questdb.cairo.sql.RecordMetadata;
-import io.questdb.cairo.sql.SymbolTable;
->>>>>>> 8e902371
+import io.questdb.cairo.vm.MemoryFCRImpl;
 import io.questdb.cairo.vm.MemoryFCRImpl;
 import io.questdb.cairo.vm.Vm;
 import io.questdb.cairo.vm.api.*;
@@ -75,10 +68,6 @@
     private static final int ROW_ACTION_NO_TIMESTAMP = 2;
     private static final int ROW_ACTION_O3 = 3;
     private static final int ROW_ACTION_SWITCH_PARTITION = 4;
-<<<<<<< HEAD
-    private static final int MEM_PAGE_SIZE = 16 * Numbers.SIZE_1MB;
-=======
->>>>>>> 8e902371
     private static final Log LOG = LogFactory.getLog(TableWriter.class);
     private static final CharSequenceHashSet IGNORED_FILES = new CharSequenceHashSet();
     private static final Runnable NOOP = () -> {
@@ -132,11 +121,7 @@
     private final ObjList<Runnable> o3NullSetters;
     private final ObjList<MemoryCARW> o3Columns;
     private final ObjList<MemoryCARW> o3Columns2;
-<<<<<<< HEAD
-    private final TableBlockWriter blockWriter;
-=======
     private final TimestampValueRecord dropPartitionFunctionRec = new TimestampValueRecord();
->>>>>>> 8e902371
     private final ObjList<O3CallbackTask> o3PendingCallbackTasks = new ObjList<>();
     private final O3ColumnUpdateMethod oooSortVarColumnRef = this::o3SortVarColumn;
     private final O3ColumnUpdateMethod oooSortFixColumnRef = this::o3SortFixColumn;
@@ -196,11 +181,9 @@
     private ObjList<? extends MemoryA> activeColumns;
     private ObjList<Runnable> activeNullSetters;
     private int rowActon = ROW_ACTION_OPEN_PARTITION;
-<<<<<<< HEAD
     private final AlterTableImpl alterTableStatement = new AlterTableImpl();
     private boolean isTicking;
-=======
->>>>>>> 8e902371
+
 
     public TableWriter(CairoConfiguration configuration, CharSequence tableName) {
         this(configuration, tableName, null, new MessageBusImpl(configuration), true, DefaultLifecycleManager.INSTANCE, configuration.getRoot());
@@ -264,10 +247,6 @@
         this.path.of(root).concat(tableName);
         this.other = new Path().of(root).concat(tableName);
         this.rootLen = path.length();
-<<<<<<< HEAD
-        this.blockWriter = new TableBlockWriter(configuration, this.messageBus);
-=======
->>>>>>> 8e902371
         try {
             if (lock) {
                 lock();
@@ -844,13 +823,8 @@
                     throw CairoException.instance(0).put("timestamp before 1970-01-01 is not allowed");
                 }
 
-<<<<<<< HEAD
-                if (txFile.getMaxTimestamp() == Long.MIN_VALUE) {
-                    txFile.setMinTimestamp(timestamp);
-=======
                 if (txWriter.getMaxTimestamp() == Long.MIN_VALUE) {
                     txWriter.setMinTimestamp(timestamp);
->>>>>>> 8e902371
                     openFirstPartition(timestamp);
                 }
                 // fall thru
@@ -859,13 +833,8 @@
 
             default: // switch partition
                 bumpMasterRef();
-<<<<<<< HEAD
-                if (timestamp > partitionTimestampHi || timestamp < txFile.getMaxTimestamp()) {
-                    if (timestamp < txFile.getMaxTimestamp()) {
-=======
                 if (timestamp > partitionTimestampHi || timestamp < txWriter.getMaxTimestamp()) {
                     if (timestamp < txWriter.getMaxTimestamp()) {
->>>>>>> 8e902371
                         return newRowO3(timestamp);
                     }
 
@@ -881,11 +850,7 @@
                     throw CairoException.instance(0).put("timestamp before 1970-01-01 is not allowed");
                 }
 
-<<<<<<< HEAD
-                if (timestamp < txFile.getMaxTimestamp()) {
-=======
                 if (timestamp < txWriter.getMaxTimestamp()) {
->>>>>>> 8e902371
                     throw CairoException.instance(ff.errno()).put("Cannot insert rows out of order. Table=").put(path);
                 }
 
@@ -900,11 +865,7 @@
                 o3TimestampSetter(timestamp);
                 return row;
         }
-<<<<<<< HEAD
-        txFile.append();
-=======
         txWriter.append();
->>>>>>> 8e902371
         return row;
     }
 
@@ -1059,8 +1020,6 @@
         }
     }
 
-<<<<<<< HEAD
-=======
     public void removePartition(Function function, int posForError) throws SqlException {
         if (partitionBy == PartitionBy.NONE) {
             throw SqlException.$(posForError, "table is not partitioned");
@@ -1081,7 +1040,6 @@
         }
     }
 
->>>>>>> 8e902371
     public void renameColumn(CharSequence currentName, CharSequence newName) {
 
         checkDistressed();
@@ -1137,17 +1095,11 @@
 
         final TableSyncModel model = new TableSyncModel();
 
-<<<<<<< HEAD
-        final int symbolsCount = Unsafe.getUnsafe().getInt(slaveTxData + TX_OFFSET_MAP_WRITER_COUNT);
-        final int theirLast;
-        if (Unsafe.getUnsafe().getLong(slaveTxData + TX_OFFSET_DATA_VERSION) != txFile.getDataVersion()) {
-=======
         model.setMaxTimestamp(getMaxTimestamp());
 
         final int symbolsCount = Unsafe.getUnsafe().getInt(slaveTxData + TX_OFFSET_MAP_WRITER_COUNT);
         final int theirLast;
         if (Unsafe.getUnsafe().getLong(slaveTxData + TX_OFFSET_DATA_VERSION) != txWriter.getDataVersion()) {
->>>>>>> 8e902371
             // truncate
             model.setTableAction(TableSyncModel.TABLE_ACTION_TRUNCATE);
             theirLast = -1;
@@ -1161,93 +1113,23 @@
                 replPartitionHash.put(ts, i);
             }
         }
-<<<<<<< HEAD
-        model.setDataVersion(txFile.getDataVersion());
-
-        // collate local partitions that need to be propagated to this slave
-        final int ourPartitionCount = txFile.getPartitionCount();
-=======
         model.setDataVersion(txWriter.getDataVersion());
 
         // collate local partitions that need to be propagated to this slave
         final int ourPartitionCount = txWriter.getPartitionCount();
->>>>>>> 8e902371
         final int ourLast = ourPartitionCount - 1;
 
         for (int i = 0; i < ourPartitionCount; i++) {
             try {
-<<<<<<< HEAD
-                final long ts = txFile.getPartitionTimestamp(i);
-                final long ourSize = i < ourLast ? txFile.getPartitionSize(i) : txFile.transientRowCount;
-                final long ourDataTxn = i < ourLast ? txFile.getPartitionDataTxn(i) : txFile.txn;
-                final int keyIndex = replPartitionHash.keyIndex(ts);
-=======
                 final long ts = txWriter.getPartitionTimestamp(i);
                 final long ourSize = i < ourLast ? txWriter.getPartitionSize(i) : txWriter.transientRowCount;
                 final long ourDataTxn = i < ourLast ? txWriter.getPartitionDataTxn(i) : txWriter.txn;
                 final int keyIndex = replPartitionHash.keyIndex(ts);
                 final long theirSize;
->>>>>>> 8e902371
                 if (keyIndex < 0) {
                     int slavePartitionIndex = replPartitionHash.valueAt(keyIndex);
                     long p = slaveTxData + getPartitionTableIndexOffset(symbolsCount, slavePartitionIndex);
                     // check if partition name ourDataTxn is the same
-<<<<<<< HEAD
-                    if (Unsafe.getUnsafe().getLong(p + 16) == txFile.getPartitionNameTxn(i)) {
-                        // this is the same partition roughly
-                        final long theirSize = slavePartitionIndex / 4 < theirLast ?
-                                Unsafe.getUnsafe().getLong(p + 8) :
-                                Unsafe.getUnsafe().getLong(slaveTxData + TX_OFFSET_TRANSIENT_ROW_COUNT);
-
-                        if (theirSize != ourSize) {
-                            if (theirSize < ourSize) {
-                                // send append section
-                                model.addPartitionAction(
-                                        1,
-                                        ts,
-                                        theirSize,
-                                        ourSize - theirSize,
-                                        txFile.getPartitionNameTxn(i),
-                                        ourDataTxn
-                                );
-                            } else {
-                                LOG.error()
-                                        .$("slave partition is larger than that on master [table=").$(tableName)
-                                        .$(", ts=").$ts(ts)
-                                        .I$();
-                            }
-                        }
-                    } else {
-                        // partition name ourDataTxn is different, partition mutated
-                        model.addPartitionAction(
-                                0,
-                                ts,
-                                0,
-                                ourSize,
-                                txFile.getPartitionNameTxn(i),
-                                ourDataTxn
-                        );
-                    }
-                } else {
-                    // send whole partition
-                    model.addPartitionAction(
-                            0,
-                            ts,
-                            0,
-                            ourSize,
-                            txFile.getPartitionNameTxn(i),
-                            ourDataTxn
-                    );
-                }
-
-                setPathForPartition(path, partitionBy, ts, false);
-
-                int plen = path.length();
-                for (int j = 0; j < columnCount; j++) {
-                    final long top = TableUtils.readColumnTop(ff, path, metadata.getColumnName(j), plen, tempMem16b, true);
-                    if (top > 0) {
-                        model.addColumnTop(ts, j, top);
-=======
                     if (Unsafe.getUnsafe().getLong(p + 16) == txWriter.getPartitionNameTxn(i)) {
                         // this is the same partition roughly
                         theirSize = slavePartitionIndex / 4 < theirLast ?
@@ -1314,7 +1196,6 @@
                             );
                             model.addVarColumnSize(ts, j, sz);
                         }
->>>>>>> 8e902371
                     }
                 }
             } finally {
@@ -1356,11 +1237,7 @@
             final long pIndexBase = pTransitionIndex + 8;
 
             int addedColumnMetadataIndex = -1;
-<<<<<<< HEAD
-            for (int i = 0; i < metadata.getColumnCount(); i++) {
-=======
             for (int i = 0, n = metadata.getColumnCount(); i < n; i++) {
->>>>>>> 8e902371
 
                 final int copyFrom = Unsafe.getUnsafe().getInt(pIndexBase + i * 8L) - 1;
 
@@ -1378,11 +1255,7 @@
                 if (copyFrom > -1) {
                     int copyTo = Unsafe.getUnsafe().getInt(pIndexBase + i * 8L + 4) - 1;
                     if (copyTo == -1) {
-<<<<<<< HEAD
-                        model.addColumnMetaAction(TableSyncModel.COLUMN_META_ACTION_REMOVE, i, copyTo);
-=======
                         model.addColumnMetaAction(TableSyncModel.COLUMN_META_ACTION_REMOVE, i, -1);
->>>>>>> 8e902371
                         model.addColumnMetaAction(TableSyncModel.COLUMN_META_ACTION_MOVE, copyFrom, i);
                     } else {
                         model.addColumnMetaAction(TableSyncModel.COLUMN_META_ACTION_MOVE, copyFrom, copyTo + 1);
@@ -1390,12 +1263,9 @@
                 } else {
                     // new column
                     model.addColumnMetadata(metadata.getColumnQuick(i));
-<<<<<<< HEAD
-=======
                     if (copyFrom == -2) {
                         model.addColumnMetaAction(TableSyncModel.COLUMN_META_ACTION_REMOVE, i, -1);
                     }
->>>>>>> 8e902371
                     model.addColumnMetaAction(TableSyncModel.COLUMN_META_ACTION_ADD, ++addedColumnMetadataIndex, i);
                 }
             }
@@ -1425,70 +1295,6 @@
         }
     }
 
-<<<<<<< HEAD
-    private void processAlterTableEvent(TableWriterTask cmd, long cursor, Sequence sequence, boolean acceptStructureChange) {
-        final long instance = cmd.getInstance();
-        final long tableId = cmd.getTableId();
-        alterTableStatement.deserialize(cmd);
-        LOG.info()
-                .$("received ALTER TABLE cmd [tableName=").$(tableName)
-                .$(", tableId=").$(tableId)
-                .$(", src=").$(instance)
-                .I$();
-        CharSequence error = null;
-        try {
-            alterTableStatement.apply(this, acceptStructureChange);
-        } catch (TableStructureChangesException ex) {
-            LOG.info()
-                    .$("did not ALTER TABLE cmd, table structure change is not allowed atm [tableName=").$(tableName)
-                    .$(", tableId=").$(tableId)
-                    .$(", src=").$(instance)
-                    .I$();
-            error = "ALTER TABLE cannot change table structure while Writer is busy";
-        } catch (SqlException ex) {
-            error = ex.getFlyweightMessage();
-        } catch (Throwable ex) {
-            error = ex.getMessage();
-        } finally {
-            sequence.done(cursor);
-        }
-        replAlterTableEvent0(tableId, instance, error);
-    }
-
-    private void replAlterTableEvent0(long tableId, long instance, CharSequence error) {
-        final long pubCursor = messageBus.getTableWriterEventPubSeq().next();
-        while (true) {
-            if (pubCursor > -1) {
-                final TableWriterTask event = messageBus.getTableWriterEventQueue().get(pubCursor);
-                event.of(TableWriterTask.TSK_ALTER_TABLE, tableId, tableName);
-                if (error != null) {
-                    event.putStr(error);
-                } else {
-                    event.putInt(0);
-                }
-                event.setInstance(instance);
-                LogRecord lg = LOG.debug()
-                        .$("published alter table complete event [table=").$(tableName)
-                        .$(",tableId=").$(tableId)
-                        .$(",instance=").$(instance);
-                if (error != null) {
-                    lg.$(",error=").$(error);
-                }
-                lg.I$();
-                messageBus.getTableWriterEventPubSeq().done(pubCursor);
-                return;
-            } else if (pubCursor == -1) {
-                LOG.error()
-                        .$("cannot publish alter table complete event [table=").$(tableName)
-                        .$(",tableId=").$(tableId)
-                        .$(",instance=").$(instance)
-                        .I$();
-            }
-        }
-    }
-
-=======
->>>>>>> 8e902371
     public void rollback() {
         checkDistressed();
         if (o3InError || inTransaction()) {
@@ -1505,11 +1311,7 @@
                 configureAppendPosition();
                 o3InError = false;
                 LOG.info().$("tx rollback complete [name=").$(tableName).$(']').$();
-<<<<<<< HEAD
-                tick();
-=======
                 processCommandQueue();
->>>>>>> 8e902371
             } catch (Throwable e) {
                 LOG.error().$("could not perform rollback [name=").$(tableName).$(", msg=").$(e.getMessage()).$(']').$();
                 distressed = true;
@@ -1658,12 +1460,6 @@
         // todo: check and clear O3 memory
         row = regularRow;
 
-<<<<<<< HEAD
-        // todo: check and clear O3 memory
-        row = regularRow;
-
-=======
->>>>>>> 8e902371
         // todo: implement switching off the transaction log
         try {
             clearTodoLog();
@@ -2115,22 +1911,6 @@
             txWriter.commit(commitMode, this.denseSymbolMapWriters);
             o3ProcessPartitionRemoveCandidates();
         }
-<<<<<<< HEAD
-    }
-
-    void commitBlock(long firstTimestamp) {
-        if (txFile.getMinTimestamp() == Long.MAX_VALUE) {
-            txFile.setMinTimestamp(firstTimestamp);
-        }
-
-        for (int i = 0; i < columnCount; i++) {
-            rowValueIsNotNull.setQuick(i, masterRef);
-        }
-
-        masterRef++;
-        commit();
-=======
->>>>>>> 8e902371
 
         tick();
     }
@@ -2682,11 +2462,7 @@
 
     private Row newRowO3(long timestamp) {
         LOG.info().$("switched to o3 [table=").utf8(tableName).$(']').$();
-<<<<<<< HEAD
-        txFile.beginPartitionSizeUpdate();
-=======
         txWriter.beginPartitionSizeUpdate();
->>>>>>> 8e902371
         o3OpenColumns();
         o3InError = false;
         o3MasterRef = masterRef;
@@ -3500,17 +3276,10 @@
             LOG.info()
                     .$("merged partition [table=`").utf8(tableName)
                     .$("`, ts=").$ts(partitionTimestamp)
-<<<<<<< HEAD
-                    .$(", txn=").$(txFile.txn).$(']').$();
-            txFile.updatePartitionSizeByIndexAndTxn(partitionIndex, partitionSize);
-            o3PartitionRemoveCandidates.add(partitionTimestamp, srcDataTxn);
-            txFile.bumpPartitionTableVersion();
-=======
                     .$(", txn=").$(txWriter.txn).$(']').$();
             txWriter.updatePartitionSizeByIndexAndTxn(partitionIndex, partitionSize);
             o3PartitionRemoveCandidates.add(partitionTimestamp, srcDataTxn);
             txWriter.bumpPartitionTableVersion();
->>>>>>> 8e902371
         } else {
             if (partitionTimestamp != lastPartitionTimestamp) {
                 txWriter.bumpPartitionTableVersion();
@@ -4068,11 +3837,7 @@
         indexCount = denseIndexers.size();
     }
 
-<<<<<<< HEAD
     private void processCommandQueue(boolean acceptStructureChange) {
-=======
-    private void processCommandQueue() {
->>>>>>> 8e902371
         final long cursor = commandSubSeq.next();
         if (cursor > -1) {
             final TableWriterTask cmd = messageBus.getTableWriterCommandQueue().get(cursor);
@@ -4081,12 +3846,9 @@
                     case TableWriterTask.TSK_SLAVE_SYNC:
                         replPublishSyncEvent(cmd, cursor, commandSubSeq);
                         break;
-<<<<<<< HEAD
                     case TableWriterTask.TSK_ALTER_TABLE:
                         processAlterTableEvent(cmd, cursor, commandSubSeq, acceptStructureChange);
                         break;
-=======
->>>>>>> 8e902371
                     default:
                         commandSubSeq.done(cursor);
                         break;
@@ -4712,35 +4474,21 @@
                 masterRef--;
                 setO3AppendPosition(getO3RowCount());
             } else {
-<<<<<<< HEAD
-                // Cancelling first row in o3, reverting back to non-o3
-=======
                 // Cancelling first row in o3, reverting to non-o3
->>>>>>> 8e902371
                 setO3AppendPosition(0);
                 masterRef--;
                 o3MasterRef = -1;
                 rowActon = ROW_ACTION_SWITCH_PARTITION;
-<<<<<<< HEAD
-=======
                 activeColumns = columns;
                 activeNullSetters = nullSetters;
->>>>>>> 8e902371
             }
             return;
         }
 
-<<<<<<< HEAD
-        long dirtyMaxTimestamp = txFile.getMaxTimestamp();
-        long dirtyTransientRowCount = txFile.getTransientRowCount();
-        long rollbackToMaxTimestamp = txFile.cancelToMaxTimestamp();
-        long rollbackToTransientRowCount = txFile.cancelToTransientRowCount();
-=======
         long dirtyMaxTimestamp = txWriter.getMaxTimestamp();
         long dirtyTransientRowCount = txWriter.getTransientRowCount();
         long rollbackToMaxTimestamp = txWriter.cancelToMaxTimestamp();
         long rollbackToTransientRowCount = txWriter.cancelToTransientRowCount();
->>>>>>> 8e902371
 
         // dirty timestamp should be 1 because newRow() increments it
         if (dirtyTransientRowCount == 1) {
@@ -4775,15 +4523,9 @@
 
                 // undo counts
                 removeDirOnCancelRow = true;
-<<<<<<< HEAD
-                txFile.cancelRow();
-            } else {
-                txFile.cancelRow();
-=======
                 txWriter.cancelRow();
             } else {
                 txWriter.cancelRow();
->>>>>>> 8e902371
                 // we only have one partition, jump to start on every column
                 for (int i = 0; i < columnCount; i++) {
                     getPrimaryColumn(i).jumpTo(0L);
@@ -4795,11 +4537,7 @@
                 }
             }
         } else {
-<<<<<<< HEAD
-            txFile.cancelRow();
-=======
             txWriter.cancelRow();
->>>>>>> 8e902371
             // we are staying within same partition, prepare append positions for row count
             boolean rowChanged = metadata.getTimestampIndex() >= 0; // adding new row already writes timestamp
             if (!rowChanged) {
@@ -4819,11 +4557,113 @@
             }
         }
         rowValueIsNotNull.fill(0, columnCount, --masterRef);
-<<<<<<< HEAD
+        txWriter.transientRowCount--;
+    }
+
+    private void rowAppend(ObjList<Runnable> activeNullSetters) {
+        if ((masterRef & 1) != 0) {
+            for (int i = 0; i < columnCount; i++) {
+                if (rowValueIsNotNull.getQuick(i) < masterRef) {
+                    activeNullSetters.getQuick(i).run();
+                }
+            }
+            masterRef++;
+        }
+    }
+
+    void rowCancel() {
+        if ((masterRef & 1) == 0) {
+            return;
+        }
+
+        if (o3MasterRef > -1) {
+            if (hasO3()) {
+                // O3 mode and there are some rows.
+                masterRef--;
+                setO3AppendPosition(getO3RowCount());
+            } else {
+                // Cancelling first row in o3, reverting back to non-o3
+                setO3AppendPosition(0);
+                masterRef--;
+                o3MasterRef = -1;
+                rowActon = ROW_ACTION_SWITCH_PARTITION;
+            }
+            return;
+        }
+
+        long dirtyMaxTimestamp = txFile.getMaxTimestamp();
+        long dirtyTransientRowCount = txFile.getTransientRowCount();
+        long rollbackToMaxTimestamp = txFile.cancelToMaxTimestamp();
+        long rollbackToTransientRowCount = txFile.cancelToTransientRowCount();
+
+        // dirty timestamp should be 1 because newRow() increments it
+        if (dirtyTransientRowCount == 1) {
+            if (partitionBy != PartitionBy.NONE) {
+                // we have to undo creation of partition
+                closeActivePartition(false);
+                if (removeDirOnCancelRow) {
+                    try {
+                        setStateForTimestamp(path, dirtyMaxTimestamp, false);
+                        int errno;
+                        if ((errno = ff.rmdir(path.$())) != 0) {
+                            throw CairoException.instance(errno).put("Cannot remove directory: ").put(path);
+                        }
+                        removeDirOnCancelRow = false;
+                    } finally {
+                        path.trimTo(rootLen);
+                    }
+                }
+
+                // open old partition
+                if (rollbackToMaxTimestamp > Long.MIN_VALUE) {
+                    try {
+                        openPartition(rollbackToMaxTimestamp);
+                        setAppendPosition(rollbackToTransientRowCount, false);
+                    } catch (Throwable e) {
+                        freeColumns(false);
+                        throw e;
+                    }
+                } else {
+                    rowActon = ROW_ACTION_OPEN_PARTITION;
+                }
+
+                // undo counts
+                removeDirOnCancelRow = true;
+                txFile.cancelRow();
+            } else {
+                txFile.cancelRow();
+                // we only have one partition, jump to start on every column
+                for (int i = 0; i < columnCount; i++) {
+                    getPrimaryColumn(i).jumpTo(0L);
+                    MemoryMA mem = getSecondaryColumn(i);
+                    if (mem != null) {
+                        mem.jumpTo(0L);
+                        mem.putLong(0L);
+                    }
+                }
+            }
+        } else {
+            txFile.cancelRow();
+            // we are staying within same partition, prepare append positions for row count
+            boolean rowChanged = metadata.getTimestampIndex() >= 0; // adding new row already writes timestamp
+            if (!rowChanged) {
+                // verify if any of the columns have been changed
+                // if not - we don't have to do
+                for (int i = 0; i < columnCount; i++) {
+                    if (rowValueIsNotNull.getQuick(i) == masterRef) {
+                        rowChanged = true;
+                        break;
+                    }
+                }
+            }
+
+            // is no column has been changed we take easy option and do nothing
+            if (rowChanged) {
+                setAppendPosition(dirtyTransientRowCount - 1, false);
+            }
+        }
+        rowValueIsNotNull.fill(0, columnCount, --masterRef);
         txFile.transientRowCount--;
-=======
-        txWriter.transientRowCount--;
->>>>>>> 8e902371
     }
 
     private void runFragile(FragileCode fragile, CharSequence columnName, CairoException e) {
@@ -5136,7 +4976,6 @@
         void putBin(int columnIndex, long address, long len);
 
         void putBin(int columnIndex, BinarySequence sequence);
-<<<<<<< HEAD
 
         void putBool(int columnIndex, boolean value);
 
@@ -5154,6 +4993,8 @@
 
         void putGeoHashDeg(int index, double lat, double lon);
 
+        void putGeoStr(int columnIndex, CharSequence value);
+
         void putInt(int columnIndex, int value);
 
         void putLong(int columnIndex, long value);
@@ -5177,6 +5018,16 @@
         void putSym(int columnIndex, CharSequence value);
 
         void putSym(int columnIndex, char value);
+
+        void putSymIndex(int columnIndex, int symIndex);
+
+        void putTimestamp(int columnIndex, long value);
+
+        void putTimestamp(int columnIndex, CharSequence value);
+    }
+
+    static class TimestampValueRecord implements Record {
+        private long value;
 
         void putSymIndex(int columnIndex, int symIndex);
 
@@ -5193,6 +5044,17 @@
             rowAppend(activeNullSetters);
         }
 
+        public void setTimestamp(long value) {
+            this.value = value;
+        }
+    }
+
+    private class RowImpl implements Row {
+        @Override
+        public void append() {
+            rowAppend(activeNullSetters);
+        }
+
         @Override
         public void cancel() {
             rowCancel();
@@ -5220,71 +5082,8 @@
         public void putByte(int columnIndex, byte value) {
             getPrimaryColumn(columnIndex).putByte(value);
             setRowValueNotNull(columnIndex);
-=======
-
-        void putBool(int columnIndex, boolean value);
-
-        void putByte(int columnIndex, byte value);
-
-        void putChar(int columnIndex, char value);
-
-        void putDate(int columnIndex, long value);
-
-        void putDouble(int columnIndex, double value);
-
-        void putFloat(int columnIndex, float value);
-
-        void putGeoHash(int columnIndex, long value);
-
-        void putGeoHashDeg(int index, double lat, double lon);
-
-        void putGeoStr(int columnIndex, CharSequence value);
-
-        void putInt(int columnIndex, int value);
-
-        void putLong(int columnIndex, long value);
-
-        void putLong256(int columnIndex, long l0, long l1, long l2, long l3);
-
-        void putLong256(int columnIndex, Long256 value);
-
-        void putLong256(int columnIndex, CharSequence hexString);
-
-        void putLong256(int columnIndex, @NotNull CharSequence hexString, int start, int end);
-
-        void putShort(int columnIndex, short value);
-
-        void putStr(int columnIndex, CharSequence value);
-
-        void putStr(int columnIndex, char value);
-
-        void putStr(int columnIndex, CharSequence value, int pos, int len);
-
-        void putSym(int columnIndex, CharSequence value);
-
-        void putSym(int columnIndex, char value);
-
-        void putSymIndex(int columnIndex, int symIndex);
-
-        void putTimestamp(int columnIndex, long value);
-
-        void putTimestamp(int columnIndex, CharSequence value);
-    }
-
-    static class TimestampValueRecord implements Record {
-        private long value;
-
-        @Override
-        public long getTimestamp(int col) {
-            return value;
-        }
-
-        public void setTimestamp(long value) {
-            this.value = value;
->>>>>>> 8e902371
-        }
-
-<<<<<<< HEAD
+        }
+
         @Override
         public void putChar(int columnIndex, char value) {
             getPrimaryColumn(columnIndex).putChar(value);
@@ -5305,99 +5104,6 @@
         @Override
         public void putFloat(int columnIndex, float value) {
             getPrimaryColumn(columnIndex).putFloat(value);
-=======
-    private class RowImpl implements Row {
-        @Override
-        public void append() {
-            rowAppend(activeNullSetters);
-        }
-
-        @Override
-        public void cancel() {
-            rowCancel();
-        }
-
-        @Override
-        public void putBin(int columnIndex, long address, long len) {
-            getSecondaryColumn(columnIndex).putLong(getPrimaryColumn(columnIndex).putBin(address, len));
->>>>>>> 8e902371
-            setRowValueNotNull(columnIndex);
-        }
-
-        @Override
-<<<<<<< HEAD
-        public void putInt(int columnIndex, int value) {
-            getPrimaryColumn(columnIndex).putInt(value);
-=======
-        public void putBin(int columnIndex, BinarySequence sequence) {
-            getSecondaryColumn(columnIndex).putLong(getPrimaryColumn(columnIndex).putBin(sequence));
->>>>>>> 8e902371
-            setRowValueNotNull(columnIndex);
-        }
-
-        @Override
-<<<<<<< HEAD
-        public void putLong(int columnIndex, long value) {
-            getPrimaryColumn(columnIndex).putLong(value);
-=======
-        public void putBool(int columnIndex, boolean value) {
-            getPrimaryColumn(columnIndex).putBool(value);
->>>>>>> 8e902371
-            setRowValueNotNull(columnIndex);
-        }
-
-        @Override
-<<<<<<< HEAD
-        public void putLong256(int columnIndex, long l0, long l1, long l2, long l3) {
-            getPrimaryColumn(columnIndex).putLong256(l0, l1, l2, l3);
-=======
-        public void putByte(int columnIndex, byte value) {
-            getPrimaryColumn(columnIndex).putByte(value);
->>>>>>> 8e902371
-            setRowValueNotNull(columnIndex);
-        }
-
-        @Override
-<<<<<<< HEAD
-        public void putLong256(int columnIndex, Long256 value) {
-            getPrimaryColumn(columnIndex).putLong256(value.getLong0(), value.getLong1(), value.getLong2(), value.getLong3());
-=======
-        public void putChar(int columnIndex, char value) {
-            getPrimaryColumn(columnIndex).putChar(value);
->>>>>>> 8e902371
-            setRowValueNotNull(columnIndex);
-        }
-
-        @Override
-<<<<<<< HEAD
-        public void putLong256(int columnIndex, CharSequence hexString) {
-            getPrimaryColumn(columnIndex).putLong256(hexString);
-            setRowValueNotNull(columnIndex);
-        }
-
-        @Override
-        public void putLong256(int columnIndex, @NotNull CharSequence hexString, int start, int end) {
-            getPrimaryColumn(columnIndex).putLong256(hexString, start, end);
-=======
-        public void putDate(int columnIndex, long value) {
-            putLong(columnIndex, value);
-        }
-
-        @Override
-        public void putDouble(int columnIndex, double value) {
-            getPrimaryColumn(columnIndex).putDouble(value);
->>>>>>> 8e902371
-            setRowValueNotNull(columnIndex);
-        }
-
-        @Override
-<<<<<<< HEAD
-        public void putShort(int columnIndex, short value) {
-            getPrimaryColumn(columnIndex).putShort(value);
-=======
-        public void putFloat(int columnIndex, float value) {
-            getPrimaryColumn(columnIndex).putFloat(value);
->>>>>>> 8e902371
             setRowValueNotNull(columnIndex);
         }
 
@@ -5440,7 +5146,109 @@
             putGeoHash0(index, val, type);
         }
 
-<<<<<<< HEAD
+        @Override
+        public void putInt(int columnIndex, int value) {
+            getPrimaryColumn(columnIndex).putInt(value);
+            setRowValueNotNull(columnIndex);
+        }
+
+        @Override
+        public void putLong(int columnIndex, long value) {
+            getPrimaryColumn(columnIndex).putLong(value);
+            setRowValueNotNull(columnIndex);
+        }
+
+        @Override
+        public void putLong256(int columnIndex, long l0, long l1, long l2, long l3) {
+            getPrimaryColumn(columnIndex).putLong256(l0, l1, l2, l3);
+            setRowValueNotNull(columnIndex);
+        }
+
+        @Override
+        public void putLong256(int columnIndex, Long256 value) {
+            getPrimaryColumn(columnIndex).putLong256(value.getLong0(), value.getLong1(), value.getLong2(), value.getLong3());
+            setRowValueNotNull(columnIndex);
+        }
+
+        @Override
+        public void putLong256(int columnIndex, CharSequence hexString) {
+            getPrimaryColumn(columnIndex).putLong256(hexString);
+            setRowValueNotNull(columnIndex);
+        }
+
+        @Override
+        public void putLong256(int columnIndex, @NotNull CharSequence hexString, int start, int end) {
+            getPrimaryColumn(columnIndex).putLong256(hexString, start, end);
+            setRowValueNotNull(columnIndex);
+        }
+
+        @Override
+        public void putShort(int columnIndex, short value) {
+            getPrimaryColumn(columnIndex).putShort(value);
+            setRowValueNotNull(columnIndex);
+        }
+
+        @Override
+        public void putStr(int columnIndex, CharSequence value) {
+            getSecondaryColumn(columnIndex).putLong(getPrimaryColumn(columnIndex).putStr(value));
+            setRowValueNotNull(columnIndex);
+        }
+
+        @Override
+        public void putStr(int columnIndex, char value) {
+            getSecondaryColumn(columnIndex).putLong(getPrimaryColumn(columnIndex).putStr(value));
+            setRowValueNotNull(columnIndex);
+        }
+
+        @Override
+        public void putStr(int columnIndex, CharSequence value, int pos, int len) {
+            getSecondaryColumn(columnIndex).putLong(getPrimaryColumn(columnIndex).putStr(value, pos, len));
+            setRowValueNotNull(columnIndex);
+        }
+
+        @Override
+        public void putSym(int columnIndex, CharSequence value) {
+            getPrimaryColumn(columnIndex).putInt(symbolMapWriters.getQuick(columnIndex).put(value));
+            setRowValueNotNull(columnIndex);
+        }
+
+        @Override
+        public void putSym(int columnIndex, char value) {
+            getPrimaryColumn(columnIndex).putInt(symbolMapWriters.getQuick(columnIndex).put(value));
+            setRowValueNotNull(columnIndex);
+        }
+
+        @Override
+        public void putSymIndex(int columnIndex, int symIndex) {
+            getPrimaryColumn(columnIndex).putInt(symIndex);
+            setRowValueNotNull(columnIndex);
+        }
+
+        @Override
+        public void putTimestamp(int columnIndex, long value) {
+            putLong(columnIndex, value);
+        }
+
+        @Override
+        public void putTimestamp(int columnIndex, CharSequence value) {
+            // try UTC timestamp first (micro)
+            long l;
+            try {
+                l = value != null ? IntervalUtils.parseFloorPartialDate(value) : Numbers.LONG_NaN;
+            } catch (NumericException e) {
+                throw CairoException.instance(0).put("Invalid timestamp: ").put(value);
+            }
+            putTimestamp(columnIndex, l);
+        }
+
+        private MemoryA getPrimaryColumn(int columnIndex) {
+            return activeColumns.getQuick(getPrimaryColumnIndex(columnIndex));
+        }
+
+        private MemoryA getSecondaryColumn(int columnIndex) {
+            return activeColumns.getQuick(getSecondaryColumnIndex(columnIndex));
+        }
+
         private void putGeoHash0(int index, long value, int type) {
             final MemoryA primaryColumn = getPrimaryColumn(index);
             switch (ColumnType.tagOf(type)) {
@@ -5458,144 +5266,6 @@
                     break;
             }
             setRowValueNotNull(index);
-=======
-        @Override
-        public void putInt(int columnIndex, int value) {
-            getPrimaryColumn(columnIndex).putInt(value);
-            setRowValueNotNull(columnIndex);
-        }
-
-        @Override
-        public void putLong(int columnIndex, long value) {
-            getPrimaryColumn(columnIndex).putLong(value);
-            setRowValueNotNull(columnIndex);
-        }
-
-        @Override
-        public void putLong256(int columnIndex, long l0, long l1, long l2, long l3) {
-            getPrimaryColumn(columnIndex).putLong256(l0, l1, l2, l3);
-            setRowValueNotNull(columnIndex);
-        }
-
-        @Override
-        public void putLong256(int columnIndex, Long256 value) {
-            getPrimaryColumn(columnIndex).putLong256(value.getLong0(), value.getLong1(), value.getLong2(), value.getLong3());
-            setRowValueNotNull(columnIndex);
-        }
-
-        @Override
-        public void putLong256(int columnIndex, CharSequence hexString) {
-            getPrimaryColumn(columnIndex).putLong256(hexString);
-            setRowValueNotNull(columnIndex);
-        }
-
-        @Override
-        public void putLong256(int columnIndex, @NotNull CharSequence hexString, int start, int end) {
-            getPrimaryColumn(columnIndex).putLong256(hexString, start, end);
-            setRowValueNotNull(columnIndex);
-        }
-
-        @Override
-        public void putShort(int columnIndex, short value) {
-            getPrimaryColumn(columnIndex).putShort(value);
-            setRowValueNotNull(columnIndex);
->>>>>>> 8e902371
-        }
-
-        @Override
-        public void putStr(int columnIndex, CharSequence value) {
-            getSecondaryColumn(columnIndex).putLong(getPrimaryColumn(columnIndex).putStr(value));
-            setRowValueNotNull(columnIndex);
-        }
-
-        @Override
-        public void putStr(int columnIndex, char value) {
-            getSecondaryColumn(columnIndex).putLong(getPrimaryColumn(columnIndex).putStr(value));
-            setRowValueNotNull(columnIndex);
-        }
-
-        @Override
-        public void putStr(int columnIndex, CharSequence value, int pos, int len) {
-            getSecondaryColumn(columnIndex).putLong(getPrimaryColumn(columnIndex).putStr(value, pos, len));
-            setRowValueNotNull(columnIndex);
-        }
-
-        @Override
-        public void putSym(int columnIndex, CharSequence value) {
-            getPrimaryColumn(columnIndex).putInt(symbolMapWriters.getQuick(columnIndex).put(value));
-            setRowValueNotNull(columnIndex);
-        }
-
-        @Override
-        public void putSym(int columnIndex, char value) {
-            getPrimaryColumn(columnIndex).putInt(symbolMapWriters.getQuick(columnIndex).put(value));
-            setRowValueNotNull(columnIndex);
-        }
-
-        @Override
-        public void putSymIndex(int columnIndex, int symIndex) {
-            getPrimaryColumn(columnIndex).putInt(symIndex);
-            setRowValueNotNull(columnIndex);
-        }
-
-        @Override
-        public void putTimestamp(int columnIndex, long value) {
-            putLong(columnIndex, value);
-        }
-
-        @Override
-        public void putTimestamp(int columnIndex, CharSequence value) {
-            // try UTC timestamp first (micro)
-            long l;
-            try {
-                l = value != null ? IntervalUtils.parseFloorPartialDate(value) : Numbers.LONG_NaN;
-            } catch (NumericException e) {
-                throw CairoException.instance(0).put("Invalid timestamp: ").put(value);
-            }
-            putTimestamp(columnIndex, l);
-        }
-
-        private MemoryA getPrimaryColumn(int columnIndex) {
-            return activeColumns.getQuick(getPrimaryColumnIndex(columnIndex));
-        }
-
-        private MemoryA getSecondaryColumn(int columnIndex) {
-            return activeColumns.getQuick(getSecondaryColumnIndex(columnIndex));
-        }
-<<<<<<< HEAD
-    }
-
-    private class WriterTransientSymbolCountChangeHandler implements TransientSymbolCountChangeHandler {
-        private int symColIndex;
-
-        private WriterTransientSymbolCountChangeHandler(int symColIndex) {
-            this.symColIndex = symColIndex;
-        }
-
-        @Override
-        public void handleTransientSymbolCountChange(int symbolCount) {
-            Unsafe.getUnsafe().storeFence();
-            txFile.writeTransientSymbolCount(symColIndex, symbolCount);
-=======
-
-        private void putGeoHash0(int index, long value, int type) {
-            final MemoryA primaryColumn = getPrimaryColumn(index);
-            switch (ColumnType.tagOf(type)) {
-                case ColumnType.GEOBYTE:
-                    primaryColumn.putByte((byte) value);
-                    break;
-                case ColumnType.GEOSHORT:
-                    primaryColumn.putShort((short) value);
-                    break;
-                case ColumnType.GEOINT:
-                    primaryColumn.putInt((int) value);
-                    break;
-                default:
-                    primaryColumn.putLong(value);
-                    break;
-            }
-            setRowValueNotNull(index);
->>>>>>> 8e902371
         }
     }
 
