/*******************************************************************************
 *     ___                  _   ____  ____
 *    / _ \ _   _  ___  ___| |_|  _ \| __ )
 *   | | | | | | |/ _ \/ __| __| | | |  _ \
 *   | |_| | |_| |  __/\__ \ |_| |_| | |_) |
 *    \__\_\\__,_|\___||___/\__|____/|____/
 *
 *  Copyright (c) 2014-2019 Appsicle
 *  Copyright (c) 2019-2024 QuestDB
 *
 *  Licensed under the Apache License, Version 2.0 (the "License");
 *  you may not use this file except in compliance with the License.
 *  You may obtain a copy of the License at
 *
 *  http://www.apache.org/licenses/LICENSE-2.0
 *
 *  Unless required by applicable law or agreed to in writing, software
 *  distributed under the License is distributed on an "AS IS" BASIS,
 *  WITHOUT WARRANTIES OR CONDITIONS OF ANY KIND, either express or implied.
 *  See the License for the specific language governing permissions and
 *  limitations under the License.
 *
 ******************************************************************************/

package io.questdb.cairo;

import io.questdb.MessageBus;
import io.questdb.Metrics;
import io.questdb.cairo.frm.Frame;
import io.questdb.cairo.frm.FrameAlgebra;
import io.questdb.cairo.frm.file.FrameFactory;
import io.questdb.cairo.sql.AsyncWriterCommand;
import io.questdb.cairo.sql.SymbolTable;
import io.questdb.cairo.sql.TableMetadata;
import io.questdb.cairo.sql.TableReferenceOutOfDateException;
import io.questdb.cairo.vm.NullMapWriter;
import io.questdb.cairo.vm.Vm;
import io.questdb.cairo.vm.api.MemoryA;
import io.questdb.cairo.vm.api.MemoryARW;
import io.questdb.cairo.vm.api.MemoryCARW;
import io.questdb.cairo.vm.api.MemoryCMOR;
import io.questdb.cairo.vm.api.MemoryCMR;
import io.questdb.cairo.vm.api.MemoryCR;
import io.questdb.cairo.vm.api.MemoryMA;
import io.questdb.cairo.vm.api.MemoryMAR;
import io.questdb.cairo.vm.api.MemoryMARW;
import io.questdb.cairo.vm.api.MemoryMAT;
import io.questdb.cairo.vm.api.MemoryMR;
import io.questdb.cairo.vm.api.MemoryR;
import io.questdb.cairo.vm.api.NullMemory;
import io.questdb.cairo.wal.MetadataService;
import io.questdb.cairo.wal.O3JobParallelismRegulator;
import io.questdb.cairo.wal.SymbolMapDiff;
import io.questdb.cairo.wal.SymbolMapDiffCursor;
import io.questdb.cairo.wal.SymbolMapDiffEntry;
import io.questdb.cairo.wal.WalTxnDetails;
import io.questdb.cairo.wal.WriterRowUtils;
import io.questdb.cairo.wal.seq.TableSequencer;
import io.questdb.cairo.wal.seq.TransactionLogCursor;
import io.questdb.griffin.ConvertOperatorImpl;
import io.questdb.griffin.DropIndexOperator;
import io.questdb.griffin.PurgingOperator;
import io.questdb.griffin.SqlUtil;
import io.questdb.griffin.UpdateOperatorImpl;
import io.questdb.griffin.engine.ops.AbstractOperation;
import io.questdb.griffin.engine.ops.AlterOperation;
import io.questdb.griffin.engine.ops.UpdateOperation;
import io.questdb.griffin.engine.table.parquet.MappedMemoryPartitionDescriptor;
import io.questdb.griffin.engine.table.parquet.ParquetCompression;
import io.questdb.griffin.engine.table.parquet.PartitionDescriptor;
import io.questdb.griffin.engine.table.parquet.PartitionEncoder;
import io.questdb.log.Log;
import io.questdb.log.LogFactory;
import io.questdb.log.LogRecord;
import io.questdb.mp.MPSequence;
import io.questdb.mp.RingQueue;
import io.questdb.mp.SCSequence;
import io.questdb.mp.SOCountDownLatch;
import io.questdb.mp.SOUnboundedCountDownLatch;
import io.questdb.mp.Sequence;
import io.questdb.std.BinarySequence;
import io.questdb.std.Chars;
import io.questdb.std.Files;
import io.questdb.std.FilesFacade;
import io.questdb.std.FindVisitor;
import io.questdb.std.IntList;
import io.questdb.std.Long256;
import io.questdb.std.LongList;
import io.questdb.std.LongObjHashMap;
import io.questdb.std.LowerCaseCharSequenceIntHashMap;
import io.questdb.std.MemoryTag;
import io.questdb.std.Misc;
import io.questdb.std.Numbers;
import io.questdb.std.NumericException;
import io.questdb.std.ObjList;
import io.questdb.std.ObjectFactory;
import io.questdb.std.ObjectPool;
import io.questdb.std.Os;
import io.questdb.std.PagedDirectLongList;
import io.questdb.std.ReadOnlyObjList;
import io.questdb.std.Transient;
import io.questdb.std.Unsafe;
import io.questdb.std.Uuid;
import io.questdb.std.Vect;
import io.questdb.std.WeakClosableObjectPool;
import io.questdb.std.datetime.DateFormat;
import io.questdb.std.datetime.microtime.Timestamps;
import io.questdb.std.datetime.millitime.DateFormatUtils;
import io.questdb.std.str.DirectUtf8Sequence;
import io.questdb.std.str.LPSZ;
import io.questdb.std.str.Path;
import io.questdb.std.str.Sinkable;
import io.questdb.std.str.Utf8Sequence;
import io.questdb.std.str.Utf8String;
import io.questdb.std.str.Utf8StringSink;
import io.questdb.std.str.Utf8s;
import io.questdb.tasks.ColumnIndexerTask;
import io.questdb.tasks.ColumnTask;
import io.questdb.tasks.O3CopyTask;
import io.questdb.tasks.O3OpenColumnTask;
import io.questdb.tasks.O3PartitionTask;
import io.questdb.tasks.TableWriterTask;
import org.jetbrains.annotations.NotNull;
import org.jetbrains.annotations.TestOnly;

import java.io.Closeable;
import java.util.Arrays;
import java.util.concurrent.atomic.AtomicInteger;
import java.util.concurrent.atomic.AtomicLong;
import java.util.function.LongConsumer;

import static io.questdb.cairo.BitmapIndexUtils.keyFileName;
import static io.questdb.cairo.BitmapIndexUtils.valueFileName;
import static io.questdb.cairo.SymbolMapWriter.HEADER_SIZE;
import static io.questdb.cairo.TableUtils.*;
import static io.questdb.cairo.sql.AsyncWriterCommand.Error.*;
import static io.questdb.std.Files.FILES_RENAME_OK;
import static io.questdb.std.Files.PAGE_SIZE;
import static io.questdb.tasks.TableWriterTask.*;

public class TableWriter implements TableWriterAPI, MetadataService, Closeable {
    public static final int O3_BLOCK_DATA = 2;
    public static final int O3_BLOCK_MERGE = 3;
    public static final int O3_BLOCK_NONE = -1;
    public static final int O3_BLOCK_O3 = 1;
    // Oversized partitionUpdateSink (offset, description):
    // 0, partitionTimestamp
    // 1, timestampMin
    // 2, newPartitionSize
    // 3, oldPartitionSize
    // 4, flags (partitionMutates INT, isLastWrittenPartition INT)
    // 5. o3SplitPartitionSize size of "split" partition, new partition that branches out of the old one
    // 6. original partition timestamp (before the split)
    // 7. parquet partition file size
    // ... column top for every column
    public static final int PARTITION_SINK_SIZE_LONGS = 8;
    public static final int PARTITION_SINK_COL_TOP_OFFSET = PARTITION_SINK_SIZE_LONGS * Long.BYTES;
    public static final int TIMESTAMP_MERGE_ENTRY_BYTES = Long.BYTES * 2;
    private static final ObjectFactory<MemoryCMOR> GET_MEMORY_CMOR = Vm::getMemoryCMOR;
    private static final long IGNORE = -1L;
    private static final Log LOG = LogFactory.getLog(TableWriter.class);
    /*
        The most recent logical partition is allowed to have up to cairo.o3.last.partition.max.splits (20 by default) splits.
        Any other partition is allowed to have 0 splits (1 partition in total).
     */
    private static final int MAX_MID_SUB_PARTITION_COUNT = 1;
    private static final Runnable NOOP = () -> {
    };
    private static final Row NOOP_ROW = new NoOpRow();
    private static final int O3_ERRNO_FATAL = Integer.MAX_VALUE - 1;
    private static final int ROW_ACTION_NO_PARTITION = 1;
    private static final int ROW_ACTION_NO_TIMESTAMP = 2;
    private static final int ROW_ACTION_O3 = 3;
    private static final int ROW_ACTION_OPEN_PARTITION = 0;
    private static final int ROW_ACTION_SWITCH_PARTITION = 4;
    final ObjList<MemoryMA> columns;
    // Latest command sequence per command source.
    // Publisher source is identified by a long value
    private final AlterOperation alterOp = new AlterOperation();
    private final LongConsumer appendTimestampSetter;
    private final DatabaseCheckpointStatus checkpointStatus;
    private final ColumnVersionWriter columnVersionWriter;
    private final MPSequence commandPubSeq;
    private final RingQueue<TableWriterTask> commandQueue;
    private final SCSequence commandSubSeq;
    private final CairoConfiguration configuration;
    private final long dataAppendPageSize;
    private final DdlListener ddlListener;
    private final MemoryMAR ddlMem;
    private final ObjList<ColumnIndexer> denseIndexers = new ObjList<>();
    private final ObjList<MapWriter> denseSymbolMapWriters;
    private final int detachedMkDirMode;
    private final CairoEngine engine;
    private final FilesFacade ff;
    private final int fileOperationRetryCount;
    private final FrameFactory frameFactory;
    private final SOCountDownLatch indexLatch = new SOCountDownLatch();
    private final LongList indexSequences = new LongList();
    private final ObjList<ColumnIndexer> indexers;
    // This is the same message bus. When TableWriter instance created via CairoEngine, message bus is shared
    // and is owned by the engine. Since TableWriter would not have ownership of the bus it must not free it up.
    // On other hand when TableWrite is created outside CairoEngine, primarily in tests, the ownership of the
    // message bus is with the TableWriter. Therefore, message bus must be freed when writer is freed.
    // To indicate ownership, the message bus owned by the writer will be assigned to `ownMessageBus`. This reference
    // will be released by the writer
    private final MessageBus messageBus;
    private final MemoryMR metaMem;
    private final TableWriterMetadata metadata;
    private final Metrics metrics;
    private final boolean mixedIOFlag;
    private final int mkDirMode;
    private final ObjList<Runnable> nullSetters;
    private final ObjectPool<O3Basket> o3BasketPool = new ObjectPool<>(O3Basket::new, 64);
    private final ObjectPool<O3MutableAtomicInteger> o3ColumnCounters = new ObjectPool<>(O3MutableAtomicInteger::new, 64);
    private final int o3ColumnMemorySize;
    private final ObjList<MemoryCR> o3ColumnOverrides;
    private final SOUnboundedCountDownLatch o3DoneLatch = new SOUnboundedCountDownLatch();
    private final AtomicInteger o3ErrorCount = new AtomicInteger();
    private final long[] o3LastTimestampSpreads;
    private final AtomicLong o3PartitionUpdRemaining = new AtomicLong();
    private final boolean o3QuickSortEnabled;
    private final Path other;
    private final MessageBus ownMessageBus;
    private final boolean parallelIndexerEnabled;
    private final int partitionBy;
    private final DateFormat partitionDirFmt;
    private final LongList partitionRemoveCandidates = new LongList();
    private final Path path;
    private final int pathRootSize;
    private final int pathSize;
    private final FragileCode RECOVER_FROM_META_RENAME_FAILURE = this::recoverFromMetaRenameFailure;
    private final AtomicLong physicallyWrittenRowsSinceLastCommit = new AtomicLong();
    private final Row row = new RowImpl();
    private final LongList rowValueIsNotNull = new LongList();
    private final TxReader slaveTxReader;
    private final ObjList<MapWriter> symbolMapWriters;
    private final IntList symbolRewriteMap = new IntList();
    private final MemoryMARW todoMem = Vm.getMARWInstance();
    private final TxWriter txWriter;
    private final TxnScoreboard txnScoreboard;
    private final Utf8StringSink utf8Sink = new Utf8StringSink();
    private final FindVisitor removePartitionDirsNotAttached = this::removePartitionDirsNotAttached;
    private final Uuid uuid = new Uuid();
    private final LowerCaseCharSequenceIntHashMap validationMap = new LowerCaseCharSequenceIntHashMap();
    private final WeakClosableObjectPool<MemoryCMOR> walColumnMemoryPool;
    private final LongObjHashMap<LongList> walFdCache = new LongObjHashMap<>();
    private final WeakClosableObjectPool<LongList> walFdCacheListPool = new WeakClosableObjectPool<>(LongList::new, 5, true);
    private final LongObjHashMap.LongObjConsumer<LongList> walFdCloseCachedFdAction;
    private final ObjList<MemoryCMOR> walMappedColumns = new ObjList<>();
    private ObjList<? extends MemoryA> activeColumns;
    private ObjList<Runnable> activeNullSetters;
    private ColumnVersionReader attachColumnVersionReader;
    private IndexBuilder attachIndexBuilder;
    private long attachMaxTimestamp;
    private MemoryCMR attachMetaMem;
    private TableWriterMetadata attachMetadata;
    private long attachMinTimestamp;
    private TxReader attachTxReader;
    private long avgRecordSize;
    private boolean avoidIndexOnCommit = false;
    private int columnCount;
    private long committedMasterRef;
    private ConvertOperatorImpl convertOperatorImpl;
    private DedupColumnCommitAddresses dedupColumnCommitAddresses;
    private String designatedTimestampColumnName;
    private boolean distressed = false;
    private DropIndexOperator dropIndexOperator;
    private int indexCount;
    private int lastErrno;
    private boolean lastOpenPartitionIsReadOnly;
    private long lastOpenPartitionTs = Long.MIN_VALUE;
    private long lastPartitionTimestamp;
    private long lastWalCommitTimestampMicros;
    private LifecycleManager lifecycleManager;
    private long lockFd = -2;
    private long masterRef = 0L;
    private int metaPrevIndex;
    private final FragileCode RECOVER_FROM_TODO_WRITE_FAILURE = this::recoverFromTodoWriteFailure;
    private int metaSwapIndex;
    private long minSplitPartitionTimestamp;
    private long noOpRowCount;
    private ReadOnlyObjList<? extends MemoryCR> o3Columns;
    private long o3CommitBatchTimestampMin = Long.MAX_VALUE;
    private long o3EffectiveLag = 0L;
    private boolean o3InError = false;
    private long o3MasterRef = -1L;
    private ObjList<MemoryCARW> o3MemColumns1;
    private ObjList<MemoryCARW> o3MemColumns2;
    private ObjList<Runnable> o3NullSetters1;
    private ObjList<Runnable> o3NullSetters2;
    private PagedDirectLongList o3PartitionUpdateSink;
    private long o3RowCount;
    private MemoryMAT o3TimestampMem;
    private MemoryARW o3TimestampMemCpy;
    private volatile boolean o3oomObserved;
    private long partitionTimestampHi;
    private boolean performRecovery;
    private boolean processingQueue;
    private PurgingOperator purgingOperator;
    private boolean removeDirOnCancelRow = true;
    private int rowAction = ROW_ACTION_OPEN_PARTITION;
    private TableToken tableToken;
    private final ColumnTaskHandler cthAppendWalColumnToLastPartition = this::cthAppendWalColumnToLastPartition;
    private final ColumnTaskHandler cthO3SortColumnRef = this::cthO3SortColumn;
    private final ColumnTaskHandler cthMergeWalColumnWithLag = this::cthMergeWalColumnWithLag;
    private final ColumnTaskHandler cthO3MoveUncommittedRef = this::cthO3MoveUncommitted;
    private final ColumnTaskHandler cthO3ShiftColumnInLagToTopRef = this::cthO3ShiftColumnInLagToTop;
    private long tempMem16b = Unsafe.malloc(16, MemoryTag.NATIVE_TABLE_WRITER);
    private LongConsumer timestampSetter;
    private long todoTxn;
    private final FragileCode RECOVER_FROM_SYMBOL_MAP_WRITER_FAILURE = this::recoverFromSymbolMapWriterFailure;
    private final FragileCode RECOVER_FROM_SWAP_RENAME_FAILURE = this::recoverFromSwapRenameFailure;
    private final FragileCode RECOVER_FROM_COLUMN_OPEN_FAILURE = this::recoverOpenColumnFailure;
    private UpdateOperatorImpl updateOperatorImpl;
    private int walFdCacheSize;
    private WalTxnDetails walTxnDetails;

    public TableWriter(
            CairoConfiguration configuration,
            TableToken tableToken,
            MessageBus messageBus,
            MessageBus ownMessageBus,
            boolean lock,
            LifecycleManager lifecycleManager,
            CharSequence root,
            DdlListener ddlListener,
            DatabaseCheckpointStatus checkpointStatus,
            Metrics metrics,
            CairoEngine cairoEngine
    ) {
        LOG.info().$("open '").utf8(tableToken.getTableName()).$('\'').$();
        this.configuration = configuration;
        this.ddlListener = ddlListener;
        this.checkpointStatus = checkpointStatus;
        this.frameFactory = new FrameFactory(configuration);
        this.mixedIOFlag = configuration.isWriterMixedIOEnabled();
        this.metrics = metrics;
        this.ownMessageBus = ownMessageBus;
        this.messageBus = ownMessageBus != null ? ownMessageBus : messageBus;
        this.lifecycleManager = lifecycleManager;
        this.parallelIndexerEnabled = configuration.isParallelIndexingEnabled();
        this.ff = configuration.getFilesFacade();
        this.mkDirMode = configuration.getMkDirMode();
        this.detachedMkDirMode = configuration.getDetachedMkDirMode();
        this.fileOperationRetryCount = configuration.getFileOperationRetryCount();
        this.tableToken = tableToken;
        this.o3QuickSortEnabled = configuration.isO3QuickSortEnabled();
        this.engine = cairoEngine;
        this.lastWalCommitTimestampMicros = configuration.getMicrosecondClock().getTicks();
        try {
            this.path = new Path().of(root);
            this.pathRootSize = path.size();
            path.concat(tableToken);
            this.other = new Path().of(root).concat(tableToken);
            this.pathSize = path.size();
            if (lock) {
                lock();
            } else {
                this.lockFd = -1;
            }
            int todo = readTodo();
            if (todo == TODO_RESTORE_META) {
                repairMetaRename((int) todoMem.getLong(48));
            }
            this.ddlMem = Vm.getMARInstance(configuration);
            this.metaMem = Vm.getCMRInstance();
            openMetaFile(ff, path, pathSize, metaMem);
            this.metadata = new TableWriterMetadata(this.tableToken, metaMem);
            this.partitionBy = metadata.getPartitionBy();
            this.txWriter = new TxWriter(ff, configuration).ofRW(path.concat(TXN_FILE_NAME).$(), partitionBy);
            this.txnScoreboard = new TxnScoreboard(ff, configuration.getTxnScoreboardEntryCount()).ofRW(path.trimTo(pathSize));
            path.trimTo(pathSize);
            this.columnVersionWriter = openColumnVersionFile(configuration, path, pathSize, partitionBy != PartitionBy.NONE);
            this.o3ColumnOverrides = metadata.isWalEnabled() ? new ObjList<>() : null;

            if (metadata.isWalEnabled()) {
                // O3 columns will be allocated to the size of the transaction, not reason to over allocate.
                this.o3ColumnMemorySize = (int) PAGE_SIZE;
                if (tableToken.isSystem()) {
                    this.dataAppendPageSize = configuration.getSystemDataAppendPageSize();
                } else {
                    this.dataAppendPageSize = configuration.getDataAppendPageSize();
                }
            } else {
                if (tableToken.isSystem()) {
                    this.o3ColumnMemorySize = configuration.getSystemO3ColumnMemorySize();
                    this.dataAppendPageSize = configuration.getSystemDataAppendPageSize();
                } else {
                    this.o3ColumnMemorySize = configuration.getO3ColumnMemorySize();
                    this.dataAppendPageSize = configuration.getDataAppendPageSize();
                }
            }

            // we have to do truncate repair at this stage of constructor
            // because this operation requires metadata
            switch (todo) {
                case TODO_TRUNCATE:
                    repairTruncate();
                    break;
                case TODO_RESTORE_META:
                case -1:
                    break;
                default:
                    LOG.error().$("ignoring unknown *todo* [code=").$(todo).I$();
                    break;
            }
            this.columnCount = metadata.getColumnCount();
            if (metadata.getTimestampIndex() > -1) {
                this.designatedTimestampColumnName = metadata.getColumnName(metadata.getTimestampIndex());
            }
            this.rowValueIsNotNull.extendAndSet(columnCount, 0);
            this.columns = new ObjList<>(columnCount * 2);
            this.o3MemColumns1 = new ObjList<>(columnCount * 2);
            this.o3MemColumns2 = new ObjList<>(columnCount * 2);
            this.o3Columns = this.o3MemColumns1;
            this.activeColumns = columns;
            this.symbolMapWriters = new ObjList<>(columnCount);
            this.indexers = new ObjList<>(columnCount);
            this.denseSymbolMapWriters = new ObjList<>(metadata.getSymbolMapCount());
            this.nullSetters = new ObjList<>(columnCount);
            this.o3NullSetters1 = new ObjList<>(columnCount);
            this.o3NullSetters2 = new ObjList<>(columnCount);
            this.activeNullSetters = nullSetters;
            if (PartitionBy.isPartitioned(partitionBy)) {
                this.partitionDirFmt = PartitionBy.getPartitionDirFormatMethod(partitionBy);
                this.partitionTimestampHi = txWriter.getLastPartitionTimestamp();
            } else {
                this.partitionDirFmt = null;
            }

            configureColumnMemory();
            configureTimestampSetter();
            this.appendTimestampSetter = timestampSetter;
            configureAppendPosition();
            purgeUnusedPartitions();
            minSplitPartitionTimestamp = findMinSplitPartitionTimestamp();
            clearTodoLog();
            this.slaveTxReader = new TxReader(ff);
            commandQueue = new RingQueue<>(
                    TableWriterTask::new,
                    configuration.getWriterCommandQueueSlotSize(),
                    configuration.getWriterCommandQueueCapacity(),
                    MemoryTag.NATIVE_REPL
            );
            commandSubSeq = new SCSequence();
            commandPubSeq = new MPSequence(commandQueue.getCycle());
            commandPubSeq.then(commandSubSeq).then(commandPubSeq);
            o3LastTimestampSpreads = new long[configuration.getO3LagCalculationWindowsSize()];
            Arrays.fill(o3LastTimestampSpreads, 0);

            // Some wal specific initialization
            if (metadata.isWalEnabled()) {
                walColumnMemoryPool = new WeakClosableObjectPool<>(GET_MEMORY_CMOR, configuration.getWalMaxSegmentFileDescriptorsCache(), true);
                walFdCloseCachedFdAction = (key, fdList) -> {
                    for (int i = 0, n = fdList.size(); i < n; i++) {
                        ff.close(fdList.getQuick(i));
                    }
                    fdList.clear();
                    walFdCacheListPool.push(fdList);
                };
            } else {
                walColumnMemoryPool = null;
                walFdCloseCachedFdAction = null;
            }
        } catch (Throwable e) {
            doClose(false);
            throw e;
        }
    }

    // this method is public to allow testing
    public static void consumeColumnTasks0(RingQueue<ColumnTask> queue, int queuedCount, Sequence subSeq, SOUnboundedCountDownLatch o3DoneLatch) {
        while (!o3DoneLatch.done(queuedCount)) {
            long cursor = subSeq.next();
            if (cursor > -1) {
                ColumnTaskJob.processColumnTask(queue.get(cursor), cursor, subSeq);
            } else {
                Os.pause();
            }
        }
    }

    public static int getPrimaryColumnIndex(int index) {
        return index * 2;
    }

    public static int getSecondaryColumnIndex(int index) {
        return getPrimaryColumnIndex(index) + 1;
    }

    public static long getTimestampIndexValue(long timestampIndex, long indexRow) {
        return Unsafe.getUnsafe().getLong(timestampIndex + indexRow * 16);
    }

    @Override
    public void addColumn(@NotNull CharSequence columnName, int columnType, SecurityContext securityContext) {
        addColumn(
                columnName,
                columnType,
                configuration.getDefaultSymbolCapacity(),
                configuration.getDefaultSymbolCacheFlag(),
                false,
                0,
                false,
                false,
                securityContext
        );
    }

    @Override
    public void addColumn(
            CharSequence columnName,
            int columnType,
            int symbolCapacity,
            boolean symbolCacheFlag,
            boolean isIndexed,
            int indexValueBlockCapacity,
            boolean isDedupKey
    ) {
        addColumn(
                columnName,
                columnType,
                symbolCapacity,
                symbolCacheFlag,
                isIndexed,
                indexValueBlockCapacity,
                false,
                isDedupKey,
                null
        );
    }

    @Override
    public void addColumn(
            CharSequence columnName,
            int columnType,
            int symbolCapacity,
            boolean symbolCacheFlag,
            boolean isIndexed,
            int indexValueBlockCapacity,
            boolean isDedupKey,
            SecurityContext securityContext
    ) {
        addColumn(
                columnName,
                columnType,
                symbolCapacity,
                symbolCacheFlag,
                isIndexed,
                indexValueBlockCapacity,
                false,
                isDedupKey,
                securityContext
        );
    }

    /**
     * Adds new column to table, which can be either empty or can have data already. When existing columns
     * already have data this function will create ".top" file in addition to column files. ".top" file contains
     * size of partition at the moment of column creation. It must be used to accurately position inside new
     * column when either appending or reading.
     *
     * <b>Failures</b>
     * Adding new column can fail in many situations. None of the failures affect integrity of data that is already in
     * the table but can leave instance of TableWriter in inconsistent state. When this happens function will throw CairoError.
     * Calling code must close TableWriter instance and open another when problems are rectified. Those problems would be
     * either with disk or memory or both.
     * <p>
     * Whenever function throws CairoException application code can continue using TableWriter instance and may attempt to
     * add columns again.
     *
     * <b>Transactions</b>
     * <p>
     * Pending transaction will be committed before function attempts to add column. Even when function is unsuccessful it may
     * still have committed transaction.
     *
     * @param columnName              of column either ASCII or UTF8 encoded.
     * @param symbolCapacity          when column columnType is SYMBOL this parameter specifies approximate capacity for symbol map.
     *                                It should be equal to number of unique symbol values stored in the table and getting this
     *                                value badly wrong will cause performance degradation. Must be power of 2
     * @param symbolCacheFlag         when set to true, symbol values will be cached on Java heap.
     * @param columnType              {@link ColumnType}
     * @param isIndexed               configures column to be indexed or not
     * @param indexValueBlockCapacity approximation of number of rows for single index key, must be power of 2
     * @param isSequential            for columns that contain sequential values query optimiser can make assumptions on range searches (future feature)
     */
    public void addColumn(
            CharSequence columnName,
            int columnType,
            int symbolCapacity,
            boolean symbolCacheFlag,
            boolean isIndexed,
            int indexValueBlockCapacity,
            boolean isSequential,
            boolean isDedupKey,
            SecurityContext securityContext
    ) {
        assert txWriter.getLagRowCount() == 0;
        assert indexValueBlockCapacity == Numbers.ceilPow2(indexValueBlockCapacity) : "power of 2 expected";
        assert symbolCapacity == Numbers.ceilPow2(symbolCapacity) : "power of 2 expected";

        checkDistressed();
        checkColumnName(columnName);

        if (getColumnIndexQuiet(metaMem, columnName, columnCount) != -1) {
            throw CairoException.duplicateColumn(columnName);
        }

        commit();

        long columnNameTxn = getTxn();
        LOG.info().$("adding column '").utf8(columnName).$('[').$(ColumnType.nameOf(columnType)).$("], columnName txn ").$(columnNameTxn).$(" to ").$substr(pathRootSize, path).$();

        addColumnToMeta(columnName, columnType, symbolCapacity, symbolCacheFlag, isIndexed, indexValueBlockCapacity, isSequential, isDedupKey, columnNameTxn, -1);

        // extend columnTop list to make sure row cancel can work
        // need for setting correct top is hard to test without being able to read from table
        int columnIndex = columnCount - 1;

        // Set txn number in the column version file to mark the transaction where the column is added
        columnVersionWriter.upsertDefaultTxnName(columnIndex, columnNameTxn, txWriter.getLastPartitionTimestamp());

        // create column files
        if (txWriter.getTransientRowCount() > 0 || !PartitionBy.isPartitioned(partitionBy)) {
            try {
                openNewColumnFiles(columnName, columnType, isIndexed, indexValueBlockCapacity);
            } catch (CairoException e) {
                runFragile(RECOVER_FROM_COLUMN_OPEN_FAILURE, columnName, e);
            }
        }

        try {
            // open _meta file
            openMetaFile(ff, path, pathSize, metaMem);
            // remove _todo
            clearTodoLog();
        } catch (CairoException e) {
            throwDistressException(e);
        }

        bumpMetadataAndColumnStructureVersion();

        metadata.addColumn(columnName, columnType, isIndexed, indexValueBlockCapacity, columnIndex, isSequential, symbolCapacity, isDedupKey, symbolCacheFlag);

        if (!Os.isWindows()) {
            ff.fsyncAndClose(TableUtils.openRO(ff, path.$(), LOG));
        }

        if (securityContext != null) {
            ddlListener.onColumnAdded(securityContext, tableToken, columnName);
        }

        try (MetadataCacheWriter metadataRW = engine.getMetadataCache().writeLock()) {
            metadataRW.hydrateTable(metadata);
        }
    }

    @Override
    public void addIndex(@NotNull CharSequence columnName, int indexValueBlockSize) {
        assert indexValueBlockSize == Numbers.ceilPow2(indexValueBlockSize) : "power of 2 expected";

        checkDistressed();

        final int columnIndex = getColumnIndexQuiet(metaMem, columnName, columnCount);

        if (columnIndex == -1) {
            throw CairoException.invalidMetadataRecoverable("column does not exist", columnName);
        }

        commit();

        if (isColumnIndexed(metaMem, columnIndex)) {
            throw CairoException.invalidMetadataRecoverable("column is already indexed", columnName);
        }

        final int existingType = getColumnType(metaMem, columnIndex);
        LOG.info().$("adding index to '").utf8(columnName).$("' [").$(ColumnType.nameOf(existingType)).$(", path=").$substr(pathRootSize, path).I$();

        if (!ColumnType.isSymbol(existingType)) {
            LOG.error().$("cannot create index for [column='").utf8(columnName).$(", type=").$(ColumnType.nameOf(existingType)).$(", path=").$substr(pathRootSize, path).I$();
            throw CairoException.invalidMetadataRecoverable("cannot create index, column type is not SYMBOL", columnName);
        }

        final SymbolColumnIndexer indexer = new SymbolColumnIndexer(configuration);
        writeIndex(columnName, indexValueBlockSize, columnIndex, indexer);
        // set index flag in metadata and  create new _meta.swp
        metaSwapIndex = copyMetadataAndSetIndexAttrs(columnIndex, true, indexValueBlockSize);

        swapMetaFile(columnName);

        indexers.extendAndSet(columnIndex, indexer);
        populateDenseIndexerList();

        TableColumnMetadata columnMetadata = metadata.getColumnMetadata(columnIndex);
        columnMetadata.setIndexed(true);
        columnMetadata.setIndexValueBlockCapacity(indexValueBlockSize);

        try (MetadataCacheWriter metadataRW = engine.getMetadataCache().writeLock()) {
            metadataRW.hydrateTable(metadata);
        }
        LOG.info().$("ADDED index to '").utf8(columnName).$('[').$(ColumnType.nameOf(existingType)).$("]' to ").$substr(pathRootSize, path).$();
    }

    public void addPhysicallyWrittenRows(long rows) {
        physicallyWrittenRowsSinceLastCommit.addAndGet(rows);
        metrics.tableWriter().addPhysicallyWrittenRows(rows);
    }

    public long apply(AbstractOperation operation, long seqTxn) {
        try {
            setSeqTxn(seqTxn);
            long txnBefore = getTxn();
            long rowsAffected = operation.apply(this, true);
            if (txnBefore == getTxn()) {
                // Commit to update seqTxn
                txWriter.commit(denseSymbolMapWriters);
            }
            return rowsAffected;
        } catch (CairoException ex) {
            if (ex.isWALTolerable()) {
                try {
                    rollback(); // rollback in case on any dirty state
                    commitSeqTxn(seqTxn);
                } catch (Throwable th2) {
                    LOG.critical().$("could not rollback, table is distressed [table=").utf8(tableToken.getTableName()).$(", error=").$(th2).I$();
                }
            }
            throw ex;
        } catch (Throwable th) {
            try {
                rollback(); // rollback seqTxn
            } catch (Throwable th2) {
                LOG.critical().$("could not rollback, table is distressed [table=").utf8(tableToken.getTableName()).$(", error=").$(th2).I$();
            }
            throw th;
        }
    }

    @Override
    public long apply(AlterOperation alterOp, boolean contextAllowsAnyStructureChanges) throws AlterTableContextException {
        return alterOp.apply(this, contextAllowsAnyStructureChanges);
    }

    @Override
    public long apply(UpdateOperation operation) {
        return operation.apply(this, true);
    }

    @Override
    public AttachDetachStatus attachPartition(long timestamp) {
        // -1 means unknown size
        return attachPartition(timestamp, -1L);
    }

    /**
     * Attaches a partition to the table. If size is given, partition file data is not validated.
     *
     * @param timestamp     partition timestamp
     * @param partitionSize partition size in rows. Negative means unknown size.
     * @return attached status code
     */
    public AttachDetachStatus attachPartition(long timestamp, long partitionSize) {
        // Partitioned table must have a timestamp
        // SQL compiler will check that table has it
        assert metadata.getTimestampIndex() > -1;

        if (txWriter.attachedPartitionsContains(timestamp)) {
            LOG.info().$("partition is already attached [path=").$substr(pathRootSize, path).I$();
            // TODO: potentially we can merge with existing data
            return AttachDetachStatus.ATTACH_ERR_PARTITION_EXISTS;
        }

        if (inTransaction()) {
            LOG.info().$("committing open transaction before applying attach partition command [table=").utf8(tableToken.getTableName())
                    .$(", partition=").$ts(timestamp).I$();
            commit();

            // Check that partition we're about to attach hasn't appeared after commit
            if (txWriter.attachedPartitionsContains(timestamp)) {
                LOG.info().$("partition is already attached [path=").$substr(pathRootSize, path).I$();
                return AttachDetachStatus.ATTACH_ERR_PARTITION_EXISTS;
            }
        }

        // final name of partition folder after attach
        setPathForPartition(path.trimTo(pathSize), partitionBy, timestamp, getTxn());
        if (ff.exists(path.$())) {
            // Very unlikely since txn is part of the folder name
            return AttachDetachStatus.ATTACH_ERR_DIR_EXISTS;
        }

        Path detachedPath = Path.PATH.get().of(configuration.getRoot()).concat(tableToken);
        setPathForPartition(detachedPath, partitionBy, timestamp, -1L);
        detachedPath.put(configuration.getAttachPartitionSuffix()).$();
        int detachedRootLen = detachedPath.size();
        boolean forceRenamePartitionDir = partitionSize < 0;

        boolean checkPassed = false;
        boolean isSoftLink;
        try {
            if (ff.exists(detachedPath.$())) {

                isSoftLink = ff.isSoftLink(detachedPath.$()); // returns false regardless in Windows

                // detached metadata files validation
                CharSequence timestampColName = metadata.getColumnMetadata(metadata.getTimestampIndex()).getName();
                if (partitionSize > -1L) {
                    // read detachedMinTimestamp and detachedMaxTimestamp
                    readPartitionMinMax(ff, timestamp, detachedPath.trimTo(detachedRootLen), timestampColName, partitionSize);
                } else {
                    // read size, detachedMinTimestamp and detachedMaxTimestamp
                    partitionSize = readPartitionSizeMinMax(ff, timestamp, detachedPath.trimTo(detachedRootLen), timestampColName);
                }

                if (partitionSize < 1) {
                    return AttachDetachStatus.ATTACH_ERR_EMPTY_PARTITION;
                }

                if (forceRenamePartitionDir && !attachPrepare(timestamp, partitionSize, detachedPath, detachedRootLen)) {
                    attachValidateMetadata(partitionSize, detachedPath.trimTo(detachedRootLen), timestamp);
                }

                // main columnVersionWriter is now aligned with the detached partition values read from partition _cv file
                // in case of an error it has to be clean up

                if (forceRenamePartitionDir && configuration.attachPartitionCopy() && !isSoftLink) { // soft links are read-only, no copy involved
                    // Copy partition if configured to do so and it's not CSV import
                    if (ff.copyRecursive(detachedPath.trimTo(detachedRootLen), path, configuration.getMkDirMode()) == 0) {
                        LOG.info().$("copied partition dir [from=").$(detachedPath).$(", to=").$(path).I$();
                    } else {
                        LOG.error().$("could not copy [errno=").$(ff.errno()).$(", from=").$(detachedPath).$(", to=").$(path).I$();
                        return AttachDetachStatus.ATTACH_ERR_COPY;
                    }
                } else {
                    if (ff.rename(detachedPath.trimTo(detachedRootLen).$(), path.$()) == FILES_RENAME_OK) {
                        LOG.info().$("renamed partition dir [from=").$(detachedPath).$(", to=").$(path).I$();
                    } else {
                        LOG.error().$("could not rename [errno=").$(ff.errno()).$(", from=").$(detachedPath).$(", to=").$(path).I$();
                        return AttachDetachStatus.ATTACH_ERR_RENAME;
                    }
                }

                checkPassed = true;
            } else {
                LOG.info().$("attach partition command failed, partition to attach does not exist [path=").$(detachedPath).I$();
                return AttachDetachStatus.ATTACH_ERR_MISSING_PARTITION;
            }
        } finally {
            path.trimTo(pathSize);
            if (!checkPassed) {
                columnVersionWriter.readUnsafe();
            }
        }

        try {
            // find out lo, hi ranges of partition attached as well as size
            assert timestamp <= attachMinTimestamp && attachMinTimestamp <= attachMaxTimestamp;
            long nextMinTimestamp = Math.min(attachMinTimestamp, txWriter.getMinTimestamp());
            long nextMaxTimestamp = Math.max(attachMaxTimestamp, txWriter.getMaxTimestamp());
            boolean appendPartitionAttached = size() == 0 || txWriter.getNextPartitionTimestamp(nextMaxTimestamp) > txWriter.getNextPartitionTimestamp(txWriter.getMaxTimestamp());

            txWriter.beginPartitionSizeUpdate();
            txWriter.updatePartitionSizeByTimestamp(timestamp, partitionSize, getTxn());
            txWriter.finishPartitionSizeUpdate(nextMinTimestamp, nextMaxTimestamp);
            if (isSoftLink) {
                txWriter.setPartitionReadOnlyByTimestamp(timestamp, true);
            }
            txWriter.bumpTruncateVersion();

            columnVersionWriter.commit();
            txWriter.setColumnVersion(columnVersionWriter.getVersion());
            txWriter.commit(denseSymbolMapWriters);

            LOG.info().$("partition attached [table=").utf8(tableToken.getTableName())
                    .$(", partition=").$ts(timestamp).I$();

            if (appendPartitionAttached) {
                LOG.info().$("switch partition after partition attach [tableName=").utf8(tableToken.getTableName())
                        .$(", partition=").$ts(timestamp).I$();
                freeColumns(true);
                configureAppendPosition();
            }
            return AttachDetachStatus.OK;
        } catch (Throwable e) {
            // This is pretty serious, after partition copied there are no OS operations to fail
            // Do full rollback to clean up the state
            LOG.critical().$("failed on attaching partition to the table and rolling back [tableName=").utf8(tableToken.getTableName())
                    .$(", error=").$(e).I$();
            rollback();
            throw e;
        }
    }

    @Override
    public void changeCacheFlag(int columnIndex, boolean cache) {
        checkDistressed();

        commit();

        final MapWriter symbolMapWriter = symbolMapWriters.getQuick(columnIndex);
        if (symbolMapWriter.isCached() != cache) {
            symbolMapWriter.updateCacheFlag(cache);
            TableWriterMetadata.WriterTableColumnMetadata columnMetadata = (TableWriterMetadata.WriterTableColumnMetadata) metadata.getColumnMetadata(columnIndex);
            columnMetadata.setSymbolCached(cache);
            updateMetaStructureVersion();
            txWriter.bumpTruncateVersion();
            try (MetadataCacheWriter metadataRW = engine.getMetadataCache().writeLock()) {
                metadataRW.hydrateTable(metadata);
            }
        }
    }

    @Override
    public void changeColumnType(
            CharSequence columnName,
            int newType,
            int symbolCapacity,
            boolean symbolCacheFlag,
            boolean isIndexed,
            int indexValueBlockCapacity,
            boolean isSequential,
            SecurityContext securityContext
    ) {

        int existingColIndex = metadata.getColumnIndexQuiet(columnName);
        if (existingColIndex < 0) {
            throw CairoException.nonCritical().put("cannot change column type, column does not exists [table=")
                    .put(tableToken.getTableName()).put(", column=").put(columnName).put(']');
        }

        if (existingColIndex == metadata.getTimestampIndex()) {
            throw CairoException.nonCritical().put("cannot change column type, column is the designated timestamp [table=")
                    .put(tableToken.getTableName()).put(", column=").put(columnName).put(']');
        }

        int existingType = metadata.getColumnType(existingColIndex);
        assert existingType > 0;

        if (existingType == newType) {
            // It only makes sense to change symbol parameters
            // It has to be another type of ALTER command since it's non-structural change in WAL tables
            throw CairoException.nonCritical().put("cannot change column type, new type is the same as existing [table=")
                    .put(tableToken.getTableName()).put(", column=").put(columnName).put(']');
        }

        ConvertOperatorImpl convertOperator = getConvertOperator();
        try {
            commit();

            LOG.info().$("converting column [table=").$(tableToken).$(", column=").utf8(columnName)
                    .$(", from=").$(ColumnType.nameOf(existingType))
                    .$(", to=").$(ColumnType.nameOf(newType)).I$();

            boolean isDedupKey = metadata.isDedupKey(existingColIndex);
            int columnIndex = columnCount;
            long columnNameTxn = getTxn();

            // Set txn number in the column version file to mark the transaction where the column is added
            long firstPartitionTsm = columnVersionWriter.getColumnTopPartitionTimestamp(existingColIndex);
            if (firstPartitionTsm == Long.MIN_VALUE && txWriter.getPartitionCount() > 0) {
                firstPartitionTsm = txWriter.getPartitionTimestampByIndex(0);
            }
            columnVersionWriter.upsertDefaultTxnName(columnIndex, columnNameTxn, firstPartitionTsm);

            if (ColumnType.isSymbol(newType)) {
                createSymbolMapWriter(columnName, columnNameTxn, symbolCapacity, symbolCacheFlag);
            } else {
                // maintain sparse list of symbol writers
                symbolMapWriters.extendAndSet(columnCount, NullMapWriter.INSTANCE);
            }
            try {
                convertOperator.convertColumn(columnName, existingColIndex, existingType, columnIndex, newType);

                // Column converted, add new one to _meta file and remove the existing column
                addColumnToMeta(columnName, newType, symbolCapacity, symbolCacheFlag, isIndexed, indexValueBlockCapacity, isSequential, isDedupKey, columnNameTxn, existingColIndex);

                // close old column files
                freeColumnMemory(existingColIndex);

                // remove symbol map writer or entry for such
                removeSymbolMapWriter(existingColIndex);

                // remove old column to in-memory metadata object and add new one
                metadata.removeColumn(existingColIndex);
                metadata.addColumn(columnName, newType, isIndexed, indexValueBlockCapacity, existingColIndex, isSequential, symbolCapacity, isDedupKey, existingColIndex + 1, symbolCacheFlag); // by convention, replacingIndex is +1

                // open new column files
                if (txWriter.getTransientRowCount() > 0 || !PartitionBy.isPartitioned(partitionBy)) {
                    long partitionTimestamp = txWriter.getLastPartitionTimestamp();
                    setStateForTimestamp(path, partitionTimestamp);
                    openColumnFiles(columnName, columnNameTxn, columnIndex, path.size());
                    setColumnAppendPosition(columnIndex, txWriter.getTransientRowCount(), false);
                    path.trimTo(pathSize);
                }

                // write index if necessary or remove the old one
                // index must be created before column is initialised because
                // it uses primary column object as temporary tool
                if (isIndexed) {
                    SymbolColumnIndexer indexer = (SymbolColumnIndexer) indexers.get(columnIndex);
                    writeIndex(columnName, indexValueBlockCapacity, columnIndex, indexer);
                    // add / remove indexers
                    indexers.extendAndSet(columnIndex, indexer);
                    populateDenseIndexerList();
                }

                try {
                    // open _meta file
                    openMetaFile(ff, path, pathSize, metaMem);
                    // remove _todo
                    clearTodoLog();
                } catch (CairoException e) {
                    throwDistressException(e);
                }

                // commit transaction to _txn file
                bumpMetadataAndColumnStructureVersion();

                try (MetadataCacheWriter metadataRW = engine.getMetadataCache().writeLock()) {
                    metadataRW.hydrateTable(metadata);
                }
            } finally {
                // clear temp resources
                convertOperator.finishColumnConversion();
                path.trimTo(pathSize);
            }
        } catch (Throwable th) {
            LOG.error().$("could not change column type [table=").$(tableToken.getTableName()).$(", column=").utf8(columnName)
                    .$(", error=").$(th).I$();
            throw th;
        }
    }

    public boolean checkScoreboardHasReadersBeforeLastCommittedTxn() {
        if (checkpointStatus.isInProgress()) {
            // do not alter scoreboard while checkpoint is in progress
            return true;
        }
        long lastCommittedTxn = txWriter.getTxn();
        try {
            if (txnScoreboard.acquireTxn(lastCommittedTxn)) {
                txnScoreboard.releaseTxn(lastCommittedTxn);
            }
        } catch (CairoException ex) {
            // Scoreboard can be over allocated, don't stall writing because of that.
            // Schedule async purge and continue
            LOG.critical().$("cannot lock last txn in scoreboard, partition purge will be scheduled [table=")
                    .utf8(tableToken.getTableName())
                    .$(", txn=").$(lastCommittedTxn)
                    .$(", error=").$(ex.getFlyweightMessage())
                    .$(", errno=").$(ex.getErrno()).I$();
        }

        return txnScoreboard.getMin() != lastCommittedTxn;
    }

    @Override
    public void close() {
        if (lifecycleManager.close() && isOpen()) {
            doClose(true);
        }
    }

    public void closeActivePartition(boolean truncate) {
        LOG.debug().$("closing last partition [table=").utf8(tableToken.getTableName()).I$();
        closeAppendMemoryTruncate(truncate);
        freeIndexers();
    }

    @Override
    public long commit() {
        return commit(0);
    }

    public void commitSeqTxn(long seqTxn) {
        txWriter.setSeqTxn(seqTxn);
        txWriter.commit(denseSymbolMapWriters);
    }

    public void commitSeqTxn() {
        if (txWriter.inTransaction()) {
            metrics.tableWriter().incrementCommits();
            syncColumns();
        }
        txWriter.commit(denseSymbolMapWriters);
    }

    public long commitWalTransaction(
            @Transient Path walPath,
            boolean inOrder,
            long rowLo,
            long rowHi,
            long o3TimestampMin,
            long o3TimestampMax,
            SymbolMapDiffCursor mapDiffCursor,
            long seqTxn,
            O3JobParallelismRegulator regulator
    ) {
        if (hasO3() || columnVersionWriter.hasChanges()) {
            // When writer is returned to pool, it should be rolled back. Having an open transaction is very suspicious.
            // Set the writer to distressed state and throw exception so that writer is re-created.
            distressed = true;
            throw CairoException.critical(0).put("cannot process WAL while in transaction");
        }

        physicallyWrittenRowsSinceLastCommit.set(0);
        txWriter.beginPartitionSizeUpdate();
        long commitToTimestamp = walTxnDetails.getCommitToTimestamp(seqTxn);

        LOG.info().$("processing WAL [path=").$substr(pathRootSize, walPath).$(", roLo=").$(rowLo)
                .$(", roHi=").$(rowHi)
                .$(", seqTxn=").$(seqTxn)
                .$(", tsMin=").$ts(o3TimestampMin).$(", tsMax=").$ts(o3TimestampMax)
                .$(", commitToTs=").$ts(commitToTimestamp)
                .I$();

        final long committedRowCount = txWriter.getRowCount();
        final long walSegmentId = walTxnDetails.getWalSegmentId(seqTxn);
        boolean isLastSegmentUsage = walTxnDetails.isLastSegmentUsage(seqTxn);
        boolean committed;
        try {
            committed = processWalBlock(
                    walPath,
                    metadata.getTimestampIndex(),
                    inOrder,
                    rowLo,
                    rowHi,
                    o3TimestampMin,
                    o3TimestampMax,
                    mapDiffCursor,
                    commitToTimestamp,
                    walSegmentId,
                    isLastSegmentUsage,
                    regulator
            );
        } catch (CairoException e) {
            if (e.isOutOfMemory()) {
                // oom -> we cannot rely on internal TableWriter consistency, all bets are off, better to discard it and re-recreate
                distressed = true;
            }
            throw e;
        }
        final long rowsAdded = txWriter.getRowCount() - committedRowCount;

        if (committed) {
            // Useful for debugging
            assert txWriter.getLagRowCount() == 0;

            updateIndexes();
            columnVersionWriter.commit();
            txWriter.setSeqTxn(seqTxn);
            txWriter.setLagTxnCount(0);
            txWriter.setLagOrdered(true);

            syncColumns();
            txWriter.setColumnVersion(columnVersionWriter.getVersion());
            txWriter.commit(denseSymbolMapWriters);
            lastWalCommitTimestampMicros = configuration.getMicrosecondClock().getTicks();

            squashSplitPartitions(minSplitPartitionTimestamp, txWriter.maxTimestamp, configuration.getO3LastPartitionMaxSplits());

            // Bookmark masterRef to track how many rows is in uncommitted state
            committedMasterRef = masterRef;
            processPartitionRemoveCandidates();

            metrics.tableWriter().incrementCommits();

            shrinkO3Mem();
        }

        // Nothing was committed to the table, only copied to LAG.
        // Sometimes data from LAG made visible to the table using fast commit that increment transient row count.
        // Keep in memory last committed seq txn, but do not write it to _txn file.
        assert txWriter.getLagTxnCount() == (seqTxn - txWriter.getSeqTxn());
        metrics.tableWriter().addCommittedRows(rowsAdded);
        return rowsAdded;
    }

    @Override
    public boolean convertPartition(long partitionTimestamp) {
        final int memoryTag = MemoryTag.MMAP_PARTITION_CONVERTER;

        assert metadata.getTimestampIndex() > -1;
        assert PartitionBy.isPartitioned(partitionBy);

        if (inTransaction()) {
            LOG.info()
                    .$("committing open transaction before applying convert partition to parquet command [table=")
                    .utf8(tableToken.getTableName())
                    .$(", partition=").$ts(partitionTimestamp)
                    .I$();
            commit();
        }

        partitionTimestamp = txWriter.getLogicalPartitionTimestamp(partitionTimestamp);
        int partitionIndex = txWriter.getPartitionIndex(partitionTimestamp);
        if (partitionIndex < 0) {
            formatPartitionForTimestamp(partitionTimestamp, -1);
            throw CairoException.nonCritical().put("cannot convert partition to parquet, partition does not exist [table=").put(tableToken.getTableName())
                    .put(", partition=").put(utf8Sink).put(']');
        }
        lastPartitionTimestamp = txWriter.getLastPartitionTimestamp();
        boolean lastPartitionConverted = lastPartitionTimestamp == partitionTimestamp;
        squashPartitionForce(partitionIndex);

        long partitionNameTxn = txWriter.getPartitionNameTxn(partitionIndex);

        setPathForPartition(path.trimTo(pathSize), partitionBy, partitionTimestamp, partitionNameTxn);
        final int partitionLen = path.size();
        if (!ff.exists(path.$())) {
            throw CairoException.nonCritical().put("partition folder does not exist [path=").put(path).put(']');
        }

        // upgrade partition version
        TableUtils.setPathForPartition(other.trimTo(pathSize), partitionBy, partitionTimestamp, getTxn());
        TableUtils.createDirsOrFail(ff, other.slash(), configuration.getMkDirMode());
        final int newPartitionFolderLen = other.size();

        // set parquet file full path
        TableUtils.setParquetPartitionPath(other.trimTo(pathSize), partitionBy, partitionTimestamp, getTxn());

        LOG.info().$("converting partition to parquet [path=").$substr(pathRootSize, path).I$();
        long parquetFileLength;
        try {
            try (PartitionDescriptor partitionDescriptor = new MappedMemoryPartitionDescriptor()) {

                final long partitionRowCount = getPartitionSize(partitionIndex);
                final int timestampIndex = metadata.getTimestampIndex();
                partitionDescriptor.of(getTableToken().getTableName(), partitionRowCount, timestampIndex);

                final int columnCount = metadata.getColumnCount();
                for (int columnIndex = 0; columnIndex < columnCount; columnIndex++) {
                    final String columnName = metadata.getColumnName(columnIndex);
                    final int columnType = metadata.getColumnType(columnIndex);
                    final int columnId = metadata.getColumnMetadata(columnIndex).getWriterIndex();
                    if (columnType > 0) {
                        final long columnNameTxn = getColumnNameTxn(partitionTimestamp, columnIndex);
                        final long columnTop = columnVersionWriter.getColumnTop(partitionTimestamp, columnIndex);
                        final long columnRowCount = (columnTop != -1) ? partitionRowCount - columnTop : 0;

                        if (columnRowCount != 0) {
                            // Do not add the column to the parquet file if there are no rows

                            if (ColumnType.isSymbol(columnType)) {
                                long columnSize = columnRowCount * ColumnType.sizeOf(columnType);
                                long columnAddr = TableUtils.mapRO(ff, dFile(path.trimTo(partitionLen), columnName, columnNameTxn), LOG, columnSize, memoryTag);

                                offsetFileName(path.trimTo(pathSize), columnName, columnNameTxn);
                                if (!ff.exists(path.$())) {
                                    LOG.error().$(path).$(" is not found").$();
                                    throw CairoException.critical(0).put("SymbolMap does not exist: ").put(path);
                                }

                                long fileLength = ff.length(path.$());
                                if (fileLength < SymbolMapWriter.HEADER_SIZE) {
                                    LOG.error().$(path).$("symbol file is too short [fileLength=").$(fileLength).$(']').$();
                                    throw CairoException.critical(0).put("SymbolMap is too short: ").put(path);
                                }

                                final int symbolCount = getSymbolMapWriter(columnIndex).getSymbolCount();
                                final long offsetsMemSize = SymbolMapWriter.keyToOffset(symbolCount + 1);

                                long symbolOffsetsAddr = TableUtils.mapRO(ff, path.$(), LOG, offsetsMemSize, memoryTag);

                                final LPSZ charFileName = charFileName(path.trimTo(pathSize), columnName, columnNameTxn);
                                long columnSecondarySize = ff.length(charFileName);
                                long columnSecondaryAddr = TableUtils.mapRO(ff, charFileName, LOG, columnSecondarySize, memoryTag);

                                partitionDescriptor.addColumn(
                                        columnName,
                                        columnType,
                                        columnId,
                                        columnTop,
                                        columnAddr,
                                        columnSize,
                                        columnSecondaryAddr,
                                        columnSecondarySize,
                                        symbolOffsetsAddr + HEADER_SIZE,
                                        symbolCount
                                );

                                // recover partition path
                                setPathForPartition(path.trimTo(pathSize), partitionBy, partitionTimestamp, partitionNameTxn);
                            } else if (ColumnType.isVarSize(columnType)) {
                                final ColumnTypeDriver columnTypeDriver = ColumnType.getDriver(columnType);
                                long auxVectorSize = columnTypeDriver.getAuxVectorSize(columnRowCount);
                                long auxVectorAddr = TableUtils.mapRO(ff, iFile(path.trimTo(partitionLen), columnName, columnNameTxn), LOG, auxVectorSize, memoryTag);

                                long dataSize = columnTypeDriver.getDataVectorSizeAt(auxVectorAddr, columnRowCount - 1);
                                if (dataSize < columnTypeDriver.getDataVectorMinEntrySize() || dataSize >= (1L << 40)) {
                                    LOG.critical().$("Invalid var len column size [column=").$(columnName).$(", size=").$(dataSize).$(", path=").$(path).I$();
                                    throw CairoException.critical(0).put("Invalid column size [column=").put(path).put(", size=").put(dataSize).put(']');
                                }

                                long dataAddr = dataSize == 0 ? 0 : TableUtils.mapRO(ff, dFile(path.trimTo(partitionLen), columnName, columnNameTxn), LOG, dataSize, memoryTag);
                                partitionDescriptor.addColumn(
                                        columnName,
                                        columnType,
                                        columnId,
                                        columnTop,
                                        dataAddr,
                                        dataSize,
                                        auxVectorAddr,
                                        auxVectorSize,
                                        0,
                                        0
                                );
                            } else {
                                long mapBytes = columnRowCount * ColumnType.sizeOf(columnType);
                                long fixedAddr = TableUtils.mapRO(ff, dFile(path.trimTo(partitionLen), columnName, columnNameTxn), LOG, mapBytes, memoryTag);
                                partitionDescriptor.addColumn(
                                        columnName,
                                        columnType,
                                        columnId,
                                        columnTop,
                                        fixedAddr,
                                        mapBytes,
                                        0,
                                        0,
                                        0,
                                        0
                                );
                            }
                        }
                    } else {
                        throw CairoException.critical(0).put("unsupported column type [column=").put(columnName).put(", type=").put(columnType).put(']');
                    }
                }

                final CairoConfiguration config = this.getConfiguration();
                final int compressionCodec = config.getPartitionEncoderParquetCompressionCodec();
                final int compressionLevel = config.getPartitionEncoderParquetCompressionLevel();
                final int rowGroupSize = config.getPartitionEncoderParquetRowGroupSize();
                final int dataPageSize = config.getPartitionEncoderParquetDataPageSize();
                final boolean statisticsEnabled = config.isPartitionEncoderParquetStatisticsEnabled();
                final int parquetVersion = config.getPartitionEncoderParquetVersion();

                PartitionEncoder.encodeWithOptions(
                        partitionDescriptor,
                        other,
                        ParquetCompression.packCompressionCodecLevel(compressionCodec, compressionLevel),
                        statisticsEnabled,
                        rowGroupSize,
                        dataPageSize,
                        parquetVersion

                );
                parquetFileLength = ff.length(other.$());
            }
        } catch (CairoException e) {
            LOG.error().$("could not convert partition to parquet [table=").utf8(tableToken.getTableName())
                    .$(", partition=").$ts(partitionTimestamp)
                    .$(", error=").$(e.getMessage()).I$();

            // rollback
            if (!ff.rmdir(other.trimTo(newPartitionFolderLen).slash())) {
                LOG.error().$("could not remove parquet file [path=").$(other).I$();
            }
            throw e;
        } finally {
            path.trimTo(pathSize);
            other.trimTo(pathSize);
        }
        final long originalSize = txWriter.getPartitionSize(partitionIndex);
        // used to update txn and bump recordStructureVersion
        txWriter.updatePartitionSizeAndTxnByRawIndex(partitionIndex * LONGS_PER_TX_ATTACHED_PARTITION, originalSize);
        txWriter.setPartitionParquetFormat(partitionTimestamp, parquetFileLength);
        txWriter.bumpPartitionTableVersion();
        txWriter.commit(denseSymbolMapWriters);

        if (lastPartitionConverted) {
            closeActivePartition(false);
        }

        // remove old partition folder
        safeDeletePartitionDir(partitionTimestamp, partitionNameTxn);

        if (lastPartitionConverted) {
            // Open last partition as read-only
            openPartition(partitionTimestamp);
        }
        return true;
    }

    public void destroy() {
        // Closes all the files and makes this instance unusable e.g. it cannot return to the pool on close.
        LOG.info().$("closing table files [table=").utf8(tableToken.getTableName())
                .$(", dirName=").utf8(tableToken.getDirName()).I$();
        distressed = true;
        doClose(false);
    }

    public AttachDetachStatus detachPartition(long timestamp) {
        // Should be checked by SQL compiler
        assert metadata.getTimestampIndex() > -1;
        assert PartitionBy.isPartitioned(partitionBy);

        if (inTransaction()) {
            LOG.info()
                    .$("committing open transaction before applying detach partition command [table=")
                    .utf8(tableToken.getTableName())
                    .$(", partition=").$ts(timestamp)
                    .I$();
            commit();
        }

        timestamp = txWriter.getLogicalPartitionTimestamp(timestamp);
        if (timestamp == txWriter.getLogicalPartitionTimestamp(txWriter.getMaxTimestamp())) {
            return AttachDetachStatus.DETACH_ERR_ACTIVE;
        }

        int partitionIndex = txWriter.getPartitionIndex(timestamp);
        if (partitionIndex < 0) {
            assert !txWriter.attachedPartitionsContains(timestamp);
            return AttachDetachStatus.DETACH_ERR_MISSING_PARTITION;
        }

        // To detach the partition, squash it into single folder if required
        squashPartitionForce(partitionIndex);

        // To check that partition is squashed get the next partition and
        // verify that it's not the same timestamp as the one we are trying to detach.
        // The next partition should exist, since last partition cannot be detached.
        assert txWriter.getLogicalPartitionTimestamp(txWriter.getPartitionTimestampByIndex(partitionIndex + 1)) != timestamp;

        long minTimestamp = txWriter.getMinTimestamp();
        long partitionNameTxn = txWriter.getPartitionNameTxn(partitionIndex);
        Path detachedPath = Path.PATH.get();

        try {
            // path: partition folder to be detached
            setPathForPartition(path.trimTo(pathSize), partitionBy, timestamp, partitionNameTxn);
            if (!ff.exists(path.$())) {
                LOG.error().$("partition folder does not exist [path=").$substr(pathRootSize, path).I$();
                return AttachDetachStatus.DETACH_ERR_MISSING_PARTITION_DIR;
            }

            final int detachedPathLen;
            AttachDetachStatus attachDetachStatus;
            if (ff.isSoftLink(path.$())) {
                detachedPathLen = 0;
                attachDetachStatus = AttachDetachStatus.OK;
                LOG.info().$("detaching partition via unlink [path=").$substr(pathRootSize, path).I$();
            } else {

                detachedPath.of(configuration.getRoot()).concat(tableToken.getDirName());
                int detachedRootLen = detachedPath.size();
                // detachedPath: detached partition folder
                if (!ff.exists(detachedPath.slash$())) {
                    // the detached and standard folders can have different roots
                    // (server.conf: cairo.sql.detached.root)
                    if (0 != ff.mkdirs(detachedPath, detachedMkDirMode)) {
                        LOG.error().$("could no create detached partition folder [errno=").$(ff.errno())
                                .$(", path=").$(detachedPath).I$();
                        return AttachDetachStatus.DETACH_ERR_MKDIR;
                    }
                }
                setPathForPartition(detachedPath.trimTo(detachedRootLen), partitionBy, timestamp, -1L);
                detachedPath.put(DETACHED_DIR_MARKER);
                detachedPathLen = detachedPath.size();
                if (ff.exists(detachedPath.$())) {
                    LOG.error().$("detached partition folder already exist [path=").$(detachedPath).I$();
                    return AttachDetachStatus.DETACH_ERR_ALREADY_DETACHED;
                }

                // Hard link partition folder recursive to partition.detached
                if (ff.hardLinkDirRecursive(path, detachedPath, detachedMkDirMode) != 0) {
                    if (ff.isCrossDeviceCopyError(ff.errno())) {
                        // Cross drive operation. Make full copy to another device.
                        if (ff.copyRecursive(path, detachedPath, detachedMkDirMode) != 0) {
                            LOG.critical().$("could not copy detached partition [errno=").$(ff.errno())
                                    .$(", from=").$(path)
                                    .$(", to=").$(detachedPath)
                                    .I$();
                            return AttachDetachStatus.DETACH_ERR_COPY;
                        }
                    } else {
                        LOG.critical().$("could not create hard link to detached partition [errno=").$(ff.errno())
                                .$(", from=").$(path)
                                .$(", to=").$(detachedPath)
                                .I$();
                        return AttachDetachStatus.DETACH_ERR_HARD_LINK;
                    }
                }

                // copy _meta, _cv and _txn to partition.detached _meta, _cv and _txn
                other.of(path).trimTo(pathSize).concat(META_FILE_NAME).$(); // exists already checked
                detachedPath.trimTo(detachedPathLen).concat(META_FILE_NAME).$();

                attachDetachStatus = AttachDetachStatus.OK;
                if (-1 == copyOverwrite(detachedPath)) {
                    attachDetachStatus = AttachDetachStatus.DETACH_ERR_COPY_META;
                    LOG.critical().$("could not copy [errno=").$(ff.errno())
                            .$(", from=").$(other)
                            .$(", to=").$(detachedPath)
                            .I$();
                } else {
                    other.parent().concat(COLUMN_VERSION_FILE_NAME).$();
                    detachedPath.parent().concat(COLUMN_VERSION_FILE_NAME).$();
                    if (-1 == copyOverwrite(detachedPath)) {
                        attachDetachStatus = AttachDetachStatus.DETACH_ERR_COPY_META;
                        LOG.critical().$("could not copy [errno=").$(ff.errno())
                                .$(", from=").$(other)
                                .$(", to=").$(detachedPath)
                                .I$();
                    } else {
                        other.parent().concat(TXN_FILE_NAME).$();
                        detachedPath.parent().concat(TXN_FILE_NAME).$();
                        if (-1 == copyOverwrite(detachedPath)) {
                            attachDetachStatus = AttachDetachStatus.DETACH_ERR_COPY_META;
                            LOG.critical().$("could not copy [errno=").$(ff.errno())
                                    .$(", from=").$(other)
                                    .$(", to=").$(detachedPath)
                                    .I$();
                        }
                    }
                }
            }

            if (attachDetachStatus == AttachDetachStatus.OK) {
                // find out if we are removing min partition
                long nextMinTimestamp = minTimestamp;
                if (timestamp == txWriter.getPartitionTimestampByIndex(0)) {
                    other.of(path).trimTo(pathSize);
                    nextMinTimestamp = readMinTimestamp(txWriter.getPartitionTimestampByIndex(1));
                }

                // all good, commit
                txWriter.beginPartitionSizeUpdate();
                txWriter.removeAttachedPartitions(timestamp);
                txWriter.setMinTimestamp(nextMinTimestamp);
                txWriter.finishPartitionSizeUpdate(nextMinTimestamp, txWriter.getMaxTimestamp());
                txWriter.bumpTruncateVersion();

                columnVersionWriter.removePartition(timestamp);
                columnVersionWriter.commit();

                txWriter.setColumnVersion(columnVersionWriter.getVersion());
                txWriter.commit(denseSymbolMapWriters);
                // return at the end of the method after removing partition directory
            } else {
                // rollback detached copy
                detachedPath.trimTo(detachedPathLen).slash().$();
                if (ff.rmdir(detachedPath)) {
                    LOG.error()
                            .$("could not rollback detached copy (rmdir) [errno=").$(ff.errno())
                            .$(", undo=").$(detachedPath)
                            .$(", original=").$(path)
                            .I$();
                }
                return attachDetachStatus;
            }
        } finally {
            path.trimTo(pathSize);
            other.trimTo(pathSize);
        }
        safeDeletePartitionDir(timestamp, partitionNameTxn);
        return AttachDetachStatus.OK;
    }

    @Override
    public void disableDeduplication() {
        assert txWriter.getLagRowCount() == 0;
        checkDistressed();
        LOG.info().$("disabling row deduplication [table=").utf8(tableToken.getTableName()).I$();
        updateMetadataWithDeduplicationUpsertKeys(false, null);
        try (MetadataCacheWriter metadataRW = engine.getMetadataCache().writeLock()) {
            metadataRW.hydrateTable(metadata);
        }
    }

    @Override
    public void dropIndex(@NotNull CharSequence columnName) {
        checkDistressed();

        final int columnIndex = getColumnIndexQuiet(metaMem, columnName, columnCount);
        if (columnIndex == -1) {
            throw CairoException.invalidMetadataRecoverable("column does not exist", columnName);
        }
        if (!isColumnIndexed(metaMem, columnIndex)) {
            // if a column is indexed, it is also of type SYMBOL
            throw CairoException.invalidMetadataRecoverable("column is not indexed", columnName);
        }
        final int defaultIndexValueBlockSize = Numbers.ceilPow2(configuration.getIndexValueBlockSize());

        if (inTransaction()) {
            LOG.info()
                    .$("committing current transaction before DROP INDEX execution [txn=").$(txWriter.getTxn())
                    .$(", table=").utf8(tableToken.getTableName())
                    .$(", column=").utf8(columnName)
                    .I$();
            commit();
        }

        try {
            LOG.info().$("removing index [txn=").$(txWriter.getTxn())
                    .$(", table=").utf8(tableToken.getTableName())
                    .$(", column=").utf8(columnName)
                    .I$();
            // drop index
            if (dropIndexOperator == null) {
                dropIndexOperator = new DropIndexOperator(configuration, this, path, other, pathSize, getPurgingOperator());
            }
            dropIndexOperator.executeDropIndex(columnName, columnIndex); // upserts column version in partitions
            // swap meta commit
            metaSwapIndex = copyMetadataAndSetIndexAttrs(columnIndex, false, defaultIndexValueBlockSize);
            swapMetaFile(columnName); // bumps structure version, this is in effect a commit
            // refresh metadata
            TableColumnMetadata columnMetadata = metadata.getColumnMetadata(columnIndex);
            columnMetadata.setIndexed(false);
            columnMetadata.setIndexValueBlockCapacity(defaultIndexValueBlockSize);
            // remove indexer
            ColumnIndexer columnIndexer = indexers.getQuick(columnIndex);
            if (columnIndexer != null) {
                indexers.setQuick(columnIndex, null);
                Misc.free(columnIndexer);
                populateDenseIndexerList();
            }
            // purge old column versions
            finishColumnPurge();
            LOG.info().$("REMOVED index [txn=").$(txWriter.getTxn()).$();

            try (MetadataCacheWriter metadataRW = engine.getMetadataCache().writeLock()) {
                metadataRW.hydrateTable(metadata);
            }

            LOG.info().$("END DROP INDEX [txn=").$(txWriter.getTxn())
                    .$(", table=").utf8(tableToken.getTableName())
                    .$(", column=").utf8(columnName)
                    .I$();
        } catch (Throwable e) {
            throw CairoException.critical(0)
                    .put("cannot remove index for [txn=").put(txWriter.getTxn())
                    .put(", table=").put(tableToken.getTableName())
                    .put(", column=").put(columnName)
                    .put("]: ").put(e.getMessage());
        }
    }

    @Override
    public void enableDeduplicationWithUpsertKeys(LongList columnsIndexes) {
        assert txWriter.getLagRowCount() == 0;
        checkDistressed();
        LogRecord logRec = LOG.info().$("enabling row deduplication [table=").utf8(tableToken.getTableName()).$(", columns=[");

        try {
            int upsertKeyColumn = columnsIndexes.size();
            for (int i = 0; i < upsertKeyColumn; i++) {
                int dedupColIndex = (int) columnsIndexes.getQuick(i);
                if (dedupColIndex < 0 || dedupColIndex >= metadata.getColumnCount()) {
                    throw CairoException.critical(0).put("Invalid column index to make a dedup key [table=")
                            .put(tableToken.getTableName()).put(", columnIndex=").put(dedupColIndex);
                }

                int columnType = metadata.getColumnType(dedupColIndex);
                if (columnType < 0) {
                    throw CairoException.critical(0).put("Invalid column used as deduplicate key, column is dropped [table=")
                            .put(tableToken.getTableName()).put(", columnIndex=").put(dedupColIndex);
                }
                if (i > 0) {
                    logRec.$(',');
                }
                logRec.$(getColumnNameSafe(dedupColIndex)).$(':').$(ColumnType.nameOf(columnType));
            }
        } finally {
            logRec.I$();
        }
        updateMetadataWithDeduplicationUpsertKeys(true, columnsIndexes);
        try (MetadataCacheWriter metadataRW = engine.getMetadataCache().writeLock()) {
            metadataRW.hydrateTable(metadata);
        }
    }

    public long getAppliedSeqTxn() {
        return txWriter.getSeqTxn() + txWriter.getLagTxnCount();
    }

    public int getColumnCount() {
        return columns.size();
    }

    public int getColumnIndex(CharSequence name) {
        int index = metadata.getColumnIndexQuiet(name);
        if (index > -1) {
            return index;
        }
        throw CairoException.critical(0).put("column '").put(name).put("' does not exist");
    }

    public long getColumnNameTxn(long partitionTimestamp, int columnIndex) {
        return columnVersionWriter.getColumnNameTxn(partitionTimestamp, columnIndex);
    }

    public long getColumnStructureVersion() {
        return txWriter.getColumnStructureVersion();
    }

    public long getColumnTop(long partitionTimestamp, int columnIndex, long defaultValue) {
        long colTop = columnVersionWriter.getColumnTop(partitionTimestamp, columnIndex);
        return colTop > -1L ? colTop : defaultValue;
    }

    public long getDataAppendPageSize() {
        return dataAppendPageSize;
    }

    public DedupColumnCommitAddresses getDedupCommitAddresses() {
        return dedupColumnCommitAddresses;
    }

    @TestOnly
    public ObjList<MapWriter> getDenseSymbolMapWriters() {
        return denseSymbolMapWriters;
    }

    public String getDesignatedTimestampColumnName() {
        return designatedTimestampColumnName;
    }

    public FilesFacade getFilesFacade() {
        return ff;
    }

    public long getMaxTimestamp() {
        return txWriter.getMaxTimestamp();
    }

    @Override
    public int getMetaMaxUncommittedRows() {
        return metadata.getMaxUncommittedRows();
    }

    @Override
    public long getMetaO3MaxLag() {
        return metadata.getO3MaxLag();
    }

    @Override
    public TableMetadata getMetadata() {
        return metadata;
    }

    @Override
    public long getMetadataVersion() {
        return txWriter.getMetadataVersion();
    }

    public long getO3RowCount() {
        return hasO3() ? getO3RowCount0() : 0L;
    }

    @Override
    public int getPartitionBy() {
        return partitionBy;
    }

    public int getPartitionCount() {
        return txWriter.getPartitionCount();
    }

    public int getPartitionIndexByTimestamp(long timestamp) {
        return txWriter.getPartitionIndex(timestamp);
    }

    public long getPartitionNameTxn(int partitionIndex) {
        return txWriter.getPartitionNameTxn(partitionIndex);
    }

    public long getPartitionNameTxnByPartitionTimestamp(long partitionTimestamp) {
        return txWriter.getPartitionNameTxnByPartitionTimestamp(partitionTimestamp, -1L);
    }

    public long getPartitionO3SplitThreshold() {
        long splitMinSizeBytes = configuration.getPartitionO3SplitMinSize();
        return splitMinSizeBytes /
                (avgRecordSize != 0 ? avgRecordSize : (avgRecordSize = TableUtils.estimateAvgRecordSize(metadata)));
    }

    public long getPartitionParquetFileSize(int partitionIndex) {
        return txWriter.getPartitionParquetFileSize(partitionIndex);
    }

    public long getPartitionSize(int partitionIndex) {
        if (partitionIndex == txWriter.getPartitionCount() - 1 || !PartitionBy.isPartitioned(partitionBy)) {
            return txWriter.getTransientRowCount();
        }
        return txWriter.getPartitionSize(partitionIndex);
    }

    public long getPartitionTimestamp(int partitionIndex) {
        return txWriter.getPartitionTimestampByIndex(partitionIndex);
    }

    public long getPhysicallyWrittenRowsSinceLastCommit() {
        return physicallyWrittenRowsSinceLastCommit.get();
    }

    public long getRowCount() {
        return txWriter.getRowCount();
    }

    public long getSeqTxn() {
        return txWriter.getSeqTxn();
    }

    public MemoryMA getStorageColumn(int index) {
        return columns.getQuick(index);
    }

    @Override
    public int getSymbolCountWatermark(int columnIndex) {
        // We don't need the watermark for non-WAL tables.
        return -1;
    }

    public int getSymbolIndexNoTransientCountUpdate(int columnIndex, CharSequence symValue) {
        return symbolMapWriters.getQuick(columnIndex).put(symValue, SymbolValueCountCollector.NOOP);
    }

    public MapWriter getSymbolMapWriter(int columnIndex) {
        return symbolMapWriters.getQuick(columnIndex);
    }

    @Override
    public TableToken getTableToken() {
        return tableToken;
    }

    public long getTransientRowCount() {
        return txWriter.getTransientRowCount();
    }

    public long getTruncateVersion() {
        return txWriter.getTruncateVersion();
    }

    @TestOnly
    public TxWriter getTxWriter() {
        return txWriter;
    }

    public long getTxn() {
        return txWriter.getTxn();
    }

    public TxnScoreboard getTxnScoreboard() {
        return txnScoreboard;
    }

    @Override
    public long getUncommittedRowCount() {
        return (masterRef - committedMasterRef) >> 1;
    }

    @Override
    public UpdateOperator getUpdateOperator() {
        if (updateOperatorImpl == null) {
            updateOperatorImpl = new UpdateOperatorImpl(configuration, this, path, pathSize, getPurgingOperator());
        }
        return updateOperatorImpl;
    }

    public WalTxnDetails getWalTnxDetails() {
        return walTxnDetails;
    }

    public void goActive() {

    }

    public void goPassive() {
        Misc.freeObjListAndKeepObjects(o3MemColumns1);
        Misc.freeObjListAndKeepObjects(o3MemColumns2);
    }

    public boolean hasO3() {
        return o3MasterRef > -1;
    }

    @Override
    public void ic(long o3MaxLag) {
        commit(o3MaxLag);
    }

    @Override
    public void ic() {
        commit(metadata.getO3MaxLag());
    }

    public boolean inTransaction() {
        return txWriter != null && (txWriter.inTransaction() || hasO3() || (columnVersionWriter != null && columnVersionWriter.hasChanges()));
    }

    public boolean isDeduplicationEnabled() {
        int tsIndex = metadata.timestampIndex;
        return tsIndex > -1 && metadata.isDedupKey(tsIndex);
    }

    public boolean isOpen() {
        return tempMem16b != 0;
    }

    public boolean isPartitionReadOnly(int partitionIndex) {
        return txWriter.isPartitionReadOnly(partitionIndex);
    }

    public boolean isSymbolMapWriterCached(int columnIndex) {
        return symbolMapWriters.getQuick(columnIndex).isCached();
    }

    public void markSeqTxnCommitted(long seqTxn) {
        setSeqTxn(seqTxn);
        txWriter.commit(denseSymbolMapWriters);
    }

    @Override
    public Row newRow() {
        return newRow(0L);
    }

    @Override
    public Row newRow(long timestamp) {
        switch (rowAction) {
            case ROW_ACTION_OPEN_PARTITION:

                if (timestamp < Timestamps.O3_MIN_TS) {
                    throw CairoException.nonCritical().put("timestamp before 1970-01-01 is not allowed");
                }

                if (txWriter.getMaxTimestamp() == Long.MIN_VALUE) {
                    txWriter.setMinTimestamp(timestamp);
                    initLastPartition(txWriter.getPartitionTimestampByTimestamp(timestamp));
                }
                // fall thru

                rowAction = ROW_ACTION_SWITCH_PARTITION;

            default: // switch partition
                bumpMasterRef();
                if (timestamp > partitionTimestampHi || timestamp < txWriter.getMaxTimestamp()) {
                    if (timestamp < txWriter.getMaxTimestamp()) {
                        return newRowO3(timestamp);
                    }

                    if (timestamp > partitionTimestampHi && PartitionBy.isPartitioned(partitionBy)) {
                        switchPartition(txWriter.getPartitionTimestampByTimestamp(timestamp));
                    }
                }
                if (lastOpenPartitionIsReadOnly) {
                    masterRef--;
                    noOpRowCount++;
                    return NOOP_ROW;
                }
                updateMaxTimestamp(timestamp);
                break;
            case ROW_ACTION_NO_PARTITION:

                if (timestamp < Timestamps.O3_MIN_TS) {
                    throw CairoException.nonCritical().put("timestamp before 1970-01-01 is not allowed");
                }

                if (timestamp < txWriter.getMaxTimestamp()) {
                    throw CairoException.nonCritical().put("cannot insert rows out of order to non-partitioned table. Table=").put(path);
                }

                bumpMasterRef();
                updateMaxTimestamp(timestamp);
                break;
            case ROW_ACTION_NO_TIMESTAMP:
                bumpMasterRef();
                break;
            case ROW_ACTION_O3:
                bumpMasterRef();
                o3TimestampSetter(timestamp);
                return row;
        }
        txWriter.append();
        return row;
    }

    @Override
    public Row newRowDeferTimestamp() {
        throw new UnsupportedOperationException();
    }

    public void o3BumpErrorCount(boolean oom) {
        o3ErrorCount.incrementAndGet();
        if (oom) {
            o3oomObserved = true;
        }
    }

    public void openLastPartition() {
        try {
            openLastPartitionAndSetAppendPosition(txWriter.getLastPartitionTimestamp());
        } catch (Throwable e) {
            freeColumns(false);
            throw e;
        }
    }

    public void processCommandQueue(TableWriterTask cmd, Sequence commandSubSeq, long cursor, boolean contextAllowsAnyStructureChanges) {
        if (cmd.getTableId() == getMetadata().getTableId()) {
            switch (cmd.getType()) {
                case CMD_ALTER_TABLE:
                    processAsyncWriterCommand(alterOp, cmd, cursor, commandSubSeq, contextAllowsAnyStructureChanges);
                    break;
                case CMD_UPDATE_TABLE:
                    processAsyncWriterCommand(cmd.getAsyncWriterCommand(), cmd, cursor, commandSubSeq, false);
                    break;
                default:
                    LOG.error().$("unknown TableWriterTask type, ignored: ").$(cmd.getType()).$();
                    // Don't block the queue even if command is unknown
                    commandSubSeq.done(cursor);
                    break;
            }
        } else {
            LOG.info()
                    .$("not my command [cmdTableId=").$(cmd.getTableId())
                    .$(", cmdTableName=").$(cmd.getTableToken())
                    .$(", myTableId=").$(getMetadata().getTableId())
                    .$(", myTableName=").utf8(tableToken.getTableName())
                    .I$();
            commandSubSeq.done(cursor);
        }
    }

    // returns true if the tx was committed into the table and can be made visible to readers
    // returns false if the tx was only copied to LAG and not committed - in this case the tx is not visible to readers
    public boolean processWalBlock(
            @Transient Path walPath,
            int timestampIndex,
            boolean ordered,
            long rowLo,
            long rowHi,
            final long o3TimestampMin,
            final long o3TimestampMax,
            SymbolMapDiffCursor mapDiffCursor,
            long commitToTimestamp,
            long walSegmentId,
            boolean isLastSegmentUsage,
            O3JobParallelismRegulator regulator
    ) {
        int walRootPathLen = walPath.size();
        long maxTimestamp = txWriter.getMaxTimestamp();
        if (isLastPartitionClosed()) {
            if (isEmptyTable()) {
                // The table is empty, last partition does not exist
                // WAL processing needs last partition to store LAG data
                // Create artificial partition at the point of o3TimestampMin.
                openPartition(o3TimestampMin);
                txWriter.setMaxTimestamp(o3TimestampMin);
                // Add the partition to the list of partitions with 0 size.
                txWriter.updatePartitionSizeByTimestamp(o3TimestampMin, 0, txWriter.getTxn() - 1);
            } else {
                throw CairoException.critical(0).put("system error, cannot resolve WAL table last partition [path=")
                        .put(path).put(']');
            }
        }

        assert maxTimestamp == Long.MIN_VALUE ||
                txWriter.getPartitionTimestampByTimestamp(partitionTimestampHi) == txWriter.getPartitionTimestampByTimestamp(txWriter.maxTimestamp);

        lastPartitionTimestamp = txWriter.getPartitionTimestampByTimestamp(partitionTimestampHi);
        boolean success = true;
        try {
            boolean forceFullCommit = commitToTimestamp == WalTxnDetails.FORCE_FULL_COMMIT;
            final long maxLagRows = getWalMaxLagRows();
            final long walLagMaxTimestampBefore = txWriter.getLagMaxTimestamp();
            mmapWalColumns(walPath, walSegmentId, timestampIndex, rowLo, rowHi);
            final long newMinLagTimestamp = Math.min(o3TimestampMin, txWriter.getLagMinTimestamp());
            long initialPartitionTimestampHi = partitionTimestampHi;
            long commitMaxTimestamp, commitMinTimestamp;

            long walLagRowCount = txWriter.getLagRowCount();
            long o3Hi = rowHi;
            try {
                long o3Lo = rowLo;
                long commitRowCount = rowHi - rowLo;
                boolean copiedToMemory;

                long totalUncommitted = walLagRowCount + commitRowCount;
                long newMaxLagTimestamp = Math.max(o3TimestampMax, txWriter.getLagMaxTimestamp());
                boolean needFullCommit = forceFullCommit
                        // Too many rows in LAG
                        || totalUncommitted > maxLagRows
                        // Can commit without O3 and LAG has just enough rows
                        || (commitToTimestamp >= newMaxLagTimestamp && totalUncommitted > getMetaMaxUncommittedRows())
                        // Too many uncommitted transactions in LAG
                        || (configuration.getWalMaxLagTxnCount() > 0 && txWriter.getLagTxnCount() >= configuration.getWalMaxLagTxnCount())
<<<<<<< HEAD
=======
                        // when the time between commits is too long we need to commit regardless of the row count or volume filled
                        // this is to bring the latency of data visibility inline with user expectations
>>>>>>> 82465630
                        || (configuration.getMicrosecondClock().getTicks() - lastWalCommitTimestampMicros > configuration.getCommitLatency());

                boolean canFastCommit = indexers.size() == 0 && applyFromWalLagToLastPartitionPossible(commitToTimestamp, txWriter.getLagRowCount(), txWriter.isLagOrdered(), txWriter.getMaxTimestamp(), txWriter.getLagMinTimestamp(), txWriter.getLagMaxTimestamp());
                boolean lagOrderedNew = !isDeduplicationEnabled() && txWriter.isLagOrdered() && ordered && walLagMaxTimestampBefore <= o3TimestampMin;
                boolean canFastCommitNew = applyFromWalLagToLastPartitionPossible(commitToTimestamp, totalUncommitted, lagOrderedNew, txWriter.getMaxTimestamp(), newMinLagTimestamp, newMaxLagTimestamp);

                // Fast commit of existing LAG data is possible but will not be possible after current transaction is added to the lag.
                // Also fast LAG commit will not cause O3 with the current transaction.
                if (!needFullCommit && canFastCommit && !canFastCommitNew && txWriter.getLagMaxTimestamp() <= o3TimestampMin) {
                    // Fast commit lag data and then proceed.
                    applyFromWalLagToLastPartition(commitToTimestamp, false);

                    // Re-evaluate commit decision
                    walLagRowCount = txWriter.getLagRowCount();
                    totalUncommitted = commitRowCount;
                    newMaxLagTimestamp = Math.max(o3TimestampMax, txWriter.getLagMaxTimestamp());
                    needFullCommit =
                            // Too many rows in LAG
                            totalUncommitted > maxLagRows
                                    // Can commit without O3 and LAG has just enough rows
                                    || (commitToTimestamp >= newMaxLagTimestamp && totalUncommitted > getMetaMaxUncommittedRows())
                                    // Too many uncommitted transactions in LAG
                                    || (configuration.getWalMaxLagTxnCount() > 0 && txWriter.getLagTxnCount() > configuration.getWalMaxLagTxnCount());
                }

                if (!needFullCommit || canFastCommitNew) {
                    // Don't commit anything, move everything to lag area of last partition instead.
                    // This usually happens when WAL transactions are very small, so it's faster
                    // to squash several of them together before writing anything to all the partitions.
                    LOG.debug().$("all WAL rows copied to LAG [table=").$(tableToken).I$();

                    o3Columns = remapWalSymbols(mapDiffCursor, rowLo, rowHi, walPath);
                    // This will copy data from mmap files to memory.
                    // Symbols are already mapped to the correct destination.
                    dispatchColumnTasks(
                            o3Hi - o3Lo,
                            IGNORE,
                            o3Lo,
                            walLagRowCount,
                            1,
                            this.cthAppendWalColumnToLastPartition
                    );
                    walLagRowCount += commitRowCount;
                    addPhysicallyWrittenRows(commitRowCount);
                    txWriter.setLagRowCount((int) walLagRowCount);
                    txWriter.setLagOrdered(lagOrderedNew);
                    txWriter.setLagMinTimestamp(newMinLagTimestamp);
                    txWriter.setLagMaxTimestamp(Math.max(o3TimestampMax, txWriter.getLagMaxTimestamp()));
                    txWriter.setLagTxnCount(txWriter.getLagTxnCount() + 1);

                    if (canFastCommitNew) {
                        applyFromWalLagToLastPartition(commitToTimestamp, false);
                    }

                    return forceFullCommit;
                }

                // Try to fast apply records from LAG to last partition which are before o3TimestampMin and commitToTimestamp.
                // This application will not include the current transaction data, only what's already in WAL lag.
                if (applyFromWalLagToLastPartition(Math.min(o3TimestampMin, commitToTimestamp), true) != Long.MIN_VALUE) {
                    walLagRowCount = txWriter.getLagRowCount();
                    totalUncommitted = walLagRowCount + commitRowCount;
                }

                // Re-valuate WAL lag min/max with impact of the current transaction.
                txWriter.setLagMinTimestamp(Math.min(o3TimestampMin, txWriter.getLagMinTimestamp()));
                txWriter.setLagMaxTimestamp(Math.max(o3TimestampMax, txWriter.getLagMaxTimestamp()));
                boolean needsOrdering = !ordered || walLagRowCount > 0;
                boolean needsDedup = isDeduplicationEnabled();

                long timestampAddr = 0;
                MemoryCR walTimestampColumn = walMappedColumns.getQuick(getPrimaryColumnIndex(timestampIndex));
                o3Columns = remapWalSymbols(mapDiffCursor, rowLo, rowHi, walPath);

                if (needsOrdering || needsDedup) {
                    if (needsOrdering) {
                        LOG.info().$("sorting WAL [table=").$(tableToken)
                                .$(", ordered=").$(ordered)
                                .$(", lagRowCount=").$(walLagRowCount)
                                .$(", walRowLo=").$(rowLo)
                                .$(", walRowHi=").$(rowHi).I$();

                        final long timestampMemorySize = totalUncommitted << 4;
                        o3TimestampMem.jumpTo(timestampMemorySize);
                        o3TimestampMemCpy.jumpTo(timestampMemorySize);

                        MemoryMA timestampColumn = columns.get(getPrimaryColumnIndex(timestampIndex));
                        final long tsLagOffset = txWriter.getTransientRowCount() << 3;
                        final long tsLagSize = walLagRowCount << 3;
                        final long mappedTimestampIndexAddr = walTimestampColumn.addressOf(rowLo << 4);
                        timestampAddr = o3TimestampMem.getAddress();

                        final long tsLagBufferAddr = mapAppendColumnBuffer(timestampColumn, tsLagOffset, tsLagSize, false);
                        try {
                            Vect.radixSortABLongIndexAsc(
                                    Math.abs(tsLagBufferAddr),
                                    walLagRowCount,
                                    mappedTimestampIndexAddr,
                                    commitRowCount,
                                    timestampAddr,
                                    o3TimestampMemCpy.addressOf(0)
                            );
                        } finally {
                            mapAppendColumnBufferRelease(tsLagBufferAddr, tsLagOffset, tsLagSize);
                        }
                    } else {
                        // Needs deduplication only
                        timestampAddr = walTimestampColumn.addressOf(rowLo * TIMESTAMP_MERGE_ENTRY_BYTES);
                    }

                    if (needsDedup) {
                        o3TimestampMemCpy.jumpTo(totalUncommitted * TIMESTAMP_MERGE_ENTRY_BYTES);
                        o3TimestampMem.jumpTo(totalUncommitted * TIMESTAMP_MERGE_ENTRY_BYTES);
                        long dedupTimestampAddr = o3TimestampMem.getAddress();
                        long deduplicatedRowCount = deduplicateSortedIndex(
                                totalUncommitted,
                                timestampAddr,
                                dedupTimestampAddr,
                                o3TimestampMemCpy.addressOf(0),
                                walLagRowCount
                        );
                        if (deduplicatedRowCount > 0) {
                            // There are timestamp duplicates, reshuffle the records
                            needsOrdering = true;
                            timestampAddr = dedupTimestampAddr;
                            totalUncommitted = deduplicatedRowCount;
                        }
                    }
                }

                if (needsOrdering) {
                    dispatchColumnTasks(timestampAddr, totalUncommitted, walLagRowCount, rowLo, rowHi, cthMergeWalColumnWithLag);
                    swapO3ColumnsExcept(timestampIndex);

                    // Sorted data is now sorted in memory copy of the data from mmap files
                    // Row indexes start from 0, not rowLo
                    o3Hi = totalUncommitted;
                    o3Lo = 0L;
                    walLagRowCount = 0L;
                    o3Columns = o3MemColumns1;
                    copiedToMemory = true;
                } else {
                    // Wal column can are lazily mapped to improve performance. It works ok, except in this case
                    // where access getAddress() calls be concurrent. Map them eagerly now.
                    mmapWalColsEager();

                    timestampAddr = walTimestampColumn.addressOf(0);
                    copiedToMemory = false;
                }

                // We could commit some portion of the lag into the partitions and keep some data in the lag
                // like 70/30 split, but it would break snapshot assumptions and this optimization is removed
                // in the next release after v7.3.9.
                // Commit everything.
                walLagRowCount = 0;
                commitMinTimestamp = txWriter.getLagMinTimestamp();
                commitMaxTimestamp = txWriter.getLagMaxTimestamp();
                txWriter.setLagMinTimestamp(Long.MAX_VALUE);
                txWriter.setLagMaxTimestamp(Long.MIN_VALUE);

                o3RowCount = o3Hi - o3Lo + walLagRowCount;

                // Real data writing into table happens here.
                // Everything above it is to figure out how much data to write now,
                // map symbols and sort data if necessary.
                if (o3Hi > o3Lo) {
                    // Now that everything from WAL lag is in memory or in WAL columns,
                    // we can remove artificial 0 length partition created to store lag when table did not have any partitions
                    if (txWriter.getRowCount() == 0 && txWriter.getPartitionCount() == 1 && txWriter.getPartitionSize(0) == 0) {
                        txWriter.setMaxTimestamp(Long.MIN_VALUE);
                        lastPartitionTimestamp = Long.MIN_VALUE;
                        closeActivePartition(false);
                        partitionTimestampHi = Long.MIN_VALUE;
                        long partitionTimestamp = txWriter.getPartitionTimestampByIndex(0);
                        long partitionNameTxn = txWriter.getPartitionNameTxnByRawIndex(0);
                        txWriter.removeAttachedPartitions(partitionTimestamp);
                        safeDeletePartitionDir(partitionTimestamp, partitionNameTxn);
                    }

                    processO3Block(
                            walLagRowCount,
                            timestampIndex,
                            timestampAddr,
                            o3Hi,
                            commitMinTimestamp,
                            commitMaxTimestamp,
                            copiedToMemory,
                            o3Lo,
                            regulator
                    );

                    finishO3Commit(initialPartitionTimestampHi);
                }
                txWriter.setLagOrdered(true);
                txWriter.setLagRowCount((int) walLagRowCount);
            } finally {
                finishO3Append(walLagRowCount);
                o3Columns = o3MemColumns1;
            }

            return true;
        } catch (Throwable th) {
            success = false;
            throw th;
        } finally {
            walPath.trimTo(walRootPathLen);
            closeWalColumns(isLastSegmentUsage || !success, walSegmentId);
        }
    }

    public void publishAsyncWriterCommand(AsyncWriterCommand asyncWriterCommand) {
        while (true) {
            long seq = commandPubSeq.next();
            if (seq > -1) {
                TableWriterTask task = commandQueue.get(seq);
                asyncWriterCommand.serialize(task);
                assert task.getInstance() == asyncWriterCommand.getCorrelationId();
                commandPubSeq.done(seq);
                return;
            } else if (seq == -1) {
                throw CairoException.nonCritical().put("could not publish, command queue is full [table=").put(tableToken.getTableName()).put(']');
            }
            Os.pause();
        }
    }

    public void readWalTxnDetails(TransactionLogCursor transactionLogCursor) {
        if (walTxnDetails == null) {
            // Lazy creation
            walTxnDetails = new WalTxnDetails(ff, configuration.getWalApplyLookAheadTransactionCount() * 10);
        }

        long appliedSeqTxn = getAppliedSeqTxn();
        transactionLogCursor.setPosition(Math.max(appliedSeqTxn, walTxnDetails.getLastSeqTxn()));
        walTxnDetails.readObservableTxnMeta(other, transactionLogCursor, pathSize, appliedSeqTxn, txWriter.getMaxTimestamp());
    }

    /**
     * Truncates table partitions leaving symbol files.
     * Used for truncate without holding Read lock on the table like in case of WAL tables.
     * This method leaves symbol files intact.
     */
    public final void removeAllPartitions() {
        if (size() == 0) {
            return;
        }

        if (partitionBy == PartitionBy.NONE) {
            throw CairoException.critical(0).put("cannot remove partitions from non-partitioned table");
        }

        // Remove all partitions from txn file, column version file.
        txWriter.beginPartitionSizeUpdate();

        closeActivePartition(false);
        scheduleRemoveAllPartitions();

        columnVersionWriter.truncate();
        txWriter.removeAllPartitions();
        columnVersionWriter.commit();
        txWriter.setColumnVersion(columnVersionWriter.getVersion());
        txWriter.commit(denseSymbolMapWriters);
        rowAction = ROW_ACTION_OPEN_PARTITION;

        closeActivePartition(false);
        processPartitionRemoveCandidates();

        LOG.info().$("removed all partitions (soft truncated) [name=").utf8(tableToken.getTableName()).I$();
    }

    @Override
    public void removeColumn(@NotNull CharSequence name) {
        assert txWriter.getLagRowCount() == 0;

        checkDistressed();
        checkColumnName(name);

        final int index = getColumnIndex(name);
        final int type = metadata.getColumnType(index);

        LOG.info().$("removing [column=").utf8(name).$(", path=").$substr(pathRootSize, path).I$();

        // check if we are moving timestamp from a partitioned table
        final int timestampIndex = metaMem.getInt(META_OFFSET_TIMESTAMP_INDEX);
        boolean timestamp = (index == timestampIndex);

        if (timestamp && PartitionBy.isPartitioned(partitionBy)) {
            throw CairoException.nonCritical().put("cannot remove timestamp from partitioned table");
        }

        commit();

        metaSwapIndex = removeColumnFromMeta(index);

        // close _meta so we can rename it
        metaMem.close();

        // rename _meta to _meta.prev
        renameMetaToMetaPrev(name);

        // after we moved _meta to _meta.prev
        // we have to have _todo to restore _meta should anything go wrong
        writeRestoreMetaTodo(name);

        // rename _meta.swp to _meta
        renameSwapMetaToMeta(name);

        // remove column objects
        freeColumnMemory(index);

        // remove symbol map writer or entry for such
        removeSymbolMapWriter(index);

        // reset timestamp limits
        if (timestamp) {
            txWriter.resetTimestamp();
            timestampSetter = value -> {
            };
        }

        try {
            // open _meta file
            openMetaFile(ff, path, pathSize, metaMem);

            // remove _todo
            clearTodoLog();

            // remove column files has to be done after _todo is removed
            removeColumnFiles(index, type);
        } catch (CairoException e) {
            throwDistressException(e);
        }

        bumpMetadataAndColumnStructureVersion();

        metadata.removeColumn(index);
        if (timestamp) {
            metadata.clearTimestampIndex();
        }

        finishColumnPurge();

        try (MetadataCacheWriter metadataRW = engine.getMetadataCache().writeLock()) {
            metadataRW.hydrateTable(metadata);
        }
        LOG.info().$("REMOVED column '").utf8(name).$('[').$(ColumnType.nameOf(type)).$("]' from ").$substr(pathRootSize, path).$();
    }

    @Override
    public boolean removePartition(long timestamp) {
        if (!PartitionBy.isPartitioned(partitionBy)) {
            return false;
        }

        // commit changes, there may be uncommitted rows of any partition
        commit();

        // Handle split partitions.
        // One logical partition may be split into multiple physical partitions.
        // For example partition daily '2024-02-24' can be stored as 2 pieces '2024-02-24' and '2024-02-24T12'
        long logicalPartitionTimestampToDelete = txWriter.getLogicalPartitionTimestamp(timestamp);
        int partitionIndex = txWriter.getPartitionIndex(logicalPartitionTimestampToDelete);
        boolean dropped = false;
        if (partitionIndex >= 0) {
            long partitionTimestamp;
            while (partitionIndex < txWriter.getPartitionCount() &&
                    txWriter.getLogicalPartitionTimestamp(
                            partitionTimestamp = txWriter.getPartitionTimestampByIndex(partitionIndex)
                    ) == logicalPartitionTimestampToDelete) {
                dropped |= dropPartitionByExactTimestamp(partitionTimestamp);
            }
        }
        return dropped;
    }

    @Override
    public void renameColumn(
            @NotNull CharSequence currentName,
            @NotNull CharSequence newName,
            SecurityContext securityContext
    ) {
        checkDistressed();
        checkColumnName(newName);

        final int index = getColumnIndex(currentName);
        final int type = metadata.getColumnType(index);

        LOG.info().$("renaming column '").utf8(currentName).$('[').$(ColumnType.nameOf(type)).$("]' to '").utf8(newName).$("' in ").$substr(pathRootSize, path).$();

        commit();

        this.metaSwapIndex = renameColumnFromMeta(index, newName);

        // close _meta so we can rename it
        metaMem.close();

        // rename _meta to _meta.prev
        renameMetaToMetaPrev(currentName);

        // after we moved _meta to _meta.prev
        // we have to have _todo to restore _meta should anything go wrong
        writeRestoreMetaTodo(currentName);

        // rename _meta.swp to _meta
        renameSwapMetaToMeta(currentName);

        try {
            // open _meta file
            openMetaFile(ff, path, pathSize, metaMem);

            // remove _todo
            clearTodoLog();

            // rename column files has to be done after _todo is removed
            hardLinkAndPurgeColumnFiles(currentName, index, newName, type);
        } catch (CairoException e) {
            throwDistressException(e);
        }

        bumpMetadataAndColumnStructureVersion();

        // Call finish purge to remove old column files before renaming them in metadata
        finishColumnPurge();
        metadata.renameColumn(currentName, newName);

        if (index == metadata.getTimestampIndex()) {
            designatedTimestampColumnName = Chars.toString(newName);
        }

        if (securityContext != null) {
            ddlListener.onColumnRenamed(securityContext, tableToken, currentName, newName);
        }

        try (MetadataCacheWriter metadataRW = engine.getMetadataCache().writeLock()) {
            metadataRW.hydrateTable(metadata);
        }

        LOG.info().$("RENAMED column '").utf8(currentName).$("' to '").utf8(newName).$("' from ").$substr(pathRootSize, path).$();
    }

    @Override
    public void renameTable(@NotNull CharSequence fromTableName, @NotNull CharSequence toTableName) {
        // table writer is not involved in concurrent table rename, the `fromTableName` must
        // always match tableWriter's table name
        LOG.debug().$("renaming table [path=").$substr(pathRootSize, path).$(", seqTxn=").$(txWriter.getSeqTxn()).I$();
        try {
            TableUtils.overwriteTableNameFile(path, ddlMem, ff, toTableName);
        } finally {
            path.trimTo(pathSize);
        }
        // Record column structure version bump in txn file for WAL sequencer structure version to match writer structure version.
        bumpColumnStructureVersion();

//        try (MetadataCacheWriter metadataRW = engine.getCairoMetadata().write()) {
//            metadataRW.dropTable(fromTableName);
//            metadataRW.hydrateTable(metadata, true);
//        }
    }

    @Override
    public void rollback() {
        checkDistressed();
        if (o3InError || inTransaction()) {
            try {
                LOG.info().$("tx rollback [name=").utf8(tableToken.getTableName()).I$();
                partitionRemoveCandidates.clear();
                o3CommitBatchTimestampMin = Long.MAX_VALUE;
                if ((masterRef & 1) != 0) {
                    masterRef++;
                }
                freeColumns(false);
                txWriter.unsafeLoadAll();
                rollbackIndexes();
                rollbackSymbolTables();
                columnVersionWriter.readUnsafe();
                closeActivePartition(false);
                purgeUnusedPartitions();
                configureAppendPosition();
                o3InError = false;
                // when we rolled transaction back, hasO3() has to be false
                o3MasterRef = -1;
                LOG.info().$("tx rollback complete [name=").utf8(tableToken.getTableName()).I$();
                processCommandQueue(false);
                metrics.tableWriter().incrementRollbacks();
            } catch (Throwable e) {
                LOG.critical().$("could not perform rollback [name=").utf8(tableToken.getTableName()).$(", msg=").$(e).I$();
                distressed = true;
            }
        }
    }

    public void setExtensionListener(ExtensionListener listener) {
        txWriter.setExtensionListener(listener);
    }

    public void setLifecycleManager(LifecycleManager lifecycleManager) {
        this.lifecycleManager = lifecycleManager;
    }

    @Override
    public void setMetaMaxUncommittedRows(int maxUncommittedRows) {
        try {
            commit();
            long metaSize = copyMetadataAndUpdateVersion();
            openMetaSwapFileByIndex(ff, ddlMem, path, pathSize, this.metaSwapIndex);
            try {
                ddlMem.jumpTo(META_OFFSET_MAX_UNCOMMITTED_ROWS);
                ddlMem.putInt(maxUncommittedRows);
                ddlMem.jumpTo(metaSize);
            } finally {
                ddlMem.close();
            }

            finishMetaSwapUpdate();
            metadata.setMaxUncommittedRows(maxUncommittedRows);

            try (MetadataCacheWriter metadataRW = engine.getMetadataCache().writeLock()) {
                metadataRW.hydrateTable(metadata);
            }

        } finally {
            ddlMem.close();
        }
    }

    @Override
    public void setMetaO3MaxLag(long o3MaxLagUs) {
        try {
            commit();
            long metaSize = copyMetadataAndUpdateVersion();
            openMetaSwapFileByIndex(ff, ddlMem, path, pathSize, this.metaSwapIndex);
            try {
                ddlMem.jumpTo(META_OFFSET_O3_MAX_LAG);
                ddlMem.putLong(o3MaxLagUs);
                ddlMem.jumpTo(metaSize);
            } finally {
                ddlMem.close();
            }

            finishMetaSwapUpdate();
            metadata.setO3MaxLag(o3MaxLagUs);

            try (MetadataCacheWriter metadataRW = engine.getMetadataCache().writeLock()) {
                metadataRW.hydrateTable(metadata);
            }
        } finally {
            ddlMem.close();
        }
    }

    public void setSeqTxn(long seqTxn) {
        assert txWriter.getLagRowCount() == 0 && txWriter.getLagTxnCount() == 0;
        txWriter.setSeqTxn(seqTxn);
    }

    public long size() {
        // This is uncommitted row count
        return txWriter.getRowCount() + getO3RowCount();
    }

    @TestOnly
    public void squashAllPartitionsIntoOne() {
        squashSplitPartitions(0, txWriter.getPartitionCount(), 1, false);
    }

    @Override
    public void squashPartitions() {
        // Do not cache txWriter.getPartitionCount() as it changes during the squashing
        for (int i = 0; i < txWriter.getPartitionCount(); i++) {
            squashPartitionForce(i);
        }
        // Reopen last partition if we've closed it.
        if (isLastPartitionClosed() && !isEmptyTable()) {
            openLastPartition();
        }
    }

    @Override
    public boolean supportsMultipleWriters() {
        return false;
    }

    /**
     * Processes writer command queue to execute writer async commands such as replication and table alters.
     * Does not accept structure changes, e.g. equivalent to tick(false)
     * Some tick calls can result into transaction commit.
     */
    @Override
    public void tick() {
        tick(false);
    }

    /**
     * Processes writer command queue to execute writer async commands such as replication and table alters.
     * Some tick calls can result into transaction commit.
     *
     * @param contextAllowsAnyStructureChanges If true accepts any Alter table command, if false does not accept significant table
     *                                         structure changes like column drop, rename
     */
    public void tick(boolean contextAllowsAnyStructureChanges) {
        // Some alter table trigger commit() which trigger tick()
        // If already inside the tick(), do not re-enter it.
        processCommandQueue(contextAllowsAnyStructureChanges);
    }

    @Override
    public String toString() {
        return "TableWriter{name=" + tableToken.getTableName() + '}';
    }

    public void transferLock(long lockFd) {
        assert lockFd > -1;
        this.lockFd = lockFd;
    }

    /**
     * Truncates table including symbol tables. When operation is unsuccessful it throws CairoException.
     * With that truncate can be retried or alternatively table can be closed. Outcome of any other operation
     * with the table is undefined and likely to cause segmentation fault. When table re-opens any partial
     * truncate will be retried.
     */
    @Override
    public final void truncate() {
        truncate(false);
    }

    /**
     * Truncates table, but keeps symbol tables. When operation is unsuccessful it throws CairoException.
     * With that truncate can be retried or alternatively table can be closed. Outcome of any other operation
     * with the table is undefined and likely to cause segmentation fault. When table re-opens any partial
     * truncate will be retried.
     */
    @Override
    public final void truncateSoft() {
        truncate(true);
    }

    public void updateTableToken(TableToken tableToken) {
        this.tableToken = tableToken;
        this.metadata.updateTableToken(tableToken);
    }

    public void upsertColumnVersion(long partitionTimestamp, int columnIndex, long columnTop) {
        columnVersionWriter.upsert(partitionTimestamp, columnIndex, txWriter.txn, columnTop);
    }

    /**
     * Eagerly sets up writer instance. Otherwise, writer will initialize lazily. Invoking this method could improve
     * performance of some applications. UDP receivers use this in order to avoid initial receive buffer contention.
     */
    public void warmUp() {
        Row r = newRow(Math.max(Timestamps.O3_MIN_TS, txWriter.getMaxTimestamp()));
        try {
            for (int i = 0; i < columnCount; i++) {
                r.putByte(i, (byte) 0);
            }
        } finally {
            r.cancel();
        }
    }

    private static void configureNullSetters(ObjList<Runnable> nullers, int columnType, MemoryA dataMem, MemoryA auxMem) {
        short columnTag = ColumnType.tagOf(columnType);
        if (ColumnType.isVarSize(columnTag)) {
            final ColumnTypeDriver typeDriver = ColumnType.getDriver(columnTag);
            nullers.add(() -> typeDriver.appendNull(auxMem, dataMem));
        } else {
            switch (columnTag) {
                case ColumnType.BOOLEAN:
                case ColumnType.BYTE:
                    nullers.add(() -> dataMem.putByte((byte) 0));
                    break;
                case ColumnType.DOUBLE:
                    nullers.add(() -> dataMem.putDouble(Double.NaN));
                    break;
                case ColumnType.FLOAT:
                    nullers.add(() -> dataMem.putFloat(Float.NaN));
                    break;
                case ColumnType.INT:
                    nullers.add(() -> dataMem.putInt(Numbers.INT_NULL));
                    break;
                case ColumnType.IPv4:
                    nullers.add(() -> dataMem.putInt(Numbers.IPv4_NULL));
                    break;
                case ColumnType.LONG:
                case ColumnType.DATE:
                case ColumnType.TIMESTAMP:
                    nullers.add(() -> dataMem.putLong(Numbers.LONG_NULL));
                    break;
                case ColumnType.LONG128:
                    // fall through
                case ColumnType.UUID:
                    nullers.add(() -> dataMem.putLong128(Numbers.LONG_NULL, Numbers.LONG_NULL));
                    break;
                case ColumnType.LONG256:
                    nullers.add(() -> dataMem.putLong256(Numbers.LONG_NULL, Numbers.LONG_NULL, Numbers.LONG_NULL, Numbers.LONG_NULL));
                    break;
                case ColumnType.SHORT:
                    nullers.add(() -> dataMem.putShort((short) 0));
                    break;
                case ColumnType.CHAR:
                    nullers.add(() -> dataMem.putChar((char) 0));
                    break;
                case ColumnType.SYMBOL:
                    nullers.add(() -> dataMem.putInt(SymbolTable.VALUE_IS_NULL));
                    break;
                case ColumnType.GEOBYTE:
                    nullers.add(() -> dataMem.putByte(GeoHashes.BYTE_NULL));
                    break;
                case ColumnType.GEOSHORT:
                    nullers.add(() -> dataMem.putShort(GeoHashes.SHORT_NULL));
                    break;
                case ColumnType.GEOINT:
                    nullers.add(() -> dataMem.putInt(GeoHashes.INT_NULL));
                    break;
                case ColumnType.GEOLONG:
                    nullers.add(() -> dataMem.putLong(GeoHashes.NULL));
                    break;
                default:
                    nullers.add(NOOP);
            }
        }
    }

    /**
     * This an O(n) method to find if column by the same name already exists. The benefit of poor performance
     * is that we don't keep column name strings on heap. We only use this method when adding new column, where
     * high performance of name check does not matter much.
     *
     * @param name to check
     * @return 0 based column index.
     */
    private static int getColumnIndexQuiet(MemoryMR metaMem, CharSequence name, int columnCount) {
        long nameOffset = getColumnNameOffset(columnCount);
        for (int i = 0; i < columnCount; i++) {
            CharSequence col = metaMem.getStrA(nameOffset);
            int columnType = getColumnType(metaMem, i); // Negative means deleted column
            if (columnType > 0 && Chars.equalsIgnoreCase(col, name)) {
                return i;
            }
            nameOffset += Vm.getStorageLength(col);
        }
        return -1;
    }

    private static void linkFile(FilesFacade ff, LPSZ from, LPSZ to) {
        if (ff.exists(from)) {
            if (ff.hardLink(from, to) == FILES_RENAME_OK) {
                LOG.debug().$("renamed [from=").$(from).$(", to=").$(to).I$();
                return;
            } else if (ff.exists(to)) {
                LOG.info().$("rename destination file exists, assuming previously failed rename attempt [path=").$(to).I$();
                ff.remove(to);
                if (ff.hardLink(from, to) == FILES_RENAME_OK) {
                    LOG.debug().$("renamed [from=").$(from).$(", to=").$(to).I$();
                    return;
                }
            }

            throw CairoException.critical(ff.errno())
                    .put("could not create hard link [errno=").put(ff.errno())
                    .put(", from=").put(from)
                    .put(", to=").put(to)
                    .put(']');
        }
    }

    @NotNull
    private static ColumnVersionWriter openColumnVersionFile(
            CairoConfiguration configuration,
            Path path,
            int rootLen,
            boolean partitioned
    ) {
        path.concat(COLUMN_VERSION_FILE_NAME);
        try {
            return new ColumnVersionWriter(configuration, path.$(), partitioned);
        } finally {
            path.trimTo(rootLen);
        }
    }

    private static void openMetaFile(FilesFacade ff, Path path, int rootLen, MemoryMR metaMem) {
        path.concat(META_FILE_NAME);
        try {
            metaMem.smallFile(ff, path.$(), MemoryTag.MMAP_TABLE_WRITER);
        } finally {
            path.trimTo(rootLen);
        }
    }

    private static void removeFileOrLog(FilesFacade ff, LPSZ name) {
        if (!ff.removeQuiet(name)) {
            LOG.error()
                    .$("could not remove [errno=").$(ff.errno())
                    .$(", file=").$(name)
                    .I$();
        }
    }

    private void addColumnToMeta(
            CharSequence columnName,
            int columnType,
            int symbolCapacity,
            boolean symbolCacheFlag,
            boolean isIndexed,
            int indexValueBlockCapacity,
            boolean isSequential,
            boolean isDedupKey,
            long columnNameTxn,
            int replaceColumnIndex
    ) {
        // create new _meta.swp
        this.metaSwapIndex = addColumnToMeta0(columnName, columnType, isIndexed, indexValueBlockCapacity, isSequential, isDedupKey, replaceColumnIndex);

        // close _meta so we can rename it
        metaMem.close();

        // validate new meta
        validateSwapMeta(columnName);

        // rename _meta to _meta.prev
        renameMetaToMetaPrev(columnName);

        // after we moved _meta to _meta.prev
        // we have to have _todo to restore _meta should anything go wrong
        writeRestoreMetaTodo(columnName);

        // rename _meta.swp to _meta
        renameSwapMetaToMeta(columnName);

        // don't create symbol writer when column conversion happens, it should be created before the conversion
        if (replaceColumnIndex < 0) {
            if (ColumnType.isSymbol(columnType)) {
                try {
                    createSymbolMapWriter(columnName, columnNameTxn, symbolCapacity, symbolCacheFlag);
                } catch (CairoException e) {
                    runFragile(RECOVER_FROM_SYMBOL_MAP_WRITER_FAILURE, columnName, e);
                }
            } else {
                // maintain sparse list of symbol writers
                symbolMapWriters.extendAndSet(columnCount, NullMapWriter.INSTANCE);
            }
        }

        // add column objects
        configureColumn(columnType, isIndexed, columnCount);
        if (isIndexed) {
            populateDenseIndexerList();
        }

        // increment column count
        columnCount++;
    }

    private int addColumnToMeta0(
            CharSequence name,
            int type,
            boolean indexFlag,
            int indexValueBlockCapacity,
            boolean sequentialFlag,
            boolean dedupKeyFlag,
            int replaceColumnIndex
    ) {
        int index;
        try {
            index = openMetaSwapFile(ff, ddlMem, path, pathSize, configuration.getMaxSwapFileCount());
            int columnCount = metaMem.getInt(META_OFFSET_COUNT);

            ddlMem.putInt(columnCount + 1);
            ddlMem.putInt(metaMem.getInt(META_OFFSET_PARTITION_BY));
            ddlMem.putInt(metaMem.getInt(META_OFFSET_TIMESTAMP_INDEX));
            copyVersionAndLagValues();
            ddlMem.jumpTo(META_OFFSET_COLUMN_TYPES);
            for (int i = 0; i < columnCount; i++) {
                writeColumnEntry(i, i == replaceColumnIndex);
            }

            // add new column metadata to bottom of list
            ddlMem.putInt(type);
            long flags = 0;
            if (indexFlag) {
                flags |= META_FLAG_BIT_INDEXED;
            }

            if (sequentialFlag) {
                flags |= META_FLAG_BIT_SEQUENTIAL;
            }

            if (dedupKeyFlag) {
                flags |= META_FLAG_BIT_DEDUP_KEY;
            }

            ddlMem.putLong(flags);
            ddlMem.putInt(indexValueBlockCapacity);
            ddlMem.putLong(configuration.getRandom().nextLong());

            // Write place where to put this column when reading the metadata.
            // The column can be replaced multiple times, find the very original index of the column
            if (replaceColumnIndex > -1) {
                int originColumnIndex = TableUtils.getReplacingColumnIndex(metaMem, replaceColumnIndex);
                if (originColumnIndex > -1) {
                    replaceColumnIndex = originColumnIndex;
                }
            }

            ddlMem.putInt(replaceColumnIndex > -1 ? replaceColumnIndex + 1 : 0);
            ddlMem.skip(4);

            long nameOffset = getColumnNameOffset(columnCount);
            for (int i = 0; i < columnCount; i++) {
                CharSequence columnName = metaMem.getStrA(nameOffset);
                ddlMem.putStr(columnName);
                nameOffset += Vm.getStorageLength(columnName);
            }
            ddlMem.putStr(name);
            ddlMem.sync(false);
        } finally {
            // truncate _meta file exactly, the file size never changes.
            // Metadata updates are written to a new file and then swapped by renaming.
            ddlMem.close(true, Vm.TRUNCATE_TO_POINTER);
        }
        return index;
    }

    private long applyFromWalLagToLastPartition(long commitToTimestamp, boolean allowPartial) {
        long lagMinTimestamp = txWriter.getLagMinTimestamp();
        if (!isDeduplicationEnabled()
                && txWriter.getLagRowCount() > 0
                && txWriter.isLagOrdered()
                && txWriter.getMaxTimestamp() <= lagMinTimestamp
                && txWriter.getPartitionTimestampByTimestamp(lagMinTimestamp) == lastPartitionTimestamp) {
            // There is some data in LAG, it's ordered, and it's already written to the last partition.
            // We can simply increase the last partition transient row count to make it committed.

            long lagMaxTimestamp = txWriter.getLagMaxTimestamp();
            commitToTimestamp = Math.min(commitToTimestamp, partitionTimestampHi);
            if (lagMaxTimestamp <= commitToTimestamp) {
                // Easy case, all lag data can be marked as committed in the last partition
                LOG.debug().$("fast apply full lag to last partition [table=").$(tableToken).I$();
                applyLagToLastPartition(lagMaxTimestamp, txWriter.getLagRowCount(), Long.MAX_VALUE);
                txWriter.setSeqTxn(txWriter.getSeqTxn() + txWriter.getLagTxnCount());
                txWriter.setLagTxnCount(0);
                txWriter.setLagRowCount(0);
                return lagMaxTimestamp;
            } else if (allowPartial && lagMinTimestamp <= commitToTimestamp) {
                // Find the max row which can be marked as committed in the last timestamp
                long lagRows = txWriter.getLagRowCount();
                long timestampMapOffset = txWriter.getTransientRowCount() * Long.BYTES;
                long timestampMapSize = lagRows * Long.BYTES;
                long timestampMaAddr = mapAppendColumnBuffer(
                        getPrimaryColumn(metadata.getTimestampIndex()),
                        timestampMapOffset,
                        timestampMapSize,
                        false
                );
                try {
                    final long timestampAddr = Math.abs(timestampMaAddr);
                    final long binarySearchInsertionPoint = Vect.binarySearch64Bit(
                            timestampAddr,
                            commitToTimestamp,
                            0,
                            lagRows - 1,
                            BinarySearch.SCAN_DOWN
                    );
                    long applyCount = (binarySearchInsertionPoint < 0) ? -binarySearchInsertionPoint - 1 : binarySearchInsertionPoint + 1;

                    long newMinLagTimestamp = Unsafe.getUnsafe().getLong(timestampAddr + applyCount * Long.BYTES);
                    long newMaxTimestamp = Unsafe.getUnsafe().getLong(timestampAddr + (applyCount - 1) * Long.BYTES);
                    assert newMinLagTimestamp > commitToTimestamp && commitToTimestamp >= newMaxTimestamp;

                    applyLagToLastPartition(newMaxTimestamp, (int) applyCount, newMinLagTimestamp);

                    LOG.debug().$("partial apply lag to last partition [table=").$(tableToken)
                            .$(" ,lagSize=").$(lagRows)
                            .$(" ,rowApplied=").$(applyCount)
                            .$(", commitToTimestamp=").$(commitToTimestamp)
                            .$(", newMaxTimestamp=").$(newMaxTimestamp)
                            .$(", newMinLagTimestamp=").$(newMinLagTimestamp)
                            .I$();
                    return newMaxTimestamp;
                } finally {
                    mapAppendColumnBufferRelease(timestampMaAddr, timestampMapOffset, timestampMapSize);
                }
            }
        }
        return Long.MIN_VALUE;
    }

    private boolean applyFromWalLagToLastPartitionPossible(long commitToTimestamp, long lagRowCount, boolean lagOrdered, long committedMaxTimestamp, long lagMinTimestamp, long lagMaxTimestamp) {
        return !isDeduplicationEnabled()
                && lagRowCount > 0
                && lagOrdered
                && committedMaxTimestamp <= lagMinTimestamp
                && txWriter.getPartitionTimestampByTimestamp(lagMinTimestamp) == lastPartitionTimestamp
                && lagMaxTimestamp <= Math.min(commitToTimestamp, partitionTimestampHi);
    }

    private void applyLagToLastPartition(long maxTimestamp, int lagRowCount, long lagMinTimestamp) {
        long initialTransientRowCount = txWriter.transientRowCount;
        txWriter.transientRowCount += lagRowCount;
        txWriter.updatePartitionSizeByTimestamp(lastPartitionTimestamp, txWriter.transientRowCount);
        txWriter.setMinTimestamp(Math.min(txWriter.getMinTimestamp(), txWriter.getLagMinTimestamp()));
        txWriter.setLagMinTimestamp(lagMinTimestamp);
        if (txWriter.getLagRowCount() == lagRowCount) {
            txWriter.setLagMaxTimestamp(Long.MIN_VALUE);
        }
        txWriter.setLagRowCount(txWriter.getLagRowCount() - lagRowCount);
        txWriter.setMaxTimestamp(maxTimestamp);
        if (indexCount > 0) {
            // To index correctly, we need to set append offset of symbol columns first.
            // So that re-indexing can read symbol values to the correct limits.
            final long newTransientRowCount = txWriter.getTransientRowCount();
            final int shl = ColumnType.pow2SizeOf(ColumnType.SYMBOL);
            for (int i = 0, n = metadata.getColumnCount(); i < n; i++) {
                if (metadata.getColumnType(i) == ColumnType.SYMBOL && metadata.isColumnIndexed(i)) {
                    getPrimaryColumn(i).jumpTo(newTransientRowCount << shl);
                }
            }
            updateIndexesParallel(initialTransientRowCount, newTransientRowCount);
        }
        // set append position on columns so that the files are truncated to the correct size
        // if the partition is closed after the commit.
        // If wal commit terminates here, column positions should include lag to not truncate the WAL lag data.
        // Otherwise, lag will be copied out and ok to truncate to the transient row count.
        long partitionTruncateRowCount = txWriter.getTransientRowCount();
        setAppendPosition(partitionTruncateRowCount, false);
    }

    private boolean assertColumnPositionIncludeWalLag() {
        return txWriter.getLagRowCount() == 0
                || columns.get(getPrimaryColumnIndex(metadata.getTimestampIndex())).getAppendOffset() == (txWriter.getTransientRowCount() + txWriter.getLagRowCount()) * Long.BYTES;
    }

    private void attachPartitionCheckFilesMatchFixedColumn(
            int columnType,
            long partitionSize,
            long columnTop,
            String columnName,
            long columnNameTxn,
            Path partitionPath,
            long partitionTimestamp,
            int columnIndex
    ) {
        long columnSize = partitionSize - columnTop;
        if (columnSize == 0) {
            return;
        }

        TableUtils.dFile(partitionPath, columnName, columnNameTxn);
        if (!ff.exists(partitionPath.$())) {
            LOG.info().$("attaching partition with missing column [path=").$substr(pathRootSize, partitionPath).I$();
            columnVersionWriter.upsertColumnTop(partitionTimestamp, columnIndex, partitionSize);
        } else {
            long fileSize = ff.length(partitionPath.$());
            if (fileSize < (columnSize << ColumnType.pow2SizeOf(columnType))) {
                throw CairoException.critical(0)
                        .put("Column file is too small. ")
                        .put("Partition files inconsistent [file=")
                        .put(partitionPath)
                        .put(", expectedSize=")
                        .put(columnSize << ColumnType.pow2SizeOf(columnType))
                        .put(", actual=")
                        .put(fileSize)
                        .put(']');
            }
        }
    }

    private void attachPartitionCheckFilesMatchVarSizeColumn(
            long partitionSize,
            long columnTop,
            String columnName,
            long columnNameTxn,
            Path partitionPath,
            long partitionTimestamp,
            int columnIndex,
            int columnType
    ) throws CairoException {
        long columnSize = partitionSize - columnTop;
        if (columnSize == 0) {
            return;
        }

        int pathLen = partitionPath.size();
        TableUtils.iFile(partitionPath, columnName, columnNameTxn);
        long indexLength = ff.length(partitionPath.$());
        if (indexLength > 0) {
            long indexFd = openRO(ff, partitionPath.$(), LOG);
            try {
                long fileSize = ff.length(indexFd);
                ColumnTypeDriver driver = ColumnType.getDriver(columnType);
                long expectedFileSize = driver.getAuxVectorSize(columnSize);
                if (fileSize < expectedFileSize) {
                    throw CairoException.critical(0)
                            .put("Column file is too small. ")
                            .put("Partition files inconsistent [file=")
                            .put(partitionPath)
                            .put(",expectedSize=")
                            .put(expectedFileSize)
                            .put(",actual=")
                            .put(fileSize)
                            .put(']');
                }

                long mappedAddr = mapRO(ff, indexFd, expectedFileSize, MemoryTag.MMAP_DEFAULT);
                try {
                    partitionPath.trimTo(pathLen);
                    TableUtils.dFile(partitionPath, columnName, columnNameTxn);
                    long dataLength = ff.length(partitionPath.$());
                    long prevDataAddress = dataLength;
                    for (long row = columnSize - 1; row >= 0; row--) {
                        long dataAddress = driver.getDataVectorOffset(mappedAddr, row);
                        if (dataAddress < 0 || dataAddress > dataLength) {
                            throw CairoException.critical(0).put("Variable size column has invalid data address value [path=").put(path)
                                    .put(", row=").put(row)
                                    .put(", dataAddress=").put(dataAddress)
                                    .put(", dataFileSize=").put(dataLength)
                                    .put(']');
                        }

                        // Check that addresses are monotonic
                        if (dataAddress > prevDataAddress) {
                            throw CairoException.critical(0).put("Variable size column has invalid data address value [path=").put(partitionPath)
                                    .put(", row=").put(row)
                                    .put(", dataAddress=").put(dataAddress)
                                    .put(", prevDataAddress=").put(prevDataAddress)
                                    .put(", dataFileSize=").put(dataLength)
                                    .put(']');
                        }
                        prevDataAddress = dataAddress;
                    }
                } finally {
                    ff.munmap(mappedAddr, expectedFileSize, MemoryTag.MMAP_DEFAULT);
                }
            } finally {
                ff.close(indexFd);
            }
        } else {
            LOG.info().$("attaching partition with missing column [path=").$(partitionPath).I$();
            columnVersionWriter.upsertColumnTop(partitionTimestamp, columnIndex, partitionSize);
        }
    }

    private void attachPartitionCheckSymbolColumn(long partitionSize, long columnTop, String columnName, long columnNameTxn, Path partitionPath, long partitionTimestamp, int columnIndex) {
        long columnSize = partitionSize - columnTop;
        if (columnSize == 0) {
            return;
        }

        int pathLen = partitionPath.size();
        TableUtils.dFile(partitionPath, columnName, columnNameTxn);
        if (!ff.exists(partitionPath.$())) {
            columnVersionWriter.upsertColumnTop(partitionTimestamp, columnIndex, partitionSize);
            return;
        }

        long fd = openRO(ff, partitionPath.$(), LOG);
        try {
            long fileSize = ff.length(fd);
            int typeSize = Integer.BYTES;
            long expectedSize = columnSize * typeSize;
            if (fileSize < expectedSize) {
                throw CairoException.critical(0)
                        .put("Column file is too small. ")
                        .put("Partition files inconsistent [file=")
                        .put(partitionPath)
                        .put(", expectedSize=")
                        .put(expectedSize)
                        .put(", actual=")
                        .put(fileSize)
                        .put(']');
            }

            long address = mapRO(ff, fd, fileSize, MemoryTag.MMAP_DEFAULT);
            try {
                int maxKey = Vect.maxInt(address, columnSize);
                int symbolValues = symbolMapWriters.getQuick(columnIndex).getSymbolCount();
                if (maxKey >= symbolValues) {
                    throw CairoException.critical(0)
                            .put("Symbol file does not match symbol column [file=")
                            .put(path)
                            .put(", key=")
                            .put(maxKey)
                            .put(", columnKeys=")
                            .put(symbolValues)
                            .put(']');
                }
                int minKey = Vect.minInt(address, columnSize);
                if (minKey != SymbolTable.VALUE_IS_NULL && minKey < 0) {
                    throw CairoException.critical(0)
                            .put("Symbol file does not match symbol column, invalid key [file=")
                            .put(path)
                            .put(", key=")
                            .put(minKey)
                            .put(']');
                }
            } finally {
                ff.munmap(address, fileSize, MemoryTag.MMAP_DEFAULT);
            }

            if (metadata.isColumnIndexed(columnIndex)) {
                valueFileName(partitionPath.trimTo(pathLen), columnName, columnNameTxn);
                if (!ff.exists(partitionPath.$())) {
                    throw CairoException.critical(0)
                            .put("Symbol index value file does not exist [file=")
                            .put(partitionPath)
                            .put(']');
                }
                keyFileName(partitionPath.trimTo(pathLen), columnName, columnNameTxn);
                if (!ff.exists(partitionPath.$())) {
                    throw CairoException.critical(0)
                            .put("Symbol index key file does not exist [file=")
                            .put(partitionPath)
                            .put(']');
                }
            }
        } finally {
            ff.close(fd);
        }
    }

    private boolean attachPrepare(long partitionTimestamp, long partitionSize, Path detachedPath, int detachedPartitionRoot) {
        try {
            // load/check _meta
            detachedPath.trimTo(detachedPartitionRoot).concat(META_FILE_NAME);
            if (!ff.exists(detachedPath.$())) {
                // Backups and older versions of detached partitions will not have _dmeta
                LOG.info().$("detached ").$(META_FILE_NAME).$(" file not found, skipping check [path=").$(detachedPath).I$();
                return false;
            }

            if (attachMetadata == null) {
                attachMetaMem = Vm.getCMRInstance();
                attachMetaMem.smallFile(ff, detachedPath.$(), MemoryTag.MMAP_TABLE_WRITER);
                attachMetadata = new TableWriterMetadata(tableToken, attachMetaMem);
            } else {
                attachMetaMem.smallFile(ff, detachedPath.$(), MemoryTag.MMAP_TABLE_WRITER);
                attachMetadata.reload(attachMetaMem);
            }

            if (metadata.getTableId() != attachMetadata.getTableId()) {
                // very same table, attaching foreign partitions is not allowed
                throw CairoException.detachedMetadataMismatch("table_id");
            }
            if (metadata.getTimestampIndex() != attachMetadata.getTimestampIndex()) {
                // designated timestamps in both tables, same index
                throw CairoException.detachedMetadataMismatch("timestamp_index");
            }

            // load/check _dcv, updating local column tops
            // set current _dcv to where the partition was
            detachedPath.trimTo(detachedPartitionRoot).concat(COLUMN_VERSION_FILE_NAME).$();
            if (!ff.exists(detachedPath.$())) {
                // Backups and older versions of detached partitions will not have _cv
                LOG.error().$("detached _dcv file not found, skipping check [path=").$(detachedPath).I$();
                return false;
            } else {
                if (attachColumnVersionReader == null) {
                    attachColumnVersionReader = new ColumnVersionReader();
                }
                // attach partition is only possible on partitioned table
                attachColumnVersionReader.ofRO(ff, detachedPath.$());
                attachColumnVersionReader.readUnsafe();
            }

            // override column tops for the partition we are attaching
            columnVersionWriter.overrideColumnVersions(partitionTimestamp, attachColumnVersionReader);

            for (int colIdx = 0; colIdx < columnCount; colIdx++) {
                String columnName = metadata.getColumnName(colIdx);

                // check name
                int detColIdx = attachMetadata.getColumnIndexQuiet(columnName);
                if (detColIdx == -1) {
                    columnVersionWriter.upsertColumnTop(partitionTimestamp, colIdx, partitionSize);
                    continue;
                }

                if (detColIdx != colIdx) {
                    throw CairoException.detachedColumnMetadataMismatch(colIdx, columnName, "name");
                }

                // check type
                int tableColType = metadata.getColumnType(colIdx);
                int attachColType = attachMetadata.getColumnType(detColIdx);
                if (tableColType != attachColType && tableColType != -attachColType) {
                    throw CairoException.detachedColumnMetadataMismatch(colIdx, columnName, "type");
                }

                if (tableColType != attachColType) {
                    // This is very suspicious. The column was deleted in the detached partition,
                    // but it exists in the target table.
                    LOG.info().$("detached partition has column deleted while the table has the same column alive [tableName=").utf8(tableToken.getTableName())
                            .$(", column=").utf8(columnName)
                            .$(", columnType=").$(ColumnType.nameOf(tableColType))
                            .I$();
                    columnVersionWriter.upsertColumnTop(partitionTimestamp, colIdx, partitionSize);
                }

                // check column is / was indexed
                if (ColumnType.isSymbol(tableColType)) {
                    boolean isIndexedNow = metadata.isColumnIndexed(colIdx);
                    boolean wasIndexedAtDetached = attachMetadata.isColumnIndexed(detColIdx);
                    int indexValueBlockCapacityNow = metadata.getIndexValueBlockCapacity(colIdx);
                    int indexValueBlockCapacityDetached = attachMetadata.getIndexValueBlockCapacity(detColIdx);

                    if (!isIndexedNow && wasIndexedAtDetached) {
                        long columnNameTxn = attachColumnVersionReader.getColumnNameTxn(partitionTimestamp, colIdx);
                        keyFileName(detachedPath.trimTo(detachedPartitionRoot), columnName, columnNameTxn);
                        removeFileOrLog(ff, detachedPath.$());
                        valueFileName(detachedPath.trimTo(detachedPartitionRoot), columnName, columnNameTxn);
                        removeFileOrLog(ff, detachedPath.$());
                    } else if (isIndexedNow
                            && (!wasIndexedAtDetached || indexValueBlockCapacityNow != indexValueBlockCapacityDetached)) {
                        // Was not indexed before or value block capacity has changed
                        detachedPath.trimTo(detachedPartitionRoot);
                        rebuildAttachedPartitionColumnIndex(partitionTimestamp, partitionSize, columnName);
                    }
                }
            }
            return true;
            // Do not remove _dmeta and _dcv to keep partition attachable in case of fs copy / rename failure
        } finally {
            Misc.free(attachColumnVersionReader);
            Misc.free(attachMetaMem);
            Misc.free(attachIndexBuilder);
        }
    }

    private void attachValidateMetadata(long partitionSize, Path partitionPath, long partitionTimestamp) throws CairoException {
        // for each column, check that file exists in the partition folder
        int rootLen = partitionPath.size();
        for (int columnIndex = 0, size = metadata.getColumnCount(); columnIndex < size; columnIndex++) {
            try {
                final String columnName = metadata.getColumnName(columnIndex);
                int columnType = metadata.getColumnType(columnIndex);

                if (columnType > -1L) {
                    long columnTop = columnVersionWriter.getColumnTop(partitionTimestamp, columnIndex);
                    if (columnTop < 0 || columnTop == partitionSize) {
                        // Column does not exist in the partition
                        continue;
                    }
                    long columnNameTxn = columnVersionWriter.getDefaultColumnNameTxn(columnIndex);
                    final int type = ColumnType.tagOf(columnType);
                    if (ColumnType.isSymbol(type)) {
                        attachPartitionCheckSymbolColumn(partitionSize, columnTop, columnName, columnNameTxn, partitionPath, partitionTimestamp, columnIndex);
                    } else if (ColumnType.isVarSize(type)) {
                        attachPartitionCheckFilesMatchVarSizeColumn(partitionSize, columnTop, columnName, columnNameTxn, partitionPath, partitionTimestamp, columnIndex, columnType);
                    } else if (ColumnType.isFixedSize(type)) {
                        attachPartitionCheckFilesMatchFixedColumn(columnType, partitionSize, columnTop, columnName, columnNameTxn, partitionPath, partitionTimestamp, columnIndex);
                    } else {
                        assert false;
                    }
                }
            } finally {
                partitionPath.trimTo(rootLen);
            }
        }
    }

    private void bumpColumnStructureVersion() {
        columnVersionWriter.commit();
        txWriter.setColumnVersion(columnVersionWriter.getVersion());
        txWriter.bumpColumnStructureVersion(this.denseSymbolMapWriters);
        assert txWriter.getMetadataVersion() == metadata.getMetadataVersion();
    }

    private void bumpMasterRef() {
        if ((masterRef & 1) == 0) {
            masterRef++;
        } else {
            cancelRowAndBump();
        }
    }

    private void bumpMetadataAndColumnStructureVersion() {
        columnVersionWriter.commit();
        txWriter.setColumnVersion(columnVersionWriter.getVersion());
        txWriter.bumpMetadataAndColumnStructureVersion(this.denseSymbolMapWriters);
        assert txWriter.getMetadataVersion() == metadata.getMetadataVersion();
    }

    private void bumpMetadataVersion() {
        columnVersionWriter.commit();
        txWriter.setColumnVersion(columnVersionWriter.getVersion());
        txWriter.bumpMetadataVersion(this.denseSymbolMapWriters);
        assert txWriter.getMetadataVersion() == metadata.getMetadataVersion();
    }

    private boolean canSquashOverwritePartitionTail(int partitionIndex) {
        long fromTxn = txWriter.getPartitionNameTxn(partitionIndex);
        if (fromTxn < 0) {
            fromTxn = 0;
        }
        long toTxn = txWriter.getTxn();
        if (partitionIndex + 1 < txWriter.getPartitionCount()) {
            // If next partition is a split partition part of same logical partition
            // for example if the partition is '2020-01-01' and the next partition is '2020-01-01T12.3'
            // then if there are no readers between transaction range [0, 3) the partition is unlocked to append.
            if (txWriter.getLogicalPartitionTimestamp(txWriter.getPartitionTimestampByIndex(partitionIndex)) ==
                    txWriter.getLogicalPartitionTimestamp(txWriter.getPartitionTimestampByIndex(partitionIndex + 1))) {
                toTxn = Math.max(fromTxn + 1, getPartitionNameTxn(partitionIndex + 1) + 1);
            }
        }

        return txnScoreboard.isRangeAvailable(fromTxn, toTxn);
    }

    private void cancelRowAndBump() {
        rowCancel();
        masterRef++;
    }

    private void checkColumnName(CharSequence name) {
        if (!TableUtils.isValidColumnName(name, configuration.getMaxFileNameLength())) {
            throw CairoException.nonCritical().put("invalid column name [table=").put(tableToken.getTableName()).put(", column=").putAsPrintable(name).put(']');
        }
    }

    private void checkDistressed() {
        if (!distressed) {
            return;
        }
        throw new CairoError("Table '" + tableToken.getTableName() + "' is distressed");
    }

    private void checkO3Errors() {
        if (o3ErrorCount.get() > 0) {
            if (lastErrno == O3_ERRNO_FATAL) {
                distressed = true;
                throw new CairoError("commit failed with fatal error, see logs for details [table=" +
                        tableToken.getTableName() +
                        ", tableDir=" + tableToken.getDirName() + "]");
            } else {
                throw CairoException.critical(lastErrno)
                        .setOutOfMemory(o3oomObserved)
                        .put("commit failed, see logs for details [table=")
                        .put(tableToken.getTableName())
                        .put(", tableDir=").put(tableToken.getDirName())
                        .put(']');
            }
        }
    }

    private void clearO3() {
        this.o3MasterRef = -1; // clears o3 flag, hasO3() will be returning false
        rowAction = ROW_ACTION_SWITCH_PARTITION;
        // transaction log is either not required or pending
        activeColumns = columns;
        activeNullSetters = nullSetters;
    }

    private void clearTodoLog() {
        try {
            todoMem.putLong(0, ++todoTxn); // write txn, reader will first read txn at offset 24 and then at offset 0
            Unsafe.getUnsafe().storeFence(); // make sure we do not write hash before writing txn (view from another thread)
            todoMem.putLong(8, 0); // write out our instance hashes
            todoMem.putLong(16, 0);
            Unsafe.getUnsafe().storeFence();
            todoMem.putLong(32, 0);
            Unsafe.getUnsafe().storeFence();
            todoMem.putLong(24, todoTxn);
            // ensure file is closed with correct length
            todoMem.jumpTo(40);
            todoMem.sync(false);
        } finally {
            path.trimTo(pathSize);
        }
    }

    private void closeAppendMemoryTruncate(boolean truncate) {
        for (int i = 0, n = columns.size(); i < n; i++) {
            MemoryMA m = columns.getQuick(i);
            if (m != null) {
                m.close(truncate);
            }
        }
    }

    private void closeWalColumns(boolean isLastSegmentUsage, long walSegmentId) {
        int key = walFdCache.keyIndex(walSegmentId);
        boolean cacheIsFull = !isLastSegmentUsage && key > -1 && walFdCacheSize == configuration.getWalMaxSegmentFileDescriptorsCache();
        if (isLastSegmentUsage || cacheIsFull) {
            if (key < 0) {
                LongList fds = walFdCache.valueAt(key);
                walFdCache.removeAt(key);
                walFdCacheSize--;
                fds.clear();
                walFdCacheListPool.push(fds);
            }

            for (int col = 0, n = walMappedColumns.size(); col < n; col++) {
                MemoryCMOR mappedColumnMem = walMappedColumns.getQuick(col);
                if (mappedColumnMem != null) {
                    Misc.free(mappedColumnMem);
                    walColumnMemoryPool.push(mappedColumnMem);
                }
            }
        } else {
            LongList fds = null;
            if (key > -1) {
                // Add FDs to a new FD cache list
                fds = walFdCacheListPool.pop();
                walFdCache.putAt(key, walSegmentId, fds);
                walFdCacheSize++;
            }

            for (int col = 0, n = walMappedColumns.size(); col < n; col++) {
                MemoryCMOR mappedColumnMem = walMappedColumns.getQuick(col);
                if (mappedColumnMem != null) {
                    long fd = mappedColumnMem.detachFdClose();
                    if (fds != null) {
                        fds.add(fd);
                    }
                    walColumnMemoryPool.push(mappedColumnMem);
                }
            }
        }

        if (cacheIsFull) {
            // Close all cached FDs.
            // It is possible to use more complicated algo and evict only those which
            // will not be used in the near future, but it's non-trivial
            // and can ruin the benefit of caching any FDs.
            // This supposed to happen rarely.
            closeWalFiles();
        }
    }

    private void closeWalFiles() {
        walFdCache.forEach(walFdCloseCachedFdAction);
        walFdCache.clear();
        walFdCacheSize = 0;
    }

    /**
     * Commits newly added rows of data. This method updates transaction file with pointers to end of appended data.
     * <p>
     * <b>Pending rows</b>
     * <p>This method will cancel pending rows by calling {@link #rowCancel()}. Data in partially appended row will be lost.</p>
     *
     * @param o3MaxLag if > 0 then do a partial commit, leaving the rows within the lag in a new uncommitted transaction
     * @return commit transaction number or -1 if there was nothing to commit
     */
    private long commit(long o3MaxLag) {
        checkDistressed();
        physicallyWrittenRowsSinceLastCommit.set(0);

        if (o3InError) {
            rollback();
            return TableSequencer.NO_TXN;
        }

        if ((masterRef & 1) != 0) {
            rowCancel();
        }

        if (inTransaction()) {
            final boolean o3 = hasO3();
            if (o3) {
                final boolean noop = o3Commit(o3MaxLag);
                if (noop) {
                    // Bookmark masterRef to track how many rows is in uncommitted state
                    this.committedMasterRef = masterRef;
                    return getTxn();
                } else if (o3MaxLag > 0) {
                    // It is possible that O3 commit will create partition just before
                    // the last one, leaving last partition row count 0 when doing ic().
                    // That's when the data from the last partition is moved to in-memory lag.
                    // One way to detect this is to check if index of the "last" partition is not
                    // last partition in the attached partition list.
                    if (reconcileOptimisticPartitions()) {
                        this.lastPartitionTimestamp = txWriter.getLastPartitionTimestamp();
                        this.partitionTimestampHi = txWriter.getNextPartitionTimestamp(txWriter.getMaxTimestamp()) - 1;
                        openLastPartition();
                    }
                }
            } else if (noOpRowCount > 0) {
                LOG.critical()
                        .$("o3 ignoring write on read-only partition [table=").utf8(tableToken.getTableName())
                        .$(", timestamp=").$ts(lastOpenPartitionTs)
                        .$(", numRows=").$(noOpRowCount)
                        .$();
            }


            final long committedRowCount = txWriter.unsafeCommittedFixedRowCount() + txWriter.unsafeCommittedTransientRowCount();
            final long rowsAdded = txWriter.getRowCount() - committedRowCount;

            updateIndexes();
            syncColumns();
            columnVersionWriter.commit();
            txWriter.setColumnVersion(columnVersionWriter.getVersion());
            txWriter.commit(denseSymbolMapWriters);

            // Check if partitions are split into too many pieces and merge few of them back.
            squashSplitPartitions(minSplitPartitionTimestamp, txWriter.getMaxTimestamp(), configuration.getO3LastPartitionMaxSplits());

            // Bookmark masterRef to track how many rows is in uncommitted state
            this.committedMasterRef = masterRef;
            processPartitionRemoveCandidates();

            metrics.tableWriter().incrementCommits();
            metrics.tableWriter().addCommittedRows(rowsAdded);
            if (!o3) {
                // If `o3`, the metric is tracked inside `o3Commit`, possibly async.
                addPhysicallyWrittenRows(rowsAdded);
            }

            noOpRowCount = 0L;
            return getTxn();
        }
        return TableSequencer.NO_TXN;
    }

    private void configureAppendPosition() {
        final boolean partitioned = PartitionBy.isPartitioned(partitionBy);
        if (this.txWriter.getMaxTimestamp() > Long.MIN_VALUE || !partitioned) {
            initLastPartition(this.txWriter.getMaxTimestamp());
            if (partitioned) {
                partitionTimestampHi = txWriter.getNextPartitionTimestamp(txWriter.getMaxTimestamp()) - 1;
                rowAction = ROW_ACTION_OPEN_PARTITION;
                timestampSetter = appendTimestampSetter;
            } else {
                if (metadata.getTimestampIndex() < 0) {
                    rowAction = ROW_ACTION_NO_TIMESTAMP;
                } else {
                    rowAction = ROW_ACTION_NO_PARTITION;
                    timestampSetter = appendTimestampSetter;
                }
            }
        } else {
            rowAction = ROW_ACTION_OPEN_PARTITION;
            timestampSetter = appendTimestampSetter;
        }
        activeColumns = columns;
        activeNullSetters = nullSetters;
    }

    private void configureColumn(int type, boolean indexFlag, int index) {
        final MemoryMA dataMem;
        final MemoryMA auxMem;
        final MemoryCARW o3DataMem1;
        final MemoryCARW o3AuxMem1;
        final MemoryCARW o3DataMem2;
        final MemoryCARW o3AuxMem2;

        if (type > 0) {
            dataMem = Vm.getMAInstance(configuration);
            o3DataMem1 = Vm.getCARWInstance(o3ColumnMemorySize, configuration.getO3MemMaxPages(), MemoryTag.NATIVE_O3);
            o3DataMem2 = Vm.getCARWInstance(o3ColumnMemorySize, configuration.getO3MemMaxPages(), MemoryTag.NATIVE_O3);

            if (ColumnType.isVarSize(type)) {
                auxMem = Vm.getMAInstance(configuration);
                o3AuxMem1 = Vm.getCARWInstance(o3ColumnMemorySize, configuration.getO3MemMaxPages(), MemoryTag.NATIVE_O3);
                o3AuxMem2 = Vm.getCARWInstance(o3ColumnMemorySize, configuration.getO3MemMaxPages(), MemoryTag.NATIVE_O3);
            } else {
                auxMem = null;
                o3AuxMem1 = null;
                o3AuxMem2 = null;
            }
        } else {
            dataMem = auxMem = NullMemory.INSTANCE;
            o3DataMem1 = o3AuxMem1 = o3DataMem2 = o3AuxMem2 = NullMemory.INSTANCE;
        }

        int baseIndex = getPrimaryColumnIndex(index);
        columns.extendAndSet(baseIndex, dataMem);
        columns.extendAndSet(baseIndex + 1, auxMem);
        o3MemColumns1.extendAndSet(baseIndex, o3DataMem1);
        o3MemColumns1.extendAndSet(baseIndex + 1, o3AuxMem1);
        o3MemColumns2.extendAndSet(baseIndex, o3DataMem2);
        o3MemColumns2.extendAndSet(baseIndex + 1, o3AuxMem2);
        configureNullSetters(nullSetters, type, dataMem, auxMem);
        configureNullSetters(o3NullSetters1, type, o3DataMem1, o3AuxMem1);
        configureNullSetters(o3NullSetters2, type, o3DataMem2, o3AuxMem2);

        if (indexFlag && type > 0) {
            indexers.extendAndSet(index, new SymbolColumnIndexer(configuration));
        }
        rowValueIsNotNull.add(0);
    }

    private void configureColumnMemory() {
        symbolMapWriters.setPos(columnCount);
        int dedupColCount = 0;
        for (int i = 0; i < columnCount; i++) {
            int type = metadata.getColumnType(i);
            configureColumn(type, metadata.isColumnIndexed(i), i);

            if (type > -1) {
                if (ColumnType.isSymbol(type)) {
                    final int symbolIndex = denseSymbolMapWriters.size();
                    long columnNameTxn = columnVersionWriter.getDefaultColumnNameTxn(i);
                    SymbolMapWriter symbolMapWriter = new SymbolMapWriter(
                            configuration,
                            path.trimTo(pathSize),
                            metadata.getColumnName(i),
                            columnNameTxn,
                            txWriter.getSymbolValueCount(symbolIndex),
                            symbolIndex,
                            txWriter
                    );

                    symbolMapWriters.extendAndSet(i, symbolMapWriter);
                    denseSymbolMapWriters.add(symbolMapWriter);
                }
                if (metadata.isDedupKey(i)) {
                    dedupColCount++;
                }
            }
        }
        if (isDeduplicationEnabled()) {
            dedupColumnCommitAddresses = new DedupColumnCommitAddresses();
            // Set dedup column count, excluding designated timestamp
            dedupColumnCommitAddresses.setDedupColumnCount(dedupColCount - 1);
        }
        final int timestampIndex = metadata.getTimestampIndex();
        if (timestampIndex != -1) {
            o3TimestampMem = o3MemColumns1.getQuick(getPrimaryColumnIndex(timestampIndex));
            o3TimestampMemCpy = o3MemColumns2.getQuick(getPrimaryColumnIndex(timestampIndex));
        }
    }

    private void configureTimestampSetter() {
        int index = metadata.getTimestampIndex();
        if (index == -1) {
            timestampSetter = value -> {
            };
        } else {
            nullSetters.setQuick(index, NOOP);
            o3NullSetters1.setQuick(index, NOOP);
            o3NullSetters2.setQuick(index, NOOP);
            timestampSetter = getPrimaryColumn(index)::putLong;
        }
    }

    private void consumeColumnTasks(RingQueue<ColumnTask> queue, int queuedCount) {
        // This is work stealing, can run tasks from other table writers
        final Sequence subSeq = this.messageBus.getColumnTaskSubSeq();
        consumeColumnTasks0(queue, queuedCount, subSeq, o3DoneLatch);
        checkO3Errors();
    }

    private int copyMetadataAndSetIndexAttrs(int columnIndex, boolean indexedFlag, int indexValueBlockSize) {
        try {
            int index = openMetaSwapFile(ff, ddlMem, path, pathSize, configuration.getMaxSwapFileCount());
            int columnCount = metaMem.getInt(META_OFFSET_COUNT);
            ddlMem.putInt(columnCount);
            ddlMem.putInt(metaMem.getInt(META_OFFSET_PARTITION_BY));
            ddlMem.putInt(metaMem.getInt(META_OFFSET_TIMESTAMP_INDEX));
            copyVersionAndLagValues();
            ddlMem.jumpTo(META_OFFSET_COLUMN_TYPES);
            for (int i = 0; i < columnCount; i++) {
                if (i != columnIndex) {
                    writeColumnEntry(i, false);
                } else {
                    ddlMem.putInt(getColumnType(metaMem, i));
                    long flags = getColumnFlags(metaMem, columnIndex);
                    if (indexedFlag) {
                        flags |= META_FLAG_BIT_INDEXED;
                    } else {
                        flags &= ~META_FLAG_BIT_INDEXED;
                    }
                    ddlMem.putLong(flags);
                    ddlMem.putInt(indexValueBlockSize);
                    ddlMem.skip(16);
                }
            }

            long nameOffset = getColumnNameOffset(columnCount);
            for (int i = 0; i < columnCount; i++) {
                CharSequence columnName = metaMem.getStrA(nameOffset);
                ddlMem.putStr(columnName);
                nameOffset += Vm.getStorageLength(columnName);
            }
            return index;
        } finally {
            ddlMem.close();
        }
    }

    private long copyMetadataAndUpdateVersion() {
        try {
            int index = openMetaSwapFile(ff, ddlMem, path, pathSize, configuration.getMaxSwapFileCount());
            int columnCount = metaMem.getInt(META_OFFSET_COUNT);

            ddlMem.putInt(columnCount);
            ddlMem.putInt(metaMem.getInt(META_OFFSET_PARTITION_BY));
            ddlMem.putInt(metaMem.getInt(META_OFFSET_TIMESTAMP_INDEX));
            copyVersionAndLagValues();
            ddlMem.jumpTo(META_OFFSET_COLUMN_TYPES);
            for (int i = 0; i < columnCount; i++) {
                writeColumnEntry(i, false);
            }

            long nameOffset = getColumnNameOffset(columnCount);
            for (int i = 0; i < columnCount; i++) {
                CharSequence columnName = metaMem.getStrA(nameOffset);
                ddlMem.putStr(columnName);
                nameOffset += Vm.getStorageLength(columnName);
            }
            this.metaSwapIndex = index;
            return nameOffset;
        } finally {
            ddlMem.close();
        }
    }

    private int copyOverwrite(Path to) {
        int res = ff.copy(other.$(), to.$());
        if (Os.isWindows() && res == -1 && ff.errno() == Files.WINDOWS_ERROR_FILE_EXISTS) {
            // Windows throws an error the destination file already exists, other platforms do not
            if (!ff.removeQuiet(to.$())) {
                // If file is open, return here so that errno is 5 in the error message
                return -1;
            }
            return ff.copy(other.$(), to.$());
        }
        return res;
    }

    private void copyVersionAndLagValues() {
        ddlMem.putInt(ColumnType.VERSION);
        ddlMem.putInt(metaMem.getInt(META_OFFSET_TABLE_ID));
        ddlMem.putInt(metaMem.getInt(META_OFFSET_MAX_UNCOMMITTED_ROWS));
        ddlMem.putLong(metaMem.getLong(META_OFFSET_O3_MAX_LAG));
        ddlMem.putLong(txWriter.getMetadataVersion() + 1);
        ddlMem.putBool(metaMem.getBool(META_OFFSET_WAL_ENABLED));
        metadata.setMetadataVersion(txWriter.getMetadataVersion() + 1);
    }

    /**
     * Creates bitmap index files for a column. This method uses primary column instance as temporary tool to
     * append index data. Therefore, it must be called before primary column is initialized.
     *
     * @param columnName              column name
     * @param indexValueBlockCapacity approximate number of values per index key
     * @param plen                    path length. This is used to trim shared path object to.
     */
    private void createIndexFiles(CharSequence columnName, long columnNameTxn, int indexValueBlockCapacity, int plen, boolean force) {
        try {
            keyFileName(path.trimTo(plen), columnName, columnNameTxn);

            if (!force && ff.exists(path.$())) {
                return;
            } else {
                ff.removeQuiet(path.$());
            }

            // reuse memory column object to create index and close it at the end
            try {
                ddlMem.smallFile(ff, path.$(), MemoryTag.MMAP_TABLE_WRITER);
                ddlMem.truncate();
                BitmapIndexWriter.initKeyMemory(ddlMem, indexValueBlockCapacity);
            } catch (CairoException e) {
                // looks like we could not create key file properly
                // lets not leave half-baked file sitting around
                LOG.error()
                        .$("could not create index [name=").$(path)
                        .$(", errno=").$(e.getErrno())
                        .I$();
                if (!ff.removeQuiet(path.$())) {
                    LOG.critical()
                            .$("could not remove '").$(path).$("'. Please remove MANUALLY.")
                            .$("[errno=").$(ff.errno())
                            .I$();
                }
                throw e;
            } finally {
                ddlMem.close();
            }
            if (!ff.touch(valueFileName(path.trimTo(plen), columnName, columnNameTxn))) {
                LOG.error().$("could not create index [name=").$(path)
                        .$(", errno=").$(ff.errno())
                        .I$();
                throw CairoException.critical(ff.errno()).put("could not create index [name=").put(path).put(']');
            }
        } finally {
            path.trimTo(plen);
        }
    }

    private void createSymbolMapWriter(CharSequence name, long columnNameTxn, int symbolCapacity, boolean symbolCacheFlag) {
        MapWriter.createSymbolMapFiles(ff, ddlMem, path, name, columnNameTxn, symbolCapacity, symbolCacheFlag);
        SymbolMapWriter w = new SymbolMapWriter(
                configuration,
                path,
                name,
                columnNameTxn,
                0,
                denseSymbolMapWriters.size(),
                txWriter
        );
        // In case there are some dirty files left from rolled back transaction
        // clean the newly created symbol files.
        w.truncate();
        denseSymbolMapWriters.add(w);
        symbolMapWriters.extendAndSet(columnCount, w);
    }

    private boolean createWalSymbolMapping(SymbolMapDiff symbolMapDiff, int columnIndex, IntList symbolMap) {
        final int cleanSymbolCount = symbolMapDiff.getCleanSymbolCount();
        symbolMap.setPos(symbolMapDiff.getSize());

        // This is defensive. It validates that all the symbols used in WAL are set in SymbolMapDiff
        symbolMap.setAll(symbolMapDiff.getSize(), -1);
        final MapWriter mapWriter = symbolMapWriters.get(columnIndex);
        boolean identical = true;

        if (symbolMapDiff.hasNullValue()) {
            mapWriter.updateNullFlag(true);
        }

        SymbolMapDiffEntry entry;
        while ((entry = symbolMapDiff.nextEntry()) != null) {
            final CharSequence symbolValue = entry.getSymbol();
            final int newKey = mapWriter.put(symbolValue);
            identical &= newKey == entry.getKey();
            symbolMap.setQuick(entry.getKey() - cleanSymbolCount, newKey);
        }
        return identical;
    }

    private void cthAppendWalColumnToLastPartition(
            int columnIndex,
            int columnType,
            long timestampColumnIndex,
            long copyRowCount,
            long ignore,
            long columnRowCount,
            long existingLagRows,
            long symbolsFlags
    ) {
        if (o3ErrorCount.get() > 0) {
            return;
        }
        try {
            boolean designatedTimestamp = columnIndex == timestampColumnIndex;
            MemoryCR o3SrcDataMem = o3Columns.get(getPrimaryColumnIndex(columnIndex));
            MemoryCR o3srcAuxMem = o3Columns.get(getSecondaryColumnIndex(columnIndex));
            MemoryMA dstDataMem = columns.get(getPrimaryColumnIndex(columnIndex));
            MemoryMA dstAuxMem = columns.get(getSecondaryColumnIndex(columnIndex));
            long dstRowCount = txWriter.getTransientRowCount() - getColumnTop(columnIndex) + existingLagRows;

            long dataVectorCopySize;
            long o3srcDataOffset;
            long o3dstDataOffset;
            if (ColumnType.isVarSize(columnType)) {
                // Var dataVectorCopySize column
                final ColumnTypeDriver columnTypeDriver = ColumnType.getDriver(columnType);

                final long committedAuxOffset = columnTypeDriver.getAuxVectorOffset(columnRowCount);
                final long o3srcAuxMemAddr = o3srcAuxMem.addressOf(0);
                o3srcDataOffset = columnTypeDriver.getDataVectorOffset(o3srcAuxMemAddr, columnRowCount);
                dataVectorCopySize = columnTypeDriver.getDataVectorSize(o3srcAuxMemAddr, columnRowCount, columnRowCount + copyRowCount - 1);

                final long o3dstAuxOffset = columnTypeDriver.getAuxVectorOffset(dstRowCount);
                final long o3dstAuxSize = columnTypeDriver.getAuxVectorSize(copyRowCount);

                if (o3dstAuxOffset > 0) {
                    o3dstDataOffset = dstDataMem.getAppendOffset();
                } else {
                    o3dstDataOffset = 0;
                }

                // move count + 1 rows, to make sure index column remains n+1
                // the data is copied back to start of the buffer, no need to set dataVectorCopySize first
                long o3dstAuxAddr = mapAppendColumnBuffer(dstAuxMem, o3dstAuxOffset, o3dstAuxSize, true);
                assert o3dstAuxAddr != 0;
                try {
                    final long shift = o3srcDataOffset - o3dstDataOffset;
                    columnTypeDriver.shiftCopyAuxVector(
                            shift,
                            o3srcAuxMem.addressOf(committedAuxOffset),
                            0,
                            copyRowCount - 1, // inclusive
                            Math.abs(o3dstAuxAddr),
                            o3dstAuxSize
                    );
                } finally {
                    mapAppendColumnBufferRelease(o3dstAuxAddr, o3dstAuxOffset, o3dstAuxSize);
                }
            } else {
                // Fixed dataVectorCopySize column
                final int shl = ColumnType.pow2SizeOf(columnType);
                o3srcDataOffset = designatedTimestamp ? columnRowCount << 4 : columnRowCount << shl;
                dataVectorCopySize = copyRowCount << shl;
                o3dstDataOffset = dstRowCount << shl;
            }

            dstDataMem.jumpTo(o3dstDataOffset + dataVectorCopySize);

            // data vector size could be 0 for some inlined varsize column types
            if (!designatedTimestamp && dataVectorCopySize > 0) {
                if (mixedIOFlag) {
                    if (o3SrcDataMem.isFileBased()) {
                        long bytesWritten = ff.copyData(o3SrcDataMem.getFd(), dstDataMem.getFd(), o3srcDataOffset, o3dstDataOffset, dataVectorCopySize);
                        if (bytesWritten != dataVectorCopySize) {
                            throw CairoException.critical(ff.errno())
                                    .put("could not copy WAL column (fd-fd) [dstFd=").put(dstDataMem.getFd())
                                    .put(", column=").put(getColumnNameSafe(columnIndex))
                                    .put(", o3dstDataOffset=").put(o3dstDataOffset)
                                    .put(", srcFd=").put(o3SrcDataMem.getFd())
                                    .put(", dataVectorCopySize=").put(dataVectorCopySize)
                                    .put(", bytesWritten=").put(bytesWritten)
                                    .put(']');
                        }
                    } else {
                        long bytesWritten = ff.write(dstDataMem.getFd(), o3SrcDataMem.addressOf(o3srcDataOffset), dataVectorCopySize, o3dstDataOffset);
                        if (bytesWritten != dataVectorCopySize) {
                            throw CairoException.critical(ff.errno())
                                    .put("could not copy WAL column (mem-fd) [fd=").put(dstDataMem.getFd())
                                    .put(", column=").put(getColumnNameSafe(columnIndex))
                                    .put(", columnType").put(ColumnType.nameOf(columnType))
                                    .put(", o3dstDataOffset=").put(o3dstDataOffset)
                                    .put(", o3srcDataOffset=").put(o3srcDataOffset)
                                    .put(", dataVectorCopySize=").put(dataVectorCopySize)
                                    .put(", bytesWritten=").put(bytesWritten)
                                    .put(']');
                        }
                    }
                } else {
                    long destAddr = mapAppendColumnBuffer(dstDataMem, o3dstDataOffset, dataVectorCopySize, true);
                    try {
                        Vect.memcpy(Math.abs(destAddr), o3SrcDataMem.addressOf(o3srcDataOffset), dataVectorCopySize);
                    } finally {
                        mapAppendColumnBufferRelease(destAddr, o3dstDataOffset, dataVectorCopySize);
                    }
                }
            } else if (designatedTimestamp) {
                // WAL format has timestamp written as 2 LONGs per record, in so-called timestamp index data structure.
                // There is no point storing in 2 LONGs per record the LAG it is enough to have 1 LONG with timestamp.
                // The sort will convert the format back to timestamp index data structure.
                long srcLo = o3SrcDataMem.addressOf(o3srcDataOffset);
                // timestamp size must not be 0
                long destAddr = mapAppendColumnBuffer(dstDataMem, o3dstDataOffset, dataVectorCopySize, true);
                try {
                    Vect.copyFromTimestampIndex(srcLo, 0, copyRowCount - 1, Math.abs(destAddr));
                } finally {
                    mapAppendColumnBufferRelease(destAddr, o3dstDataOffset, dataVectorCopySize);
                }
            }
        } catch (Throwable th) {
            handleColumnTaskException(
                    "could not copy WAL column",
                    columnIndex,
                    columnType,
                    copyRowCount,
                    columnRowCount,
                    existingLagRows,
                    symbolsFlags,
                    th
            );
        }
    }

    private void cthMergeWalColumnWithLag(int columnIndex, int columnType, long timestampColumnIndex, long mergedTimestampAddress, long mergeCount, long lagRows, long mappedRowLo, long mappedRowHi) {
        if (ColumnType.isVarSize(columnType)) {
            cthMergeWalVarColumnWithLag(columnIndex, columnType, mergedTimestampAddress, mergeCount, lagRows, mappedRowLo, mappedRowHi);
        } else if (columnIndex != timestampColumnIndex) {
            // do not merge timestamp columns
            cthMergeWalFixColumnWithLag(columnIndex, columnType, mergedTimestampAddress, mergeCount, lagRows, mappedRowLo, mappedRowHi);
        }
    }

    private void cthMergeWalFixColumnWithLag(int columnIndex, int columnType, long mergeIndex, long mergeCount, long lagRows, long mappedRowLo, long mappedRowHi) {
        if (o3ErrorCount.get() > 0) {
            return;
        }
        try {
            final int primaryColumnIndex = getPrimaryColumnIndex(columnIndex);
            final MemoryMA lagMem = columns.getQuick(primaryColumnIndex);
            final MemoryCR mappedMem = o3Columns.getQuick(primaryColumnIndex);
            final MemoryCARW destMem = o3MemColumns2.getQuick(primaryColumnIndex);

            final int shl = ColumnType.pow2SizeOf(columnType);
            destMem.jumpTo(mergeCount << shl);
            final long srcMapped = mappedMem.addressOf(mappedRowLo << shl) - (mappedRowLo << shl);
            long lagMemOffset = (txWriter.getTransientRowCount() - getColumnTop(columnIndex)) << shl;
            long lagAddr = mapAppendColumnBuffer(lagMem, lagMemOffset, lagRows << shl, false);
            try {
                long srcLag = Math.abs(lagAddr);
                destMem.shiftAddressRight(0);
                final long dest = destMem.addressOf(0);
                if (srcLag == 0 && lagRows != 0) {
                    throw CairoException.critical(0)
                            .put("cannot sort WAL data, lag rows are missing [table").put(tableToken.getTableName())
                            .put(", column=").put(getColumnNameSafe(columnIndex))
                            .put(", type=").put(ColumnType.nameOf(columnType))
                            .put(", lagRows=").put(lagRows)
                            .put(']');
                }
                if (srcMapped == 0) {
                    throw CairoException.critical(0)
                            .put("cannot sort WAL data, rows are missing [table").put(tableToken.getTableName())
                            .put(", column=").put(getColumnNameSafe(columnIndex))
                            .put(", type=").put(ColumnType.nameOf(columnType))
                            .put(']');
                }
                if (dest == 0) {
                    throw CairoException.critical(0)
                            .put("cannot sort WAL data, destination buffer is empty [table").put(tableToken.getTableName())
                            .put(", column=").put(getColumnNameSafe(columnIndex))
                            .put(", type=").put(ColumnType.nameOf(columnType))
                            .put(']');
                }

                switch (shl) {
                    case 0:
                        Vect.mergeShuffle8Bit(srcLag, srcMapped, dest, mergeIndex, mergeCount);
                        break;
                    case 1:
                        Vect.mergeShuffle16Bit(srcLag, srcMapped, dest, mergeIndex, mergeCount);
                        break;
                    case 2:
                        Vect.mergeShuffle32Bit(srcLag, srcMapped, dest, mergeIndex, mergeCount);
                        break;
                    case 3:
                        Vect.mergeShuffle64Bit(srcLag, srcMapped, dest, mergeIndex, mergeCount);
                        break;
                    case 4:
                        Vect.mergeShuffle128Bit(srcLag, srcMapped, dest, mergeIndex, mergeCount);
                        break;
                    case 5:
                        Vect.mergeShuffle256Bit(srcLag, srcMapped, dest, mergeIndex, mergeCount);
                        break;
                    default:
                        assert false : "col type is unsupported";
                        break;
                }
            } finally {
                mapAppendColumnBufferRelease(lagAddr, lagMemOffset, lagRows << shl);
            }
        } catch (Throwable e) {
            handleColumnTaskException(
                    "could not merge fix WAL column",
                    columnIndex,
                    columnType,
                    mergeIndex,
                    lagRows,
                    mappedRowLo,
                    mappedRowHi,
                    e
            );
        }
    }

    private void cthMergeWalVarColumnWithLag(
            int columnIndex,
            int columnType,
            long timestampMergeIndexAddr,
            long timestampMergeIndexCount,
            long lagRows,
            long mappedRowLo,
            long mappedRowHi
    ) {
        if (o3ErrorCount.get() > 0) {
            return;
        }
        try {
            final int primaryIndex = getPrimaryColumnIndex(columnIndex);
            final int secondaryIndex = primaryIndex + 1;

            final MemoryCR o3dataMem = o3Columns.getQuick(primaryIndex);
            final MemoryCR o3auxMem = o3Columns.getQuick(secondaryIndex);
            final MemoryMA lagDataMem = columns.getQuick(primaryIndex);
            final MemoryMA lagAuxMem = columns.getQuick(secondaryIndex);

            final MemoryCARW dstDataAddr = o3MemColumns2.getQuick(primaryIndex);
            final MemoryCARW dstAuxAddr = o3MemColumns2.getQuick(secondaryIndex);

            ColumnTypeDriver columnTypeDriver = ColumnType.getDriver(columnType);

            final long srcMappedDataAddr = o3dataMem.addressOf(0);
            final long srcMappedAuxAddr = o3auxMem.addressOf(0);

            final long src1DataSize = columnTypeDriver.getDataVectorSize(srcMappedAuxAddr, mappedRowLo, mappedRowHi - 1);
            assert o3dataMem.size() >= src1DataSize;
            final long lagAuxOffset = columnTypeDriver.getAuxVectorOffset(txWriter.getTransientRowCount() - getColumnTop(columnIndex));
            final long lagAuxSize = columnTypeDriver.getAuxVectorSize(lagRows);
            final long signedLagAuxAddr = lagRows > 0 ? mapAppendColumnBuffer(lagAuxMem, lagAuxOffset, lagAuxSize, false) : 0;

            try {
                final long lagAuxAddr = Math.abs(signedLagAuxAddr);
                final long lagDataBegin = lagRows > 0 ? columnTypeDriver.getDataVectorOffset(lagAuxAddr, 0) : 0;
                final long lagDataSize = lagRows > 0 ? columnTypeDriver.getDataVectorSizeAt(lagAuxAddr, lagRows - 1) : 0;
                final long lagDataMapAddr = lagRows > 0 ? mapAppendColumnBuffer(lagDataMem, lagDataBegin, lagDataSize, false) : 0;

                try {
                    final long lagDataAddr = Math.abs(lagDataMapAddr) - lagDataBegin;
                    dstDataAddr.jumpTo(src1DataSize + lagDataSize);
                    dstAuxAddr.jumpTo(columnTypeDriver.getAuxVectorSize(timestampMergeIndexCount));

                    // exclude the trailing offset from shuffling
                    ColumnType.getDriver(columnType).o3ColumnMerge(
                            timestampMergeIndexAddr,
                            timestampMergeIndexCount,
                            lagAuxAddr,
                            lagDataAddr,
                            srcMappedAuxAddr,
                            srcMappedDataAddr,
                            dstAuxAddr.addressOf(0),
                            dstDataAddr.addressOf(0),
                            0L
                    );
                } finally {
                    mapAppendColumnBufferRelease(lagDataMapAddr, lagDataBegin, lagDataSize);
                }
            } finally {
                mapAppendColumnBufferRelease(signedLagAuxAddr, lagAuxOffset, lagAuxSize);
            }
        } catch (Throwable e) {
            handleColumnTaskException(
                    "could not merge varsize WAL column",
                    columnIndex,
                    columnType,
                    timestampMergeIndexAddr,
                    lagRows,
                    mappedRowLo,
                    mappedRowHi,
                    e
            );
        }
    }

    private void cthO3MoveUncommitted(
            int columnIndex,
            int columnType,
            long timestampColumnIndex,
            long committedTransientRowCount,
            long ignore1,
            long transientRowsAdded,
            long ignore2,
            long ignore3
    ) {
        if (o3ErrorCount.get() > 0) {
            return;
        }
        try {
            if (columnIndex != timestampColumnIndex) {
                MemoryMA colDataMem = getPrimaryColumn(columnIndex);
                long colDataOffset;
                final MemoryARW o3DataMem = o3MemColumns1.get(getPrimaryColumnIndex(columnIndex));
                final MemoryARW o3auxMem = o3MemColumns1.get(getSecondaryColumnIndex(columnIndex));

                long colDataExtraSize;
                long o3dataOffset = o3DataMem.getAppendOffset();

                final long columnTop = getColumnTop(columnIndex);

                if (columnTop > 0) {
                    LOG.debug()
                            .$("move uncommitted [columnTop=").$(columnTop)
                            .$(", columnIndex=").$(columnIndex)
                            .$(", committedTransientRowCount=").$(committedTransientRowCount)
                            .$(", transientRowsAdded=").$(transientRowsAdded)
                            .I$();
                }

                final long committedRowCount = committedTransientRowCount - columnTop;
                if (ColumnType.isVarSize(columnType)) {
                    final ColumnTypeDriver columnTypeDriver = ColumnType.getDriver(columnType);
                    final MemoryMA colAuxMem = getSecondaryColumn(columnIndex);
                    final long colAuxMemOffset = columnTypeDriver.getAuxVectorOffset(committedRowCount);
                    long colAuxMemRequiredSize = columnTypeDriver.getAuxVectorSize(transientRowsAdded);
                    long o3auxMemAppendOffset = o3auxMem.getAppendOffset();

                    // ensure memory is available
                    long offsetLimit = o3auxMemAppendOffset + columnTypeDriver.getAuxVectorOffset(transientRowsAdded);
                    o3auxMem.jumpTo(offsetLimit);
                    long colAuxMemAddr = colAuxMem.map(colAuxMemOffset, colAuxMemRequiredSize);
                    boolean locallyMapped = colAuxMemAddr == 0;

                    long alignedExtraLen;
                    if (!locallyMapped) {
                        alignedExtraLen = 0;
                    } else {
                        // Linux requires the mmap offset to be page aligned
                        final long alignedOffset = Files.floorPageSize(colAuxMemOffset);
                        alignedExtraLen = colAuxMemOffset - alignedOffset;
                        colAuxMemAddr = mapRO(ff, colAuxMem.getFd(), colAuxMemRequiredSize + alignedExtraLen, alignedOffset, MemoryTag.MMAP_TABLE_WRITER);
                    }

                    colDataOffset = columnTypeDriver.getDataVectorOffset(colAuxMemAddr + alignedExtraLen, 0);
                    long dstAddr = o3auxMem.addressOf(o3auxMemAppendOffset) - columnTypeDriver.getMinAuxVectorSize();
                    long dstAddrLimit = o3auxMem.addressOf(offsetLimit);
                    long dstAddrSize = dstAddrLimit - dstAddr;

                    columnTypeDriver.shiftCopyAuxVector(
                            colDataOffset - o3dataOffset,
                            colAuxMemAddr + alignedExtraLen,
                            0,
                            transientRowsAdded - 1, // inclusive
                            dstAddr,
                            dstAddrSize
                    );

                    if (locallyMapped) {
                        // If memory mapping was mapped specially for this move, close it
                        ff.munmap(colAuxMemAddr, colAuxMemRequiredSize + alignedExtraLen, MemoryTag.MMAP_TABLE_WRITER);
                    }

                    colDataExtraSize = colDataMem.getAppendOffset() - colDataOffset;
                    // we have to restore aux column size to its required size to hold "committedRowCount" row count.
                    colAuxMem.jumpTo(columnTypeDriver.getAuxVectorSize(committedRowCount));
                } else {
                    // Fixed size
                    final int shl = ColumnType.pow2SizeOf(columnType);
                    colDataExtraSize = transientRowsAdded << shl;
                    colDataOffset = committedRowCount << shl;
                }

                o3DataMem.jumpTo(o3dataOffset + colDataExtraSize);
                long o3dataAddr = o3DataMem.addressOf(o3dataOffset);
                long sourceAddress = colDataMem.map(colDataOffset, colDataExtraSize);
                if (sourceAddress != 0) {
                    Vect.memcpy(o3dataAddr, sourceAddress, colDataExtraSize);
                } else {
                    // Linux requires the mmap offset to be page aligned
                    long alignedOffset = Files.floorPageSize(colDataOffset);
                    long alignedExtraLen = colDataOffset - alignedOffset;
                    long size = colDataExtraSize + alignedExtraLen;
                    if (size > 0) {
                        sourceAddress = mapRO(ff, colDataMem.getFd(), size, alignedOffset, MemoryTag.MMAP_TABLE_WRITER);
                        Vect.memcpy(o3dataAddr, sourceAddress + alignedExtraLen, colDataExtraSize);
                        ff.munmap(sourceAddress, size, MemoryTag.MMAP_TABLE_WRITER);
                    }
                }
                colDataMem.jumpTo(colDataOffset);
            } else {
                // Timestamp column
                int shl = ColumnType.pow2SizeOf(ColumnType.TIMESTAMP);
                MemoryMA srcDataMem = getPrimaryColumn(columnIndex);
                // this cannot have "top"
                long srcFixOffset = committedTransientRowCount << shl;
                long srcFixLen = transientRowsAdded << shl;
                long alignedExtraLen;
                long address = srcDataMem.map(srcFixOffset, srcFixLen);
                boolean locallyMapped = address == 0;

                // column could not provide necessary length of buffer
                // because perhaps its internal buffer is not big enough
                if (!locallyMapped) {
                    alignedExtraLen = 0;
                } else {
                    // Linux requires the mmap offset to be page aligned
                    long alignedOffset = Files.floorPageSize(srcFixOffset);
                    alignedExtraLen = srcFixOffset - alignedOffset;
                    address = mapRO(ff, srcDataMem.getFd(), srcFixLen + alignedExtraLen, alignedOffset, MemoryTag.MMAP_TABLE_WRITER);
                }

                try {
                    for (long n = 0; n < transientRowsAdded; n++) {
                        long ts = Unsafe.getUnsafe().getLong(address + alignedExtraLen + (n << shl));
                        o3TimestampMem.putLong128(ts, o3RowCount + n);
                    }
                } finally {
                    if (locallyMapped) {
                        ff.munmap(address, srcFixLen + alignedExtraLen, MemoryTag.MMAP_TABLE_WRITER);
                    }
                }

                srcDataMem.jumpTo(srcFixOffset);
            }
        } catch (Throwable ex) {
            handleColumnTaskException(
                    "could not move uncommitted data",
                    columnIndex,
                    columnType,
                    committedTransientRowCount,
                    transientRowsAdded,
                    ignore1,
                    ignore2,
                    ex
            );
        }
    }

    private void cthO3ShiftColumnInLagToTop(
            int columnIndex,
            int columnType,
            long timestampColumnIndex,
            long copyToLagRowCount,
            long ignore,
            long columnDataRowOffset,
            long existingLagRows,
            long excludeSymbols
    ) {
        if (o3ErrorCount.get() > 0) {
            return;
        }
        try {
            if (columnIndex != timestampColumnIndex) {
                MemoryCR srcDataMem = o3Columns.get(getPrimaryColumnIndex(columnIndex));
                MemoryCR srcAuxMem = o3Columns.get(getSecondaryColumnIndex(columnIndex));
                MemoryARW dstDataMem = o3MemColumns1.get(getPrimaryColumnIndex(columnIndex));
                MemoryARW dstAuxMem = o3MemColumns1.get(getSecondaryColumnIndex(columnIndex));

                if (srcDataMem == dstDataMem && excludeSymbols > 0 && columnType == ColumnType.SYMBOL) {
                    // nothing to do. This is the case when WAL symbols are remapped to the correct place in LAG buffers.
                    return;
                }

                if (ColumnType.isVarSize(columnType)) {
                    final ColumnTypeDriver columnTypeDriver = ColumnType.getDriver(columnType);
                    final long dataOffset = columnTypeDriver.getDataVectorOffset(srcAuxMem.addressOf(0), columnDataRowOffset);
                    final long dataSize = columnTypeDriver.getDataVectorSize(srcAuxMem.addressOf(0), columnDataRowOffset, columnDataRowOffset + copyToLagRowCount - 1);
                    final long destOffset = existingLagRows == 0 ? 0L : columnTypeDriver.getDataVectorOffset(dstAuxMem.addressOf(0), existingLagRows);

                    // adjust append position of the index column to
                    // maintain n+1 number of entries
                    long rowLimit = columnTypeDriver.getAuxVectorSize(existingLagRows + copyToLagRowCount);
                    dstAuxMem.jumpTo(rowLimit);

                    // move count + 1 rows, to make sure index column remains n+1
                    // the data is copied back to start of the buffer, no need to set dataSize first
                    long dstAddr = dstAuxMem.addressOf(columnTypeDriver.getAuxVectorOffset(existingLagRows));
                    long dstAddrLimit = dstAuxMem.addressOf(rowLimit);
                    long dstAddrSize = dstAddrLimit - dstAddr;
                    columnTypeDriver.shiftCopyAuxVector(
                            dataOffset - destOffset,
                            srcAuxMem.addressOf(columnTypeDriver.getAuxVectorOffset(columnDataRowOffset)),
                            0,
                            copyToLagRowCount - 1, // inclusive
                            dstAddr,
                            dstAddrSize
                    );
                    dstDataMem.jumpTo(destOffset + dataSize);
                    assert srcDataMem.size() >= dataSize;
                    Vect.memmove(dstDataMem.addressOf(destOffset), srcDataMem.addressOf(dataOffset), dataSize);
                } else {
                    final int shl = ColumnType.pow2SizeOf(columnType);
                    // Fixed size column
                    long sourceOffset = columnDataRowOffset << shl;
                    long size = copyToLagRowCount << shl;
                    long destOffset = existingLagRows << shl;
                    dstDataMem.jumpTo(destOffset + size);
                    assert srcDataMem.size() >= size;
                    Vect.memmove(dstDataMem.addressOf(destOffset), srcDataMem.addressOf(sourceOffset), size);
                }

                // the data is copied back to start of the buffer, no need to set size first
            } else {
                MemoryCR o3SrcDataMem = o3Columns.get(getPrimaryColumnIndex(columnIndex));

                // Special case, designated timestamp column
                // Move values and set index to  0..copyToLagRowCount
                final long sourceOffset = columnDataRowOffset << 4;
                o3TimestampMem.jumpTo((copyToLagRowCount + existingLagRows) << 4);
                final long dstTimestampAddr = o3TimestampMem.getAddress() + (existingLagRows << 4);
                Vect.shiftTimestampIndex(o3SrcDataMem.addressOf(sourceOffset), copyToLagRowCount, dstTimestampAddr);
            }
        } catch (Throwable ex) {
            handleColumnTaskException(
                    "could not shift o3 lag",
                    columnIndex,
                    columnType,
                    copyToLagRowCount,
                    columnDataRowOffset,
                    existingLagRows,
                    excludeSymbols,
                    ex
            );
        }
    }

    private void cthO3SortColumn(int columnIndex, int columnType, long timestampColumnIndex, long sortedTimestampsAddr, long sortedTimestampsRowCount, long long2, long long3, long long4) {
        if (ColumnType.isVarSize(columnType)) {
            cthO3SortVarColumn(columnIndex, columnType, sortedTimestampsAddr, sortedTimestampsRowCount);
        } else if (columnIndex != timestampColumnIndex) {
            cthO3SortFixColumn(columnIndex, columnType, sortedTimestampsAddr, sortedTimestampsRowCount);
        }
    }

    private void cthO3SortFixColumn(
            int columnIndex,
            int columnType,
            long sortedTimestampsAddr,
            long sortedTimestampsRowCount
    ) {
        if (o3ErrorCount.get() > 0) {
            return;
        }
        try {
            final int columnOffset = getPrimaryColumnIndex(columnIndex);
            final MemoryCR mem = o3Columns.getQuick(columnOffset);
            final MemoryCARW mem2 = o3MemColumns2.getQuick(columnOffset);
            final int shl = ColumnType.pow2SizeOf(columnType);
            final long src = mem.addressOf(0);
            mem2.jumpTo(sortedTimestampsRowCount << shl);
            final long tgtDataAddr = mem2.addressOf(0);
            switch (shl) {
                case 0:
                    Vect.indexReshuffle8Bit(src, tgtDataAddr, sortedTimestampsAddr, sortedTimestampsRowCount);
                    break;
                case 1:
                    Vect.indexReshuffle16Bit(src, tgtDataAddr, sortedTimestampsAddr, sortedTimestampsRowCount);
                    break;
                case 2:
                    Vect.indexReshuffle32Bit(src, tgtDataAddr, sortedTimestampsAddr, sortedTimestampsRowCount);
                    break;
                case 3:
                    Vect.indexReshuffle64Bit(src, tgtDataAddr, sortedTimestampsAddr, sortedTimestampsRowCount);
                    break;
                case 4:
                    Vect.indexReshuffle128Bit(src, tgtDataAddr, sortedTimestampsAddr, sortedTimestampsRowCount);
                    break;
                case 5:
                    Vect.indexReshuffle256Bit(src, tgtDataAddr, sortedTimestampsAddr, sortedTimestampsRowCount);
                    break;
                default:
                    assert false : "col type is unsupported";
                    break;
            }
        } catch (Throwable th) {
            handleColumnTaskException(
                    "could not sort fix o3 column",
                    columnIndex,
                    columnType,
                    sortedTimestampsAddr,
                    sortedTimestampsRowCount,
                    IGNORE,
                    IGNORE,
                    th
            );
        }
    }

    private void cthO3SortVarColumn(
            int columnIndex,
            int columnType,
            long sortedTimestampsAddr,
            long sortedTimestampsRowCount
    ) {
        if (o3ErrorCount.get() > 0) {
            return;
        }
        try {
            final int primaryIndex = getPrimaryColumnIndex(columnIndex);
            final int secondaryIndex = primaryIndex + 1;

            ColumnType.getDriver(columnType).o3sort(
                    sortedTimestampsAddr,
                    sortedTimestampsRowCount,
                    o3Columns.getQuick(primaryIndex),
                    o3Columns.getQuick(secondaryIndex),
                    o3MemColumns2.getQuick(primaryIndex),
                    o3MemColumns2.getQuick(secondaryIndex)
            );
        } catch (Throwable th) {
            handleColumnTaskException(
                    "could not sort varsize o3 column",
                    columnIndex,
                    columnType,
                    sortedTimestampsAddr,
                    IGNORE,
                    IGNORE,
                    IGNORE,
                    th
            );
        }
    }

    private long deduplicateSortedIndex(long longIndexLength, long indexSrcAddr, long indexDstAddr, long tempIndexAddr, long lagRows) {
        LOG.info().$("WAL dedup sorted commit index [table=").$(tableToken).$(", totalRows=").$(longIndexLength).$(", lagRows=").$(lagRows).I$();
        int dedupKeyIndex = 0;
        long dedupCommitAddr = 0;
        try {
            if (dedupColumnCommitAddresses.getColumnCount() > 0) {
                dedupCommitAddr = dedupColumnCommitAddresses.allocateBlock();
                for (int i = 0; i < metadata.getColumnCount(); i++) {
                    int columnType = metadata.getColumnType(i);
                    if (i != metadata.getTimestampIndex() && columnType > 0 && metadata.isDedupKey(i)) {
                        long addr = DedupColumnCommitAddresses.setColValues(
                                dedupCommitAddr,
                                dedupKeyIndex++,
                                columnType,
                                ColumnType.isVarSize(columnType) ? -1 : ColumnType.sizeOf(columnType),
                                0L
                        );

                        if (!ColumnType.isVarSize(columnType)) {
                            int shl = ColumnType.pow2SizeOf(columnType);
                            long lagMemOffset = lagRows > 0 ? (txWriter.getTransientRowCount() - getColumnTop(i)) << shl : 0L;
                            long lagMapSize = lagRows << shl;

                            // Map column buffers for lag rows for deduplication
                            long lagKeyAddr = lagRows > 0 ? mapAppendColumnBuffer(columns.get(getPrimaryColumnIndex(i)), lagMemOffset, lagMapSize, false) : 0L;
                            long o3ColumnData = o3Columns.get(getPrimaryColumnIndex(i)).addressOf(0);
                            assert o3ColumnData != 0;

                            DedupColumnCommitAddresses.setColAddressValues(addr, o3ColumnData);
                            DedupColumnCommitAddresses.setO3DataAddressValues(addr, Math.abs(lagKeyAddr));
                            DedupColumnCommitAddresses.setReservedValuesSet1(
                                    addr,
                                    lagKeyAddr,
                                    lagMemOffset,
                                    lagMapSize
                            );
                        } else {
                            ColumnTypeDriver driver = ColumnType.getDriver(columnType);
                            MemoryCR o3VarColumn = o3Columns.get(getPrimaryColumnIndex(i));
                            long o3ColumnVarDataAddr = o3VarColumn.addressOf(0);
                            long o3ColumnVarAuxAddr = o3Columns.get(getSecondaryColumnIndex(i)).addressOf(0);
                            long o3ColumnVarDataSize = o3VarColumn.addressHi() - o3ColumnVarDataAddr;
                            DedupColumnCommitAddresses.setColAddressValues(addr, o3ColumnVarAuxAddr, o3ColumnVarDataAddr, o3ColumnVarDataSize);

                            if (lagRows > 0) {
                                long roLo = txWriter.getTransientRowCount() - getColumnTop(i);
                                long roHi = roLo + lagRows;

                                long lagAuxOffset = driver.getAuxVectorOffset(roLo);
                                long lagAuxSize = driver.getAuxVectorSize(lagRows);
                                long lagAuxKeyAddrRaw = mapAppendColumnBuffer(columns.get(getSecondaryColumnIndex(i)), lagAuxOffset, lagAuxSize, false);
                                long lagAuxKeyAddr = Math.abs(lagAuxKeyAddrRaw);

                                long lagVarDataOffset = driver.getDataVectorOffset(lagAuxKeyAddr, 0);
                                long lagVarDataSize = driver.getDataVectorSize(lagAuxKeyAddr, 0, lagRows - 1);
                                long lagVarDataAddrRaw = mapAppendColumnBuffer(columns.get(getPrimaryColumnIndex(i)), lagVarDataOffset, lagVarDataSize, false);
                                long lagVarDataAddr = Math.abs(lagVarDataAddrRaw);
                                // Aux points into the var buffer as if it's mapped from 0 row.
                                // Compensate the mapped with offset address of var buffer by subtracting lagVarDataOffset
                                DedupColumnCommitAddresses.setO3DataAddressValues(addr, lagAuxKeyAddr, lagVarDataAddr - lagVarDataOffset, lagVarDataSize + lagVarDataOffset);
                                DedupColumnCommitAddresses.setReservedValuesSet1(addr, lagAuxKeyAddrRaw, lagAuxOffset, lagAuxSize);
                                DedupColumnCommitAddresses.setReservedValuesSet2(addr, lagVarDataAddrRaw, lagVarDataOffset);
                            } else {
                                DedupColumnCommitAddresses.setO3DataAddressValues(addr, DedupColumnCommitAddresses.NULL, DedupColumnCommitAddresses.NULL, 0);
                            }
                        }
                    }
                }
                assert dedupKeyIndex <= dedupColumnCommitAddresses.getColumnCount();
            }
            return Vect.dedupSortedTimestampIndexIntKeysChecked(
                    indexSrcAddr,
                    longIndexLength,
                    indexDstAddr,
                    tempIndexAddr,
                    dedupKeyIndex,
                    DedupColumnCommitAddresses.getAddress(dedupCommitAddr)
            );
        } finally {
            if (dedupColumnCommitAddresses.getColumnCount() > 0 && lagRows > 0) {
                // Release mapped column buffers for lag rows
                for (int i = 0; i < dedupKeyIndex; i++) {
                    long lagAuxAddr = DedupColumnCommitAddresses.getColReserved1(dedupCommitAddr, i);
                    long lagAuxMemOffset = DedupColumnCommitAddresses.getColReserved2(dedupCommitAddr, i);
                    long mapAuxSize = DedupColumnCommitAddresses.getColReserved3(dedupCommitAddr, i);

                    mapAppendColumnBufferRelease(lagAuxAddr, lagAuxMemOffset, mapAuxSize);

                    long mapVarSize = DedupColumnCommitAddresses.getO3VarDataLen(dedupCommitAddr, i);
                    if (mapVarSize > 0) {
                        long lagVarAddr = DedupColumnCommitAddresses.getColReserved4(dedupCommitAddr, i);
                        long lagVarMemOffset = DedupColumnCommitAddresses.getColReserved5(dedupCommitAddr, i);
                        assert mapVarSize > lagVarMemOffset;
                        mapAppendColumnBufferRelease(lagVarAddr, lagVarMemOffset, mapVarSize - lagVarMemOffset);
                    }
                }
            }
            dedupColumnCommitAddresses.clear();
        }
    }

    private void dispatchColumnTasks(
            long long0,
            long long1,
            long long2,
            long long3,
            long long4,
            ColumnTaskHandler taskHandler
    ) {
        final long timestampColumnIndex = metadata.getTimestampIndex();
        final Sequence pubSeq = this.messageBus.getColumnTaskPubSeq();
        final RingQueue<ColumnTask> queue = this.messageBus.getColumnTaskQueue();
        o3DoneLatch.reset();
        o3ErrorCount.set(0);
        lastErrno = 0;
        int queuedCount = 0;

        for (int columnIndex = 0; columnIndex < columnCount; columnIndex++) {
            int columnType = metadata.getColumnType(columnIndex);
            if (columnType > 0) {
                long cursor = pubSeq.next();

                // Pass column index as -1 when it's designated timestamp column to o3 move method
                if (cursor > -1) {
                    try {
                        final ColumnTask task = queue.get(cursor);
                        task.of(
                                o3DoneLatch,
                                columnIndex,
                                columnType,
                                timestampColumnIndex,
                                long0,
                                long1,
                                long2,
                                long3,
                                long4,
                                taskHandler
                        );
                    } finally {
                        queuedCount++;
                        pubSeq.done(cursor);
                    }
                } else {
                    taskHandler.run(columnIndex, columnType, timestampColumnIndex, long0, long1, long2, long3, long4);
                }
            }
        }
        consumeColumnTasks(queue, queuedCount);
    }

    private void doClose(boolean truncate) {
        // destroy() may have already closed everything
        boolean tx = inTransaction();
        freeSymbolMapWriters();
        Misc.freeObjList(indexers);
        denseIndexers.clear();
        Misc.free(txWriter);
        Misc.free(metaMem);
        Misc.free(ddlMem);
        Misc.free(other);
        Misc.free(todoMem);
        Misc.free(attachMetaMem);
        Misc.free(attachColumnVersionReader);
        Misc.free(attachIndexBuilder);
        Misc.free(columnVersionWriter);
        Misc.free(o3PartitionUpdateSink);
        Misc.free(slaveTxReader);
        Misc.free(commandQueue);
        Misc.free(dedupColumnCommitAddresses);
        closeWalFiles();
        updateOperatorImpl = Misc.free(updateOperatorImpl);
        convertOperatorImpl = Misc.free(convertOperatorImpl);
        dropIndexOperator = null;
        noOpRowCount = 0L;
        lastOpenPartitionTs = Long.MIN_VALUE;
        lastOpenPartitionIsReadOnly = false;
        Misc.free(frameFactory);
        assert !truncate || distressed || assertColumnPositionIncludeWalLag();
        freeColumns(truncate & !distressed);
        try {
            releaseLock(!truncate | tx | performRecovery | distressed);
        } finally {
            Misc.free(txnScoreboard);
            Misc.free(path);
            Misc.free(o3TimestampMem);
            Misc.free(o3TimestampMemCpy);
            Misc.free(ownMessageBus);
            if (tempMem16b != 0) {
                tempMem16b = Unsafe.free(tempMem16b, 16, MemoryTag.NATIVE_TABLE_WRITER);
            }
            LOG.info().$("closed '").utf8(tableToken.getTableName()).$('\'').$();
        }
    }

    private boolean dropPartitionByExactTimestamp(long timestamp) {
        final long minTimestamp = txWriter.getMinTimestamp(); // partition min timestamp
        final long maxTimestamp = txWriter.getMaxTimestamp(); // partition max timestamp

        timestamp = txWriter.getPartitionTimestampByTimestamp(timestamp);
        final int index = txWriter.getPartitionIndex(timestamp);
        if (index < 0) {
            LOG.error().$("partition is already removed [path=").$substr(pathRootSize, path).$(", partitionTimestamp=").$ts(timestamp).I$();
            return false;
        }

        final long partitionNameTxn = txWriter.getPartitionNameTxnByPartitionTimestamp(timestamp);

        if (timestamp == txWriter.getPartitionTimestampByTimestamp(maxTimestamp)) {

            // removing active partition

            // calculate new transient row count, min/max timestamps and find the partition to open next
            final long nextMaxTimestamp;
            final long newTransientRowCount;
            final long prevTimestamp;
            if (index == 0) {
                nextMaxTimestamp = Long.MIN_VALUE;
                newTransientRowCount = 0L;
                prevTimestamp = 0L; // meaningless
            } else {
                final int prevIndex = index - 1;
                prevTimestamp = txWriter.getPartitionTimestampByIndex(prevIndex);
                newTransientRowCount = txWriter.getPartitionSize(prevIndex);
                try {
                    setPathForPartition(path.trimTo(pathSize), partitionBy, prevTimestamp, txWriter.getPartitionNameTxn(prevIndex));
                    readPartitionMinMax(ff, prevTimestamp, path, metadata.getColumnName(metadata.getTimestampIndex()), newTransientRowCount);
                    nextMaxTimestamp = attachMaxTimestamp;
                } finally {
                    path.trimTo(pathSize);
                }
            }

            columnVersionWriter.removePartition(timestamp);
            txWriter.beginPartitionSizeUpdate();
            txWriter.removeAttachedPartitions(timestamp);
            txWriter.finishPartitionSizeUpdate(index == 0 ? Long.MAX_VALUE : txWriter.getMinTimestamp(), nextMaxTimestamp);
            txWriter.bumpTruncateVersion();

            columnVersionWriter.commit();
            txWriter.setColumnVersion(columnVersionWriter.getVersion());
            txWriter.commit(denseSymbolMapWriters);

            // No need to truncate before, files to be deleted.
            closeActivePartition(false);

            if (index != 0) {
                openPartition(prevTimestamp);
                setAppendPosition(newTransientRowCount, false);
            } else {
                rowAction = ROW_ACTION_OPEN_PARTITION;
            }
        } else {

            // when we want to delete first partition we must find out minTimestamp from
            // next partition if it exists, or next partition, and so on
            //
            // when somebody removed data directories manually and then attempts to tidy
            // up metadata with logical partition delete we have to uphold the effort and
            // re-compute table size and its minTimestamp from what remains on disk

            // find out if we are removing min partition
            long nextMinTimestamp = minTimestamp;
            if (timestamp == txWriter.getPartitionTimestampByIndex(0)) {
                nextMinTimestamp = readMinTimestamp(txWriter.getPartitionTimestampByIndex(1));
            }

            columnVersionWriter.removePartition(timestamp);

            txWriter.beginPartitionSizeUpdate();
            txWriter.removeAttachedPartitions(timestamp);
            txWriter.setMinTimestamp(nextMinTimestamp);
            txWriter.finishPartitionSizeUpdate(nextMinTimestamp, txWriter.getMaxTimestamp());
            txWriter.bumpTruncateVersion();

            columnVersionWriter.commit();
            txWriter.setColumnVersion(columnVersionWriter.getVersion());
            txWriter.commit(denseSymbolMapWriters);
        }

        // Call O3 methods to remove check TxnScoreboard and remove partition directly
        safeDeletePartitionDir(timestamp, partitionNameTxn);
        return true;
    }

    private long findMinSplitPartitionTimestamp() {
        for (int i = 0, n = txWriter.getPartitionCount(); i < n; i++) {
            long partitionTimestamp = txWriter.getPartitionTimestampByIndex(i);
            if (txWriter.getLogicalPartitionTimestamp(partitionTimestamp) != partitionTimestamp) {
                return partitionTimestamp;
            }
        }
        return Long.MAX_VALUE;
    }

    private void finishColumnPurge() {
        if (purgingOperator == null) {
            return;
        }
        boolean asyncOnly = checkScoreboardHasReadersBeforeLastCommittedTxn();
        purgingOperator.purge(
                path.trimTo(pathSize),
                tableToken,
                partitionBy,
                asyncOnly,
                metadata,
                getTruncateVersion(),
                getTxn()
        );
        purgingOperator.clear();
    }

    private void finishMetaSwapUpdate() {
        finishMetadataSwap();
        bumpMetadataVersion();
        clearTodoLog();
    }

    private void finishMetaSwapUpdateStructural() {
        // rename _meta to _meta.prev
        finishMetadataSwap();

        bumpMetadataAndColumnStructureVersion();
        clearTodoLog();
    }

    private void finishMetadataSwap() {
        // rename _meta to _meta.prev
        this.metaPrevIndex = rename(fileOperationRetryCount);
        writeRestoreMetaTodo();

        try {
            // rename _meta.swp to -_meta
            restoreMetaFrom(META_SWAP_FILE_NAME, metaSwapIndex);
        } catch (CairoException e) {
            try {
                recoverFromTodoWriteFailure(null);
            } catch (CairoException e2) {
                throwDistressException(e2);
            }
            throw e;
        }

        try {
            // open _meta file
            openMetaFile(ff, path, pathSize, metaMem);
        } catch (CairoException e) {
            throwDistressException(e);
        }
    }

    private void finishO3Append(long o3LagRowCount) {
        if (denseIndexers.size() == 0) {
            populateDenseIndexerList();
        }
        path.trimTo(pathSize);
        // Alright, we finished updating partitions. Now we need to get this writer instance into
        // a consistent state.
        //
        // We start with ensuring append memory is in ready-to-use state. When max timestamp changes we need to
        // move append memory to new set of files. Otherwise, we stay on the same set but advance to append position.
        avoidIndexOnCommit = o3ErrorCount.get() == 0;
        if (o3LagRowCount == 0) {
            clearO3();
            LOG.debug().$("lag segment is empty").$();
        } else {
            // adjust O3 master ref so that virtual row count becomes equal to value of "o3LagRowCount"
            this.o3MasterRef = this.masterRef - o3LagRowCount * 2 + 1;
            LOG.debug().$("adjusted [o3RowCount=").$(getO3RowCount0()).I$();
        }
    }

    private void finishO3Commit(long partitionTimestampHiLimit) {
        if (!o3InError) {
            updateO3ColumnTops();
        }
        if (isLastPartitionClosed() || partitionTimestampHi > partitionTimestampHiLimit) {
            openPartition(txWriter.getLastPartitionTimestamp());
        }

        // Data is written out successfully, however, we can still fail to set append position, for
        // example when we ran out of address space and new page cannot be mapped. The "allocate" calls here
        // ensure we can trigger this situation in tests. We should perhaps align our data such that setAppendPosition()
        // will attempt to mmap new page and fail... Then we can remove the 'true' parameter
        try {
            setAppendPosition(txWriter.getTransientRowCount(), !metadata.isWalEnabled());
        } catch (Throwable e) {
            LOG.critical().$("data is committed but writer failed to update its state `").$(e).$('`').$();
            distressed = true;
            throw e;
        }

        metrics.tableWriter().incrementO3Commits();
    }

    private Utf8Sequence formatPartitionForTimestamp(long partitionTimestamp, long nameTxn) {
        utf8Sink.clear();
        TableUtils.setSinkForPartition(utf8Sink, partitionBy, partitionTimestamp, nameTxn);
        return utf8Sink;
    }

    private void freeAndRemoveColumnPair(ObjList<MemoryMA> columns, int pi, int si) {
        Misc.free(columns.getAndSetQuick(pi, NullMemory.INSTANCE));
        Misc.free(columns.getAndSetQuick(si, NullMemory.INSTANCE));
    }

    private void freeAndRemoveO3ColumnPair(ObjList<MemoryCARW> columns, int pi, int si) {
        Misc.free(columns.getAndSetQuick(pi, NullMemory.INSTANCE));
        Misc.free(columns.getAndSetQuick(si, NullMemory.INSTANCE));
    }

    private void freeColumnMemory(int columnIndex) {
        final int pi = getPrimaryColumnIndex(columnIndex);
        final int si = getSecondaryColumnIndex(columnIndex);
        freeNullSetter(nullSetters, columnIndex);
        freeNullSetter(o3NullSetters1, columnIndex);
        freeNullSetter(o3NullSetters2, columnIndex);
        freeAndRemoveColumnPair(columns, pi, si);
        freeAndRemoveO3ColumnPair(o3MemColumns1, pi, si);
        freeAndRemoveO3ColumnPair(o3MemColumns2, pi, si);
        if (columnIndex < indexers.size()) {
            Misc.free(indexers.getAndSetQuick(columnIndex, null));
            populateDenseIndexerList();
        }
    }

    private void freeColumns(boolean truncate) {
        // null check is because this method could be called from the constructor
        if (columns != null) {
            closeAppendMemoryTruncate(truncate);
        }
        Misc.freeObjListAndKeepObjects(o3MemColumns1);
        Misc.freeObjListAndKeepObjects(o3MemColumns2);
    }

    private void freeIndexers() {
        if (indexers != null) {
            // Don't change items of indexers, they are re-used
            for (int i = 0, n = indexers.size(); i < n; i++) {
                ColumnIndexer indexer = indexers.getQuick(i);
                if (indexer != null) {
                    indexers.getQuick(i).releaseIndexWriter();
                }
            }
            denseIndexers.clear();
        }
    }

    private void freeNullSetter(ObjList<Runnable> nullSetters, int columnIndex) {
        nullSetters.setQuick(columnIndex, NOOP);
    }

    private void freeSymbolMapWriters() {
        if (denseSymbolMapWriters != null) {
            for (int i = 0, n = denseSymbolMapWriters.size(); i < n; i++) {
                Misc.freeIfCloseable(denseSymbolMapWriters.getQuick(i));
            }
            denseSymbolMapWriters.clear();
        }

        if (symbolMapWriters != null) {
            symbolMapWriters.clear();
        }
    }

    private CharSequence getColumnNameSafe(int columnIndex) {
        try {
            return metadata.getColumnName(columnIndex);
        } catch (Throwable th) {
            return "<unknown, index: " + columnIndex + ">";
        }
    }

    private ConvertOperatorImpl getConvertOperator() {
        if (convertOperatorImpl == null) {
            convertOperatorImpl = new ConvertOperatorImpl(configuration, this, columnVersionWriter, path, pathSize, getPurgingOperator(), messageBus);
        }
        return convertOperatorImpl;
    }

    private long getO3RowCount0() {
        return (masterRef - o3MasterRef + 1) / 2;
    }

    private long getPartitionTimestampOrMax(int partitionIndex) {
        if (partitionIndex < txWriter.getPartitionCount()) {
            return txWriter.getPartitionTimestampByIndex(partitionIndex);
        } else {
            return Long.MAX_VALUE;
        }
    }

    private MemoryMA getPrimaryColumn(int column) {
        assert column < columnCount : "Column index is out of bounds: " + column + " >= " + columnCount;
        return columns.getQuick(getPrimaryColumnIndex(column));
    }

    private PurgingOperator getPurgingOperator() {
        if (purgingOperator == null) {
            purgingOperator = new PurgingOperator(LOG, configuration, messageBus);
        } else {
            purgingOperator.clear();
        }
        return purgingOperator;
    }

    private MemoryMA getSecondaryColumn(int column) {
        assert column < columnCount : "Column index is out of bounds: " + column + " >= " + columnCount;
        return columns.getQuick(getSecondaryColumnIndex(column));
    }

    private long getWalMaxLagRows() {
        return Math.min(
                Math.max(0L, (long) configuration.getWalLagRowsMultiplier() * metadata.getMaxUncommittedRows()),
                getWalMaxLagSize()
        );
    }

    private long getWalMaxLagSize() {
        long maxLagSize = configuration.getWalMaxLagSize();
        return (maxLagSize /
                (avgRecordSize != 0 ? avgRecordSize : (avgRecordSize = TableUtils.estimateAvgRecordSize(metadata))));
    }

    private void handleColumnTaskException(
            String message,
            int columnIndex,
            int columnType,
            long long0,
            long long1,
            long long2,
            long long3,
            Throwable e
    ) {
        o3ErrorCount.incrementAndGet();
        LogRecord logRecord = LOG.critical().$(message + " [table=").$(tableToken.getTableName())
                .$(", column=").$(getColumnNameSafe(columnIndex))
                .$(", type=").$(ColumnType.nameOf(columnType))
                .$(", long0=").$(long0)
                .$(", long1=").$(long1)
                .$(", long2=").$(long2)
                .$(", long3=").$(long3);
        if (e instanceof CairoException) {
            o3oomObserved = ((CairoException) e).isOutOfMemory();
            lastErrno = lastErrno == 0 ? ((CairoException) e).errno : lastErrno;
            logRecord.$(", errno=").$(lastErrno)
                    .$(", ex=").$(((CairoException) e).getFlyweightMessage())
                    .I$();
        } else {
            lastErrno = O3_ERRNO_FATAL;
            logRecord.$(", ex=").$(e).I$();
        }
    }

    private void hardLinkAndPurgeColumnFiles(CharSequence columnName, int columnIndex, CharSequence newName, int columnType) {
        try {
            PurgingOperator purgingOperator = getPurgingOperator();
            long newColumnNameTxn = getTxn();
            long defaultColumnNameTxn = columnVersionWriter.getDefaultColumnNameTxn(columnIndex);
            if (PartitionBy.isPartitioned(partitionBy)) {
                for (int i = txWriter.getPartitionCount() - 1; i > -1L; i--) {
                    // Link files in each partition.
                    long partitionTimestamp = txWriter.getPartitionTimestampByIndex(i);
                    long partitionNameTxn = txWriter.getPartitionNameTxn(i);
                    long columnNameTxn = columnVersionWriter.getColumnNameTxn(partitionTimestamp, columnIndex);
                    hardLinkAndPurgeColumnFiles(columnName, columnIndex, columnType, newName, partitionTimestamp, partitionNameTxn, newColumnNameTxn, columnNameTxn);
                    if (columnVersionWriter.getRecordIndex(partitionTimestamp, columnIndex) > -1L) {
                        long columnTop = columnVersionWriter.getColumnTop(partitionTimestamp, columnIndex);
                        columnVersionWriter.upsert(partitionTimestamp, columnIndex, newColumnNameTxn, columnTop);
                    }
                }
            } else {
                long columnNameTxn = columnVersionWriter.getColumnNameTxn(txWriter.getLastPartitionTimestamp(), columnIndex);
                hardLinkAndPurgeColumnFiles(columnName, columnIndex, columnType, newName, txWriter.getLastPartitionTimestamp(), -1L, newColumnNameTxn, columnNameTxn);
                long columnTop = columnVersionWriter.getColumnTop(txWriter.getLastPartitionTimestamp(), columnIndex);
                columnVersionWriter.upsert(txWriter.getLastPartitionTimestamp(), columnIndex, newColumnNameTxn, columnTop);
            }

            if (ColumnType.isSymbol(columnType)) {
                // Link .o, .c, .k, .v symbol files in the table root folder
                linkFile(ff, offsetFileName(path.trimTo(pathSize), columnName, defaultColumnNameTxn), offsetFileName(other.trimTo(pathSize), newName, newColumnNameTxn));
                linkFile(ff, charFileName(path.trimTo(pathSize), columnName, defaultColumnNameTxn), charFileName(other.trimTo(pathSize), newName, newColumnNameTxn));
                linkFile(ff, keyFileName(path.trimTo(pathSize), columnName, defaultColumnNameTxn), keyFileName(other.trimTo(pathSize), newName, newColumnNameTxn));
                linkFile(ff, valueFileName(path.trimTo(pathSize), columnName, defaultColumnNameTxn), valueFileName(other.trimTo(pathSize), newName, newColumnNameTxn));
                purgingOperator.add(columnIndex, defaultColumnNameTxn, PurgingOperator.TABLE_ROOT_PARTITION, -1L);
            }
            long columnAddedPartition = columnVersionWriter.getColumnTopPartitionTimestamp(columnIndex);
            columnVersionWriter.upsertDefaultTxnName(columnIndex, newColumnNameTxn, columnAddedPartition);
        } finally {
            path.trimTo(pathSize);
            other.trimTo(pathSize);
        }
    }

    private void hardLinkAndPurgeColumnFiles(CharSequence columnName, int columnIndex, int columnType, CharSequence newName, long partitionTimestamp, long partitionNameTxn, long newColumnNameTxn, long columnNameTxn) {
        setPathForPartition(path, partitionBy, partitionTimestamp, partitionNameTxn);
        setPathForPartition(other, partitionBy, partitionTimestamp, partitionNameTxn);
        int plen = path.size();
        linkFile(ff, dFile(path.trimTo(plen), columnName, columnNameTxn), dFile(other.trimTo(plen), newName, newColumnNameTxn));
        if (ColumnType.isVarSize(columnType)) {
            linkFile(ff, iFile(path.trimTo(plen), columnName, columnNameTxn), iFile(other.trimTo(plen), newName, newColumnNameTxn));
        } else if (ColumnType.isSymbol(columnType) && metadata.isColumnIndexed(columnIndex)) {
            linkFile(ff, keyFileName(path.trimTo(plen), columnName, columnNameTxn), keyFileName(other.trimTo(plen), newName, newColumnNameTxn));
            linkFile(ff, valueFileName(path.trimTo(plen), columnName, columnNameTxn), valueFileName(other.trimTo(plen), newName, newColumnNameTxn));
        }
        path.trimTo(pathSize);
        other.trimTo(pathSize);
        purgingOperator.add(columnIndex, columnNameTxn, partitionTimestamp, partitionNameTxn);
    }

    private void indexHistoricPartitions(SymbolColumnIndexer indexer, CharSequence columnName, int indexValueBlockSize, int columnIndex) {
        long ts = this.txWriter.getMaxTimestamp();
        if (ts > Numbers.LONG_NULL) {
            try {
                // Index last partition separately
                for (int i = 0, n = txWriter.getPartitionCount() - 1; i < n; i++) {

                    long timestamp = txWriter.getPartitionTimestampByIndex(i);
                    path.trimTo(pathSize);
                    setStateForTimestamp(path, timestamp);

                    if (ff.exists(path.$())) {
                        final int plen = path.size();

                        long columnNameTxn = columnVersionWriter.getColumnNameTxn(timestamp, columnIndex);

                        if (ff.exists(TableUtils.dFile(path.trimTo(plen), columnName, columnNameTxn))) {
                            path.trimTo(plen);
                            LOG.info().$("indexing [path=").$substr(pathRootSize, path).I$();

                            createIndexFiles(columnName, columnNameTxn, indexValueBlockSize, plen, true);
                            final long partitionSize = txWriter.getPartitionRowCountByTimestamp(timestamp);
                            final long columnTop = columnVersionWriter.getColumnTop(timestamp, columnIndex);

                            if (columnTop > -1L && partitionSize > columnTop) {
                                long columnDataFd = TableUtils.openRO(ff, TableUtils.dFile(path.trimTo(plen), columnName, columnNameTxn), LOG);
                                try {
                                    indexer.configureWriter(path.trimTo(plen), columnName, columnNameTxn, columnTop);
                                    indexer.index(ff, columnDataFd, columnTop, partitionSize);
                                } finally {
                                    ff.close(columnDataFd);
                                }
                            }
                        }
                    }
                }
            } finally {
                indexer.releaseIndexWriter();
            }
        }
    }

    private void indexLastPartition(SymbolColumnIndexer indexer, CharSequence columnName, long columnNameTxn, int columnIndex, int indexValueBlockSize) {
        final int plen = path.size();

        createIndexFiles(columnName, columnNameTxn, indexValueBlockSize, plen, true);

        final long lastPartitionTs = txWriter.getLastPartitionTimestamp();
        final long columnTop = columnVersionWriter.getColumnTopQuick(lastPartitionTs, columnIndex);

        // set indexer up to continue functioning as normal
        indexer.configureFollowerAndWriter(path.trimTo(plen), columnName, columnNameTxn, getPrimaryColumn(columnIndex), columnTop);
        indexer.refreshSourceAndIndex(0, txWriter.getTransientRowCount());
    }

    private void initLastPartition(long timestamp) {
        final long ts = repairDataGaps(timestamp);
        openLastPartitionAndSetAppendPosition(ts);
        populateDenseIndexerList();
        if (performRecovery) {
            performRecovery();
        }
        txWriter.initLastPartition(ts);
    }

    private boolean isEmptyTable() {
        return txWriter.getPartitionCount() == 0 && txWriter.getLagRowCount() == 0;
    }

    private boolean isLastPartitionClosed() {
        for (int i = 0; i < columnCount; i++) {
            if (metadata.getColumnType(i) > 0) {
                return !columns.getQuick(getPrimaryColumnIndex(i)).isOpen();
            }
        }
        // No columns, doesn't matter
        return false;
    }

    private void lock() {
        try {
            path.trimTo(pathSize);
            performRecovery = ff.exists(lockName(path));
            this.lockFd = TableUtils.lock(ff, path.$());
        } finally {
            path.trimTo(pathSize);
        }

        if (this.lockFd == -1) {
            throw CairoException.critical(ff.errno()).put("cannot lock table: ").put(path.$());
        }
    }

    private long mapAppendColumnBuffer(MemoryMA column, long offset, long size, boolean rw) {
        if (size == 0) {
            return 0;
        }

        column.jumpTo(offset + size);
        long address = column.map(offset, size);

        // column could not provide necessary length of buffer
        // because perhaps its internal buffer is not big enough
        if (address != 0) {
            return address;
        } else {
            return -TableUtils.mapAppendColumnBuffer(ff, column.getFd(), offset, size, rw, MemoryTag.MMAP_TABLE_WRITER);
        }
    }

    private void mapAppendColumnBufferRelease(long address, long offset, long size) {
        if (address < 0) {
            TableUtils.mapAppendColumnBufferRelease(ff, -address, offset, size, MemoryTag.MMAP_TABLE_WRITER);
        }
    }

    private void mmapWalColsEager() {
        for (int i = 0, n = walMappedColumns.size(); i < n; i++) {
            MemoryCR columnMem = o3Columns.get(i);
            if (columnMem != null) {
                columnMem.map();
            }
        }
    }

    private void mmapWalColumns(@Transient Path walPath, long walSegmentId, int timestampIndex, long rowLo, long rowHi) {
        walMappedColumns.clear();
        int walPathLen = walPath.size();
        final int columnCount = metadata.getColumnCount();
        int key = walFdCache.keyIndex(walSegmentId);
        LongList fds = null;
        if (key < 0) {
            fds = walFdCache.valueAt(key);
        }

        try {
            int file = 0;
            for (int columnIndex = 0; columnIndex < columnCount; columnIndex++) {
                final int columnType = metadata.getColumnType(columnIndex);
                o3RowCount = rowHi - rowLo;
                if (columnType > 0) {
                    int sizeBitsPow2 = ColumnType.getWalDataColumnShl(columnType, columnIndex == timestampIndex);

                    if (ColumnType.isVarSize(columnType)) {
                        MemoryCMOR auxMem = walColumnMemoryPool.pop();
                        MemoryCMOR dataMem = walColumnMemoryPool.pop();

                        walMappedColumns.add(dataMem);
                        walMappedColumns.add(auxMem);

                        final long dataFd = fds != null ? fds.get(file++) : -1;
                        final long auxFd = fds != null ? fds.get(file++) : -1;

                        final ColumnTypeDriver columnTypeDriver = ColumnType.getDriver(columnType);

                        LPSZ ifile = auxFd == -1 ? iFile(walPath, metadata.getColumnName(columnIndex), -1L) : null;
                        LOG.debug().$("reusing file descriptor for WAL files [fd=").$(auxFd).$(", path=").$(walPath).$(", walSegment=").$(walSegmentId).I$();
                        columnTypeDriver.configureAuxMemOM(
                                configuration.getFilesFacade(),
                                auxMem,
                                auxFd,
                                ifile,
                                rowLo,
                                rowHi,
                                MemoryTag.MMAP_TABLE_WRITER,
                                CairoConfiguration.O_NONE
                        );
                        walPath.trimTo(walPathLen);

                        LPSZ dfile = dataFd == -1 ? dFile(walPath, metadata.getColumnName(columnIndex), -1L) : null;
                        LOG.debug().$("reusing file descriptor for WAL files [fd=").$(dataFd).$(", wal=").$(walPath).$(", walSegment=").$(walSegmentId).I$();
                        columnTypeDriver.configureDataMemOM(
                                configuration.getFilesFacade(),
                                auxMem,
                                dataMem,
                                dataFd,
                                dfile,
                                rowLo,
                                rowHi,
                                MemoryTag.MMAP_TABLE_WRITER,
                                CairoConfiguration.O_NONE
                        );
                    } else {
                        MemoryCMOR primary = walColumnMemoryPool.pop();
                        walMappedColumns.add(primary);
                        walMappedColumns.add(null);

                        long fd = fds != null ? fds.get(file++) : -1;
                        LPSZ dfile = fd == -1 ? dFile(walPath, metadata.getColumnName(columnIndex), -1L) : null;
                        LOG.debug().$("reusing file descriptor for WAL files [fd=").$(fd).$(", path=").$(walPath).$(", walSegment=").$(walSegmentId).I$();
                        primary.ofOffset(
                                configuration.getFilesFacade(),
                                fd,
                                dfile,
                                rowLo << sizeBitsPow2,
                                rowHi << sizeBitsPow2,
                                MemoryTag.MMAP_TX_LOG,
                                CairoConfiguration.O_NONE
                        );
                    }
                    walPath.trimTo(walPathLen);
                } else {
                    walMappedColumns.add(null);
                    walMappedColumns.add(null);
                }
            }
            o3Columns = walMappedColumns;
        } catch (Throwable th) {
            closeWalColumns(true, walSegmentId);
            throw th;
        }
    }

    private Row newRowO3(long timestamp) {
        LOG.info().$("switched to o3 [table=").utf8(tableToken.getTableName()).I$();
        txWriter.beginPartitionSizeUpdate();
        o3OpenColumns();
        o3InError = false;
        o3MasterRef = masterRef;
        rowAction = ROW_ACTION_O3;
        o3TimestampSetter(timestamp);
        return row;
    }

    /**
     * Commits O3 data. Lag is optional. When 0 is specified the entire O3 segment is committed.
     *
     * @param o3MaxLag interval in microseconds that determines the length of O3 segment that is not going to be
     *                 committed to disk. The interval starts at max timestamp of O3 segment and ends <i>o3MaxLag</i>
     *                 microseconds before this timestamp.
     * @return <i>true</i> when commit has is a NOOP, e.g. no data has been committed to disk. <i>false</i> otherwise.
     */
    private boolean o3Commit(long o3MaxLag) {
        o3RowCount = getO3RowCount0();

        long o3LagRowCount = 0;
        long maxUncommittedRows = metadata.getMaxUncommittedRows();
        final int timestampColumnIndex = metadata.getTimestampIndex();
        lastPartitionTimestamp = txWriter.getPartitionTimestampByTimestamp(partitionTimestampHi);
        // we will check new partitionTimestampHi value against the limit to see if the writer
        // will have to switch partition internally
        long partitionTimestampHiLimit = txWriter.getNextPartitionTimestamp(partitionTimestampHi) - 1;
        try {
            o3RowCount += o3MoveUncommitted();

            // we may need to re-use file descriptors when this partition is the "current" one
            // we cannot open file again due to sharing violation
            //
            // to determine that 'ooTimestampLo' goes into current partition
            // we need to compare 'partitionTimestampHi', which is appropriately truncated to DAY/MONTH/YEAR
            // to this.maxTimestamp, which isn't truncated yet. So we need to truncate it first
            LOG.debug().$("sorting o3 [table=").utf8(tableToken.getTableName()).I$();
            final long sortedTimestampsAddr = o3TimestampMem.getAddress();

            // ensure there is enough size
            assert o3TimestampMem.getAppendOffset() == o3RowCount * TIMESTAMP_MERGE_ENTRY_BYTES;
            if (o3RowCount > 600 || !o3QuickSortEnabled) {
                o3TimestampMemCpy.jumpTo(o3TimestampMem.getAppendOffset());
                Vect.radixSortLongIndexAscInPlace(sortedTimestampsAddr, o3RowCount, o3TimestampMemCpy.addressOf(0));
            } else {
                Vect.quickSortLongIndexAscInPlace(sortedTimestampsAddr, o3RowCount);
            }

            // we have three frames:
            // partition logical "lo" and "hi" - absolute bounds (partitionLo, partitionHi)
            // partition actual data "lo" and "hi" (dataLo, dataHi)
            // out of order "lo" and "hi" (indexLo, indexHi)

            long srcOooMax;
            final long o3TimestampMin = getTimestampIndexValue(sortedTimestampsAddr, 0);
            if (o3TimestampMin < Timestamps.O3_MIN_TS) {
                o3InError = true;
                throw CairoException.nonCritical().put("timestamps before 1970-01-01 are not allowed for O3");
            }

            long o3TimestampMax = getTimestampIndexValue(sortedTimestampsAddr, o3RowCount - 1);
            if (o3TimestampMax < Timestamps.O3_MIN_TS) {
                o3InError = true;
                throw CairoException.nonCritical().put("timestamps before 1970-01-01 are not allowed for O3");
            }

            // Safe check of the sort. No known way to reproduce
            assert o3TimestampMin <= o3TimestampMax;

            if (o3MaxLag > 0) {
                long lagError = 0;
                if (getMaxTimestamp() != Long.MIN_VALUE) {

                    // When table already has data we can calculate the overlap of the newly added
                    // batch of records with existing data in the table. Positive value of the overlap
                    // means that our o3EffectiveLag was undersized.

                    lagError = getMaxTimestamp() - o3CommitBatchTimestampMin;

                    int n = o3LastTimestampSpreads.length - 1;

                    if (lagError > 0) {
                        o3EffectiveLag += (long) (lagError * configuration.getO3LagIncreaseFactor());
                        o3EffectiveLag = Math.min(o3EffectiveLag, o3MaxLag);
                    } else {
                        // avoid using negative o3EffectiveLag
                        o3EffectiveLag += (long) (lagError * configuration.getO3LagDecreaseFactor());
                        o3EffectiveLag = Math.max(0, o3EffectiveLag);
                    }

                    long max = Long.MIN_VALUE;
                    for (int i = 0; i < n; i++) {
                        // shift array left and find out max at the same time
                        final long e = o3LastTimestampSpreads[i + 1];
                        o3LastTimestampSpreads[i] = e;
                        max = Math.max(e, max);
                    }

                    o3LastTimestampSpreads[n] = o3EffectiveLag;
                    o3EffectiveLag = Math.max(o3EffectiveLag, max);
                } else {
                    o3EffectiveLag = o3MaxLag;
                }

                long lagThresholdTimestamp = o3TimestampMax - o3EffectiveLag;
                if (lagThresholdTimestamp >= o3TimestampMin) {
                    final long lagThresholdRow = Vect.boundedBinarySearchIndexT(
                            sortedTimestampsAddr,
                            lagThresholdTimestamp,
                            0,
                            o3RowCount - 1,
                            BinarySearch.SCAN_DOWN
                    );
                    o3LagRowCount = o3RowCount - lagThresholdRow - 1;
                    if (o3LagRowCount > maxUncommittedRows) {
                        o3LagRowCount = maxUncommittedRows;
                        srcOooMax = o3RowCount - maxUncommittedRows;
                    } else {
                        srcOooMax = lagThresholdRow + 1;
                    }
                } else {
                    o3LagRowCount = o3RowCount;
                    // This is a scenario where "o3MaxLag" and "maxUncommitted" values do not work with the data
                    // in that the "o3EffectiveLag" is larger than dictated "maxUncommitted". A simple plan here is to
                    // commit half of the o3MaxLag.
                    if (o3LagRowCount > maxUncommittedRows) {
                        o3LagRowCount = maxUncommittedRows / 2;
                        srcOooMax = o3RowCount - o3LagRowCount;
                    } else {
                        srcOooMax = 0;
                    }
                }

                LOG.info().$("o3 commit [table=").utf8(tableToken.getTableName())
                        .$(", maxUncommittedRows=").$(maxUncommittedRows)
                        .$(", o3TimestampMin=").$ts(o3TimestampMin)
                        .$(", o3TimestampMax=").$ts(o3TimestampMax)
                        .$(", o3MaxLagUs=").$(o3MaxLag)
                        .$(", o3EffectiveLagUs=").$(o3EffectiveLag)
                        .$(", lagError=").$(lagError)
                        .$(", o3SpreadUs=").$(o3TimestampMax - o3TimestampMin)
                        .$(", lagThresholdTimestamp=").$ts(lagThresholdTimestamp)
                        .$(", o3LagRowCount=").$(o3LagRowCount)
                        .$(", srcOooMax=").$(srcOooMax)
                        .$(", o3RowCount=").$(o3RowCount)
                        .I$();

            } else {
                LOG.info()
                        .$("o3 commit [table=").utf8(tableToken.getTableName())
                        .$(", o3RowCount=").$(o3RowCount)
                        .I$();
                srcOooMax = o3RowCount;
            }

            o3CommitBatchTimestampMin = Long.MAX_VALUE;

            if (srcOooMax == 0) {
                return true;
            }

            // we could have moved the "srcOooMax" and hence we re-read the max timestamp
            o3TimestampMax = getTimestampIndexValue(sortedTimestampsAddr, srcOooMax - 1);


            // we are going to use this soon to avoid double-copying lag data
            // final boolean yep = isAppendLastPartitionOnly(sortedTimestampsAddr, o3TimestampMax);

            // reshuffle all columns according to timestamp index
            long sortedTimestampsRowCount = o3RowCount;
            dispatchColumnTasks(sortedTimestampsAddr, sortedTimestampsRowCount, IGNORE, IGNORE, IGNORE, cthO3SortColumnRef);
            swapO3ColumnsExcept(timestampColumnIndex);
            LOG.info()
                    .$("sorted [table=").utf8(tableToken.getTableName())
                    .$(", o3RowCount=").$(o3RowCount)
                    .I$();

            processO3Block(
                    o3LagRowCount,
                    timestampColumnIndex,
                    sortedTimestampsAddr,
                    srcOooMax,
                    o3TimestampMin,
                    o3TimestampMax,
                    true,
                    0L,
                    O3JobParallelismRegulator.EMPTY
            );
        } finally {
            finishO3Append(o3LagRowCount);
        }

        finishO3Commit(partitionTimestampHiLimit);
        return false;
    }

    private void o3CommitPartitionAsync(
            AtomicInteger columnCounter,
            long maxTimestamp,
            long sortedTimestampsAddr,
            long srcOooLo,
            long srcOooHi,
            long srcOooMax,
            long oooTimestampMin,
            long partitionTimestamp,
            long srcDataMax,
            boolean last,
            long srcNameTxn,
            O3Basket o3Basket,
            long newPartitionSize,
            long oldPartitionSize,
            long partitionUpdateSinkAddr,
            long dedupColSinkAddr,
            boolean isParquet
    ) {
        long cursor = messageBus.getO3PartitionPubSeq().next();
        if (cursor > -1) {
            O3PartitionTask task = messageBus.getO3PartitionQueue().get(cursor);
            task.of(
                    path,
                    partitionBy,
                    columns,
                    o3Columns,
                    srcOooLo,
                    srcOooHi,
                    srcOooMax,
                    oooTimestampMin,
                    partitionTimestamp,
                    maxTimestamp,
                    srcDataMax,
                    srcNameTxn,
                    last,
                    getTxn(),
                    sortedTimestampsAddr,
                    this,
                    columnCounter,
                    o3Basket,
                    newPartitionSize,
                    oldPartitionSize,
                    partitionUpdateSinkAddr,
                    dedupColSinkAddr,
                    isParquet
            );
            messageBus.getO3PartitionPubSeq().done(cursor);
        } else {
            O3PartitionJob.processPartition(
                    path,
                    partitionBy,
                    columns,
                    o3Columns,
                    srcOooLo,
                    srcOooHi,
                    srcOooMax,
                    oooTimestampMin,
                    partitionTimestamp,
                    maxTimestamp,
                    srcDataMax,
                    srcNameTxn,
                    last,
                    getTxn(),
                    sortedTimestampsAddr,
                    this,
                    columnCounter,
                    o3Basket,
                    newPartitionSize,
                    oldPartitionSize,
                    partitionUpdateSinkAddr,
                    dedupColSinkAddr,
                    isParquet
            );
        }
    }

    private void o3ConsumePartitionUpdateSink() {
        long blockIndex = -1;

        long commitTransientRowCount = txWriter.transientRowCount;

        while ((blockIndex = o3PartitionUpdateSink.nextBlockIndex(blockIndex)) > -1L) {
            final long blockAddress = o3PartitionUpdateSink.getBlockAddress(blockIndex);
            long partitionTimestamp = Unsafe.getUnsafe().getLong(blockAddress);
            long timestampMin = Unsafe.getUnsafe().getLong(blockAddress + Long.BYTES);

            if (partitionTimestamp != -1L && timestampMin != -1L) {
                final long srcDataNewPartitionSize = Unsafe.getUnsafe().getLong(blockAddress + 2 * Long.BYTES);
                final long srcDataOldPartitionSize = Unsafe.getUnsafe().getLong(blockAddress + 3 * Long.BYTES);
                final long flags = Unsafe.getUnsafe().getLong(blockAddress + 4 * Long.BYTES);
                final boolean partitionMutates = Numbers.decodeLowInt(flags) != 0;
                final boolean isLastWrittenPartition = o3PartitionUpdateSink.nextBlockIndex(blockIndex) == -1;
                final long o3SplitPartitionSize = Unsafe.getUnsafe().getLong(blockAddress + 5 * Long.BYTES);

                txWriter.minTimestamp = Math.min(timestampMin, txWriter.minTimestamp);
                int partitionIndexRaw = txWriter.findAttachedPartitionRawIndexByLoTimestamp(partitionTimestamp);

                final long newPartitionTimestamp = partitionTimestamp;
                final int newPartitionIndex = partitionIndexRaw;
                if (partitionIndexRaw < 0) {
                    // This is partition split. Instead of rewriting partition because of O3 merge
                    // the partition is kept, and its tail rewritten.
                    // The new partition overlaps in time with the previous one.
                    partitionTimestamp = txWriter.getPartitionTimestampByTimestamp(partitionTimestamp);
                    partitionIndexRaw = txWriter.findAttachedPartitionRawIndexByLoTimestamp(partitionTimestamp);
                }

                if (partitionTimestamp == lastPartitionTimestamp && newPartitionTimestamp == partitionTimestamp) {
                    if (partitionMutates) {
                        // Last partition is rewritten.
                        closeActivePartition(true);
                    } else if (!isLastWrittenPartition) {
                        // Last partition is appended, and it is not the last partition anymore.
                        closeActivePartition(srcDataNewPartitionSize);
                    } else {
                        // Last partition is appended, and it is still the last partition.
                        setAppendPosition(srcDataNewPartitionSize, false);
                    }
                }

                if (partitionTimestamp < lastPartitionTimestamp) {
                    // increment fixedRowCount by number of rows old partition incremented
                    this.txWriter.fixedRowCount += srcDataNewPartitionSize - srcDataOldPartitionSize + o3SplitPartitionSize;
                } else {
                    if (partitionTimestamp != lastPartitionTimestamp) {
                        this.txWriter.fixedRowCount += commitTransientRowCount;
                    }
                    if (o3SplitPartitionSize > 0) {
                        // yep, it was
                        // the "current" active becomes fixed
                        this.txWriter.fixedRowCount += srcDataNewPartitionSize;
                        commitTransientRowCount = o3SplitPartitionSize;
                    } else {
                        commitTransientRowCount = srcDataNewPartitionSize;
                    }
                }

                LOG.debug().$("o3 partition update [timestampMin=").$ts(timestampMin)
                        .$(", last=").$(partitionTimestamp == lastPartitionTimestamp)
                        .$(", partitionTimestamp=").$ts(partitionTimestamp)
                        .$(", partitionMutates=").$(partitionMutates)
                        .$(", lastPartitionTimestamp=").$(lastPartitionTimestamp)
                        .$(", srcDataOldPartitionSize=").$(srcDataOldPartitionSize)
                        .$(", srcDataNewPartitionSize=").$(srcDataNewPartitionSize)
                        .$(", o3SplitPartitionSize=").$(o3SplitPartitionSize)
                        .$(", commitTransientRowCount=").$(commitTransientRowCount)
                        .$(", fixedRowCount=").$(this.txWriter.fixedRowCount)
                        .I$();

                if (newPartitionTimestamp != partitionTimestamp) {
                    LOG.info()
                            .$("o3 split partition [table=").utf8(tableToken.getTableName())
                            .$(", part1=").$(
                                    formatPartitionForTimestamp(
                                            partitionTimestamp,
                                            txWriter.getPartitionNameTxnByPartitionTimestamp(partitionTimestamp)
                                    )
                            )
                            .$(", part1OldSize=").$(srcDataOldPartitionSize)
                            .$(", part1NewSize=").$(srcDataNewPartitionSize)
                            .$(", part2=").$(formatPartitionForTimestamp(newPartitionTimestamp, txWriter.txn))
                            .$(", part2Size=").$(o3SplitPartitionSize)
                            .I$();
                    this.minSplitPartitionTimestamp = Math.min(this.minSplitPartitionTimestamp, newPartitionTimestamp);
                    txWriter.bumpPartitionTableVersion();
                    txWriter.updateAttachedPartitionSizeByRawIndex(newPartitionIndex, newPartitionTimestamp, o3SplitPartitionSize, txWriter.txn);
                    if (partitionTimestamp == lastPartitionTimestamp) {
                        // Close last partition without truncating it.
                        long committedLastPartitionSize = txWriter.getPartitionRowCountByTimestamp(partitionTimestamp);
                        closeActivePartition(committedLastPartitionSize);
                    }
                }

                if (partitionMutates && newPartitionTimestamp == partitionTimestamp) {
                    final long srcNameTxn = txWriter.getPartitionNameTxnByRawIndex(partitionIndexRaw);
                    LOG.info()
                            .$("merged partition [table=`").utf8(tableToken.getTableName())
                            .$("`, ts=").$ts(partitionTimestamp)
                            .$(", txn=").$(txWriter.txn).I$();

                    final long parquetFileSize = Unsafe.getUnsafe().getLong(blockAddress + 7 * Long.BYTES);
                    if (parquetFileSize > -1) {
                        // Since we're technically performing an "append" here,
                        // there's no need to increment the txn or partition table version.
                        txWriter.updatePartitionSizeByRawIndex(partitionIndexRaw, partitionTimestamp, srcDataNewPartitionSize);
                        txWriter.setPartitionParquetFormat(partitionTimestamp, parquetFileSize);
                    } else {
                        txWriter.updatePartitionSizeAndTxnByRawIndex(partitionIndexRaw, srcDataNewPartitionSize);
                        partitionRemoveCandidates.add(partitionTimestamp, srcNameTxn);
                        txWriter.bumpPartitionTableVersion();
                    }
                } else {
                    if (partitionTimestamp != lastPartitionTimestamp) {
                        txWriter.bumpPartitionTableVersion();
                    }
                    txWriter.updatePartitionSizeByRawIndex(partitionIndexRaw, partitionTimestamp, srcDataNewPartitionSize);
                }
            }
        }
        txWriter.transientRowCount = commitTransientRowCount;
    }

    private void o3ConsumePartitionUpdates() {
        final Sequence partitionSubSeq = messageBus.getO3PartitionSubSeq();
        final RingQueue<O3PartitionTask> partitionQueue = messageBus.getO3PartitionQueue();
        final Sequence openColumnSubSeq = messageBus.getO3OpenColumnSubSeq();
        final RingQueue<O3OpenColumnTask> openColumnQueue = messageBus.getO3OpenColumnQueue();
        final Sequence copySubSeq = messageBus.getO3CopySubSeq();
        final RingQueue<O3CopyTask> copyQueue = messageBus.getO3CopyQueue();

        do {
            long cursor = partitionSubSeq.next();
            if (cursor > -1) {
                final O3PartitionTask partitionTask = partitionQueue.get(cursor);
                if (partitionTask.getTableWriter() == this && o3ErrorCount.get() > 0) {
                    // do we need to free anything on the task?
                    partitionSubSeq.done(cursor);
                    o3ClockDownPartitionUpdateCount();
                    o3CountDownDoneLatch();
                } else {
                    o3ProcessPartitionSafe(partitionSubSeq, cursor, partitionTask);
                }
                continue;
            }

            cursor = openColumnSubSeq.next();
            if (cursor > -1) {
                O3OpenColumnTask openColumnTask = openColumnQueue.get(cursor);
                if (openColumnTask.getTableWriter() == this && o3ErrorCount.get() > 0) {
                    O3CopyJob.closeColumnIdle(
                            openColumnTask.getColumnCounter(),
                            openColumnTask.getTimestampMergeIndexAddr(),
                            openColumnTask.getTimestampMergeIndexSize(),
                            openColumnTask.getSrcTimestampFd(),
                            openColumnTask.getSrcTimestampAddr(),
                            openColumnTask.getSrcTimestampSize(),
                            this
                    );
                    openColumnSubSeq.done(cursor);
                } else {
                    o3OpenColumnSafe(openColumnSubSeq, cursor, openColumnTask);
                }
                continue;
            }

            cursor = copySubSeq.next();
            if (cursor > -1) {
                O3CopyTask copyTask = copyQueue.get(cursor);
                if (copyTask.getTableWriter() == this && o3ErrorCount.get() > 0) {
                    O3CopyJob.copyIdle(
                            copyTask.getColumnCounter(),
                            copyTask.getPartCounter(),
                            copyTask.getTimestampMergeIndexAddr(),
                            copyTask.getTimestampMergeIndexSize(),
                            copyTask.getSrcDataFixFd(),
                            copyTask.getSrcDataFixAddr(),
                            copyTask.getSrcDataFixSize(),
                            copyTask.getSrcDataVarFd(),
                            copyTask.getSrcDataVarAddr(),
                            copyTask.getSrcDataVarSize(),
                            copyTask.getDstFixFd(),
                            copyTask.getDstFixAddr(),
                            copyTask.getDstFixSize(),
                            copyTask.getDstVarFd(),
                            copyTask.getDstVarAddr(),
                            copyTask.getDstVarSize(),
                            copyTask.getSrcTimestampFd(),
                            copyTask.getSrcTimestampAddr(),
                            copyTask.getSrcTimestampSize(),
                            copyTask.getDstKFd(),
                            copyTask.getDstVFd(),
                            this
                    );
                    copySubSeq.done(cursor);
                } else {
                    o3CopySafe(cursor);
                }
            }
        } while (this.o3PartitionUpdRemaining.get() > 0);
    }

    private void o3CopySafe(
            long cursor
    ) {
        final O3CopyTask task = messageBus.getO3CopyQueue().get(cursor);
        try {
            O3CopyJob.copy(
                    task,
                    cursor,
                    messageBus.getO3CopySubSeq()
            );
        } catch (CairoException | CairoError e) {
            LOG.error().$((Sinkable) e).$();
        } catch (Throwable e) {
            LOG.error().$(e).$();
        }
    }

    private long o3MoveUncommitted() {
        final long committedRowCount = txWriter.unsafeCommittedFixedRowCount() + txWriter.unsafeCommittedTransientRowCount();
        final long rowsAdded = txWriter.getRowCount() - committedRowCount;
        final long transientRowCount = txWriter.getTransientRowCount();
        final long transientRowsAdded = Math.min(transientRowCount, rowsAdded);
        if (transientRowsAdded > 0) {
            LOG.debug()
                    .$("o3 move uncommitted [table=").utf8(tableToken.getTableName())
                    .$(", transientRowsAdded=").$(transientRowsAdded)
                    .I$();
            final long committedTransientRowCount = transientRowCount - transientRowsAdded;
            dispatchColumnTasks(
                    committedTransientRowCount,
                    IGNORE,
                    transientRowsAdded,
                    IGNORE,
                    IGNORE,
                    cthO3MoveUncommittedRef
            );
            txWriter.resetToLastPartition(committedTransientRowCount);
            return transientRowsAdded;
        }
        return 0;
    }

    private void o3OpenColumnSafe(Sequence openColumnSubSeq, long cursor, O3OpenColumnTask openColumnTask) {
        try {
            O3OpenColumnJob.openColumn(openColumnTask, cursor, openColumnSubSeq);
        } catch (CairoException | CairoError e) {
            LOG.error().$((Sinkable) e).$();
        } catch (Throwable e) {
            LOG.error().$(e).$();
        }
    }

    private void o3OpenColumns() {
        for (int i = 0; i < columnCount; i++) {
            final int columnType = metadata.getColumnType(i);
            if (columnType > 0) {
                MemoryARW dataMem = o3MemColumns1.getQuick(getPrimaryColumnIndex(i));
                MemoryARW auxMem = o3MemColumns1.getQuick(getSecondaryColumnIndex(i));
                dataMem.jumpTo(0);
                if (ColumnType.isVarSize(columnType)) {
                    auxMem.jumpTo(0);
                    ColumnType.getDriver(columnType).configureAuxMemO3RSS(auxMem);
                }
            }
        }
        activeColumns = o3MemColumns1;
        activeNullSetters = o3NullSetters1;
        LOG.debug().$("switched partition to memory").$();
    }

    private void o3ProcessPartitionSafe(Sequence partitionSubSeq, long cursor, O3PartitionTask partitionTask) {
        try {
            O3PartitionJob.processPartition(partitionTask, cursor, partitionSubSeq);
        } catch (CairoException | CairoError e) {
            LOG.error().$((Sinkable) e).$();
        } catch (Throwable e) {
            LOG.error().$(e).$();
        }
    }

    private void o3SetAppendOffset(
            int columnIndex,
            final int columnType,
            long o3RowCount
    ) {
        if (columnIndex != metadata.getTimestampIndex()) {
            MemoryARW o3DataMem = o3MemColumns1.get(getPrimaryColumnIndex(columnIndex));
            MemoryARW o3IndexMem = o3MemColumns1.get(getSecondaryColumnIndex(columnIndex));

            long size;
            if (null == o3IndexMem) {
                // Fixed size column
                size = o3RowCount << ColumnType.pow2SizeOf(columnType);
            } else {
                // Var size column
                ColumnTypeDriver driver = ColumnType.getDriver(columnType);
                if (o3RowCount > 0) {
                    size = driver.getDataVectorSizeAt(o3IndexMem.addressOf(0), o3RowCount - 1);
                } else {
                    size = 0;
                }
                o3IndexMem.jumpTo(driver.getAuxVectorSize(o3RowCount));
            }

            o3DataMem.jumpTo(size);
        } else {
            // Special case, designated timestamp column
            o3TimestampMem.jumpTo(o3RowCount * 16);
        }
    }

    private void o3TimestampSetter(long timestamp) {
        o3TimestampMem.putLong128(timestamp, getO3RowCount0());
        o3CommitBatchTimestampMin = Math.min(o3CommitBatchTimestampMin, timestamp);
    }

    private void openColumnFiles(CharSequence name, long columnNameTxn, int columnIndex, int pathTrimToLen) {
        MemoryMA mem1 = getPrimaryColumn(columnIndex);
        MemoryMA mem2 = getSecondaryColumn(columnIndex);

        try {
            mem1.of(
                    ff,
                    dFile(path.trimTo(pathTrimToLen), name, columnNameTxn),
                    dataAppendPageSize,
                    -1,
                    MemoryTag.MMAP_TABLE_WRITER,
                    configuration.getWriterFileOpenOpts(),
                    Files.POSIX_MADV_RANDOM
            );
            if (mem2 != null) {
                mem2.of(
                        ff,
                        iFile(path.trimTo(pathTrimToLen), name, columnNameTxn),
                        dataAppendPageSize,
                        -1,
                        MemoryTag.MMAP_TABLE_WRITER,
                        configuration.getWriterFileOpenOpts(),
                        Files.POSIX_MADV_RANDOM
                );
            }
        } finally {
            path.trimTo(pathTrimToLen);
        }
    }

    private void openLastPartitionAndSetAppendPosition(long ts) {
        openPartition(ts);
        setAppendPosition(txWriter.getTransientRowCount() + txWriter.getLagRowCount(), false);
    }

    private void openNewColumnFiles(CharSequence name, int columnType, boolean indexFlag, int indexValueBlockCapacity) {
        try {
            // open column files
            long partitionTimestamp = txWriter.getLastPartitionTimestamp();
            setStateForTimestamp(path, partitionTimestamp);
            final int plen = path.size();
            final int columnIndex = columnCount - 1;

            // Adding column in the current transaction.
            long columnNameTxn = getTxn();

            // index must be created before column is initialised because
            // it uses primary column object as temporary tool
            if (indexFlag) {
                createIndexFiles(name, columnNameTxn, indexValueBlockCapacity, plen, true);
            }

            openColumnFiles(name, columnNameTxn, columnIndex, plen);
            if (txWriter.getTransientRowCount() > 0) {
                // write top offset to column version file
                columnVersionWriter.upsert(txWriter.getLastPartitionTimestamp(), columnIndex, columnNameTxn, txWriter.getTransientRowCount());
            }

            if (indexFlag) {
                ColumnIndexer indexer = indexers.getQuick(columnIndex);
                assert indexer != null;
                indexers.getQuick(columnIndex).configureFollowerAndWriter(path.trimTo(plen), name, columnNameTxn, getPrimaryColumn(columnIndex), txWriter.getTransientRowCount());
            }

            // configure append position for variable length columns
            if (ColumnType.isVarSize(columnType)) {
                ColumnType.getDriver(columnType).configureAuxMemMA(getSecondaryColumn(columnCount - 1));
            }

            LOG.info().$("ADDED column '").utf8(name)
                    .$('[').$(ColumnType.nameOf(columnType)).$("], columnName txn ").$(columnNameTxn)
                    .$(" to ").$substr(pathRootSize, path)
                    .$(" with columnTop ").$(txWriter.getTransientRowCount())
                    .$();
        } finally {
            path.trimTo(pathSize);
        }
    }

    private void openPartition(long timestamp) {
        try {
            timestamp = txWriter.getPartitionTimestampByTimestamp(timestamp);
            setStateForTimestamp(path, timestamp);
            partitionTimestampHi = txWriter.getNextPartitionTimestamp(timestamp) - 1;
            int plen = path.size();
            if (ff.mkdirs(path.slash(), mkDirMode) != 0) {
                throw CairoException.critical(ff.errno()).put("cannot create directory: ").put(path);
            }

            assert columnCount > 0;

            lastOpenPartitionTs = timestamp;
            lastOpenPartitionIsReadOnly = partitionBy != PartitionBy.NONE && txWriter.isPartitionReadOnlyByPartitionTimestamp(lastOpenPartitionTs);

            for (int i = 0; i < columnCount; i++) {
                if (metadata.getColumnType(i) > 0) {
                    final CharSequence name = metadata.getColumnName(i);
                    long columnNameTxn = columnVersionWriter.getColumnNameTxn(lastOpenPartitionTs, i);
                    final ColumnIndexer indexer = metadata.isColumnIndexed(i) ? indexers.getQuick(i) : null;

                    // prepare index writer if column requires indexing
                    if (indexer != null) {
                        // we have to create files before columns are open
                        // because we are reusing MAMemoryImpl object from columns list
                        createIndexFiles(name, columnNameTxn, metadata.getIndexValueBlockCapacity(i), plen, txWriter.getTransientRowCount() < 1);
                    }

                    openColumnFiles(name, columnNameTxn, i, plen);

                    if (indexer != null) {
                        final long columnTop = columnVersionWriter.getColumnTopQuick(lastOpenPartitionTs, i);
                        indexer.configureFollowerAndWriter(path, name, columnNameTxn, getPrimaryColumn(i), columnTop);
                    }
                }
            }
            populateDenseIndexerList();
            LOG.info().$("switched partition [path=").$substr(pathRootSize, path).I$();
        } catch (Throwable e) {
            distressed = true;
            throw e;
        } finally {
            path.trimTo(pathSize);
        }
    }

    private long openTodoMem() {
        path.concat(TODO_FILE_NAME);
        try {
            if (ff.exists(path.$())) {
                long fileLen = ff.length(path.$());
                if (fileLen < 32) {
                    throw CairoException.critical(0).put("corrupt ").put(path);
                }

                todoMem.smallFile(ff, path.$(), MemoryTag.MMAP_TABLE_WRITER);
                this.todoTxn = todoMem.getLong(0);
                // check if _todo_ file is consistent, if not, we just ignore its contents and reset hash
                if (todoMem.getLong(24) != todoTxn) {
                    todoMem.putLong(8, configuration.getDatabaseIdLo());
                    todoMem.putLong(16, configuration.getDatabaseIdHi());
                    Unsafe.getUnsafe().storeFence();
                    todoMem.putLong(24, todoTxn);
                    return 0;
                }

                return todoMem.getLong(32);
            } else {
                TableUtils.resetTodoLog(ff, path, pathSize, todoMem);
                todoTxn = 0;
                return 0;
            }
        } finally {
            path.trimTo(pathSize);
        }
    }

    private void performRecovery() {
        rollbackIndexes();
        rollbackSymbolTables();
        performRecovery = false;
    }

    private void populateDenseIndexerList() {
        denseIndexers.clear();
        for (int i = 0, n = indexers.size(); i < n; i++) {
            ColumnIndexer indexer = indexers.getQuick(i);
            if (indexer != null) {
                denseIndexers.add(indexer);
            }
        }
        indexCount = denseIndexers.size();
    }

    private void processAsyncWriterCommand(
            AsyncWriterCommand asyncWriterCommand,
            TableWriterTask cmd,
            long cursor,
            Sequence sequence,
            boolean contextAllowsAnyStructureChanges
    ) {
        final int cmdType = cmd.getType();
        final long correlationId = cmd.getInstance();
        final long tableId = cmd.getTableId();

        int errorCode = 0;
        CharSequence errorMsg = null;
        long affectedRowsCount = 0;
        try {
            publishTableWriterEvent(cmdType, tableId, correlationId, AsyncWriterCommand.Error.OK, null, 0L, TSK_BEGIN);
            LOG.info()
                    .$("received async cmd [type=").$(cmdType)
                    .$(", tableName=").utf8(tableToken.getTableName())
                    .$(", tableId=").$(tableId)
                    .$(", correlationId=").$(correlationId)
                    .$(", cursor=").$(cursor)
                    .I$();
            asyncWriterCommand = asyncWriterCommand.deserialize(cmd);
            affectedRowsCount = asyncWriterCommand.apply(this, contextAllowsAnyStructureChanges);
        } catch (TableReferenceOutOfDateException ex) {
            LOG.info()
                    .$("cannot complete async cmd, reader is out of date [type=").$(cmdType)
                    .$(", tableName=").utf8(tableToken.getTableName())
                    .$(", tableId=").$(tableId)
                    .$(", correlationId=").$(correlationId)
                    .I$();
            errorCode = READER_OUT_OF_DATE;
            errorMsg = ex.getMessage();
        } catch (AlterTableContextException ex) {
            LOG.info()
                    .$("cannot complete async cmd, table structure change is not allowed [type=").$(cmdType)
                    .$(", tableName=").utf8(tableToken.getTableName())
                    .$(", tableId=").$(tableId)
                    .$(", correlationId=").$(correlationId)
                    .I$();
            errorCode = STRUCTURE_CHANGE_NOT_ALLOWED;
            errorMsg = "async cmd cannot change table structure while writer is busy";
        } catch (CairoException ex) {
            errorCode = CAIRO_ERROR;
            errorMsg = ex.getFlyweightMessage();
        } catch (Throwable ex) {
            LOG.error().$("error on processing async cmd [type=").$(cmdType)
                    .$(", tableName=").utf8(tableToken.getTableName())
                    .$(", ex=").$(ex)
                    .I$();
            errorCode = UNEXPECTED_ERROR;
            errorMsg = ex.getMessage();
        } finally {
            sequence.done(cursor);
        }
        publishTableWriterEvent(cmdType, tableId, correlationId, errorCode, errorMsg, affectedRowsCount, TSK_COMPLETE);
    }

    private void processCommandQueue(boolean contextAllowsAnyStructureChanges) {
        // In case processing of a queue calls rollback() on the writer
        // do not recursively start processing the queue again.
        if (!processingQueue) {
            try {
                processingQueue = true;
                long cursor;
                while ((cursor = commandSubSeq.next()) != -1) {
                    if (cursor > -1) {
                        TableWriterTask cmd = commandQueue.get(cursor);
                        processCommandQueue(cmd, commandSubSeq, cursor, contextAllowsAnyStructureChanges);
                    } else {
                        Os.pause();
                    }
                }
            } finally {
                processingQueue = false;
            }
        }
    }

    private void processO3Block(
            final long o3LagRowCount,
            int timestampIndex,
            long sortedTimestampsAddr,
            final long srcOooMax,
            long o3TimestampMin,
            long o3TimestampMax,
            boolean flattenTimestamp,
            long rowLo,
            O3JobParallelismRegulator regulator
    ) {
        o3ErrorCount.set(0);
        o3oomObserved = false;
        lastErrno = 0;
        partitionRemoveCandidates.clear();
        o3ColumnCounters.clear();
        o3BasketPool.clear();

        // move uncommitted is liable to change max timestamp
        // however we need to identify last partition before max timestamp skips to NULL for example
        final long maxTimestamp = txWriter.getMaxTimestamp();
        final long transientRowCount = txWriter.transientRowCount;

        o3DoneLatch.reset();
        o3PartitionUpdRemaining.set(0L);
        boolean success = true;
        int latchCount = 0;
        long srcOoo = rowLo;
        int pCount = 0;
        int partitionParallelism = regulator.getMaxO3MergeParallelism();
        try {
            resizePartitionUpdateSink();

            // One loop iteration per partition.
            int inflightPartitions = 0;
            while (srcOoo < srcOooMax) {
                inflightPartitions++;
                regulator.updateInflightPartitions(inflightPartitions);
                try {
                    final long srcOooLo = srcOoo;
                    final long o3Timestamp = getTimestampIndexValue(sortedTimestampsAddr, srcOoo);

                    // Check that the value is not 0 (or another unreasonable value) because of reading beyond written range.
                    assert o3Timestamp >= Math.min(o3TimestampMin, Math.max(txWriter.getMinTimestamp(), 0));

                    final long srcOooHi;
                    // keep ceil inclusive in the interval
                    final long srcOooTimestampCeil = txWriter.getNextPartitionTimestamp(o3Timestamp) - 1;
                    if (srcOooTimestampCeil < o3TimestampMax) {
                        srcOooHi = Vect.boundedBinarySearchIndexT(
                                sortedTimestampsAddr,
                                srcOooTimestampCeil,
                                srcOooLo,
                                srcOooMax - 1,
                                BinarySearch.SCAN_DOWN
                        );
                    } else {
                        srcOooHi = srcOooMax - 1;
                    }

                    final long partitionTimestamp = txWriter.getPartitionTimestampByTimestamp(o3Timestamp);

                    // This partition is the last partition.
                    final boolean last = partitionTimestamp == lastPartitionTimestamp;

                    srcOoo = srcOooHi + 1;

                    final long srcDataMax;
                    final long srcNameTxn;
                    final int partitionIndexRaw = txWriter.findAttachedPartitionRawIndexByLoTimestamp(partitionTimestamp);
                    if (partitionIndexRaw > -1) {
                        if (last) {
                            srcDataMax = transientRowCount;
                        } else {
                            srcDataMax = getPartitionSizeByRawIndex(partitionIndexRaw);
                        }
                        srcNameTxn = getPartitionNameTxnByRawIndex(partitionIndexRaw);
                    } else {
                        srcDataMax = 0;
                        // A version needed to housekeep dropped partitions.
                        // When partition created without O3 merge, use `txn-1` as partition version.
                        // `txn` version is used when partition is merged. Both `txn-1` and `txn` can
                        // be written within the same commit when new partition initially written in order
                        // and then O3 triggers a merge of the partition.
                        srcNameTxn = txWriter.getTxn() - 1;
                    }

                    // We're appending onto the last (active) partition.
                    final boolean append = last && (srcDataMax == 0 || (isDeduplicationEnabled() && o3Timestamp > maxTimestamp) || (!isDeduplicationEnabled() && o3Timestamp >= maxTimestamp));

                    // Number of rows to insert from the O3 segment into this partition.
                    final long srcOooBatchRowSize = srcOooHi - srcOooLo + 1;

                    // Final partition size after current insertions.
                    final long newPartitionSize = srcDataMax + srcOooBatchRowSize;

                    // check partition read-only state
                    final boolean partitionIsReadOnly = partitionIndexRaw > -1 && txWriter.isPartitionReadOnlyByRawIndex(partitionIndexRaw);
                    final boolean isParquet = partitionIndexRaw > -1 && txWriter.isPartitionParquetByRawIndex(partitionIndexRaw);

                    pCount++;

                    LOG.info().$("o3 partition task [table=").utf8(tableToken.getTableName())
                            .$(", partitionTs=").$ts(partitionTimestamp)
                            .$(", partitionIndex=").$(partitionIndexRaw)
                            .$(", last=").$(last)
                            .$(", append=").$(append)
                            .$(", ro=").$(partitionIsReadOnly)
                            .$(", srcOooLo=").$(srcOooLo)
                            .$(", srcOooHi=").$(srcOooHi)
                            .$(", srcOooMax=").$(srcOooMax)
                            .$(", o3RowCount=").$(o3RowCount)
                            .$(", o3LagRowCount=").$(o3LagRowCount)
                            .$(", srcDataMax=").$(srcDataMax)
                            .$(", o3Ts=").$ts(o3Timestamp)
                            .$(", newSize=").$(newPartitionSize)
                            .$(", maxTs=").$ts(maxTimestamp)
                            .$(", pCount=").$(pCount)
                            .$(", flattenTs=").$(flattenTimestamp)
                            .$(", memUsed=").$size(Unsafe.getMemUsed())
                            .$(", rssMemUsed=").$size(Unsafe.getRssMemUsed())
                            .I$();

                    if (partitionIsReadOnly) {
                        // move over read-only partitions
                        LOG.critical()
                                .$("o3 ignoring write on read-only partition [table=").utf8(tableToken.getTableName())
                                .$(", timestamp=").$ts(partitionTimestamp)
                                .$(", numRows=").$(srcOooBatchRowSize)
                                .$();
                        continue;
                    }
                    final O3Basket o3Basket = o3BasketPool.next();
                    o3Basket.checkCapacity(configuration, columnCount, indexCount);
                    AtomicInteger columnCounter = o3ColumnCounters.next();

                    // To collect column top values and partition updates
                    // from o3 partition tasks add them to pre-allocated continuous block of memory
                    long partitionUpdateSinkAddr = o3PartitionUpdateSink.allocateBlock();

                    o3PartitionUpdRemaining.incrementAndGet();
                    // async partition processing set this counter to the column count
                    // and then manages issues if publishing of column tasks fails
                    // mid-column-count.
                    latchCount++;
                    // Set column top memory to -1, no need to initialize partition update memory, it always set by O3 partition tasks
                    Vect.memset(partitionUpdateSinkAddr + (long) PARTITION_SINK_SIZE_LONGS * Long.BYTES, (long) metadata.getColumnCount() * Long.BYTES, -1);
                    Unsafe.getUnsafe().putLong(partitionUpdateSinkAddr, partitionTimestamp);
                    // original partition timestamp
                    Unsafe.getUnsafe().putLong(partitionUpdateSinkAddr + 6 * Long.BYTES, partitionTimestamp);


                    if (append) {
                        // we are appending last partition, make sure it has been mapped!
                        // this also might fail, make sure exception is trapped and partitions are
                        // counted down correctly
                        try {
                            setAppendPosition(srcDataMax, false);
                        } catch (Throwable e) {
                            o3BumpErrorCount(CairoException.isCairoOomError(e));
                            o3ClockDownPartitionUpdateCount();
                            o3CountDownDoneLatch();
                            throw e;
                        }

                        columnCounter.set(TableUtils.compressColumnCount(metadata));
                        Path pathToPartition = Path.getThreadLocal(path);
                        TableUtils.setPathForPartition(pathToPartition, partitionBy, txWriter.getPartitionTimestampByTimestamp(o3TimestampMin), srcNameTxn);
                        final int plen = pathToPartition.size();
                        int columnsPublished = 0;
                        for (int i = 0; i < columnCount; i++) {
                            final int columnType = metadata.getColumnType(i);
                            if (columnType < 0) {
                                continue;
                            }
                            final int colOffset = TableWriter.getPrimaryColumnIndex(i);
                            final boolean notTheTimestamp = i != timestampIndex;
                            final CharSequence columnName = metadata.getColumnName(i);
                            final int indexBlockCapacity = metadata.isColumnIndexed(i) ? metadata.getIndexValueBlockCapacity(i) : -1;
                            final BitmapIndexWriter indexWriter = indexBlockCapacity > -1 ? getBitmapIndexWriter(i) : null;
                            final MemoryR oooMem1 = o3Columns.getQuick(colOffset);
                            final MemoryR oooMem2 = o3Columns.getQuick(colOffset + 1);
                            final MemoryMA mem1 = columns.getQuick(colOffset);
                            final MemoryMA mem2 = columns.getQuick(colOffset + 1);
                            final long srcDataTop = getColumnTop(i);
                            final long srcOooFixAddr;
                            final long srcOooVarAddr;
                            final MemoryMA dstFixMem;
                            final MemoryMA dstVarMem;
                            if (!ColumnType.isVarSize(columnType)) {
                                srcOooFixAddr = oooMem1.addressOf(0);
                                srcOooVarAddr = 0;
                                dstFixMem = mem1;
                                dstVarMem = null;
                            } else {
                                srcOooFixAddr = oooMem2.addressOf(0);
                                srcOooVarAddr = oooMem1.addressOf(0);
                                dstFixMem = mem2;
                                dstVarMem = mem1;
                            }

                            columnsPublished++;
                            try {
                                O3OpenColumnJob.appendLastPartition(
                                        pathToPartition,
                                        plen,
                                        columnName,
                                        columnCounter,
                                        notTheTimestamp ? columnType : ColumnType.setDesignatedTimestampBit(columnType, true),
                                        srcOooFixAddr,
                                        srcOooVarAddr,
                                        srcOooLo,
                                        srcOooHi,
                                        srcOooMax,
                                        o3TimestampMin,
                                        partitionTimestamp,
                                        srcDataTop,
                                        srcDataMax,
                                        indexBlockCapacity,
                                        dstFixMem,
                                        dstVarMem,
                                        newPartitionSize,
                                        srcDataMax,
                                        0,
                                        this,
                                        indexWriter,
                                        getColumnNameTxn(partitionTimestamp, i),
                                        partitionUpdateSinkAddr
                                );
                            } catch (Throwable e) {
                                if (columnCounter.addAndGet(columnsPublished - columnCount) == 0) {
                                    o3ClockDownPartitionUpdateCount();
                                    o3CountDownDoneLatch();
                                }
                                throw e;
                            }
                        }

                        addPhysicallyWrittenRows(srcOooBatchRowSize);
                    } else {
                        if (flattenTimestamp && o3RowCount > 0) {
                            Vect.flattenIndex(sortedTimestampsAddr, o3RowCount);
                            flattenTimestamp = false;
                        }
                        final long dedupColSinkAddr = dedupColumnCommitAddresses != null ? dedupColumnCommitAddresses.allocateBlock() : 0;
                        o3CommitPartitionAsync(
                                columnCounter,
                                maxTimestamp,
                                sortedTimestampsAddr,
                                srcOooLo,
                                srcOooHi,
                                srcOooMax,
                                o3TimestampMin,
                                partitionTimestamp,
                                srcDataMax,
                                last,
                                srcNameTxn,
                                o3Basket,
                                newPartitionSize,
                                srcDataMax,
                                partitionUpdateSinkAddr,
                                dedupColSinkAddr,
                                isParquet
                        );
                    }
                } catch (CairoException | CairoError e) {
                    LOG.error().$((Sinkable) e).$();
                    success = false;
                    throw e;
                }
                if (inflightPartitions % partitionParallelism == 0) {
                    o3ConsumePartitionUpdates();
                    o3DoneLatch.await(latchCount);
                    inflightPartitions = 0;
                }
            } // end while(srcOoo < srcOooMax)

            // at this point we should know the last partition row count
            this.partitionTimestampHi = Math.max(this.partitionTimestampHi, txWriter.getNextPartitionTimestamp(o3TimestampMax) - 1);
            this.txWriter.updateMaxTimestamp(Math.max(txWriter.getMaxTimestamp(), o3TimestampMax));
        } catch (Throwable th) {
            LOG.error().$(th).$();
            throw th;
        } finally {
            // we are stealing work here it is possible we get exception from this method
            LOG.debug()
                    .$("o3 expecting updates [table=").utf8(tableToken.getTableName())
                    .$(", partitionsPublished=").$(pCount)
                    .I$();

            o3ConsumePartitionUpdates();
            if (o3ErrorCount.get() == 0 && success) {
                o3ConsumePartitionUpdateSink();
            }
            o3DoneLatch.await(latchCount);

            o3InError = !success || o3ErrorCount.get() > 0;
            if (success && o3ErrorCount.get() > 0) {
                //noinspection ThrowFromFinallyBlock
                throw CairoException.critical(0).put("bulk update failed and will be rolled back").setOutOfMemory(o3oomObserved);
            }
        }

        if (o3LagRowCount > 0 && !metadata.isWalEnabled()) {
            LOG.info().$("shifting lag rows up [table=").$(tableToken.getTableName()).$(", lagCount=").$(o3LagRowCount).I$();
            dispatchColumnTasks(
                    o3LagRowCount,
                    IGNORE,
                    srcOooMax,
                    0L,
                    0,
                    this.cthO3ShiftColumnInLagToTopRef
            );
        }
    }

    private void processPartitionRemoveCandidates() {
        try {
            final int n = partitionRemoveCandidates.size();
            if (n > 0) {
                processPartitionRemoveCandidates0(n);
            }
        } finally {
            partitionRemoveCandidates.clear();
        }
    }

    private void processPartitionRemoveCandidates0(int n) {
        boolean anyReadersBeforeCommittedTxn = checkScoreboardHasReadersBeforeLastCommittedTxn();
        // This flag will determine to schedule O3PartitionPurgeJob at the end or all done already.
        boolean scheduleAsyncPurge = false;
        long lastCommittedTxn = this.getTxn();

        for (int i = 0; i < n; i += 2) {
            try {
                final long timestamp = partitionRemoveCandidates.getQuick(i);
                final long txn = partitionRemoveCandidates.getQuick(i + 1);
                // txn >= lastCommittedTxn means there are some versions found in the table directory
                // that are not attached to the table most likely as result of a rollback
                if (!anyReadersBeforeCommittedTxn || txn >= lastCommittedTxn) {
                    setPathForPartition(
                            other,
                            partitionBy,
                            timestamp,
                            txn
                    );
                    other.$();
                    engine.getPartitionOverwriteControl().notifyPartitionMutates(tableToken, timestamp, txn, 0);
                    if (!ff.unlinkOrRemove(other, LOG)) {
                        LOG.info()
                                .$("could not purge partition version, async purge will be scheduled [path=").$substr(pathRootSize, other)
                                .$(", errno=").$(ff.errno()).I$();
                        scheduleAsyncPurge = true;
                    }
                } else {
                    scheduleAsyncPurge = true;
                }
            } finally {
                other.trimTo(pathSize);
            }
        }

        if (scheduleAsyncPurge) {
            // Any more complicated case involve looking at what folders are present on disk before removing
            // do it async in O3PartitionPurgeJob
            if (schedulePurgeO3Partitions(messageBus, tableToken, partitionBy)) {
                LOG.info().$("scheduled to purge partitions [table=").utf8(tableToken.getTableName()).I$();
            } else {
                LOG.error().$("could not queue for purge, queue is full [table=").utf8(tableToken.getTableName()).I$();
            }
        }
    }

    private void publishTableWriterEvent(int cmdType, long tableId, long correlationId, int errorCode, CharSequence errorMsg, long affectedRowsCount, int eventType) {
        long pubCursor;
        do {
            pubCursor = messageBus.getTableWriterEventPubSeq().next();
            if (pubCursor == -2) {
                Os.pause();
            }
        } while (pubCursor < -1);

        if (pubCursor > -1) {
            try {
                final TableWriterTask event = messageBus.getTableWriterEventQueue().get(pubCursor);
                event.of(eventType, tableId, tableToken);
                event.putInt(errorCode);
                if (errorCode != AsyncWriterCommand.Error.OK) {
                    event.putStr(errorMsg);
                } else {
                    event.putLong(affectedRowsCount);
                }
                event.setInstance(correlationId);
            } finally {
                messageBus.getTableWriterEventPubSeq().done(pubCursor);
            }

            // Log result
            if (eventType == TSK_COMPLETE) {
                LogRecord lg = LOG.info()
                        .$("published async command complete event [type=").$(cmdType)
                        .$(",tableName=").utf8(tableToken.getTableName())
                        .$(",tableId=").$(tableId)
                        .$(",correlationId=").$(correlationId);
                if (errorCode != AsyncWriterCommand.Error.OK) {
                    lg.$(",errorCode=").$(errorCode).$(",errorMsg=").$(errorMsg);
                }
                lg.I$();
            }
        } else {
            // Queue is full
            LOG.error()
                    .$("could not publish sync command complete event [type=").$(cmdType)
                    .$(",tableName=").utf8(tableToken.getTableName())
                    .$(",tableId=").$(tableId)
                    .$(",correlationId=").$(correlationId)
                    .I$();
        }
    }

    private long readMinTimestamp(long partitionTimestamp) {
        setStateForTimestamp(other, partitionTimestamp);
        try {
            if (ff.exists(dFile(other, metadata.getColumnName(metadata.getTimestampIndex()), COLUMN_NAME_TXN_NONE))) {
                // read min timestamp value
                final long fd = TableUtils.openRO(ff, other.$(), LOG);
                try {
                    return TableUtils.readLongOrFail(ff, fd, 0, tempMem16b, other.$());
                } finally {
                    ff.close(fd);
                }
            } else {
                throw CairoException.critical(0).put("Partition does not exist [path=").put(other).put(']');
            }
        } finally {
            other.trimTo(pathSize);
        }
    }

    private void readPartitionMinMax(FilesFacade ff, long partitionTimestamp, Path path, CharSequence columnName, long partitionSize) {
        final long fd = TableUtils.openRO(ff, dFile(path, columnName, COLUMN_NAME_TXN_NONE), LOG);
        try {
            attachMinTimestamp = ff.readNonNegativeLong(fd, 0);
            attachMaxTimestamp = ff.readNonNegativeLong(fd, (partitionSize - 1) * ColumnType.sizeOf(ColumnType.TIMESTAMP));
            if (attachMinTimestamp < 0 || attachMaxTimestamp < 0) {
                throw CairoException.critical(ff.errno())
                        .put("cannot read min, max timestamp from the column [path=").put(path)
                        .put(", partitionSizeRows=").put(partitionSize)
                        .put(", errno=").put(ff.errno()).put(']');
            }
            if (txWriter.getPartitionTimestampByTimestamp(attachMinTimestamp) != partitionTimestamp
                    || txWriter.getPartitionTimestampByTimestamp(attachMaxTimestamp) != partitionTimestamp) {
                throw CairoException.critical(0)
                        .put("invalid timestamp column data in detached partition, data does not match partition directory name [path=").put(path)
                        .put(", minTimestamp=").ts(attachMinTimestamp)
                        .put(", maxTimestamp=").ts(attachMaxTimestamp).put(']');
            }
        } finally {
            ff.close(fd);
        }
    }

    // Scans timestamp file
    // returns size of partition detected, e.g. size of monotonic increase
    // of timestamp longs read from 0 offset to the end of the file
    // It also writes min and max values found in detachedMinTimestamp and detachedMaxTimestamp
    private long readPartitionSizeMinMax(FilesFacade ff, long partitionTimestamp, Path path, CharSequence columnName) {
        int pathLen = path.size();
        try {
            path.concat(TXN_FILE_NAME);
            if (ff.exists(path.$())) {
                if (attachTxReader == null) {
                    attachTxReader = new TxReader(ff);
                }
                attachTxReader.ofRO(path.$(), partitionBy);
                attachTxReader.unsafeLoadAll();

                try {
                    path.trimTo(pathLen);
                    long partitionSize = attachTxReader.getPartitionRowCountByTimestamp(partitionTimestamp);
                    if (partitionSize <= 0) {
                        throw CairoException.nonCritical()
                                .put("partition is not preset in detached txn file [path=")
                                .put(path).put(", partitionSize=").put(partitionSize).put(']');
                    }

                    // Read min and max timestamp values from the file
                    readPartitionMinMax(ff, partitionTimestamp, path.trimTo(pathLen), columnName, partitionSize);
                    return partitionSize;
                } finally {
                    Misc.free(attachTxReader);
                }
            }

            // No txn file found, scan the file to get min, max timestamp
            // Scan forward while value increases
            final long fd = TableUtils.openRO(ff, dFile(path.trimTo(pathLen), columnName, COLUMN_NAME_TXN_NONE), LOG);
            try {
                long fileSize = ff.length(fd);
                if (fileSize <= 0) {
                    throw CairoException.critical(ff.errno())
                            .put("timestamp column is too small to attach the partition [path=")
                            .put(path).put(", fileSize=").put(fileSize).put(']');
                }
                long mappedMem = mapRO(ff, fd, fileSize, MemoryTag.MMAP_DEFAULT);
                try {
                    long maxTimestamp = partitionTimestamp;
                    long size = 0L;

                    for (long ptr = mappedMem, hi = mappedMem + fileSize; ptr < hi; ptr += Long.BYTES) {
                        long ts = Unsafe.getUnsafe().getLong(ptr);
                        if (ts >= maxTimestamp) {
                            maxTimestamp = ts;
                            size++;
                        } else {
                            break;
                        }
                    }
                    if (size > 0) {
                        attachMinTimestamp = Unsafe.getUnsafe().getLong(mappedMem);
                        attachMaxTimestamp = maxTimestamp;
                    }
                    return size;
                } finally {
                    ff.munmap(mappedMem, fileSize, MemoryTag.MMAP_DEFAULT);
                }
            } finally {
                ff.close(fd);
            }
        } finally {
            path.trimTo(pathLen);
        }
    }

    // This method is useful for debugging, it's not used in production code.
    @SuppressWarnings("unused")
    private long readTimestampRaw(long transientRowCount) {
        long offset = (transientRowCount - 1) * 8;
        long addr = mapAppendColumnBuffer(getPrimaryColumn(metadata.getTimestampIndex()), offset, 8, false);
        try {
            return Unsafe.getUnsafe().getLong(Math.abs(addr));
        } finally {
            mapAppendColumnBufferRelease(addr, offset, 8);
        }
    }

    private int readTodo() {
        long todoCount;
        try {
            // This is first FS call to the table directory.
            // If table is removed / renamed this should fail with table does not exist.
            todoCount = openTodoMem();
        } catch (CairoException ex) {
            if (ex.errnoReadPathDoesNotExist()) {
                throw CairoException.tableDoesNotExist(tableToken.getTableName());
            }
            throw ex;
        }
        int todo;
        if (todoCount > 0) {
            todo = (int) todoMem.getLong(40);
        } else {
            todo = -1;
        }
        return todo;
    }

    private void rebuildAttachedPartitionColumnIndex(long partitionTimestamp, long partitionSize, CharSequence columnName) {
        if (attachIndexBuilder == null) {
            attachIndexBuilder = new IndexBuilder(configuration);

            // no need to pass table name, full partition name will be specified
            attachIndexBuilder.of(Utf8String.EMPTY);
        }

        attachIndexBuilder.reindexColumn(
                ff,
                attachColumnVersionReader,
                // use metadata instead of detachedMetadata to get correct value block capacity
                // detachedMetadata does not have the column
                metadata,
                metadata.getColumnIndex(columnName),
                -1L,
                partitionTimestamp,
                partitionBy,
                partitionSize
        );
    }

    private boolean reconcileOptimisticPartitions() {
        if (txWriter.getPartitionTimestampByIndex(txWriter.getPartitionCount() - 1) > txWriter.getMaxTimestamp()) {
            int maxTimestampPartitionIndex = txWriter.getPartitionIndex(txWriter.getMaxTimestamp());
            if (maxTimestampPartitionIndex < getPartitionCount() - 1) {
                for (int i = maxTimestampPartitionIndex + 1, n = getPartitionCount(); i < n; i++) {
                    // Schedule partitions directory deletions
                    long timestamp = txWriter.getPartitionTimestampByIndex(i);
                    long partitionTxn = txWriter.getPartitionNameTxn(i);
                    partitionRemoveCandidates.add(timestamp, partitionTxn);
                }
                txWriter.reconcileOptimisticPartitions();
                return true;
            }
        }
        return false;
    }

    private void recoverFromMetaRenameFailure(CharSequence columnName) {
        openMetaFile(ff, path, pathSize, metaMem);
    }

    private void recoverFromSwapRenameFailure(CharSequence columnName) {
        recoverFromTodoWriteFailure(columnName);
        clearTodoLog();
    }

    private void recoverFromSymbolMapWriterFailure(CharSequence columnName) {
        removeSymbolMapFilesQuiet(columnName, getTxn());
        removeMetaFile();
        recoverFromSwapRenameFailure(columnName);
    }

    private void recoverFromTodoWriteFailure(CharSequence columnName) {
        restoreMetaFrom(META_PREV_FILE_NAME, metaPrevIndex);
        openMetaFile(ff, path, pathSize, metaMem);
    }

    private void recoverOpenColumnFailure(CharSequence columnName) {
        final int index = columnCount - 1;
        removeMetaFile();
        removeLastColumn();
        columnCount--;
        recoverFromSwapRenameFailure(columnName);
        removeSymbolMapWriter(index);
    }

    private void releaseIndexerWriters() {
        for (int i = 0, n = denseIndexers.size(); i < n; i++) {
            ColumnIndexer indexer = denseIndexers.getQuick(i);
            if (indexer != null) {
                indexer.releaseIndexWriter();
            }
        }
        denseIndexers.clear();
    }

    private void releaseLock(boolean distressed) {
        if (lockFd != -1L) {
            if (distressed) {
                ff.close(lockFd);
                return;
            }

            try {
                removeOrException(ff, lockFd, lockName(path));
            } finally {
                path.trimTo(pathSize);
            }
        }
    }

    private ReadOnlyObjList<? extends MemoryCR> remapWalSymbols(
            SymbolMapDiffCursor symbolMapDiffCursor,
            long rowLo,
            long rowHi,
            Path walPath
    ) {
        o3ColumnOverrides.clear();
        if (symbolMapDiffCursor != null) {
            SymbolMapDiff symbolMapDiff;
            while ((symbolMapDiff = symbolMapDiffCursor.nextSymbolMapDiff()) != null) {
                int columnIndex = symbolMapDiff.getColumnIndex();
                int columnType = metadata.getColumnType(columnIndex);
                if (columnType == -ColumnType.SYMBOL) {
                    // Scroll the cursor, don't apply, symbol is deleted
                    symbolMapDiff.drain();
                    continue;
                }

                if (!ColumnType.isSymbol(columnType)) {
                    throw CairoException.critical(0).put("WAL column and table writer column types don't match [columnIndex=").put(columnIndex)
                            .put(", walPath=").put(walPath)
                            .put(']');
                }
                boolean identical = createWalSymbolMapping(symbolMapDiff, columnIndex, symbolRewriteMap);

                if (!identical) {
                    int primaryColumnIndex = getPrimaryColumnIndex(columnIndex);
                    MemoryCR o3SymbolColumn = o3Columns.getQuick(primaryColumnIndex);
                    final MemoryCARW symbolColumnDest;

                    // Column is read-only mapped memory, so we need to take in RAM column and remap values into it
                    if (o3ColumnOverrides.size() == 0) {
                        o3ColumnOverrides.addAll(o3Columns);
                    }

                    symbolColumnDest = o3MemColumns1.get(primaryColumnIndex);
                    // If rowLo != 0 then we
                    symbolColumnDest.shiftAddressRight(0);
                    symbolColumnDest.jumpTo((rowHi - rowLo) << 2);

                    o3ColumnOverrides.setQuick(primaryColumnIndex, symbolColumnDest);
                    final int cleanSymbolCount = symbolMapDiff.getCleanSymbolCount();
                    for (long rowId = rowLo; rowId < rowHi; rowId++) {

                        int symKey = o3SymbolColumn.getInt(rowId << 2);
                        assert (symKey >= 0 || symKey == SymbolTable.VALUE_IS_NULL);
                        if (symKey >= cleanSymbolCount) {
                            int newKey = symbolRewriteMap.getQuick(symKey - cleanSymbolCount);
                            if (newKey < 0) {
                                // This symbol was not mapped in WAL
                                // WAL is invalid
                                throw CairoException.critical(0).put("WAL symbol key not mapped [columnIndex=").put(columnIndex)
                                        .put(", columnKey=").put(symKey)
                                        .put(", walPath=").put(walPath)
                                        .put(", walRowId=").put(rowId)
                                        .put(']');
                            }
                            symKey = newKey;
                        }
                        symbolColumnDest.putInt((rowId - rowLo) << 2, symKey);
                    }
                    symbolColumnDest.shiftAddressRight(rowLo << 2);
                }
            }
        }

        if (o3ColumnOverrides.size() == 0) {
            // No mappings were made.
            return o3Columns;
        }
        return o3ColumnOverrides;
    }

    private void removeColumnFiles(int columnIndex, int columnType) {
        PurgingOperator purgingOperator = getPurgingOperator();
        long defaultNameTxn = columnVersionWriter.getDefaultColumnNameTxn(columnIndex);
        if (PartitionBy.isPartitioned(partitionBy)) {
            for (int i = txWriter.getPartitionCount() - 1; i > -1L; i--) {
                long partitionTimestamp = txWriter.getPartitionTimestampByIndex(i);
                if (!txWriter.isPartitionReadOnlyByPartitionTimestamp(partitionTimestamp)) {
                    long partitionNameTxn = txWriter.getPartitionNameTxn(i);
                    long columnNameTxn = columnVersionWriter.getColumnNameTxn(partitionTimestamp, columnIndex);
                    purgingOperator.add(columnIndex, columnNameTxn, partitionTimestamp, partitionNameTxn);
                }
            }
        } else {
            purgingOperator.add(columnIndex, defaultNameTxn, txWriter.getLastPartitionTimestamp(), -1L);
        }
        if (ColumnType.isSymbol(columnType)) {
            purgingOperator.add(columnIndex, defaultNameTxn, PurgingOperator.TABLE_ROOT_PARTITION, -1);
        }
    }

    private void removeColumnFilesInPartition(CharSequence columnName, int columnIndex, long partitionTimestamp) {
        if (!txWriter.isPartitionReadOnlyByPartitionTimestamp(partitionTimestamp)) {
            setPathForPartition(path, partitionBy, partitionTimestamp, -1);
            int plen = path.size();
            long columnNameTxn = columnVersionWriter.getColumnNameTxn(partitionTimestamp, columnIndex);
            removeFileOrLog(ff, dFile(path, columnName, columnNameTxn));
            removeFileOrLog(ff, iFile(path.trimTo(plen), columnName, columnNameTxn));
            removeFileOrLog(ff, keyFileName(path.trimTo(plen), columnName, columnNameTxn));
            removeFileOrLog(ff, valueFileName(path.trimTo(plen), columnName, columnNameTxn));
            path.trimTo(pathSize);
        } else {
            LOG.critical()
                    .$("o3 ignoring removal of column in read-only partition [table=").utf8(tableToken.getTableName())
                    .$(", column=").utf8(columnName)
                    .$(", timestamp=").$ts(partitionTimestamp)
                    .$();
        }
    }

    private int removeColumnFromMeta(int index) {
        try {
            int metaSwapIndex = openMetaSwapFile(ff, ddlMem, path, pathSize, fileOperationRetryCount);
            int timestampIndex = metaMem.getInt(META_OFFSET_TIMESTAMP_INDEX);
            ddlMem.putInt(columnCount);
            ddlMem.putInt(partitionBy);

            if (timestampIndex == index) {
                ddlMem.putInt(-1);
            } else {
                ddlMem.putInt(timestampIndex);
            }
            copyVersionAndLagValues();
            ddlMem.jumpTo(META_OFFSET_COLUMN_TYPES);

            for (int i = 0; i < columnCount; i++) {
                writeColumnEntry(i, i == index);
            }

            long nameOffset = getColumnNameOffset(columnCount);
            for (int i = 0; i < columnCount; i++) {
                CharSequence columnName = metaMem.getStrA(nameOffset);
                ddlMem.putStr(columnName);
                nameOffset += Vm.getStorageLength(columnName);
            }

            return metaSwapIndex;
        } finally {
            ddlMem.close();
        }
    }

    private void removeIndexFiles(CharSequence columnName, int columnIndex) {
        try {
            for (int i = txWriter.getPartitionCount() - 1; i > -1L; i--) {
                long partitionTimestamp = txWriter.getPartitionTimestampByIndex(i);
                long partitionNameTxn = txWriter.getPartitionNameTxn(i);
                removeIndexFilesInPartition(columnName, columnIndex, partitionTimestamp, partitionNameTxn);
            }
            if (!PartitionBy.isPartitioned(partitionBy)) {
                removeColumnFilesInPartition(columnName, columnIndex, txWriter.getLastPartitionTimestamp());
            }
        } finally {
            path.trimTo(pathSize);
        }
    }

    private void removeIndexFilesInPartition(CharSequence columnName, int columnIndex, long partitionTimestamp, long partitionNameTxn) {
        setPathForPartition(path, partitionBy, partitionTimestamp, partitionNameTxn);
        int plen = path.size();
        long columnNameTxn = columnVersionWriter.getColumnNameTxn(partitionTimestamp, columnIndex);
        removeFileOrLog(ff, keyFileName(path.trimTo(plen), columnName, columnNameTxn));
        removeFileOrLog(ff, valueFileName(path.trimTo(plen), columnName, columnNameTxn));
        path.trimTo(pathSize);
    }

    private void removeLastColumn() {
        freeColumnMemory(columnCount - 1);
    }

    private void removeMetaFile() {
        try {
            path.concat(META_FILE_NAME);
            if (!ff.removeQuiet(path.$())) {
                // On Windows opened file cannot be removed
                // but can be renamed
                other.concat(META_FILE_NAME).put('.').put(configuration.getMicrosecondClock().getTicks());
                if (ff.rename(path.$(), other.$()) != FILES_RENAME_OK) {
                    LOG.error()
                            .$("could not rename [from=").$(path)
                            .$(", to=").$(other)
                            .I$();
                    throw CairoException.critical(ff.errno()).put("Recovery failed. Could not rename: ").put(path);
                }
            }
        } finally {
            path.trimTo(pathSize);
            other.trimTo(pathSize);
        }
    }

    private void removeNonAttachedPartitions() {
        LOG.debug().$("purging non attached partitions [path=").$substr(pathRootSize, path.$()).I$();
        try {
            ff.iterateDir(path.$(), removePartitionDirsNotAttached);
            processPartitionRemoveCandidates();
        } finally {
            path.trimTo(pathSize);
        }
    }

    private void removePartitionDirsNotAttached(long pUtf8NameZ, int type) {
        // Do not remove detached partitions, they are probably about to be attached
        // Do not remove wal and sequencer directories either
        int checkedType = ff.typeDirOrSoftLinkDirNoDots(path, pathSize, pUtf8NameZ, type, utf8Sink);
        if (checkedType != Files.DT_UNKNOWN &&
                !CairoKeywords.isDetachedDirMarker(pUtf8NameZ) &&
                !CairoKeywords.isWal(pUtf8NameZ) &&
                !CairoKeywords.isTxnSeq(pUtf8NameZ) &&
                !CairoKeywords.isSeq(pUtf8NameZ) &&
                !Utf8s.endsWithAscii(utf8Sink, configuration.getAttachPartitionSuffix())
        ) {
            try {
                long txn;
                int txnSep = Utf8s.indexOfAscii(utf8Sink, '.');
                if (txnSep < 0) {
                    txnSep = utf8Sink.size();
                    txn = -1;
                } else {
                    txn = Numbers.parseLong(utf8Sink, txnSep + 1, utf8Sink.size());
                }
                long dirTimestamp = partitionDirFmt.parse(utf8Sink.asAsciiCharSequence(), 0, txnSep, DateFormatUtils.EN_LOCALE);
                if (txn != txWriter.getPartitionNameTxnByPartitionTimestamp(dirTimestamp, -2)) {
                    partitionRemoveCandidates.add(dirTimestamp, txn);
                }
            } catch (NumericException ignore) {
                // not a date?
                // ignore exception and leave the directory
                path.trimTo(pathSize);
                path.concat(pUtf8NameZ).$();
                LOG.error().$("invalid partition directory inside table folder: ").$(path).$();
            }
        }
    }

    private void removeSymbolMapFilesQuiet(CharSequence name, long columnNamTxn) {
        try {
            removeFileOrLog(ff, offsetFileName(path.trimTo(pathSize), name, columnNamTxn));
            removeFileOrLog(ff, charFileName(path.trimTo(pathSize), name, columnNamTxn));
            removeFileOrLog(ff, keyFileName(path.trimTo(pathSize), name, columnNamTxn));
            removeFileOrLog(ff, valueFileName(path.trimTo(pathSize), name, columnNamTxn));
        } finally {
            path.trimTo(pathSize);
        }
    }

    private void removeSymbolMapWriter(int index) {
        MapWriter writer = symbolMapWriters.getAndSetQuick(index, NullMapWriter.INSTANCE);
        if (writer != null && writer != NullMapWriter.INSTANCE) {
            int symColIndex = denseSymbolMapWriters.remove(writer);
            // Shift all subsequent symbol indexes by 1 back
            while (symColIndex < denseSymbolMapWriters.size()) {
                MapWriter w = denseSymbolMapWriters.getQuick(symColIndex);
                w.setSymbolIndexInTxWriter(symColIndex);
                symColIndex++;
            }
            Misc.freeIfCloseable(writer);
        }
    }

    private int rename(int retries) {
        try {
            int index = 0;
            other.concat(META_PREV_FILE_NAME).$();
            path.concat(META_FILE_NAME).$();
            int l = other.size();

            do {
                if (index > 0) {
                    other.trimTo(l);
                    other.put('.').put(index);
                }

                if (!ff.removeQuiet(other.$())) {
                    LOG.info().$("could not remove target of rename '").$(path).$("' to '").$(other).$(" [errno=").$(ff.errno()).I$();
                    index++;
                    continue;
                }

                if (ff.rename(path.$(), other.$()) != FILES_RENAME_OK) {
                    LOG.info().$("could not rename '").$(path).$("' to '").$(other).$(" [errno=").$(ff.errno()).I$();
                    index++;
                    continue;
                }

                return index;

            } while (index < retries);

            throw CairoException.critical(0)
                    .put("could not rename ").put(path)
                    .put(". Max number of attempts reached [").put(index)
                    .put("]. Last target was: ").put(other);
        } finally {
            path.trimTo(pathSize);
            other.trimTo(pathSize);
        }
    }

    private int renameColumnFromMeta(int index, CharSequence newName) {
        try {
            int metaSwapIndex = openMetaSwapFile(ff, ddlMem, path, pathSize, fileOperationRetryCount);
            int timestampIndex = metaMem.getInt(META_OFFSET_TIMESTAMP_INDEX);
            ddlMem.putInt(columnCount);
            ddlMem.putInt(partitionBy);
            ddlMem.putInt(timestampIndex);
            copyVersionAndLagValues();
            ddlMem.jumpTo(META_OFFSET_COLUMN_TYPES);

            for (int i = 0; i < columnCount; i++) {
                writeColumnEntry(i, false);
            }

            long nameOffset = getColumnNameOffset(columnCount);
            for (int i = 0; i < columnCount; i++) {
                CharSequence columnName = metaMem.getStrA(nameOffset);
                nameOffset += Vm.getStorageLength(columnName);

                if (i == index && getColumnType(metaMem, i) > 0) {
                    columnName = newName;
                }
                ddlMem.putStr(columnName);
            }

            return metaSwapIndex;
        } finally {
            ddlMem.close();
        }
    }

    private void renameMetaToMetaPrev(CharSequence columnName) {
        try {
            this.metaPrevIndex = rename(fileOperationRetryCount);
        } catch (CairoException e) {
            runFragile(RECOVER_FROM_META_RENAME_FAILURE, columnName, e);
        }
    }

    private void renameSwapMetaToMeta(CharSequence columnName) {
        // rename _meta.swp to _meta
        try {
            restoreMetaFrom(META_SWAP_FILE_NAME, metaSwapIndex);
        } catch (CairoException e) {
            runFragile(RECOVER_FROM_SWAP_RENAME_FAILURE, columnName, e);
        }
    }

    private long repairDataGaps(final long timestamp) {
        if (txWriter.getMaxTimestamp() != Numbers.LONG_NULL && PartitionBy.isPartitioned(partitionBy)) {
            long fixedRowCount = 0;
            long lastTimestamp = -1;
            long transientRowCount = txWriter.getTransientRowCount();
            long maxTimestamp = txWriter.getMaxTimestamp();
            try {
                final long tsLimit = txWriter.getPartitionTimestampByTimestamp(txWriter.getMaxTimestamp());
                for (long ts = txWriter.getPartitionTimestampByTimestamp(txWriter.getMinTimestamp()); ts < tsLimit; ts = txWriter.getNextPartitionTimestamp(ts)) {
                    path.trimTo(pathSize);
                    setStateForTimestamp(path, ts);
                    int p = path.size();

                    long partitionSize = txWriter.getPartitionRowCountByTimestamp(ts);
                    if (partitionSize >= 0 && ff.exists(path.$())) {
                        fixedRowCount += partitionSize;
                        lastTimestamp = ts;
                    } else {
                        Path other = Path.getThreadLocal2(path.trimTo(p));
                        TableUtils.oldPartitionName(other, getTxn());
                        if (ff.exists(other.$())) {
                            if (ff.rename(other.$(), path.$()) != FILES_RENAME_OK) {
                                LOG.error().$("could not rename [from=").$(other).$(", to=").$(path).I$();
                                throw new CairoError("could not restore directory, see log for details");
                            } else {
                                LOG.info().$("restored [path=").$substr(pathRootSize, path).I$();
                            }
                        } else {
                            LOG.debug().$("missing partition [name=").$(path.trimTo(p).$()).I$();
                        }
                    }
                }

                if (lastTimestamp > -1) {
                    path.trimTo(pathSize);
                    setStateForTimestamp(path, tsLimit);
                    if (!ff.exists(path.$())) {
                        Path other = Path.getThreadLocal2(path);
                        TableUtils.oldPartitionName(other, getTxn());
                        if (ff.exists(other.$())) {
                            if (ff.rename(other.$(), path.$()) != FILES_RENAME_OK) {
                                LOG.error().$("could not rename [from=").$(other).$(", to=").$(path).I$();
                                throw new CairoError("could not restore directory, see log for details");
                            } else {
                                LOG.info().$("restored [path=").$substr(pathRootSize, path).I$();
                            }
                        } else {
                            LOG.error().$("last partition does not exist [name=").$(path).I$();
                            // ok, create last partition we discovered the active
                            // 1. read its size
                            path.trimTo(pathSize);
                            setStateForTimestamp(path, lastTimestamp);
                            int p = path.size();
                            transientRowCount = txWriter.getPartitionRowCountByTimestamp(lastTimestamp);

                            // 2. read max timestamp
                            TableUtils.dFile(path.trimTo(p), metadata.getColumnName(metadata.getTimestampIndex()), COLUMN_NAME_TXN_NONE);
                            maxTimestamp = TableUtils.readLongAtOffset(ff, path.$(), tempMem16b, (transientRowCount - 1) * Long.BYTES);
                            fixedRowCount -= transientRowCount;
                            txWriter.removeAttachedPartitions(txWriter.getMaxTimestamp());
                            LOG.info()
                                    .$("updated active partition [name=").$(path.trimTo(p).$())
                                    .$(", maxTimestamp=").$ts(maxTimestamp)
                                    .$(", transientRowCount=").$(transientRowCount)
                                    .$(", fixedRowCount=").$(txWriter.getFixedRowCount())
                                    .I$();
                        }
                    }
                }
            } finally {
                path.trimTo(pathSize);
            }

            final long expectedSize = txWriter.unsafeReadFixedRowCount();
            if (expectedSize != fixedRowCount || maxTimestamp != this.txWriter.getMaxTimestamp()) {
                LOG.info()
                        .$("actual table size has been adjusted [name=`").utf8(tableToken.getTableName()).$('`')
                        .$(", expectedFixedSize=").$(expectedSize)
                        .$(", actualFixedSize=").$(fixedRowCount)
                        .I$();

                txWriter.reset(
                        fixedRowCount,
                        transientRowCount,
                        maxTimestamp,
                        denseSymbolMapWriters
                );
                return maxTimestamp;
            }
        }

        return timestamp;
    }

    private void repairMetaRename(int index) {
        try {
            path.concat(META_PREV_FILE_NAME);
            if (index > 0) {
                path.put('.').put(index);
            }

            if (ff.exists(path.$())) {
                LOG.info().$("Repairing metadata from: ").$substr(pathRootSize, path).$();
                ff.remove(other.concat(META_FILE_NAME).$());

                if (ff.rename(path.$(), other.$()) != FILES_RENAME_OK) {
                    throw CairoException.critical(ff.errno()).put("Repair failed. Cannot rename ").put(path).put(" -> ").put(other);
                }
            }
        } finally {
            path.trimTo(pathSize);
            other.trimTo(pathSize);
        }

        clearTodoLog();
    }

    private void repairTruncate() {
        LOG.info().$("repairing abnormally terminated truncate on ").$substr(pathRootSize, path).$();
        scheduleRemoveAllPartitions();
        txWriter.truncate(columnVersionWriter.getVersion(), denseSymbolMapWriters);
        clearTodoLog();
        processPartitionRemoveCandidates();
    }

    private void resizePartitionUpdateSink() {
        if (o3PartitionUpdateSink == null) {
            o3PartitionUpdateSink = new PagedDirectLongList(MemoryTag.NATIVE_O3);
        }
        o3PartitionUpdateSink.clear();
        o3PartitionUpdateSink.setBlockSize(PARTITION_SINK_SIZE_LONGS + metadata.getColumnCount());
    }

    private void restoreMetaFrom(CharSequence fromBase, int fromIndex) {
        try {
            path.concat(fromBase);
            if (fromIndex > 0) {
                path.put('.').put(fromIndex);
            }
            path.$();

            TableUtils.renameOrFail(ff, path.$(), other.concat(META_FILE_NAME).$());
        } finally {
            path.trimTo(pathSize);
            other.trimTo(pathSize);
        }
    }

    private void rollbackIndexes() {
        final long maxRow = txWriter.getTransientRowCount() - 1;
        for (int i = 0, n = denseIndexers.size(); i < n; i++) {
            ColumnIndexer indexer = denseIndexers.getQuick(i);
            long fd = indexer.getFd();
            if (fd > -1) {
                LOG.info().$("recovering index [fd=").$(fd).I$();
                indexer.rollback(maxRow);
            }
        }
    }

    private void rollbackSymbolTables() {
        int expectedMapWriters = txWriter.unsafeReadSymbolColumnCount();
        for (int i = 0; i < expectedMapWriters; i++) {
            denseSymbolMapWriters.getQuick(i).rollback(txWriter.unsafeReadSymbolWriterIndexOffset(i));
        }
    }

    private void rowAppend(ObjList<Runnable> activeNullSetters) {
        if ((masterRef & 1) != 0) {
            for (int i = 0; i < columnCount; i++) {
                if (rowValueIsNotNull.getQuick(i) < masterRef) {
                    activeNullSetters.getQuick(i).run();
                }
            }
            masterRef++;
        }
    }

    private void runFragile(FragileCode fragile, CharSequence columnName, CairoException e) {
        try {
            fragile.run(columnName);
        } catch (CairoException e2) {
            LOG.error().$("DOUBLE ERROR: 1st: {").$((Sinkable) e).$('}').$();
            throwDistressException(e2);
        }
        throw e;
    }

    private void safeDeletePartitionDir(long timestamp, long partitionNameTxn) {
        // Call O3 methods to remove check TxnScoreboard and remove partition directly
        partitionRemoveCandidates.clear();
        partitionRemoveCandidates.add(timestamp, partitionNameTxn);
        processPartitionRemoveCandidates();
    }

    private void scheduleRemoveAllPartitions() {
        for (int i = txWriter.getPartitionCount() - 1; i > -1L; i--) {
            long timestamp = txWriter.getPartitionTimestampByIndex(i);
            long partitionTxn = txWriter.getPartitionNameTxn(i);
            partitionRemoveCandidates.add(timestamp, partitionTxn);
        }
    }

    private void setAppendPosition(final long rowCount, boolean doubleAllocate) {
        long recordLength = 0;
        for (int i = 0; i < columnCount; i++) {
            recordLength += setColumnAppendPosition(i, rowCount, doubleAllocate);
        }
        avgRecordSize = rowCount > 0 ? recordLength / rowCount : Math.max(avgRecordSize, recordLength);
    }

    private long setColumnAppendPosition(int columnIndex, long size, boolean doubleAllocate) {
        long dataSizeBytes = 0;
        try {
            MemoryMA dataMem = getPrimaryColumn(columnIndex);
            MemoryMA auxMem = getSecondaryColumn(columnIndex);
            int columnType = metadata.getColumnType(columnIndex);
            if (columnType > 0) { // Not deleted
                final long pos = size - getColumnTop(columnIndex);
                if (ColumnType.isVarSize(columnType)) {
                    ColumnTypeDriver driver = ColumnType.getDriver(columnType);
                    dataSizeBytes = driver.setAppendPosition(
                            pos,
                            auxMem,
                            dataMem
                    ) - driver.getMinAuxVectorSize();
                } else {
                    dataSizeBytes = pos << ColumnType.pow2SizeOf(columnType);
                    if (doubleAllocate) {
                        dataMem.allocate(dataSizeBytes);
                    }
                    dataMem.jumpTo(dataSizeBytes);

                }
            }
        } catch (CairoException e) {
            throwDistressException(e);
        }

        return dataSizeBytes;
    }

    private void setO3AppendPosition(final long position) {
        for (int i = 0; i < columnCount; i++) {
            int columnType = metadata.getColumnType(i);
            if (columnType > 0) {
                o3SetAppendOffset(i, columnType, position);
            }
        }
    }

    private void setRowValueNotNull(int columnIndex) {
        assert rowValueIsNotNull.getQuick(columnIndex) != masterRef;
        rowValueIsNotNull.setQuick(columnIndex, masterRef);
    }

    /**
     * Sets path member variable to partition directory for the given timestamp and
     * partitionLo and partitionHi to partition interval in millis. These values are
     * determined based on input timestamp and value of partitionBy. For any given
     * timestamp this method will determine either day, month or year interval timestamp falls to.
     * Partition directory name is ISO string of interval start.
     * <p>
     * Because this method modifies "path" member variable, be sure path is trimmed to original
     * state within try..finally block.
     *
     * @param path      path instance to modify
     * @param timestamp to determine interval for
     */
    private void setStateForTimestamp(Path path, long timestamp) {
        // When partition is create a txn name must always be set to purge dropped partitions.
        // When partition is created outside O3 merge use `txn-1` as the version
        long partitionTxnName = PartitionBy.isPartitioned(partitionBy) ? txWriter.getTxn() - 1 : -1;
        partitionTxnName = txWriter.getPartitionNameTxnByPartitionTimestamp(timestamp, partitionTxnName);
        TableUtils.setPathForPartition(path, partitionBy, timestamp, partitionTxnName);
    }

    private void shrinkO3Mem() {
        for (int i = 0, n = o3MemColumns1.size(); i < n; i++) {
            MemoryCARW o3mem = o3MemColumns1.getQuick(i);
            if (o3mem != null) {
                // truncate will shrink the memory to a single page
                o3mem.truncate();
            }
        }
        for (int i = 0, n = o3MemColumns2.size(); i < n; i++) {
            MemoryCARW o3mem2 = o3MemColumns2.getQuick(i);
            if (o3mem2 != null) {
                o3mem2.truncate();
            }
        }
    }

    private void squashPartitionForce(int partitionIndex) {
        int lastLogicalPartitionIndex = partitionIndex;
        long lastLogicalPartitionTimestamp = txWriter.getPartitionTimestampByIndex(partitionIndex);
        assert lastLogicalPartitionTimestamp == txWriter.getLogicalPartitionTimestamp(lastLogicalPartitionTimestamp);

        // Do not cache txWriter.getPartitionCount() as it changes during the squashing
        while (partitionIndex < txWriter.getPartitionCount()) {
            long partitionTimestamp = txWriter.getPartitionTimestampByIndex(partitionIndex);
            long logicalPartitionTimestamp = txWriter.getLogicalPartitionTimestamp(partitionTimestamp);
            if (logicalPartitionTimestamp != lastLogicalPartitionTimestamp) {
                if (partitionIndex > lastLogicalPartitionIndex + 1) {
                    squashSplitPartitions(lastLogicalPartitionIndex, partitionIndex, 1, true);
                }
                return;
            }
            partitionIndex++;
        }
        if (partitionIndex > lastLogicalPartitionIndex + 1) {
            squashSplitPartitions(lastLogicalPartitionIndex, partitionIndex, 1, true);
        }
    }

    private void squashPartitionRange(int maxLastSubPartitionCount, int partitionIndexLo, int partitionIndexHi) {
        if (partitionIndexHi > partitionIndexLo) {
            int subpartitions = partitionIndexHi - partitionIndexLo;
            int optimalPartitionCount = partitionIndexHi == txWriter.getPartitionCount() ? maxLastSubPartitionCount : MAX_MID_SUB_PARTITION_COUNT;
            if (subpartitions > Math.max(1, optimalPartitionCount)) {
                squashSplitPartitions(partitionIndexLo, partitionIndexHi, optimalPartitionCount, false);
            } else if (subpartitions == 1) {
                if (partitionIndexLo >= 0 &&
                        partitionIndexLo < txWriter.getPartitionCount() && minSplitPartitionTimestamp == txWriter.getPartitionTimestampByIndex(partitionIndexLo)) {
                    minSplitPartitionTimestamp = getPartitionTimestampOrMax(partitionIndexLo + 1);
                }
            }
        }
    }

    private long squashPartitionTimestamp(long ts) {
        int partitionIndex = txWriter.findAttachedPartitionIndexByLoTimestamp(ts);
        if (partitionIndex < 0) {
            partitionIndex = -partitionIndex - 1;
        }
        if (partitionIndex >= txWriter.getPartitionCount()) {
            return Long.MAX_VALUE;
        }
        return txWriter.getLogicalPartitionTimestamp(txWriter.getPartitionTimestampByIndex(partitionIndex));
    }

    private void squashSplitPartitions(long timestampMin, long timestampMax, int maxLastSubPartitionCount) {
        if (timestampMin > txWriter.getMaxTimestamp() || txWriter.getPartitionCount() < 2) {
            return;
        }

        // Take the control of split partition population here.
        // When the number of split partitions is too big, start merging them together.
        // This is to avoid having too many partitions / files in the system which penalizes the reading performance.
        long logicalPartition = squashPartitionTimestamp(timestampMin);
        int partitionIndex = txWriter.getPartitionIndex(logicalPartition);
        if (partitionIndex > -1) {
            int partitionIndexLo = partitionIndex;
            int partitionCount = txWriter.getPartitionCount();

            while (logicalPartition < timestampMax && ++partitionIndex < partitionCount) {
                long partitionTimestamp = txWriter.getPartitionTimestampByIndex(partitionIndex);
                long newLogicalPartition = txWriter.getLogicalPartitionTimestamp(partitionTimestamp);

                if (logicalPartition != newLogicalPartition) {
                    squashPartitionRange(maxLastSubPartitionCount, partitionIndexLo, partitionIndex);

                    // txn records can be changed by squashing. Reset the position and the partition count.
                    partitionCount = txWriter.getPartitionCount();
                    partitionIndex = txWriter.getPartitionIndex(newLogicalPartition);

                    // switch to the next logical partition
                    logicalPartition = newLogicalPartition;
                    partitionIndexLo = partitionIndex;
                }
            }

            // This can shift last partition timestamp, save what was the last partition timestamp before squashing
            long lastPartitionTimestamp = txWriter.getLastPartitionTimestamp();
            squashPartitionRange(maxLastSubPartitionCount, partitionIndexLo, partitionIndex);
            if (lastPartitionTimestamp != txWriter.getLastPartitionTimestamp()) {
                openLastPartition();
            }
        }
    }

    private void squashSplitPartitions(final int partitionIndexLo, final int partitionIndexHi, final int optimalPartitionCount, boolean force) {
        if (partitionIndexHi <= partitionIndexLo + Math.max(1, optimalPartitionCount)) {
            // Nothing to do
            return;
        }

        if (checkpointStatus.isInProgress()) {
            LOG.info().$("cannot squash partition [table=").$(tableToken.getTableName()).$("], checkpoint in progress").$();
            return;
        }

        assert partitionIndexHi >= 0 && partitionIndexHi <= txWriter.getPartitionCount() && partitionIndexLo >= 0;

        long targetPartition = Long.MIN_VALUE;
        boolean copyTargetFrame = false;

        // Move targetPartitionIndex to the first unlocked partition in the range
        int targetPartitionIndex = partitionIndexLo;
        for (int n = partitionIndexHi - 1; targetPartitionIndex < n; targetPartitionIndex++) {
            boolean canOverwrite = canSquashOverwritePartitionTail(targetPartitionIndex);
            if (canOverwrite || force) {
                targetPartition = txWriter.getPartitionTimestampByIndex(targetPartitionIndex);
                copyTargetFrame = !canOverwrite;
                break;
            }
        }
        if (targetPartition == Long.MIN_VALUE) {
            return;
        }

        boolean lastPartitionSquashed = false;
        int squashCount = Math.min(partitionIndexHi - targetPartitionIndex - 1, partitionIndexHi - partitionIndexLo - optimalPartitionCount);

        if (squashCount <= 0) {
            // There are fewer partitions we can squash than optimalPartitionCount
            return;
        }

        long targetPartitionNameTxn = txWriter.getPartitionNameTxnByPartitionTimestamp(targetPartition);
        TableUtils.setPathForPartition(path, partitionBy, targetPartition, targetPartitionNameTxn);
        final long originalSize = txWriter.getPartitionRowCountByTimestamp(targetPartition);

        boolean rw = !copyTargetFrame;
        Frame targetFrame = null;
        Frame firstPartitionFrame = frameFactory.open(rw, path, targetPartition, metadata, columnVersionWriter, originalSize);
        try {
            if (copyTargetFrame) {
                try {
                    TableUtils.setPathForPartition(other, partitionBy, targetPartition, txWriter.txn);
                    TableUtils.createDirsOrFail(ff, other.slash(), configuration.getMkDirMode());
                    LOG.info().$("copying partition to force squash [from=").$substr(pathRootSize, path).$(", to=").$(other).I$();

                    targetFrame = frameFactory.openRW(other, targetPartition, metadata, columnVersionWriter, 0);
                    FrameAlgebra.append(targetFrame, firstPartitionFrame, configuration.getCommitMode());
                    addPhysicallyWrittenRows(firstPartitionFrame.getRowCount());
                    txWriter.updatePartitionSizeAndTxnByRawIndex(targetPartitionIndex * LONGS_PER_TX_ATTACHED_PARTITION, originalSize);
                    partitionRemoveCandidates.add(targetPartition, targetPartitionNameTxn);
                    targetPartitionNameTxn = txWriter.txn;
                } finally {
                    Misc.free(firstPartitionFrame);
                }
            } else {
                targetFrame = firstPartitionFrame;
            }

            engine.getPartitionOverwriteControl().notifyPartitionMutates(
                    tableToken,
                    targetPartition,
                    targetPartitionNameTxn,
                    targetFrame.getRowCount()
            );
            for (int i = 0; i < squashCount; i++) {
                long sourcePartition = txWriter.getPartitionTimestampByIndex(targetPartitionIndex + 1);

                other.trimTo(pathSize);
                long sourceNameTxn = txWriter.getPartitionNameTxnByPartitionTimestamp(sourcePartition);
                TableUtils.setPathForPartition(other, partitionBy, sourcePartition, sourceNameTxn);
                long partitionRowCount = txWriter.getPartitionRowCountByTimestamp(sourcePartition);
                lastPartitionSquashed = targetPartitionIndex + 2 == txWriter.getPartitionCount();
                if (lastPartitionSquashed) {
                    closeActivePartition(false);
                    partitionRowCount = txWriter.getTransientRowCount() + txWriter.getLagRowCount();
                }

                assert partitionRowCount > 0;

                LOG.info().$("squashing partitions [table=").$(tableToken)
                        .$(", target=").$(formatPartitionForTimestamp(targetPartition, targetPartitionNameTxn))
                        .$(", targetSize=").$(targetFrame.getRowCount())
                        .$(", source=").$(formatPartitionForTimestamp(sourcePartition, sourceNameTxn))
                        .$(", sourceSize=").$(partitionRowCount)
                        .I$();

                try (Frame sourceFrame = frameFactory.openRO(other, sourcePartition, metadata, columnVersionWriter, partitionRowCount)) {
                    FrameAlgebra.append(targetFrame, sourceFrame, configuration.getCommitMode());
                    addPhysicallyWrittenRows(sourceFrame.getRowCount());
                } catch (Throwable th) {
                    LOG.critical().$("partition squashing failed [table=").$(tableToken).$(", error=").$(th).I$();
                    throw th;
                }

                txWriter.removeAttachedPartitions(sourcePartition);
                columnVersionWriter.removePartition(sourcePartition);
                partitionRemoveCandidates.add(sourcePartition, sourceNameTxn);
                if (sourcePartition == minSplitPartitionTimestamp) {
                    minSplitPartitionTimestamp = getPartitionTimestampOrMax(targetPartitionIndex + 1);
                }
            }

            txWriter.updatePartitionSizeByTimestamp(targetPartition, targetFrame.getRowCount());
            if (lastPartitionSquashed) {
                // last partition is squashed, adjust fixed/transient row sizes
                long newTransientRowCount = targetFrame.getRowCount() - txWriter.getLagRowCount();
                assert newTransientRowCount >= 0;
                txWriter.fixedRowCount += txWriter.getTransientRowCount() - newTransientRowCount;
                assert txWriter.fixedRowCount >= 0;
                txWriter.transientRowCount = newTransientRowCount;
            }
        } finally {
            Misc.free(targetFrame);
            path.trimTo(pathSize);
            other.trimTo(pathSize);
        }

        // Commit the new transaction with the partitions squashed
        columnVersionWriter.commit();
        txWriter.setColumnVersion(columnVersionWriter.getVersion());
        txWriter.commit(denseSymbolMapWriters);
        processPartitionRemoveCandidates();
    }

    private void swapMetaFile(CharSequence columnName) {
        // close _meta so we can rename it
        metaMem.close();
        // validate new meta
        validateSwapMeta(columnName);
        // rename _meta to _meta.prev
        renameMetaToMetaPrev(columnName);
        // after we moved _meta to _meta.prev
        // we have to have _todo to restore _meta should anything go wrong
        writeRestoreMetaTodo(columnName);
        // rename _meta.swp to -_meta
        renameSwapMetaToMeta(columnName);
        try {
            // open _meta file
            openMetaFile(ff, path, pathSize, metaMem);
            // remove _todo
            clearTodoLog();
        } catch (CairoException e) {
            throwDistressException(e);
        }
        bumpMetadataVersion();
    }

    private void swapO3ColumnsExcept(int timestampIndex) {
        ObjList<MemoryCARW> temp = o3MemColumns1;
        o3MemColumns1 = o3MemColumns2;
        o3MemColumns2 = temp;

        // Swap timestamp column back, timestamp column is not sorted, it's the sort key.
        final int timestampMemoryIndex = getPrimaryColumnIndex(timestampIndex);
        o3MemColumns2.setQuick(
                timestampMemoryIndex,
                o3MemColumns1.getAndSetQuick(timestampMemoryIndex, o3MemColumns2.getQuick(timestampMemoryIndex))
        );
        o3Columns = o3MemColumns1;
        activeColumns = o3MemColumns1;

        ObjList<Runnable> tempNullSetters = o3NullSetters1;
        o3NullSetters1 = o3NullSetters2;
        o3NullSetters2 = tempNullSetters;
        activeNullSetters = o3NullSetters1;
    }

    private void switchPartition(long timestamp) {
        // Before partition can be switched we need to index records
        // added so far. Index writers will start point to different
        // files after switch.
        updateIndexes();
        txWriter.switchPartitions(timestamp);
        openPartition(timestamp);
        setAppendPosition(0, false);
    }

    private void syncColumns() {
        final int commitMode = configuration.getCommitMode();
        if (commitMode != CommitMode.NOSYNC) {
            final boolean async = commitMode == CommitMode.ASYNC;
            syncColumns0(async);
            for (int i = 0, n = denseIndexers.size(); i < n; i++) {
                denseIndexers.getQuick(i).sync(async);
            }
            for (int i = 0, n = denseSymbolMapWriters.size(); i < n; i++) {
                denseSymbolMapWriters.getQuick(i).sync(async);
            }
        }
    }

    private void syncColumns0(boolean async) {
        for (int i = 0; i < columnCount; i++) {
            columns.getQuick(i * 2).sync(async);
            final MemoryMA m2 = columns.getQuick(i * 2 + 1);
            if (m2 != null) {
                m2.sync(async);
            }
        }
    }

    private void throwDistressException(CairoException cause) {
        LOG.critical().$("writer error [table=").utf8(tableToken.getTableName()).$(", e=").$((Sinkable) cause).I$();
        distressed = true;
        throw new CairoError(cause);
    }

    private void truncate(boolean keepSymbolTables) {
        rollback();

        if (!keepSymbolTables) {
            // we do this before size check so that "old" corrupt symbol tables are brought back in line
            for (int i = 0, n = denseSymbolMapWriters.size(); i < n; i++) {
                denseSymbolMapWriters.getQuick(i).truncate();
            }
        }

        if (size() == 0) {
            return;
        }

        // this is a crude block to test things for now
        todoMem.putLong(0, ++todoTxn); // write txn, reader will first read txn at offset 24 and then at offset 0
        Unsafe.getUnsafe().storeFence(); // make sure we do not write hash before writing txn (view from another thread)
        todoMem.putLong(8, configuration.getDatabaseIdLo()); // write out our instance hashes
        todoMem.putLong(16, configuration.getDatabaseIdHi());
        Unsafe.getUnsafe().storeFence();
        todoMem.putLong(24, todoTxn);
        todoMem.putLong(32, 1);
        todoMem.putLong(40, TODO_TRUNCATE);
        // ensure file is closed with correct length
        todoMem.jumpTo(48);

        if (partitionBy != PartitionBy.NONE) {
            freeColumns(false);
            releaseIndexerWriters();
            // Schedule removal of all partitions
            scheduleRemoveAllPartitions();
            rowAction = ROW_ACTION_OPEN_PARTITION;
        } else {
            // truncate columns, we cannot remove them
            truncateColumns();
        }

        txWriter.resetTimestamp();
        columnVersionWriter.truncate();
        txWriter.truncate(columnVersionWriter.getVersion(), denseSymbolMapWriters);
        try {
            clearTodoLog();
        } catch (CairoException e) {
            throwDistressException(e);
        }
        this.minSplitPartitionTimestamp = Long.MAX_VALUE;
        processPartitionRemoveCandidates();

        LOG.info().$("truncated [name=").utf8(tableToken.getTableName()).I$();

        try (MetadataCacheWriter metadataRW = engine.getMetadataCache().writeLock()) {
            metadataRW.hydrateTable(metadata);
        }
    }

    private void truncateColumns() {
        for (int i = 0; i < columnCount; i++) {
            final int columnType = metadata.getColumnType(i);
            if (columnType >= 0) {
                getPrimaryColumn(i).truncate();
                if (ColumnType.isVarSize(columnType)) {
                    MemoryMA auxMem = getSecondaryColumn(i);
                    auxMem.truncate();
                    ColumnType.getDriver(columnType).configureAuxMemMA(auxMem);
                }
            }
        }
    }

    private void updateIndexes() {
        if (indexCount == 0 || avoidIndexOnCommit) {
            avoidIndexOnCommit = false;
            return;
        }
        updateIndexesSlow();
    }

    private void updateIndexesParallel(long lo, long hi) {
        indexSequences.clear();
        indexLatch.setCount(indexCount);
        final int nParallelIndexes = indexCount - 1;
        final Sequence indexPubSequence = this.messageBus.getIndexerPubSequence();
        final RingQueue<ColumnIndexerTask> indexerQueue = this.messageBus.getIndexerQueue();

        LOG.info().$("parallel indexing [table=").utf8(tableToken.getTableName())
                .$(", indexCount=").$(indexCount)
                .$(", rowCount=").$(hi - lo)
                .I$();
        int serialIndexCount = 0;

        // we are going to index last column in this thread while other columns are on the queue
        OUT:
        for (int i = 0; i < nParallelIndexes; i++) {

            long cursor = indexPubSequence.next();
            if (cursor == -1) {
                // queue is full, process index in the current thread
                indexAndCountDown(denseIndexers.getQuick(i), lo, hi, indexLatch);
                serialIndexCount++;
                continue;
            }

            if (cursor == -2) {
                // CAS issue, retry
                do {
                    Os.pause();
                    cursor = indexPubSequence.next();
                    if (cursor == -1) {
                        indexAndCountDown(denseIndexers.getQuick(i), lo, hi, indexLatch);
                        serialIndexCount++;
                        continue OUT;
                    }
                } while (cursor < 0);
            }

            final ColumnIndexerTask queueItem = indexerQueue.get(cursor);
            final ColumnIndexer indexer = denseIndexers.getQuick(i);
            final long sequence = indexer.getSequence();
            queueItem.indexer = indexer;
            queueItem.lo = lo;
            queueItem.hi = hi;
            queueItem.countDownLatch = indexLatch;
            queueItem.sequence = sequence;
            indexSequences.add(sequence);
            indexPubSequence.done(cursor);
        }

        // index last column while other columns are brewing on the queue
        indexAndCountDown(denseIndexers.getQuick(indexCount - 1), lo, hi, indexLatch);
        serialIndexCount++;

        // At this point we have re-indexed our column and if things are flowing nicely
        // all other columns should have been done by other threads. Instead of actually
        // waiting we gracefully check latch count.
        if (!indexLatch.await(configuration.getWorkStealTimeoutNanos())) {
            // other columns are still in-flight, we must attempt to steal work from other threads
            for (int i = 0; i < nParallelIndexes; i++) {
                ColumnIndexer indexer = denseIndexers.getQuick(i);
                if (indexer.tryLock(indexSequences.getQuick(i))) {
                    indexAndCountDown(indexer, lo, hi, indexLatch);
                    serialIndexCount++;
                }
            }
            // wait for the ones we cannot steal
            indexLatch.await();
        }

        // reset lock on completed indexers
        boolean distressed = false;
        for (int i = 0; i < indexCount; i++) {
            ColumnIndexer indexer = denseIndexers.getQuick(i);
            distressed = distressed | indexer.isDistressed();
        }

        if (distressed) {
            throwDistressException(null);
        }

        LOG.info().$("parallel indexing done [serialCount=").$(serialIndexCount).I$();
    }

    private void updateIndexesSerially(long lo, long hi) {
        LOG.info().$("serial indexing [table=").utf8(tableToken.getTableName())
                .$(", indexCount=").$(indexCount)
                .$(", rowCount=").$(hi - lo)
                .I$();
        for (int i = 0, n = denseIndexers.size(); i < n; i++) {
            try {
                denseIndexers.getQuick(i).refreshSourceAndIndex(lo, hi);
            } catch (CairoException e) {
                // this is pretty severe, we hit some sort of limit
                throwDistressException(e);
            }
        }
        LOG.info().$("serial indexing done [table=").utf8(tableToken.getTableName()).I$();
    }

    private void updateIndexesSlow() {
        final long hi = txWriter.getTransientRowCount();
        final long lo = txWriter.getAppendedPartitionCount() == 1 ? hi - txWriter.getLastTxSize() : 0;
        if (indexCount > 1 && parallelIndexerEnabled && hi - lo > configuration.getParallelIndexThreshold()) {
            updateIndexesParallel(lo, hi);
        } else {
            updateIndexesSerially(lo, hi);
        }
    }

    private void updateMaxTimestamp(long timestamp) {
        txWriter.updateMaxTimestamp(timestamp);
        this.timestampSetter.accept(timestamp);
    }

    private void updateMetaStructureVersion() {
        try {
            copyMetadataAndUpdateVersion();
            finishMetaSwapUpdate();
        } finally {
            ddlMem.close();
        }
    }

    private void updateMetadataWithDeduplicationUpsertKeys(boolean enable, LongList columnsIndexes) {
        try {
            int index = openMetaSwapFile(ff, ddlMem, path, pathSize, configuration.getMaxSwapFileCount());
            int columnCount = metaMem.getInt(META_OFFSET_COUNT);

            ddlMem.putInt(columnCount);
            ddlMem.putInt(metaMem.getInt(META_OFFSET_PARTITION_BY));
            ddlMem.putInt(metaMem.getInt(META_OFFSET_TIMESTAMP_INDEX));
            copyVersionAndLagValues();
            ddlMem.jumpTo(META_OFFSET_COLUMN_TYPES);
            for (int i = 0; i < columnCount; i++) {
                writeColumnEntryWithDedupFlag(i, enable && columnsIndexes.indexOf(i) >= 0);
            }

            long nameOffset = getColumnNameOffset(columnCount);
            for (int i = 0; i < columnCount; i++) {
                CharSequence columnName = metaMem.getStrA(nameOffset);
                ddlMem.putStr(columnName);
                nameOffset += Vm.getStorageLength(columnName);
            }
            this.metaSwapIndex = index;
        } finally {
            ddlMem.close();
        }

        finishMetaSwapUpdateStructural();

        for (int i = 0; i < columnCount; i++) {
            metadata.getColumnMetadata(i).setDedupKeyFlag(enable && columnsIndexes.indexOf(i) >= 0);
        }

        if (enable) {
            if (dedupColumnCommitAddresses == null) {
                dedupColumnCommitAddresses = new DedupColumnCommitAddresses();
            } else {
                dedupColumnCommitAddresses.clear();
            }
            dedupColumnCommitAddresses.setDedupColumnCount(columnsIndexes.size() - 1);
        } else {
            if (dedupColumnCommitAddresses != null) {
                dedupColumnCommitAddresses.setDedupColumnCount(0);
            }
        }
    }

    private void updateO3ColumnTops() {
        int columnCount = metadata.getColumnCount();
        long blockIndex = -1;

        while ((blockIndex = o3PartitionUpdateSink.nextBlockIndex(blockIndex)) > -1L) {
            long blockAddress = o3PartitionUpdateSink.getBlockAddress(blockIndex);
            long partitionTimestamp = Unsafe.getUnsafe().getLong(blockAddress);
            final long o3SplitPartitionSize = Unsafe.getUnsafe().getLong(blockAddress + 5 * Long.BYTES);
            // When partition is split, data partition timestamp and partition timestamp diverge
            final long dataPartitionTimestamp = Unsafe.getUnsafe().getLong(blockAddress + 6 * Long.BYTES);

            if (o3SplitPartitionSize > 0) {
                // This is partition split. Copy all the column name txns from the donor partition.
                columnVersionWriter.copyColumnVersions(dataPartitionTimestamp, partitionTimestamp);
            }

            if (partitionTimestamp > -1) {
                blockAddress += PARTITION_SINK_SIZE_LONGS * Long.BYTES;
                for (int column = 0; column < columnCount; column++) {

                    long colTop = Unsafe.getUnsafe().getLong(blockAddress);
                    blockAddress += Long.BYTES;
                    if (colTop > -1L) {
                        // Upsert even when colTop value is 0.
                        // TableReader uses the record to determine if the column is supposed to be present for the partition.
                        columnVersionWriter.upsertColumnTop(partitionTimestamp, column, colTop);
                    } else if (o3SplitPartitionSize > 0) {
                        // Remove column tops for the new partition part.
                        columnVersionWriter.removeColumnTop(partitionTimestamp, column);
                    }
                }
            }
        }
    }

    private void validateSwapMeta(CharSequence columnName) {
        try {
            try {
                path.concat(META_SWAP_FILE_NAME);
                if (metaSwapIndex > 0) {
                    path.put('.').put(metaSwapIndex);
                }
                metaMem.smallFile(ff, path.$(), MemoryTag.MMAP_TABLE_WRITER);
                validationMap.clear();
                validateMeta(metaMem, validationMap, ColumnType.VERSION);
            } finally {
                metaMem.close();
                path.trimTo(pathSize);
            }
        } catch (CairoException e) {
            runFragile(RECOVER_FROM_META_RENAME_FAILURE, columnName, e);
        }
    }

    private void writeColumnEntry(int i, boolean changeToDeleted) {
        int columnType = getColumnType(metaMem, i);
        // When column is deleted it's written to metadata with negative type
        if (changeToDeleted) {
            columnType = -Math.abs(columnType);
        }
        ddlMem.putInt(columnType);
        long flags = getColumnFlags(metaMem, i);
        ddlMem.putLong(flags);
        ddlMem.putInt(getIndexBlockCapacity(metaMem, i));
        ddlMem.skip(8);
        ddlMem.putInt(getReplacingColumnIndexRaw(metaMem, i));
        ddlMem.skip(4);
    }

    private void writeColumnEntryWithDedupFlag(int i, boolean changeToDedup) {
        int columnType = getColumnType(metaMem, i);
        // When column is deleted it's written to metadata with negative type
        ddlMem.putInt(columnType);
        long flags = getColumnFlags(metaMem, i);
        if (changeToDedup) {
            flags |= META_FLAG_BIT_DEDUP_KEY;
        } else {
            flags &= ~META_FLAG_BIT_DEDUP_KEY;
        }
        ddlMem.putLong(flags);
        ddlMem.putInt(getIndexBlockCapacity(metaMem, i));
        ddlMem.skip(16);
    }

    private void writeIndex(@NotNull CharSequence columnName, int indexValueBlockSize, int columnIndex, SymbolColumnIndexer indexer) {
        // create indexer
        final long columnNameTxn = columnVersionWriter.getColumnNameTxn(txWriter.getLastPartitionTimestamp(), columnIndex);
        try {
            try {
                // edge cases here are:
                // column spans only part of table - e.g. it was added after table was created and populated
                // column has top value, e.g. does not span entire partition
                // to this end, we have a super-edge case:

                // This piece of code is unbelievably fragile!
                if (PartitionBy.isPartitioned(partitionBy)) {
                    // run indexer for the whole table
                    indexHistoricPartitions(indexer, columnName, indexValueBlockSize, columnIndex);
                    long timestamp = txWriter.getLastPartitionTimestamp();
                    if (timestamp != Numbers.LONG_NULL) {
                        path.trimTo(pathSize);
                        setStateForTimestamp(path, timestamp);
                        // create index in last partition
                        indexLastPartition(indexer, columnName, columnNameTxn, columnIndex, indexValueBlockSize);
                    }
                } else {
                    setStateForTimestamp(path, 0);
                    // create index in last partition
                    indexLastPartition(indexer, columnName, columnNameTxn, columnIndex, indexValueBlockSize);
                }
            } finally {
                path.trimTo(pathSize);
            }
        } catch (Throwable e) {
            Misc.free(indexer);
            LOG.error().$("rolling back index created so far [path=").$substr(pathRootSize, path).I$();
            removeIndexFiles(columnName, columnIndex);
            throw e;
        }
    }

    private void writeRestoreMetaTodo(CharSequence columnName) {
        try {
            writeRestoreMetaTodo();
        } catch (CairoException e) {
            runFragile(RECOVER_FROM_TODO_WRITE_FAILURE, columnName, e);
        }
    }

    private void writeRestoreMetaTodo() {
        todoMem.putLong(0, ++todoTxn); // write txn, reader will first read txn at offset 24 and then at offset 0
        Unsafe.getUnsafe().storeFence(); // make sure we do not write hash before writing txn (view from another thread)
        todoMem.putLong(8, configuration.getDatabaseIdLo()); // write out our instance hashes
        todoMem.putLong(16, configuration.getDatabaseIdHi());
        Unsafe.getUnsafe().storeFence();
        todoMem.putLong(32, 1);
        todoMem.putLong(40, TODO_RESTORE_META);
        todoMem.putLong(48, metaPrevIndex);
        Unsafe.getUnsafe().storeFence();
        todoMem.putLong(24, todoTxn);
        todoMem.jumpTo(56);
        todoMem.sync(false);
    }

    static void indexAndCountDown(ColumnIndexer indexer, long lo, long hi, SOCountDownLatch latch) {
        try {
            indexer.refreshSourceAndIndex(lo, hi);
        } catch (CairoException e) {
            indexer.distress();
            LOG.critical().$("index error [fd=").$(indexer.getFd()).$("]{").$((Sinkable) e).$('}').$();
        } finally {
            latch.countDown();
        }
    }

    boolean allowMixedIO() {
        return mixedIOFlag;
    }

    void closeActivePartition(long size) {
        for (int i = 0; i < columnCount; i++) {
            setColumnAppendPosition(i, size, false);
            Misc.free(getPrimaryColumn(i));
            Misc.free(getSecondaryColumn(i));
        }
        releaseIndexerWriters();
    }

    BitmapIndexWriter getBitmapIndexWriter(int columnIndex) {
        return indexers.getQuick(columnIndex).getWriter();
    }

    long getColumnTop(int columnIndex) {
        assert lastOpenPartitionTs != Long.MIN_VALUE;
        return columnVersionWriter.getColumnTopQuick(lastOpenPartitionTs, columnIndex);
    }

    ColumnVersionReader getColumnVersionReader() {
        return columnVersionWriter;
    }

    CairoConfiguration getConfiguration() {
        return configuration;
    }

    Sequence getO3CopyPubSeq() {
        return messageBus.getO3CopyPubSeq();
    }

    RingQueue<O3CopyTask> getO3CopyQueue() {
        return messageBus.getO3CopyQueue();
    }

    Sequence getO3OpenColumnPubSeq() {
        return messageBus.getO3OpenColumnPubSeq();
    }

    RingQueue<O3OpenColumnTask> getO3OpenColumnQueue() {
        return messageBus.getO3OpenColumnQueue();
    }

    long getPartitionNameTxnByRawIndex(int index) {
        return txWriter.getPartitionNameTxnByRawIndex(index);
    }

    long getPartitionSizeByRawIndex(int index) {
        return txWriter.getPartitionSizeByRawIndex(index);
    }

    TxReader getTxReader() {
        return txWriter;
    }

    void o3ClockDownPartitionUpdateCount() {
        o3PartitionUpdRemaining.decrementAndGet();
    }

    void o3CountDownDoneLatch() {
        o3DoneLatch.countDown();
    }

    void purgeUnusedPartitions() {
        if (PartitionBy.isPartitioned(partitionBy)) {
            removeNonAttachedPartitions();
        }
    }

    void rowCancel() {
        if ((masterRef & 1) == 0) {
            return;
        }

        if (hasO3()) {
            final long o3RowCount = getO3RowCount0();
            if (o3RowCount > 0) {
                // O3 mode and there are some rows.
                masterRef--;
                setO3AppendPosition(o3RowCount);
            } else {
                // Cancelling first row in o3, reverting to non-o3
                setO3AppendPosition(0);
                masterRef--;
                clearO3();
            }
            rowValueIsNotNull.fill(0, columnCount, masterRef);
            return;
        }

        long dirtyMaxTimestamp = txWriter.getMaxTimestamp();
        long dirtyTransientRowCount = txWriter.getTransientRowCount();
        long rollbackToMaxTimestamp = txWriter.cancelToMaxTimestamp();
        long rollbackToTransientRowCount = txWriter.cancelToTransientRowCount();

        // dirty timestamp should be 1 because newRow() increments it
        if (dirtyTransientRowCount == 1) {
            if (PartitionBy.isPartitioned(partitionBy)) {
                // we have to undo creation of partition
                closeActivePartition(false);
                if (removeDirOnCancelRow) {
                    try {
                        setStateForTimestamp(path, txWriter.getPartitionTimestampByTimestamp(dirtyMaxTimestamp));
                        if (!ff.rmdir(path)) {
                            throw CairoException.critical(ff.errno()).put("could not remove directory: ").put(path);
                        }
                        removeDirOnCancelRow = false;
                    } finally {
                        path.trimTo(pathSize);
                    }
                }

                // open old partition
                if (rollbackToMaxTimestamp > Long.MIN_VALUE) {
                    try {
                        txWriter.setMaxTimestamp(rollbackToMaxTimestamp);
                        openPartition(rollbackToMaxTimestamp);
                        setAppendPosition(rollbackToTransientRowCount, false);
                    } catch (Throwable e) {
                        freeColumns(false);
                        throw e;
                    }
                } else {
                    // we have no partitions, clear partitions in TableWriter
                    txWriter.removeAllPartitions();
                    rowAction = ROW_ACTION_OPEN_PARTITION;
                }

                // undo counts
                removeDirOnCancelRow = true;
                txWriter.cancelRow();
            } else {
                txWriter.cancelRow();
                // we only have one partition, jump to start on every column
                truncateColumns();
            }
        } else {
            txWriter.cancelRow();
            // we are staying within same partition, prepare append positions for row count
            boolean rowChanged = metadata.getTimestampIndex() >= 0; // adding new row already writes timestamp
            if (!rowChanged) {
                // verify if any of the columns have been changed
                // if not - we don't have to do
                for (int i = 0; i < columnCount; i++) {
                    if (rowValueIsNotNull.getQuick(i) == masterRef) {
                        rowChanged = true;
                        break;
                    }
                }
            }

            // is no column has been changed we take easy option and do nothing
            if (rowChanged) {
                setAppendPosition(dirtyTransientRowCount - 1, false);
            }
        }
        rowValueIsNotNull.fill(0, columnCount, --masterRef);

        // Some executions path in this method already call txWriter.removeAllPartitions()
        // which resets transientRowCount.
        if (txWriter.transientRowCount > 0) {
            txWriter.transientRowCount--;
        }
    }

    @FunctionalInterface
    public interface ColumnTaskHandler {
        void run(
                int columnIndex,
                final int columnType,
                final long timestampColumnIndex,
                long long0,
                long long1,
                long long2,
                long long3,
                long long4
        );
    }

    @FunctionalInterface
    public interface ExtensionListener {
        void onTableExtended(long timestamp);
    }

    @FunctionalInterface
    private interface FragileCode {
        void run(CharSequence columnName);
    }

    public interface Row {

        void append();

        void cancel();

        void putBin(int columnIndex, long address, long len);

        void putBin(int columnIndex, BinarySequence sequence);

        void putBool(int columnIndex, boolean value);

        void putByte(int columnIndex, byte value);

        void putChar(int columnIndex, char value);

        void putDate(int columnIndex, long value);

        void putDouble(int columnIndex, double value);

        void putFloat(int columnIndex, float value);

        void putGeoHash(int columnIndex, long value);

        void putGeoHashDeg(int columnIndex, double lat, double lon);

        void putGeoStr(int columnIndex, CharSequence value);

        void putGeoVarchar(int columnIndex, Utf8Sequence value);

        void putIPv4(int columnIndex, int value);

        void putInt(int columnIndex, int value);

        void putLong(int columnIndex, long value);

        void putLong128(int columnIndex, long lo, long hi);

        void putLong256(int columnIndex, long l0, long l1, long l2, long l3);

        void putLong256(int columnIndex, Long256 value);

        void putLong256(int columnIndex, CharSequence hexString);

        void putLong256(int columnIndex, @NotNull CharSequence hexString, int start, int end);

        void putLong256Utf8(int columnIndex, DirectUtf8Sequence hexString);

        void putShort(int columnIndex, short value);

        void putStr(int columnIndex, CharSequence value);

        void putStr(int columnIndex, char value);

        void putStr(int columnIndex, CharSequence value, int pos, int len);

        /**
         * Writes UTF8-encoded string to WAL. As the name of the function suggest the storage format is
         * expected to be UTF16. The function must re-encode string from UTF8 to UTF16 before storing.
         *
         * @param columnIndex index of the column we are writing to
         * @param value       UTF8 bytes represented as CharSequence interface.
         *                    On this interface getChar() returns a byte, not complete character.
         */
        void putStrUtf8(int columnIndex, DirectUtf8Sequence value);

        void putSym(int columnIndex, CharSequence value);

        void putSym(int columnIndex, char value);

        void putSymIndex(int columnIndex, int key);

        /**
         * Writes UTF8-encoded symbol to WAL. Supported for WAL tables only.
         */
        void putSymUtf8(int columnIndex, DirectUtf8Sequence value);

        void putTimestamp(int columnIndex, long value);

        void putUuid(int columnIndex, CharSequence uuid);

        void putUuidUtf8(int columnIndex, Utf8Sequence uuid);

        void putVarchar(int columnIndex, char value);

        void putVarchar(int columnIndex, Utf8Sequence value);
    }

    private static class NoOpRow implements Row {
        @Override
        public void append() {
            // no-op
        }

        @Override
        public void cancel() {
            // no-op
        }

        @Override
        public void putBin(int columnIndex, long address, long len) {
            // no-op
        }

        @Override
        public void putBin(int columnIndex, BinarySequence sequence) {
            // no-op
        }

        @Override
        public void putBool(int columnIndex, boolean value) {
            // no-op
        }

        @Override
        public void putByte(int columnIndex, byte value) {
            // no-op
        }

        @Override
        public void putChar(int columnIndex, char value) {
            // no-op
        }

        @Override
        public void putDate(int columnIndex, long value) {
            // no-op
        }

        @Override
        public void putDouble(int columnIndex, double value) {
            // no-op
        }

        @Override
        public void putFloat(int columnIndex, float value) {
            // no-op
        }

        @Override
        public void putGeoHash(int columnIndex, long value) {
            // no-op
        }

        @Override
        public void putGeoHashDeg(int index, double lat, double lon) {
            // no-op
        }

        @Override
        public void putGeoStr(int columnIndex, CharSequence value) {
            // no-op
        }

        @Override
        public void putGeoVarchar(int columnIndex, Utf8Sequence value) {
            // no-op
        }

        @Override
        public void putIPv4(int columnIndex, int value) {
            // no-op
        }

        @Override
        public void putInt(int columnIndex, int value) {
            // no-op
        }

        @Override
        public void putLong(int columnIndex, long value) {
            // no-op
        }

        @Override
        public void putLong128(int columnIndex, long lo, long hi) {
            // no-op
        }

        @Override
        public void putLong256(int columnIndex, long l0, long l1, long l2, long l3) {
            // no-op
        }

        @Override
        public void putLong256(int columnIndex, Long256 value) {
            // no-op
        }

        @Override
        public void putLong256(int columnIndex, CharSequence hexString) {
            // no-op
        }

        @Override
        public void putLong256(int columnIndex, @NotNull CharSequence hexString, int start, int end) {
            // no-op
        }

        @Override
        public void putLong256Utf8(int columnIndex, DirectUtf8Sequence hexString) {
            // no-op
        }

        @Override
        public void putShort(int columnIndex, short value) {
            // no-op
        }

        @Override
        public void putStr(int columnIndex, CharSequence value) {
            // no-op
        }

        @Override
        public void putStr(int columnIndex, char value) {
            // no-op
        }

        @Override
        public void putStr(int columnIndex, CharSequence value, int pos, int len) {
            // no-op
        }

        @Override
        public void putStrUtf8(int columnIndex, DirectUtf8Sequence value) {
            // no-op
        }

        @Override
        public void putSym(int columnIndex, CharSequence value) {
            // no-op
        }

        @Override
        public void putSym(int columnIndex, char value) {
            // no-op
        }

        @Override
        public void putSymIndex(int columnIndex, int key) {
            // no-op
        }

        @Override
        public void putSymUtf8(int columnIndex, DirectUtf8Sequence value) {
            // no-op
        }

        @Override
        public void putTimestamp(int columnIndex, long value) {
            // no-op
        }

        @Override
        public void putUuid(int columnIndex, CharSequence uuid) {
            // no-op
        }

        @Override
        public void putUuidUtf8(int columnIndex, Utf8Sequence uuid) {
            // no-op
        }

        @Override
        public void putVarchar(int columnIndex, char value) {
            // no-op
        }

        @Override
        public void putVarchar(int columnIndex, Utf8Sequence value) {
            // no-op
        }
    }

    private class RowImpl implements Row {
        @Override
        public void append() {
            rowAppend(activeNullSetters);
        }

        @Override
        public void cancel() {
            rowCancel();
        }

        @Override
        public void putBin(int columnIndex, long address, long len) {
            getSecondaryColumn(columnIndex).putLong(getPrimaryColumn(columnIndex).putBin(address, len));
            setRowValueNotNull(columnIndex);
        }

        @Override
        public void putBin(int columnIndex, BinarySequence sequence) {
            getSecondaryColumn(columnIndex).putLong(getPrimaryColumn(columnIndex).putBin(sequence));
            setRowValueNotNull(columnIndex);
        }

        @Override
        public void putBool(int columnIndex, boolean value) {
            getPrimaryColumn(columnIndex).putBool(value);
            setRowValueNotNull(columnIndex);
        }

        @Override
        public void putByte(int columnIndex, byte value) {
            getPrimaryColumn(columnIndex).putByte(value);
            setRowValueNotNull(columnIndex);
        }

        @Override
        public void putChar(int columnIndex, char value) {
            getPrimaryColumn(columnIndex).putChar(value);
            setRowValueNotNull(columnIndex);
        }

        @Override
        public void putDate(int columnIndex, long value) {
            putLong(columnIndex, value);
        }

        @Override
        public void putDouble(int columnIndex, double value) {
            getPrimaryColumn(columnIndex).putDouble(value);
            setRowValueNotNull(columnIndex);
        }

        @Override
        public void putFloat(int columnIndex, float value) {
            getPrimaryColumn(columnIndex).putFloat(value);
            setRowValueNotNull(columnIndex);
        }

        @Override
        public void putGeoHash(int columnIndex, long value) {
            int type = metadata.getColumnType(columnIndex);
            WriterRowUtils.putGeoHash(columnIndex, value, type, this);
        }

        @Override
        public void putGeoHashDeg(int columnIndex, double lat, double lon) {
            int type = metadata.getColumnType(columnIndex);
            WriterRowUtils.putGeoHash(columnIndex, GeoHashes.fromCoordinatesDegUnsafe(lat, lon, ColumnType.getGeoHashBits(type)), type, this);
        }

        @Override
        public void putGeoStr(int columnIndex, CharSequence hash) {
            final int type = metadata.getColumnType(columnIndex);
            WriterRowUtils.putGeoStr(columnIndex, hash, type, this);
        }

        @Override
        public void putGeoVarchar(int columnIndex, Utf8Sequence hash) {
            final int type = metadata.getColumnType(columnIndex);
            WriterRowUtils.putGeoVarchar(columnIndex, hash, type, this);
        }

        @Override
        public void putIPv4(int columnIndex, int value) {
            putInt(columnIndex, value);
        }

        @Override
        public void putInt(int columnIndex, int value) {
            getPrimaryColumn(columnIndex).putInt(value);
            setRowValueNotNull(columnIndex);
        }

        @Override
        public void putLong(int columnIndex, long value) {
            getPrimaryColumn(columnIndex).putLong(value);
            setRowValueNotNull(columnIndex);
        }

        @Override
        public void putLong128(int columnIndex, long lo, long hi) {
            MemoryA primaryColumn = getPrimaryColumn(columnIndex);
            primaryColumn.putLong(lo);
            primaryColumn.putLong(hi);
            setRowValueNotNull(columnIndex);
        }

        @Override
        public void putLong256(int columnIndex, long l0, long l1, long l2, long l3) {
            getPrimaryColumn(columnIndex).putLong256(l0, l1, l2, l3);
            setRowValueNotNull(columnIndex);
        }

        @Override
        public void putLong256(int columnIndex, Long256 value) {
            getPrimaryColumn(columnIndex).putLong256(value.getLong0(), value.getLong1(), value.getLong2(), value.getLong3());
            setRowValueNotNull(columnIndex);
        }

        @Override
        public void putLong256(int columnIndex, CharSequence hexString) {
            getPrimaryColumn(columnIndex).putLong256(hexString);
            setRowValueNotNull(columnIndex);
        }

        @Override
        public void putLong256(int columnIndex, @NotNull CharSequence hexString, int start, int end) {
            getPrimaryColumn(columnIndex).putLong256(hexString, start, end);
            setRowValueNotNull(columnIndex);
        }

        @Override
        public void putLong256Utf8(int columnIndex, DirectUtf8Sequence hexString) {
            getPrimaryColumn(columnIndex).putLong256Utf8(hexString);
            setRowValueNotNull(columnIndex);
        }

        @Override
        public void putShort(int columnIndex, short value) {
            getPrimaryColumn(columnIndex).putShort(value);
            setRowValueNotNull(columnIndex);
        }

        @Override
        public void putStr(int columnIndex, CharSequence value) {
            getSecondaryColumn(columnIndex).putLong(getPrimaryColumn(columnIndex).putStr(value));
            setRowValueNotNull(columnIndex);
        }

        @Override
        public void putStr(int columnIndex, char value) {
            getSecondaryColumn(columnIndex).putLong(getPrimaryColumn(columnIndex).putStr(value));
            setRowValueNotNull(columnIndex);
        }

        @Override
        public void putStr(int columnIndex, CharSequence value, int pos, int len) {
            getSecondaryColumn(columnIndex).putLong(getPrimaryColumn(columnIndex).putStr(value, pos, len));
            setRowValueNotNull(columnIndex);
        }

        @Override
        public void putStrUtf8(int columnIndex, DirectUtf8Sequence value) {
            getSecondaryColumn(columnIndex).putLong(getPrimaryColumn(columnIndex).putStrUtf8(value));
            setRowValueNotNull(columnIndex);
        }

        @Override
        public void putSym(int columnIndex, CharSequence value) {
            getPrimaryColumn(columnIndex).putInt(symbolMapWriters.getQuick(columnIndex).put(value));
            setRowValueNotNull(columnIndex);
        }

        @Override
        public void putSym(int columnIndex, char value) {
            getPrimaryColumn(columnIndex).putInt(symbolMapWriters.getQuick(columnIndex).put(value));
            setRowValueNotNull(columnIndex);
        }

        @Override
        public void putSymIndex(int columnIndex, int key) {
            putInt(columnIndex, key);
        }

        @Override
        public void putSymUtf8(int columnIndex, DirectUtf8Sequence value) {
            throw new UnsupportedOperationException();
        }

        @Override
        public void putTimestamp(int columnIndex, long value) {
            putLong(columnIndex, value);
        }

        @Override
        public void putUuid(int columnIndex, CharSequence uuidStr) {
            SqlUtil.implicitCastStrAsUuid(uuidStr, uuid);
            putLong128(columnIndex, uuid.getLo(), uuid.getHi());
        }

        @Override
        public void putUuidUtf8(int columnIndex, Utf8Sequence uuidStr) {
            SqlUtil.implicitCastStrAsUuid(uuidStr, uuid);
            putLong128(columnIndex, uuid.getLo(), uuid.getHi());
        }

        @Override
        public void putVarchar(int columnIndex, char value) {
            utf8Sink.clear();
            utf8Sink.put(value);
            VarcharTypeDriver.appendValue(
                    getSecondaryColumn(columnIndex), getPrimaryColumn(columnIndex),
                    utf8Sink
            );
            setRowValueNotNull(columnIndex);
        }

        @Override
        public void putVarchar(int columnIndex, Utf8Sequence value) {
            VarcharTypeDriver.appendValue(
                    getSecondaryColumn(columnIndex), getPrimaryColumn(columnIndex),
                    value
            );
            setRowValueNotNull(columnIndex);
        }

        private MemoryA getPrimaryColumn(int columnIndex) {
            return activeColumns.getQuick(getPrimaryColumnIndex(columnIndex));
        }

        private MemoryA getSecondaryColumn(int columnIndex) {
            return activeColumns.getQuick(getSecondaryColumnIndex(columnIndex));
        }
    }
}<|MERGE_RESOLUTION|>--- conflicted
+++ resolved
@@ -2088,11 +2088,8 @@
                         || (commitToTimestamp >= newMaxLagTimestamp && totalUncommitted > getMetaMaxUncommittedRows())
                         // Too many uncommitted transactions in LAG
                         || (configuration.getWalMaxLagTxnCount() > 0 && txWriter.getLagTxnCount() >= configuration.getWalMaxLagTxnCount())
-<<<<<<< HEAD
-=======
                         // when the time between commits is too long we need to commit regardless of the row count or volume filled
                         // this is to bring the latency of data visibility inline with user expectations
->>>>>>> 82465630
                         || (configuration.getMicrosecondClock().getTicks() - lastWalCommitTimestampMicros > configuration.getCommitLatency());
 
                 boolean canFastCommit = indexers.size() == 0 && applyFromWalLagToLastPartitionPossible(commitToTimestamp, txWriter.getLagRowCount(), txWriter.isLagOrdered(), txWriter.getMaxTimestamp(), txWriter.getLagMinTimestamp(), txWriter.getLagMaxTimestamp());
