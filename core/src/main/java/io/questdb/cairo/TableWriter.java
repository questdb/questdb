/*******************************************************************************
 *     ___                  _   ____  ____
 *    / _ \ _   _  ___  ___| |_|  _ \| __ )
 *   | | | | | | |/ _ \/ __| __| | | |  _ \
 *   | |_| | |_| |  __/\__ \ |_| |_| | |_) |
 *    \__\_\\__,_|\___||___/\__|____/|____/
 *
 *  Copyright (c) 2014-2019 Appsicle
 *  Copyright (c) 2019-2023 QuestDB
 *
 *  Licensed under the Apache License, Version 2.0 (the "License");
 *  you may not use this file except in compliance with the License.
 *  You may obtain a copy of the License at
 *
 *  http://www.apache.org/licenses/LICENSE-2.0
 *
 *  Unless required by applicable law or agreed to in writing, software
 *  distributed under the License is distributed on an "AS IS" BASIS,
 *  WITHOUT WARRANTIES OR CONDITIONS OF ANY KIND, either express or implied.
 *  See the License for the specific language governing permissions and
 *  limitations under the License.
 *
 ******************************************************************************/

package io.questdb.cairo;

import io.questdb.MessageBus;
import io.questdb.MessageBusImpl;
import io.questdb.Metrics;
import io.questdb.cairo.sql.AsyncWriterCommand;
import io.questdb.cairo.sql.SymbolTable;
import io.questdb.cairo.sql.TableRecordMetadata;
import io.questdb.cairo.sql.TableReferenceOutOfDateException;
import io.questdb.cairo.vm.NullMapWriter;
import io.questdb.cairo.vm.Vm;
import io.questdb.cairo.vm.api.*;
import io.questdb.cairo.wal.*;
import io.questdb.cairo.wal.seq.TableSequencer;
import io.questdb.cairo.wal.seq.TransactionLogCursor;
import io.questdb.griffin.DropIndexOperator;
import io.questdb.griffin.SqlUtil;
import io.questdb.griffin.UpdateOperatorImpl;
import io.questdb.griffin.engine.ops.AbstractOperation;
import io.questdb.griffin.engine.ops.AlterOperation;
import io.questdb.griffin.engine.ops.UpdateOperation;
import io.questdb.log.Log;
import io.questdb.log.LogFactory;
import io.questdb.log.LogRecord;
import io.questdb.mp.*;
import io.questdb.std.*;
import io.questdb.std.datetime.DateFormat;
import io.questdb.std.datetime.microtime.Timestamps;
import io.questdb.std.str.DirectByteCharSequence;
import io.questdb.std.str.LPSZ;
import io.questdb.std.str.Path;
import io.questdb.std.str.StringSink;
import io.questdb.tasks.*;
import org.jetbrains.annotations.NotNull;
import org.jetbrains.annotations.TestOnly;

import java.io.Closeable;
import java.util.Arrays;
import java.util.concurrent.atomic.AtomicInteger;
import java.util.concurrent.atomic.AtomicLong;
import java.util.function.LongConsumer;

import static io.questdb.cairo.BitmapIndexUtils.keyFileName;
import static io.questdb.cairo.BitmapIndexUtils.valueFileName;
import static io.questdb.cairo.TableUtils.*;
import static io.questdb.cairo.sql.AsyncWriterCommand.Error.*;
import static io.questdb.cairo.wal.WalUtils.*;
import static io.questdb.std.Files.FILES_RENAME_OK;
import static io.questdb.tasks.TableWriterTask.*;

public class TableWriter implements TableWriterAPI, MetadataService, Closeable {
    public static final int O3_BLOCK_DATA = 2;
    public static final int O3_BLOCK_MERGE = 3;
    public static final int O3_BLOCK_NONE = -1;
    public static final int O3_BLOCK_O3 = 1;
    public static final int TIMESTAMP_MERGE_ENTRY_BYTES = Long.BYTES * 2;
    private static final ObjectFactory<MemoryCMOR> GET_MEMORY_CMOR = Vm::getMemoryCMOR;
    private static final long IGNORE = -1L;
    private static final Log LOG = LogFactory.getLog(TableWriter.class);
    private static final Runnable NOOP = () -> {
    };
    private static final Row NOOP_ROW = new NoOpRow();
    private static final int O3_ERRNO_FATAL = Integer.MAX_VALUE - 1;
    private static final int PARTITION_UPDATE_SINK_ENTRY_SIZE = 5;
    private static final int ROW_ACTION_NO_PARTITION = 1;
    private static final int ROW_ACTION_NO_TIMESTAMP = 2;
    private static final int ROW_ACTION_O3 = 3;
    private static final int ROW_ACTION_OPEN_PARTITION = 0;
    private static final int ROW_ACTION_SWITCH_PARTITION = 4;
    final ObjList<MemoryMA> columns;
    // Latest command sequence per command source.
    // Publisher source is identified by a long value
    private final AlterOperation alterOp = new AlterOperation();
    private final LongConsumer appendTimestampSetter;
    private final LongList columnTops;
    private final ColumnVersionWriter columnVersionWriter;
    private final MPSequence commandPubSeq;
    private final RingQueue<TableWriterTask> commandQueue;
    private final SCSequence commandSubSeq;
    private final CairoConfiguration configuration;
    private final MemoryMAR ddlMem;
    private final int defaultCommitMode;
    private final ObjList<ColumnIndexer> denseIndexers = new ObjList<>();
    private final ObjList<MapWriter> denseSymbolMapWriters;
    private final boolean directIOFlag;
    private final FilesFacade ff;
    private final StringSink fileNameSink = new StringSink();
    private final int fileOperationRetryCount;
    private final SOCountDownLatch indexLatch = new SOCountDownLatch();
    private final MemoryMR indexMem = Vm.getMRInstance();
    private final LongList indexSequences = new LongList();
    private final ObjList<ColumnIndexer> indexers;
    // This is the same message bus. When TableWriter instance created via CairoEngine, message bus is shared
    // and is owned by the engine. Since TableWriter would not have ownership of the bus it must not free it up.
    // On other hand when TableWrite is created outside CairoEngine, primarily in tests, the ownership of the
    // message bus is with the TableWriter. Therefore, message bus must be freed when writer is freed.
    // To indicate ownership, the message bus owned by the writer will be assigned to `ownMessageBus`. This reference
    // will be released by the writer
    private final MessageBus messageBus;
    private final MemoryMR metaMem;
    private final TableWriterMetadata metadata;
    private final Metrics metrics;
    private final int mkDirMode;
    private final ObjList<Runnable> nullSetters;
    private final ObjectPool<O3Basket> o3BasketPool = new ObjectPool<>(O3Basket::new, 64);
    private final ObjectPool<O3MutableAtomicInteger> o3ColumnCounters = new ObjectPool<>(O3MutableAtomicInteger::new, 64);
    private final int o3ColumnMemorySize;
    private final ObjList<MemoryCR> o3ColumnOverrides;
    private final SOUnboundedCountDownLatch o3DoneLatch = new SOUnboundedCountDownLatch();
    private final AtomicInteger o3ErrorCount = new AtomicInteger();
    private final long[] o3LastTimestampSpreads;
    private final AtomicLong o3PartitionUpdRemaining = new AtomicLong();
    private final boolean o3QuickSortEnabled;
    private final Path other;
    private final MessageBus ownMessageBus;
    private final boolean parallelIndexerEnabled;
    private final int partitionBy;
    private final DateFormat partitionDirFmt;
    private final LongList partitionRemoveCandidates = new LongList();
    private final Path path;
    private final AtomicLong physicallyWrittenRowsSinceLastCommit = new AtomicLong();
    private final int rootLen;
    private final FragileCode RECOVER_FROM_META_RENAME_FAILURE = this::recoverFromMetaRenameFailure;
    private final FindVisitor removePartitionDirectories = this::removePartitionDirectories0;
    private final Row row = new RowImpl();
    private final LongList rowValueIsNotNull = new LongList();
    private final TxReader slaveTxReader;
    private final ObjList<MapWriter> symbolMapWriters;
    private final IntList symbolRewriteMap = new IntList();
    private final MemoryMARW todoMem = Vm.getMARWInstance();
    private final TxWriter txWriter;
    private final FindVisitor removePartitionDirsNotAttached = this::removePartitionDirsNotAttached;
    private final TxnScoreboard txnScoreboard;
    private final Uuid uuid = new Uuid();
    private final LowerCaseCharSequenceIntHashMap validationMap = new LowerCaseCharSequenceIntHashMap();
    private final WeakClosableObjectPool<MemoryCMOR> walColumnMemoryPool;
    private final ObjList<MemoryCMOR> walMappedColumns = new ObjList<>();
    private ObjList<? extends MemoryA> activeColumns;
    private ObjList<Runnable> activeNullSetters;
    private ColumnVersionReader attachColumnVersionReader;
    private IndexBuilder attachIndexBuilder;
    private long attachMaxTimestamp;
    private MemoryCMR attachMetaMem;
    private TableWriterMetadata attachMetadata;
    private long attachMinTimestamp;
    private TxReader attachTxReader;
    private boolean avoidIndexOnCommit = false;
    private int columnCount;
    private long committedMasterRef;
    private String designatedTimestampColumnName;
    private boolean distressed = false;
    private DropIndexOperator dropIndexOperator;
    private int indexCount;
    private final O3ColumnUpdateMethod o3MoveWalFromFilesToLastPartitionRef = this::o3MoveWalFromFilesToLastPartition;
    private boolean lastOpenPartitionIsReadOnly;
    private long lastOpenPartitionTs = -1L;
    private long lastPartitionTimestamp;
    private LifecycleManager lifecycleManager;
    private int lockFd = -1;
    private long masterRef = 0L;
    private int metaPrevIndex;
    private final FragileCode RECOVER_FROM_TODO_WRITE_FAILURE = this::recoverFromTodoWriteFailure;
    private int metaSwapIndex;
    private long noOpRowCount;
    private PagedDirectLongList o3ColumnTopSink;
    private ReadOnlyObjList<? extends MemoryCR> o3Columns;
<<<<<<< HEAD
    private int lastErrno;
=======
>>>>>>> fb0e64c1
    private long o3CommitBatchTimestampMin = Long.MAX_VALUE;
    private long o3EffectiveLag = 0L;
    private boolean o3InError = false;
    private long o3MasterRef = -1L;
    private ObjList<MemoryCARW> o3MemColumns;
    private ObjList<MemoryCARW> o3MemColumns2;
    private ObjList<Runnable> o3NullSetters;
    private ObjList<Runnable> o3NullSetters2;
    // o3PartitionUpdateSink (offset, description):
    // 0, partitionTimestamp
    // 1, timestampMin
    // TODO comment
    private DirectLongList o3PartitionUpdateSink;
    private long o3RowCount;
    private MemoryMAT o3TimestampMem;
    private MemoryARW o3TimestampMemCpy;
    private long partitionTimestampHi;
    private boolean performRecovery;
    private boolean removeDirOnCancelRow = true;
    private int rowAction = ROW_ACTION_OPEN_PARTITION;
    private TableToken tableToken;
    private final O3ColumnUpdateMethod o3MoveWalFromFilesToLastPartitionRef = this::o3MoveWalFromFilesToLastPartition;
    private final O3ColumnUpdateMethod o3SortFixColumnRef = this::o3SortFixColumn;
    private final O3ColumnUpdateMethod o3SortVarColumnRef = this::o3SortVarColumn;
    private final O3ColumnUpdateMethod o3MergeVarColumnLagRef = this::o3MergeVarColumnLag;
    private final O3ColumnUpdateMethod o3MoveUncommittedRef = this::o3MoveUncommitted0;
    private final O3ColumnUpdateMethod o3MoveLagRef = this::o3MoveLag0;
    private final O3ColumnUpdateMethod o3MergeFixColumnLagRef = this::o3MergeFixColumnLag;
    private long tempMem16b = Unsafe.malloc(16, MemoryTag.NATIVE_TABLE_WRITER);
    private LongConsumer timestampSetter;
    private long todoTxn;
    private final FragileCode RECOVER_FROM_SYMBOL_MAP_WRITER_FAILURE = this::recoverFromSymbolMapWriterFailure;
    private final FragileCode RECOVER_FROM_SWAP_RENAME_FAILURE = this::recoverFromSwapRenameFailure;
    private final FragileCode RECOVER_FROM_COLUMN_OPEN_FAILURE = this::recoverOpenColumnFailure;
    private UpdateOperatorImpl updateOperatorImpl;
    private WalTxnDetails walTxnDetails;

    public TableWriter(
            CairoConfiguration configuration,
            TableToken tableToken,
            MessageBus messageBus,
            MessageBus ownMessageBus,
            boolean lock,
            LifecycleManager lifecycleManager,
            CharSequence root,
            Metrics metrics
    ) {
        LOG.info().$("open '").utf8(tableToken.getTableName()).$('\'').$();
        this.configuration = configuration;
        this.directIOFlag = (Os.type != Os.WINDOWS || configuration.getWriterFileOpenOpts() != CairoConfiguration.O_NONE);
        this.metrics = metrics;
        this.ownMessageBus = ownMessageBus;
        this.messageBus = ownMessageBus != null ? ownMessageBus : messageBus;
        this.defaultCommitMode = configuration.getCommitMode();
        this.lifecycleManager = lifecycleManager;
        this.parallelIndexerEnabled = configuration.isParallelIndexingEnabled();
        this.ff = configuration.getFilesFacade();
        this.mkDirMode = configuration.getMkDirMode();
        this.fileOperationRetryCount = configuration.getFileOperationRetryCount();
        this.tableToken = tableToken;
        this.o3QuickSortEnabled = configuration.isO3QuickSortEnabled();
        this.o3ColumnMemorySize = configuration.getO3ColumnMemorySize();
        this.path = new Path().of(root).concat(tableToken);
        this.other = new Path().of(root).concat(tableToken);
        this.rootLen = path.length();
        try {
            if (lock) {
                lock();
            } else {
                this.lockFd = -1;
            }
            int todo = readTodo();
            if (todo == TODO_RESTORE_META) {
                repairMetaRename((int) todoMem.getLong(48));
            }
            this.ddlMem = Vm.getMARInstance();
            this.metaMem = Vm.getMRInstance();
            this.columnVersionWriter = openColumnVersionFile(ff, path, rootLen);

            openMetaFile(ff, path, rootLen, metaMem);
            this.metadata = new TableWriterMetadata(this.tableToken, metaMem);
            this.partitionBy = metaMem.getInt(META_OFFSET_PARTITION_BY);
            this.txWriter = new TxWriter(ff).ofRW(path.concat(TXN_FILE_NAME).$(), partitionBy);
            this.txnScoreboard = new TxnScoreboard(ff, configuration.getTxnScoreboardEntryCount()).ofRW(path.trimTo(rootLen));
            path.trimTo(rootLen);
            this.o3ColumnOverrides = metadata.isWalEnabled() ? new ObjList<>() : null;
            // we have to do truncate repair at this stage of constructor
            // because this operation requires metadata
            switch (todo) {
                case TODO_TRUNCATE:
                    repairTruncate();
                    break;
                case TODO_RESTORE_META:
                case -1:
                    break;
                default:
                    LOG.error().$("ignoring unknown *todo* [code=").$(todo).I$();
                    break;
            }
            this.columnCount = metadata.getColumnCount();
            if (metadata.getTimestampIndex() > -1) {
                this.designatedTimestampColumnName = metadata.getColumnName(metadata.getTimestampIndex());
            }
            this.rowValueIsNotNull.extendAndSet(columnCount, 0);
            this.columns = new ObjList<>(columnCount * 2);
            this.o3MemColumns = new ObjList<>(columnCount * 2);
            this.o3MemColumns2 = new ObjList<>(columnCount * 2);
            this.o3Columns = this.o3MemColumns;
            this.activeColumns = columns;
            this.symbolMapWriters = new ObjList<>(columnCount);
            this.indexers = new ObjList<>(columnCount);
            this.denseSymbolMapWriters = new ObjList<>(metadata.getSymbolMapCount());
            this.nullSetters = new ObjList<>(columnCount);
            this.o3NullSetters = new ObjList<>(columnCount);
            this.o3NullSetters2 = new ObjList<>(columnCount);
            this.activeNullSetters = nullSetters;
            this.columnTops = new LongList(columnCount);
            if (PartitionBy.isPartitioned(partitionBy)) {
                this.partitionDirFmt = PartitionBy.getPartitionDirFormatMethod(partitionBy);
                this.partitionTimestampHi = txWriter.getLastPartitionTimestamp();
            } else {
                this.partitionDirFmt = null;
            }

            configureColumnMemory();
            configureTimestampSetter();
            this.appendTimestampSetter = timestampSetter;
            configureAppendPosition();
            purgeUnusedPartitions();
            clearTodoLog();
            this.slaveTxReader = new TxReader(ff);
            commandQueue = new RingQueue<>(
                    TableWriterTask::new,
                    configuration.getWriterCommandQueueSlotSize(),
                    configuration.getWriterCommandQueueCapacity(),
                    MemoryTag.NATIVE_REPL
            );
            commandSubSeq = new SCSequence();
            commandPubSeq = new MPSequence(commandQueue.getCycle());
            commandPubSeq.then(commandSubSeq).then(commandPubSeq);
            walColumnMemoryPool = new WeakClosableObjectPool<>(GET_MEMORY_CMOR, columnCount);
            o3LastTimestampSpreads = new long[configuration.getO3LagCalculationWindowsSize()];
            Arrays.fill(o3LastTimestampSpreads, 0);
        } catch (Throwable e) {
            doClose(false);
            throw e;
        }
    }

    @TestOnly
    public TableWriter(CairoConfiguration configuration, TableToken tableToken, Metrics metrics) {
        this(configuration, tableToken, null, new MessageBusImpl(configuration), true, DefaultLifecycleManager.INSTANCE, configuration.getRoot(), metrics);
    }

    @TestOnly
    public TableWriter(CairoConfiguration configuration, TableToken tableToken, MessageBus messageBus, Metrics metrics) {
        this(configuration, tableToken, null, messageBus, true, DefaultLifecycleManager.INSTANCE, configuration.getRoot(), metrics);
    }

    public static int getPrimaryColumnIndex(int index) {
        return index * 2;
    }

    public static int getSecondaryColumnIndex(int index) {
        return getPrimaryColumnIndex(index) + 1;
    }

    public static long getTimestampIndexValue(long timestampIndex, long indexRow) {
        return Unsafe.getUnsafe().getLong(timestampIndex + indexRow * 16);
    }

    @Override
    public void addColumn(CharSequence columnName, int columnType) {
        addColumn(
                columnName,
                columnType,
                configuration.getDefaultSymbolCapacity(),
                configuration.getDefaultSymbolCacheFlag(),
                false,
                0,
                false
        );
    }

    @Override
    public void addColumn(
            CharSequence columnName,
            int columnType,
            int symbolCapacity,
            boolean symbolCacheFlag,
            boolean isIndexed,
            int indexValueBlockCapacity
    ) {
        addColumn(
                columnName,
                columnType,
                symbolCapacity,
                symbolCacheFlag,
                isIndexed,
                indexValueBlockCapacity,
                false
        );
    }

    /**
     * Adds new column to table, which can be either empty or can have data already. When existing columns
     * already have data this function will create ".top" file in addition to column files. ".top" file contains
     * size of partition at the moment of column creation. It must be used to accurately position inside new
     * column when either appending or reading.
     *
     * <b>Failures</b>
     * Adding new column can fail in many situations. None of the failures affect integrity of data that is already in
     * the table but can leave instance of TableWriter in inconsistent state. When this happens function will throw CairoError.
     * Calling code must close TableWriter instance and open another when problems are rectified. Those problems would be
     * either with disk or memory or both.
     * <p>
     * Whenever function throws CairoException application code can continue using TableWriter instance and may attempt to
     * add columns again.
     *
     * <b>Transactions</b>
     * <p>
     * Pending transaction will be committed before function attempts to add column. Even when function is unsuccessful it may
     * still have committed transaction.
     *
     * @param columnName              of column either ASCII or UTF8 encoded.
     * @param symbolCapacity          when column columnType is SYMBOL this parameter specifies approximate capacity for symbol map.
     *                                It should be equal to number of unique symbol values stored in the table and getting this
     *                                value badly wrong will cause performance degradation. Must be power of 2
     * @param symbolCacheFlag         when set to true, symbol values will be cached on Java heap.
     * @param columnType              {@link ColumnType}
     * @param isIndexed               configures column to be indexed or not
     * @param indexValueBlockCapacity approximation of number of rows for single index key, must be power of 2
     * @param isSequential            for columns that contain sequential values query optimiser can make assumptions on range searches (future feature)
     */
    public void addColumn(
            CharSequence columnName,
            int columnType,
            int symbolCapacity,
            boolean symbolCacheFlag,
            boolean isIndexed,
            int indexValueBlockCapacity,
            boolean isSequential
    ) {

        assert txWriter.getLagRowCount() == 0;
        assert indexValueBlockCapacity == Numbers.ceilPow2(indexValueBlockCapacity) : "power of 2 expected";
        assert symbolCapacity == Numbers.ceilPow2(symbolCapacity) : "power of 2 expected";

        checkDistressed();
        checkColumnName(columnName);

        if (getColumnIndexQuiet(metaMem, columnName, columnCount) != -1) {
            throw CairoException.duplicateColumn(columnName);
        }

        commit();

        long columnNameTxn = getTxn();
        LOG.info().$("adding column '").utf8(columnName).$('[').$(ColumnType.nameOf(columnType)).$("], columnName txn ").$(columnNameTxn).$(" to ").$(path).$();

        // create new _meta.swp
        this.metaSwapIndex = addColumnToMeta(columnName, columnType, isIndexed, indexValueBlockCapacity, isSequential);

        // close _meta so we can rename it
        metaMem.close();

        // validate new meta
        validateSwapMeta(columnName);

        // rename _meta to _meta.prev
        renameMetaToMetaPrev(columnName);

        // after we moved _meta to _meta.prev
        // we have to have _todo to restore _meta should anything go wrong
        writeRestoreMetaTodo(columnName);

        // rename _meta.swp to _meta
        renameSwapMetaToMeta(columnName);

        if (ColumnType.isSymbol(columnType)) {
            try {
                createSymbolMapWriter(columnName, columnNameTxn, symbolCapacity, symbolCacheFlag);
            } catch (CairoException e) {
                runFragile(RECOVER_FROM_SYMBOL_MAP_WRITER_FAILURE, columnName, e);
            }
        } else {
            // maintain sparse list of symbol writers
            symbolMapWriters.extendAndSet(columnCount, NullMapWriter.INSTANCE);
        }

        // add column objects
        configureColumn(columnType, isIndexed, columnCount);
        if (isIndexed) {
            populateDenseIndexerList();
        }

        // increment column count
        columnCount++;

        // extend columnTop list to make sure row cancel can work
        // need for setting correct top is hard to test without being able to read from table
        int columnIndex = columnCount - 1;
        columnTops.extendAndSet(columnIndex, txWriter.getTransientRowCount());

        // Set txn number in the column version file to mark the transaction where the column is added
        columnVersionWriter.upsertDefaultTxnName(columnIndex, columnNameTxn, txWriter.getLastPartitionTimestamp());

        // create column files
        if (txWriter.getTransientRowCount() > 0 || !PartitionBy.isPartitioned(partitionBy)) {
            try {
                openNewColumnFiles(columnName, isIndexed, indexValueBlockCapacity);
            } catch (CairoException e) {
                runFragile(RECOVER_FROM_COLUMN_OPEN_FAILURE, columnName, e);
            }
        }

        try {
            // open _meta file
            openMetaFile(ff, path, rootLen, metaMem);

            // remove _todo
            clearTodoLog();
        } catch (CairoException e) {
            throwDistressException(e);
        }

        bumpStructureVersion();

        metadata.addColumn(columnName, columnType, isIndexed, indexValueBlockCapacity, columnIndex);

        LOG.info().$("ADDED column '").utf8(columnName).$('[').$(ColumnType.nameOf(columnType)).$("], columnName txn ").$(columnNameTxn).$(" to ").$(path).$();
    }

    @Override
    public void addIndex(CharSequence columnName, int indexValueBlockSize) {
        assert indexValueBlockSize == Numbers.ceilPow2(indexValueBlockSize) : "power of 2 expected";

        checkDistressed();

        final int columnIndex = getColumnIndexQuiet(metaMem, columnName, columnCount);

        if (columnIndex == -1) {
            throw CairoException.nonCritical().put("column '").put(columnName).put("' does not exist");
        }

        commit();

        if (isColumnIndexed(metaMem, columnIndex)) {
            throw CairoException.nonCritical().put("already indexed [column=").put(columnName).put(']');
        }

        final int existingType = getColumnType(metaMem, columnIndex);
        LOG.info().$("adding index to '").utf8(columnName).$('[').$(ColumnType.nameOf(existingType)).$(", path=").$(path).I$();

        if (!ColumnType.isSymbol(existingType)) {
            LOG.error().$("cannot create index for [column='").utf8(columnName).$(", type=").$(ColumnType.nameOf(existingType)).$(", path=").$(path).I$();
            throw CairoException.nonCritical().put("cannot create index for [column='").put(columnName).put(", type=").put(ColumnType.nameOf(existingType)).put(", path=").put(path).put(']');
        }

        // create indexer
        final SymbolColumnIndexer indexer = new SymbolColumnIndexer();

        final long columnNameTxn = columnVersionWriter.getColumnNameTxn(txWriter.getLastPartitionTimestamp(), columnIndex);
        try {
            try {
                // edge cases here are:
                // column spans only part of table - e.g. it was added after table was created and populated
                // column has top value, e.g. does not span entire partition
                // to this end, we have a super-edge case:

                // This piece of code is unbelievably fragile!
                if (PartitionBy.isPartitioned(partitionBy)) {
                    // run indexer for the whole table
                    indexHistoricPartitions(indexer, columnName, indexValueBlockSize);
                    long timestamp = txWriter.getMaxTimestamp();
                    if (timestamp != Numbers.LONG_NaN) {
                        path.trimTo(rootLen);
                        setStateForTimestamp(path, timestamp);
                        // create index in last partition
                        indexLastPartition(indexer, columnName, columnNameTxn, columnIndex, indexValueBlockSize);
                    }
                } else {
                    setStateForTimestamp(path, 0);
                    // create index in last partition
                    indexLastPartition(indexer, columnName, columnNameTxn, columnIndex, indexValueBlockSize);
                }
            } finally {
                path.trimTo(rootLen);
            }
        } catch (Throwable e) {
            LOG.error().$("rolling back index created so far [path=").$(path).I$();
            removeIndexFiles(columnName, columnIndex);
            throw e;
        }

        // set index flag in metadata and  create new _meta.swp
        metaSwapIndex = copyMetadataAndSetIndexAttrs(columnIndex, META_FLAG_BIT_INDEXED, indexValueBlockSize);

        swapMetaFile(columnName);

        indexers.extendAndSet(columnIndex, indexer);
        populateDenseIndexerList();

        TableColumnMetadata columnMetadata = metadata.getColumnMetadata(columnIndex);
        columnMetadata.setIndexed(true);
        columnMetadata.setIndexValueBlockCapacity(indexValueBlockSize);

        LOG.info().$("ADDED index to '").utf8(columnName).$('[').$(ColumnType.nameOf(existingType)).$("]' to ").$(path).$();
    }

    public void addPhysicallyWrittenRows(long rows) {
        // maybe not thread safe but hey it's just a metric
        physicallyWrittenRowsSinceLastCommit.addAndGet(rows);
        metrics.tableWriter().addPhysicallyWrittenRows(rows);
    }

    public void apply(AbstractOperation operation, long seqTxn) {
        try {
            setSeqTxn(seqTxn);
            long txnBefore = getTxn();
            operation.apply(this, true);
            if (txnBefore == getTxn()) {
                // Commit to update seqTxn
                txWriter.commit(defaultCommitMode, denseSymbolMapWriters);
            }
        } catch (CairoException ex) {
            // This is non-critical error, we can mark seqTxn as processed
            if (ex.isWALTolerable()) {
                try {
                    rollback(); // rollback in case on any dirty state
                    commitSeqTxn(seqTxn);
                } catch (Throwable th2) {
                    LOG.critical().$("could not rollback, table is distressed [table=").utf8(tableToken.getTableName()).$(", error=").$(th2).I$();
                }
            }
            throw ex;
        } catch (Throwable th) {
            try {
                rollback(); // rollback seqTxn
            } catch (Throwable th2) {
                LOG.critical().$("could not rollback, table is distressed [table=").utf8(tableToken.getTableName()).$(", error=").$(th2).I$();
            }
            throw th;
        }
    }

    @Override
    public long apply(AlterOperation alterOp, boolean contextAllowsAnyStructureChanges) throws AlterTableContextException {
        return alterOp.apply(this, contextAllowsAnyStructureChanges);
    }

    @Override
    public long apply(UpdateOperation operation) {
        return operation.apply(this, true);
    }

    @Override
    public AttachDetachStatus attachPartition(long timestamp) {
        // -1 means unknown size
        return attachPartition(timestamp, -1L);
    }

    /**
     * Attaches a partition to the table. If size is given, partition file data is not validated.
     *
     * @param timestamp     partition timestamp
     * @param partitionSize partition size in rows. Negative means unknown size.
     * @return attached status code
     */
    public AttachDetachStatus attachPartition(long timestamp, long partitionSize) {
        // Partitioned table must have a timestamp
        // SQL compiler will check that table has it
        assert metadata.getTimestampIndex() > -1;

        if (txWriter.attachedPartitionsContains(timestamp)) {
            LOG.info().$("partition is already attached [path=").$(path).I$();
            // TODO: potentially we can merge with existing data
            return AttachDetachStatus.ATTACH_ERR_PARTITION_EXISTS;
        }

        if (inTransaction()) {
            LOG.info().$("committing open transaction before applying attach partition command [table=").utf8(tableToken.getTableName())
                    .$(", partition=").$ts(timestamp).I$();
            commit();

            // Check that partition we're about to attach hasn't appeared after commit
            if (txWriter.attachedPartitionsContains(timestamp)) {
                LOG.info().$("partition is already attached [path=").$(path).I$();
                return AttachDetachStatus.ATTACH_ERR_PARTITION_EXISTS;
            }
        }

        // final name of partition folder after attach
        setPathForPartition(path.trimTo(rootLen), partitionBy, timestamp, getTxn());
        path.$();

        if (ff.exists(path)) {
            // Very unlikely since txn is part of the folder name
            return AttachDetachStatus.ATTACH_ERR_DIR_EXISTS;
        }

        Path detachedPath = Path.PATH.get().of(configuration.getRoot()).concat(tableToken);
        setPathForPartition(detachedPath, partitionBy, timestamp, -1L);
        detachedPath.put(configuration.getAttachPartitionSuffix()).$();
        int detachedRootLen = detachedPath.length();
        boolean forceRenamePartitionDir = partitionSize < 0;

        boolean checkPassed = false;
        boolean isSoftLink;
        try {
            if (ff.exists(detachedPath)) {

                isSoftLink = ff.isSoftLink(detachedPath); // returns false regardless in Windows

                // detached metadata files validation
                CharSequence timestampColName = metadata.getColumnMetadata(metadata.getTimestampIndex()).getName();
                if (partitionSize > -1L) {
                    // read detachedMinTimestamp and detachedMaxTimestamp
                    readPartitionMinMax(ff, timestamp, detachedPath.trimTo(detachedRootLen), timestampColName, partitionSize);
                } else {
                    // read size, detachedMinTimestamp and detachedMaxTimestamp
                    partitionSize = readPartitionSizeMinMax(ff, timestamp, detachedPath.trimTo(detachedRootLen), timestampColName);
                }

                if (partitionSize < 1) {
                    return AttachDetachStatus.ATTACH_ERR_EMPTY_PARTITION;
                }

                if (forceRenamePartitionDir && !attachPrepare(timestamp, partitionSize, detachedPath, detachedRootLen)) {
                    attachValidateMetadata(partitionSize, detachedPath.trimTo(detachedRootLen), timestamp);
                }

                // main columnVersionWriter is now aligned with the detached partition values read from partition _cv file
                // in case of an error it has to be clean up

                if (forceRenamePartitionDir && configuration.attachPartitionCopy() && !isSoftLink) { // soft links are read-only, no copy involved
                    // Copy partition if configured to do so and it's not CSV import
                    if (ff.copyRecursive(detachedPath.trimTo(detachedRootLen), path, configuration.getMkDirMode()) == 0) {
                        LOG.info().$("copied partition dir [from=").$(detachedPath).$(", to=").$(path).I$();
                    } else {
                        LOG.error().$("could not copy [errno=").$(ff.errno()).$(", from=").$(detachedPath).$(", to=").$(path).I$();
                        return AttachDetachStatus.ATTACH_ERR_COPY;
                    }
                } else {
                    if (ff.rename(detachedPath.trimTo(detachedRootLen).$(), path) == FILES_RENAME_OK) {
                        LOG.info().$("renamed partition dir [from=").$(detachedPath).$(", to=").$(path).I$();
                    } else {
                        LOG.error().$("could not rename [errno=").$(ff.errno()).$(", from=").$(detachedPath).$(", to=").$(path).I$();
                        return AttachDetachStatus.ATTACH_ERR_RENAME;
                    }
                }

                checkPassed = true;
            } else {
                LOG.info().$("attach partition command failed, partition to attach does not exist [path=").$(detachedPath).I$();
                return AttachDetachStatus.ATTACH_ERR_MISSING_PARTITION;
            }
        } finally {
            path.trimTo(rootLen);
            if (!checkPassed) {
                columnVersionWriter.readUnsafe();
            }
        }

        try {
            // find out lo, hi ranges of partition attached as well as size
            assert timestamp <= attachMinTimestamp && attachMinTimestamp <= attachMaxTimestamp;
            long nextMinTimestamp = Math.min(attachMinTimestamp, txWriter.getMinTimestamp());
            long nextMaxTimestamp = Math.max(attachMaxTimestamp, txWriter.getMaxTimestamp());
            boolean appendPartitionAttached = size() == 0 || txWriter.getNextPartitionTimestamp(nextMaxTimestamp) > txWriter.getNextPartitionTimestamp(txWriter.getMaxTimestamp());

            txWriter.beginPartitionSizeUpdate();
            txWriter.updatePartitionSizeByTimestamp(timestamp, partitionSize, getTxn());
            txWriter.finishPartitionSizeUpdate(nextMinTimestamp, nextMaxTimestamp);
            if (isSoftLink) {
                txWriter.setPartitionReadOnlyByTimestamp(timestamp, true);
            }
            txWriter.bumpTruncateVersion();

            columnVersionWriter.commit();
            txWriter.setColumnVersion(columnVersionWriter.getVersion());
            txWriter.commit(defaultCommitMode, denseSymbolMapWriters);

            LOG.info().$("partition attached [table=").utf8(tableToken.getTableName())
                    .$(", partition=").$ts(timestamp).I$();

            if (appendPartitionAttached) {
                LOG.info().$("switch partition after partition attach [tableName=").utf8(tableToken.getTableName())
                        .$(", partition=").$ts(timestamp).I$();
                freeColumns(true);
                configureAppendPosition();
            }
            return AttachDetachStatus.OK;
        } catch (Throwable e) {
            // This is pretty serious, after partition copied there are no OS operations to fail
            // Do full rollback to clean up the state
            LOG.critical().$("failed on attaching partition to the table and rolling back [tableName=").utf8(tableToken.getTableName())
                    .$(", error=").$(e).I$();
            rollback();
            throw e;
        }
    }

    @Override
    public void changeCacheFlag(int columnIndex, boolean cache) {
        checkDistressed();

        commit();

        final MapWriter symbolMapWriter = symbolMapWriters.getQuick(columnIndex);
        if (symbolMapWriter.isCached() != cache) {
            symbolMapWriter.updateCacheFlag(cache);
        } else {
            return;
        }
        updateMetaStructureVersion();
    }

    public boolean checkScoreboardHasReadersBeforeLastCommittedTxn() {
        long lastCommittedTxn = txWriter.getTxn();
        try {
            if (txnScoreboard.acquireTxn(lastCommittedTxn)) {
                txnScoreboard.releaseTxn(lastCommittedTxn);
            }
        } catch (CairoException ex) {
            // Scoreboard can be over allocated, don't stall writing because of that.
            // Schedule async purge and continue
            LOG.error().$("cannot lock last txn in scoreboard, partition purge will be scheduled [table=")
                    .utf8(tableToken.getTableName())
                    .$(", txn=").$(lastCommittedTxn)
                    .$(", error=").$(ex.getFlyweightMessage())
                    .$(", errno=").$(ex.getErrno()).I$();
        }

        return txnScoreboard.getMin() != lastCommittedTxn;
    }

    @Override
    public void close() {
        if (lifecycleManager.close() && isOpen()) {
            doClose(true);
        }
    }

    public void closeActivePartition(boolean truncate) {
        LOG.debug().$("closing last partition [table=").utf8(tableToken.getTableName()).I$();
        closeAppendMemoryTruncate(truncate);
        freeIndexers();
    }

    @Override
    public long commit() {
        return commit(defaultCommitMode);
    }

    public long commit(int commitMode) {
        return commit(commitMode, 0);
    }

    public void commitSeqTxn(long seqTxn) {
        txWriter.setSeqTxn(seqTxn);
        txWriter.commit(defaultCommitMode, denseSymbolMapWriters);
    }

    public void commitSeqTxn() {
        txWriter.commit(defaultCommitMode, denseSymbolMapWriters);
    }

    public void destroy() {
        // Closes all the files and makes this instance unusable e.g. it cannot return to the pool on close.
        LOG.info().$("closing table files [table=").utf8(tableToken.getTableName())
                .$(", dirName=").utf8(tableToken.getDirName()).I$();
        distressed = true;
        doClose(false);
    }

    public AttachDetachStatus detachPartition(long timestamp) {
        // Should be checked by SQL compiler
        assert metadata.getTimestampIndex() > -1;
        assert PartitionBy.isPartitioned(partitionBy);

        if (inTransaction()) {
            LOG.info()
                    .$("committing open transaction before applying detach partition command [table=")
                    .utf8(tableToken.getTableName())
                    .$(", partition=").$ts(timestamp)
                    .I$();
            commit();
        }

        int partitionIndex = txWriter.getPartitionIndex(timestamp);
        if (partitionIndex == -1) {
            assert !txWriter.attachedPartitionsContains(timestamp);
            return AttachDetachStatus.DETACH_ERR_MISSING_PARTITION;
        }

        long maxTimestamp = txWriter.getMaxTimestamp();
        if (timestamp == txWriter.getPartitionTimestamp(maxTimestamp)) {
            return AttachDetachStatus.DETACH_ERR_ACTIVE;
        }
        long minTimestamp = txWriter.getMinTimestamp();

        long partitionNameTxn = txWriter.getPartitionNameTxn(partitionIndex);
        Path detachedPath = Path.PATH.get();

        try {
            // path: partition folder to be detached
            setPathForPartition(path.trimTo(rootLen), partitionBy, timestamp, partitionNameTxn);
            if (!ff.exists(path.$())) {
                LOG.error().$("partition folder does not exist [path=").$(path).I$();
                return AttachDetachStatus.DETACH_ERR_MISSING_PARTITION_DIR;
            }

            final int detachedPathLen;
            AttachDetachStatus attachDetachStatus;
            if (ff.isSoftLink(path)) {
                detachedPathLen = 0;
                attachDetachStatus = AttachDetachStatus.OK;
                LOG.info().$("detaching partition via unlink [path=").$(path).I$();
            } else {

                detachedPath.of(configuration.getRoot()).concat(tableToken.getDirName());
                int detachedRootLen = detachedPath.length();
                // detachedPath: detached partition folder
                if (!ff.exists(detachedPath.slash$())) {
                    // the detached and standard folders can have different roots
                    // (server.conf: cairo.sql.detached.root)
                    if (0 != ff.mkdirs(detachedPath, mkDirMode)) {
                        LOG.error().$("could no create detached partition folder [errno=").$(ff.errno())
                                .$(", path=").$(detachedPath).I$();
                        return AttachDetachStatus.DETACH_ERR_MKDIR;
                    }
                }
                setPathForPartition(detachedPath.trimTo(detachedRootLen), partitionBy, timestamp, -1L);
                detachedPath.put(DETACHED_DIR_MARKER).$();
                detachedPathLen = detachedPath.length();
                if (ff.exists(detachedPath)) {
                    LOG.error().$("detached partition folder already exist [path=").$(detachedPath).I$();
                    return AttachDetachStatus.DETACH_ERR_ALREADY_DETACHED;
                }

                // Hard link partition folder recursive to partition.detached
                if (ff.hardLinkDirRecursive(path, detachedPath, mkDirMode) != 0) {
                    if (ff.isCrossDeviceCopyError(ff.errno())) {
                        // Cross drive operation. Make full copy to another device.
                        if (ff.copyRecursive(path, detachedPath, mkDirMode) != 0) {
                            LOG.critical().$("could not copy detached partition [errno=").$(ff.errno())
                                    .$(", from=").$(path)
                                    .$(", to=").$(detachedPath)
                                    .I$();
                            return AttachDetachStatus.DETACH_ERR_COPY;
                        }
                    } else {
                        LOG.critical().$("could not create hard link to detached partition [errno=").$(ff.errno())
                                .$(", from=").$(path)
                                .$(", to=").$(detachedPath)
                                .I$();
                        return AttachDetachStatus.DETACH_ERR_HARD_LINK;
                    }
                }

                // copy _meta, _cv and _txn to partition.detached _meta, _cv and _txn
                other.of(path).trimTo(rootLen).concat(META_FILE_NAME).$(); // exists already checked
                detachedPath.trimTo(detachedPathLen).concat(META_FILE_NAME).$();

                attachDetachStatus = AttachDetachStatus.OK;
                if (-1 == copyOverwrite(detachedPath)) {
                    attachDetachStatus = AttachDetachStatus.DETACH_ERR_COPY_META;
                    LOG.critical().$("could not copy [errno=").$(ff.errno())
                            .$(", from=").$(other)
                            .$(", to=").$(detachedPath)
                            .I$();
                } else {
                    other.parent().concat(COLUMN_VERSION_FILE_NAME).$();
                    detachedPath.parent().concat(COLUMN_VERSION_FILE_NAME).$();
                    if (-1 == copyOverwrite(detachedPath)) {
                        attachDetachStatus = AttachDetachStatus.DETACH_ERR_COPY_META;
                        LOG.critical().$("could not copy [errno=").$(ff.errno())
                                .$(", from=").$(other)
                                .$(", to=").$(detachedPath)
                                .I$();
                    } else {
                        other.parent().concat(TXN_FILE_NAME).$();
                        detachedPath.parent().concat(TXN_FILE_NAME).$();
                        if (-1 == copyOverwrite(detachedPath)) {
                            attachDetachStatus = AttachDetachStatus.DETACH_ERR_COPY_META;
                            LOG.critical().$("could not copy [errno=").$(ff.errno())
                                    .$(", from=").$(other)
                                    .$(", to=").$(detachedPath)
                                    .I$();
                        }
                    }
                }
            }

            if (attachDetachStatus == AttachDetachStatus.OK) {
                // find out if we are removing min partition
                long nextMinTimestamp = minTimestamp;
                if (timestamp == txWriter.getPartitionTimestamp(0)) {
                    other.of(path).trimTo(rootLen);
                    nextMinTimestamp = readMinTimestamp(txWriter.getPartitionTimestamp(1));
                }

                // all good, commit
                txWriter.beginPartitionSizeUpdate();
                txWriter.removeAttachedPartitions(timestamp);
                txWriter.setMinTimestamp(nextMinTimestamp);
                txWriter.finishPartitionSizeUpdate(nextMinTimestamp, txWriter.getMaxTimestamp());
                txWriter.bumpTruncateVersion();

                columnVersionWriter.removePartition(timestamp);
                columnVersionWriter.commit();

                txWriter.setColumnVersion(columnVersionWriter.getVersion());
                txWriter.commit(defaultCommitMode, denseSymbolMapWriters);
                // return at the end of the method after removing partition directory
            } else {
                // rollback detached copy
                detachedPath.trimTo(detachedPathLen).slash().$();
                if (ff.rmdir(detachedPath) != 0) {
                    LOG.error()
                            .$("could not rollback detached copy (rmdir) [errno=").$(ff.errno())
                            .$(", undo=").$(detachedPath)
                            .$(", original=").$(path)
                            .I$();
                }
                return attachDetachStatus;
            }
        } finally {
            path.trimTo(rootLen);
            other.trimTo(rootLen);
        }
        safeDeletePartitionDir(timestamp, partitionNameTxn);
        return AttachDetachStatus.OK;
    }

    @Override
    public void dropIndex(CharSequence columnName) {
        checkDistressed();

        final int columnIndex = getColumnIndexQuiet(metaMem, columnName, columnCount);
        if (columnIndex == -1) {
            throw CairoException.invalidMetadata("Column does not exist", columnName);
        }
        if (!isColumnIndexed(metaMem, columnIndex)) {
            // if a column is indexed, it is al so of type SYMBOL
            throw CairoException.invalidMetadata("Column is not indexed", columnName);
        }
        final int defaultIndexValueBlockSize = Numbers.ceilPow2(configuration.getIndexValueBlockSize());

        if (inTransaction()) {
            LOG.info()
                    .$("committing current transaction before DROP INDEX execution [txn=").$(txWriter.getTxn())
                    .$(", table=").utf8(tableToken.getTableName())
                    .$(", column=").utf8(columnName)
                    .I$();
            commit();
        }

        try {
            LOG.info().$("BEGIN DROP INDEX [txn=").$(txWriter.getTxn())
                    .$(", table=").utf8(tableToken.getTableName())
                    .$(", column=").utf8(columnName)
                    .I$();
            // drop index
            if (dropIndexOperator == null) {
                dropIndexOperator = new DropIndexOperator(configuration, messageBus, this, path, other, rootLen);
            }
            dropIndexOperator.executeDropIndex(columnName, columnIndex); // upserts column version in partitions
            // swap meta commit
            metaSwapIndex = copyMetadataAndSetIndexAttrs(columnIndex, META_FLAG_BIT_NOT_INDEXED, defaultIndexValueBlockSize);
            swapMetaFile(columnName); // bumps structure version, this is in effect a commit
            // refresh metadata
            TableColumnMetadata columnMetadata = metadata.getColumnMetadata(columnIndex);
            columnMetadata.setIndexed(false);
            columnMetadata.setIndexValueBlockCapacity(defaultIndexValueBlockSize);
            // remove indexer
            ColumnIndexer columnIndexer = indexers.getQuick(columnIndex);
            if (columnIndexer != null) {
                indexers.setQuick(columnIndex, null);
                Misc.free(columnIndexer);
                populateDenseIndexerList();
            }
            // purge old column versions
            dropIndexOperator.purgeOldColumnVersions();
            LOG.info().$("END DROP INDEX [txn=").$(txWriter.getTxn())
                    .$(", table=").utf8(tableToken.getTableName())
                    .$(", column=").utf8(columnName)
                    .I$();
        } catch (Throwable e) {
            throw CairoException.critical(0)
                    .put("Cannot DROP INDEX for [txn=").put(txWriter.getTxn())
                    .put(", table=").put(tableToken.getTableName())
                    .put(", column=").put(columnName)
                    .put("]: ").put(e.getMessage());
        }
    }

    public long getAppliedSeqTxn() {
        return txWriter.getSeqTxn() + txWriter.getLagTxnCount();
    }

    public int getColumnCount() {
        return columns.size();
    }

    public int getColumnIndex(CharSequence name) {
        int index = metadata.getColumnIndexQuiet(name);
        if (index > -1) {
            return index;
        }
        throw CairoException.critical(0).put("column '").put(name).put("' does not exist");
    }

    public long getColumnNameTxn(long partitionTimestamp, int columnIndex) {
        return columnVersionWriter.getColumnNameTxn(partitionTimestamp, columnIndex);
    }

    public long getColumnTop(long partitionTimestamp, int columnIndex, long defaultValue) {
        long colTop = columnVersionWriter.getColumnTop(partitionTimestamp, columnIndex);
        return colTop > -1L ? colTop : defaultValue;
    }

    @TestOnly
    public ObjList<MapWriter> getDenseSymbolMapWriters() {
        return denseSymbolMapWriters;
    }

    public String getDesignatedTimestampColumnName() {
        return designatedTimestampColumnName;
    }

    public FilesFacade getFilesFacade() {
        return ff;
    }

    public long getMaxTimestamp() {
        return txWriter.getMaxTimestamp();
    }

    @Override
    public long getMetaMaxUncommittedRows() {
        return metadata.getMaxUncommittedRows();
    }

    @Override
    public TableRecordMetadata getMetadata() {
        return metadata;
    }

    public long getO3RowCount() {
        return hasO3() ? getO3RowCount0() : 0L;
    }

    @Override
    public int getPartitionBy() {
        return partitionBy;
    }

    public int getPartitionCount() {
        return txWriter.getPartitionCount();
    }

    public long getPartitionNameTxn(int partitionIndex) {
        return txWriter.getPartitionNameTxn(partitionIndex);
    }

    public long getPartitionO3SplitThreshold() {
        return configuration.getPartitionO3SplitThreshold();
    }

    public long getPartitionSize(int partitionIndex) {
        if (partitionIndex == txWriter.getPartitionCount() - 1 || !PartitionBy.isPartitioned(partitionBy)) {
            return txWriter.getTransientRowCount();
        }
        return txWriter.getPartitionSize(partitionIndex);
    }

    public long getPartitionTimestamp(int partitionIndex) {
        return txWriter.getPartitionTimestamp(partitionIndex);
    }

    public long getPhysicallyWrittenRowsSinceLastCommit() {
        return physicallyWrittenRowsSinceLastCommit.get();
    }

    public long getRowCount() {
        return txWriter.getRowCount();
    }

    public long getSeqTxn() {
        return txWriter.getSeqTxn();
    }

    public MemoryMA getStorageColumn(int index) {
        return columns.getQuick(index);
    }

    @Override
    public long getStructureVersion() {
        return txWriter.getStructureVersion();
    }

    @Override
    public int getSymbolCountWatermark(int columnIndex) {
        // We don't need the watermark for non-WAL tables.
        return -1;
    }

    public int getSymbolIndexNoTransientCountUpdate(int columnIndex, CharSequence symValue) {
        return symbolMapWriters.getQuick(columnIndex).put(symValue, SymbolValueCountCollector.NOOP);
    }

    public MapWriter getSymbolMapWriter(int columnIndex) {
        return symbolMapWriters.getQuick(columnIndex);
    }

    @Override
    public TableToken getTableToken() {
        return tableToken;
    }

    public long getTransientRowCount() {
        return txWriter.getTransientRowCount();
    }

    public long getTruncateVersion() {
        return txWriter.getTruncateVersion();
    }

    @TestOnly
    public TxWriter getTxWriter() {
        return txWriter;
    }

    public long getTxn() {
        return txWriter.getTxn();
    }

    public TxnScoreboard getTxnScoreboard() {
        return txnScoreboard;
    }

    @Override
    public long getUncommittedRowCount() {
        return (masterRef - committedMasterRef) >> 1;
    }

    @Override
    public UpdateOperator getUpdateOperator() {
        if (updateOperatorImpl == null) {
            updateOperatorImpl = new UpdateOperatorImpl(configuration, messageBus, this, path, rootLen);
        }
        return updateOperatorImpl;
    }

    public WalTxnDetails getWalTnxDetails() {
        return walTxnDetails;
    }

    public boolean hasO3() {
        return o3MasterRef > -1;
    }

    @Override
    public void ic(long o3MaxLag) {
        commit(defaultCommitMode, o3MaxLag);
    }

    public void ic(int commitMode) {
        commit(commitMode, metadata.getO3MaxLag());
    }

    @Override
    public void ic() {
        commit(defaultCommitMode, metadata.getO3MaxLag());
    }

    public boolean inTransaction() {
        return txWriter != null && (txWriter.inTransaction() || hasO3() || columnVersionWriter.hasChanges());
    }

    public boolean isOpen() {
        return tempMem16b != 0;
    }

    public boolean isPartitionReadOnly(int partitionIndex) {
        return txWriter.isPartitionReadOnly(partitionIndex);
    }

    public boolean isSymbolMapWriterCached(int columnIndex) {
        return symbolMapWriters.getQuick(columnIndex).isCached();
    }

    public void markSeqTxnCommitted(long seqTxn) {
        setSeqTxn(seqTxn);
        txWriter.commit(defaultCommitMode, denseSymbolMapWriters);
    }

    @Override
    public Row newRow() {
        return newRow(0L);
    }

    @Override
    public Row newRow(long timestamp) {
        switch (rowAction) {
            case ROW_ACTION_OPEN_PARTITION:

                if (timestamp < Timestamps.O3_MIN_TS) {
                    throw CairoException.nonCritical().put("timestamp before 1970-01-01 is not allowed");
                }

                if (txWriter.getMaxTimestamp() == Long.MIN_VALUE) {
                    txWriter.setMinTimestamp(timestamp);
                    openFirstPartition(txWriter.getPartitionFloor(timestamp));
                }
                // fall thru

                rowAction = ROW_ACTION_SWITCH_PARTITION;

            default: // switch partition
                bumpMasterRef();
                if (timestamp > partitionTimestampHi || timestamp < txWriter.getMaxTimestamp()) {
                    if (timestamp < txWriter.getMaxTimestamp()) {
                        return newRowO3(timestamp);
                    }

                    if (timestamp > partitionTimestampHi && PartitionBy.isPartitioned(partitionBy)) {
                        switchPartition(txWriter.getPartitionFloor(timestamp));
                    }
                }
                if (lastOpenPartitionIsReadOnly) {
                    masterRef--;
                    noOpRowCount++;
                    return NOOP_ROW;
                }
                updateMaxTimestamp(timestamp);
                break;
            case ROW_ACTION_NO_PARTITION:

                if (timestamp < Timestamps.O3_MIN_TS) {
                    throw CairoException.nonCritical().put("timestamp before 1970-01-01 is not allowed");
                }

                if (timestamp < txWriter.getMaxTimestamp()) {
                    throw CairoException.nonCritical().put("Cannot insert rows out of order to non-partitioned table. Table=").put(path);
                }

                bumpMasterRef();
                updateMaxTimestamp(timestamp);
                break;
            case ROW_ACTION_NO_TIMESTAMP:
                bumpMasterRef();
                break;
            case ROW_ACTION_O3:
                bumpMasterRef();
                o3TimestampSetter(timestamp);
                return row;
        }
        txWriter.append();
        return row;
    }

    public void o3BumpErrorCount() {
        o3ErrorCount.incrementAndGet();
    }

    public void openLastPartition() {
        try {
            openPartition(txWriter.getLastPartitionTimestamp());
            setAppendPosition(txWriter.getTransientRowCount(), false);
        } catch (Throwable e) {
            freeColumns(false);
            throw e;
        }
    }

    public void processCommandQueue(TableWriterTask cmd, Sequence commandSubSeq, long cursor, boolean contextAllowsAnyStructureChanges) {
        if (cmd.getTableId() == getMetadata().getTableId()) {
            switch (cmd.getType()) {
                case CMD_ALTER_TABLE:
                    processAsyncWriterCommand(alterOp, cmd, cursor, commandSubSeq, contextAllowsAnyStructureChanges);
                    break;
                case CMD_UPDATE_TABLE:
                    processAsyncWriterCommand(cmd.getAsyncWriterCommand(), cmd, cursor, commandSubSeq, false);
                    break;
                default:
                    LOG.error().$("unknown TableWriterTask type, ignored: ").$(cmd.getType()).$();
                    // Don't block the queue even if command is unknown
                    commandSubSeq.done(cursor);
                    break;
            }
        } else {
            LOG.info()
                    .$("not my command [cmdTableId=").$(cmd.getTableId())
                    .$(", cmdTableName=").$(cmd.getTableToken())
                    .$(", myTableId=").$(getMetadata().getTableId())
                    .$(", myTableName=").utf8(tableToken.getTableName())
                    .I$();
            commandSubSeq.done(cursor);
        }
    }

    public long processWalBlock(
            @Transient Path walPath,
            int timestampIndex,
            boolean ordered,
            long rowLo,
            long rowHi,
            final long o3TimestampMin,
            final long o3TimestampMax,
            SymbolMapDiffCursor mapDiffCursor,
            long commitToTimestamp
    ) {
        int walRootPathLen = walPath.length();
        long maxTimestamp = txWriter.getMaxTimestamp();
        if (isLastPartitionClosed()) {
            if (txWriter.getPartitionCount() == 0 && txWriter.getLagRowCount() == 0) {
                // The table is empty, last partition does not exist
                // WAL processing needs last partition to store LAG data
                // Create artificial partition at the point of o3TimestampMin.
                openPartition(o3TimestampMin);
                txWriter.setMaxTimestamp(o3TimestampMin);
                // Add the partition to the list of partitions with 0 size.
                txWriter.updatePartitionSizeByTimestamp(o3TimestampMin, 0, txWriter.getTxn() - 1);
            } else {
                throw CairoException.critical(0).put("system error, cannot resolve WAL table last partition [path=")
                        .put(path).put(']');
            }
        }

        assert maxTimestamp == Long.MIN_VALUE ||
                txWriter.getPartitionTimestamp(partitionTimestampHi) == txWriter.getPartitionTimestamp(txWriter.maxTimestamp);

        lastPartitionTimestamp = txWriter.getPartitionTimestamp(partitionTimestampHi);

        try {
            final long maxLagRows = getMaxWalSquashRows();
            final long walLagMaxTimestampBefore = txWriter.getLagMaxTimestamp();
            mmapWalColumns(walPath, timestampIndex, rowLo, rowHi);
            final long newMinLagTs = Math.min(o3TimestampMin, txWriter.getLagMinTimestamp());
            long initialPartitionTimestampHi = partitionTimestampHi;
            long commitMaxTimestamp, commitMinTimestamp;

            long walLagRowCount = txWriter.getLagRowCount();
            long o3Hi = rowHi;
            try {
                long o3Lo = rowLo;
                long commitRowCount = rowHi - rowLo;
                final boolean copiedToMemory;

                long totalUncommitted = walLagRowCount + commitRowCount;
                boolean copyToLagOnly = commitToTimestamp < newMinLagTs
                        || (commitToTimestamp != WalTxnDetails.FORCE_FULL_COMMIT && totalUncommitted < metadata.getMaxUncommittedRows());

                if (copyToLagOnly && totalUncommitted <= maxLagRows) {
                    o3Columns = remapWalSymbols(mapDiffCursor, rowLo, rowHi, walPath, 0);

                    // Don't commit anything, move everything to memory instead.
                    // This usually happens when WAL transactions are very small, so it's faster
                    // to squash several of them together before writing anything to disk.
                    LOG.debug().$("all WAL rows copied to LAG [table=").$(tableToken).I$();
                    // This will copy data from mmap files to memory.
                    // Symbols are already mapped to the correct destination.
                    o3ShiftLagRowsUp(timestampIndex, o3Hi - o3Lo, o3Lo, walLagRowCount, true, this.o3MoveWalFromFilesToLastPartitionRef);
                    walLagRowCount += commitRowCount;
                    txWriter.setLagRowCount((int) walLagRowCount);
                    txWriter.setLagOrdered(txWriter.isLagOrdered() && ordered && walLagMaxTimestampBefore <= o3TimestampMin);
                    txWriter.setLagMinTimestamp(newMinLagTs);
                    txWriter.setLagMaxTimestamp(Math.max(o3TimestampMax, txWriter.getLagMaxTimestamp()));

                    // Try to fast apply records from LAG to last partition which are before commitToTimestamp
                    return applyFromWalLagToLastPartition(commitToTimestamp);
                }

                // Try to fast apply records from LAG to last partition which are before o3TimestampMin and commitToTimestamp.
                // This application will not include the current transaction data, only what's already in WAL lag.
                if (applyFromWalLagToLastPartition(Math.min(o3TimestampMin, commitToTimestamp)) != Long.MIN_VALUE) {
                    walLagRowCount = txWriter.getLagRowCount();
                    totalUncommitted = walLagRowCount + commitRowCount;
                }

                // Re-valuate WAL lag min/max with impact of the current transaction.
                txWriter.setLagMinTimestamp(Math.min(o3TimestampMin, txWriter.getLagMinTimestamp()));
                txWriter.setLagMaxTimestamp(Math.max(o3TimestampMax, txWriter.getLagMaxTimestamp()));
                boolean needsOrdering = !ordered || walLagRowCount > 0;

                long timestampAddr;
                MemoryCR walTimestampColumn = walMappedColumns.getQuick(getPrimaryColumnIndex(timestampIndex));
                if (needsOrdering) {
                    LOG.info().$("sorting WAL [table=").$(tableToken)
                            .$(", ordered=").$(ordered)
                            .$(", lagRowCount=").$(walLagRowCount)
                            .$(", walRowLo=").$(rowLo)
                            .$(", walRowHi=").$(rowHi).I$();

                    o3Columns = remapWalSymbols(mapDiffCursor, rowLo, rowHi, walPath, 0);
                    final long timestampMemorySize = totalUncommitted << 4;
                    o3TimestampMem.jumpTo(timestampMemorySize);
                    o3TimestampMemCpy.jumpTo(timestampMemorySize);

                    MemoryMA timestampColumn = columns.get(getPrimaryColumnIndex(timestampIndex));
                    final long tsLagOffset = txWriter.getTransientRowCount() << 3;
                    final long tsLagSize = walLagRowCount << 3;
                    final long tsLagBufferAddr = mapAppendColumnBuffer(timestampColumn, tsLagOffset, tsLagSize, false);
                    final long mappedTimestampIndexAddr = walTimestampColumn.addressOf(rowLo << 4);

                    timestampAddr = o3TimestampMem.getAddress();
                    Vect.radixSortABLongIndexAsc(
                            Math.abs(tsLagBufferAddr),
                            walLagRowCount,
                            mappedTimestampIndexAddr,
                            commitRowCount,
                            timestampAddr,
                            o3TimestampMemCpy.addressOf(0)
                    );
                    mapAppendColumnBufferRelease(tsLagBufferAddr, tsLagOffset, tsLagSize);
                    o3MergeIntoLag(timestampAddr, walLagRowCount, rowLo, rowHi, timestampIndex);

                    // Sorted data is now sorted in memory copy of the data from mmap files
                    // Row indexes start from 0, not rowLo
                    o3Hi = totalUncommitted;
                    o3Lo = 0L;
                    walLagRowCount = 0L;
                    o3Columns = o3MemColumns;
                    copiedToMemory = true;
                } else {
                    o3Columns = remapWalSymbols(mapDiffCursor, rowLo, rowHi, walPath, rowLo);
                    timestampAddr = walTimestampColumn.addressOf(0);
                    copiedToMemory = false;
                }

                if (commitToTimestamp < txWriter.getLagMaxTimestamp() && maxLagRows > 0) {
                    final long lagThresholdRow = 1 + Vect.boundedBinarySearchIndexT(
                            timestampAddr,
                            commitToTimestamp,
                            o3Lo,
                            o3Hi - 1,
                            BinarySearch.SCAN_DOWN
                    );

                    final boolean lagTrimmedToMax = o3Hi - lagThresholdRow > maxLagRows;
                    walLagRowCount = lagTrimmedToMax ? maxLagRows : o3Hi - lagThresholdRow;
                    assert walLagRowCount > 0 && walLagRowCount < o3Hi - o3Lo;

                    o3Hi -= walLagRowCount;
                    commitMaxTimestamp = getTimestampIndexValue(timestampAddr, o3Hi - 1);
                    commitMinTimestamp = txWriter.getLagMinTimestamp();

                    // Assert that LAG row count is calculated correctly.
                    // If lag is not trimmed, timestamp at o3Hi must be the last point <= commitToTimestamp
                    assert lagTrimmedToMax ||
                            (commitMaxTimestamp <= commitToTimestamp
                                    && commitToTimestamp < getTimestampIndexValue(timestampAddr, o3Hi))
                            : "commit lag calculation error";

                    // If lag is trimmed, timestamp at o3Hi must > commitToTimestamp
                    assert !lagTrimmedToMax || commitMaxTimestamp > commitToTimestamp : "commit lag calculation error 2";

                    txWriter.setLagMinTimestamp(getTimestampIndexValue(timestampAddr, o3Hi));

                    LOG.debug().$("committing WAL with LAG [table=").$(tableToken)
                            .$(", lagRowCount=").$(walLagRowCount)
                            .$(", rowLo=").$(o3Lo)
                            .$(", rowHi=").$(o3Hi).I$();

                    // walLagMaxTimestamp is already set to the max of all WAL segments
                } else {
                    // Commit everything.
                    walLagRowCount = 0;
                    commitMinTimestamp = txWriter.getLagMinTimestamp();
                    commitMaxTimestamp = txWriter.getLagMaxTimestamp();
                    txWriter.setLagMinTimestamp(Long.MAX_VALUE);
                    txWriter.setLagMaxTimestamp(Long.MIN_VALUE);
                }

                o3RowCount = o3Hi - o3Lo + walLagRowCount;

                // Now that everything from WAL lag is in memory or in WAL columns,
                // we can remove artificial 0 length partition created to store lag when table did not have any partitions
                if (txWriter.getRowCount() == 0 && txWriter.getPartitionCount() == 1 && txWriter.getPartitionSize(0) == 0) {
                    txWriter.setMaxTimestamp(Long.MIN_VALUE);
                    lastPartitionTimestamp = Long.MIN_VALUE;
                    closeActivePartition(false);
                    partitionTimestampHi = Long.MIN_VALUE;
                    long partitionTimestamp = txWriter.getPartitionTimestamp(0);
                    long partitionNameTxn = txWriter.getPartitionNameTxnByIndex(0);
                    txWriter.removeAttachedPartitions(partitionTimestamp);
                    safeDeletePartitionDir(partitionTimestamp, partitionNameTxn);
                }

                // Real data writing into table happens here.
                // Everything above it is to figure out how much data to write now,
                // map symbols and sort data if necessary.
                processO3Block(
                        walLagRowCount,
                        timestampIndex,
                        timestampAddr,
                        o3Hi,
                        commitMinTimestamp,
                        commitMaxTimestamp,
                        copiedToMemory,
                        o3Lo
                );

                txWriter.setLagOrdered(true);
                txWriter.setLagRowCount((int) walLagRowCount);

                finishO3Commit(initialPartitionTimestampHi);
                if (walLagRowCount > 0) {
                    LOG.info().$("moving rows to LAG [table=").$(tableToken)
                            .$(", lagRowCount=").$(walLagRowCount)
                            .$(", partitionTimestampHi=").$ts(partitionTimestampHi).I$();
                    o3ShiftLagRowsUp(timestampIndex, walLagRowCount, o3Hi, 0L, false, o3MoveWalFromFilesToLastPartitionRef);
                }
            } finally {
                finishO3Append(walLagRowCount);
                o3Columns = o3MemColumns;
            }

            return commitMaxTimestamp;
        } finally {
            walPath.trimTo(walRootPathLen);
            closeWalColumns();
        }
    }

    public long processWalData(
            @Transient Path walPath,
            boolean inOrder,
            long rowLo,
            long rowHi,
            long o3TimestampMin,
            long o3TimestampMax,
            SymbolMapDiffCursor mapDiffCursor,
            long seqTxn
    ) {
        if (inTransaction()) {
            // When writer is returned to pool, it should be rolled back. Having an open transaction is very suspicious.
            // Set the writer to distressed state and throw exception so that writer is re-created.
            distressed = true;
            throw CairoException.critical(0).put("cannot process WAL while in transaction");
        }

        physicallyWrittenRowsSinceLastCommit.set(0);
        txWriter.beginPartitionSizeUpdate();
        long commitToTimestamp = walTxnDetails.getCommitToTimestamp(seqTxn);

        if (commitToTimestamp != WalTxnDetails.FORCE_FULL_COMMIT) {
            // If committed to this timestamp, will it make any of the transactions fully committed?
            long canCommitToTxn = walTxnDetails.getFullyCommittedTxn(txWriter.getSeqTxn(), seqTxn, commitToTimestamp);
            if (canCommitToTxn <= txWriter.getSeqTxn()) {
                // no transactions will be fully committed anyway, copy to LAG without committing.
                commitToTimestamp = Long.MIN_VALUE;
            }
        }

        LOG.info().$("processing WAL [path=").$(walPath).$(", roLo=").$(rowLo)
                .$(", roHi=").$(rowHi)
                .$(", seqTxn=").$(seqTxn)
                .$(", tsMin=").$ts(o3TimestampMin).$(", tsMax=").$ts(o3TimestampMax)
                .$(", commitToTimestamp=").$ts(commitToTimestamp)
                .I$();

        final long committedRowCount = txWriter.getRowCount();
        long maxCommittedTimestamp = processWalBlock(walPath, metadata.getTimestampIndex(), inOrder, rowLo, rowHi, o3TimestampMin, o3TimestampMax, mapDiffCursor, commitToTimestamp);

        if (maxCommittedTimestamp != Long.MIN_VALUE) {
            // Useful for debugging
            // assert readTimestampRaw(txWriter.transientRowCount) == txWriter.getMaxTimestamp();

            final long rowsAdded = txWriter.getRowCount() - committedRowCount;

            updateIndexes();
            columnVersionWriter.commit();

            if (txWriter.getLagRowCount() == 0) {
                txWriter.setSeqTxn(seqTxn);
                txWriter.setLagTxnCount(0);
            } else {
                long committedTxn = walTxnDetails.getFullyCommittedTxn(txWriter.getSeqTxn(), seqTxn, maxCommittedTimestamp);
                txWriter.setSeqTxn(committedTxn);
                txWriter.setLagTxnCount((int) (seqTxn - committedTxn));
            }

            txWriter.setColumnVersion(columnVersionWriter.getVersion());
            txWriter.commit(defaultCommitMode, denseSymbolMapWriters);

            // Bookmark masterRef to track how many rows is in uncommitted state
            committedMasterRef = masterRef;
            processPartitionRemoveCandidates();

            metrics.tableWriter().incrementCommits();
            metrics.tableWriter().addCommittedRows(rowsAdded);

            shrinkO3Mem();
            return rowsAdded;
        }

        // Nothing was committed to the table, only copied to LAG.
        // Keep in memory last committed seq txn, but do not write it to _txn file.
        txWriter.setLagTxnCount((int) (seqTxn - txWriter.getSeqTxn()));
        shrinkO3Mem();
        return 0L;
    }

    public void publishAsyncWriterCommand(AsyncWriterCommand asyncWriterCommand) {
        while (true) {
            long seq = commandPubSeq.next();
            if (seq > -1) {
                TableWriterTask task = commandQueue.get(seq);
                asyncWriterCommand.serialize(task);
                commandPubSeq.done(seq);
                return;
            } else if (seq == -1) {
                throw CairoException.nonCritical().put("could not publish, command queue is full [table=").put(tableToken.getTableName()).put(']');
            }
            Os.pause();
        }
    }

    public void readWalTxnDetails(TransactionLogCursor transactionLogCursor) {
        if (walTxnDetails == null) {
            // Lazy creation
            walTxnDetails = new WalTxnDetails(ff);
        }

        long appliedSeqTxn = txWriter.getSeqTxn();
        transactionLogCursor.setPosition(Math.max(appliedSeqTxn, walTxnDetails.getLastSeqTxn()));
        walTxnDetails.readObservableTxnMeta(other, transactionLogCursor, rootLen, appliedSeqTxn, txWriter.getMaxTimestamp());
    }

    /**
     * Truncates table partitions leaving symbol files.
     * Used for truncate without holding Read lock on the table like in case of WAL tables.
     * This method leaves symbol files intact.
     */
    public final void removeAllPartitions() {
        if (size() == 0) {
            return;
        }

        if (partitionBy == PartitionBy.NONE) {
            throw CairoException.critical(0).put("cannot remove partitions from non-partitioned table");
        }

        // Remove all partition from txn file, column version file.
        txWriter.beginPartitionSizeUpdate();

        closeActivePartition(false);
        for (int i = txWriter.getPartitionCount() - 1; i > -1L; i--) {
            long timestamp = txWriter.getPartitionTimestamp(i);
            long partitionTxn = txWriter.getPartitionNameTxn(i);
            partitionRemoveCandidates.add(timestamp, partitionTxn);
        }

        columnVersionWriter.truncate(true);
        txWriter.removeAllPartitions();
        columnVersionWriter.commit();
        txWriter.setColumnVersion(columnVersionWriter.getVersion());
        txWriter.commit(defaultCommitMode, denseSymbolMapWriters);
        rowAction = ROW_ACTION_OPEN_PARTITION;

        closeActivePartition(false);
        processPartitionRemoveCandidates();

        LOG.info().$("removed all partitions (soft truncated) [name=").utf8(tableToken.getTableName()).I$();
    }

    @Override
    public void removeColumn(CharSequence name) {
        assert txWriter.getLagRowCount() == 0;

        checkDistressed();
        checkColumnName(name);

        final int index = getColumnIndex(name);
        final int type = metadata.getColumnType(index);

        LOG.info().$("removing [column=").utf8(name).$(", path=").utf8(path).I$();

        // check if we are moving timestamp from a partitioned table
        final int timestampIndex = metaMem.getInt(META_OFFSET_TIMESTAMP_INDEX);
        boolean timestamp = index == timestampIndex;

        if (timestamp && PartitionBy.isPartitioned(partitionBy)) {
            throw CairoException.nonCritical().put("Cannot remove timestamp from partitioned table");
        }

        commit();

        metaSwapIndex = removeColumnFromMeta(index);

        // close _meta so we can rename it
        metaMem.close();

        // rename _meta to _meta.prev
        renameMetaToMetaPrev(name);

        // after we moved _meta to _meta.prev
        // we have to have _todo to restore _meta should anything go wrong
        writeRestoreMetaTodo(name);

        // rename _meta.swp to _meta
        renameSwapMetaToMeta(name);

        // remove column objects
        removeColumn(index);

        // remove symbol map writer or entry for such
        removeSymbolMapWriter(index);

        // reset timestamp limits
        if (timestamp) {
            txWriter.resetTimestamp();
            timestampSetter = value -> {
            };
        }

        try {
            // open _meta file
            openMetaFile(ff, path, rootLen, metaMem);

            // remove _todo
            clearTodoLog();

            // remove column files has to be done after _todo is removed
            removeColumnFiles(name, index, type);
        } catch (CairoException e) {
            throwDistressException(e);
        }

        bumpStructureVersion();

        metadata.removeColumn(index);
        if (timestamp) {
            metadata.clearTimestampIndex();
        }

        LOG.info().$("REMOVED column '").utf8(name).$('[').$(ColumnType.nameOf(type)).$("]' from ").$(path).$();
    }

    @Override
    public boolean removePartition(long timestamp) {
        if (!PartitionBy.isPartitioned(partitionBy)) {
            return false;
        }

        // commit changes, there may be uncommitted rows of any partition
        commit();

        final long minTimestamp = txWriter.getMinTimestamp(); // partition min timestamp
        final long maxTimestamp = txWriter.getMaxTimestamp(); // partition max timestamp

        timestamp = txWriter.getPartitionTimestamp(timestamp);
        final int index = txWriter.getPartitionIndex(timestamp);
        if (index < 0) {
            LOG.error().$("partition is already removed [path=").utf8(path).$(", partitionTimestamp=").$ts(timestamp).I$();
            return false;
        }

        final long partitionNameTxn = txWriter.getPartitionNameTxnByPartitionTimestamp(timestamp);

        if (timestamp == txWriter.getPartitionTimestamp(maxTimestamp)) {

            // removing active partition

            // calculate new transient row count, min/max timestamps and find the partition to open next
            final long nextMaxTimestamp;
            final long newTransientRowCount;
            final long prevTimestamp;
            if (index == 0) {
                nextMaxTimestamp = Long.MIN_VALUE;
                newTransientRowCount = 0L;
                prevTimestamp = 0L; // meaningless
            } else {
                final int prevIndex = index - 1;
                prevTimestamp = txWriter.getPartitionTimestamp(prevIndex);
                newTransientRowCount = txWriter.getPartitionSize(prevIndex);
                try {
                    setPathForPartition(path.trimTo(rootLen), partitionBy, prevTimestamp, txWriter.getPartitionNameTxn(prevIndex));
                    readPartitionMinMax(ff, prevTimestamp, path, metadata.getColumnName(metadata.getTimestampIndex()), newTransientRowCount);
                    nextMaxTimestamp = attachMaxTimestamp;
                } finally {
                    path.trimTo(rootLen);
                }
            }

            columnVersionWriter.removePartition(timestamp);
            txWriter.beginPartitionSizeUpdate();
            txWriter.removeAttachedPartitions(timestamp);
            txWriter.finishPartitionSizeUpdate(index == 0 ? Long.MAX_VALUE : txWriter.getMinTimestamp(), nextMaxTimestamp);
            txWriter.bumpTruncateVersion();

            columnVersionWriter.commit();
            txWriter.setColumnVersion(columnVersionWriter.getVersion());
            txWriter.commit(defaultCommitMode, denseSymbolMapWriters);

            // No need to truncate before, files to be deleted.
            closeActivePartition(false);

            if (index != 0) {
                openPartition(prevTimestamp);
                setAppendPosition(newTransientRowCount, false);
            } else {
                rowAction = ROW_ACTION_OPEN_PARTITION;
            }
        } else {

            // when we want to delete first partition we must find out minTimestamp from
            // next partition if it exists, or next partition, and so on
            //
            // when somebody removed data directories manually and then attempts to tidy
            // up metadata with logical partition delete we have to uphold the effort and
            // re-compute table size and its minTimestamp from what remains on disk

            // find out if we are removing min partition
            long nextMinTimestamp = minTimestamp;
            if (timestamp == txWriter.getPartitionTimestamp(0)) {
                nextMinTimestamp = readMinTimestamp(txWriter.getPartitionTimestamp(1));
            }

            columnVersionWriter.removePartition(timestamp);

            txWriter.beginPartitionSizeUpdate();
            txWriter.removeAttachedPartitions(timestamp);
            txWriter.setMinTimestamp(nextMinTimestamp);
            txWriter.finishPartitionSizeUpdate(nextMinTimestamp, txWriter.getMaxTimestamp());
            txWriter.bumpTruncateVersion();

            columnVersionWriter.commit();
            txWriter.setColumnVersion(columnVersionWriter.getVersion());
            txWriter.commit(defaultCommitMode, denseSymbolMapWriters);
        }

        // Call O3 methods to remove check TxnScoreboard and remove partition directly
        safeDeletePartitionDir(timestamp, partitionNameTxn);
        return true;
    }

    @Override
    public void renameColumn(CharSequence currentName, CharSequence newName) {
        checkDistressed();
        checkColumnName(newName);

        final int index = getColumnIndex(currentName);
        final int type = metadata.getColumnType(index);

        LOG.info().$("renaming column '").utf8(currentName).$('[').$(ColumnType.nameOf(type)).$("]' to '").utf8(newName).$("' in ").$(path).$();

        commit();

        this.metaSwapIndex = renameColumnFromMeta(index, newName);

        // close _meta so we can rename it
        metaMem.close();

        // rename _meta to _meta.prev
        renameMetaToMetaPrev(currentName);

        // after we moved _meta to _meta.prev
        // we have to have _todo to restore _meta should anything go wrong
        writeRestoreMetaTodo(currentName);

        // rename _meta.swp to _meta
        renameSwapMetaToMeta(currentName);

        try {
            // open _meta file
            openMetaFile(ff, path, rootLen, metaMem);

            // remove _todo
            clearTodoLog();

            // rename column files has to be done after _todo is removed
            renameColumnFiles(currentName, index, newName, type);
        } catch (CairoException e) {
            throwDistressException(e);
        }

        bumpStructureVersion();

        metadata.renameColumn(currentName, newName);

        if (index == metadata.getTimestampIndex()) {
            designatedTimestampColumnName = Chars.toString(newName);
        }

        LOG.info().$("RENAMED column '").utf8(currentName).$("' to '").utf8(newName).$("' from ").$(path).$();
    }

    @Override
    public void rollback() {
        checkDistressed();
        if (o3InError || inTransaction()) {
            try {
                LOG.info().$("tx rollback [name=").utf8(tableToken.getTableName()).I$();
                partitionRemoveCandidates.clear();
                o3CommitBatchTimestampMin = Long.MAX_VALUE;
                if ((masterRef & 1) != 0) {
                    masterRef++;
                }
                freeColumns(false);
                txWriter.unsafeLoadAll();
                rollbackIndexes();
                rollbackSymbolTables();
                columnVersionWriter.readUnsafe();
                purgeUnusedPartitions();
                configureAppendPosition();
                o3InError = false;
                // when we rolled transaction back, hasO3() has to be false
                o3MasterRef = -1;
                LOG.info().$("tx rollback complete [name=").utf8(tableToken.getTableName()).I$();
                processCommandQueue(false);
                metrics.tableWriter().incrementRollbacks();
            } catch (Throwable e) {
                LOG.critical().$("could not perform rollback [name=").utf8(tableToken.getTableName()).$(", msg=").$(e.getMessage()).I$();
                distressed = true;
            }
        }
    }

    public void setExtensionListener(ExtensionListener listener) {
        txWriter.setExtensionListener(listener);
    }

    public void setLifecycleManager(LifecycleManager lifecycleManager) {
        this.lifecycleManager = lifecycleManager;
    }

    @Override
    public void setMetaMaxUncommittedRows(int maxUncommittedRows) {
        try {
            commit();
            long metaSize = copyMetadataAndUpdateVersion();
            openMetaSwapFileByIndex(ff, ddlMem, path, rootLen, this.metaSwapIndex);
            try {
                ddlMem.jumpTo(META_OFFSET_MAX_UNCOMMITTED_ROWS);
                ddlMem.putInt(maxUncommittedRows);
                ddlMem.jumpTo(metaSize);
            } finally {
                ddlMem.close();
            }

            finishMetaSwapUpdate();
            metadata.setMaxUncommittedRows(maxUncommittedRows);
            clearTodoLog();
        } finally {
            ddlMem.close();
        }
    }

    @Override
    public void setMetaO3MaxLag(long o3MaxLagUs) {
        try {
            commit();
            long metaSize = copyMetadataAndUpdateVersion();
            openMetaSwapFileByIndex(ff, ddlMem, path, rootLen, this.metaSwapIndex);
            try {
                ddlMem.jumpTo(META_OFFSET_O3_MAX_LAG);
                ddlMem.putLong(o3MaxLagUs);
                ddlMem.jumpTo(metaSize);
            } finally {
                ddlMem.close();
            }

            finishMetaSwapUpdate();
            metadata.setO3MaxLag(o3MaxLagUs);
            clearTodoLog();
        } finally {
            ddlMem.close();
        }
    }

    public void setSeqTxn(long seqTxn) {
        assert txWriter.getLagRowCount() == 0 && txWriter.getLagTxnCount() == 0;
        txWriter.setSeqTxn(seqTxn);
    }

    public long size() {
        // This is uncommitted row count
        return txWriter.getRowCount() + getO3RowCount();
    }

    @Override
    public boolean supportsMultipleWriters() {
        return false;
    }

    /**
     * Processes writer command queue to execute writer async commands such as replication and table alters.
     * Does not accept structure changes, e.g. equivalent to tick(false)
     * Some tick calls can result into transaction commit.
     */
    @Override
    public void tick() {
        tick(false);
    }

    /**
     * Processes writer command queue to execute writer async commands such as replication and table alters.
     * Some tick calls can result into transaction commit.
     *
     * @param contextAllowsAnyStructureChanges If true accepts any Alter table command, if false does not accept significant table
     *                                         structure changes like column drop, rename
     */
    public void tick(boolean contextAllowsAnyStructureChanges) {
        // Some alter table trigger commit() which trigger tick()
        // If already inside the tick(), do not re-enter it.
        processCommandQueue(contextAllowsAnyStructureChanges);
    }

    @Override
    public String toString() {
        return "TableWriter{name=" + tableToken.getTableName() + '}';
    }

    public void transferLock(int lockFd) {
        assert lockFd != -1;
        this.lockFd = lockFd;
    }

    /**
     * Truncates table. When operation is unsuccessful it throws CairoException. With that truncate can be
     * retried or alternatively table can be closed. Outcome of any other operation with the table is undefined
     * and likely to cause segmentation fault. When table re-opens any partial truncate will be retried.
     */
    @Override
    public final void truncate() {
        rollback();

        // we do this before size check so that "old" corrupt symbol tables are brought back in line
        for (int i = 0, n = denseSymbolMapWriters.size(); i < n; i++) {
            denseSymbolMapWriters.getQuick(i).truncate();
        }

        if (size() == 0) {
            return;
        }

        // this is a crude block to test things for now
        todoMem.putLong(0, ++todoTxn); // write txn, reader will first read txn at offset 24 and then at offset 0
        Unsafe.getUnsafe().storeFence(); // make sure we do not write hash before writing txn (view from another thread)
        todoMem.putLong(8, configuration.getDatabaseIdLo()); // write out our instance hashes
        todoMem.putLong(16, configuration.getDatabaseIdHi());
        Unsafe.getUnsafe().storeFence();
        todoMem.putLong(24, todoTxn);
        todoMem.putLong(32, 1);
        todoMem.putLong(40, TODO_TRUNCATE);
        // ensure file is closed with correct length
        todoMem.jumpTo(48);

        if (partitionBy != PartitionBy.NONE) {
            freeColumns(false);
            if (indexers != null) {
                for (int i = 0, n = indexers.size(); i < n; i++) {
                    Misc.free(indexers.getQuick(i));
                }
            }
            removePartitionDirectories();
            rowAction = ROW_ACTION_OPEN_PARTITION;
        } else {
            // truncate columns, we cannot remove them
            for (int i = 0; i < columnCount; i++) {
                getPrimaryColumn(i).truncate();
                MemoryMA mem = getSecondaryColumn(i);
                if (mem != null && mem.isOpen()) {
                    mem.truncate();
                    mem.putLong(0);
                }
            }
        }

        txWriter.resetTimestamp();
        columnVersionWriter.truncate(PartitionBy.isPartitioned(partitionBy));
        txWriter.truncate(columnVersionWriter.getVersion());
        try {
            clearTodoLog();
        } catch (CairoException e) {
            throwDistressException(e);
        }

        LOG.info().$("truncated [name=").utf8(tableToken.getTableName()).I$();
    }

    public void updateTableToken(TableToken tableToken) {
        this.tableToken = tableToken;
        this.metadata.updateTableToken(tableToken);
    }

    public void upsertColumnVersion(long partitionTimestamp, int columnIndex, long columnTop) {
        columnVersionWriter.upsert(partitionTimestamp, columnIndex, txWriter.txn, columnTop);
        txWriter.updatePartitionColumnVersion(partitionTimestamp);
    }

    /**
     * Eagerly sets up writer instance. Otherwise, writer will initialize lazily. Invoking this method could improve
     * performance of some applications. UDP receivers use this in order to avoid initial receive buffer contention.
     */
    public void warmUp() {
        Row r = newRow(Math.max(Timestamps.O3_MIN_TS, txWriter.getMaxTimestamp()));
        try {
            for (int i = 0; i < columnCount; i++) {
                r.putByte(i, (byte) 0);
            }
        } finally {
            r.cancel();
        }
    }

    private static void configureNullSetters(ObjList<Runnable> nullers, int type, MemoryA mem1, MemoryA mem2) {
        switch (ColumnType.tagOf(type)) {
            case ColumnType.BOOLEAN:
            case ColumnType.BYTE:
                nullers.add(() -> mem1.putByte((byte) 0));
                break;
            case ColumnType.DOUBLE:
                nullers.add(() -> mem1.putDouble(Double.NaN));
                break;
            case ColumnType.FLOAT:
                nullers.add(() -> mem1.putFloat(Float.NaN));
                break;
            case ColumnType.INT:
                nullers.add(() -> mem1.putInt(Numbers.INT_NaN));
                break;
            case ColumnType.LONG:
            case ColumnType.DATE:
            case ColumnType.TIMESTAMP:
                nullers.add(() -> mem1.putLong(Numbers.LONG_NaN));
                break;
            case ColumnType.LONG128:
                // fall through
            case ColumnType.UUID:
                nullers.add(() -> mem1.putLong128(Numbers.LONG_NaN, Numbers.LONG_NaN));
                break;
            case ColumnType.LONG256:
                nullers.add(() -> mem1.putLong256(Numbers.LONG_NaN, Numbers.LONG_NaN, Numbers.LONG_NaN, Numbers.LONG_NaN));
                break;
            case ColumnType.SHORT:
                nullers.add(() -> mem1.putShort((short) 0));
                break;
            case ColumnType.CHAR:
                nullers.add(() -> mem1.putChar((char) 0));
                break;
            case ColumnType.STRING:
                nullers.add(() -> mem2.putLong(mem1.putNullStr()));
                break;
            case ColumnType.SYMBOL:
                nullers.add(() -> mem1.putInt(SymbolTable.VALUE_IS_NULL));
                break;
            case ColumnType.BINARY:
                nullers.add(() -> mem2.putLong(mem1.putNullBin()));
                break;
            case ColumnType.GEOBYTE:
                nullers.add(() -> mem1.putByte(GeoHashes.BYTE_NULL));
                break;
            case ColumnType.GEOSHORT:
                nullers.add(() -> mem1.putShort(GeoHashes.SHORT_NULL));
                break;
            case ColumnType.GEOINT:
                nullers.add(() -> mem1.putInt(GeoHashes.INT_NULL));
                break;
            case ColumnType.GEOLONG:
                nullers.add(() -> mem1.putLong(GeoHashes.NULL));
                break;
            default:
                nullers.add(NOOP);
        }
    }

    /**
     * This an O(n) method to find if column by the same name already exists. The benefit of poor performance
     * is that we don't keep column name strings on heap. We only use this method when adding new column, where
     * high performance of name check does not matter much.
     *
     * @param name to check
     * @return 0 based column index.
     */
    private static int getColumnIndexQuiet(MemoryMR metaMem, CharSequence name, int columnCount) {
        long nameOffset = getColumnNameOffset(columnCount);
        for (int i = 0; i < columnCount; i++) {
            CharSequence col = metaMem.getStr(nameOffset);
            int columnType = getColumnType(metaMem, i); // Negative means deleted column
            if (columnType > 0 && Chars.equalsIgnoreCase(col, name)) {
                return i;
            }
            nameOffset += Vm.getStorageLength(col);
        }
        return -1;
    }

    private static ColumnVersionWriter openColumnVersionFile(FilesFacade ff, Path path, int rootLen) {
        path.concat(COLUMN_VERSION_FILE_NAME).$();
        try {
            return new ColumnVersionWriter(ff, path, 0);
        } finally {
            path.trimTo(rootLen);
        }
    }

    private static void openMetaFile(FilesFacade ff, Path path, int rootLen, MemoryMR metaMem) {
        path.concat(META_FILE_NAME).$();
        try {
            metaMem.smallFile(ff, path, MemoryTag.MMAP_TABLE_WRITER);
        } finally {
            path.trimTo(rootLen);
        }
    }

    private static void removeFileAndOrLog(FilesFacade ff, LPSZ name) {
        if (ff.exists(name)) {
            if (ff.remove(name)) {
                LOG.debug().$("removed [file=").utf8(name).I$();
            } else {
                LOG.error()
                        .$("could not remove [errno=").$(ff.errno())
                        .$(", file=").utf8(name)
                        .I$();
            }
        }
    }

    private static void renameFileOrLog(FilesFacade ff, LPSZ from, LPSZ to) {
        if (ff.exists(from)) {
            if (ff.rename(from, to) == FILES_RENAME_OK) {
                LOG.debug().$("renamed [from=").utf8(from).$(", to=").utf8(to).I$();
            } else {
                LOG.critical()
                        .$("could not rename [errno=").$(ff.errno())
                        .$(", from=").utf8(from)
                        .$(", to=").utf8(to)
                        .I$();
            }
        }
    }

    private int addColumnToMeta(
            CharSequence name,
            int type,
            boolean indexFlag,
            int indexValueBlockCapacity,
            boolean sequentialFlag
    ) {
        int index;
        try {
            index = openMetaSwapFile(ff, ddlMem, path, rootLen, configuration.getMaxSwapFileCount());
            int columnCount = metaMem.getInt(META_OFFSET_COUNT);

            ddlMem.putInt(columnCount + 1);
            ddlMem.putInt(metaMem.getInt(META_OFFSET_PARTITION_BY));
            ddlMem.putInt(metaMem.getInt(META_OFFSET_TIMESTAMP_INDEX));
            copyVersionAndLagValues();
            ddlMem.jumpTo(META_OFFSET_COLUMN_TYPES);
            for (int i = 0; i < columnCount; i++) {
                writeColumnEntry(i, false);
            }

            // add new column metadata to bottom of list
            ddlMem.putInt(type);
            long flags = 0;
            if (indexFlag) {
                flags |= META_FLAG_BIT_INDEXED;
            }

            if (sequentialFlag) {
                flags |= META_FLAG_BIT_SEQUENTIAL;
            }

            ddlMem.putLong(flags);
            ddlMem.putInt(indexValueBlockCapacity);
            ddlMem.putLong(configuration.getRandom().nextLong());
            ddlMem.skip(8);

            long nameOffset = getColumnNameOffset(columnCount);
            for (int i = 0; i < columnCount; i++) {
                CharSequence columnName = metaMem.getStr(nameOffset);
                ddlMem.putStr(columnName);
                nameOffset += Vm.getStorageLength(columnName);
            }
            ddlMem.putStr(name);
        } finally {
            ddlMem.close();
        }
        return index;
    }

    private long applyFromWalLagToLastPartition(long commitToTimestamp) {
        long lagMinTimestamp = txWriter.getLagMinTimestamp();
        if (txWriter.getLagRowCount() > 0
                && txWriter.isLagOrdered()
                && txWriter.getMaxTimestamp() <= lagMinTimestamp
                && partitionFloorMethod.floor(lagMinTimestamp) == lastPartitionTimestamp) {
            // There is some data in LAG, it's ordered, and it's already written to the last partition.
            // We can simply increase the last partition transient row count to make it committed.

            long lagMaxTimestamp = txWriter.getLagMaxTimestamp();
            commitToTimestamp = Math.min(commitToTimestamp, partitionTimestampHi);
            if (lagMaxTimestamp <= commitToTimestamp) {
                // Easy case, all lag data can be marked as committed in the last partition
                LOG.debug().$("fast apply full lag to last partition [table=").$(tableToken).I$();
                applyLagToLastPartition(lagMaxTimestamp, txWriter.getLagRowCount(), Long.MAX_VALUE);
                return lagMaxTimestamp;
            } else if (lagMinTimestamp <= commitToTimestamp) {
                // Find the max row which can be marked as committed in the last timestamp
                long lagRows = txWriter.getLagRowCount();
                long timestampMapOffset = txWriter.getTransientRowCount() * Long.BYTES;
                long timestampMapSize = lagRows * Long.BYTES;
                long timestampMaAddr = mapAppendColumnBuffer(
                        getPrimaryColumn(metadata.getTimestampIndex()),
                        timestampMapOffset,
                        timestampMapSize,
                        false
                );
                try {
                    final long timestampAddr = Math.abs(timestampMaAddr);
                    final long binarySearchInsertionPoint = Vect.binarySearch64Bit(
                            timestampAddr,
                            commitToTimestamp,
                            0,
                            lagRows - 1,
                            BinarySearch.SCAN_DOWN
                    );
                    long applyCount = (binarySearchInsertionPoint < 0) ? -binarySearchInsertionPoint - 1 : binarySearchInsertionPoint + 1;

                    long newMinLagTimestamp = Unsafe.getUnsafe().getLong(timestampAddr + applyCount * Long.BYTES);
                    long newMaxTimestamp = Unsafe.getUnsafe().getLong(timestampAddr + (applyCount - 1) * Long.BYTES);
                    assert newMinLagTimestamp > commitToTimestamp && commitToTimestamp >= newMaxTimestamp;

                    applyLagToLastPartition(newMaxTimestamp, (int) applyCount, newMinLagTimestamp);

                    LOG.debug().$("partial apply lag to last partition [table=").$(tableToken)
                            .$(" ,lagSize=").$(lagRows)
                            .$(" ,rowApplied=").$(applyCount)
                            .$(", commitToTimestamp=").$(commitToTimestamp)
                            .$(", newMaxTimestamp=").$(newMaxTimestamp)
                            .$(", newMinLagTimestamp=").$(newMinLagTimestamp)
                            .I$();
                    return newMaxTimestamp;
                } finally {
                    mapAppendColumnBufferRelease(timestampMaAddr, timestampMapOffset, timestampMapSize);
                }
            }
        }
        return Long.MIN_VALUE;
    }

    private void applyLagToLastPartition(long maxTimestamp, int lagRowCount, long lagMinTimestamp) {
        txWriter.transientRowCount += lagRowCount;
        txWriter.updatePartitionSizeByTimestamp(lastPartitionTimestamp, txWriter.transientRowCount);
        txWriter.setMinTimestamp(Math.min(txWriter.getMinTimestamp(), txWriter.getLagMinTimestamp()));
        txWriter.setLagMinTimestamp(lagMinTimestamp);
        if (txWriter.getLagRowCount() == lagRowCount) {
            txWriter.setLagMaxTimestamp(Long.MIN_VALUE);
        }
        txWriter.setLagRowCount(txWriter.getLagRowCount() - lagRowCount);
        txWriter.setMaxTimestamp(maxTimestamp);
    }

    private void attachPartitionCheckFilesMatchFixedColumn(
            int columnType,
            long partitionSize,
            long columnTop,
            String columnName,
            long columnNameTxn,
            Path partitionPath,
            long partitionTimestamp,
            int columnIndex
    ) {
        long columnSize = partitionSize - columnTop;
        if (columnSize == 0) {
            return;
        }

        TableUtils.dFile(partitionPath, columnName, columnNameTxn);
        if (!ff.exists(partitionPath.$())) {
            LOG.info().$("attaching partition with missing column [path=").$(partitionPath).I$();
            columnVersionWriter.upsertColumnTop(partitionTimestamp, columnIndex, partitionSize);
        } else {
            long fileSize = ff.length(partitionPath);
            if (fileSize < (columnSize << ColumnType.pow2SizeOf(columnType))) {
                throw CairoException.critical(0)
                        .put("Column file is too small. ")
                        .put("Partition files inconsistent [file=")
                        .put(partitionPath)
                        .put(", expectedSize=")
                        .put(columnSize << ColumnType.pow2SizeOf(columnType))
                        .put(", actual=")
                        .put(fileSize)
                        .put(']');
            }
        }
    }

    private void attachPartitionCheckFilesMatchVarLenColumn(
            long partitionSize,
            long columnTop,
            String columnName,
            long columnNameTxn,
            Path partitionPath,
            long partitionTimestamp,
            int columnIndex
    ) throws CairoException {
        long columnSize = partitionSize - columnTop;
        if (columnSize == 0) {
            return;
        }

        int pathLen = partitionPath.length();
        TableUtils.dFile(partitionPath, columnName, columnNameTxn);
        long dataLength = ff.length(partitionPath.$());

        if (dataLength > 0) {
            partitionPath.trimTo(pathLen);
            TableUtils.iFile(partitionPath, columnName, columnNameTxn);

            int typeSize = Long.BYTES;
            int indexFd = openRO(ff, partitionPath, LOG);
            try {
                long fileSize = ff.length(indexFd);
                long expectedFileSize = (columnSize + 1) * typeSize;
                if (fileSize < expectedFileSize) {
                    throw CairoException.critical(0)
                            .put("Column file is too small. ")
                            .put("Partition files inconsistent [file=")
                            .put(partitionPath)
                            .put(",expectedSize=")
                            .put(expectedFileSize)
                            .put(",actual=")
                            .put(fileSize)
                            .put(']');
                }

                long mappedAddr = mapRO(ff, indexFd, expectedFileSize, MemoryTag.MMAP_DEFAULT);
                try {
                    long prevDataAddress = dataLength;
                    for (long offset = columnSize * typeSize; offset >= 0; offset -= typeSize) {
                        long dataAddress = Unsafe.getUnsafe().getLong(mappedAddr + offset);
                        if (dataAddress < 0 || dataAddress > dataLength) {
                            throw CairoException.critical(0).put("Variable size column has invalid data address value [path=").put(path)
                                    .put(", indexOffset=").put(offset)
                                    .put(", dataAddress=").put(dataAddress)
                                    .put(", dataFileSize=").put(dataLength)
                                    .put(']');
                        }

                        // Check that addresses are monotonic
                        if (dataAddress > prevDataAddress) {
                            throw CairoException.critical(0).put("Variable size column has invalid data address value [path=").put(partitionPath)
                                    .put(", indexOffset=").put(offset)
                                    .put(", dataAddress=").put(dataAddress)
                                    .put(", prevDataAddress=").put(prevDataAddress)
                                    .put(", dataFileSize=").put(dataLength)
                                    .put(']');
                        }
                        prevDataAddress = dataAddress;
                    }
                } finally {
                    ff.munmap(mappedAddr, expectedFileSize, MemoryTag.MMAP_DEFAULT);
                }
            } finally {
                ff.close(indexFd);
            }
        } else {
            LOG.info().$("attaching partition with missing column [path=").$(partitionPath).I$();
            columnVersionWriter.upsertColumnTop(partitionTimestamp, columnIndex, partitionSize);
        }
    }

    private void attachPartitionCheckSymbolColumn(long partitionSize, long columnTop, String columnName, long columnNameTxn, Path partitionPath, long partitionTimestamp, int columnIndex) {
        long columnSize = partitionSize - columnTop;
        if (columnSize == 0) {
            return;
        }

        int pathLen = partitionPath.length();
        TableUtils.dFile(partitionPath, columnName, columnNameTxn);
        if (!ff.exists(partitionPath.$())) {
            columnVersionWriter.upsertColumnTop(partitionTimestamp, columnIndex, partitionSize);
            return;
        }

        int fd = openRO(ff, partitionPath.$(), LOG);
        try {
            long fileSize = ff.length(fd);
            int typeSize = Integer.BYTES;
            long expectedSize = columnSize * typeSize;
            if (fileSize < expectedSize) {
                throw CairoException.critical(0)
                        .put("Column file is too small. ")
                        .put("Partition files inconsistent [file=")
                        .put(partitionPath)
                        .put(", expectedSize=")
                        .put(expectedSize)
                        .put(", actual=")
                        .put(fileSize)
                        .put(']');
            }

            long address = mapRO(ff, fd, fileSize, MemoryTag.MMAP_DEFAULT);
            try {
                int maxKey = Vect.maxInt(address, columnSize);
                int symbolValues = symbolMapWriters.getQuick(columnIndex).getSymbolCount();
                if (maxKey >= symbolValues) {
                    throw CairoException.critical(0)
                            .put("Symbol file does not match symbol column [file=")
                            .put(path)
                            .put(", key=")
                            .put(maxKey)
                            .put(", columnKeys=")
                            .put(symbolValues)
                            .put(']');
                }
                int minKey = Vect.minInt(address, columnSize);
                if (minKey != SymbolTable.VALUE_IS_NULL && minKey < 0) {
                    throw CairoException.critical(0)
                            .put("Symbol file does not match symbol column, invalid key [file=")
                            .put(path)
                            .put(", key=")
                            .put(minKey)
                            .put(']');
                }
            } finally {
                ff.munmap(address, fileSize, MemoryTag.MMAP_DEFAULT);
            }

            if (metadata.isColumnIndexed(columnIndex)) {
                valueFileName(partitionPath.trimTo(pathLen), columnName, columnNameTxn);
                if (!ff.exists(partitionPath.$())) {
                    throw CairoException.critical(0)
                            .put("Symbol index value file does not exist [file=")
                            .put(partitionPath)
                            .put(']');
                }
                keyFileName(partitionPath.trimTo(pathLen), columnName, columnNameTxn);
                if (!ff.exists(partitionPath.$())) {
                    throw CairoException.critical(0)
                            .put("Symbol index key file does not exist [file=")
                            .put(partitionPath)
                            .put(']');
                }
            }
        } finally {
            ff.close(fd);
        }
    }

    private boolean attachPrepare(long partitionTimestamp, long partitionSize, Path detachedPath, int detachedPartitionRoot) {
        try {
            // load/check _meta
            detachedPath.trimTo(detachedPartitionRoot).concat(META_FILE_NAME);
            if (!ff.exists(detachedPath.$())) {
                // Backups and older versions of detached partitions will not have _dmeta
                LOG.info().$("detached ").$(META_FILE_NAME).$(" file not found, skipping check [path=").$(detachedPath).I$();
                return false;
            }

            if (attachMetadata == null) {
                attachMetaMem = Vm.getCMRInstance();
                attachMetaMem.smallFile(ff, detachedPath, MemoryTag.MMAP_TABLE_WRITER);
                attachMetadata = new TableWriterMetadata(tableToken, attachMetaMem);
            } else {
                attachMetaMem.smallFile(ff, detachedPath, MemoryTag.MMAP_TABLE_WRITER);
                attachMetadata.reload(attachMetaMem);
            }

            if (metadata.getTableId() != attachMetadata.getTableId()) {
                // very same table, attaching foreign partitions is not allowed
                throw CairoException.detachedMetadataMismatch("table_id");
            }
            if (metadata.getTimestampIndex() != attachMetadata.getTimestampIndex()) {
                // designated timestamps in both tables, same index
                throw CairoException.detachedMetadataMismatch("timestamp_index");
            }

            // load/check _dcv, updating local column tops
            // set current _dcv to where the partition was
            detachedPath.trimTo(detachedPartitionRoot).concat(COLUMN_VERSION_FILE_NAME).$();
            if (!ff.exists(detachedPath)) {
                // Backups and older versions of detached partitions will not have _cv
                LOG.error().$("detached _dcv file not found, skipping check [path=").$(detachedPath).I$();
                return false;
            } else {
                if (attachColumnVersionReader == null) {
                    attachColumnVersionReader = new ColumnVersionReader();
                }
                attachColumnVersionReader.ofRO(ff, detachedPath);
                attachColumnVersionReader.readUnsafe();
            }

            // override column tops for the partition we are attaching
            columnVersionWriter.copyPartition(partitionTimestamp, attachColumnVersionReader);

            for (int colIdx = 0; colIdx < columnCount; colIdx++) {
                String columnName = metadata.getColumnName(colIdx);

                // check name
                int detColIdx = attachMetadata.getColumnIndexQuiet(columnName);
                if (detColIdx == -1) {
                    columnVersionWriter.upsertColumnTop(partitionTimestamp, colIdx, partitionSize);
                    continue;
                }

                if (detColIdx != colIdx) {
                    throw CairoException.detachedColumnMetadataMismatch(colIdx, columnName, "name");
                }

                // check type
                int tableColType = metadata.getColumnType(colIdx);
                int attachColType = attachMetadata.getColumnType(detColIdx);
                if (tableColType != attachColType && tableColType != -attachColType) {
                    throw CairoException.detachedColumnMetadataMismatch(colIdx, columnName, "type");
                }

                if (tableColType != attachColType) {
                    // This is very suspicious. The column was deleted in the detached partition,
                    // but it exists in the target table.
                    LOG.info().$("detached partition has column deleted while the table has the same column alive [tableName=").utf8(tableToken.getTableName())
                            .$(", columnName=").utf8(columnName)
                            .$(", columnType=").$(ColumnType.nameOf(tableColType))
                            .I$();
                    columnVersionWriter.upsertColumnTop(partitionTimestamp, colIdx, partitionSize);
                }

                // check column is / was indexed
                if (ColumnType.isSymbol(tableColType)) {
                    boolean isIndexedNow = metadata.isColumnIndexed(colIdx);
                    boolean wasIndexedAtDetached = attachMetadata.isColumnIndexed(detColIdx);
                    int indexValueBlockCapacityNow = metadata.getIndexValueBlockCapacity(colIdx);
                    int indexValueBlockCapacityDetached = attachMetadata.getIndexValueBlockCapacity(detColIdx);

                    if (!isIndexedNow && wasIndexedAtDetached) {
                        long columnNameTxn = attachColumnVersionReader.getColumnNameTxn(partitionTimestamp, colIdx);
                        keyFileName(detachedPath.trimTo(detachedPartitionRoot), columnName, columnNameTxn);
                        removeFileAndOrLog(ff, detachedPath);
                        valueFileName(detachedPath.trimTo(detachedPartitionRoot), columnName, columnNameTxn);
                        removeFileAndOrLog(ff, detachedPath);
                    } else if (isIndexedNow
                            && (!wasIndexedAtDetached || indexValueBlockCapacityNow != indexValueBlockCapacityDetached)) {
                        // Was not indexed before or value block capacity has changed
                        detachedPath.trimTo(detachedPartitionRoot);
                        rebuildAttachedPartitionColumnIndex(partitionTimestamp, partitionSize, columnName);
                    }
                }
            }
            return true;
            // Do not remove _dmeta and _dcv to keep partition attachable in case of fs copy / rename failure
        } finally {
            Misc.free(attachColumnVersionReader);
            Misc.free(attachMetaMem);
            Misc.free(attachIndexBuilder);
        }
    }

    private void attachValidateMetadata(long partitionSize, Path partitionPath, long partitionTimestamp) throws CairoException {
        // for each column, check that file exists in the partition folder
        int rootLen = partitionPath.length();
        for (int columnIndex = 0, size = metadata.getColumnCount(); columnIndex < size; columnIndex++) {
            try {
                final String columnName = metadata.getColumnName(columnIndex);
                int columnType = metadata.getColumnType(columnIndex);

                if (columnType > -1L) {
                    long columnTop = columnVersionWriter.getColumnTop(partitionTimestamp, columnIndex);
                    if (columnTop < 0 || columnTop == partitionSize) {
                        // Column does not exist in the partition
                        continue;
                    }
                    long columnNameTxn = columnVersionWriter.getDefaultColumnNameTxn(columnIndex);
                    switch (ColumnType.tagOf(columnType)) {
                        case ColumnType.INT:
                        case ColumnType.LONG:
                        case ColumnType.BOOLEAN:
                        case ColumnType.BYTE:
                        case ColumnType.TIMESTAMP:
                        case ColumnType.DATE:
                        case ColumnType.DOUBLE:
                        case ColumnType.CHAR:
                        case ColumnType.SHORT:
                        case ColumnType.FLOAT:
                        case ColumnType.LONG128:
                        case ColumnType.LONG256:
                        case ColumnType.GEOBYTE:
                        case ColumnType.GEOSHORT:
                        case ColumnType.GEOINT:
                        case ColumnType.GEOLONG:
                        case ColumnType.UUID:
                            attachPartitionCheckFilesMatchFixedColumn(columnType, partitionSize, columnTop, columnName, columnNameTxn, partitionPath, partitionTimestamp, columnIndex);
                            break;
                        case ColumnType.STRING:
                        case ColumnType.BINARY:
                            attachPartitionCheckFilesMatchVarLenColumn(partitionSize, columnTop, columnName, columnNameTxn, partitionPath, partitionTimestamp, columnIndex);
                            break;
                        case ColumnType.SYMBOL:
                            attachPartitionCheckSymbolColumn(partitionSize, columnTop, columnName, columnNameTxn, partitionPath, partitionTimestamp, columnIndex);
                            break;
                    }
                }
            } finally {
                partitionPath.trimTo(rootLen);
            }
        }
    }

    private void bumpMasterRef() {
        if ((masterRef & 1) == 0) {
            masterRef++;
        } else {
            cancelRowAndBump();
        }
    }

    private void bumpStructureVersion() {
        columnVersionWriter.commit();
        txWriter.setColumnVersion(columnVersionWriter.getVersion());
        txWriter.bumpStructureVersion(this.denseSymbolMapWriters);
        assert txWriter.getStructureVersion() == metadata.getStructureVersion();
    }

    private void cancelRowAndBump() {
        rowCancel();
        masterRef++;
    }

    private void checkColumnName(CharSequence name) {
        if (!TableUtils.isValidColumnName(name, configuration.getMaxFileNameLength())) {
            throw CairoException.nonCritical().put("invalid column name [table=").put(tableToken.getTableName()).put(", column=").putAsPrintable(name).put(']');
        }
    }

    private void checkDistressed() {
        if (!distressed) {
            return;
        }
        throw new CairoError("Table '" + tableToken.getTableName() + "' is distressed");
    }

    private void checkO3Errors() {
        if (o3ErrorCount.get() > 0) {
            if (lastErrno == O3_ERRNO_FATAL) {
                distressed = true;
                throw new CairoError("commit failed with fatal error, see logs for details [table=" +
                        tableToken.getTableName() +
                        ", tableDir=" + tableToken.getDirName() + "]");
            } else {
                throw CairoException.critical(lastErrno)
                        .put("commit failed, see logs for details [table=")
                        .put(tableToken.getTableName())
                        .put(", tableDir=").put(tableToken.getDirName())
                        .put(']');
            }
        }
    }

    private void clearO3() {
        this.o3MasterRef = -1; // clears o3 flag, hasO3() will be returning false
        rowAction = ROW_ACTION_SWITCH_PARTITION;
        // transaction log is either not required or pending
        activeColumns = columns;
        activeNullSetters = nullSetters;
    }

    private void clearTodoLog() {
        try {
            todoMem.putLong(0, ++todoTxn); // write txn, reader will first read txn at offset 24 and then at offset 0
            Unsafe.getUnsafe().storeFence(); // make sure we do not write hash before writing txn (view from another thread)
            todoMem.putLong(8, 0); // write out our instance hashes
            todoMem.putLong(16, 0);
            Unsafe.getUnsafe().storeFence();
            todoMem.putLong(32, 0);
            Unsafe.getUnsafe().storeFence();
            todoMem.putLong(24, todoTxn);
            // ensure file is closed with correct length
            todoMem.jumpTo(40);
        } finally {
            path.trimTo(rootLen);
        }
    }

    private void closeAppendMemoryTruncate(boolean truncate) {
        for (int i = 0, n = columns.size(); i < n; i++) {
            MemoryMA m = columns.getQuick(i);
            if (m != null) {
                m.close(truncate);
            }
        }
    }

    private void closeWalColumns() {
        for (int col = 0, n = walMappedColumns.size(); col < n; col++) {
            MemoryCMOR mappedColumnMem = walMappedColumns.getQuick(col);
            if (mappedColumnMem != null) {
                Misc.free(mappedColumnMem);
                walColumnMemoryPool.push(mappedColumnMem);
            }
        }
    }

    /**
     * Commits newly added rows of data. This method updates transaction file with pointers to end of appended data.
     * <p>
     * <b>Pending rows</b>
     * <p>This method will cancel pending rows by calling {@link #rowCancel()}. Data in partially appended row will be lost.</p>
     *
     * @param commitMode commit durability mode.
     * @param o3MaxLag   if > 0 then do a partial commit, leaving the rows within the lag in a new uncommitted transaction
     * @return commit transaction number or -1 if there was nothing to commit
     */
    private long commit(int commitMode, long o3MaxLag) {
        checkDistressed();
        physicallyWrittenRowsSinceLastCommit.set(0);

        if (o3InError) {
            rollback();
            return TableSequencer.NO_TXN;
        }

        if ((masterRef & 1) != 0) {
            rowCancel();
        }

        if (inTransaction()) {
            final boolean o3 = hasO3();
            if (o3) {
                final boolean noop = o3Commit(o3MaxLag);
                if (noop) {
                    // Bookmark masterRef to track how many rows is in uncommitted state
                    this.committedMasterRef = masterRef;
                    return getTxn();
                } else if (o3MaxLag > 0) {
                    // It is possible that O3 commit will create partition just before
                    // the last one, leaving last partition row count 0 when doing ic().
                    // That's when the data from the last partition is moved to in-memory lag.
                    // One way to detect this is to check if index of the "last" partition is not
                    // last partition in the attached partition list.
                    if (txWriter.reconcileOptimisticPartitions()) {
                        this.lastPartitionTimestamp = txWriter.getLastPartitionTimestamp();
                        this.partitionTimestampHi = txWriter.getNextPartitionTimestamp(txWriter.getMaxTimestamp()) - 1;
                        openLastPartition();
                    }
                }
            } else if (noOpRowCount > 0) {
                LOG.critical()
                        .$("o3 ignoring write on read-only partition [table=").utf8(tableToken.getTableName())
                        .$(", timestamp=").$ts(lastOpenPartitionTs)
                        .$(", numRows=").$(noOpRowCount)
                        .$();
            }

            if (commitMode != CommitMode.NOSYNC) {
                syncColumns(commitMode);
            }

            final long committedRowCount = txWriter.unsafeCommittedFixedRowCount() + txWriter.unsafeCommittedTransientRowCount();
            final long rowsAdded = txWriter.getRowCount() - committedRowCount;

            updateIndexes();
            columnVersionWriter.commit();
            txWriter.setColumnVersion(columnVersionWriter.getVersion());
            txWriter.commit(commitMode, denseSymbolMapWriters);

            // Bookmark masterRef to track how many rows is in uncommitted state
            this.committedMasterRef = masterRef;
            processPartitionRemoveCandidates();

            metrics.tableWriter().incrementCommits();
            metrics.tableWriter().addCommittedRows(rowsAdded);
            if (!o3) {
                // If `o3`, the metric is tracked inside `o3Commit`, possibly async.
                addPhysicallyWrittenRows(rowsAdded);
            }

            noOpRowCount = 0L;
            return getTxn();
        }
        return TableSequencer.NO_TXN;
    }

    private void configureAppendPosition() {
        final boolean partitioned = PartitionBy.isPartitioned(partitionBy);
        if (this.txWriter.getMaxTimestamp() > Long.MIN_VALUE || !partitioned) {
            openFirstPartition(this.txWriter.getMaxTimestamp());
            if (partitioned) {
                partitionTimestampHi = txWriter.getNextPartitionTimestamp(txWriter.getMaxTimestamp()) - 1;
                rowAction = ROW_ACTION_OPEN_PARTITION;
                timestampSetter = appendTimestampSetter;
            } else {
                if (metadata.getTimestampIndex() < 0) {
                    rowAction = ROW_ACTION_NO_TIMESTAMP;
                } else {
                    rowAction = ROW_ACTION_NO_PARTITION;
                    timestampSetter = appendTimestampSetter;
                }
            }
        } else {
            rowAction = ROW_ACTION_OPEN_PARTITION;
            timestampSetter = appendTimestampSetter;
        }
        activeColumns = columns;
        activeNullSetters = nullSetters;
    }

    private void configureColumn(int type, boolean indexFlag, int index) {
        final MemoryMA primary;
        final MemoryMA secondary;
        final MemoryCARW oooPrimary;
        final MemoryCARW oooSecondary;
        final MemoryCARW oooPrimary2;
        final MemoryCARW oooSecondary2;

        if (type > 0) {
            primary = Vm.getMAInstance();
            oooPrimary = Vm.getCARWInstance(o3ColumnMemorySize, configuration.getO3MemMaxPages(), MemoryTag.NATIVE_O3);
            oooPrimary2 = Vm.getCARWInstance(o3ColumnMemorySize, configuration.getO3MemMaxPages(), MemoryTag.NATIVE_O3);

            switch (ColumnType.tagOf(type)) {
                case ColumnType.BINARY:
                case ColumnType.STRING:
                    secondary = Vm.getMAInstance();
                    oooSecondary = Vm.getCARWInstance(o3ColumnMemorySize, configuration.getO3MemMaxPages(), MemoryTag.NATIVE_O3);
                    oooSecondary2 = Vm.getCARWInstance(o3ColumnMemorySize, configuration.getO3MemMaxPages(), MemoryTag.NATIVE_O3);
                    break;
                default:
                    secondary = null;
                    oooSecondary = null;
                    oooSecondary2 = null;
                    break;
            }
        } else {
            primary = secondary = NullMemory.INSTANCE;
            oooPrimary = oooSecondary = oooPrimary2 = oooSecondary2 = NullMemory.INSTANCE;
        }

        int baseIndex = getPrimaryColumnIndex(index);
        columns.extendAndSet(baseIndex, primary);
        columns.extendAndSet(baseIndex + 1, secondary);
        o3MemColumns.extendAndSet(baseIndex, oooPrimary);
        o3MemColumns.extendAndSet(baseIndex + 1, oooSecondary);
        o3MemColumns2.extendAndSet(baseIndex, oooPrimary2);
        o3MemColumns2.extendAndSet(baseIndex + 1, oooSecondary2);
        configureNullSetters(nullSetters, type, primary, secondary);
        configureNullSetters(o3NullSetters, type, oooPrimary, oooSecondary);
        configureNullSetters(o3NullSetters2, type, oooPrimary2, oooSecondary2);

        if (indexFlag) {
            indexers.extendAndSet(index, new SymbolColumnIndexer());
        }
        rowValueIsNotNull.add(0);
    }

    private void configureColumnMemory() {
        this.symbolMapWriters.setPos(columnCount);
        for (int i = 0; i < columnCount; i++) {
            int type = metadata.getColumnType(i);
            configureColumn(type, metadata.isColumnIndexed(i), i);

            if (ColumnType.isSymbol(type)) {
                final int symbolIndex = denseSymbolMapWriters.size();
                long columnNameTxn = columnVersionWriter.getDefaultColumnNameTxn(i);
                SymbolMapWriter symbolMapWriter = new SymbolMapWriter(
                        configuration,
                        path.trimTo(rootLen),
                        metadata.getColumnName(i),
                        columnNameTxn,
                        txWriter.unsafeReadSymbolTransientCount(symbolIndex),
                        symbolIndex,
                        txWriter
                );

                symbolMapWriters.extendAndSet(i, symbolMapWriter);
                denseSymbolMapWriters.add(symbolMapWriter);
            }
        }
        final int timestampIndex = metadata.getTimestampIndex();
        if (timestampIndex != -1) {
            o3TimestampMem = o3MemColumns.getQuick(getPrimaryColumnIndex(timestampIndex));
            o3TimestampMemCpy = o3MemColumns2.getQuick(getPrimaryColumnIndex(timestampIndex));
        }
    }

    private void configureTimestampSetter() {
        int index = metadata.getTimestampIndex();
        if (index == -1) {
            timestampSetter = value -> {
            };
        } else {
            nullSetters.setQuick(index, NOOP);
            o3NullSetters.setQuick(index, NOOP);
            o3NullSetters2.setQuick(index, NOOP);
            timestampSetter = getPrimaryColumn(index)::putLong;
        }
    }

    private int copyMetadataAndSetIndexAttrs(int columnIndex, int indexedFlag, int indexValueBlockSize) {
        try {
            int index = openMetaSwapFile(ff, ddlMem, path, rootLen, configuration.getMaxSwapFileCount());
            int columnCount = metaMem.getInt(META_OFFSET_COUNT);
            ddlMem.putInt(columnCount);
            ddlMem.putInt(metaMem.getInt(META_OFFSET_PARTITION_BY));
            ddlMem.putInt(metaMem.getInt(META_OFFSET_TIMESTAMP_INDEX));
            copyVersionAndLagValues();
            ddlMem.jumpTo(META_OFFSET_COLUMN_TYPES);
            for (int i = 0; i < columnCount; i++) {
                if (i != columnIndex) {
                    writeColumnEntry(i, false);
                } else {
                    ddlMem.putInt(getColumnType(metaMem, i));
                    long flags = indexedFlag;
                    if (isSequential(metaMem, i)) {
                        flags |= META_FLAG_BIT_SEQUENTIAL;
                    }
                    ddlMem.putLong(flags);
                    ddlMem.putInt(indexValueBlockSize);
                    ddlMem.skip(16);
                }
            }

            long nameOffset = getColumnNameOffset(columnCount);
            for (int i = 0; i < columnCount; i++) {
                CharSequence columnName = metaMem.getStr(nameOffset);
                ddlMem.putStr(columnName);
                nameOffset += Vm.getStorageLength(columnName);
            }
            return index;
        } finally {
            ddlMem.close();
        }
    }

    private long copyMetadataAndUpdateVersion() {
        try {
            int index = openMetaSwapFile(ff, ddlMem, path, rootLen, configuration.getMaxSwapFileCount());
            int columnCount = metaMem.getInt(META_OFFSET_COUNT);

            ddlMem.putInt(columnCount);
            ddlMem.putInt(metaMem.getInt(META_OFFSET_PARTITION_BY));
            ddlMem.putInt(metaMem.getInt(META_OFFSET_TIMESTAMP_INDEX));
            copyVersionAndLagValues();
            ddlMem.jumpTo(META_OFFSET_COLUMN_TYPES);
            for (int i = 0; i < columnCount; i++) {
                writeColumnEntry(i, false);
            }

            long nameOffset = getColumnNameOffset(columnCount);
            for (int i = 0; i < columnCount; i++) {
                CharSequence columnName = metaMem.getStr(nameOffset);
                ddlMem.putStr(columnName);
                nameOffset += Vm.getStorageLength(columnName);
            }
            this.metaSwapIndex = index;
            return nameOffset;
        } finally {
            ddlMem.close();
        }
    }

    private int copyOverwrite(Path to) {
        int res = ff.copy(other, to);
        if (Os.isWindows() && res == -1 && ff.errno() == Files.WINDOWS_ERROR_FILE_EXISTS) {
            // Windows throws an error the destination file already exists, other platforms do not
            if (!ff.remove(to)) {
                // If file is open, return here so that errno is 5 in the error message
                return -1;
            }
            return ff.copy(other, to);
        }
        return res;
    }

    private void copyVersionAndLagValues() {
        ddlMem.putInt(ColumnType.VERSION);
        ddlMem.putInt(metaMem.getInt(META_OFFSET_TABLE_ID));
        ddlMem.putInt(metaMem.getInt(META_OFFSET_MAX_UNCOMMITTED_ROWS));
        ddlMem.putLong(metaMem.getLong(META_OFFSET_O3_MAX_LAG));
        ddlMem.putLong(txWriter.getStructureVersion() + 1);
        ddlMem.putBool(metaMem.getBool(META_OFFSET_WAL_ENABLED));
        metadata.setStructureVersion(txWriter.getStructureVersion() + 1);
    }

    /**
     * Creates bitmap index files for a column. This method uses primary column instance as temporary tool to
     * append index data. Therefore, it must be called before primary column is initialized.
     *
     * @param columnName              column name
     * @param indexValueBlockCapacity approximate number of values per index key
     * @param plen                    path length. This is used to trim shared path object to.
     */
    private void createIndexFiles(CharSequence columnName, long columnNameTxn, int indexValueBlockCapacity, int plen, boolean force) {
        try {
            keyFileName(path.trimTo(plen), columnName, columnNameTxn);

            if (!force && ff.exists(path)) {
                return;
            }

            // reuse memory column object to create index and close it at the end
            try {
                ddlMem.smallFile(ff, path, MemoryTag.MMAP_TABLE_WRITER);
                BitmapIndexWriter.initKeyMemory(ddlMem, indexValueBlockCapacity);
            } catch (CairoException e) {
                // looks like we could not create key file properly
                // lets not leave half-baked file sitting around
                LOG.error()
                        .$("could not create index [name=").utf8(path)
                        .$(", errno=").$(e.getErrno())
                        .I$();
                if (!ff.remove(path)) {
                    LOG.critical()
                            .$("could not remove '").utf8(path).$("'. Please remove MANUALLY.")
                            .$("[errno=").$(ff.errno())
                            .I$();
                }
                throw e;
            } finally {
                ddlMem.close();
            }
            if (!ff.touch(valueFileName(path.trimTo(plen), columnName, columnNameTxn))) {
                LOG.error().$("could not create index [name=").$(path)
                        .$(", errno=").$(ff.errno())
                        .I$();
                throw CairoException.critical(ff.errno()).put("could not create index [name=").put(path).put(']');
            }
        } finally {
            path.trimTo(plen);
        }
    }

    private void createSymbolMapWriter(CharSequence name, long columnNameTxn, int symbolCapacity, boolean symbolCacheFlag) {
        MapWriter.createSymbolMapFiles(ff, ddlMem, path, name, columnNameTxn, symbolCapacity, symbolCacheFlag);
        SymbolMapWriter w = new SymbolMapWriter(
                configuration,
                path,
                name,
                columnNameTxn,
                0,
                denseSymbolMapWriters.size(),
                txWriter
        );
        denseSymbolMapWriters.add(w);
        symbolMapWriters.extendAndSet(columnCount, w);
    }

    private boolean createWalSymbolMapping(SymbolMapDiff symbolMapDiff, int columnIndex, IntList symbolMap) {
        final int cleanSymbolCount = symbolMapDiff.getCleanSymbolCount();
        symbolMap.setPos(symbolMapDiff.getSize());

        // This is defensive. It validates that all the symbols used in WAL are set in SymbolMapDiff
        symbolMap.setAll(symbolMapDiff.getSize(), -1);
        final MapWriter mapWriter = symbolMapWriters.get(columnIndex);
        boolean identical = true;

        if (symbolMapDiff.hasNullValue()) {
            mapWriter.updateNullFlag(true);
        }

        SymbolMapDiffEntry entry;
        while ((entry = symbolMapDiff.nextEntry()) != null) {
            final CharSequence symbolValue = entry.getSymbol();
            final int newKey = mapWriter.put(symbolValue);
            identical &= newKey == entry.getKey();
            symbolMap.setQuick(entry.getKey() - cleanSymbolCount, newKey);
        }
        return identical;
    }

    private void dispatchO3CallbackQueue(RingQueue<O3CallbackTask> queue, int queuedCount) {
        // This is work stealing, can run tasks from other table writers
        final Sequence subSeq = this.messageBus.getO3CallbackSubSeq();
        while (!o3DoneLatch.done(queuedCount)) {
            long cursor = subSeq.next();
            if (cursor > -1) {
                O3CallbackJob.runCallbackWithCol(queue.get(cursor), cursor, subSeq);
            } else if (cursor == -1) {
                o3DoneLatch.await(queuedCount);
            } else {
                Os.pause();
            }
        }
        checkO3Errors();
    }

    private void doClose(boolean truncate) {
        // destroy() may already closed everything
        boolean tx = inTransaction();
        freeSymbolMapWriters();
        freeIndexers();
        Misc.free(txWriter);
        Misc.free(metaMem);
        Misc.free(ddlMem);
        Misc.free(indexMem);
        Misc.free(other);
        Misc.free(todoMem);
        Misc.free(attachMetaMem);
        Misc.free(attachColumnVersionReader);
        Misc.free(attachIndexBuilder);
        Misc.free(columnVersionWriter);
        Misc.free(o3ColumnTopSink);
        Misc.free(o3PartitionUpdateSink);
        Misc.free(slaveTxReader);
        Misc.free(commandQueue);
        updateOperatorImpl = Misc.free(updateOperatorImpl);
        dropIndexOperator = null;
        noOpRowCount = 0L;
        lastOpenPartitionTs = -1L;
        lastOpenPartitionIsReadOnly = false;
        freeColumns(truncate & !distressed);
        try {
            releaseLock(!truncate | tx | performRecovery | distressed);
        } finally {
            Misc.free(txnScoreboard);
            Misc.free(path);
            Misc.free(o3TimestampMem);
            Misc.free(o3TimestampMemCpy);
            Misc.free(ownMessageBus);
            if (tempMem16b != 0) {
                Unsafe.free(tempMem16b, 16, MemoryTag.NATIVE_TABLE_WRITER);
                tempMem16b = 0;
            }
            LOG.info().$("closed '").utf8(tableToken.getTableName()).$('\'').$();
        }
    }

    private void finishMetaSwapUpdate() {

        // rename _meta to _meta.prev
        this.metaPrevIndex = rename(fileOperationRetryCount);
        writeRestoreMetaTodo();

        try {
            // rename _meta.swp to -_meta
            restoreMetaFrom(META_SWAP_FILE_NAME, metaSwapIndex);
        } catch (CairoException e) {
            try {
                recoverFromTodoWriteFailure(null);
            } catch (CairoException e2) {
                throwDistressException(e2);
            }
            throw e;
        }

        try {
            // open _meta file
            openMetaFile(ff, path, rootLen, metaMem);
        } catch (CairoException e) {
            throwDistressException(e);
        }

        bumpStructureVersion();
        metadata.setTableVersion();
    }

    private void finishO3Append(long o3LagRowCount) {
        if (denseIndexers.size() == 0) {
            populateDenseIndexerList();
        }
        path.trimTo(rootLen);
        // Alright, we finished updating partitions. Now we need to get this writer instance into
        // a consistent state.
        //
        // We start with ensuring append memory is in ready-to-use state. When max timestamp changes we need to
        // move append memory to new set of files. Otherwise, we stay on the same set but advance to append position.
        avoidIndexOnCommit = o3ErrorCount.get() == 0;
        if (o3LagRowCount == 0) {
            clearO3();
            LOG.debug().$("lag segment is empty").$();
        } else {
            // adjust O3 master ref so that virtual row count becomes equal to value of "o3LagRowCount"
            this.o3MasterRef = this.masterRef - o3LagRowCount * 2 + 1;
            LOG.debug().$("adjusted [o3RowCount=").$(getO3RowCount0()).I$();
        }
    }

    private void finishO3Commit(long partitionTimestampHiLimit) {
        if (!o3InError) {
            updateO3ColumnTops();
        }
        if (isLastPartitionClosed() || partitionTimestampHi > partitionTimestampHiLimit) {
            openPartition(txWriter.getLastPartitionTimestamp());
        }

        // Data is written out successfully, however, we can still fail to set append position, for
        // example when we ran out of address space and new page cannot be mapped. The "allocate" calls here
        // ensure we can trigger this situation in tests. We should perhaps align our data such that setAppendPosition()
        // will attempt to mmap new page and fail... Then we can remove the 'true' parameter
        try {
            setAppendPosition(txWriter.getTransientRowCount(), true);
        } catch (Throwable e) {
            LOG.critical().$("data is committed but writer failed to update its state `").$(e).$('`').$();
            distressed = true;
            throw e;
        }

        metrics.tableWriter().incrementO3Commits();
    }

    private void freeAndRemoveColumnPair(ObjList<MemoryMA> columns, int pi, int si) {
        Misc.free(columns.getAndSetQuick(pi, NullMemory.INSTANCE));
        Misc.free(columns.getAndSetQuick(si, NullMemory.INSTANCE));
    }

    private void freeAndRemoveO3ColumnPair(ObjList<MemoryCARW> columns, int pi, int si) {
        Misc.free(columns.getAndSetQuick(pi, NullMemory.INSTANCE));
        Misc.free(columns.getAndSetQuick(si, NullMemory.INSTANCE));
    }

    private void freeColumns(boolean truncate) {
        // null check is because this method could be called from the constructor
        if (columns != null) {
            closeAppendMemoryTruncate(truncate);
        }
        Misc.freeObjListAndKeepObjects(o3MemColumns);
        Misc.freeObjListAndKeepObjects(o3MemColumns2);
    }

    private void freeIndexers() {
        if (indexers != null) {
            // Don't change items of indexers, they are re-used
            for (int i = 0, n = indexers.size(); i < n; i++) {
                Misc.free(indexers.getQuick(i));
            }
            denseIndexers.clear();
        }
    }

    private void freeNullSetter(ObjList<Runnable> nullSetters, int columnIndex) {
        nullSetters.setQuick(columnIndex, NOOP);
    }

    private void freeSymbolMapWriters() {
        if (denseSymbolMapWriters != null) {
            for (int i = 0, n = denseSymbolMapWriters.size(); i < n; i++) {
                Misc.freeIfCloseable(denseSymbolMapWriters.getQuick(i));
            }
            denseSymbolMapWriters.clear();
        }

        if (symbolMapWriters != null) {
            symbolMapWriters.clear();
        }
    }

    private long getMaxWalSquashRows() {
        return Math.max(0L, (long) configuration.getWalSquashUncommittedRowsMultiplier() * metadata.getMaxUncommittedRows());
    }

    private long getO3RowCount0() {
        return (masterRef - o3MasterRef + 1) / 2;
    }


    private MemoryMA getPrimaryColumn(int column) {
        assert column < columnCount : "Column index is out of bounds: " + column + " >= " + columnCount;
        return columns.getQuick(getPrimaryColumnIndex(column));
    }

    private MemoryMA getSecondaryColumn(int column) {
        assert column < columnCount : "Column index is out of bounds: " + column + " >= " + columnCount;
        return columns.getQuick(getSecondaryColumnIndex(column));
    }

    private void handleWorkStealingException(
            String message,
            int columnIndex,
            int columnType,
            long indexAddr,
            long row1Count,
            long row2Lo,
            long row2Hi,
            Throwable e
    ) {
        o3ErrorCount.incrementAndGet();
        LogRecord logRecord = LOG.critical().$(message + " [table=").$(tableToken.getTableName())
                .$(", column=").$(columnIndex)
                .$(", type=").$(columnType)
                .$(", indexAddr=").$(indexAddr)
                .$(", row1Count=").$(row1Count)
                .$(", row2Lo=").$(row2Lo)
                .$(", row2Hi=").$(row2Hi);
        if (e instanceof CairoException) {
            lastErrno = lastErrno == 0 ? ((CairoException) e).errno : lastErrno;
            logRecord.$(", errno=").$(lastErrno)
                    .$(", ex=").$(((CairoException) e).getFlyweightMessage())
                    .I$();
        } else {
            lastErrno = O3_ERRNO_FATAL;
            logRecord.$(", ex=").$(e).I$();
        }
    }

    private void indexHistoricPartitions(SymbolColumnIndexer indexer, CharSequence columnName, int indexValueBlockSize) {
        long ts = this.txWriter.getMaxTimestamp();
        if (ts > Numbers.LONG_NaN) {
            final int columnIndex = metadata.getColumnIndex(columnName);
            try (final MemoryMR roMem = indexMem) {
                // Index last partition separately
                for (int i = 0, n = txWriter.getPartitionCount() - 1; i < n; i++) {

                    long timestamp = txWriter.getPartitionTimestamp(i);
                    path.trimTo(rootLen);
                    setStateForTimestamp(path, timestamp);

                    if (ff.exists(path.$())) {
                        final int plen = path.length();

                        long columnNameTxn = columnVersionWriter.getColumnNameTxn(timestamp, columnIndex);
                        TableUtils.dFile(path.trimTo(plen), columnName, columnNameTxn);

                        if (ff.exists(path)) {

                            path.trimTo(plen);
                            LOG.info().$("indexing [path=").$(path).I$();

                            createIndexFiles(columnName, columnNameTxn, indexValueBlockSize, plen, true);
                            final long partitionSize = txWriter.getPartitionSizeByPartitionTimestamp(timestamp);
                            final long columnTop = columnVersionWriter.getColumnTop(timestamp, columnIndex);

                            if (columnTop > -1L && partitionSize > columnTop) {
                                TableUtils.dFile(path.trimTo(plen), columnName, columnNameTxn);
                                final long columnSize = (partitionSize - columnTop) << ColumnType.pow2SizeOf(ColumnType.INT);
                                roMem.of(ff, path, columnSize, columnSize, MemoryTag.MMAP_TABLE_WRITER);
                                indexer.configureWriter(configuration, path.trimTo(plen), columnName, columnNameTxn, columnTop);
                                indexer.index(roMem, columnTop, partitionSize);
                            }
                        }
                    }
                }
            } finally {
                Misc.free(indexer);
            }
        }
    }

    private void indexLastPartition(SymbolColumnIndexer indexer, CharSequence columnName, long columnNameTxn, int columnIndex, int indexValueBlockSize) {
        final int plen = path.length();

        createIndexFiles(columnName, columnNameTxn, indexValueBlockSize, plen, true);

        final long lastPartitionTs = txWriter.getLastPartitionTimestamp();
        final long columnTop = columnVersionWriter.getColumnTopQuick(lastPartitionTs, columnIndex);

        // set indexer up to continue functioning as normal
        indexer.configureFollowerAndWriter(configuration, path.trimTo(plen), columnName, columnNameTxn, getPrimaryColumn(columnIndex), columnTop);
        indexer.refreshSourceAndIndex(0, txWriter.getTransientRowCount());
    }

    private boolean isLastPartitionClosed() {
        for (int i = 0; i < columnCount; i++) {
            if (metadata.getColumnType(i) > 0) {
                return !columns.getQuick(getPrimaryColumnIndex(i)).isOpen();
            }
        }
        // No columns, doesn't matter
        return false;
    }

    private void lock() {
        try {
            path.trimTo(rootLen);
            lockName(path);
            performRecovery = ff.exists(path);
            this.lockFd = TableUtils.lock(ff, path);
        } finally {
            path.trimTo(rootLen);
        }

        if (this.lockFd == -1) {
            throw CairoException.critical(ff.errno()).put("Cannot lock table: ").put(path.$());
        }
    }

    private long mapAppendColumnBuffer(MemoryMA column, long offset, long size, boolean rw) {
        if (size == 0) {
            return 0;
        }

        column.jumpTo(offset + size);
        long address = column.map(offset, size);

        // column could not provide necessary length of buffer
        // because perhaps its internal buffer is not big enough
        if (address != 0) {
            return address;
        } else {
            // Linux requires the mmap offset to be page aligned
            long alignedOffset = Files.floorPageSize(offset);
            long alignedExtraLen = offset - alignedOffset;
            long mapAddr = rw ?
                    mapRW(ff, column.getFd(), size + alignedExtraLen, alignedOffset, MemoryTag.MMAP_TABLE_WRITER) :
                    mapRO(ff, column.getFd(), size + alignedExtraLen, alignedOffset, MemoryTag.MMAP_TABLE_WRITER);
            return -(mapAddr + alignedExtraLen);
        }
    }

    private void mapAppendColumnBufferRelease(long address, long offset, long size) {
        if (address < 0) {
            long alignedOffset = Files.floorPageSize(offset);
            long alignedExtraLen = offset - alignedOffset;

            ff.munmap(-address - alignedExtraLen, size + alignedExtraLen, MemoryTag.MMAP_TABLE_WRITER);
        }
    }

    private void mmapWalColumns(@Transient Path walPath, int timestampIndex, long rowLo, long rowHi) {
        walMappedColumns.clear();
        int walPathLen = walPath.length();
        final int columnCount = metadata.getColumnCount();

        try {
            for (int columnIndex = 0; columnIndex < columnCount; columnIndex++) {
                int type = metadata.getColumnType(columnIndex);
                o3RowCount = rowHi - rowLo;
                if (type > 0) {
                    int sizeBitsPow2 = ColumnType.pow2SizeOf(type);
                    if (columnIndex == timestampIndex) {
                        sizeBitsPow2 += 1;
                    }

                    if (!ColumnType.isVariableLength(type)) {
                        MemoryCMOR primary = walColumnMemoryPool.pop();

                        dFile(walPath, metadata.getColumnName(columnIndex), -1L);
                        primary.ofOffset(
                                configuration.getFilesFacade(),
                                walPath,
                                rowLo << sizeBitsPow2,
                                rowHi << sizeBitsPow2,
                                MemoryTag.MMAP_TABLE_WRITER,
                                CairoConfiguration.O_NONE
                        );
                        walPath.trimTo(walPathLen);

                        walMappedColumns.add(primary);
                        walMappedColumns.add(null);
                    } else {
                        sizeBitsPow2 = 3;
                        MemoryCMOR fixed = walColumnMemoryPool.pop();
                        MemoryCMOR var = walColumnMemoryPool.pop();

                        iFile(walPath, metadata.getColumnName(columnIndex), -1L);
                        fixed.ofOffset(
                                configuration.getFilesFacade(),
                                walPath,
                                rowLo << sizeBitsPow2,
                                (rowHi + 1) << sizeBitsPow2,
                                MemoryTag.MMAP_TABLE_WRITER,
                                CairoConfiguration.O_NONE
                        );
                        walPath.trimTo(walPathLen);

                        long varOffset = fixed.getLong(rowLo << sizeBitsPow2);
                        long varLen = fixed.getLong(rowHi << sizeBitsPow2) - varOffset;
                        dFile(walPath, metadata.getColumnName(columnIndex), -1L);
                        var.ofOffset(
                                configuration.getFilesFacade(),
                                walPath,
                                varOffset,
                                varOffset + varLen,
                                MemoryTag.MMAP_TABLE_WRITER,
                                CairoConfiguration.O_NONE
                        );
                        walPath.trimTo(walPathLen);

                        walMappedColumns.add(var);
                        walMappedColumns.add(fixed);
                    }
                } else {
                    walMappedColumns.add(null);
                    walMappedColumns.add(null);
                }
            }
            o3Columns = walMappedColumns;
        } catch (Throwable th) {
            closeWalColumns();
            throw th;
        }
    }

    private Row newRowO3(long timestamp) {
        LOG.info().$("switched to o3 [table=").utf8(tableToken.getTableName()).I$();
        txWriter.beginPartitionSizeUpdate();
        o3OpenColumns();
        o3InError = false;
        o3MasterRef = masterRef;
        rowAction = ROW_ACTION_O3;
        o3TimestampSetter(timestamp);
        return row;
    }

    /**
     * Commits O3 data. Lag is optional. When 0 is specified the entire O3 segment is committed.
     *
     * @param o3MaxLag interval in microseconds that determines the length of O3 segment that is not going to be
     *                 committed to disk. The interval starts at max timestamp of O3 segment and ends <i>o3MaxLag</i>
     *                 microseconds before this timestamp.
     * @return <i>true</i> when commit has is a NOOP, e.g. no data has been committed to disk. <i>false</i> otherwise.
     */
    private boolean o3Commit(long o3MaxLag) {
        o3RowCount = getO3RowCount0();

        long o3LagRowCount = 0;
        long maxUncommittedRows = metadata.getMaxUncommittedRows();
        final int timestampIndex = metadata.getTimestampIndex();
        lastPartitionTimestamp = txWriter.getPartitionTimestamp(partitionTimestampHi);
        // we will check new partitionTimestampHi value against the limit to see if the writer
        // will have to switch partition internally
        long partitionTimestampHiLimit = txWriter.getNextPartitionTimestamp(partitionTimestampHi) - 1;
        try {
            o3RowCount += o3MoveUncommitted(timestampIndex);

            // we may need to re-use file descriptors when this partition is the "current" one
            // we cannot open file again due to sharing violation
            //
            // to determine that 'ooTimestampLo' goes into current partition
            // we need to compare 'partitionTimestampHi', which is appropriately truncated to DAY/MONTH/YEAR
            // to this.maxTimestamp, which isn't truncated yet. So we need to truncate it first
            LOG.debug().$("sorting o3 [table=").utf8(tableToken.getTableName()).I$();
            final long sortedTimestampsAddr = o3TimestampMem.getAddress();

            // ensure there is enough size
            assert o3TimestampMem.getAppendOffset() == o3RowCount * TIMESTAMP_MERGE_ENTRY_BYTES;
            if (o3RowCount > 600 || !o3QuickSortEnabled) {
                o3TimestampMemCpy.jumpTo(o3TimestampMem.getAppendOffset());
                Vect.radixSortLongIndexAscInPlace(sortedTimestampsAddr, o3RowCount, o3TimestampMemCpy.addressOf(0));
            } else {
                Vect.quickSortLongIndexAscInPlace(sortedTimestampsAddr, o3RowCount);
            }

            // we have three frames:
            // partition logical "lo" and "hi" - absolute bounds (partitionLo, partitionHi)
            // partition actual data "lo" and "hi" (dataLo, dataHi)
            // out of order "lo" and "hi" (indexLo, indexHi)

            long srcOooMax;
            final long o3TimestampMin = getTimestampIndexValue(sortedTimestampsAddr, 0);
            if (o3TimestampMin < Timestamps.O3_MIN_TS) {
                o3InError = true;
                throw CairoException.nonCritical().put("timestamps before 1970-01-01 are not allowed for O3");
            }

            long o3TimestampMax = getTimestampIndexValue(sortedTimestampsAddr, o3RowCount - 1);
            if (o3TimestampMax < Timestamps.O3_MIN_TS) {
                o3InError = true;
                throw CairoException.nonCritical().put("timestamps before 1970-01-01 are not allowed for O3");
            }

            // Safe check of the sort. No known way to reproduce
            assert o3TimestampMin <= o3TimestampMax;

            if (o3MaxLag > 0) {
                long lagError = 0;
                if (getMaxTimestamp() != Long.MIN_VALUE) {

                    // When table already has data we can calculate the overlap of the newly added
                    // batch of records with existing data in the table. Positive value of the overlap
                    // means that our o3EffectiveLag was undersized.

                    lagError = getMaxTimestamp() - o3CommitBatchTimestampMin;

                    int n = o3LastTimestampSpreads.length - 1;

                    if (lagError > 0) {
                        o3EffectiveLag += lagError * configuration.getO3LagIncreaseFactor();
                        o3EffectiveLag = Math.min(o3EffectiveLag, o3MaxLag);
                    } else {
                        // avoid using negative o3EffectiveLag
                        o3EffectiveLag += lagError * configuration.getO3LagDecreaseFactor();
                        o3EffectiveLag = Math.max(0, o3EffectiveLag);
                    }

                    long max = Long.MIN_VALUE;
                    for (int i = 0; i < n; i++) {
                        // shift array left and find out max at the same time
                        final long e = o3LastTimestampSpreads[i + 1];
                        o3LastTimestampSpreads[i] = e;
                        max = Math.max(e, max);
                    }

                    o3LastTimestampSpreads[n] = o3EffectiveLag;
                    o3EffectiveLag = Math.max(o3EffectiveLag, max);
                } else {
                    o3EffectiveLag = o3MaxLag;
                }

                long lagThresholdTimestamp = o3TimestampMax - o3EffectiveLag;
                if (lagThresholdTimestamp >= o3TimestampMin) {
                    final long lagThresholdRow = Vect.boundedBinarySearchIndexT(
                            sortedTimestampsAddr,
                            lagThresholdTimestamp,
                            0,
                            o3RowCount - 1,
                            BinarySearch.SCAN_DOWN
                    );
                    o3LagRowCount = o3RowCount - lagThresholdRow - 1;
                    if (o3LagRowCount > maxUncommittedRows) {
                        o3LagRowCount = maxUncommittedRows;
                        srcOooMax = o3RowCount - maxUncommittedRows;
                    } else {
                        srcOooMax = lagThresholdRow + 1;
                    }
                } else {
                    o3LagRowCount = o3RowCount;
                    // This is a scenario where "o3MaxLag" and "maxUncommitted" values do not work with the data
                    // in that the "o3EffectiveLag" is larger than dictated "maxUncommitted". A simple plan here is to
                    // commit half of the o3MaxLag.
                    if (o3LagRowCount > maxUncommittedRows) {
                        o3LagRowCount = maxUncommittedRows / 2;
                        srcOooMax = o3RowCount - o3LagRowCount;
                    } else {
                        srcOooMax = 0;
                    }
                }

                LOG.info().$("o3 commit [table=").utf8(tableToken.getTableName())
                        .$(", maxUncommittedRows=").$(maxUncommittedRows)
                        .$(", o3TimestampMin=").$ts(o3TimestampMin)
                        .$(", o3TimestampMax=").$ts(o3TimestampMax)
                        .$(", o3MaxLagUs=").$(o3MaxLag)
                        .$(", o3EffectiveLagUs=").$(o3EffectiveLag)
                        .$(", lagError=").$(lagError)
                        .$(", o3SpreadUs=").$(o3TimestampMax - o3TimestampMin)
                        .$(", lagThresholdTimestamp=").$ts(lagThresholdTimestamp)
                        .$(", o3LagRowCount=").$(o3LagRowCount)
                        .$(", srcOooMax=").$(srcOooMax)
                        .$(", o3RowCount=").$(o3RowCount)
                        .I$();

            } else {
                LOG.info()
                        .$("o3 commit [table=").utf8(tableToken.getTableName())
                        .$(", o3RowCount=").$(o3RowCount)
                        .I$();
                srcOooMax = o3RowCount;
            }

            o3CommitBatchTimestampMin = Long.MAX_VALUE;

            if (srcOooMax == 0) {
                return true;
            }

            // we could have moved the "srcOooMax" and hence we re-read the max timestamp
            o3TimestampMax = getTimestampIndexValue(sortedTimestampsAddr, srcOooMax - 1);


            // we are going to use this soon to avoid double-copying lag data
            // final boolean yep = isAppendLastPartitionOnly(sortedTimestampsAddr, o3TimestampMax);

            // reshuffle all columns according to timestamp index
            o3Sort(sortedTimestampsAddr, timestampIndex, o3RowCount);
            LOG.info()
                    .$("sorted [table=").utf8(tableToken.getTableName())
                    .$(", o3RowCount=").$(o3RowCount)
                    .I$();

            processO3Block(
                    o3LagRowCount,
                    timestampIndex,
                    sortedTimestampsAddr,
                    srcOooMax,
                    o3TimestampMin,
                    o3TimestampMax,
                    true,
                    0L
            );
        } finally {
            finishO3Append(o3LagRowCount);
        }

        finishO3Commit(partitionTimestampHiLimit);
        return false;
    }

    private void o3CommitPartitionAsync(
            AtomicInteger columnCounter,
            long maxTimestamp,
            long sortedTimestampsAddr,
            long srcOooMax,
            long oooTimestampMin,
            long oooTimestampMax,
            long srcOooLo,
            long srcOooHi,
            long partitionTimestamp,
            boolean last,
            long srcDataMax,
            long srcNameTxn,
            O3Basket o3Basket,
            long colTopSinkAddr
    ) {
        long cursor = messageBus.getO3PartitionPubSeq().next();
        if (cursor > -1) {
            O3PartitionTask task = messageBus.getO3PartitionQueue().get(cursor);
            task.of(
                    path,
                    partitionBy,
                    columns,
                    o3Columns,
                    srcOooLo,
                    srcOooHi,
                    srcOooMax,
                    oooTimestampMin,
                    oooTimestampMax,
                    partitionTimestamp,
                    maxTimestamp,
                    srcDataMax,
                    srcNameTxn,
                    last,
                    getTxn(),
                    sortedTimestampsAddr,
                    this,
                    columnCounter,
                    o3Basket,
                    colTopSinkAddr
            );
            messageBus.getO3PartitionPubSeq().done(cursor);
        } else {
            O3PartitionJob.processPartition(
                    path,
                    partitionBy,
                    columns,
                    o3Columns,
                    srcOooLo,
                    srcOooHi,
                    srcOooMax,
                    oooTimestampMin,
                    oooTimestampMax,
                    partitionTimestamp,
                    maxTimestamp,
                    srcDataMax,
                    srcNameTxn,
                    last,
                    getTxn(),
                    sortedTimestampsAddr,
                    this,
                    columnCounter,
                    o3Basket,
                    colTopSinkAddr
            );
        }
    }

    private void o3ConsumePartitionUpdateSink() {
        long size = o3PartitionUpdateSink.size();

        for (long offset = 0; offset < size; offset += PARTITION_UPDATE_SINK_ENTRY_SIZE) {
            long partitionTimestamp = o3PartitionUpdateSink.get(offset);
            long timestampMin = o3PartitionUpdateSink.get(offset + 1);

            if (partitionTimestamp != -1L && timestampMin != -1L) {
                long newPartitionSize = o3PartitionUpdateSink.get(offset + 2);
                long oldPartitionSize = o3PartitionUpdateSink.get(offset + 3);
                long flags = o3PartitionUpdateSink.get(offset + 4);
                boolean partitionMutates = Numbers.decodeLowInt(flags) != 0;
                boolean isLastWrittenPartition = Numbers.decodeHighInt(flags) != 0;

                o3PartitionUpdate(
                        timestampMin,
                        partitionTimestamp,
                        newPartitionSize,
                        oldPartitionSize,
                        partitionMutates,
                        isLastWrittenPartition
                );

            }
        }
    }

    private void o3ConsumePartitionUpdates() {
        final Sequence partitionSubSeq = messageBus.getO3PartitionSubSeq();
        final RingQueue<O3PartitionTask> partitionQueue = messageBus.getO3PartitionQueue();
        final Sequence openColumnSubSeq = messageBus.getO3OpenColumnSubSeq();
        final RingQueue<O3OpenColumnTask> openColumnQueue = messageBus.getO3OpenColumnQueue();
        final Sequence copySubSeq = messageBus.getO3CopySubSeq();
        final RingQueue<O3CopyTask> copyQueue = messageBus.getO3CopyQueue();

        do {
            long cursor = partitionSubSeq.next();
            if (cursor > -1) {
                final O3PartitionTask partitionTask = partitionQueue.get(cursor);
                if (partitionTask.getTableWriter() == this && o3ErrorCount.get() > 0) {
                    // do we need to free anything on the task?
                    partitionSubSeq.done(cursor);
                    o3ClockDownPartitionUpdateCount();
                    o3CountDownDoneLatch();
                } else {
                    o3ProcessPartitionSafe(partitionSubSeq, cursor, partitionTask);
                }
                continue;
            }

            cursor = openColumnSubSeq.next();
            if (cursor > -1) {
                O3OpenColumnTask openColumnTask = openColumnQueue.get(cursor);
                if (openColumnTask.getTableWriter() == this && o3ErrorCount.get() > 0) {
                    O3CopyJob.closeColumnIdle(
                            openColumnTask.getColumnCounter(),
                            openColumnTask.getTimestampMergeIndexAddr(),
                            openColumnTask.getTimestampMergeIndexSize(),
                            openColumnTask.getSrcTimestampFd(),
                            openColumnTask.getSrcTimestampAddr(),
                            openColumnTask.getSrcTimestampSize(),
                            this
                    );
                    openColumnSubSeq.done(cursor);
                } else {
                    o3OpenColumnSafe(openColumnSubSeq, cursor, openColumnTask);
                }
                continue;
            }

            cursor = copySubSeq.next();
            if (cursor > -1) {
                O3CopyTask copyTask = copyQueue.get(cursor);
                if (copyTask.getTableWriter() == this && o3ErrorCount.get() > 0) {
                    O3CopyJob.copyIdle(
                            copyTask.getColumnCounter(),
                            copyTask.getPartCounter(),
                            copyTask.getTimestampMergeIndexAddr(),
                            copyTask.getTimestampMergeIndexSize(),
                            copyTask.getSrcDataFixFd(),
                            copyTask.getSrcDataFixAddr(),
                            copyTask.getSrcDataFixSize(),
                            copyTask.getSrcDataVarFd(),
                            copyTask.getSrcDataVarAddr(),
                            copyTask.getSrcDataVarSize(),
                            copyTask.getDstFixFd(),
                            copyTask.getDstFixAddr(),
                            copyTask.getDstFixSize(),
                            copyTask.getDstVarFd(),
                            copyTask.getDstVarAddr(),
                            copyTask.getDstVarSize(),
                            copyTask.getSrcTimestampFd(),
                            copyTask.getSrcTimestampAddr(),
                            copyTask.getSrcTimestampSize(),
                            copyTask.getDstKFd(),
                            copyTask.getDstVFd(),
                            this
                    );
                    copySubSeq.done(cursor);
                } else {
                    o3CopySafe(cursor);
                }
            }
        } while (this.o3PartitionUpdRemaining.get() > 0);

        if (o3ErrorCount.get() == 0) {
            o3ConsumePartitionUpdateSink();
        }
    }

    private void o3CopySafe(
            long cursor
    ) {
        final O3CopyTask task = messageBus.getO3CopyQueue().get(cursor);
        try {
            O3CopyJob.copy(
                    task,
                    cursor,
                    messageBus.getO3CopySubSeq()
            );
        } catch (CairoException | CairoError e) {
            LOG.error().$((Sinkable) e).$();
        } catch (Throwable e) {
            LOG.error().$(e).$();
        }
    }

    private void o3MergeFixColumnLag(int columnIndex, int columnType, long mergeIndex, long lagRows, long mappedRowLo, long mappedRowHi) {
        if (o3ErrorCount.get() > 0) {
            return;
        }
        try {
            final long rowCount = lagRows + mappedRowHi - mappedRowLo;
            final int primaryColumnIndex = getPrimaryColumnIndex(columnIndex);
            final MemoryMA lagMem = columns.getQuick(primaryColumnIndex);
            final MemoryCR mappedMem = o3Columns.getQuick(primaryColumnIndex);
            if (ColumnType.isSymbol(columnType) && mappedMem instanceof MemoryCARW) {
                // If symbol column is in memory buffer it means that it was re-mapped
                // and the offset it 0.
                mappedRowLo = 0;
            }
            final MemoryCARW destMem = o3MemColumns2.getQuick(primaryColumnIndex);

            final int shl = ColumnType.pow2SizeOf(columnType);
            destMem.jumpTo(rowCount << shl);
            long src1 = mappedMem.addressOf(mappedRowLo << shl);
            long lagMemOffset = (txWriter.getTransientRowCount() - columnTops.getQuick(columnIndex)) << shl;
            long lagAddr = mapAppendColumnBuffer(lagMem, lagMemOffset, lagRows << shl, false);
            try {
                long src2 = Math.abs(lagAddr);
                final long dest = destMem.addressOf(0);
                if (src2 == 0 && lagRows != 0) {
                    throw CairoException.critical(0)
                            .put("cannot sort WAL data, lag rows are missing [table").put(tableToken.getTableName())
                            .put(", columnName=").put(metadata.getColumnName(columnIndex))
                            .put(", type=").put(ColumnType.nameOf(columnType))
                            .put(", lagRows=").put(lagRows)
                            .put(']');
                }
                if (src1 == 0) {
                    throw CairoException.critical(0)
                            .put("cannot sort WAL data, rows are missing [table").put(tableToken.getTableName())
                            .put(", columnName=").put(metadata.getColumnName(columnIndex))
                            .put(", type=").put(ColumnType.nameOf(columnType))
                            .put(']');
                }
                if (dest == 0) {
                    throw CairoException.critical(0)
                            .put("cannot sort WAL data, destination buffer is empty [table").put(tableToken.getTableName())
                            .put(", columnName=").put(metadata.getColumnName(columnIndex))
                            .put(", type=").put(ColumnType.nameOf(columnType))
                            .put(']');
                }

                switch (shl) {
                    case 0:
                        Vect.mergeShuffle8Bit(src1, src2, dest, mergeIndex, rowCount);
                        break;
                    case 1:
                        Vect.mergeShuffle16Bit(src1, src2, dest, mergeIndex, rowCount);
                        break;
                    case 2:
                        Vect.mergeShuffle32Bit(src1, src2, dest, mergeIndex, rowCount);
                        break;
                    case 3:
                        Vect.mergeShuffle64Bit(src1, src2, dest, mergeIndex, rowCount);
                        break;
                    case 4:
                        Vect.mergeShuffle128Bit(src1, src2, dest, mergeIndex, rowCount);
                        break;
                    case 5:
                        Vect.mergeShuffle256Bit(src1, src2, dest, mergeIndex, rowCount);
                        break;
                    default:
                        assert false : "col type is unsupported";
                        break;
                }
            } finally {
                mapAppendColumnBufferRelease(lagAddr, lagMemOffset, lagRows << shl);
            }
        } catch (Throwable e) {
            handleWorkStealingException(
                    "cannot merge fix column into lag",
                    columnIndex,
                    columnType,
                    mergeIndex,
                    lagRows,
                    mappedRowLo,
                    mappedRowHi,
                    e
            );
        }
    }

    private void o3MergeIntoLag(long mergedTimestamps, long countInLag, long mappedRowLo, long mappedRoHi, int timestampIndex) {
        final Sequence pubSeq = messageBus.getO3CallbackPubSeq();
        final RingQueue<O3CallbackTask> queue = messageBus.getO3CallbackQueue();

        o3DoneLatch.reset();
        int queuedCount = 0;
        for (int i = 0; i < columnCount; i++) {
            final int type = metadata.getColumnType(i);
            if (timestampIndex != i && type > 0) {
                long cursor = pubSeq.next();
                if (cursor > -1) {
                    final O3CallbackTask task = queue.get(cursor);
                    task.of(
                            o3DoneLatch,
                            i,
                            type,
                            mergedTimestamps,
                            countInLag,
                            mappedRowLo,
                            mappedRoHi,
                            ColumnType.isVariableLength(type) ? o3MergeVarColumnLagRef : o3MergeFixColumnLagRef
                    );
                    queuedCount++;
                    pubSeq.done(cursor);
                } else {
                    o3MergeIntoLagColumn(mergedTimestamps, i, type, countInLag, mappedRowLo, mappedRoHi);
                }
            }
        }

        dispatchO3CallbackQueue(queue, queuedCount);
        swapO3ColumnsExcept(timestampIndex);
    }

    private void o3MergeIntoLagColumn(long mergedTimestampAddress, int columnIndex, int type, long lagRows, long mappedRowLo, long mappedRowHi) {
        if (ColumnType.isVariableLength(type)) {
            o3MergeVarColumnLag(columnIndex, type, mergedTimestampAddress, lagRows, mappedRowLo, mappedRowHi);
        } else {
            o3MergeFixColumnLag(columnIndex, type, mergedTimestampAddress, lagRows, mappedRowLo, mappedRowHi);
        }
    }

    private void o3MergeVarColumnLag(int columnIndex, int columnType, long mergedTimestampAddress, long lagRows, long mappedRowLo, long mappedRowHi) {
        if (o3ErrorCount.get() > 0) {
            return;
        }
        try {
            final long rowCount = lagRows + mappedRowHi - mappedRowLo;
            final int primaryIndex = getPrimaryColumnIndex(columnIndex);
            final int secondaryIndex = primaryIndex + 1;

            final MemoryCR src1Data = o3Columns.getQuick(primaryIndex);
            final MemoryCR src1Index = o3Columns.getQuick(secondaryIndex);
            final MemoryMA lagData = columns.getQuick(primaryIndex);
            final MemoryMA lagIndex = columns.getQuick(secondaryIndex);

            final MemoryCARW destData = o3MemColumns2.getQuick(primaryIndex);
            final MemoryCARW destIndex = o3MemColumns2.getQuick(secondaryIndex);

            // ensure we have enough memory allocated
            final long src1DataHi = src1Index.getLong(mappedRowHi << 3);
            final long src1DataLo = src1Index.getLong(mappedRowLo << 3);
            final long src1DataSize = src1DataHi - src1DataLo;
            assert src1Data.size() >= src1DataSize;

            final long src1DataAddr = src1Data.addressOf(src1DataLo) - src1DataLo;
            final long src1IndxAddr = src1Index.addressOf(mappedRowLo << 3);

            final long lagIndxOffset = (txWriter.getTransientRowCount() - columnTops.getQuick(columnIndex)) << 3;
            final long lagIndxSize = (lagRows + 1) << 3;
            final long lagIndxMapAddr = lagRows > 0 ? mapAppendColumnBuffer(lagIndex, lagIndxOffset, lagIndxSize, false) : 0;
            try {
                final long lagIndxAddr = Math.abs(lagIndxMapAddr);

                final long lagDataBegin = lagRows > 0 ? Unsafe.getUnsafe().getLong(lagIndxAddr) : 0;
                final long lagDataEnd = lagRows > 0 ? Unsafe.getUnsafe().getLong(lagIndxAddr + lagIndxSize - 8) : 0;
                final long lagDataSize = lagDataEnd - lagDataBegin;
                assert lagRows == 0 || lagDataSize > 0;
                final long lagDataMapAddr = lagRows > 0 ? mapAppendColumnBuffer(lagData, lagDataBegin, lagDataSize, false) : 0;

                try {
                    final long lagDataAddr = Math.abs(lagDataMapAddr) - lagDataBegin;
                    destData.jumpTo(src1DataSize + lagDataSize);
                    destIndex.jumpTo((rowCount + 1) << 3);
                    destIndex.putLong(rowCount << 3, src1DataSize + lagDataSize);

                    // exclude the trailing offset from shuffling
                    final long destDataAddr = destData.addressOf(0);
                    final long destIndxAddr = destIndex.addressOf(0);

                    if (columnType == ColumnType.STRING) {
                        // add max offset so that we do not have conditionals inside loop
                        Vect.oooMergeCopyStrColumn(
                                mergedTimestampAddress,
                                rowCount,
                                src1IndxAddr,
                                src1DataAddr,
                                lagIndxAddr,
                                lagDataAddr,
                                destIndxAddr,
                                destDataAddr,
                                0L
                        );
                    } else if (columnType == ColumnType.BINARY) {
                        Vect.oooMergeCopyBinColumn(
                                mergedTimestampAddress,
                                rowCount,
                                src1IndxAddr,
                                src1DataAddr,
                                lagIndxAddr,
                                lagDataAddr,
                                destIndxAddr,
                                destDataAddr,
                                0L
                        );
                    } else {
                        throw new UnsupportedOperationException("unsupported column type:" + ColumnType.nameOf(columnType));
                    }
                } finally {
                    mapAppendColumnBufferRelease(lagDataMapAddr, lagDataBegin, lagDataSize);
                }
            } finally {
                mapAppendColumnBufferRelease(lagIndxMapAddr, lagIndxOffset, lagIndxSize);
            }
        } catch (Throwable e) {
            handleWorkStealingException(
                    "cannot merge variable length column into lag",
                    columnIndex,
                    columnType,
                    mergedTimestampAddress,
                    lagRows,
                    mappedRowLo,
                    mappedRowHi,
                    e
            );
        }
    }

    private void o3MoveLag0(
            int columnIndex,
            final int columnType,
            long copyToLagRowCount,
            long columnDataRowOffset,
            long existingLagRows,
            long excludeSymbols
    ) {
        if (o3ErrorCount.get() > 0) {
            return;
        }
        try {
            if (columnIndex > -1) {
                MemoryCR o3SrcDataMem = o3Columns.get(getPrimaryColumnIndex(columnIndex));
                MemoryCR o3SrcIndexMem = o3Columns.get(getSecondaryColumnIndex(columnIndex));
                MemoryARW o3DstDataMem = o3MemColumns.get(getPrimaryColumnIndex(columnIndex));
                MemoryARW o3DstIndexMem = o3MemColumns.get(getSecondaryColumnIndex(columnIndex));

                if (o3SrcDataMem == o3DstDataMem && excludeSymbols > 0 && columnType == ColumnType.SYMBOL) {
                    // nothing to do. This is the case when WAL symbols are remapped to the correct place in LAG buffers.
                    return;
                }

                long size;
                long sourceOffset;
                long destOffset;
                final int shl = ColumnType.pow2SizeOf(columnType);
                if (null == o3SrcIndexMem) {
                    // Fixed size column
                    sourceOffset = columnDataRowOffset << shl;
                    size = copyToLagRowCount << shl;
                    destOffset = existingLagRows << shl;
                } else {
                    // Var size column
                    long committedIndexOffset = columnDataRowOffset << 3;
                    sourceOffset = o3SrcIndexMem.getLong(committedIndexOffset);
                    size = o3SrcIndexMem.getLong((columnDataRowOffset + copyToLagRowCount) << 3) - sourceOffset;
                    destOffset = existingLagRows == 0 ? 0L : o3DstIndexMem.getLong(existingLagRows << 3);

                    // adjust append position of the index column to
                    // maintain n+1 number of entries
                    o3DstIndexMem.jumpTo((existingLagRows + copyToLagRowCount + 1) << 3);

                    // move count + 1 rows, to make sure index column remains n+1
                    // the data is copied back to start of the buffer, no need to set size first
                    O3Utils.shiftCopyFixedSizeColumnData(
                            sourceOffset - destOffset,
                            o3SrcIndexMem.addressOf(committedIndexOffset),
                            0,
                            copyToLagRowCount, // No need to do +1 here, hi is inclusive
                            o3DstIndexMem.addressOf(existingLagRows << 3)
                    );
                }


                o3DstDataMem.jumpTo(destOffset + size);
                assert o3SrcDataMem.size() >= size;
                Vect.memmove(o3DstDataMem.addressOf(destOffset), o3SrcDataMem.addressOf(sourceOffset), size);
                // the data is copied back to start of the buffer, no need to set size first
            } else {
                MemoryCR o3SrcDataMem = o3Columns.get(getPrimaryColumnIndex(-columnIndex - 1));

                // Special case, designated timestamp column
                // Move values and set index to  0..copyToLagRowCount
                final long sourceOffset = columnDataRowOffset << 4;
                o3TimestampMem.jumpTo((copyToLagRowCount + existingLagRows) << 4);
                final long dstTimestampAddr = o3TimestampMem.getAddress() + (existingLagRows << 4);
                Vect.shiftTimestampIndex(o3SrcDataMem.addressOf(sourceOffset), copyToLagRowCount, dstTimestampAddr);
            }
        } catch (Throwable ex) {
            handleWorkStealingException(
                    "o3 move lag failed",
                    columnIndex,
                    columnType,
                    copyToLagRowCount,
                    columnDataRowOffset,
                    existingLagRows,
                    excludeSymbols,
                    ex
            );
        }
    }

    private long o3MoveUncommitted(final int timestampIndex) {
        final long committedRowCount = txWriter.unsafeCommittedFixedRowCount() + txWriter.unsafeCommittedTransientRowCount();
        final long rowsAdded = txWriter.getRowCount() - committedRowCount;
        final long transientRowCount = txWriter.getTransientRowCount();
        final long transientRowsAdded = Math.min(transientRowCount, rowsAdded);
        if (transientRowsAdded > 0) {
            LOG.debug()
                    .$("o3 move uncommitted [table=").utf8(tableToken.getTableName())
                    .$(", transientRowsAdded=").$(transientRowsAdded)
                    .I$();
            final long committedTransientRowCount = transientRowCount - transientRowsAdded;
            return o3ScheduleMoveUncommitted0(
                    timestampIndex,
                    transientRowsAdded,
                    committedTransientRowCount
            );
        }
        return 0;
    }

    private void o3MoveUncommitted0(
            int colIndex,
            int columnType,
            long committedTransientRowCount,
            long transientRowsAdded,
            long ignore1,
            long ignore2
    ) {
        if (o3ErrorCount.get() > 0) {
            return;
        }
        try {
            if (colIndex > -1) {
                MemoryMA srcDataMem = getPrimaryColumn(colIndex);
                int shl = ColumnType.pow2SizeOf(columnType);
                long srcFixOffset;
                final MemoryARW o3DataMem = o3MemColumns.get(getPrimaryColumnIndex(colIndex));
                final MemoryARW o3IndexMem = o3MemColumns.get(getSecondaryColumnIndex(colIndex));

                long extendedSize;
                long dstVarOffset = o3DataMem.getAppendOffset();

                final long columnTop = columnTops.getQuick(colIndex);

                if (columnTop > 0) {
                    LOG.debug()
                            .$("move uncommitted [columnTop=").$(columnTop)
                            .$(", columnIndex=").$(colIndex)
                            .$(", committedTransientRowCount=").$(committedTransientRowCount)
                            .$(", transientRowsAdded=").$(transientRowsAdded)
                            .I$();
                }

                if (null == o3IndexMem) {
                    // Fixed size
                    extendedSize = transientRowsAdded << shl;
                    srcFixOffset = (committedTransientRowCount - columnTop) << shl;
                } else {
                    // Var size
                    final int indexShl = 3; // ColumnType.pow2SizeOf(ColumnType.LONG);
                    final MemoryMA srcFixMem = getSecondaryColumn(colIndex);
                    long sourceOffset = (committedTransientRowCount - columnTop) << indexShl;

                    // the size includes trailing LONG
                    long sourceLen = (transientRowsAdded + 1) << indexShl;
                    long dstAppendOffset = o3IndexMem.getAppendOffset();

                    // ensure memory is available
                    o3IndexMem.jumpTo(dstAppendOffset + (transientRowsAdded << indexShl));
                    long alignedExtraLen;
                    long srcAddress = srcFixMem.map(sourceOffset, sourceLen);
                    boolean locallyMapped = srcAddress == 0;

                    if (!locallyMapped) {
                        alignedExtraLen = 0;
                    } else {
                        // Linux requires the mmap offset to be page aligned
                        final long alignedOffset = Files.floorPageSize(sourceOffset);
                        alignedExtraLen = sourceOffset - alignedOffset;
                        srcAddress = mapRO(ff, srcFixMem.getFd(), sourceLen + alignedExtraLen, alignedOffset, MemoryTag.MMAP_TABLE_WRITER);
                    }

                    final long srcVarOffset = Unsafe.getUnsafe().getLong(srcAddress + alignedExtraLen);
                    O3Utils.shiftCopyFixedSizeColumnData(
                            srcVarOffset - dstVarOffset,
                            srcAddress + alignedExtraLen + Long.BYTES,
                            0,
                            transientRowsAdded - 1,
                            // copy uncommitted index over the trailing LONG
                            o3IndexMem.addressOf(dstAppendOffset)
                    );

                    if (locallyMapped) {
                        // If memory mapping was mapped specially for this move, close it
                        ff.munmap(srcAddress, sourceLen + alignedExtraLen, MemoryTag.MMAP_TABLE_WRITER);
                    }

                    extendedSize = srcDataMem.getAppendOffset() - srcVarOffset;
                    srcFixOffset = srcVarOffset;
                    srcFixMem.jumpTo(sourceOffset + Long.BYTES);
                }

                o3DataMem.jumpTo(dstVarOffset + extendedSize);
                long appendAddress = o3DataMem.addressOf(dstVarOffset);
                long sourceAddress = srcDataMem.map(srcFixOffset, extendedSize);
                if (sourceAddress != 0) {
                    Vect.memcpy(appendAddress, sourceAddress, extendedSize);
                } else {
                    // Linux requires the mmap offset to be page aligned
                    long alignedOffset = Files.floorPageSize(srcFixOffset);
                    long alignedExtraLen = srcFixOffset - alignedOffset;
                    sourceAddress = mapRO(ff, srcDataMem.getFd(), extendedSize + alignedExtraLen, alignedOffset, MemoryTag.MMAP_TABLE_WRITER);
                    Vect.memcpy(appendAddress, sourceAddress + alignedExtraLen, extendedSize);
                    ff.munmap(sourceAddress, extendedSize + alignedExtraLen, MemoryTag.MMAP_TABLE_WRITER);
                }
                srcDataMem.jumpTo(srcFixOffset);
            } else {
                // Timestamp column
                colIndex = -colIndex - 1;
                int shl = ColumnType.pow2SizeOf(ColumnType.TIMESTAMP);
                MemoryMA srcDataMem = getPrimaryColumn(colIndex);
                // this cannot have "top"
                long srcFixOffset = committedTransientRowCount << shl;
                long srcFixLen = transientRowsAdded << shl;
                long alignedExtraLen;
                long address = srcDataMem.map(srcFixOffset, srcFixLen);
                boolean locallyMapped = address == 0;

                // column could not provide necessary length of buffer
                // because perhaps its internal buffer is not big enough
                if (!locallyMapped) {
                    alignedExtraLen = 0;
                } else {
                    // Linux requires the mmap offset to be page aligned
                    long alignedOffset = Files.floorPageSize(srcFixOffset);
                    alignedExtraLen = srcFixOffset - alignedOffset;
                    address = mapRO(ff, srcDataMem.getFd(), srcFixLen + alignedExtraLen, alignedOffset, MemoryTag.MMAP_TABLE_WRITER);
                }

                try {
                    for (long n = 0; n < transientRowsAdded; n++) {
                        long ts = Unsafe.getUnsafe().getLong(address + alignedExtraLen + (n << shl));
                        o3TimestampMem.putLong128(ts, o3RowCount + n);
                    }
                } finally {
                    if (locallyMapped) {
                        ff.munmap(address, srcFixLen + alignedExtraLen, MemoryTag.MMAP_TABLE_WRITER);
                    }
                }

                srcDataMem.jumpTo(srcFixOffset);
            }
        } catch (Throwable ex) {
            handleWorkStealingException(
                    "could not move uncommitted data",
                    colIndex,
                    columnType,
                    committedTransientRowCount,
                    transientRowsAdded,
                    ignore1,
                    ignore2,
                    ex
            );
        }
    }

    private void o3MoveWalFromFilesToLastPartition(
            int columnIndex,
            final int columnType,
            long copyToLagRowCount,
            long columnDataRowOffset,
            long existingLagRows,
            long symbolsFlags
    ) {
        if (o3ErrorCount.get() > 0) {
            return;
        }
        try {
            boolean isDesignatedTimestamp = columnIndex < 0;
            columnIndex = columnIndex < 0 ? -columnIndex - 1 : columnIndex;

            MemoryCR o3SrcDataMem = o3Columns.get(getPrimaryColumnIndex(columnIndex));
            MemoryCR o3SrcIndexMem = o3Columns.get(getSecondaryColumnIndex(columnIndex));
            MemoryMA o3DstDataMem = columns.get(getPrimaryColumnIndex(columnIndex));
            MemoryMA o3DstIndexMem = columns.get(getSecondaryColumnIndex(columnIndex));
            long destRowOffset = txWriter.getTransientRowCount() - columnTops.getQuick(columnIndex) + existingLagRows;

            long size;
            long sourceOffset;
            long destOffset;
            if (o3SrcIndexMem == null) {
                // Fixed size column
                final int shl = ColumnType.pow2SizeOf(columnType);
                sourceOffset = isDesignatedTimestamp ? columnDataRowOffset << 4 : columnDataRowOffset << shl;
                size = copyToLagRowCount << shl;
                destOffset = destRowOffset << shl;
            } else {
                // Var size column
                long committedIndexOffset = columnDataRowOffset << 3;
                sourceOffset = o3SrcIndexMem.getLong(committedIndexOffset);
                size = o3SrcIndexMem.getLong((columnDataRowOffset + copyToLagRowCount) << 3) - sourceOffset;

                long destIndexOffset = destRowOffset << 3;
                long destIndexSize = (copyToLagRowCount + 1) << 3;

                if (destIndexOffset > 0) {
                    o3DstIndexMem.jumpTo(destIndexOffset);
                    destOffset = Unsafe.getUnsafe().getLong(o3DstIndexMem.addressOf(destIndexOffset));
                } else {
                    destOffset = 0;
                }

                // move count + 1 rows, to make sure index column remains n+1
                // the data is copied back to start of the buffer, no need to set size first
                long destAddr = mapAppendColumnBuffer(o3DstIndexMem, destIndexOffset, destIndexSize, true);
                assert destAddr != 0;

                O3Utils.shiftCopyFixedSizeColumnData(
                        sourceOffset - destOffset,
                        o3SrcIndexMem.addressOf(committedIndexOffset),
                        0,
                        copyToLagRowCount, // No need to do +1 here, hi is inclusive
                        Math.abs(destAddr)
                );

                mapAppendColumnBufferRelease(destAddr, destIndexOffset, destIndexSize);
            }

            o3DstDataMem.jumpTo(destOffset + size);

            if (!isDesignatedTimestamp) {
                if (o3SrcDataMem instanceof MemoryCARW) {
                    if (symbolsFlags > 0 && ColumnType.isSymbol(columnType)) {
                        // Symbol is re-mapped to memory with 0 source offset.
                        sourceOffset = 0;
                    }
                    MemoryCARW o3MemBuff = (MemoryCARW) o3SrcDataMem;
                    long bytesWritten = ff.write(o3DstDataMem.getFd(), o3MemBuff.addressOf(sourceOffset), size, destOffset);
                    if (bytesWritten != size) {
                        throw CairoException.critical(ff.errno()).put("Could not copy data from WAL lag [fd=")
                                .put(o3DstDataMem.getFd()).put(", size=").put(size).put(", bytesWritten=").put(bytesWritten).put(']');
                    }

                } else {
                    MemoryCM o3SrcDataMemFile = (MemoryCMOR) o3SrcDataMem;
                    ff.copyData(o3SrcDataMemFile.getFd(), o3DstDataMem.getFd(), sourceOffset, destOffset, size);
                }
            } else {
                // WAL format has timestamp written as 2 LONGs per record, in so-called timestamp index data structure.
                // There is no point storing in 2 LONGs per record the LAG it is enough to have 1 LONG with timestamp.
                // The sort will convert the format back to timestamp index data structure.
                long srcLo = o3SrcDataMem.addressOf(sourceOffset);

                long destAddr = mapAppendColumnBuffer(o3DstDataMem, destOffset, size, true);
                Vect.copyFromTimestampIndex(srcLo, 0, copyToLagRowCount - 1, Math.abs(destAddr));
                mapAppendColumnBufferRelease(destAddr, destOffset, size);
            }
        } catch (Throwable th) {
            handleWorkStealingException(
                    "move wal to lag failed",
                    columnIndex,
                    columnType,
                    copyToLagRowCount,
                    columnDataRowOffset,
                    existingLagRows,
                    symbolsFlags,
                    th
            );
        }
    }

    private void o3OpenColumnSafe(Sequence openColumnSubSeq, long cursor, O3OpenColumnTask openColumnTask) {
        try {
            O3OpenColumnJob.openColumn(openColumnTask, cursor, openColumnSubSeq);
        } catch (CairoException | CairoError e) {
            LOG.error().$((Sinkable) e).$();
        } catch (Throwable e) {
            LOG.error().$(e).$();
        }
    }

    private void o3OpenColumns() {
        for (int i = 0; i < columnCount; i++) {
            if (metadata.getColumnType(i) > 0) {
                MemoryARW mem1 = o3MemColumns.getQuick(getPrimaryColumnIndex(i));
                mem1.jumpTo(0);
                MemoryARW mem2 = o3MemColumns.getQuick(getSecondaryColumnIndex(i));
                if (mem2 != null) {
                    mem2.jumpTo(0);
                    mem2.putLong(0);
                }
            }
        }
        activeColumns = o3MemColumns;
        activeNullSetters = o3NullSetters;
        LOG.debug().$("switched partition to memory").$();
    }

    private void o3PartitionUpdate(
            long timestampMin,
            long partitionTimestamp,
            final long newPartitionSize,
            final long oldPartitionSize,
            boolean partitionMutates,
            boolean isLastWrittenPartition
    ) {
        txWriter.minTimestamp = Math.min(timestampMin, txWriter.minTimestamp);
        int partitionIndex = txWriter.findAttachedPartitionIndexByLoTimestamp(partitionTimestamp);

        final long newPartitionTimestamp = partitionTimestamp;
        final int newPartitionIndex = partitionIndex;
        if (partitionIndex < 0) {
            // This is partition split. Instead of rewriting partition because of O3 merge
            // the partition is kept, and its tail rewritten.
            // The new partition overlaps in time with the previous one.
            partitionTimestamp = txWriter.getPartitionTimestamp(partitionTimestamp);
            partitionIndex = txWriter.findAttachedPartitionIndexByLoTimestamp(partitionTimestamp);
        }

        if (partitionTimestamp == lastPartitionTimestamp && newPartitionTimestamp == partitionTimestamp) {
            if (partitionMutates) {
                // Last partition is rewritten.
                closeActivePartition(true);
            } else if (!isLastWrittenPartition) {
                // Last partition is appended, and it is not the last partition anymore.
                closeActivePartition(oldPartitionSize);
            } else {
                // Last partition is appended, and it is still the last partition.
                setAppendPosition(oldPartitionSize, false);
            }
        }

        LOG.debug().$("o3 partition update [timestampMin=").$ts(timestampMin)
                .$(", last=").$(partitionTimestamp == lastPartitionTimestamp)
                .$(", partitionTimestamp=").$ts(partitionTimestamp)
                .$(", partitionMutates=").$(partitionMutates)
                .$(", lastPartitionTimestamp=").$(lastPartitionTimestamp)
                .$(", partitionSize=").$(oldPartitionSize)
                .I$();

        if (newPartitionTimestamp != partitionTimestamp) {
            LOG.info()
                    .$("split partition [table=").utf8(tableToken.getTableName())
                    .$(", ts=").$ts(partitionTimestamp)
                    .$(", txn=").$(txWriter.getPartitionNameTxnByPartitionTimestamp(partitionTimestamp))
                    .$(", oldPartitionSize=").$(oldPartitionSize)
                    .$(", ts=").$ts(newPartitionTimestamp)
                    .$(", txn=").$(txWriter.txn)
                    .$(", newPartitionSize=").$(newPartitionSize)
                    .I$();
            txWriter.bumpPartitionTableVersion();
            txWriter.updateAttachedPartitionSizeByIndex(newPartitionIndex, newPartitionTimestamp, newPartitionSize, txWriter.txn);
            if (partitionTimestamp == lastPartitionTimestamp) {
                // Close last partition without truncating it.
                long committedLastPartitionSize = txWriter.getPartitionSizeByPartitionTimestamp(partitionTimestamp);
                closeActivePartition(committedLastPartitionSize);
                txWriter.fixedRowCount += oldPartitionSize;
                if (isLastWrittenPartition) {
                    txWriter.transientRowCount = newPartitionSize;
                }
            }
        }

        if (partitionMutates && newPartitionTimestamp == partitionTimestamp) {
            final long srcDataTxn = txWriter.getPartitionNameTxnByIndex(partitionIndex);
            LOG.info()
                    .$("merged partition [table=`").utf8(tableToken.getTableName())
                    .$("`, ts=").$ts(partitionTimestamp)
                    .$(", txn=").$(txWriter.txn).I$();
            txWriter.updatePartitionSizeAndTxnByIndex(partitionIndex, oldPartitionSize);
            partitionRemoveCandidates.add(partitionTimestamp, srcDataTxn);
            txWriter.bumpPartitionTableVersion();
        } else {
            if (partitionTimestamp != lastPartitionTimestamp) {
                txWriter.bumpPartitionTableVersion();
            }
            txWriter.updatePartitionSizeByIndex(partitionIndex, partitionTimestamp, oldPartitionSize);
        }
    }

    private void o3ProcessPartitionSafe(Sequence partitionSubSeq, long cursor, O3PartitionTask partitionTask) {
        try {
            O3PartitionJob.processPartition(partitionTask, cursor, partitionSubSeq);
        } catch (CairoException | CairoError e) {
            LOG.error().$((Sinkable) e).$();
        } catch (Throwable e) {
            LOG.error().$(e).$();
        }
    }

    private long o3ScheduleMoveUncommitted0(int timestampIndex, long transientRowsAdded, long committedTransientRowCount) {
        if (transientRowsAdded > 0) {
            final Sequence pubSeq = this.messageBus.getO3CallbackPubSeq();
            final RingQueue<O3CallbackTask> queue = this.messageBus.getO3CallbackQueue();
            o3DoneLatch.reset();
            int queuedCount = 0;

            for (int colIndex = 0; colIndex < columnCount; colIndex++) {
                int columnType = metadata.getColumnType(colIndex);
                if (columnType > 0) {
                    int columnIndex = colIndex != timestampIndex ? colIndex : -colIndex - 1;

                    long cursor = pubSeq.next();

                    // Pass column index as -1 when it's designated timestamp column to o3 move method
                    if (cursor > -1) {
                        try {
                            final O3CallbackTask task = queue.get(cursor);
                            task.of(
                                    o3DoneLatch,
                                    columnIndex,
                                    columnType,
                                    committedTransientRowCount,
                                    transientRowsAdded,
                                    IGNORE,
                                    IGNORE,
                                    this.o3MoveUncommittedRef
                            );
                        } finally {
                            queuedCount++;
                            pubSeq.done(cursor);
                        }
                    } else {
                        o3MoveUncommitted0(columnIndex, columnType, committedTransientRowCount, transientRowsAdded, IGNORE, IGNORE);
                    }
                }
            }

            dispatchO3CallbackQueue(queue, queuedCount);
        }
        txWriter.resetToLastPartition(committedTransientRowCount);
        return transientRowsAdded;
    }

    private void o3SetAppendOffset(
            int columnIndex,
            final int columnType,
            long o3RowCount
    ) {
        if (columnIndex != metadata.getTimestampIndex()) {
            MemoryARW o3DataMem = o3MemColumns.get(getPrimaryColumnIndex(columnIndex));
            MemoryARW o3IndexMem = o3MemColumns.get(getSecondaryColumnIndex(columnIndex));

            long size;
            if (null == o3IndexMem) {
                // Fixed size column
                size = o3RowCount << ColumnType.pow2SizeOf(columnType);
            } else {
                // Var size column
                if (o3RowCount > 0) {
                    size = o3IndexMem.getLong(o3RowCount * 8);
                } else {
                    size = 0;
                }
                o3IndexMem.jumpTo((o3RowCount + 1) * 8);
            }

            o3DataMem.jumpTo(size);
        } else {
            // Special case, designated timestamp column
            o3TimestampMem.jumpTo(o3RowCount * 16);
        }
    }

    private void o3ShiftLagRowsUp(int timestampIndex, long o3LagRowCount, long o3RowCount, long existingLagRowCount, boolean excludeSymbols, O3ColumnUpdateMethod o3MoveLagRef) {

        final Sequence pubSeq = this.messageBus.getO3CallbackPubSeq();
        final RingQueue<O3CallbackTask> queue = this.messageBus.getO3CallbackQueue();

        o3DoneLatch.reset();
        int queuedCount = 0;
        long excludeSymbolsL = excludeSymbols ? 1 : 0;
        for (int colIndex = 0; colIndex < columnCount; colIndex++) {
            int columnType = metadata.getColumnType(colIndex);
            int columnIndex = colIndex != timestampIndex ? colIndex : -colIndex - 1;

            if (columnType > 0) {
                long cursor = pubSeq.next();

                // Pass column index as -1 when it's designated timestamp column to o3 move method
                if (cursor > -1) {
                    try {
                        final O3CallbackTask task = queue.get(cursor);
                        task.of(
                                o3DoneLatch,
                                columnIndex,
                                columnType,
                                o3LagRowCount,
                                o3RowCount,
                                existingLagRowCount,
                                excludeSymbolsL,
                                o3MoveLagRef
                        );

                    } finally {
                        queuedCount++;
                        pubSeq.done(cursor);
                    }
                } else {
                    o3MoveLagRef.run(columnIndex, columnType, o3LagRowCount, o3RowCount, existingLagRowCount, excludeSymbolsL);
                }
            }
        }

        dispatchO3CallbackQueue(queue, queuedCount);
    }

    private void o3Sort(long mergedTimestamps, int timestampIndex, long rowCount) {
        o3ErrorCount.set(0);
        lastErrno = 0;

        final Sequence pubSeq = this.messageBus.getO3CallbackPubSeq();
        final RingQueue<O3CallbackTask> queue = this.messageBus.getO3CallbackQueue();

        o3DoneLatch.reset();
        int queuedCount = 0;
        for (int i = 0; i < columnCount; i++) {
            final int type = metadata.getColumnType(i);
            if (timestampIndex != i && type > 0) {
                long cursor = pubSeq.next();
                if (cursor > -1) {
                    try {
                        final O3CallbackTask task = queue.get(cursor);
                        task.of(
                                o3DoneLatch,
                                i,
                                type,
                                mergedTimestamps,
                                rowCount,
                                IGNORE,
                                IGNORE,
                                ColumnType.isVariableLength(type) ? o3SortVarColumnRef : o3SortFixColumnRef
                        );
                    } finally {
                        queuedCount++;
                        pubSeq.done(cursor);
                    }
                } else {
                    o3SortColumn(mergedTimestamps, i, type, rowCount);
                }
            }
        }

        dispatchO3CallbackQueue(queue, queuedCount);
        swapO3ColumnsExcept(timestampIndex);
    }

    private void o3SortColumn(long mergedTimestamps, int i, int type, long rowCount) {
        if (ColumnType.isVariableLength(type)) {
            o3SortVarColumn(i, type, mergedTimestamps, rowCount, IGNORE, IGNORE);
        } else {
            o3SortFixColumn(i, type, mergedTimestamps, rowCount, IGNORE, IGNORE);
        }
    }

    private void o3SortFixColumn(
            int columnIndex,
            final int columnType,
            long mergedTimestampsAddr,
            long valueCount,
            long ignore1,
            long ignore2
    ) {
        if (o3ErrorCount.get() > 0) {
            return;
        }
        try {
            final int columnOffset = getPrimaryColumnIndex(columnIndex);
            final MemoryCR mem = o3Columns.getQuick(columnOffset);
            final MemoryCARW mem2 = o3MemColumns2.getQuick(columnOffset);
            final int shl = ColumnType.pow2SizeOf(columnType);
            final long src = mem.addressOf(0);
            mem2.jumpTo(valueCount << shl);
            final long tgtDataAddr = mem2.addressOf(0);
            switch (shl) {
                case 0:
                    Vect.indexReshuffle8Bit(src, tgtDataAddr, mergedTimestampsAddr, valueCount);
                    break;
                case 1:
                    Vect.indexReshuffle16Bit(src, tgtDataAddr, mergedTimestampsAddr, valueCount);
                    break;
                case 2:
                    Vect.indexReshuffle32Bit(src, tgtDataAddr, mergedTimestampsAddr, valueCount);
                    break;
                case 3:
                    Vect.indexReshuffle64Bit(src, tgtDataAddr, mergedTimestampsAddr, valueCount);
                    break;
                case 4:
                    Vect.indexReshuffle128Bit(src, tgtDataAddr, mergedTimestampsAddr, valueCount);
                    break;
                case 5:
                    Vect.indexReshuffle256Bit(src, tgtDataAddr, mergedTimestampsAddr, valueCount);
                    break;
                default:
                    assert false : "col type is unsupported";
                    break;
            }
        } catch (Throwable th) {
            handleWorkStealingException("sort fixed size column failed", columnIndex, columnType, mergedTimestampsAddr, valueCount, ignore1, ignore2, th);
        }
    }

    private void o3SortVarColumn(
            int columnIndex,
            int columnType,
            long mergedTimestampsAddr,
            long valueCount,
            long ignore1,
            long ignore2
    ) {
        if (o3ErrorCount.get() > 0) {
            return;
        }
        try {
            final int primaryIndex = getPrimaryColumnIndex(columnIndex);
            final int secondaryIndex = primaryIndex + 1;
            final MemoryCR dataMem = o3Columns.getQuick(primaryIndex);
            final MemoryCR indexMem = o3Columns.getQuick(secondaryIndex);
            final MemoryCARW dataMem2 = o3MemColumns2.getQuick(primaryIndex);
            final MemoryCARW indexMem2 = o3MemColumns2.getQuick(secondaryIndex);
            // ensure we have enough memory allocated
            final long srcDataAddr = dataMem.addressOf(0);
            final long srcIndxAddr = indexMem.addressOf(0);
            // exclude the trailing offset from shuffling
            final long tgtDataAddr = dataMem2.resize(dataMem.size());
            final long tgtIndxAddr = indexMem2.resize(valueCount * Long.BYTES);

            assert srcDataAddr != 0;
            assert srcIndxAddr != 0;
            assert tgtDataAddr != 0;
            assert tgtIndxAddr != 0;

            // add max offset so that we do not have conditionals inside loop
            final long offset = Vect.sortVarColumn(
                    mergedTimestampsAddr,
                    valueCount,
                    srcDataAddr,
                    srcIndxAddr,
                    tgtDataAddr,
                    tgtIndxAddr
            );
            dataMem2.jumpTo(offset);
            indexMem2.jumpTo(valueCount * Long.BYTES);
            indexMem2.putLong(offset);
        } catch (Throwable th) {
            handleWorkStealingException("sort variable size column failed", columnIndex, columnType, mergedTimestampsAddr, valueCount, ignore1, ignore2, th);
        }
    }

    private void o3TimestampSetter(long timestamp) {
        o3TimestampMem.putLong128(timestamp, getO3RowCount0());
        o3CommitBatchTimestampMin = Math.min(o3CommitBatchTimestampMin, timestamp);
    }

    private void openColumnFiles(CharSequence name, long columnNameTxn, int columnIndex, int pathTrimToLen) {
        MemoryMA mem1 = getPrimaryColumn(columnIndex);
        MemoryMA mem2 = getSecondaryColumn(columnIndex);

        try {
            mem1.of(ff,
                    dFile(path.trimTo(pathTrimToLen), name, columnNameTxn),
                    configuration.getDataAppendPageSize(),
                    -1,
                    MemoryTag.MMAP_TABLE_WRITER,
                    configuration.getWriterFileOpenOpts(),
                    Files.POSIX_MADV_RANDOM
            );
            if (mem2 != null) {
                mem2.of(
                        ff,
                        iFile(path.trimTo(pathTrimToLen), name, columnNameTxn),
                        configuration.getDataAppendPageSize(),
                        -1,
                        MemoryTag.MMAP_TABLE_WRITER,
                        configuration.getWriterFileOpenOpts(),
                        Files.POSIX_MADV_RANDOM
                );
            }
        } finally {
            path.trimTo(pathTrimToLen);
        }
    }

    private void openFirstPartition(long timestamp) {
        final long ts = repairDataGaps(timestamp);
        openPartition(txWriter.getPartitionFloor(ts));
        populateDenseIndexerList();
        setAppendPosition(txWriter.getTransientRowCount(), false);
        if (performRecovery) {
            performRecovery();
        }
        txWriter.openFirstPartition(ts);
    }

    private void openNewColumnFiles(CharSequence name, boolean indexFlag, int indexValueBlockCapacity) {
        try {
            // open column files
            long partitionTimestamp = txWriter.getLastPartitionTimestamp();
            setStateForTimestamp(path, partitionTimestamp);
            final int plen = path.length();
            final int columnIndex = columnCount - 1;

            // Adding column in the current transaction.
            long columnNameTxn = getTxn();

            // index must be created before column is initialised because
            // it uses primary column object as temporary tool
            if (indexFlag) {
                createIndexFiles(name, columnNameTxn, indexValueBlockCapacity, plen, true);
            }

            openColumnFiles(name, columnNameTxn, columnIndex, plen);
            if (txWriter.getTransientRowCount() > 0) {
                // write top offset to column version file
                columnVersionWriter.upsert(txWriter.getLastPartitionTimestamp(), columnIndex, columnNameTxn, txWriter.getTransientRowCount());
            }

            if (indexFlag) {
                ColumnIndexer indexer = indexers.getQuick(columnIndex);
                assert indexer != null;
                indexers.getQuick(columnIndex).configureFollowerAndWriter(configuration, path.trimTo(plen), name, columnNameTxn, getPrimaryColumn(columnIndex), txWriter.getTransientRowCount());
            }

            // configure append position for variable length columns
            MemoryMA mem2 = getSecondaryColumn(columnCount - 1);
            if (mem2 != null) {
                mem2.putLong(0);
            }
        } finally {
            path.trimTo(rootLen);
        }
    }

    private void openPartition(long timestamp) {
        try {
            setStateForTimestamp(path, timestamp);
            partitionTimestampHi = txWriter.getNextPartitionTimestamp(timestamp) - 1;
            int plen = path.length();
            if (ff.mkdirs(path.slash$(), mkDirMode) != 0) {
                throw CairoException.critical(ff.errno()).put("Cannot create directory: ").put(path);
            }

            assert columnCount > 0;

            lastOpenPartitionTs = txWriter.getPartitionTimestamp(timestamp);
            lastOpenPartitionIsReadOnly = partitionBy != PartitionBy.NONE && txWriter.isPartitionReadOnlyByPartitionTimestamp(lastOpenPartitionTs);

            for (int i = 0; i < columnCount; i++) {
                if (metadata.getColumnType(i) > 0) {
                    final CharSequence name = metadata.getColumnName(i);
                    long columnNameTxn = columnVersionWriter.getColumnNameTxn(lastOpenPartitionTs, i);
                    final ColumnIndexer indexer = metadata.isColumnIndexed(i) ? indexers.getQuick(i) : null;
                    final long columnTop;

                    // prepare index writer if column requires indexing
                    if (indexer != null) {
                        // we have to create files before columns are open
                        // because we are reusing MAMemoryImpl object from columns list
                        createIndexFiles(name, columnNameTxn, metadata.getIndexValueBlockCapacity(i), plen, txWriter.getTransientRowCount() < 1);
                        indexer.closeSlider();
                    }

                    openColumnFiles(name, columnNameTxn, i, plen);
                    columnTop = columnVersionWriter.getColumnTopQuick(lastOpenPartitionTs, i);
                    columnTops.extendAndSet(i, columnTop);

                    if (indexer != null) {
                        indexer.configureFollowerAndWriter(configuration, path, name, columnNameTxn, getPrimaryColumn(i), columnTop);
                    }
                }
            }
            populateDenseIndexerList();
            LOG.info().$("switched partition [path='").utf8(path).$('\'').I$();
        } catch (Throwable e) {
            distressed = true;
            throw e;
        } finally {
            path.trimTo(rootLen);
        }
    }

    private long openTodoMem() {
        path.concat(TODO_FILE_NAME).$();
        try {
            if (ff.exists(path)) {
                long fileLen = ff.length(path);
                if (fileLen < 32) {
                    throw CairoException.critical(0).put("corrupt ").put(path);
                }

                todoMem.smallFile(ff, path, MemoryTag.MMAP_TABLE_WRITER);
                this.todoTxn = todoMem.getLong(0);
                // check if _todo_ file is consistent, if not, we just ignore its contents and reset hash
                if (todoMem.getLong(24) != todoTxn) {
                    todoMem.putLong(8, configuration.getDatabaseIdLo());
                    todoMem.putLong(16, configuration.getDatabaseIdHi());
                    Unsafe.getUnsafe().storeFence();
                    todoMem.putLong(24, todoTxn);
                    return 0;
                }

                return todoMem.getLong(32);
            } else {
                TableUtils.resetTodoLog(ff, path, rootLen, todoMem);
                todoTxn = 0;
                return 0;
            }
        } finally {
            path.trimTo(rootLen);
        }
    }

    private void performRecovery() {
        rollbackIndexes();
        rollbackSymbolTables();
        performRecovery = false;
    }

    private void populateDenseIndexerList() {
        denseIndexers.clear();
        for (int i = 0, n = indexers.size(); i < n; i++) {
            ColumnIndexer indexer = indexers.getQuick(i);
            if (indexer != null) {
                denseIndexers.add(indexer);
            }
        }
        indexCount = denseIndexers.size();
    }

    private void processAsyncWriterCommand(
            AsyncWriterCommand asyncWriterCommand,
            TableWriterTask cmd,
            long cursor,
            Sequence sequence,
            boolean contextAllowsAnyStructureChanges
    ) {
        final int cmdType = cmd.getType();
        final long correlationId = cmd.getInstance();
        final long tableId = cmd.getTableId();

        int errorCode = 0;
        CharSequence errorMsg = null;
        long affectedRowsCount = 0;
        try {
            publishTableWriterEvent(cmdType, tableId, correlationId, AsyncWriterCommand.Error.OK, null, 0L, TSK_BEGIN);
            LOG.info()
                    .$("received async cmd [type=").$(cmdType)
                    .$(", tableName=").utf8(tableToken.getTableName())
                    .$(", tableId=").$(tableId)
                    .$(", correlationId=").$(correlationId)
                    .$(", cursor=").$(cursor)
                    .I$();
            asyncWriterCommand = asyncWriterCommand.deserialize(cmd);
            affectedRowsCount = asyncWriterCommand.apply(this, contextAllowsAnyStructureChanges);
        } catch (TableReferenceOutOfDateException ex) {
            LOG.info()
                    .$("cannot complete async cmd, reader is out of date [type=").$(cmdType)
                    .$(", tableName=").utf8(tableToken.getTableName())
                    .$(", tableId=").$(tableId)
                    .$(", correlationId=").$(correlationId)
                    .I$();
            errorCode = READER_OUT_OF_DATE;
            errorMsg = ex.getMessage();
        } catch (AlterTableContextException ex) {
            LOG.info()
                    .$("cannot complete async cmd, table structure change is not allowed [type=").$(cmdType)
                    .$(", tableName=").utf8(tableToken.getTableName())
                    .$(", tableId=").$(tableId)
                    .$(", correlationId=").$(correlationId)
                    .I$();
            errorCode = STRUCTURE_CHANGE_NOT_ALLOWED;
            errorMsg = "async cmd cannot change table structure while writer is busy";
        } catch (CairoException ex) {
            errorCode = CAIRO_ERROR;
            errorMsg = ex.getFlyweightMessage();
        } catch (Throwable ex) {
            LOG.error().$("error on processing async cmd [type=").$(cmdType)
                    .$(", tableName=").utf8(tableToken.getTableName())
                    .$(", ex=").$(ex)
                    .I$();
            errorCode = UNEXPECTED_ERROR;
            errorMsg = ex.getMessage();
        } finally {
            sequence.done(cursor);
        }
        publishTableWriterEvent(cmdType, tableId, correlationId, errorCode, errorMsg, affectedRowsCount, TSK_COMPLETE);
    }

    private void processCommandQueue(boolean contextAllowsAnyStructureChanges) {
        long cursor;
        while ((cursor = commandSubSeq.next()) > -1) {
            TableWriterTask cmd = commandQueue.get(cursor);
            processCommandQueue(cmd, commandSubSeq, cursor, contextAllowsAnyStructureChanges);
        }
    }

    private void processO3Block(
            final long o3LagRowCount,
            int timestampIndex,
            long sortedTimestampsAddr,
            final long srcOooMax,
            long o3TimestampMin,
            long o3TimestampMax,
            boolean flattenTimestamp,
            long rowLo
    ) {
        o3ErrorCount.set(0);
        lastErrno = 0;
        partitionRemoveCandidates.clear();
        o3ColumnCounters.clear();
        o3BasketPool.clear();

        // move uncommitted is liable to change max timestamp
        // however we need to identify last partition before max timestamp skips to NULL for example
        final long maxTimestamp = txWriter.getMaxTimestamp();
        final long transientRowCount = txWriter.transientRowCount;

        o3DoneLatch.reset();
        o3PartitionUpdRemaining.set(0L);
        boolean success = true;
        int latchCount = 0;
        long srcOoo = rowLo;
        int pCount = 0;
        try {
            // We do not know upfront which partition is going to be last because this is
            // a single pass over the data. Instead, we will update transient row count in a rolling
            // manner, assuming the partition marked "last" is the last and then for a new partition
            // we move prevTransientRowCount into the "fixedRowCount" sum and set new value on the
            // transientRowCount
            long commitTransientRowCount = transientRowCount;

            resizeColumnTopSink();
            resizePartitionUpdateSink(o3TimestampMin, o3TimestampMax);

            // One loop iteration per partition.
            while (srcOoo < srcOooMax) {
                try {
                    final long srcOooLo = srcOoo;
                    final long o3Timestamp = getTimestampIndexValue(sortedTimestampsAddr, srcOoo);

                    // Check that the value is not 0 (or another unreasonable value) because of reading beyond written range.
                    assert o3Timestamp >= Math.min(o3TimestampMin, Math.max(txWriter.getMinTimestamp(), 0));

                    final long srcOooHi;
                    // keep ceil inclusive in the interval
                    final long srcOooTimestampCeil = txWriter.getNextPartitionTimestamp(o3Timestamp) - 1;
                    if (srcOooTimestampCeil < o3TimestampMax) {
                        srcOooHi = Vect.boundedBinarySearchIndexT(
                                sortedTimestampsAddr,
                                srcOooTimestampCeil,
                                srcOooLo,
                                srcOooMax - 1,
                                BinarySearch.SCAN_DOWN
                        );
                    } else {
                        srcOooHi = srcOooMax - 1;
                    }

                    final long partitionTimestamp = txWriter.getPartitionTimestamp(o3Timestamp);

                    // This partition is the last partition.
                    final boolean last = partitionTimestamp == lastPartitionTimestamp;

                    srcOoo = srcOooHi + 1;

                    final long srcDataMax;
                    final long srcNameTxn;
                    final int partitionIndex = txWriter.findAttachedPartitionIndexByLoTimestamp(partitionTimestamp);
                    if (partitionIndex > -1) {
                        if (last) {
                            srcDataMax = transientRowCount;
                        } else {
                            srcDataMax = getPartitionSizeByIndex(partitionIndex);
                        }
                        srcNameTxn = getPartitionNameTxnByIndex(partitionIndex);
                    } else {
                        srcDataMax = 0;
                        // A version needed to housekeep dropped partitions
                        // When partition created without O3 merge, use `txn-1` as partition version.
                        // `txn` version is used when partition is merged. Both `txn-1` and `txn` can
                        // be written within the same commit when new partition initially written in order
                        // and then O3 triggers a merge of the partition.
                        srcNameTxn = txWriter.getTxn() - 1;
                    }

                    // We're appending onto the last (active) partition.
                    final boolean append = last && (srcDataMax == 0 || o3Timestamp >= maxTimestamp);

                    // Number of rows to insert from the O3 segment into this partition.
                    final long srcOooBatchRowSize = srcOooHi - srcOooLo + 1;

                    // Final partition size after current insertions.
                    final long partitionSize = srcDataMax + srcOooBatchRowSize;

                    // check partition read-only state
                    final boolean partitionIsReadOnly = txWriter.isPartitionReadOnlyByPartitionTimestamp(partitionTimestamp);

                    pCount++;

                    LOG.info().$("o3 partition task [table=").utf8(tableToken.getTableName())
                            .$(", partitionIsReadOnly=").$(partitionIsReadOnly)
                            .$(", srcOooBatchRowSize=").$(srcOooBatchRowSize)
                            .$(", srcOooLo=").$(srcOooLo)
                            .$(", srcOooHi=").$(srcOooHi)
                            .$(", srcOooMax=").$(srcOooMax)
                            .$(", o3RowCount=").$(o3RowCount)
                            .$(", o3LagRowCount=").$(o3LagRowCount)
                            .$(", srcDataMax=").$(srcDataMax)
                            .$(", o3TimestampMin=").$ts(o3TimestampMin)
                            .$(", o3Timestamp=").$ts(o3Timestamp)
                            .$(", o3TimestampMax=").$ts(o3TimestampMax)
                            .$(", partitionTimestamp=").$ts(partitionTimestamp)
                            .$(", partitionIndex=").$(partitionIndex)
                            .$(", partitionSize=").$(partitionSize)
                            .$(", maxTimestamp=").$ts(maxTimestamp)
                            .$(", last=").$(last)
                            .$(", append=").$(append)
                            .$(", pCount=").$(pCount)
                            .$(", flattenTimestamp=").$(flattenTimestamp)
                            .$(", memUsed=").$(Unsafe.getMemUsed())
                            .I$();

                    if (partitionIsReadOnly) {
                        // move over read-only partitions
                        LOG.critical()
                                .$("o3 ignoring write on read-only partition [table=").utf8(tableToken.getTableName())
                                .$(", timestamp=").$ts(partitionTimestamp)
                                .$(", numRows=").$(srcOooBatchRowSize)
                                .$();
                        continue;
                    }

                    if (partitionTimestamp < lastPartitionTimestamp) {
                        // increment fixedRowCount by number of rows old partition incremented
                        this.txWriter.fixedRowCount += srcOooBatchRowSize;
                    } else if (partitionTimestamp == lastPartitionTimestamp) {
                        // this is existing "last" partition, we can set the size directly
                        commitTransientRowCount = partitionSize;
                    } else {
                        // this is potentially a new last partition
                        this.txWriter.fixedRowCount += commitTransientRowCount;
                        commitTransientRowCount = partitionSize;
                    }

                    o3PartitionUpdRemaining.incrementAndGet();
                    final O3Basket o3Basket = o3BasketPool.next();
                    o3Basket.ensureCapacity(columnCount, indexCount);

                    AtomicInteger columnCounter = o3ColumnCounters.next();

                    // async partition processing set this counter to the column count
                    // and then manages issues if publishing of column tasks fails
                    // mid-column-count.
                    latchCount++;

                    if (append) {
                        // we are appending last partition, make sure it has been mapped!
                        // this also might fail, make sure exception is trapped and partitions are
                        // counted down correctly
                        try {
                            setAppendPosition(srcDataMax, false);
                        } catch (Throwable e) {
                            o3BumpErrorCount();
                            o3ClockDownPartitionUpdateCount();
                            o3CountDownDoneLatch();
                            throw e;
                        }

                        columnCounter.set(TableUtils.compressColumnCount(metadata));
                        Path pathToPartition = Path.getThreadLocal(path);
                        TableUtils.setPathForPartition(pathToPartition, partitionBy, txWriter.getPartitionTimestamp(o3TimestampMin), srcNameTxn);
                        final int plen = pathToPartition.length();
                        int columnsPublished = 0;
                        for (int i = 0; i < columnCount; i++) {
                            final int columnType = metadata.getColumnType(i);
                            if (columnType < 0) {
                                continue;
                            }
                            final int colOffset = TableWriter.getPrimaryColumnIndex(i);
                            final boolean notTheTimestamp = i != timestampIndex;
                            final CharSequence columnName = metadata.getColumnName(i);
                            final int indexBlockCapacity = metadata.isColumnIndexed(i) ? metadata.getIndexValueBlockCapacity(i) : -1;
                            final BitmapIndexWriter indexWriter = indexBlockCapacity > -1 ? getBitmapIndexWriter(i) : null;
                            final MemoryR oooMem1 = o3Columns.getQuick(colOffset);
                            final MemoryR oooMem2 = o3Columns.getQuick(colOffset + 1);
                            final MemoryMA mem1 = columns.getQuick(colOffset);
                            final MemoryMA mem2 = columns.getQuick(colOffset + 1);
                            final long srcDataTop = getColumnTop(i);
                            final long srcOooFixAddr;
                            final long srcOooVarAddr;
                            final MemoryMA dstFixMem;
                            final MemoryMA dstVarMem;
                            if (!ColumnType.isVariableLength(columnType)) {
                                srcOooFixAddr = oooMem1.addressOf(0);
                                srcOooVarAddr = 0;
                                dstFixMem = mem1;
                                dstVarMem = null;
                            } else {
                                srcOooFixAddr = oooMem2.addressOf(0);
                                srcOooVarAddr = oooMem1.addressOf(0);
                                dstFixMem = mem2;
                                dstVarMem = mem1;
                            }

                            columnsPublished++;
                            try {
                                O3OpenColumnJob.appendLastPartition(
                                        pathToPartition,
                                        plen,
                                        columnName,
                                        columnCounter,
                                        notTheTimestamp ? columnType : ColumnType.setDesignatedTimestampBit(columnType, true),
                                        srcOooFixAddr,
                                        srcOooVarAddr,
                                        srcOooLo,
                                        srcOooHi,
                                        srcOooMax,
                                        o3TimestampMin,
                                        o3TimestampMax,
                                        partitionTimestamp,
                                        srcDataTop,
                                        srcDataMax,
                                        indexBlockCapacity,
                                        dstFixMem,
                                        dstVarMem,
                                        partitionSize,
                                        partitionSize,
                                        this,
                                        indexWriter,
                                        getColumnNameTxn(partitionTimestamp, i)
                                );
                            } catch (Throwable e) {
                                if (columnCounter.addAndGet(columnsPublished - columnCount) == 0) {
                                    o3ClockDownPartitionUpdateCount();
                                    o3CountDownDoneLatch();
                                }
                                throw e;
                            }
                        }

                        addPhysicallyWrittenRows(srcOooBatchRowSize);
                    } else {
                        if (flattenTimestamp && o3RowCount > 0) {
                            Vect.flattenIndex(sortedTimestampsAddr, o3RowCount);
                            flattenTimestamp = false;
                        }

                        // To collect column top values from o3 partition tasks add them to pre-allocated array of longs
                        // use o3ColumnTopSink LongList and allocate columns + 1 longs per partition
                        // then set first value to partition timestamp
                        long columnTopPartitionSinkAddr = o3ColumnTopSink.allocateBlock(metadata.getColumnCount() + 1);
                        Vect.memset(columnTopPartitionSinkAddr, (long) (metadata.getColumnCount() + 1) * Long.BYTES, -1);
                        Unsafe.getUnsafe().putLong(columnTopPartitionSinkAddr, partitionTimestamp);

                        o3CommitPartitionAsync(
                                columnCounter,
                                maxTimestamp,
                                sortedTimestampsAddr,
                                srcOooMax,
                                o3TimestampMin,
                                o3TimestampMax,
                                srcOooLo,
                                srcOooHi,
                                partitionTimestamp,
                                last,
                                srcDataMax,
                                srcNameTxn,
                                o3Basket,
                                columnTopPartitionSinkAddr
                        );
                    }
                } catch (CairoException | CairoError e) {
                    LOG.error().$((Sinkable) e).$();
                    success = false;
                    throw e;
                }
            } // end while(srcOoo < srcOooMax)

            // at this point we should know the last partition row count
            this.txWriter.transientRowCount = commitTransientRowCount;
            this.partitionTimestampHi = Math.max(this.partitionTimestampHi, txWriter.getNextPartitionTimestamp(o3TimestampMax) - 1);
            this.txWriter.updateMaxTimestamp(Math.max(txWriter.getMaxTimestamp(), o3TimestampMax));
        } catch (Throwable th) {
            LOG.error().$(th).$();
            throw th;
        } finally {
            // we are stealing work here it is possible we get exception from this method
            LOG.debug()
                    .$("o3 expecting updates [table=").utf8(tableToken.getTableName())
                    .$(", partitionsPublished=").$(pCount)
                    .I$();

            o3ConsumePartitionUpdates();
            o3DoneLatch.await(latchCount);

            o3InError = !success || o3ErrorCount.get() > 0;
            if (success && o3ErrorCount.get() > 0) {
                //noinspection ThrowFromFinallyBlock
                throw CairoException.critical(0).put("bulk update failed and will be rolled back");
            }
        }

        if (o3LagRowCount > 0 && !metadata.isWalEnabled()) {
            LOG.info().$("shifting lag rows up [table=").$(tableToken.getTableName()).$(", lagCount=").$(o3LagRowCount).I$();
            o3ShiftLagRowsUp(timestampIndex, o3LagRowCount, srcOooMax, 0L, false, this.o3MoveLagRef);
        }
    }

    private void processPartitionRemoveCandidates() {
        try {
            final int n = partitionRemoveCandidates.size();
            if (n > 0) {
                processPartitionRemoveCandidates0(n);
            }
        } finally {
            partitionRemoveCandidates.clear();
        }
    }

    private void processPartitionRemoveCandidates0(int n) {
        boolean anyReadersBeforeCommittedTxn = checkScoreboardHasReadersBeforeLastCommittedTxn();
        // This flag will determine to schedule O3PartitionPurgeJob at the end or all done already.
        boolean scheduleAsyncPurge = anyReadersBeforeCommittedTxn;

        if (!anyReadersBeforeCommittedTxn) {
            for (int i = 0; i < n; i += 2) {
                try {
                    final long timestamp = partitionRemoveCandidates.getQuick(i);
                    final long txn = partitionRemoveCandidates.getQuick(i + 1);
                    setPathForPartition(
                            other,
                            partitionBy,
                            timestamp,
                            txn
                    );
                    other.$();
                    int errno = ff.unlinkOrRemove(other, LOG);
                    if (!(errno == 0 || errno == -1)) {
                        LOG.info()
                                .$("could not purge partition version, async purge will be scheduled [path=")
                                .utf8(other)
                                .$(", errno=").$(errno).I$();
                        scheduleAsyncPurge = true;
                    }
                } finally {
                    other.trimTo(rootLen);
                }
            }
        }

        if (scheduleAsyncPurge) {
            // Any more complicated case involve looking at what folders are present on disk before removing
            // do it async in O3PartitionPurgeJob
            if (schedulePurgeO3Partitions(messageBus, tableToken, partitionBy)) {
                LOG.info().$("scheduled to purge partitions [table=").utf8(tableToken.getTableName()).I$();
            } else {
                LOG.error().$("could not queue for purge, queue is full [table=").utf8(tableToken.getTableName()).I$();
            }
        }
    }

    private void publishTableWriterEvent(int cmdType, long tableId, long correlationId, int errorCode, CharSequence errorMsg, long affectedRowsCount, int eventType) {
        long pubCursor;
        do {
            pubCursor = messageBus.getTableWriterEventPubSeq().next();
            if (pubCursor == -2) {
                Os.pause();
            }
        } while (pubCursor < -1);

        if (pubCursor > -1) {
            try {
                final TableWriterTask event = messageBus.getTableWriterEventQueue().get(pubCursor);
                event.of(eventType, tableId, tableToken);
                event.putInt(errorCode);
                if (errorCode != AsyncWriterCommand.Error.OK) {
                    event.putStr(errorMsg);
                } else {
                    event.putLong(affectedRowsCount);
                }
                event.setInstance(correlationId);
            } finally {
                messageBus.getTableWriterEventPubSeq().done(pubCursor);
            }

            // Log result
            if (eventType == TSK_COMPLETE) {
                LogRecord lg = LOG.info()
                        .$("published async command complete event [type=").$(cmdType)
                        .$(",tableName=").utf8(tableToken.getTableName())
                        .$(",tableId=").$(tableId)
                        .$(",correlationId=").$(correlationId);
                if (errorCode != AsyncWriterCommand.Error.OK) {
                    lg.$(",errorCode=").$(errorCode).$(",errorMsg=").$(errorMsg);
                }
                lg.I$();
            }
        } else {
            // Queue is full
            LOG.error()
                    .$("could not publish sync command complete event [type=").$(cmdType)
                    .$(",tableName=").utf8(tableToken.getTableName())
                    .$(",tableId=").$(tableId)
                    .$(",correlationId=").$(correlationId)
                    .I$();
        }
    }

    private long readMinTimestamp(long partitionTimestamp) {
        setStateForTimestamp(other, partitionTimestamp);
        try {
            dFile(other, metadata.getColumnName(metadata.getTimestampIndex()), COLUMN_NAME_TXN_NONE);
            if (ff.exists(other)) {
                // read min timestamp value
                final int fd = TableUtils.openRO(ff, other, LOG);
                try {
                    return TableUtils.readLongOrFail(ff, fd, 0, tempMem16b, other);
                } finally {
                    ff.close(fd);
                }
            } else {
                throw CairoException.critical(0).put("Partition does not exist [path=").put(other).put(']');
            }
        } finally {
            other.trimTo(rootLen);
        }
    }

    private void readPartitionMinMax(FilesFacade ff, long partitionTimestamp, Path path, CharSequence columnName, long partitionSize) {
        dFile(path, columnName, COLUMN_NAME_TXN_NONE);
        final int fd = TableUtils.openRO(ff, path, LOG);
        try {
            attachMinTimestamp = ff.readNonNegativeLong(fd, 0);
            attachMaxTimestamp = ff.readNonNegativeLong(fd, (partitionSize - 1) * ColumnType.sizeOf(ColumnType.TIMESTAMP));
            if (attachMinTimestamp < 0 || attachMaxTimestamp < 0) {
                throw CairoException.critical(ff.errno())
                        .put("cannot read min, max timestamp from the column [path=").put(path)
                        .put(", partitionSizeRows=").put(partitionSize)
                        .put(", errno=").put(ff.errno()).put(']');
            }
            if (txWriter.getPartitionTimestamp(attachMinTimestamp) != partitionTimestamp
                    || txWriter.getPartitionTimestamp(attachMaxTimestamp) != partitionTimestamp) {
                throw CairoException.critical(0)
                        .put("invalid timestamp column data in detached partition, data does not match partition directory name [path=").put(path)
                        .put(", minTimestamp=").ts(attachMinTimestamp)
                        .put(", maxTimestamp=").ts(attachMaxTimestamp).put(']');
            }
        } finally {
            ff.close(fd);
        }
    }

    // Scans timestamp file
    // returns size of partition detected, e.g. size of monotonic increase
    // of timestamp longs read from 0 offset to the end of the file
    // It also writes min and max values found in detachedMinTimestamp and detachedMaxTimestamp
    private long readPartitionSizeMinMax(FilesFacade ff, long partitionTimestamp, Path path, CharSequence columnName) {
        int pathLen = path.length();
        try {
            path.concat(TXN_FILE_NAME).$();
            if (ff.exists(path)) {
                if (attachTxReader == null) {
                    attachTxReader = new TxReader(ff);
                }
                attachTxReader.ofRO(path, partitionBy);
                attachTxReader.unsafeLoadAll();

                try {
                    path.trimTo(pathLen);
                    long partitionSize = attachTxReader.getPartitionSizeByPartitionTimestamp(partitionTimestamp);
                    if (partitionSize <= 0) {
                        throw CairoException.nonCritical()
                                .put("partition is not preset in detached txn file [path=")
                                .put(path).put(", partitionSize=").put(partitionSize).put(']');
                    }

                    // Read min and max timestamp values from the file
                    readPartitionMinMax(ff, partitionTimestamp, path.trimTo(pathLen), columnName, partitionSize);
                    return partitionSize;
                } finally {
                    Misc.free(attachTxReader);
                }
            }

            // No txn file found, scan the file to get min, max timestamp
            // Scan forward while value increases

            dFile(path.trimTo(pathLen), columnName, COLUMN_NAME_TXN_NONE);
            final int fd = TableUtils.openRO(ff, path, LOG);
            try {
                long fileSize = ff.length(fd);
                if (fileSize <= 0) {
                    throw CairoException.critical(ff.errno())
                            .put("timestamp column is too small to attach the partition [path=")
                            .put(path).put(", fileSize=").put(fileSize).put(']');
                }
                long mappedMem = mapRO(ff, fd, fileSize, MemoryTag.MMAP_DEFAULT);
                try {
                    long maxTimestamp = partitionTimestamp;
                    long size = 0L;

                    for (long ptr = mappedMem, hi = mappedMem + fileSize; ptr < hi; ptr += Long.BYTES) {
                        long ts = Unsafe.getUnsafe().getLong(ptr);
                        if (ts >= maxTimestamp) {
                            maxTimestamp = ts;
                            size++;
                        } else {
                            break;
                        }
                    }
                    if (size > 0) {
                        attachMinTimestamp = Unsafe.getUnsafe().getLong(mappedMem);
                        attachMaxTimestamp = maxTimestamp;
                    }
                    return size;
                } finally {
                    ff.munmap(mappedMem, fileSize, MemoryTag.MMAP_DEFAULT);
                }
            } finally {
                ff.close(fd);
            }
        } finally {
            path.trimTo(pathLen);
        }
    }

    // This method is useful for debugging, it's not used in production code.
    @SuppressWarnings("unused")
    private long readTimestampRaw(long transientRowCount) {
        long offset = (transientRowCount - 1) * 8;
        long addr = mapAppendColumnBuffer(getPrimaryColumn(metadata.getTimestampIndex()), offset, 8, false);
        try {
            return Unsafe.getUnsafe().getLong(Math.abs(addr));
        } finally {
            mapAppendColumnBufferRelease(addr, offset, 8);
        }
    }

    private int readTodo() {
        long todoCount;
        try {
            // This is first FS call to the table directory.
            // If table is removed / renamed this should fail with table does not exist.
            todoCount = openTodoMem();
        } catch (CairoException ex) {
            if (ex.errnoReadPathDoesNotExist()) {
                throw CairoException.tableDoesNotExist(tableToken.getTableName());
            }
            throw ex;
        }
        int todo;
        if (todoCount > 0) {
            todo = (int) todoMem.getLong(40);
        } else {
            todo = -1;
        }
        return todo;
    }

    private void rebuildAttachedPartitionColumnIndex(long partitionTimestamp, long partitionSize, CharSequence columnName) {
        if (attachIndexBuilder == null) {
            attachIndexBuilder = new IndexBuilder();

            // no need to pass table name, full partition name will be specified
            attachIndexBuilder.of("", configuration);
        }

        attachIndexBuilder.reindexColumn(
                attachColumnVersionReader,
                // use metadata instead of detachedMetadata to get correct value block capacity
                // detachedMetadata does not have the column
                metadata,
                metadata.getColumnIndex(columnName),
                -1L,
                partitionTimestamp,
                partitionBy,
                partitionSize
        );
    }

    private void recoverFromMetaRenameFailure(CharSequence columnName) {
        openMetaFile(ff, path, rootLen, metaMem);
    }

    private void recoverFromSwapRenameFailure(CharSequence columnName) {
        recoverFromTodoWriteFailure(columnName);
        clearTodoLog();
    }

    private void recoverFromSymbolMapWriterFailure(CharSequence columnName) {
        removeSymbolMapFilesQuiet(columnName, getTxn());
        removeMetaFile();
        recoverFromSwapRenameFailure(columnName);
    }

    private void recoverFromTodoWriteFailure(CharSequence columnName) {
        restoreMetaFrom(META_PREV_FILE_NAME, metaPrevIndex);
        openMetaFile(ff, path, rootLen, metaMem);
    }

    private void recoverOpenColumnFailure(CharSequence columnName) {
        final int index = columnCount - 1;
        removeMetaFile();
        removeLastColumn();
        columnCount--;
        recoverFromSwapRenameFailure(columnName);
        removeSymbolMapWriter(index);
    }

    private void releaseLock(boolean distressed) {
        if (lockFd != -1L) {
            if (distressed) {
                ff.close(lockFd);
                return;
            }

            try {
                lockName(path);
                removeOrException(ff, lockFd, path);
            } finally {
                path.trimTo(rootLen);
            }
        }
    }

    private ReadOnlyObjList<? extends MemoryCR> remapWalSymbols(
            SymbolMapDiffCursor symbolMapDiffCursor,
            long rowLo,
            long rowHi,
            Path walPath,
            long destRowLo
    ) {
        o3ColumnOverrides.clear();
        if (symbolMapDiffCursor != null) {
            SymbolMapDiff symbolMapDiff;
            while ((symbolMapDiff = symbolMapDiffCursor.nextSymbolMapDiff()) != null) {
                int columnIndex = symbolMapDiff.getColumnIndex();
                int columnType = metadata.getColumnType(columnIndex);
                if (columnType == -ColumnType.SYMBOL) {
                    // Scroll the cursor, don't apply, symbol is deleted
                    symbolMapDiff.drain();
                    continue;
                }

                if (!ColumnType.isSymbol(columnType)) {
                    throw CairoException.critical(0).put("WAL column and table writer column types don't match [columnIndex=").put(columnIndex)
                            .put(", walPath=").put(walPath)
                            .put(']');
                }
                boolean identical = createWalSymbolMapping(symbolMapDiff, columnIndex, symbolRewriteMap);

                if (!identical) {
                    int primaryColumnIndex = getPrimaryColumnIndex(columnIndex);
                    MemoryCR o3SymbolColumn = o3Columns.getQuick(primaryColumnIndex);
                    final MemoryCARW symbolColumnDest;

                    // Column is read-only mapped memory, so we need to take in RAM column and remap values into it
                    if (o3ColumnOverrides.size() == 0) {
                        o3ColumnOverrides.addAll(o3Columns);
                    }

                    symbolColumnDest = o3MemColumns.get(primaryColumnIndex);
                    long destOffset = (destRowLo - rowLo) << 2;
                    symbolColumnDest.jumpTo(destOffset + (rowHi << 2));
                    o3ColumnOverrides.setQuick(primaryColumnIndex, symbolColumnDest);
                    final int cleanSymbolCount = symbolMapDiff.getCleanSymbolCount();
                    for (long rowId = rowLo; rowId < rowHi; rowId++) {

                        final long valueOffset = rowId << 2;
                        int symKey = o3SymbolColumn.getInt(valueOffset);
                        assert (symKey >= 0 || symKey == SymbolTable.VALUE_IS_NULL);
                        if (symKey >= cleanSymbolCount) {
                            int newKey = symbolRewriteMap.getQuick(symKey - cleanSymbolCount);
                            if (newKey < 0) {
                                // This symbol was not mapped in WAL
                                // WAL is invalid
                                throw CairoException.critical(0).put("WAL symbol key not mapped [columnIndex=").put(columnIndex)
                                        .put(", columnKey=").put(symKey)
                                        .put(", walPath=").put(walPath)
                                        .put(", walRowId=").put(rowId)
                                        .put(']');
                            }
                            symKey = newKey;
                        }
                        symbolColumnDest.putInt(destOffset + valueOffset, symKey);
                    }
                }
            }
        }

        if (o3ColumnOverrides.size() == 0) {
            // No mappings were made.
            return o3Columns;
        }
        return o3ColumnOverrides;
    }

    private void removeColumn(int columnIndex) {
        final int pi = getPrimaryColumnIndex(columnIndex);
        final int si = getSecondaryColumnIndex(columnIndex);
        freeNullSetter(nullSetters, columnIndex);
        freeNullSetter(o3NullSetters, columnIndex);
        freeNullSetter(o3NullSetters2, columnIndex);
        freeAndRemoveColumnPair(columns, pi, si);
        freeAndRemoveO3ColumnPair(o3MemColumns, pi, si);
        freeAndRemoveO3ColumnPair(o3MemColumns2, pi, si);
        if (columnIndex < indexers.size()) {
            Misc.free(indexers.getAndSetQuick(columnIndex, null));
            populateDenseIndexerList();
        }
    }

    private void removeColumnFiles(CharSequence columnName, int columnIndex, int columnType) {
        try {
            for (int i = txWriter.getPartitionCount() - 1; i > -1L; i--) {
                long partitionTimestamp = txWriter.getPartitionTimestamp(i);
                long partitionNameTxn = txWriter.getPartitionNameTxn(i);
                removeColumnFilesInPartition(columnName, columnIndex, partitionTimestamp, partitionNameTxn);
            }
            if (!PartitionBy.isPartitioned(partitionBy)) {
                removeColumnFilesInPartition(columnName, columnIndex, txWriter.getLastPartitionTimestamp(), -1L);
            }

            long columnNameTxn = columnVersionWriter.getDefaultColumnNameTxn(columnIndex);
            if (ColumnType.isSymbol(columnType)) {
                removeFileAndOrLog(ff, offsetFileName(path.trimTo(rootLen), columnName, columnNameTxn));
                removeFileAndOrLog(ff, charFileName(path.trimTo(rootLen), columnName, columnNameTxn));
                removeFileAndOrLog(ff, keyFileName(path.trimTo(rootLen), columnName, columnNameTxn));
                removeFileAndOrLog(ff, valueFileName(path.trimTo(rootLen), columnName, columnNameTxn));
            }
        } finally {
            path.trimTo(rootLen);
        }
    }

    private void removeColumnFilesInPartition(CharSequence columnName, int columnIndex, long partitionTimestamp, long partitionNameTxn) {
        if (!txWriter.isPartitionReadOnlyByPartitionTimestamp(partitionTimestamp)) {
            setPathForPartition(path, partitionBy, partitionTimestamp, partitionNameTxn);
            int plen = path.length();
            long columnNameTxn = columnVersionWriter.getColumnNameTxn(partitionTimestamp, columnIndex);
            removeFileAndOrLog(ff, dFile(path, columnName, columnNameTxn));
            removeFileAndOrLog(ff, iFile(path.trimTo(plen), columnName, columnNameTxn));
            removeFileAndOrLog(ff, keyFileName(path.trimTo(plen), columnName, columnNameTxn));
            removeFileAndOrLog(ff, valueFileName(path.trimTo(plen), columnName, columnNameTxn));
            path.trimTo(rootLen);
        } else {
            LOG.critical()
                    .$("o3 ignoring removal of column in read-only partition [table=").utf8(tableToken.getTableName())
                    .$(", columnName=").utf8(columnName)
                    .$(", timestamp=").$ts(partitionTimestamp)
                    .$();
        }
    }

    private int removeColumnFromMeta(int index) {
        try {
            int metaSwapIndex = openMetaSwapFile(ff, ddlMem, path, rootLen, fileOperationRetryCount);
            int timestampIndex = metaMem.getInt(META_OFFSET_TIMESTAMP_INDEX);
            ddlMem.putInt(columnCount);
            ddlMem.putInt(partitionBy);

            if (timestampIndex == index) {
                ddlMem.putInt(-1);
            } else {
                ddlMem.putInt(timestampIndex);
            }
            copyVersionAndLagValues();
            ddlMem.jumpTo(META_OFFSET_COLUMN_TYPES);

            for (int i = 0; i < columnCount; i++) {
                writeColumnEntry(i, i == index);
            }

            long nameOffset = getColumnNameOffset(columnCount);
            for (int i = 0; i < columnCount; i++) {
                CharSequence columnName = metaMem.getStr(nameOffset);
                ddlMem.putStr(columnName);
                nameOffset += Vm.getStorageLength(columnName);
            }

            return metaSwapIndex;
        } finally {
            ddlMem.close();
        }
    }

    private void removeIndexFiles(CharSequence columnName, int columnIndex) {
        try {
            for (int i = txWriter.getPartitionCount() - 1; i > -1L; i--) {
                long partitionTimestamp = txWriter.getPartitionTimestamp(i);
                long partitionNameTxn = txWriter.getPartitionNameTxn(i);
                removeIndexFilesInPartition(columnName, columnIndex, partitionTimestamp, partitionNameTxn);
            }
            if (!PartitionBy.isPartitioned(partitionBy)) {
                removeColumnFilesInPartition(columnName, columnIndex, txWriter.getLastPartitionTimestamp(), -1L);
            }
        } finally {
            path.trimTo(rootLen);
        }
    }

    private void removeIndexFilesInPartition(CharSequence columnName, int columnIndex, long partitionTimestamp, long partitionNameTxn) {
        setPathForPartition(path, partitionBy, partitionTimestamp, partitionNameTxn);
        int plen = path.length();
        long columnNameTxn = columnVersionWriter.getColumnNameTxn(partitionTimestamp, columnIndex);
        removeFileAndOrLog(ff, keyFileName(path.trimTo(plen), columnName, columnNameTxn));
        removeFileAndOrLog(ff, valueFileName(path.trimTo(plen), columnName, columnNameTxn));
        path.trimTo(rootLen);
    }

    private void removeLastColumn() {
        removeColumn(columnCount - 1);
    }

    private void removeMetaFile() {
        try {
            path.concat(META_FILE_NAME).$();
            if (ff.exists(path) && !ff.remove(path)) {
                // On Windows opened file cannot be removed
                // but can be renamed
                other.concat(META_FILE_NAME).put('.').put(configuration.getMicrosecondClock().getTicks()).$();
                if (ff.rename(path, other) != FILES_RENAME_OK) {
                    LOG.error().$("could not remove [path=").$(path).$(']').$();
                    throw CairoException.critical(ff.errno()).put("Recovery failed. Cannot remove: ").put(path);
                }
            }
        } finally {
            path.trimTo(rootLen);
            other.trimTo(rootLen);
        }
    }

    private void removeNonAttachedPartitions() {
        LOG.debug().$("purging non attached partitions [path=").$(path.$()).I$();
        try {
            ff.iterateDir(path.$(), removePartitionDirsNotAttached);
        } finally {
            path.trimTo(rootLen);
        }
    }

    private void removePartitionDirectories() {
        try {
            ff.iterateDir(path.$(), removePartitionDirectories);
        } finally {
            path.trimTo(rootLen);
        }
    }

    private void removePartitionDirectories0(long pUtf8NameZ, int type) {
        int checkedType = ff.typeDirOrSoftLinkDirNoDots(path, rootLen, pUtf8NameZ, type, fileNameSink);
        if (checkedType != Files.DT_UNKNOWN &&
                !Chars.endsWith(fileNameSink, DETACHED_DIR_MARKER) &&
                !Chars.startsWith(fileNameSink, WAL_NAME_BASE) &&
                !Chars.startsWith(fileNameSink, SEQ_DIR)) {
            ff.unlinkOrRemove(path, checkedType, LOG);
            path.trimTo(rootLen).$();
        }
    }

    private void removePartitionDirsNotAttached(long pUtf8NameZ, int type) {
        // Do not remove detached partitions, they are probably about to be attached
        // Do not remove wal and sequencer directories either
        int checkedType = ff.typeDirOrSoftLinkDirNoDots(path, rootLen, pUtf8NameZ, type, fileNameSink);
        if (checkedType != Files.DT_UNKNOWN &&
                !Chars.endsWith(fileNameSink, DETACHED_DIR_MARKER) &&
                !Chars.startsWith(fileNameSink, WAL_NAME_BASE) &&
                !Chars.startsWith(fileNameSink, SEQ_DIR) &&
                !Chars.startsWith(fileNameSink, SEQ_DIR_DEPRECATED) &&
                !Chars.endsWith(fileNameSink, configuration.getAttachPartitionSuffix())
        ) {
            try {
                long txn = 0;
                int txnSep = Chars.indexOf(fileNameSink, '.');
                if (txnSep < 0) {
                    txnSep = fileNameSink.length();
                } else {
                    txn = Numbers.parseLong(fileNameSink, txnSep + 1, fileNameSink.length());
                }
                long dirTimestamp = partitionDirFmt.parse(fileNameSink, 0, txnSep, null);
                if (txn <= txWriter.txn &&
                        (txWriter.attachedPartitionsContains(dirTimestamp) || txWriter.isActivePartition(dirTimestamp))) {
                    return;
                }
                ff.unlinkOrRemove(path, checkedType, LOG);
                path.trimTo(rootLen).$();
            } catch (NumericException ignore) {
                // not a date?
                // ignore exception and leave the directory
                path.trimTo(rootLen);
                path.concat(pUtf8NameZ).$();
                LOG.error().$("invalid partition directory inside table folder: ").utf8(path).$();
            }
        }
    }

    private void removeSymbolMapFilesQuiet(CharSequence name, long columnNamTxn) {
        try {
            removeFileAndOrLog(ff, offsetFileName(path.trimTo(rootLen), name, columnNamTxn));
            removeFileAndOrLog(ff, charFileName(path.trimTo(rootLen), name, columnNamTxn));
            removeFileAndOrLog(ff, keyFileName(path.trimTo(rootLen), name, columnNamTxn));
            removeFileAndOrLog(ff, valueFileName(path.trimTo(rootLen), name, columnNamTxn));
        } finally {
            path.trimTo(rootLen);
        }
    }

    private void removeSymbolMapWriter(int index) {
        MapWriter writer = symbolMapWriters.getAndSetQuick(index, NullMapWriter.INSTANCE);
        if (writer != null && writer != NullMapWriter.INSTANCE) {
            int symColIndex = denseSymbolMapWriters.remove(writer);
            // Shift all subsequent symbol indexes by 1 back
            while (symColIndex < denseSymbolMapWriters.size()) {
                MapWriter w = denseSymbolMapWriters.getQuick(symColIndex);
                w.setSymbolIndexInTxWriter(symColIndex);
                symColIndex++;
            }
            Misc.freeIfCloseable(writer);
        }
    }

    private int rename(int retries) {
        try {
            int index = 0;
            other.concat(META_PREV_FILE_NAME).$();
            path.concat(META_FILE_NAME).$();
            int l = other.length();

            do {
                if (index > 0) {
                    other.trimTo(l);
                    other.put('.').put(index);
                    other.$();
                }

                if (ff.exists(other) && !ff.remove(other)) {
                    LOG.info().$("could not remove target of rename '").$(path).$("' to '").$(other).$(" [errno=").$(ff.errno()).I$();
                    index++;
                    continue;
                }

                if (ff.rename(path, other) != FILES_RENAME_OK) {
                    LOG.info().$("could not rename '").$(path).$("' to '").$(other).$(" [errno=").$(ff.errno()).I$();
                    index++;
                    continue;
                }

                return index;

            } while (index < retries);

            throw CairoException.critical(0).put("could not rename ").put(path).put(". Max number of attempts reached [").put(index).put("]. Last target was: ").put(other);
        } finally {
            path.trimTo(rootLen);
            other.trimTo(rootLen);
        }
    }

    private void renameColumnFiles(CharSequence columnName, int columnIndex, CharSequence newName, int columnType) {
        try {
            for (int i = txWriter.getPartitionCount() - 1; i > -1L; i--) {
                long partitionTimestamp = txWriter.getPartitionTimestamp(i);
                long partitionNameTxn = txWriter.getPartitionNameTxn(i);
                renameColumnFiles(columnName, columnIndex, newName, partitionTimestamp, partitionNameTxn);
            }
            if (!PartitionBy.isPartitioned(partitionBy)) {
                renameColumnFiles(columnName, columnIndex, newName, txWriter.getLastPartitionTimestamp(), -1L);
            }

            long columnNameTxn = columnVersionWriter.getDefaultColumnNameTxn(columnIndex);
            if (ColumnType.isSymbol(columnType)) {
                renameFileOrLog(ff, offsetFileName(path.trimTo(rootLen), columnName, columnNameTxn), offsetFileName(other.trimTo(rootLen), newName, columnNameTxn));
                renameFileOrLog(ff, charFileName(path.trimTo(rootLen), columnName, columnNameTxn), charFileName(other.trimTo(rootLen), newName, columnNameTxn));
                renameFileOrLog(ff, keyFileName(path.trimTo(rootLen), columnName, columnNameTxn), keyFileName(other.trimTo(rootLen), newName, columnNameTxn));
                renameFileOrLog(ff, valueFileName(path.trimTo(rootLen), columnName, columnNameTxn), valueFileName(other.trimTo(rootLen), newName, columnNameTxn));
            }
        } finally {
            path.trimTo(rootLen);
            other.trimTo(rootLen);
        }
    }

    private void renameColumnFiles(CharSequence columnName, int columnIndex, CharSequence newName, long partitionTimestamp, long partitionNameTxn) {
        setPathForPartition(path, partitionBy, partitionTimestamp, partitionNameTxn);
        setPathForPartition(other, partitionBy, partitionTimestamp, partitionNameTxn);
        int plen = path.length();
        long columnNameTxn = columnVersionWriter.getColumnNameTxn(partitionTimestamp, columnIndex);
        renameFileOrLog(ff, dFile(path.trimTo(plen), columnName, columnNameTxn), dFile(other.trimTo(plen), newName, columnNameTxn));
        renameFileOrLog(ff, iFile(path.trimTo(plen), columnName, columnNameTxn), iFile(other.trimTo(plen), newName, columnNameTxn));
        renameFileOrLog(ff, keyFileName(path.trimTo(plen), columnName, columnNameTxn), keyFileName(other.trimTo(plen), newName, columnNameTxn));
        renameFileOrLog(ff, valueFileName(path.trimTo(plen), columnName, columnNameTxn), valueFileName(other.trimTo(plen), newName, columnNameTxn));
        path.trimTo(rootLen);
        other.trimTo(rootLen);
    }

    private int renameColumnFromMeta(int index, CharSequence newName) {
        try {
            int metaSwapIndex = openMetaSwapFile(ff, ddlMem, path, rootLen, fileOperationRetryCount);
            int timestampIndex = metaMem.getInt(META_OFFSET_TIMESTAMP_INDEX);
            ddlMem.putInt(columnCount);
            ddlMem.putInt(partitionBy);
            ddlMem.putInt(timestampIndex);
            copyVersionAndLagValues();
            ddlMem.jumpTo(META_OFFSET_COLUMN_TYPES);

            for (int i = 0; i < columnCount; i++) {
                writeColumnEntry(i, false);
            }

            long nameOffset = getColumnNameOffset(columnCount);
            for (int i = 0; i < columnCount; i++) {
                CharSequence columnName = metaMem.getStr(nameOffset);
                nameOffset += Vm.getStorageLength(columnName);

                if (i == index && getColumnType(metaMem, i) > 0) {
                    columnName = newName;
                }
                ddlMem.putStr(columnName);
            }

            return metaSwapIndex;
        } finally {
            ddlMem.close();
        }
    }

    private void renameMetaToMetaPrev(CharSequence columnName) {
        try {
            this.metaPrevIndex = rename(fileOperationRetryCount);
        } catch (CairoException e) {
            runFragile(RECOVER_FROM_META_RENAME_FAILURE, columnName, e);
        }
    }

    private void renameSwapMetaToMeta(CharSequence columnName) {
        // rename _meta.swp to _meta
        try {
            restoreMetaFrom(META_SWAP_FILE_NAME, metaSwapIndex);
        } catch (CairoException e) {
            runFragile(RECOVER_FROM_SWAP_RENAME_FAILURE, columnName, e);
        }
    }

    private long repairDataGaps(final long timestamp) {
        if (txWriter.getMaxTimestamp() != Numbers.LONG_NaN && PartitionBy.isPartitioned(partitionBy)) {
            long fixedRowCount = 0;
            long lastTimestamp = -1;
            long transientRowCount = this.txWriter.getTransientRowCount();
            long maxTimestamp = this.txWriter.getMaxTimestamp();
            try {
                final long tsLimit = txWriter.getPartitionTimestamp(this.txWriter.getMaxTimestamp());
                for (long ts = txWriter.getPartitionTimestamp(txWriter.getMinTimestamp()); ts < tsLimit; ts = txWriter.getNextPartitionTimestamp(ts)) {
                    path.trimTo(rootLen);
                    setStateForTimestamp(path, ts);
                    int p = path.length();

                    long partitionSize = txWriter.getPartitionSizeByPartitionTimestamp(ts);
                    if (partitionSize >= 0 && ff.exists(path.$())) {
                        fixedRowCount += partitionSize;
                        lastTimestamp = ts;
                    } else {
                        Path other = Path.getThreadLocal2(path.trimTo(p).$());
                        TableUtils.oldPartitionName(other, getTxn());
                        if (ff.exists(other.$())) {
                            if (ff.rename(other, path) != FILES_RENAME_OK) {
                                LOG.error().$("could not rename [from=").$(other).$(", to=").$(path).I$();
                                throw new CairoError("could not restore directory, see log for details");
                            } else {
                                LOG.info().$("restored [path=").$(path).I$();
                            }
                        } else {
                            LOG.debug().$("missing partition [name=").$(path.trimTo(p).$()).I$();
                        }
                    }
                }

                if (lastTimestamp > -1) {
                    path.trimTo(rootLen);
                    setStateForTimestamp(path, tsLimit);
                    if (!ff.exists(path.$())) {
                        Path other = Path.getThreadLocal2(path);
                        TableUtils.oldPartitionName(other, getTxn());
                        if (ff.exists(other.$())) {
                            if (ff.rename(other, path) != FILES_RENAME_OK) {
                                LOG.error().$("could not rename [from=").$(other).$(", to=").$(path).I$();
                                throw new CairoError("could not restore directory, see log for details");
                            } else {
                                LOG.info().$("restored [path=").$(path).I$();
                            }
                        } else {
                            LOG.error().$("last partition does not exist [name=").$(path).I$();
                            // ok, create last partition we discovered the active
                            // 1. read its size
                            path.trimTo(rootLen);
                            setStateForTimestamp(path, lastTimestamp);
                            int p = path.length();
                            transientRowCount = txWriter.getPartitionSizeByPartitionTimestamp(lastTimestamp);


                            // 2. read max timestamp
                            TableUtils.dFile(path.trimTo(p), metadata.getColumnName(metadata.getTimestampIndex()), COLUMN_NAME_TXN_NONE);
                            maxTimestamp = TableUtils.readLongAtOffset(ff, path, tempMem16b, (transientRowCount - 1) * Long.BYTES);
                            fixedRowCount -= transientRowCount;
                            txWriter.removeAttachedPartitions(txWriter.getMaxTimestamp());
                            LOG.info()
                                    .$("updated active partition [name=").$(path.trimTo(p).$())
                                    .$(", maxTimestamp=").$ts(maxTimestamp)
                                    .$(", transientRowCount=").$(transientRowCount)
                                    .$(", fixedRowCount=").$(txWriter.getFixedRowCount())
                                    .I$();
                        }
                    }
                }
            } finally {
                path.trimTo(rootLen);
            }

            final long expectedSize = txWriter.unsafeReadFixedRowCount();
            if (expectedSize != fixedRowCount || maxTimestamp != this.txWriter.getMaxTimestamp()) {
                LOG.info()
                        .$("actual table size has been adjusted [name=`").utf8(tableToken.getTableName()).$('`')
                        .$(", expectedFixedSize=").$(expectedSize)
                        .$(", actualFixedSize=").$(fixedRowCount)
                        .I$();

                txWriter.reset(
                        fixedRowCount,
                        transientRowCount,
                        maxTimestamp,
                        defaultCommitMode,
                        denseSymbolMapWriters
                );
                return maxTimestamp;
            }
        }

        return timestamp;
    }

    private void repairMetaRename(int index) {
        try {
            path.concat(META_PREV_FILE_NAME);
            if (index > 0) {
                path.put('.').put(index);
            }
            path.$();

            if (ff.exists(path)) {
                LOG.info().$("Repairing metadata from: ").$(path).$();
                if (ff.exists(other.concat(META_FILE_NAME).$()) && !ff.remove(other)) {
                    throw CairoException.critical(ff.errno()).put("Repair failed. Cannot replace ").put(other);
                }

                if (ff.rename(path, other) != FILES_RENAME_OK) {
                    throw CairoException.critical(ff.errno()).put("Repair failed. Cannot rename ").put(path).put(" -> ").put(other);
                }
            }
        } finally {
            path.trimTo(rootLen);
            other.trimTo(rootLen);
        }

        clearTodoLog();
    }

    private void repairTruncate() {
        LOG.info().$("repairing abnormally terminated truncate on ").$(path).$();
        if (PartitionBy.isPartitioned(partitionBy)) {
            removePartitionDirectories();
        }
        txWriter.truncate(columnVersionWriter.getVersion());
        clearTodoLog();
    }

    private void resizeColumnTopSink() {
        if (o3ColumnTopSink == null) {
            o3ColumnTopSink = new PagedDirectLongList(MemoryTag.NATIVE_O3);
        }
        o3ColumnTopSink.clear();
        o3ColumnTopSink.setPageCapacity(Math.max(metadata.getColumnCount() + 1, 4096));
    }

    private void resizePartitionUpdateSink(long o3TimestampMin, long o3TimestampMax) {
        if (o3PartitionUpdateSink == null) {
            o3PartitionUpdateSink = new DirectLongList(2 * PARTITION_UPDATE_SINK_ENTRY_SIZE, MemoryTag.MMAP_TABLE_WRITER);
        } else {
            o3PartitionUpdateSink.clear();
        }
    }

    private void restoreMetaFrom(CharSequence fromBase, int fromIndex) {
        try {
            path.concat(fromBase);
            if (fromIndex > 0) {
                path.put('.').put(fromIndex);
            }
            path.$();

            TableUtils.renameOrFail(ff, path, other.concat(META_FILE_NAME).$());
        } finally {
            path.trimTo(rootLen);
            other.trimTo(rootLen);
        }
    }

    private void rollbackIndexes() {
        final long maxRow = txWriter.getTransientRowCount() - 1;
        for (int i = 0, n = denseIndexers.size(); i < n; i++) {
            ColumnIndexer indexer = denseIndexers.getQuick(i);
            int fd = indexer.getFd();
            if (fd > -1) {
                LOG.info().$("recovering index [fd=").$(fd).I$();
                indexer.rollback(maxRow);
            }
        }
    }

    private void rollbackSymbolTables() {
        int expectedMapWriters = txWriter.unsafeReadSymbolColumnCount();
        for (int i = 0; i < expectedMapWriters; i++) {
            denseSymbolMapWriters.getQuick(i).rollback(txWriter.unsafeReadSymbolWriterIndexOffset(i));
        }
    }

    private void rowAppend(ObjList<Runnable> activeNullSetters) {
        if ((masterRef & 1) != 0) {
            for (int i = 0; i < columnCount; i++) {
                if (rowValueIsNotNull.getQuick(i) < masterRef) {
                    activeNullSetters.getQuick(i).run();
                }
            }
            masterRef++;
        }
    }

    private void runFragile(FragileCode fragile, CharSequence columnName, CairoException e) {
        try {
            fragile.run(columnName);
        } catch (CairoException e2) {
            LOG.error().$("DOUBLE ERROR: 1st: {").$((Sinkable) e).$('}').$();
            throwDistressException(e2);
        }
        throw e;
    }

    private void safeDeletePartitionDir(long timestamp, long partitionNameTxn) {
        // Call O3 methods to remove check TxnScoreboard and remove partition directly
        partitionRemoveCandidates.clear();
        partitionRemoveCandidates.add(timestamp, partitionNameTxn);
        processPartitionRemoveCandidates();
    }

    private void setAppendPosition(final long position, boolean doubleAllocate) {
        for (int i = 0; i < columnCount; i++) {
            // stop calculating oversize as soon as we find first over-sized column
            setColumnSize(i, position, doubleAllocate);
        }
    }

    private void setColumnSize(int columnIndex, long size, boolean doubleAllocate) {
        try {
            MemoryMA mem1 = getPrimaryColumn(columnIndex);
            MemoryMA mem2 = getSecondaryColumn(columnIndex);
            int type = metadata.getColumnType(columnIndex);
            if (type > 0) { // Not deleted
                final long pos = size - columnTops.getQuick(columnIndex);
                if (pos > 0) {
                    // subtract column top
                    final long m1pos;
                    switch (ColumnType.tagOf(type)) {
                        case ColumnType.BINARY:
                        case ColumnType.STRING:
                            assert mem2 != null;
                            if (doubleAllocate) {
                                mem2.allocate(pos * Long.BYTES + Long.BYTES);
                            }
                            // Jump to the number of records written to read length of var column correctly
                            mem2.jumpTo(pos * Long.BYTES);
                            m1pos = Unsafe.getUnsafe().getLong(mem2.getAppendAddress());
                            // Jump to the end of file to correctly trim the file
                            mem2.jumpTo((pos + 1) * Long.BYTES);
                            break;
                        default:
                            m1pos = pos << ColumnType.pow2SizeOf(type);
                            break;
                    }
                    if (doubleAllocate) {
                        mem1.allocate(m1pos);
                    }
                    mem1.jumpTo(m1pos);
                } else {
                    mem1.jumpTo(0);
                    if (mem2 != null) {
                        mem2.jumpTo(0);
                        mem2.putLong(0);
                    }
                }
            }
        } catch (CairoException e) {
            throwDistressException(e);
        }
    }

    private void setO3AppendPosition(final long position) {
        for (int i = 0; i < columnCount; i++) {
            int columnType = metadata.getColumnType(i);
            if (columnType > 0) {
                o3SetAppendOffset(i, columnType, position);
            }
        }
    }

    private void setRowValueNotNull(int columnIndex) {
        assert rowValueIsNotNull.getQuick(columnIndex) != masterRef;
        rowValueIsNotNull.setQuick(columnIndex, masterRef);
    }

    /**
     * Sets path member variable to partition directory for the given timestamp and
     * partitionLo and partitionHi to partition interval in millis. These values are
     * determined based on input timestamp and value of partitionBy. For any given
     * timestamp this method will determine either day, month or year interval timestamp falls to.
     * Partition directory name is ISO string of interval start.
     * <p>
     * Because this method modifies "path" member variable, be sure path is trimmed to original
     * state within try..finally block.
     *
     * @param path      path instance to modify
     * @param timestamp to determine interval for
     */
    private void setStateForTimestamp(Path path, long timestamp) {
        // When partition is create a txn name must always be set to purge dropped partitions.
        // When partition is created outside O3 merge use `txn-1` as the version
        long partitionTxnName = PartitionBy.isPartitioned(partitionBy) ? txWriter.getTxn() - 1 : -1;
        partitionTxnName = txWriter.getPartitionNameTxnByPartitionTimestamp(timestamp, partitionTxnName);
        TableUtils.setPathForPartition(path, partitionBy, timestamp, partitionTxnName);
    }

    private void shrinkO3Mem() {
        for (int i = 0, n = o3MemColumns.size(); i < n; i++) {
            MemoryCARW o3mem = o3MemColumns.getQuick(i);
            if (o3mem != null) {
                // truncate will shrink the memory to a single page
                o3mem.truncate();
            }
        }
        for (int i = 0, n = o3MemColumns2.size(); i < n; i++) {
            MemoryCARW o3mem2 = o3MemColumns2.getQuick(i);
            if (o3mem2 != null) {
                o3mem2.truncate();
            }
        }
    }

    private void swapMetaFile(CharSequence columnName) {
        // close _meta so we can rename it
        metaMem.close();
        // validate new meta
        validateSwapMeta(columnName);
        // rename _meta to _meta.prev
        renameMetaToMetaPrev(columnName);
        // after we moved _meta to _meta.prev
        // we have to have _todo to restore _meta should anything go wrong
        writeRestoreMetaTodo(columnName);
        // rename _meta.swp to -_meta
        renameSwapMetaToMeta(columnName);
        try {
            // open _meta file
            openMetaFile(ff, path, rootLen, metaMem);
            // remove _todo
            clearTodoLog();
        } catch (CairoException e) {
            throwDistressException(e);
        }
        bumpStructureVersion();
    }

    private void swapO3ColumnsExcept(int timestampIndex) {
        ObjList<MemoryCARW> temp = o3MemColumns;
        o3MemColumns = o3MemColumns2;
        o3MemColumns2 = temp;

        // Swap timestamp column back, timestamp column is not sorted, it's the sort key.
        final int timestampMemoryIndex = getPrimaryColumnIndex(timestampIndex);
        o3MemColumns2.setQuick(
                timestampMemoryIndex,
                o3MemColumns.getAndSetQuick(timestampMemoryIndex, o3MemColumns2.getQuick(timestampMemoryIndex))
        );
        o3Columns = o3MemColumns;
        activeColumns = o3MemColumns;

        ObjList<Runnable> tempNullSetters = o3NullSetters;
        o3NullSetters = o3NullSetters2;
        o3NullSetters2 = tempNullSetters;
        activeNullSetters = o3NullSetters;
    }

    private void switchPartition(long timestamp) {
        // Before partition can be switched we need to index records
        // added so far. Index writers will start point to different
        // files after switch.
        updateIndexes();
        txWriter.switchPartitions(timestamp);
        openPartition(timestamp);
        setAppendPosition(0, false);
    }

    private void syncColumns(int commitMode) {
        final boolean async = commitMode == CommitMode.ASYNC;
        for (int i = 0; i < columnCount; i++) {
            columns.getQuick(i * 2).sync(async);
            final MemoryMA m2 = columns.getQuick(i * 2 + 1);
            if (m2 != null) {
                m2.sync(false);
            }
        }
    }

    private void throwDistressException(CairoException cause) {
        LOG.critical().$("writer error [table=").utf8(tableToken.getTableName()).$(", e=").$((Sinkable) cause).I$();
        distressed = true;
        throw new CairoError(cause);
    }

    private void updateIndexes() {
        if (indexCount == 0 || avoidIndexOnCommit) {
            avoidIndexOnCommit = false;
            return;
        }
        updateIndexesSlow();
    }

    private void updateIndexesParallel(long lo, long hi) {
        indexSequences.clear();
        indexLatch.setCount(indexCount);
        final int nParallelIndexes = indexCount - 1;
        final Sequence indexPubSequence = this.messageBus.getIndexerPubSequence();
        final RingQueue<ColumnIndexerTask> indexerQueue = this.messageBus.getIndexerQueue();

        LOG.info().$("parallel indexing [table=").utf8(tableToken.getTableName())
                .$(", indexCount=").$(indexCount)
                .$(", rowCount=").$(hi - lo)
                .I$();
        int serialIndexCount = 0;

        // we are going to index last column in this thread while other columns are on the queue
        OUT:
        for (int i = 0; i < nParallelIndexes; i++) {

            long cursor = indexPubSequence.next();
            if (cursor == -1) {
                // queue is full, process index in the current thread
                indexAndCountDown(denseIndexers.getQuick(i), lo, hi, indexLatch);
                serialIndexCount++;
                continue;
            }

            if (cursor == -2) {
                // CAS issue, retry
                do {
                    Os.pause();
                    cursor = indexPubSequence.next();
                    if (cursor == -1) {
                        indexAndCountDown(denseIndexers.getQuick(i), lo, hi, indexLatch);
                        serialIndexCount++;
                        continue OUT;
                    }
                } while (cursor < 0);
            }

            final ColumnIndexerTask queueItem = indexerQueue.get(cursor);
            final ColumnIndexer indexer = denseIndexers.getQuick(i);
            final long sequence = indexer.getSequence();
            queueItem.indexer = indexer;
            queueItem.lo = lo;
            queueItem.hi = hi;
            queueItem.countDownLatch = indexLatch;
            queueItem.sequence = sequence;
            indexSequences.add(sequence);
            indexPubSequence.done(cursor);
        }

        // index last column while other columns are brewing on the queue
        indexAndCountDown(denseIndexers.getQuick(indexCount - 1), lo, hi, indexLatch);
        serialIndexCount++;

        // At this point we have re-indexed our column and if things are flowing nicely
        // all other columns should have been done by other threads. Instead of actually
        // waiting we gracefully check latch count.
        if (!indexLatch.await(configuration.getWorkStealTimeoutNanos())) {
            // other columns are still in-flight, we must attempt to steal work from other threads
            for (int i = 0; i < nParallelIndexes; i++) {
                ColumnIndexer indexer = denseIndexers.getQuick(i);
                if (indexer.tryLock(indexSequences.getQuick(i))) {
                    indexAndCountDown(indexer, lo, hi, indexLatch);
                    serialIndexCount++;
                }
            }
            // wait for the ones we cannot steal
            indexLatch.await();
        }

        // reset lock on completed indexers
        boolean distressed = false;
        for (int i = 0; i < indexCount; i++) {
            ColumnIndexer indexer = denseIndexers.getQuick(i);
            distressed = distressed | indexer.isDistressed();
        }

        if (distressed) {
            throwDistressException(null);
        }

        LOG.info().$("parallel indexing done [serialCount=").$(serialIndexCount).I$();
    }

    private void updateIndexesSerially(long lo, long hi) {
        LOG.info().$("serial indexing [table=").utf8(tableToken.getTableName())
                .$(", indexCount=").$(indexCount)
                .$(", rowCount=").$(hi - lo)
                .I$();
        for (int i = 0, n = denseIndexers.size(); i < n; i++) {
            try {
                denseIndexers.getQuick(i).refreshSourceAndIndex(lo, hi);
            } catch (CairoException e) {
                // this is pretty severe, we hit some sort of limit
                throwDistressException(e);
            }
        }
        LOG.info().$("serial indexing done [table=").utf8(tableToken.getTableName()).I$();
    }

    private void updateIndexesSlow() {
        final long hi = txWriter.getTransientRowCount();
        final long lo = txWriter.getAppendedPartitionCount() == 1 ? hi - txWriter.getLastTxSize() : 0;
        if (indexCount > 1 && parallelIndexerEnabled && hi - lo > configuration.getParallelIndexThreshold()) {
            updateIndexesParallel(lo, hi);
        } else {
            updateIndexesSerially(lo, hi);
        }
    }

    private void updateMaxTimestamp(long timestamp) {
        txWriter.updateMaxTimestamp(timestamp);
        this.timestampSetter.accept(timestamp);
    }

    private void updateMetaStructureVersion() {
        try {
            copyMetadataAndUpdateVersion();
            finishMetaSwapUpdate();
            clearTodoLog();
        } finally {
            ddlMem.close();
        }
    }

    private void updateO3ColumnTops() {
        int columnCount = metadata.getColumnCount();
        int increment = columnCount + 1;

        long blockIndex = -1;

        while ((blockIndex = o3ColumnTopSink.nextBlockIndex(blockIndex, increment)) > -1L) {
            long blockAddress = o3ColumnTopSink.getIndexAddress(blockIndex);
            long partitionTimestamp = Unsafe.getUnsafe().getLong(blockAddress);

            if (partitionTimestamp > -1) {
                blockAddress += Long.BYTES;
                for (int column = 0; column < columnCount; column++) {

                    long colTop = Unsafe.getUnsafe().getLong(blockAddress);
                    blockAddress += Long.BYTES;
                    if (colTop > -1L) {
                        // Upsert even when colTop value is 0.
                        // TableReader uses the record to determine if the column is supposed to be present for the partition.
                        columnVersionWriter.upsertColumnTop(partitionTimestamp, column, colTop);
                    }
                }
            }
        }
    }

    private void validateSwapMeta(CharSequence columnName) {
        try {
            try {
                path.concat(META_SWAP_FILE_NAME);
                if (metaSwapIndex > 0) {
                    path.put('.').put(metaSwapIndex);
                }
                metaMem.smallFile(ff, path.$(), MemoryTag.MMAP_TABLE_WRITER);
                validationMap.clear();
                validateMeta(metaMem, validationMap, ColumnType.VERSION);
            } finally {
                metaMem.close();
                path.trimTo(rootLen);
            }
        } catch (CairoException e) {
            runFragile(RECOVER_FROM_META_RENAME_FAILURE, columnName, e);
        }
    }

    private void writeColumnEntry(int i, boolean markDeleted) {
        int columnType = getColumnType(metaMem, i);
        // When column is deleted it's written to metadata with negative type
        if (markDeleted) {
            columnType = -Math.abs(columnType);
        }
        ddlMem.putInt(columnType);

        long flags = 0;
        if (isColumnIndexed(metaMem, i)) {
            flags |= META_FLAG_BIT_INDEXED;
        }

        if (isSequential(metaMem, i)) {
            flags |= META_FLAG_BIT_SEQUENTIAL;
        }
        ddlMem.putLong(flags);
        ddlMem.putInt(getIndexBlockCapacity(metaMem, i));
        ddlMem.skip(16);
    }

    private void writeRestoreMetaTodo(CharSequence columnName) {
        try {
            writeRestoreMetaTodo();
        } catch (CairoException e) {
            runFragile(RECOVER_FROM_TODO_WRITE_FAILURE, columnName, e);
        }
    }

    private void writeRestoreMetaTodo() {
        todoMem.putLong(0, ++todoTxn); // write txn, reader will first read txn at offset 24 and then at offset 0
        Unsafe.getUnsafe().storeFence(); // make sure we do not write hash before writing txn (view from another thread)
        todoMem.putLong(8, configuration.getDatabaseIdLo()); // write out our instance hashes
        todoMem.putLong(16, configuration.getDatabaseIdHi());
        Unsafe.getUnsafe().storeFence();
        todoMem.putLong(32, 1);
        todoMem.putLong(40, TODO_RESTORE_META);
        todoMem.putLong(48, metaPrevIndex);
        Unsafe.getUnsafe().storeFence();
        todoMem.putLong(24, todoTxn);
        todoMem.jumpTo(56);
    }

    static void indexAndCountDown(ColumnIndexer indexer, long lo, long hi, SOCountDownLatch latch) {
        try {
            indexer.refreshSourceAndIndex(lo, hi);
        } catch (CairoException e) {
            indexer.distress();
            LOG.critical().$("index error [fd=").$(indexer.getFd()).$("]{").$((Sinkable) e).$('}').$();
        } finally {
            latch.countDown();
        }
    }

    void closeActivePartition(long size) {
        for (int i = 0; i < columnCount; i++) {
            // stop calculating oversize as soon as we find first over-sized column
            setColumnSize(i, size, false);
            Misc.free(getPrimaryColumn(i));
            Misc.free(getSecondaryColumn(i));
        }
        Misc.freeObjList(denseIndexers);
        denseIndexers.clear();
    }

    BitmapIndexWriter getBitmapIndexWriter(int columnIndex) {
        return indexers.getQuick(columnIndex).getWriter();
    }

    long getColumnTop(int columnIndex) {
        return columnTops.getQuick(columnIndex);
    }

    ColumnVersionReader getColumnVersionReader() {
        return columnVersionWriter;
    }

    CairoConfiguration getConfiguration() {
        return configuration;
    }

    Sequence getO3CopyPubSeq() {
        return messageBus.getO3CopyPubSeq();
    }

    RingQueue<O3CopyTask> getO3CopyQueue() {
        return messageBus.getO3CopyQueue();
    }

    Sequence getO3OpenColumnPubSeq() {
        return messageBus.getO3OpenColumnPubSeq();
    }

    RingQueue<O3OpenColumnTask> getO3OpenColumnQueue() {
        return messageBus.getO3OpenColumnQueue();
    }

    long getPartitionNameTxnByIndex(int index) {
        return txWriter.getPartitionNameTxnByIndex(index);
    }

    long getPartitionSizeByIndex(int index) {
        return txWriter.getPartitionSizeByIndex(index);
    }

    TxReader getTxReader() {
        return txWriter;
    }

    void o3ClockDownPartitionUpdateCount() {
        o3PartitionUpdRemaining.decrementAndGet();
    }

    void o3CountDownDoneLatch() {
        o3DoneLatch.countDown();
    }

    synchronized void o3NotifyPartitionUpdate(
            long timestampMin,
            long partitionTimestamp,
            final long newPartitionSize,
            final long oldPartitionSize,
            boolean partitionMutates,
            boolean isLastWrittenPartition
    ) {
        o3PartitionUpdateSink.add(partitionTimestamp);
        o3PartitionUpdateSink.add(timestampMin);
        o3PartitionUpdateSink.add(newPartitionSize);
        o3PartitionUpdateSink.add(oldPartitionSize);
        long flags = Numbers.encodeLowHighInts(partitionMutates ? 1 : 0, isLastWrittenPartition ? 1 : 0);
        o3PartitionUpdateSink.add(flags);

        o3ClockDownPartitionUpdateCount();
    }

    boolean preferDirectIO() {
        return directIOFlag;
    }

    void purgeUnusedPartitions() {
        if (PartitionBy.isPartitioned(partitionBy)) {
            removeNonAttachedPartitions();
        }
    }

    void rowCancel() {
        if ((masterRef & 1) == 0) {
            return;
        }

        if (hasO3()) {
            final long o3RowCount = getO3RowCount0();
            if (o3RowCount > 0) {
                // O3 mode and there are some rows.
                masterRef--;
                setO3AppendPosition(o3RowCount);
            } else {
                // Cancelling first row in o3, reverting to non-o3
                setO3AppendPosition(0);
                masterRef--;
                clearO3();
            }
            rowValueIsNotNull.fill(0, columnCount, masterRef);
            return;
        }

        long dirtyMaxTimestamp = txWriter.getMaxTimestamp();
        long dirtyTransientRowCount = txWriter.getTransientRowCount();
        long rollbackToMaxTimestamp = txWriter.cancelToMaxTimestamp();
        long rollbackToTransientRowCount = txWriter.cancelToTransientRowCount();

        // dirty timestamp should be 1 because newRow() increments it
        if (dirtyTransientRowCount == 1) {
            if (PartitionBy.isPartitioned(partitionBy)) {
                // we have to undo creation of partition
                closeActivePartition(false);
                if (removeDirOnCancelRow) {
                    try {
                        setStateForTimestamp(path, dirtyMaxTimestamp);
                        int errno;
                        if ((errno = ff.rmdir(path.$())) != 0) {
                            throw CairoException.critical(errno).put("Cannot remove directory: ").put(path);
                        }
                        removeDirOnCancelRow = false;
                    } finally {
                        path.trimTo(rootLen);
                    }
                }

                // open old partition
                if (rollbackToMaxTimestamp > Long.MIN_VALUE) {
                    try {
                        txWriter.setMaxTimestamp(rollbackToMaxTimestamp);
                        openPartition(rollbackToMaxTimestamp);
                        setAppendPosition(rollbackToTransientRowCount, false);
                    } catch (Throwable e) {
                        freeColumns(false);
                        throw e;
                    }
                } else {
                    // we have no partitions, clear partitions in TableWriter
                    txWriter.removeAllPartitions();
                    rowAction = ROW_ACTION_OPEN_PARTITION;
                }

                // undo counts
                removeDirOnCancelRow = true;
                txWriter.cancelRow();
            } else {
                txWriter.cancelRow();
                // we only have one partition, jump to start on every column
                for (int i = 0; i < columnCount; i++) {
                    getPrimaryColumn(i).jumpTo(0L);
                    MemoryMA mem = getSecondaryColumn(i);
                    if (mem != null) {
                        mem.jumpTo(0L);
                        mem.putLong(0L);
                    }
                }
            }
        } else {
            txWriter.cancelRow();
            // we are staying within same partition, prepare append positions for row count
            boolean rowChanged = metadata.getTimestampIndex() >= 0; // adding new row already writes timestamp
            if (!rowChanged) {
                // verify if any of the columns have been changed
                // if not - we don't have to do
                for (int i = 0; i < columnCount; i++) {
                    if (rowValueIsNotNull.getQuick(i) == masterRef) {
                        rowChanged = true;
                        break;
                    }
                }
            }

            // is no column has been changed we take easy option and do nothing
            if (rowChanged) {
                setAppendPosition(dirtyTransientRowCount - 1, false);
            }
        }
        rowValueIsNotNull.fill(0, columnCount, --masterRef);

        // Some executions path in this method already call txWriter.removeAllPartitions()
        // which resets transientRowCount.
        if (txWriter.transientRowCount > 0) {
            txWriter.transientRowCount--;
        }
    }

    @FunctionalInterface
    public interface ExtensionListener {
        void onTableExtended(long timestamp);
    }

    @FunctionalInterface
    private interface FragileCode {
        void run(CharSequence columnName);
    }

    @FunctionalInterface
    public interface O3ColumnUpdateMethod {
        void run(
                int columnIndex,
                final int columnType,
                long mergedTimestampsAddr,
                long row1Count,
                long row2CountLo,
                long row2CountHi
        );
    }

    public interface Row {

        void append();

        void cancel();

        void putBin(int columnIndex, long address, long len);

        void putBin(int columnIndex, BinarySequence sequence);

        void putBool(int columnIndex, boolean value);

        void putByte(int columnIndex, byte value);

        void putChar(int columnIndex, char value);

        default void putDate(int columnIndex, long value) {
            putLong(columnIndex, value);
        }

        void putDouble(int columnIndex, double value);

        void putFloat(int columnIndex, float value);

        void putGeoHash(int columnIndex, long value);

        void putGeoHashDeg(int index, double lat, double lon);

        void putGeoStr(int columnIndex, CharSequence value);

        void putInt(int columnIndex, int value);

        void putLong(int columnIndex, long value);

        void putLong128(int columnIndex, long lo, long hi);

        void putLong256(int columnIndex, long l0, long l1, long l2, long l3);

        void putLong256(int columnIndex, Long256 value);

        void putLong256(int columnIndex, CharSequence hexString);

        void putLong256(int columnIndex, @NotNull CharSequence hexString, int start, int end);

        void putShort(int columnIndex, short value);

        void putStr(int columnIndex, CharSequence value);

        void putStr(int columnIndex, char value);

        void putStr(int columnIndex, CharSequence value, int pos, int len);

        /**
         * Writes UTF8-encoded string to WAL. As the name of the function suggest the storage format is
         * expected to be UTF16. The function must re-encode string from UTF8 to UTF16 before storing.
         *
         * @param columnIndex      index of the column we are writing to
         * @param value            UTF8 bytes represented as CharSequence interface.
         *                         On this interface getChar() returns a byte, not complete character.
         * @param hasNonAsciiChars helper flag to indicate implementation if all bytes can be assumed as ASCII.
         *                         "true" here indicates that UTF8 decoding is compulsory.
         */
        void putStrUtf8AsUtf16(int columnIndex, DirectByteCharSequence value, boolean hasNonAsciiChars);

        void putSym(int columnIndex, CharSequence value);

        void putSym(int columnIndex, char value);

        default void putSymIndex(int columnIndex, int key) {
            putInt(columnIndex, key);
        }

        default void putSymUtf8(int columnIndex, DirectByteCharSequence value, boolean hasNonAsciiChars) {
            throw new UnsupportedOperationException();
        }

        default void putTimestamp(int columnIndex, long value) {
            putLong(columnIndex, value);
        }

        void putUuid(int columnIndex, CharSequence uuid);
    }

    private static class NoOpRow implements Row {
        @Override
        public void append() {
            // no-op
        }

        @Override
        public void cancel() {
            // no-op
        }

        @Override
        public void putBin(int columnIndex, long address, long len) {
            // no-op
        }

        @Override
        public void putBin(int columnIndex, BinarySequence sequence) {
            // no-op
        }

        @Override
        public void putBool(int columnIndex, boolean value) {
            // no-op
        }

        @Override
        public void putByte(int columnIndex, byte value) {
            // no-op
        }

        @Override
        public void putChar(int columnIndex, char value) {
            // no-op
        }

        @Override
        public void putDate(int columnIndex, long value) {
            // no-op
        }

        @Override
        public void putDouble(int columnIndex, double value) {
            // no-op
        }

        @Override
        public void putFloat(int columnIndex, float value) {
            // no-op
        }

        @Override
        public void putGeoHash(int columnIndex, long value) {
            // no-op
        }

        @Override
        public void putGeoHashDeg(int index, double lat, double lon) {
            // no-op
        }

        @Override
        public void putGeoStr(int columnIndex, CharSequence value) {

        }

        @Override
        public void putInt(int columnIndex, int value) {
            // no-op
        }

        @Override
        public void putLong(int columnIndex, long value) {
            // no-op
        }

        @Override
        public void putLong128(int columnIndex, long lo, long hi) {
            // no-op
        }

        @Override
        public void putLong256(int columnIndex, long l0, long l1, long l2, long l3) {
            // no-op
        }

        @Override
        public void putLong256(int columnIndex, Long256 value) {
            // no-op
        }

        @Override
        public void putLong256(int columnIndex, CharSequence hexString) {
            // no-op
        }

        @Override
        public void putLong256(int columnIndex, @NotNull CharSequence hexString, int start, int end) {
            // no-op
        }

        @Override
        public void putShort(int columnIndex, short value) {
            // no-op
        }

        @Override
        public void putStr(int columnIndex, CharSequence value) {
            // no-op
        }

        @Override
        public void putStr(int columnIndex, char value) {
            // no-op
        }

        @Override
        public void putStr(int columnIndex, CharSequence value, int pos, int len) {
            // no-op
        }

        @Override
        public void putStrUtf8AsUtf16(int columnIndex, DirectByteCharSequence value, boolean hasNonAsciiChars) {
            // no-op
        }

        @Override
        public void putSym(int columnIndex, CharSequence value) {
            // no-op
        }

        @Override
        public void putSym(int columnIndex, char value) {
            // no-op
        }

        @Override
        public void putSymIndex(int columnIndex, int key) {
            // no-op
        }

        @Override
        public void putSymUtf8(int columnIndex, DirectByteCharSequence value, boolean hasNonAsciiChars) {
            // no-op
        }

        @Override
        public void putTimestamp(int columnIndex, long value) {
            // no-op
        }

        @Override
        public void putUuid(int columnIndex, CharSequence uuid) {

        }
    }

    private class RowImpl implements Row {
        @Override
        public void append() {
            rowAppend(activeNullSetters);
        }

        @Override
        public void cancel() {
            rowCancel();
        }

        @Override
        public void putBin(int columnIndex, long address, long len) {
            getSecondaryColumn(columnIndex).putLong(getPrimaryColumn(columnIndex).putBin(address, len));
            setRowValueNotNull(columnIndex);
        }

        @Override
        public void putBin(int columnIndex, BinarySequence sequence) {
            getSecondaryColumn(columnIndex).putLong(getPrimaryColumn(columnIndex).putBin(sequence));
            setRowValueNotNull(columnIndex);
        }

        @Override
        public void putBool(int columnIndex, boolean value) {
            getPrimaryColumn(columnIndex).putBool(value);
            setRowValueNotNull(columnIndex);
        }

        @Override
        public void putByte(int columnIndex, byte value) {
            getPrimaryColumn(columnIndex).putByte(value);
            setRowValueNotNull(columnIndex);
        }

        @Override
        public void putChar(int columnIndex, char value) {
            getPrimaryColumn(columnIndex).putChar(value);
            setRowValueNotNull(columnIndex);
        }

        @Override
        public void putDouble(int columnIndex, double value) {
            getPrimaryColumn(columnIndex).putDouble(value);
            setRowValueNotNull(columnIndex);
        }

        @Override
        public void putFloat(int columnIndex, float value) {
            getPrimaryColumn(columnIndex).putFloat(value);
            setRowValueNotNull(columnIndex);
        }

        @Override
        public void putGeoHash(int index, long value) {
            int type = metadata.getColumnType(index);
            WriterRowUtils.putGeoHash(index, value, type, this);
        }

        @Override
        public void putGeoHashDeg(int index, double lat, double lon) {
            int type = metadata.getColumnType(index);
            WriterRowUtils.putGeoHash(index, GeoHashes.fromCoordinatesDegUnsafe(lat, lon, ColumnType.getGeoHashBits(type)), type, this);
        }

        @Override
        public void putGeoStr(int index, CharSequence hash) {
            final int type = metadata.getColumnType(index);
            WriterRowUtils.putGeoStr(index, hash, type, this);
        }

        @Override
        public void putInt(int columnIndex, int value) {
            getPrimaryColumn(columnIndex).putInt(value);
            setRowValueNotNull(columnIndex);
        }

        @Override
        public void putLong(int columnIndex, long value) {
            getPrimaryColumn(columnIndex).putLong(value);
            setRowValueNotNull(columnIndex);
        }

        @Override
        public void putLong128(int columnIndex, long lo, long hi) {
            MemoryA primaryColumn = getPrimaryColumn(columnIndex);
            primaryColumn.putLong(lo);
            primaryColumn.putLong(hi);
            setRowValueNotNull(columnIndex);
        }

        @Override
        public void putLong256(int columnIndex, long l0, long l1, long l2, long l3) {
            getPrimaryColumn(columnIndex).putLong256(l0, l1, l2, l3);
            setRowValueNotNull(columnIndex);
        }

        @Override
        public void putLong256(int columnIndex, Long256 value) {
            getPrimaryColumn(columnIndex).putLong256(value.getLong0(), value.getLong1(), value.getLong2(), value.getLong3());
            setRowValueNotNull(columnIndex);
        }

        @Override
        public void putLong256(int columnIndex, CharSequence hexString) {
            getPrimaryColumn(columnIndex).putLong256(hexString);
            setRowValueNotNull(columnIndex);
        }

        @Override
        public void putLong256(int columnIndex, @NotNull CharSequence hexString, int start, int end) {
            getPrimaryColumn(columnIndex).putLong256(hexString, start, end);
            setRowValueNotNull(columnIndex);
        }

        @Override
        public void putShort(int columnIndex, short value) {
            getPrimaryColumn(columnIndex).putShort(value);
            setRowValueNotNull(columnIndex);
        }

        @Override
        public void putStr(int columnIndex, CharSequence value) {
            getSecondaryColumn(columnIndex).putLong(getPrimaryColumn(columnIndex).putStr(value));
            setRowValueNotNull(columnIndex);
        }

        @Override
        public void putStr(int columnIndex, char value) {
            getSecondaryColumn(columnIndex).putLong(getPrimaryColumn(columnIndex).putStr(value));
            setRowValueNotNull(columnIndex);
        }

        @Override
        public void putStr(int columnIndex, CharSequence value, int pos, int len) {
            getSecondaryColumn(columnIndex).putLong(getPrimaryColumn(columnIndex).putStr(value, pos, len));
            setRowValueNotNull(columnIndex);
        }

        @Override
        public void putStrUtf8AsUtf16(int columnIndex, DirectByteCharSequence value, boolean hasNonAsciiChars) {
            getSecondaryColumn(columnIndex).putLong(getPrimaryColumn(columnIndex).putStrUtf8AsUtf16(value, hasNonAsciiChars));
            setRowValueNotNull(columnIndex);
        }

        @Override
        public void putSym(int columnIndex, CharSequence value) {
            getPrimaryColumn(columnIndex).putInt(symbolMapWriters.getQuick(columnIndex).put(value));
            setRowValueNotNull(columnIndex);
        }

        @Override
        public void putSym(int columnIndex, char value) {
            getPrimaryColumn(columnIndex).putInt(symbolMapWriters.getQuick(columnIndex).put(value));
            setRowValueNotNull(columnIndex);
        }

        @Override
        public void putUuid(int columnIndex, CharSequence uuidStr) {
            SqlUtil.implicitCastStrAsUuid(uuidStr, uuid);
            putLong128(columnIndex, uuid.getLo(), uuid.getHi());
        }

        private MemoryA getPrimaryColumn(int columnIndex) {
            return activeColumns.getQuick(getPrimaryColumnIndex(columnIndex));
        }

        private MemoryA getSecondaryColumn(int columnIndex) {
            return activeColumns.getQuick(getSecondaryColumnIndex(columnIndex));
        }
    }
}<|MERGE_RESOLUTION|>--- conflicted
+++ resolved
@@ -175,7 +175,6 @@
     private boolean distressed = false;
     private DropIndexOperator dropIndexOperator;
     private int indexCount;
-    private final O3ColumnUpdateMethod o3MoveWalFromFilesToLastPartitionRef = this::o3MoveWalFromFilesToLastPartition;
     private boolean lastOpenPartitionIsReadOnly;
     private long lastOpenPartitionTs = -1L;
     private long lastPartitionTimestamp;
@@ -188,10 +187,7 @@
     private long noOpRowCount;
     private PagedDirectLongList o3ColumnTopSink;
     private ReadOnlyObjList<? extends MemoryCR> o3Columns;
-<<<<<<< HEAD
     private int lastErrno;
-=======
->>>>>>> fb0e64c1
     private long o3CommitBatchTimestampMin = Long.MAX_VALUE;
     private long o3EffectiveLag = 0L;
     private boolean o3InError = false;
@@ -2384,7 +2380,7 @@
         if (txWriter.getLagRowCount() > 0
                 && txWriter.isLagOrdered()
                 && txWriter.getMaxTimestamp() <= lagMinTimestamp
-                && partitionFloorMethod.floor(lagMinTimestamp) == lastPartitionTimestamp) {
+                && txWriter.getPartitionTimestamp(lagMinTimestamp) == lastPartitionTimestamp) {
             // There is some data in LAG, it's ordered, and it's already written to the last partition.
             // We can simply increase the last partition transient row count to make it committed.
 
