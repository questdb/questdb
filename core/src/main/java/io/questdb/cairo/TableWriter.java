--- conflicted
+++ resolved
@@ -1989,7 +1989,6 @@
         final MemoryCARW oooSecondary;
         final MemoryCARW oooPrimary2 = Vm.getCARWInstance(MEM_PAGE_SIZE, Integer.MAX_VALUE);
         final MemoryCARW oooSecondary2;
-<<<<<<< HEAD
 
 
         final MemoryMAR logPrimary = Vm.getMARInstance();
@@ -1997,10 +1996,7 @@
         final MemoryLogAImpl splicePrimary = new MemoryLogAImpl();
         final MemoryLogAImpl spliceSecondary;
 
-        switch (type) {
-=======
         switch (ColumnType.tagOf(type)) {
->>>>>>> 8d2cb81e
             case ColumnType.BINARY:
             case ColumnType.STRING:
                 secondary = Vm.getMARInstance();
