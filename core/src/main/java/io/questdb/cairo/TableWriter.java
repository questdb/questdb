--- conflicted
+++ resolved
@@ -1216,7 +1216,6 @@
     public void enableDeduplicationWithUpsertKeys(LongList columnsIndexes) {
         assert txWriter.getLagRowCount() == 0;
         checkDistressed();
-<<<<<<< HEAD
         LogRecord logRec = LOG.info().$("enabling row deduplication [table=").utf8(tableToken.getTableName()).$(", columns=[");
 
         try {
@@ -1248,32 +1247,6 @@
         } finally {
             logRec.I$();
         }
-=======
-        LOG.info().$("enabling row deduplication [table=").utf8(tableToken.getTableName()).I$();
-
-        int upsertKeyColumn = columnsIndexes.size();
-        for (int i = 0; i < upsertKeyColumn; i++) {
-            int dedupColIndex = (int) columnsIndexes.getQuick(i);
-            if (dedupColIndex < 0 || dedupColIndex >= metadata.getColumnCount()) {
-                throw CairoException.critical(0).put("Invalid column index to make a dedup key [table=")
-                        .put(tableToken.getTableName()).put(", columnIndex=").put(dedupColIndex);
-            }
-
-            int columnType = metadata.getColumnType(dedupColIndex);
-            if (dedupColIndex != metadata.getTimestampIndex() && !ColumnType.isSymbol(columnType)) {
-                if (columnType < 0) {
-                    throw CairoException.critical(0).put("Invalid column used as deduplicate key, column is dropped [table=")
-                            .put(tableToken.getTableName()).put(", columnIndex=").put(dedupColIndex);
-                }
-
-                throw CairoException.critical(0).put("Unsupported column type used as deduplicate key [table=")
-                        .put(tableToken.getTableName())
-                        .put(", column=").put(metadata.getColumnName(dedupColIndex))
-                        .put(", columnType=").put(ColumnType.nameOf(columnType));
-            }
-        }
-
->>>>>>> cfb4eb7e
         updateMetadataWithDeduplicationUpsertKeys(true, columnsIndexes);
     }
 
@@ -1681,7 +1654,6 @@
 
                 long timestampAddr = 0;
                 MemoryCR walTimestampColumn = walMappedColumns.getQuick(getPrimaryColumnIndex(timestampIndex));
-<<<<<<< HEAD
                 o3Columns = remapWalSymbols(mapDiffCursor, rowLo, rowHi, walPath);
 
                 if (needsOrdering || needsDedup) {
@@ -1719,26 +1691,6 @@
                         // Needs deduplication only
                         timestampAddr = walTimestampColumn.addressOf(rowLo * TIMESTAMP_MERGE_ENTRY_BYTES);
                     }
-=======
-
-                if (needsOrdering) {
-                    LOG.info().$("sorting WAL [table=").$(tableToken)
-                            .$(", ordered=").$(ordered)
-                            .$(", lagRowCount=").$(walLagRowCount)
-                            .$(", walRowLo=").$(rowLo)
-                            .$(", walRowHi=").$(rowHi).I$();
-
-                    o3Columns = remapWalSymbols(mapDiffCursor, rowLo, rowHi, walPath, 0);
-                    final long timestampMemorySize = totalUncommitted << 4;
-                    o3TimestampMem.jumpTo(timestampMemorySize);
-                    o3TimestampMemCpy.jumpTo(timestampMemorySize);
-
-                    MemoryMA timestampColumn = columns.get(getPrimaryColumnIndex(timestampIndex));
-                    final long tsLagOffset = txWriter.getTransientRowCount() << 3;
-                    final long tsLagSize = walLagRowCount << 3;
-                    final long mappedTimestampIndexAddr = walTimestampColumn.addressOf(rowLo << 4);
-                    timestampAddr = o3TimestampMem.getAddress();
->>>>>>> cfb4eb7e
 
                     if (needsDedup) {
                         o3TimestampMemCpy.jumpTo(totalUncommitted * TIMESTAMP_MERGE_ENTRY_BYTES);
@@ -1760,16 +1712,7 @@
                     }
                 }
 
-<<<<<<< HEAD
                 if (needsOrdering) {
-=======
-                    if (needsDedup) {
-                        LOG.info().$("WAL deduplication [table=").$(tableToken).I$();
-                        final long deduplicated = Vect.dedupSortedTimestampIndexChecked(timestampAddr, totalUncommitted, timestampAddr);
-                        o3TimestampMem.jumpTo(deduplicated * TIMESTAMP_MERGE_ENTRY_BYTES);
-                        totalUncommitted = deduplicated;
-                    }
->>>>>>> cfb4eb7e
                     o3MergeIntoLag(timestampAddr, totalUncommitted, walLagRowCount, rowLo, rowHi, timestampIndex);
 
                     // Sorted data is now sorted in memory copy of the data from mmap files
@@ -1780,41 +1723,8 @@
                     o3Columns = o3MemColumns;
                     copiedToMemory = true;
                 } else {
-<<<<<<< HEAD
                     timestampAddr = walTimestampColumn.addressOf(0);
                     copiedToMemory = false;
-=======
-                    if (needsDedup) {
-                        LOG.info().$("WAL deduplication [table=").$(tableToken).I$();
-                        // timestampAddr can be same o3TimestampMem but can be mmaped from file.
-                        // Ensure enough capacity in the out buffer o3TimestampMem
-                        o3TimestampMem.jumpTo(totalUncommitted * TIMESTAMP_MERGE_ENTRY_BYTES);
-                        long deduplicatedRows = Vect.dedupSortedTimestampIndexRebaseChecked(
-                                walTimestampColumn.addressOf(rowLo * TIMESTAMP_MERGE_ENTRY_BYTES), totalUncommitted, o3TimestampMem.getAddress());
-
-                        if (deduplicatedRows != totalUncommitted) {
-                            o3Columns = remapWalSymbols(mapDiffCursor, rowLo, rowHi, walPath, 0);
-                            timestampAddr = o3TimestampMem.getAddress();
-                            o3TimestampMem.jumpTo(totalUncommitted * TIMESTAMP_MERGE_ENTRY_BYTES);
-                            o3MergeIntoLag(timestampAddr, deduplicatedRows, 0, rowLo, rowHi, timestampIndex);
-
-                            // Sorted data is now sorted in memory copy of the data from mmap files
-                            // Row indexes start from 0, not rowLo
-                            o3Lo = 0L;
-                            o3Hi = deduplicatedRows;
-                            o3Columns = o3MemColumns;
-                            copiedToMemory = true;
-                        } else {
-                            o3Columns = remapWalSymbols(mapDiffCursor, rowLo, rowHi, walPath, rowLo);
-                            timestampAddr = walTimestampColumn.addressOf(0);
-                            copiedToMemory = false;
-                        }
-                    } else {
-                        o3Columns = remapWalSymbols(mapDiffCursor, rowLo, rowHi, walPath, rowLo);
-                        timestampAddr = walTimestampColumn.addressOf(0);
-                        copiedToMemory = false;
-                    }
->>>>>>> cfb4eb7e
                 }
 
                 if (commitToTimestamp < txWriter.getLagMaxTimestamp() && maxLagRows > 0) {
@@ -3281,13 +3191,10 @@
                 // Calculate non-timestamp dedup column count
                 dedupColCount++;
             }
-<<<<<<< HEAD
         }
         if (isDeduplicationEnabled()) {
             dedupColumnCommitAddresses = new DedupColumnCommitAddresses();
             dedupColumnCommitAddresses.setDedupColumnCount(dedupColCount);
-=======
->>>>>>> cfb4eb7e
         }
         assert dedupColCount <= 1;
         final int timestampIndex = metadata.getTimestampIndex();
@@ -4552,11 +4459,7 @@
 
             final int shl = ColumnType.pow2SizeOf(columnType);
             destMem.jumpTo(mergeCount << shl);
-<<<<<<< HEAD
             final long srcMapped = mappedMem.addressOf(mappedRowLo << shl) - (mappedRowLo << shl);
-=======
-            long src1 = mappedMem.addressOf(mappedRowLo << shl);
->>>>>>> cfb4eb7e
             long lagMemOffset = (txWriter.getTransientRowCount() - getColumnTop(columnIndex)) << shl;
             long lagAddr = mapAppendColumnBuffer(lagMem, lagMemOffset, lagRows << shl, false);
             try {
@@ -4588,7 +4491,6 @@
 
                 switch (shl) {
                     case 0:
-<<<<<<< HEAD
                         Vect.mergeShuffle8Bit(srcLag, srcMapped, dest, mergeIndex, mergeCount);
                         break;
                     case 1:
@@ -4605,24 +4507,6 @@
                         break;
                     case 5:
                         Vect.mergeShuffle256Bit(srcLag, srcMapped, dest, mergeIndex, mergeCount);
-=======
-                        Vect.mergeShuffle8Bit(src1, src2, dest, mergeIndex, mergeCount);
-                        break;
-                    case 1:
-                        Vect.mergeShuffle16Bit(src1, src2, dest, mergeIndex, mergeCount);
-                        break;
-                    case 2:
-                        Vect.mergeShuffle32Bit(src1, src2, dest, mergeIndex, mergeCount);
-                        break;
-                    case 3:
-                        Vect.mergeShuffle64Bit(src1, src2, dest, mergeIndex, mergeCount);
-                        break;
-                    case 4:
-                        Vect.mergeShuffle128Bit(src1, src2, dest, mergeIndex, mergeCount);
-                        break;
-                    case 5:
-                        Vect.mergeShuffle256Bit(src1, src2, dest, mergeIndex, mergeCount);
->>>>>>> cfb4eb7e
                         break;
                     default:
                         assert false : "col type is unsupported";
@@ -4739,11 +4623,6 @@
                         Vect.oooMergeCopyStrColumn(
                                 mergedTimestampAddress,
                                 mergeCount,
-<<<<<<< HEAD
-=======
-                                src1IndxAddr,
-                                src1DataAddr,
->>>>>>> cfb4eb7e
                                 lagIndxAddr,
                                 lagDataAddr,
                                 srcMappedIndxAddr,
@@ -4756,11 +4635,6 @@
                         Vect.oooMergeCopyBinColumn(
                                 mergedTimestampAddress,
                                 mergeCount,
-<<<<<<< HEAD
-=======
-                                src1IndxAddr,
-                                src1DataAddr,
->>>>>>> cfb4eb7e
                                 lagIndxAddr,
                                 lagDataAddr,
                                 srcMappedIndxAddr,
@@ -6064,10 +5938,7 @@
                             Vect.flattenIndex(sortedTimestampsAddr, o3RowCount);
                             flattenTimestamp = false;
                         }
-<<<<<<< HEAD
                         final long dedupColSinkAddr = dedupColumnCommitAddresses != null ? dedupColumnCommitAddresses.allocateBlock() : 0;
-=======
->>>>>>> cfb4eb7e
                         o3CommitPartitionAsync(
                                 columnCounter,
                                 maxTimestamp,
@@ -6083,11 +5954,7 @@
                                 srcNameTxn,
                                 o3Basket,
                                 partitionUpdateSinkAddr,
-<<<<<<< HEAD
                                 dedupColSinkAddr
-=======
-                                0L
->>>>>>> cfb4eb7e
                         );
                     }
                 } catch (CairoException | CairoError e) {
@@ -7624,7 +7491,7 @@
         }
     }
 
-    private void updateMetadataWithDeduplicationUpsertKeys(boolean status, LongList columnsIndexes) {
+    private void updateMetadataWithDeduplicationUpsertKeys(boolean isEnable, LongList columnsIndexes) {
         try {
             int index = openMetaSwapFile(ff, ddlMem, path, rootLen, configuration.getMaxSwapFileCount());
             int columnCount = metaMem.getInt(META_OFFSET_COUNT);
@@ -7635,7 +7502,7 @@
             copyVersionAndLagValues();
             ddlMem.jumpTo(META_OFFSET_COLUMN_TYPES);
             for (int i = 0; i < columnCount; i++) {
-                writeColumnEntry(i, false, status && columnsIndexes.indexOf(i) >= 0);
+                writeColumnEntry(i, false, isEnable && columnsIndexes.indexOf(i) >= 0);
             }
 
             long nameOffset = getColumnNameOffset(columnCount);
@@ -7649,19 +7516,13 @@
             ddlMem.close();
         }
 
-<<<<<<< HEAD
         finishMetaSwapUpdateStructural();
-=======
-        finishMetaSwapUpdate();
-        clearTodoLog();
->>>>>>> cfb4eb7e
 
         for (int i = 0; i < columnCount; i++) {
-            metadata.getColumnMetadata(i).setDedupKeyFlag(status && columnsIndexes.indexOf(i) >= 0);
-        }
-<<<<<<< HEAD
-
-        if (status) {
+            metadata.getColumnMetadata(i).setDedupKeyFlag(isEnable && columnsIndexes.indexOf(i) >= 0);
+        }
+
+        if (isEnable) {
             if (dedupColumnCommitAddresses == null) {
                 dedupColumnCommitAddresses = new DedupColumnCommitAddresses();
             } else {
@@ -7674,8 +7535,6 @@
                 dedupColumnCommitAddresses.setDedupColumnCount(0);
             }
         }
-=======
->>>>>>> cfb4eb7e
     }
 
     private void updateO3ColumnTops() {
