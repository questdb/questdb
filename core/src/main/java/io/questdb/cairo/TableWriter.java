/*******************************************************************************
 *     ___                  _   ____  ____
 *    / _ \ _   _  ___  ___| |_|  _ \| __ )
 *   | | | | | | |/ _ \/ __| __| | | |  _ \
 *   | |_| | |_| |  __/\__ \ |_| |_| | |_) |
 *    \__\_\\__,_|\___||___/\__|____/|____/
 *
 *  Copyright (c) 2014-2019 Appsicle
 *  Copyright (c) 2019-2024 QuestDB
 *
 *  Licensed under the Apache License, Version 2.0 (the "License");
 *  you may not use this file except in compliance with the License.
 *  You may obtain a copy of the License at
 *
 *  http://www.apache.org/licenses/LICENSE-2.0
 *
 *  Unless required by applicable law or agreed to in writing, software
 *  distributed under the License is distributed on an "AS IS" BASIS,
 *  WITHOUT WARRANTIES OR CONDITIONS OF ANY KIND, either express or implied.
 *  See the License for the specific language governing permissions and
 *  limitations under the License.
 *
 ******************************************************************************/

package io.questdb.cairo;

import io.questdb.MessageBus;
import io.questdb.Metrics;
import io.questdb.cairo.frm.Frame;
import io.questdb.cairo.frm.FrameAlgebra;
import io.questdb.cairo.frm.file.FrameFactory;
import io.questdb.cairo.sql.AsyncWriterCommand;
import io.questdb.cairo.sql.SymbolTable;
import io.questdb.cairo.sql.TableMetadata;
import io.questdb.cairo.sql.TableReferenceOutOfDateException;
import io.questdb.cairo.vm.NullMapWriter;
import io.questdb.cairo.vm.Vm;
import io.questdb.cairo.vm.api.*;
import io.questdb.cairo.wal.*;
import io.questdb.cairo.wal.seq.TableSequencer;
import io.questdb.cairo.wal.seq.TransactionLogCursor;
import io.questdb.griffin.*;
import io.questdb.griffin.engine.ops.AbstractOperation;
import io.questdb.griffin.engine.ops.AlterOperation;
import io.questdb.griffin.engine.ops.UpdateOperation;
import io.questdb.griffin.engine.table.parquet.PartitionDescriptor;
import io.questdb.griffin.engine.table.parquet.PartitionEncoder;
import io.questdb.log.Log;
import io.questdb.log.LogFactory;
import io.questdb.log.LogRecord;
import io.questdb.mp.*;
import io.questdb.std.*;
import io.questdb.std.datetime.DateFormat;
import io.questdb.std.datetime.microtime.Timestamps;
import io.questdb.std.datetime.millitime.DateFormatUtils;
import io.questdb.std.str.*;
import io.questdb.tasks.*;
import org.jetbrains.annotations.NotNull;
import org.jetbrains.annotations.TestOnly;

import java.io.Closeable;
import java.util.Arrays;
import java.util.concurrent.atomic.AtomicInteger;
import java.util.concurrent.atomic.AtomicLong;
import java.util.function.LongConsumer;

import static io.questdb.cairo.BitmapIndexUtils.keyFileName;
import static io.questdb.cairo.BitmapIndexUtils.valueFileName;
import static io.questdb.cairo.SymbolMapWriter.HEADER_SIZE;
import static io.questdb.cairo.TableUtils.*;
import static io.questdb.cairo.sql.AsyncWriterCommand.Error.*;
import static io.questdb.std.Files.FILES_RENAME_OK;
import static io.questdb.std.Files.PAGE_SIZE;
import static io.questdb.tasks.TableWriterTask.*;

public class TableWriter implements TableWriterAPI, MetadataService, Closeable {
    public static final int O3_BLOCK_DATA = 2;
    public static final int O3_BLOCK_MERGE = 3;
    public static final int O3_BLOCK_NONE = -1;
    public static final int O3_BLOCK_O3 = 1;
    // Oversized partitionUpdateSink (offset, description):
    // 0, partitionTimestamp
    // 1, timestampMin
    // 2, newPartitionSize
    // 3, oldPartitionSize
    // 4, flags (partitionMutates INT, isLastWrittenPartition INT)
    // 5. o3SplitPartitionSize size of "split" partition, new partition that branches out of the old one
    // ... column top for every column
    public static final int PARTITION_SINK_SIZE_LONGS = 8;
    public static final int PARTITION_SINK_COL_TOP_OFFSET = PARTITION_SINK_SIZE_LONGS * Long.BYTES;
    public static final int TIMESTAMP_MERGE_ENTRY_BYTES = Long.BYTES * 2;
    private static final ObjectFactory<MemoryCMOR> GET_MEMORY_CMOR = Vm::getMemoryCMOR;
    private static final long IGNORE = -1L;
    private static final Log LOG = LogFactory.getLog(TableWriter.class);
    /*
        The most recent logical partition is allowed to have up to cairo.o3.last.partition.max.splits (20 by default) splits.
        Any other partition is allowed to have 0 splits (1 partition in total).
     */
    private static final int MAX_MID_SUB_PARTITION_COUNT = 1;
    private static final Runnable NOOP = () -> {
    };
    private static final Row NOOP_ROW = new NoOpRow();
    private static final int O3_ERRNO_FATAL = Integer.MAX_VALUE - 1;
    private static final int ROW_ACTION_NO_PARTITION = 1;
    private static final int ROW_ACTION_NO_TIMESTAMP = 2;
    private static final int ROW_ACTION_O3 = 3;
    private static final int ROW_ACTION_OPEN_PARTITION = 0;
    private static final int ROW_ACTION_SWITCH_PARTITION = 4;
    final ObjList<MemoryMA> columns;
    // Latest command sequence per command source.
    // Publisher source is identified by a long value
    private final AlterOperation alterOp = new AlterOperation();
    private final LongConsumer appendTimestampSetter;
    private final DatabaseCheckpointStatus checkpointStatus;
    private final ColumnVersionWriter columnVersionWriter;
    private final MPSequence commandPubSeq;
    private final RingQueue<TableWriterTask> commandQueue;
    private final SCSequence commandSubSeq;
    private final CairoConfiguration configuration;
    private final long dataAppendPageSize;
    private final DdlListener ddlListener;
    private final MemoryMAR ddlMem;
    private final ObjList<ColumnIndexer> denseIndexers = new ObjList<>();
    private final ObjList<MapWriter> denseSymbolMapWriters;
    private final int detachedMkDirMode;
    private final FilesFacade ff;
    private final int fileOperationRetryCount;
    private final FrameFactory frameFactory;
    private final SOCountDownLatch indexLatch = new SOCountDownLatch();
    private final LongList indexSequences = new LongList();
    private final ObjList<ColumnIndexer> indexers;
    // This is the same message bus. When TableWriter instance created via CairoEngine, message bus is shared
    // and is owned by the engine. Since TableWriter would not have ownership of the bus it must not free it up.
    // On other hand when TableWrite is created outside CairoEngine, primarily in tests, the ownership of the
    // message bus is with the TableWriter. Therefore, message bus must be freed when writer is freed.
    // To indicate ownership, the message bus owned by the writer will be assigned to `ownMessageBus`. This reference
    // will be released by the writer
    private final MessageBus messageBus;
    private final MemoryMR metaMem;
    private final TableWriterMetadata metadata;
    private final Metrics metrics;
    private final boolean mixedIOFlag;
    private final int mkDirMode;
    private final ObjList<Runnable> nullSetters;
    private final ObjectPool<O3Basket> o3BasketPool = new ObjectPool<>(O3Basket::new, 64);
    private final ObjectPool<O3MutableAtomicInteger> o3ColumnCounters = new ObjectPool<>(O3MutableAtomicInteger::new, 64);
    private final int o3ColumnMemorySize;
    private final ObjList<MemoryCR> o3ColumnOverrides;
    private final SOUnboundedCountDownLatch o3DoneLatch = new SOUnboundedCountDownLatch();
    private final AtomicInteger o3ErrorCount = new AtomicInteger();
    private final long[] o3LastTimestampSpreads;
    private final AtomicLong o3PartitionUpdRemaining = new AtomicLong();
    private final boolean o3QuickSortEnabled;
    private final Path other;
    private final MessageBus ownMessageBus;
    private final boolean parallelIndexerEnabled;
    private final int partitionBy;
    private final DateFormat partitionDirFmt;
    private final LongList partitionRemoveCandidates = new LongList();
    private final Path path;
    private final int pathRootSize;
    private final int pathSize;
    private final FragileCode RECOVER_FROM_META_RENAME_FAILURE = this::recoverFromMetaRenameFailure;
    private final AtomicLong physicallyWrittenRowsSinceLastCommit = new AtomicLong();
    private final Row row = new RowImpl();
    private final LongList rowValueIsNotNull = new LongList();
    private final TxReader slaveTxReader;
    private final ObjList<MapWriter> symbolMapWriters;
    private final IntList symbolRewriteMap = new IntList();
    private final MemoryMARW todoMem = Vm.getMARWInstance();
    private final TxWriter txWriter;
    private final TxnScoreboard txnScoreboard;
    private final Utf8StringSink utf8Sink = new Utf8StringSink();
    private final FindVisitor removePartitionDirsNotAttached = this::removePartitionDirsNotAttached;
    private final Uuid uuid = new Uuid();
    private final LowerCaseCharSequenceIntHashMap validationMap = new LowerCaseCharSequenceIntHashMap();
    private final WeakClosableObjectPool<MemoryCMOR> walColumnMemoryPool;
    private final LongObjHashMap<IntList> walFdCache = new LongObjHashMap<>();
    private final WeakClosableObjectPool<IntList> walFdCacheListPool = new WeakClosableObjectPool<>(IntList::new, 5, true);
    private final LongObjHashMap.LongObjConsumer<IntList> walFdCloseCachedFdAction;
    private final ObjList<MemoryCMOR> walMappedColumns = new ObjList<>();
    private ObjList<? extends MemoryA> activeColumns;
    private ObjList<Runnable> activeNullSetters;
    private ColumnVersionReader attachColumnVersionReader;
    private IndexBuilder attachIndexBuilder;
    private long attachMaxTimestamp;
    private MemoryCMR attachMetaMem;
    private TableWriterMetadata attachMetadata;
    private long attachMinTimestamp;
    private TxReader attachTxReader;
    private long avgRecordSize;
    private boolean avoidIndexOnCommit = false;
    private int columnCount;
    private long committedMasterRef;
    private ConvertOperatorImpl convertOperatorImpl;
    private DedupColumnCommitAddresses dedupColumnCommitAddresses;
    private String designatedTimestampColumnName;
    private boolean distressed = false;
    private DropIndexOperator dropIndexOperator;
    private int indexCount;
    private int lastErrno;
    private boolean lastOpenPartitionIsReadOnly;
    private long lastOpenPartitionTs = Long.MIN_VALUE;
    private long lastPartitionTimestamp;
    private LifecycleManager lifecycleManager;
    private int lockFd = -2;
    private long masterRef = 0L;
    private int metaPrevIndex;
    private final FragileCode RECOVER_FROM_TODO_WRITE_FAILURE = this::recoverFromTodoWriteFailure;
    private int metaSwapIndex;
    private long minSplitPartitionTimestamp;
    private long noOpRowCount;
    private ReadOnlyObjList<? extends MemoryCR> o3Columns;
    private long o3CommitBatchTimestampMin = Long.MAX_VALUE;
    private long o3EffectiveLag = 0L;
    private boolean o3InError = false;
    private long o3MasterRef = -1L;
    private ObjList<MemoryCARW> o3MemColumns1;
    private ObjList<MemoryCARW> o3MemColumns2;
    private ObjList<Runnable> o3NullSetters1;
    private ObjList<Runnable> o3NullSetters2;
    private PagedDirectLongList o3PartitionUpdateSink;
    private long o3RowCount;
    private MemoryMAT o3TimestampMem;
    private MemoryARW o3TimestampMemCpy;
    private volatile boolean o3oomObserved;
    private long partitionTimestampHi;
    private boolean performRecovery;
    private boolean processingQueue;
    private PurgingOperator purgingOperator;
    private boolean removeDirOnCancelRow = true;
    private int rowAction = ROW_ACTION_OPEN_PARTITION;
    private TableToken tableToken;
    private final ColumnTaskHandler cthAppendWalColumnToLastPartition = this::cthAppendWalColumnToLastPartition;
    private final ColumnTaskHandler cthO3SortColumnRef = this::cthO3SortColumn;
    private final ColumnTaskHandler cthMergeWalColumnWithLag = this::cthMergeWalColumnWithLag;
    private final ColumnTaskHandler cthO3MoveUncommittedRef = this::cthO3MoveUncommitted;
    private final ColumnTaskHandler cthO3ShiftColumnInLagToTopRef = this::cthO3ShiftColumnInLagToTop;
    private long tempMem16b = Unsafe.malloc(16, MemoryTag.NATIVE_TABLE_WRITER);
    private LongConsumer timestampSetter;
    private IntList tmpIntList;
    private long todoTxn;
    private final FragileCode RECOVER_FROM_SYMBOL_MAP_WRITER_FAILURE = this::recoverFromSymbolMapWriterFailure;
    private final FragileCode RECOVER_FROM_SWAP_RENAME_FAILURE = this::recoverFromSwapRenameFailure;
    private final FragileCode RECOVER_FROM_COLUMN_OPEN_FAILURE = this::recoverOpenColumnFailure;
    private UpdateOperatorImpl updateOperatorImpl;
    private int walFdCacheSize;
    private WalTxnDetails walTxnDetails;

    public TableWriter(
            CairoConfiguration configuration,
            TableToken tableToken,
            MessageBus messageBus,
            MessageBus ownMessageBus,
            boolean lock,
            LifecycleManager lifecycleManager,
            CharSequence root,
            DdlListener ddlListener,
            DatabaseCheckpointStatus checkpointStatus,
            Metrics metrics
    ) {
        LOG.info().$("open '").utf8(tableToken.getTableName()).$('\'').$();
        this.configuration = configuration;
        this.ddlListener = ddlListener;
        this.checkpointStatus = checkpointStatus;
<<<<<<< HEAD
        this.partitionFrameFactory = new PartitionFrameFactory(configuration);
=======
        this.frameFactory = new FrameFactory(configuration);
>>>>>>> 51e5052d
        this.mixedIOFlag = configuration.isWriterMixedIOEnabled();
        this.metrics = metrics;
        this.ownMessageBus = ownMessageBus;
        this.messageBus = ownMessageBus != null ? ownMessageBus : messageBus;
        this.lifecycleManager = lifecycleManager;
        this.parallelIndexerEnabled = configuration.isParallelIndexingEnabled();
        this.ff = configuration.getFilesFacade();
        this.mkDirMode = configuration.getMkDirMode();
        this.detachedMkDirMode = configuration.getDetachedMkDirMode();
        this.fileOperationRetryCount = configuration.getFileOperationRetryCount();
        this.tableToken = tableToken;
        this.o3QuickSortEnabled = configuration.isO3QuickSortEnabled();
        try {
            this.path = new Path().of(root);
            this.pathRootSize = path.size();
            path.concat(tableToken);
            this.other = new Path().of(root).concat(tableToken);
            this.pathSize = path.size();
            if (lock) {
                lock();
            } else {
                this.lockFd = -1;
            }
            int todo = readTodo();
            if (todo == TODO_RESTORE_META) {
                repairMetaRename((int) todoMem.getLong(48));
            }
            this.ddlMem = Vm.getMARInstance(configuration.getCommitMode());
            this.metaMem = Vm.getCMRInstance();
            openMetaFile(ff, path, pathSize, metaMem);
            this.metadata = new TableWriterMetadata(this.tableToken, metaMem);
            this.partitionBy = metadata.getPartitionBy();
            this.txWriter = new TxWriter(ff, configuration).ofRW(path.concat(TXN_FILE_NAME).$(), partitionBy);
            this.txnScoreboard = new TxnScoreboard(ff, configuration.getTxnScoreboardEntryCount()).ofRW(path.trimTo(pathSize));
            path.trimTo(pathSize);
            this.columnVersionWriter = openColumnVersionFile(configuration, path, pathSize, partitionBy != PartitionBy.NONE);
            this.o3ColumnOverrides = metadata.isWalEnabled() ? new ObjList<>() : null;

            if (metadata.isWalEnabled()) {
                // O3 columns will be allocated to the size of the transaction, not reason to over allocate.
                this.o3ColumnMemorySize = (int) PAGE_SIZE;
                if (tableToken.isSystem()) {
                    this.dataAppendPageSize = configuration.getSystemDataAppendPageSize();
                } else {
                    this.dataAppendPageSize = configuration.getDataAppendPageSize();
                }
            } else {
                if (tableToken.isSystem()) {
                    this.o3ColumnMemorySize = configuration.getSystemO3ColumnMemorySize();
                    this.dataAppendPageSize = configuration.getSystemDataAppendPageSize();
                } else {
                    this.o3ColumnMemorySize = configuration.getO3ColumnMemorySize();
                    this.dataAppendPageSize = configuration.getDataAppendPageSize();
                }
            }

            // we have to do truncate repair at this stage of constructor
            // because this operation requires metadata
            switch (todo) {
                case TODO_TRUNCATE:
                    repairTruncate();
                    break;
                case TODO_RESTORE_META:
                case -1:
                    break;
                default:
                    LOG.error().$("ignoring unknown *todo* [code=").$(todo).I$();
                    break;
            }
            this.columnCount = metadata.getColumnCount();
            if (metadata.getTimestampIndex() > -1) {
                this.designatedTimestampColumnName = metadata.getColumnName(metadata.getTimestampIndex());
            }
            this.rowValueIsNotNull.extendAndSet(columnCount, 0);
            this.columns = new ObjList<>(columnCount * 2);
            this.o3MemColumns1 = new ObjList<>(columnCount * 2);
            this.o3MemColumns2 = new ObjList<>(columnCount * 2);
            this.o3Columns = this.o3MemColumns1;
            this.activeColumns = columns;
            this.symbolMapWriters = new ObjList<>(columnCount);
            this.indexers = new ObjList<>(columnCount);
            this.denseSymbolMapWriters = new ObjList<>(metadata.getSymbolMapCount());
            this.nullSetters = new ObjList<>(columnCount);
            this.o3NullSetters1 = new ObjList<>(columnCount);
            this.o3NullSetters2 = new ObjList<>(columnCount);
            this.activeNullSetters = nullSetters;
            if (PartitionBy.isPartitioned(partitionBy)) {
                this.partitionDirFmt = PartitionBy.getPartitionDirFormatMethod(partitionBy);
                this.partitionTimestampHi = txWriter.getLastPartitionTimestamp();
            } else {
                this.partitionDirFmt = null;
            }

            configureColumnMemory();
            configureTimestampSetter();
            this.appendTimestampSetter = timestampSetter;
            configureAppendPosition();
            purgeUnusedPartitions();
            minSplitPartitionTimestamp = findMinSplitPartitionTimestamp();
            clearTodoLog();
            this.slaveTxReader = new TxReader(ff);
            commandQueue = new RingQueue<>(
                    TableWriterTask::new,
                    configuration.getWriterCommandQueueSlotSize(),
                    configuration.getWriterCommandQueueCapacity(),
                    MemoryTag.NATIVE_REPL
            );
            commandSubSeq = new SCSequence();
            commandPubSeq = new MPSequence(commandQueue.getCycle());
            commandPubSeq.then(commandSubSeq).then(commandPubSeq);
            o3LastTimestampSpreads = new long[configuration.getO3LagCalculationWindowsSize()];
            Arrays.fill(o3LastTimestampSpreads, 0);

            // Some wal specific initialization
            if (metadata.isWalEnabled()) {
                walColumnMemoryPool = new WeakClosableObjectPool<>(GET_MEMORY_CMOR, configuration.getWalMaxSegmentFileDescriptorsCache(), true);
                walFdCloseCachedFdAction = (key, fdList) -> {
                    for (int i = 0, n = fdList.size(); i < n; i++) {
                        ff.close(fdList.getQuick(i));
                    }
                    fdList.clear();
                    walFdCacheListPool.push(fdList);
                };
            } else {
                walColumnMemoryPool = null;
                walFdCloseCachedFdAction = null;
            }
        } catch (Throwable e) {
            doClose(false);
            throw e;
        }
    }

    // this method is public to allow testing
    public static void consumeColumnTasks0(RingQueue<ColumnTask> queue, int queuedCount, Sequence subSeq, SOUnboundedCountDownLatch o3DoneLatch) {
        while (!o3DoneLatch.done(queuedCount)) {
            long cursor = subSeq.next();
            if (cursor > -1) {
                ColumnTaskJob.processColumnTask(queue.get(cursor), cursor, subSeq);
            } else {
                Os.pause();
            }
        }
    }

    public static int getPrimaryColumnIndex(int index) {
        return index * 2;
    }

    public static int getSecondaryColumnIndex(int index) {
        return getPrimaryColumnIndex(index) + 1;
    }

    public static long getTimestampIndexValue(long timestampIndex, long indexRow) {
        return Unsafe.getUnsafe().getLong(timestampIndex + indexRow * 16);
    }

    @Override
    public void addColumn(@NotNull CharSequence columnName, int columnType, SecurityContext securityContext) {
        addColumn(
                columnName,
                columnType,
                configuration.getDefaultSymbolCapacity(),
                configuration.getDefaultSymbolCacheFlag(),
                false,
                0,
                false,
                false,
                securityContext
        );
    }

    @Override
    public void addColumn(
            CharSequence columnName,
            int columnType,
            int symbolCapacity,
            boolean symbolCacheFlag,
            boolean isIndexed,
            int indexValueBlockCapacity,
            boolean isDedupKey
    ) {
        addColumn(
                columnName,
                columnType,
                symbolCapacity,
                symbolCacheFlag,
                isIndexed,
                indexValueBlockCapacity,
                false,
                isDedupKey,
                null
        );
    }

    @Override
    public void addColumn(
            CharSequence columnName,
            int columnType,
            int symbolCapacity,
            boolean symbolCacheFlag,
            boolean isIndexed,
            int indexValueBlockCapacity,
            boolean isDedupKey,
            SecurityContext securityContext
    ) {
        addColumn(
                columnName,
                columnType,
                symbolCapacity,
                symbolCacheFlag,
                isIndexed,
                indexValueBlockCapacity,
                false,
                isDedupKey,
                securityContext
        );
    }

    /**
     * Adds new column to table, which can be either empty or can have data already. When existing columns
     * already have data this function will create ".top" file in addition to column files. ".top" file contains
     * size of partition at the moment of column creation. It must be used to accurately position inside new
     * column when either appending or reading.
     *
     * <b>Failures</b>
     * Adding new column can fail in many situations. None of the failures affect integrity of data that is already in
     * the table but can leave instance of TableWriter in inconsistent state. When this happens function will throw CairoError.
     * Calling code must close TableWriter instance and open another when problems are rectified. Those problems would be
     * either with disk or memory or both.
     * <p>
     * Whenever function throws CairoException application code can continue using TableWriter instance and may attempt to
     * add columns again.
     *
     * <b>Transactions</b>
     * <p>
     * Pending transaction will be committed before function attempts to add column. Even when function is unsuccessful it may
     * still have committed transaction.
     *
     * @param columnName              of column either ASCII or UTF8 encoded.
     * @param symbolCapacity          when column columnType is SYMBOL this parameter specifies approximate capacity for symbol map.
     *                                It should be equal to number of unique symbol values stored in the table and getting this
     *                                value badly wrong will cause performance degradation. Must be power of 2
     * @param symbolCacheFlag         when set to true, symbol values will be cached on Java heap.
     * @param columnType              {@link ColumnType}
     * @param isIndexed               configures column to be indexed or not
     * @param indexValueBlockCapacity approximation of number of rows for single index key, must be power of 2
     * @param isSequential            for columns that contain sequential values query optimiser can make assumptions on range searches (future feature)
     */
    public void addColumn(
            CharSequence columnName,
            int columnType,
            int symbolCapacity,
            boolean symbolCacheFlag,
            boolean isIndexed,
            int indexValueBlockCapacity,
            boolean isSequential,
            boolean isDedupKey,
            SecurityContext securityContext
    ) {
        assert txWriter.getLagRowCount() == 0;
        assert indexValueBlockCapacity == Numbers.ceilPow2(indexValueBlockCapacity) : "power of 2 expected";
        assert symbolCapacity == Numbers.ceilPow2(symbolCapacity) : "power of 2 expected";

        checkDistressed();
        checkColumnName(columnName);

        if (getColumnIndexQuiet(metaMem, columnName, columnCount) != -1) {
            throw CairoException.duplicateColumn(columnName);
        }

        commit();

        long columnNameTxn = getTxn();
        LOG.info().$("adding column '").utf8(columnName).$('[').$(ColumnType.nameOf(columnType)).$("], columnName txn ").$(columnNameTxn).$(" to ").$substr(pathRootSize, path).$();

        addColumnToMeta(columnName, columnType, symbolCapacity, symbolCacheFlag, isIndexed, indexValueBlockCapacity, isSequential, isDedupKey, columnNameTxn, -1);

        // extend columnTop list to make sure row cancel can work
        // need for setting correct top is hard to test without being able to read from table
        int columnIndex = columnCount - 1;

        // Set txn number in the column version file to mark the transaction where the column is added
        columnVersionWriter.upsertDefaultTxnName(columnIndex, columnNameTxn, txWriter.getLastPartitionTimestamp());

        // create column files
        if (txWriter.getTransientRowCount() > 0 || !PartitionBy.isPartitioned(partitionBy)) {
            try {
                openNewColumnFiles(columnName, columnType, isIndexed, indexValueBlockCapacity);
            } catch (CairoException e) {
                runFragile(RECOVER_FROM_COLUMN_OPEN_FAILURE, columnName, e);
            }
        }

        try {
            // open _meta file
            openMetaFile(ff, path, pathSize, metaMem);
            // remove _todo
            clearTodoLog();
        } catch (CairoException e) {
            throwDistressException(e);
        }

        bumpMetadataAndColumnStructureVersion();

        metadata.addColumn(columnName, columnType, isIndexed, indexValueBlockCapacity, columnIndex, isSequential, symbolCapacity, isDedupKey);

        if (!Os.isWindows()) {
            ff.fsyncAndClose(TableUtils.openRO(ff, path.$(), LOG));
        }

        if (securityContext != null) {
            ddlListener.onColumnAdded(securityContext, tableToken, columnName);
        }
    }

    @Override
    public void addIndex(@NotNull CharSequence columnName, int indexValueBlockSize) {
        assert indexValueBlockSize == Numbers.ceilPow2(indexValueBlockSize) : "power of 2 expected";

        checkDistressed();

        final int columnIndex = getColumnIndexQuiet(metaMem, columnName, columnCount);

        if (columnIndex == -1) {
            throw CairoException.invalidMetadataRecoverable("column does not exist", columnName);
        }

        commit();

        if (isColumnIndexed(metaMem, columnIndex)) {
            throw CairoException.invalidMetadataRecoverable("column is already indexed", columnName);
        }

        final int existingType = getColumnType(metaMem, columnIndex);
        LOG.info().$("adding index to '").utf8(columnName).$("' [").$(ColumnType.nameOf(existingType)).$(", path=").$substr(pathRootSize, path).I$();

        if (!ColumnType.isSymbol(existingType)) {
            LOG.error().$("cannot create index for [column='").utf8(columnName).$(", type=").$(ColumnType.nameOf(existingType)).$(", path=").$substr(pathRootSize, path).I$();
            throw CairoException.invalidMetadataRecoverable("cannot create index, column type is not SYMBOL", columnName);
        }

        final SymbolColumnIndexer indexer = new SymbolColumnIndexer(configuration);
        writeIndex(columnName, indexValueBlockSize, columnIndex, indexer);
        // set index flag in metadata and  create new _meta.swp
        metaSwapIndex = copyMetadataAndSetIndexAttrs(columnIndex, true, indexValueBlockSize);

        swapMetaFile(columnName);

        indexers.extendAndSet(columnIndex, indexer);
        populateDenseIndexerList();

        TableColumnMetadata columnMetadata = metadata.getColumnMetadata(columnIndex);
        columnMetadata.setIndexed(true);
        columnMetadata.setIndexValueBlockCapacity(indexValueBlockSize);

        LOG.info().$("ADDED index to '").utf8(columnName).$('[').$(ColumnType.nameOf(existingType)).$("]' to ").$substr(pathRootSize, path).$();
    }

    public void addPhysicallyWrittenRows(long rows) {
        physicallyWrittenRowsSinceLastCommit.addAndGet(rows);
        metrics.tableWriter().addPhysicallyWrittenRows(rows);
    }

    public long apply(AbstractOperation operation, long seqTxn) {
        try {
            setSeqTxn(seqTxn);
            long txnBefore = getTxn();
            long rowsAffected = operation.apply(this, true);
            if (txnBefore == getTxn()) {
                // Commit to update seqTxn
                txWriter.commit(denseSymbolMapWriters);
            }
            return rowsAffected;
        } catch (CairoException ex) {
            if (ex.isWALTolerable()) {
                try {
                    rollback(); // rollback in case on any dirty state
                    commitSeqTxn(seqTxn);
                } catch (Throwable th2) {
                    LOG.critical().$("could not rollback, table is distressed [table=").utf8(tableToken.getTableName()).$(", error=").$(th2).I$();
                }
            }
            throw ex;
        } catch (Throwable th) {
            try {
                rollback(); // rollback seqTxn
            } catch (Throwable th2) {
                LOG.critical().$("could not rollback, table is distressed [table=").utf8(tableToken.getTableName()).$(", error=").$(th2).I$();
            }
            throw th;
        }
    }

    @Override
    public long apply(AlterOperation alterOp, boolean contextAllowsAnyStructureChanges) throws AlterTableContextException {
        return alterOp.apply(this, contextAllowsAnyStructureChanges);
    }

    @Override
    public long apply(UpdateOperation operation) {
        return operation.apply(this, true);
    }

    @Override
    public AttachDetachStatus attachPartition(long timestamp) {
        // -1 means unknown size
        return attachPartition(timestamp, -1L);
    }

    /**
     * Attaches a partition to the table. If size is given, partition file data is not validated.
     *
     * @param timestamp     partition timestamp
     * @param partitionSize partition size in rows. Negative means unknown size.
     * @return attached status code
     */
    public AttachDetachStatus attachPartition(long timestamp, long partitionSize) {
        // Partitioned table must have a timestamp
        // SQL compiler will check that table has it
        assert metadata.getTimestampIndex() > -1;

        if (txWriter.attachedPartitionsContains(timestamp)) {
            LOG.info().$("partition is already attached [path=").$substr(pathRootSize, path).I$();
            // TODO: potentially we can merge with existing data
            return AttachDetachStatus.ATTACH_ERR_PARTITION_EXISTS;
        }

        if (inTransaction()) {
            LOG.info().$("committing open transaction before applying attach partition command [table=").utf8(tableToken.getTableName())
                    .$(", partition=").$ts(timestamp).I$();
            commit();

            // Check that partition we're about to attach hasn't appeared after commit
            if (txWriter.attachedPartitionsContains(timestamp)) {
                LOG.info().$("partition is already attached [path=").$substr(pathRootSize, path).I$();
                return AttachDetachStatus.ATTACH_ERR_PARTITION_EXISTS;
            }
        }

        // final name of partition folder after attach
        setPathForPartition(path.trimTo(pathSize), partitionBy, timestamp, getTxn());
        if (ff.exists(path.$())) {
            // Very unlikely since txn is part of the folder name
            return AttachDetachStatus.ATTACH_ERR_DIR_EXISTS;
        }

        Path detachedPath = Path.PATH.get().of(configuration.getRoot()).concat(tableToken);
        setPathForPartition(detachedPath, partitionBy, timestamp, -1L);
        detachedPath.put(configuration.getAttachPartitionSuffix()).$();
        int detachedRootLen = detachedPath.size();
        boolean forceRenamePartitionDir = partitionSize < 0;

        boolean checkPassed = false;
        boolean isSoftLink;
        try {
            if (ff.exists(detachedPath.$())) {

                isSoftLink = ff.isSoftLink(detachedPath.$()); // returns false regardless in Windows

                // detached metadata files validation
                CharSequence timestampColName = metadata.getColumnMetadata(metadata.getTimestampIndex()).getName();
                if (partitionSize > -1L) {
                    // read detachedMinTimestamp and detachedMaxTimestamp
                    readPartitionMinMax(ff, timestamp, detachedPath.trimTo(detachedRootLen), timestampColName, partitionSize);
                } else {
                    // read size, detachedMinTimestamp and detachedMaxTimestamp
                    partitionSize = readPartitionSizeMinMax(ff, timestamp, detachedPath.trimTo(detachedRootLen), timestampColName);
                }

                if (partitionSize < 1) {
                    return AttachDetachStatus.ATTACH_ERR_EMPTY_PARTITION;
                }

                if (forceRenamePartitionDir && !attachPrepare(timestamp, partitionSize, detachedPath, detachedRootLen)) {
                    attachValidateMetadata(partitionSize, detachedPath.trimTo(detachedRootLen), timestamp);
                }

                // main columnVersionWriter is now aligned with the detached partition values read from partition _cv file
                // in case of an error it has to be clean up

                if (forceRenamePartitionDir && configuration.attachPartitionCopy() && !isSoftLink) { // soft links are read-only, no copy involved
                    // Copy partition if configured to do so and it's not CSV import
                    if (ff.copyRecursive(detachedPath.trimTo(detachedRootLen), path, configuration.getMkDirMode()) == 0) {
                        LOG.info().$("copied partition dir [from=").$(detachedPath).$(", to=").$(path).I$();
                    } else {
                        LOG.error().$("could not copy [errno=").$(ff.errno()).$(", from=").$(detachedPath).$(", to=").$(path).I$();
                        return AttachDetachStatus.ATTACH_ERR_COPY;
                    }
                } else {
                    if (ff.rename(detachedPath.trimTo(detachedRootLen).$(), path.$()) == FILES_RENAME_OK) {
                        LOG.info().$("renamed partition dir [from=").$(detachedPath).$(", to=").$(path).I$();
                    } else {
                        LOG.error().$("could not rename [errno=").$(ff.errno()).$(", from=").$(detachedPath).$(", to=").$(path).I$();
                        return AttachDetachStatus.ATTACH_ERR_RENAME;
                    }
                }

                checkPassed = true;
            } else {
                LOG.info().$("attach partition command failed, partition to attach does not exist [path=").$(detachedPath).I$();
                return AttachDetachStatus.ATTACH_ERR_MISSING_PARTITION;
            }
        } finally {
            path.trimTo(pathSize);
            if (!checkPassed) {
                columnVersionWriter.readUnsafe();
            }
        }

        try {
            // find out lo, hi ranges of partition attached as well as size
            assert timestamp <= attachMinTimestamp && attachMinTimestamp <= attachMaxTimestamp;
            long nextMinTimestamp = Math.min(attachMinTimestamp, txWriter.getMinTimestamp());
            long nextMaxTimestamp = Math.max(attachMaxTimestamp, txWriter.getMaxTimestamp());
            boolean appendPartitionAttached = size() == 0 || txWriter.getNextPartitionTimestamp(nextMaxTimestamp) > txWriter.getNextPartitionTimestamp(txWriter.getMaxTimestamp());

            txWriter.beginPartitionSizeUpdate();
            txWriter.updatePartitionSizeByTimestamp(timestamp, partitionSize, getTxn());
            txWriter.finishPartitionSizeUpdate(nextMinTimestamp, nextMaxTimestamp);
            if (isSoftLink) {
                txWriter.setPartitionReadOnlyByTimestamp(timestamp, true);
            }
            txWriter.bumpTruncateVersion();

            columnVersionWriter.commit();
            txWriter.setColumnVersion(columnVersionWriter.getVersion());
            txWriter.commit(denseSymbolMapWriters);

            LOG.info().$("partition attached [table=").utf8(tableToken.getTableName())
                    .$(", partition=").$ts(timestamp).I$();

            if (appendPartitionAttached) {
                LOG.info().$("switch partition after partition attach [tableName=").utf8(tableToken.getTableName())
                        .$(", partition=").$ts(timestamp).I$();
                freeColumns(true);
                configureAppendPosition();
            }
            return AttachDetachStatus.OK;
        } catch (Throwable e) {
            // This is pretty serious, after partition copied there are no OS operations to fail
            // Do full rollback to clean up the state
            LOG.critical().$("failed on attaching partition to the table and rolling back [tableName=").utf8(tableToken.getTableName())
                    .$(", error=").$(e).I$();
            rollback();
            throw e;
        }
    }

    @Override
    public void changeCacheFlag(int columnIndex, boolean cache) {
        checkDistressed();

        commit();

        final MapWriter symbolMapWriter = symbolMapWriters.getQuick(columnIndex);
        if (symbolMapWriter.isCached() != cache) {
            symbolMapWriter.updateCacheFlag(cache);
        } else {
            return;
        }
        updateMetaStructureVersion();
    }

    @Override
    public void changeColumnType(
            CharSequence columnName,
            int newType,
            int symbolCapacity,
            boolean symbolCacheFlag,
            boolean isIndexed,
            int indexValueBlockCapacity,
            boolean isSequential,
            SecurityContext securityContext
    ) {

        int existingColIndex = metadata.getColumnIndexQuiet(columnName);
        if (existingColIndex < 0) {
            throw CairoException.nonCritical().put("cannot change column type, column does not exists [table=")
                    .put(tableToken.getTableName()).put(", column=").put(columnName).put(']');
        }

        if (existingColIndex == metadata.getTimestampIndex()) {
            throw CairoException.nonCritical().put("cannot change column type, column is the designated timestamp [table=")
                    .put(tableToken.getTableName()).put(", column=").put(columnName).put(']');
        }

        int existingType = metadata.getColumnType(existingColIndex);
        assert existingType > 0;

        if (existingType == newType) {
            // It only makes sense to change symbol parameters
            // It has to be another type of ALTER command since it's non-structural change in WAL tables
            throw CairoException.nonCritical().put("cannot change column type, new type is the same as existing [table=")
                    .put(tableToken.getTableName()).put(", column=").put(columnName).put(']');
        }

        ConvertOperatorImpl convertOperator = getConvertOperator();
        try {
            commit();

            LOG.info().$("converting column [table=").$(tableToken).$(", column=").utf8(columnName)
                    .$(", from=").$(ColumnType.nameOf(existingType))
                    .$(", to=").$(ColumnType.nameOf(newType)).I$();

            boolean isDedupKey = metadata.isDedupKey(existingColIndex);
            boolean newColumnDedupKey = isDedupKey && !ColumnType.isVarSize(newType);
            int columnIndex = columnCount;
            long columnNameTxn = getTxn();

            // Set txn number in the column version file to mark the transaction where the column is added
            long firstPartitionTsm = columnVersionWriter.getColumnTopPartitionTimestamp(existingColIndex);
            if (firstPartitionTsm == Long.MIN_VALUE && txWriter.getPartitionCount() > 0) {
                firstPartitionTsm = txWriter.getPartitionTimestampByIndex(0);
            }
            columnVersionWriter.upsertDefaultTxnName(columnIndex, columnNameTxn, firstPartitionTsm);

            if (ColumnType.isSymbol(newType)) {
                createSymbolMapWriter(columnName, columnNameTxn, symbolCapacity, symbolCacheFlag);
            } else {
                // maintain sparse list of symbol writers
                symbolMapWriters.extendAndSet(columnCount, NullMapWriter.INSTANCE);
            }
            try {
                convertOperator.convertColumn(columnName, existingColIndex, existingType, columnIndex, newType);

                // Column converted, add new one to _meta file and remove the existing column
                addColumnToMeta(columnName, newType, symbolCapacity, symbolCacheFlag, isIndexed, indexValueBlockCapacity, isSequential, newColumnDedupKey, columnNameTxn, existingColIndex);

                // close old column files
                freeColumnMemory(existingColIndex);

                // remove symbol map writer or entry for such
                removeSymbolMapWriter(existingColIndex);

                // remove old column to in-memory metadata object and add new one
                metadata.removeColumn(existingColIndex);
                metadata.addColumn(columnName, newType, isIndexed, indexValueBlockCapacity, existingColIndex, isSequential, symbolCapacity, newColumnDedupKey);

                // open new column files
                if (txWriter.getTransientRowCount() > 0 || !PartitionBy.isPartitioned(partitionBy)) {
                    long partitionTimestamp = txWriter.getLastPartitionTimestamp();
                    setStateForTimestamp(path, partitionTimestamp);
                    openColumnFiles(columnName, columnNameTxn, columnIndex, path.size());
                    setColumnAppendPosition(columnIndex, txWriter.getTransientRowCount(), false);
                    path.trimTo(pathSize);
                }

                // write index if necessary or remove the old one
                // index must be created before column is initialised because
                // it uses primary column object as temporary tool
                if (isIndexed) {
                    SymbolColumnIndexer indexer = (SymbolColumnIndexer) indexers.get(columnIndex);
                    writeIndex(columnName, indexValueBlockCapacity, columnIndex, indexer);
                    // add / remove indexers
                    indexers.extendAndSet(columnIndex, indexer);
                    populateDenseIndexerList();
                }

                try {
                    // open _meta file
                    openMetaFile(ff, path, pathSize, metaMem);
                    // remove _todo
                    clearTodoLog();
                } catch (CairoException e) {
                    throwDistressException(e);
                }

                // commit transaction to _txn file
                bumpMetadataAndColumnStructureVersion();

                if (isDeduplicationEnabled() && !newColumnDedupKey && isDedupKey) {
                    // Converting a column that used to be a dedup column
                    // to a type that is not supported to be a dedup key (var size)
                    // effectively removes that column from being a dedup flag.
                    dedupColumnCommitAddresses.setDedupColumnCount(dedupColumnCommitAddresses.getColumnCount() - 1);
                }
            } finally {
                // clear temp resources
                convertOperator.finishColumnConversion();
                path.trimTo(pathSize);
            }
        } catch (Throwable th) {
            LOG.error().$("could not change column type [table=").$(tableToken.getTableName()).$(", column=").utf8(columnName)
                    .$(", error=").$(th).I$();
            throw th;
        }
    }

    public boolean checkScoreboardHasReadersBeforeLastCommittedTxn() {
<<<<<<< HEAD
        if (checkpointStatus.startedAtTimestamp() != Numbers.LONG_NULL) {
=======
        if (checkpointStatus.isInProgress()) {
>>>>>>> 51e5052d
            // do not alter scoreboard while checkpoint is in progress
            return true;
        }
        long lastCommittedTxn = txWriter.getTxn();
        try {
            if (txnScoreboard.acquireTxn(lastCommittedTxn)) {
                txnScoreboard.releaseTxn(lastCommittedTxn);
            }
        } catch (CairoException ex) {
            // Scoreboard can be over allocated, don't stall writing because of that.
            // Schedule async purge and continue
            LOG.critical().$("cannot lock last txn in scoreboard, partition purge will be scheduled [table=")
                    .utf8(tableToken.getTableName())
                    .$(", txn=").$(lastCommittedTxn)
                    .$(", error=").$(ex.getFlyweightMessage())
                    .$(", errno=").$(ex.getErrno()).I$();
        }

        return txnScoreboard.getMin() != lastCommittedTxn;
    }

    @Override
    public void close() {
        if (lifecycleManager.close() && isOpen()) {
            doClose(true);
        }
    }

    public void closeActivePartition(boolean truncate) {
        LOG.debug().$("closing last partition [table=").utf8(tableToken.getTableName()).I$();
        closeAppendMemoryTruncate(truncate);
        freeIndexers();
    }

    @Override
    public long commit() {
        return commit(0);
    }

    public void commitSeqTxn(long seqTxn) {
        txWriter.setSeqTxn(seqTxn);
        txWriter.commit(denseSymbolMapWriters);
    }

    public void commitSeqTxn() {
        if (txWriter.inTransaction()) {
            metrics.tableWriter().incrementCommits();
            syncColumns();
        }
        txWriter.commit(denseSymbolMapWriters);
    }

    public long commitWalTransaction(
            @Transient Path walPath,
            boolean inOrder,
            long rowLo,
            long rowHi,
            long o3TimestampMin,
            long o3TimestampMax,
            SymbolMapDiffCursor mapDiffCursor,
            long seqTxn,
            O3JobParallelismRegulator regulator
    ) {
        if (hasO3() || columnVersionWriter.hasChanges()) {
            // When writer is returned to pool, it should be rolled back. Having an open transaction is very suspicious.
            // Set the writer to distressed state and throw exception so that writer is re-created.
            distressed = true;
            throw CairoException.critical(0).put("cannot process WAL while in transaction");
        }

        physicallyWrittenRowsSinceLastCommit.set(0);
        txWriter.beginPartitionSizeUpdate();
        long commitToTimestamp = walTxnDetails.getCommitToTimestamp(seqTxn);

        LOG.info().$("processing WAL [path=").$substr(pathRootSize, walPath).$(", roLo=").$(rowLo)
                .$(", roHi=").$(rowHi)
                .$(", seqTxn=").$(seqTxn)
                .$(", tsMin=").$ts(o3TimestampMin).$(", tsMax=").$ts(o3TimestampMax)
                .$(", commitToTs=").$ts(commitToTimestamp)
                .I$();

        final long committedRowCount = txWriter.getRowCount();
        final long walSegmentId = walTxnDetails.getWalSegmentId(seqTxn);
        boolean isLastSegmentUsage = walTxnDetails.isLastSegmentUsage(seqTxn);
        boolean committed;
        try {
            committed = processWalBlock(
                    walPath,
                    metadata.getTimestampIndex(),
                    inOrder,
                    rowLo,
                    rowHi,
                    o3TimestampMin,
                    o3TimestampMax,
                    mapDiffCursor,
                    commitToTimestamp,
                    walSegmentId,
                    isLastSegmentUsage,
                    regulator
            );
        } catch (CairoException e) {
            if (e.isOutOfMemory()) {
                // oom -> we cannot rely on internal TableWriter consistency, all bets are off, better to discard it and re-recreate
                distressed = true;
            }
            throw e;
        }
        final long rowsAdded = txWriter.getRowCount() - committedRowCount;

        if (committed) {
            // Useful for debugging
            assert txWriter.getLagRowCount() == 0;

            updateIndexes();
            columnVersionWriter.commit();
            txWriter.setSeqTxn(seqTxn);
            txWriter.setLagTxnCount(0);
            txWriter.setLagOrdered(true);

            syncColumns();
            txWriter.setColumnVersion(columnVersionWriter.getVersion());
            txWriter.commit(denseSymbolMapWriters);

            squashSplitPartitions(minSplitPartitionTimestamp, txWriter.maxTimestamp, configuration.getO3LastPartitionMaxSplits());

            // Bookmark masterRef to track how many rows is in uncommitted state
            committedMasterRef = masterRef;
            processPartitionRemoveCandidates();

            metrics.tableWriter().incrementCommits();

            shrinkO3Mem();
        }

        // Nothing was committed to the table, only copied to LAG.
        // Sometimes data from LAG made visible to the table using fast commit that increment transient row count.
        // Keep in memory last committed seq txn, but do not write it to _txn file.
        assert txWriter.getLagTxnCount() == (seqTxn - txWriter.getSeqTxn());
        metrics.tableWriter().addCommittedRows(rowsAdded);
        return rowsAdded;
    }

    @Override
    public boolean convertPartition(long partitionTimestamp) {
        final int memoryTag = MemoryTag.MMAP_PARTITION_CONVERTER;

        assert metadata.getTimestampIndex() > -1;
        assert PartitionBy.isPartitioned(partitionBy);

        if (inTransaction()) {
            LOG.info()
                    .$("committing open transaction before applying convert partition to parquet command [table=")
                    .utf8(tableToken.getTableName())
                    .$(", partition=").$ts(partitionTimestamp)
                    .I$();
            commit();
        }

        partitionTimestamp = txWriter.getLogicalPartitionTimestamp(partitionTimestamp);
        int partitionIndex = txWriter.getPartitionIndex(partitionTimestamp);
        if (partitionIndex < 0) {
            formatPartitionForTimestamp(partitionTimestamp, -1);
            throw CairoException.nonCritical().put("cannot convert partition to parquet, partition does not exist [table=").put(tableToken.getTableName())
                    .put(", partition=").put(utf8Sink).put(']');
        }
        lastPartitionTimestamp = txWriter.getLastPartitionTimestamp();
        boolean lastPartitionConverted = lastPartitionTimestamp == partitionTimestamp;
        squashPartitionForce(partitionIndex);

        long partitionNameTxn = txWriter.getPartitionNameTxn(partitionIndex);

        setPathForPartition(path.trimTo(pathSize), partitionBy, partitionTimestamp, partitionNameTxn);
        final int partitionLen = path.size();
        if (!ff.exists(path.$())) {
            throw CairoException.nonCritical().put("partition folder does not exist [path=").put(path).put(']');
        }

        LOG.info().$("converting partition to parquet [path=").$substr(pathRootSize, path).I$();
        if (tmpIntList == null) {
            tmpIntList = new IntList();
        } else {
            tmpIntList.clear();
        }
        IntList fileDescriptors = tmpIntList;
        long parquetFileLength;
        try {
            try (PartitionDescriptor partitionDescriptor = new PartitionDescriptor()) {

                final long partitionRowCount = getPartitionSize(partitionIndex);
                final int timestampIndex = metadata.getTimestampIndex();
                partitionDescriptor.of(getTableToken().getTableName(), partitionRowCount, timestampIndex, true);

                final int columnCount = metadata.getColumnCount();
                for (int columnIndex = 0; columnIndex < columnCount; columnIndex++) {
                    final String columnName = metadata.getColumnName(columnIndex);
                    final int columnType = metadata.getColumnType(columnIndex);
                    final int columnId = metadata.getColumnMetadata(columnIndex).getWriterIndex();
                    if (columnType > 0) {
                        final long columnNameTxn = getColumnNameTxn(partitionTimestamp, columnIndex);
                        final long columnTop = columnVersionWriter.getColumnTop(partitionTimestamp, columnIndex);
                        final long columnRowCount = (columnTop != -1) ? partitionRowCount - columnTop : 0;

                        if (columnRowCount != 0) {
                            // Do not add the column to the parquet file if there are no rows

                            if (ColumnType.isSymbol(columnType)) {
                                int columnFd = TableUtils.openRO(ff, dFile(path.trimTo(partitionLen), columnName, columnNameTxn), LOG);
                                fileDescriptors.add(columnFd);

                                long columnSize = columnRowCount * ColumnType.sizeOf(columnType);
                                long columnAddr = TableUtils.mapRO(ff, columnFd, columnSize, memoryTag);

                                offsetFileName(path.trimTo(pathSize), columnName, columnNameTxn);
                                if (!ff.exists(path.$())) {
                                    LOG.error().$(path).$(" is not found").$();
                                    throw CairoException.critical(0).put("SymbolMap does not exist: ").put(path);
                                }

                                long fileLength = ff.length(path.$());
                                if (fileLength < SymbolMapWriter.HEADER_SIZE) {
                                    LOG.error().$(path).$("symbol file is too short [fileLength=").$(fileLength).$(']').$();
                                    throw CairoException.critical(0).put("SymbolMap is too short: ").put(path);
                                }

                                final int symbolCount = getSymbolMapWriter(columnIndex).getSymbolCount();
                                final long offsetsMemSize = SymbolMapWriter.keyToOffset(symbolCount + 1);

                                final int symbolOffsetsFd = TableUtils.openRO(ff, path.$(), LOG);
                                fileDescriptors.add(symbolOffsetsFd);

                                long symbolOffsetsAddr = TableUtils.mapRO(ff, symbolOffsetsFd, offsetsMemSize, memoryTag);

                                int columnSecondaryFd = TableUtils.openRO(ff, charFileName(path.trimTo(pathSize), columnName, columnNameTxn), LOG);
                                fileDescriptors.add(columnSecondaryFd);

                                long columnSecondarySize = ff.length(columnSecondaryFd);
                                long columnSecondaryAddr = TableUtils.mapRO(ff, columnSecondaryFd, columnSecondarySize, memoryTag);

                                partitionDescriptor.addColumn(
                                        columnName,
                                        columnType,
                                        columnId,
                                        columnTop,
                                        columnAddr,
                                        columnSize,
                                        columnSecondaryAddr,
                                        columnSecondarySize,
                                        symbolOffsetsAddr + HEADER_SIZE,
                                        symbolCount
                                );

                                // recover partition path
                                setPathForPartition(path.trimTo(pathSize), partitionBy, partitionTimestamp, partitionNameTxn);
                            } else if (ColumnType.isVarSize(columnType)) {
                                int auxFd = TableUtils.openRO(ff, iFile(path.trimTo(partitionLen), columnName, columnNameTxn), LOG);
                                fileDescriptors.add(auxFd);

                                final ColumnTypeDriver columnTypeDriver = ColumnType.getDriver(columnType);
                                long auxVectorSize = columnTypeDriver.getAuxVectorSize(columnRowCount);
                                long auxVectorAddr = TableUtils.mapRO(ff, auxFd, auxVectorSize, memoryTag);

                                long dataSize = columnTypeDriver.getDataVectorSizeAt(auxVectorAddr, columnRowCount - 1);
                                if (dataSize < columnTypeDriver.getDataVectorMinEntrySize() || dataSize >= (1L << 40)) {
                                    LOG.critical().$("Invalid var len column size [column=").$(columnName).$(", size=").$(dataSize).$(", path=").$(path).I$();
                                    throw CairoException.critical(0).put("Invalid column size [column=").put(path).put(", size=").put(dataSize).put(']');
                                }

                                int dataFd = TableUtils.openRO(ff, dFile(path.trimTo(partitionLen), columnName, columnNameTxn), LOG);
                                fileDescriptors.add(dataFd);

                                long dataAddr = dataSize == 0 ? 0 : TableUtils.mapRO(ff, dataFd, dataSize, memoryTag);
                                partitionDescriptor.addColumn(
                                        columnName,
                                        columnType,
                                        columnId,
                                        columnTop,
                                        dataAddr,
                                        dataSize,
                                        auxVectorAddr,
                                        auxVectorSize,
                                        0,
                                        0
                                );
                            } else {
                                int fixedFd = TableUtils.openRO(ff, dFile(path.trimTo(partitionLen), columnName, columnNameTxn), LOG);
                                fileDescriptors.add(fixedFd);
                                long mapBytes = columnRowCount * ColumnType.sizeOf(columnType);
                                long fixedAddr = TableUtils.mapRO(ff, fixedFd, mapBytes, memoryTag);
                                partitionDescriptor.addColumn(
                                        columnName,
                                        columnType,
                                        columnId,
                                        columnTop,
                                        fixedAddr,
                                        mapBytes,
                                        0,
                                        0,
                                        0,
                                        0
                                );
                            }
                        }
                    } else {
                        throw CairoException.critical(0).put("unsupported column type [column=").put(columnName).put(", type=").put(columnType).put(']');
                    }
                }

                path.trimTo(partitionLen);
                path.put(".parquet");
                LOG.info().$("writing parquet [path=").$substr(pathRootSize, path).I$();
                PartitionEncoder.encode(partitionDescriptor, path);
                parquetFileLength = ff.length(path.$());
            }
        } finally {
            path.trimTo(pathSize);
            for (int i = 0, n = fileDescriptors.size(); i < n; i++) {
                ff.close(fileDescriptors.get(i));
            }
            fileDescriptors.clear();
        }
        txWriter.setPartitionParquetFormat(partitionTimestamp, parquetFileLength);
        txWriter.bumpPartitionTableVersion();
        txWriter.commit(denseSymbolMapWriters);

        if (lastPartitionConverted) {
            closeActivePartition(false);
        }
        // remove partition folder
        safeDeletePartitionDir(partitionTimestamp, partitionNameTxn);

        if (lastPartitionConverted) {
            // Open last partition as read-only
            openPartition(partitionTimestamp);
        }
        return true;
    }

    public void destroy() {
        // Closes all the files and makes this instance unusable e.g. it cannot return to the pool on close.
        LOG.info().$("closing table files [table=").utf8(tableToken.getTableName())
                .$(", dirName=").utf8(tableToken.getDirName()).I$();
        distressed = true;
        doClose(false);
    }

    public AttachDetachStatus detachPartition(long timestamp) {
        // Should be checked by SQL compiler
        assert metadata.getTimestampIndex() > -1;
        assert PartitionBy.isPartitioned(partitionBy);

        if (inTransaction()) {
            LOG.info()
                    .$("committing open transaction before applying detach partition command [table=")
                    .utf8(tableToken.getTableName())
                    .$(", partition=").$ts(timestamp)
                    .I$();
            commit();
        }

        timestamp = txWriter.getLogicalPartitionTimestamp(timestamp);
        if (timestamp == txWriter.getLogicalPartitionTimestamp(txWriter.getMaxTimestamp())) {
            return AttachDetachStatus.DETACH_ERR_ACTIVE;
        }

        int partitionIndex = txWriter.getPartitionIndex(timestamp);
        if (partitionIndex < 0) {
            assert !txWriter.attachedPartitionsContains(timestamp);
            return AttachDetachStatus.DETACH_ERR_MISSING_PARTITION;
        }

        // To detach the partition, squash it into single folder if required
        squashPartitionForce(partitionIndex);

        // To check that partition is squashed get the next partition and
        // verify that it's not the same timestamp as the one we are trying to detach.
        // The next partition should exist, since last partition cannot be detached.
        assert txWriter.getLogicalPartitionTimestamp(txWriter.getPartitionTimestampByIndex(partitionIndex + 1)) != timestamp;

        long minTimestamp = txWriter.getMinTimestamp();
        long partitionNameTxn = txWriter.getPartitionNameTxn(partitionIndex);
        Path detachedPath = Path.PATH.get();

        try {
            // path: partition folder to be detached
            setPathForPartition(path.trimTo(pathSize), partitionBy, timestamp, partitionNameTxn);
            if (!ff.exists(path.$())) {
                LOG.error().$("partition folder does not exist [path=").$substr(pathRootSize, path).I$();
                return AttachDetachStatus.DETACH_ERR_MISSING_PARTITION_DIR;
            }

            final int detachedPathLen;
            AttachDetachStatus attachDetachStatus;
            if (ff.isSoftLink(path.$())) {
                detachedPathLen = 0;
                attachDetachStatus = AttachDetachStatus.OK;
                LOG.info().$("detaching partition via unlink [path=").$substr(pathRootSize, path).I$();
            } else {

                detachedPath.of(configuration.getRoot()).concat(tableToken.getDirName());
                int detachedRootLen = detachedPath.size();
                // detachedPath: detached partition folder
                if (!ff.exists(detachedPath.slash$())) {
                    // the detached and standard folders can have different roots
                    // (server.conf: cairo.sql.detached.root)
                    if (0 != ff.mkdirs(detachedPath, detachedMkDirMode)) {
                        LOG.error().$("could no create detached partition folder [errno=").$(ff.errno())
                                .$(", path=").$(detachedPath).I$();
                        return AttachDetachStatus.DETACH_ERR_MKDIR;
                    }
                }
                setPathForPartition(detachedPath.trimTo(detachedRootLen), partitionBy, timestamp, -1L);
                detachedPath.put(DETACHED_DIR_MARKER);
                detachedPathLen = detachedPath.size();
                if (ff.exists(detachedPath.$())) {
                    LOG.error().$("detached partition folder already exist [path=").$(detachedPath).I$();
                    return AttachDetachStatus.DETACH_ERR_ALREADY_DETACHED;
                }

                // Hard link partition folder recursive to partition.detached
                if (ff.hardLinkDirRecursive(path, detachedPath, detachedMkDirMode) != 0) {
                    if (ff.isCrossDeviceCopyError(ff.errno())) {
                        // Cross drive operation. Make full copy to another device.
                        if (ff.copyRecursive(path, detachedPath, detachedMkDirMode) != 0) {
                            LOG.critical().$("could not copy detached partition [errno=").$(ff.errno())
                                    .$(", from=").$(path)
                                    .$(", to=").$(detachedPath)
                                    .I$();
                            return AttachDetachStatus.DETACH_ERR_COPY;
                        }
                    } else {
                        LOG.critical().$("could not create hard link to detached partition [errno=").$(ff.errno())
                                .$(", from=").$(path)
                                .$(", to=").$(detachedPath)
                                .I$();
                        return AttachDetachStatus.DETACH_ERR_HARD_LINK;
                    }
                }

                // copy _meta, _cv and _txn to partition.detached _meta, _cv and _txn
                other.of(path).trimTo(pathSize).concat(META_FILE_NAME).$(); // exists already checked
                detachedPath.trimTo(detachedPathLen).concat(META_FILE_NAME).$();

                attachDetachStatus = AttachDetachStatus.OK;
                if (-1 == copyOverwrite(detachedPath)) {
                    attachDetachStatus = AttachDetachStatus.DETACH_ERR_COPY_META;
                    LOG.critical().$("could not copy [errno=").$(ff.errno())
                            .$(", from=").$(other)
                            .$(", to=").$(detachedPath)
                            .I$();
                } else {
                    other.parent().concat(COLUMN_VERSION_FILE_NAME).$();
                    detachedPath.parent().concat(COLUMN_VERSION_FILE_NAME).$();
                    if (-1 == copyOverwrite(detachedPath)) {
                        attachDetachStatus = AttachDetachStatus.DETACH_ERR_COPY_META;
                        LOG.critical().$("could not copy [errno=").$(ff.errno())
                                .$(", from=").$(other)
                                .$(", to=").$(detachedPath)
                                .I$();
                    } else {
                        other.parent().concat(TXN_FILE_NAME).$();
                        detachedPath.parent().concat(TXN_FILE_NAME).$();
                        if (-1 == copyOverwrite(detachedPath)) {
                            attachDetachStatus = AttachDetachStatus.DETACH_ERR_COPY_META;
                            LOG.critical().$("could not copy [errno=").$(ff.errno())
                                    .$(", from=").$(other)
                                    .$(", to=").$(detachedPath)
                                    .I$();
                        }
                    }
                }
            }

            if (attachDetachStatus == AttachDetachStatus.OK) {
                // find out if we are removing min partition
                long nextMinTimestamp = minTimestamp;
                if (timestamp == txWriter.getPartitionTimestampByIndex(0)) {
                    other.of(path).trimTo(pathSize);
                    nextMinTimestamp = readMinTimestamp(txWriter.getPartitionTimestampByIndex(1));
                }

                // all good, commit
                txWriter.beginPartitionSizeUpdate();
                txWriter.removeAttachedPartitions(timestamp);
                txWriter.setMinTimestamp(nextMinTimestamp);
                txWriter.finishPartitionSizeUpdate(nextMinTimestamp, txWriter.getMaxTimestamp());
                txWriter.bumpTruncateVersion();

                columnVersionWriter.removePartition(timestamp);
                columnVersionWriter.commit();

                txWriter.setColumnVersion(columnVersionWriter.getVersion());
                txWriter.commit(denseSymbolMapWriters);
                // return at the end of the method after removing partition directory
            } else {
                // rollback detached copy
                detachedPath.trimTo(detachedPathLen).slash().$();
                if (ff.rmdir(detachedPath)) {
                    LOG.error()
                            .$("could not rollback detached copy (rmdir) [errno=").$(ff.errno())
                            .$(", undo=").$(detachedPath)
                            .$(", original=").$(path)
                            .I$();
                }
                return attachDetachStatus;
            }
        } finally {
            path.trimTo(pathSize);
            other.trimTo(pathSize);
        }
        safeDeletePartitionDir(timestamp, partitionNameTxn);
        return AttachDetachStatus.OK;
    }

    @Override
    public void disableDeduplication() {
        assert txWriter.getLagRowCount() == 0;
        checkDistressed();
        LOG.info().$("disabling row deduplication [table=").utf8(tableToken.getTableName()).I$();
        updateMetadataWithDeduplicationUpsertKeys(false, null);
    }

    @Override
    public void dropIndex(@NotNull CharSequence columnName) {
        checkDistressed();

        final int columnIndex = getColumnIndexQuiet(metaMem, columnName, columnCount);
        if (columnIndex == -1) {
            throw CairoException.invalidMetadataRecoverable("column does not exist", columnName);
        }
        if (!isColumnIndexed(metaMem, columnIndex)) {
            // if a column is indexed, it is also of type SYMBOL
            throw CairoException.invalidMetadataRecoverable("column is not indexed", columnName);
        }
        final int defaultIndexValueBlockSize = Numbers.ceilPow2(configuration.getIndexValueBlockSize());

        if (inTransaction()) {
            LOG.info()
                    .$("committing current transaction before DROP INDEX execution [txn=").$(txWriter.getTxn())
                    .$(", table=").utf8(tableToken.getTableName())
                    .$(", column=").utf8(columnName)
                    .I$();
            commit();
        }

        try {
            LOG.info().$("removing index [txn=").$(txWriter.getTxn())
                    .$(", table=").utf8(tableToken.getTableName())
                    .$(", column=").utf8(columnName)
                    .I$();
            // drop index
            if (dropIndexOperator == null) {
                dropIndexOperator = new DropIndexOperator(configuration, this, path, other, pathSize, getPurgingOperator());
            }
            dropIndexOperator.executeDropIndex(columnName, columnIndex); // upserts column version in partitions
            // swap meta commit
            metaSwapIndex = copyMetadataAndSetIndexAttrs(columnIndex, false, defaultIndexValueBlockSize);
            swapMetaFile(columnName); // bumps structure version, this is in effect a commit
            // refresh metadata
            TableColumnMetadata columnMetadata = metadata.getColumnMetadata(columnIndex);
            columnMetadata.setIndexed(false);
            columnMetadata.setIndexValueBlockCapacity(defaultIndexValueBlockSize);
            // remove indexer
            ColumnIndexer columnIndexer = indexers.getQuick(columnIndex);
            if (columnIndexer != null) {
                indexers.setQuick(columnIndex, null);
                Misc.free(columnIndexer);
                populateDenseIndexerList();
            }
            // purge old column versions
            finishColumnPurge();
            LOG.info().$("REMOVED index [txn=").$(txWriter.getTxn())
                    .$(", table=").utf8(tableToken.getTableName())
                    .$(", column=").utf8(columnName)
                    .I$();
        } catch (Throwable e) {
            throw CairoException.critical(0)
                    .put("cannot remove index for [txn=").put(txWriter.getTxn())
                    .put(", table=").put(tableToken.getTableName())
                    .put(", column=").put(columnName)
                    .put("]: ").put(e.getMessage());
        }
    }

    @Override
    public void enableDeduplicationWithUpsertKeys(LongList columnsIndexes) {
        assert txWriter.getLagRowCount() == 0;
        checkDistressed();
        LogRecord logRec = LOG.info().$("enabling row deduplication [table=").utf8(tableToken.getTableName()).$(", columns=[");

        try {
            int upsertKeyColumn = columnsIndexes.size();
            for (int i = 0; i < upsertKeyColumn; i++) {
                int dedupColIndex = (int) columnsIndexes.getQuick(i);
                if (dedupColIndex < 0 || dedupColIndex >= metadata.getColumnCount()) {
                    throw CairoException.critical(0).put("Invalid column index to make a dedup key [table=")
                            .put(tableToken.getTableName()).put(", columnIndex=").put(dedupColIndex);
                }

                int columnType = metadata.getColumnType(dedupColIndex);
                if (ColumnType.isVarSize(columnType)) {
                    throw CairoException.critical(0).put("Unsupported column type used as deduplicate key [table=")
                            .put(tableToken.getTableName())
                            .put(", column=").put(getColumnNameSafe(dedupColIndex))
                            .put(", columnType=").put(ColumnType.nameOf(columnType));
                } else if (columnType < 0) {
                    throw CairoException.critical(0).put("Invalid column used as deduplicate key, column is dropped [table=")
                            .put(tableToken.getTableName()).put(", columnIndex=").put(dedupColIndex);
                }
                if (i > 0) {
                    logRec.$(',');
                }
                logRec.$(getColumnNameSafe(dedupColIndex)).$(':').$(ColumnType.nameOf(columnType));
            }
        } finally {
            logRec.I$();
        }
        updateMetadataWithDeduplicationUpsertKeys(true, columnsIndexes);
    }

    public long getAppliedSeqTxn() {
        return txWriter.getSeqTxn() + txWriter.getLagTxnCount();
    }

    public int getColumnCount() {
        return columns.size();
    }

    public int getColumnIndex(CharSequence name) {
        int index = metadata.getColumnIndexQuiet(name);
        if (index > -1) {
            return index;
        }
        throw CairoException.critical(0).put("column '").put(name).put("' does not exist");
    }

    public long getColumnNameTxn(long partitionTimestamp, int columnIndex) {
        return columnVersionWriter.getColumnNameTxn(partitionTimestamp, columnIndex);
    }

    public long getColumnStructureVersion() {
        return txWriter.getColumnStructureVersion();
    }

    public long getColumnTop(long partitionTimestamp, int columnIndex, long defaultValue) {
        long colTop = columnVersionWriter.getColumnTop(partitionTimestamp, columnIndex);
        return colTop > -1L ? colTop : defaultValue;
    }

    public long getDataAppendPageSize() {
        return dataAppendPageSize;
    }

    public DedupColumnCommitAddresses getDedupCommitAddresses() {
        return dedupColumnCommitAddresses;
    }

    @TestOnly
    public ObjList<MapWriter> getDenseSymbolMapWriters() {
        return denseSymbolMapWriters;
    }

    public String getDesignatedTimestampColumnName() {
        return designatedTimestampColumnName;
    }

    public FilesFacade getFilesFacade() {
        return ff;
    }

    public long getMaxTimestamp() {
        return txWriter.getMaxTimestamp();
    }

    @Override
    public int getMetaMaxUncommittedRows() {
        return metadata.getMaxUncommittedRows();
    }

    @Override
    public long getMetaO3MaxLag() {
        return metadata.getO3MaxLag();
    }

    @Override
    public TableMetadata getMetadata() {
        return metadata;
    }

    @Override
    public long getMetadataVersion() {
        return txWriter.getMetadataVersion();
    }

    public long getO3RowCount() {
        return hasO3() ? getO3RowCount0() : 0L;
    }

    @Override
    public int getPartitionBy() {
        return partitionBy;
    }

    public int getPartitionCount() {
        return txWriter.getPartitionCount();
    }

    public long getPartitionNameTxn(int partitionIndex) {
        return txWriter.getPartitionNameTxn(partitionIndex);
    }

    public long getPartitionO3SplitThreshold() {
        long splitMinSizeBytes = configuration.getPartitionO3SplitMinSize();
        return splitMinSizeBytes /
                (avgRecordSize != 0 ? avgRecordSize : (avgRecordSize = TableUtils.estimateAvgRecordSize(metadata)));
    }

    public long getPartitionSize(int partitionIndex) {
        if (partitionIndex == txWriter.getPartitionCount() - 1 || !PartitionBy.isPartitioned(partitionBy)) {
            return txWriter.getTransientRowCount();
        }
        return txWriter.getPartitionSize(partitionIndex);
    }

    public long getPartitionTimestamp(int partitionIndex) {
        return txWriter.getPartitionTimestampByIndex(partitionIndex);
    }

    public long getPhysicallyWrittenRowsSinceLastCommit() {
        return physicallyWrittenRowsSinceLastCommit.get();
    }

    public long getRowCount() {
        return txWriter.getRowCount();
    }

    public long getSeqTxn() {
        return txWriter.getSeqTxn();
    }

    public MemoryMA getStorageColumn(int index) {
        return columns.getQuick(index);
    }

    @Override
    public int getSymbolCountWatermark(int columnIndex) {
        // We don't need the watermark for non-WAL tables.
        return -1;
    }

    public int getSymbolIndexNoTransientCountUpdate(int columnIndex, CharSequence symValue) {
        return symbolMapWriters.getQuick(columnIndex).put(symValue, SymbolValueCountCollector.NOOP);
    }

    public MapWriter getSymbolMapWriter(int columnIndex) {
        return symbolMapWriters.getQuick(columnIndex);
    }

    @Override
    public TableToken getTableToken() {
        return tableToken;
    }

    public long getTransientRowCount() {
        return txWriter.getTransientRowCount();
    }

    public long getTruncateVersion() {
        return txWriter.getTruncateVersion();
    }

    @TestOnly
    public TxWriter getTxWriter() {
        return txWriter;
    }

    public long getTxn() {
        return txWriter.getTxn();
    }

    public TxnScoreboard getTxnScoreboard() {
        return txnScoreboard;
    }

    @Override
    public long getUncommittedRowCount() {
        return (masterRef - committedMasterRef) >> 1;
    }

    @Override
    public UpdateOperator getUpdateOperator() {
        if (updateOperatorImpl == null) {
            updateOperatorImpl = new UpdateOperatorImpl(configuration, this, path, pathSize, getPurgingOperator());
        }
        return updateOperatorImpl;
    }

    public WalTxnDetails getWalTnxDetails() {
        return walTxnDetails;
    }

    public void goActive() {

    }

    public void goPassive() {
        Misc.freeObjListAndKeepObjects(o3MemColumns1);
        Misc.freeObjListAndKeepObjects(o3MemColumns2);
    }

    public boolean hasO3() {
        return o3MasterRef > -1;
    }

    @Override
    public void ic(long o3MaxLag) {
        commit(o3MaxLag);
    }

    @Override
    public void ic() {
        commit(metadata.getO3MaxLag());
    }

    public boolean inTransaction() {
        return txWriter != null && (txWriter.inTransaction() || hasO3() || (columnVersionWriter != null && columnVersionWriter.hasChanges()));
    }

    public boolean isDeduplicationEnabled() {
        int tsIndex = metadata.timestampIndex;
        return tsIndex > -1 && metadata.isDedupKey(tsIndex);
    }

    public boolean isOpen() {
        return tempMem16b != 0;
    }

    public boolean isPartitionReadOnly(int partitionIndex) {
        return txWriter.isPartitionReadOnly(partitionIndex);
    }

    public boolean isSymbolMapWriterCached(int columnIndex) {
        return symbolMapWriters.getQuick(columnIndex).isCached();
    }

    public void markSeqTxnCommitted(long seqTxn) {
        setSeqTxn(seqTxn);
        txWriter.commit(denseSymbolMapWriters);
    }

    @Override
    public Row newRow() {
        return newRow(0L);
    }

    @Override
    public Row newRow(long timestamp) {
        switch (rowAction) {
            case ROW_ACTION_OPEN_PARTITION:

                if (timestamp < Timestamps.O3_MIN_TS) {
                    throw CairoException.nonCritical().put("timestamp before 1970-01-01 is not allowed");
                }

                if (txWriter.getMaxTimestamp() == Long.MIN_VALUE) {
                    txWriter.setMinTimestamp(timestamp);
                    initLastPartition(txWriter.getPartitionTimestampByTimestamp(timestamp));
                }
                // fall thru

                rowAction = ROW_ACTION_SWITCH_PARTITION;

            default: // switch partition
                bumpMasterRef();
                if (timestamp > partitionTimestampHi || timestamp < txWriter.getMaxTimestamp()) {
                    if (timestamp < txWriter.getMaxTimestamp()) {
                        return newRowO3(timestamp);
                    }

                    if (timestamp > partitionTimestampHi && PartitionBy.isPartitioned(partitionBy)) {
                        switchPartition(txWriter.getPartitionTimestampByTimestamp(timestamp));
                    }
                }
                if (lastOpenPartitionIsReadOnly) {
                    masterRef--;
                    noOpRowCount++;
                    return NOOP_ROW;
                }
                updateMaxTimestamp(timestamp);
                break;
            case ROW_ACTION_NO_PARTITION:

                if (timestamp < Timestamps.O3_MIN_TS) {
                    throw CairoException.nonCritical().put("timestamp before 1970-01-01 is not allowed");
                }

                if (timestamp < txWriter.getMaxTimestamp()) {
                    throw CairoException.nonCritical().put("cannot insert rows out of order to non-partitioned table. Table=").put(path);
                }

                bumpMasterRef();
                updateMaxTimestamp(timestamp);
                break;
            case ROW_ACTION_NO_TIMESTAMP:
                bumpMasterRef();
                break;
            case ROW_ACTION_O3:
                bumpMasterRef();
                o3TimestampSetter(timestamp);
                return row;
        }
        txWriter.append();
        return row;
    }

    @Override
    public Row newRowDeferTimestamp() {
        throw new UnsupportedOperationException();
    }

    public void o3BumpErrorCount(boolean oom) {
        o3ErrorCount.incrementAndGet();
        if (oom) {
            o3oomObserved = true;
        }
    }

    public void openLastPartition() {
        try {
            openLastPartitionAndSetAppendPosition(txWriter.getLastPartitionTimestamp());
        } catch (Throwable e) {
            freeColumns(false);
            throw e;
        }
    }

    public void processCommandQueue(TableWriterTask cmd, Sequence commandSubSeq, long cursor, boolean contextAllowsAnyStructureChanges) {
        if (cmd.getTableId() == getMetadata().getTableId()) {
            switch (cmd.getType()) {
                case CMD_ALTER_TABLE:
                    processAsyncWriterCommand(alterOp, cmd, cursor, commandSubSeq, contextAllowsAnyStructureChanges);
                    break;
                case CMD_UPDATE_TABLE:
                    processAsyncWriterCommand(cmd.getAsyncWriterCommand(), cmd, cursor, commandSubSeq, false);
                    break;
                default:
                    LOG.error().$("unknown TableWriterTask type, ignored: ").$(cmd.getType()).$();
                    // Don't block the queue even if command is unknown
                    commandSubSeq.done(cursor);
                    break;
            }
        } else {
            LOG.info()
                    .$("not my command [cmdTableId=").$(cmd.getTableId())
                    .$(", cmdTableName=").$(cmd.getTableToken())
                    .$(", myTableId=").$(getMetadata().getTableId())
                    .$(", myTableName=").utf8(tableToken.getTableName())
                    .I$();
            commandSubSeq.done(cursor);
        }
    }

    // returns true if the tx was committed into the table and can be made visible to readers
    // returns false if the tx was only copied to LAG and not committed - in this case the tx is not visible to readers
    public boolean processWalBlock(
            @Transient Path walPath,
            int timestampIndex,
            boolean ordered,
            long rowLo,
            long rowHi,
            final long o3TimestampMin,
            final long o3TimestampMax,
            SymbolMapDiffCursor mapDiffCursor,
            long commitToTimestamp,
            long walSegmentId,
            boolean isLastSegmentUsage,
            O3JobParallelismRegulator regulator
    ) {
        int walRootPathLen = walPath.size();
        long maxTimestamp = txWriter.getMaxTimestamp();
        if (isLastPartitionClosed()) {
            if (isEmptyTable()) {
                // The table is empty, last partition does not exist
                // WAL processing needs last partition to store LAG data
                // Create artificial partition at the point of o3TimestampMin.
                openPartition(o3TimestampMin);
                txWriter.setMaxTimestamp(o3TimestampMin);
                // Add the partition to the list of partitions with 0 size.
                txWriter.updatePartitionSizeByTimestamp(o3TimestampMin, 0, txWriter.getTxn() - 1);
            } else {
                throw CairoException.critical(0).put("system error, cannot resolve WAL table last partition [path=")
                        .put(path).put(']');
            }
        }

        assert maxTimestamp == Long.MIN_VALUE ||
                txWriter.getPartitionTimestampByTimestamp(partitionTimestampHi) == txWriter.getPartitionTimestampByTimestamp(txWriter.maxTimestamp);

        lastPartitionTimestamp = txWriter.getPartitionTimestampByTimestamp(partitionTimestampHi);
        boolean success = true;
        try {
            boolean forceFullCommit = commitToTimestamp == WalTxnDetails.FORCE_FULL_COMMIT;
            final long maxLagRows = getWalMaxLagRows();
            final long walLagMaxTimestampBefore = txWriter.getLagMaxTimestamp();
            mmapWalColumns(walPath, walSegmentId, timestampIndex, rowLo, rowHi);
            final long newMinLagTimestamp = Math.min(o3TimestampMin, txWriter.getLagMinTimestamp());
            long initialPartitionTimestampHi = partitionTimestampHi;
            long commitMaxTimestamp, commitMinTimestamp;

            long walLagRowCount = txWriter.getLagRowCount();
            long o3Hi = rowHi;
            try {
                long o3Lo = rowLo;
                long commitRowCount = rowHi - rowLo;
                boolean copiedToMemory;

                long totalUncommitted = walLagRowCount + commitRowCount;
                long newMaxLagTimestamp = Math.max(o3TimestampMax, txWriter.getLagMaxTimestamp());
                boolean needFullCommit = forceFullCommit
                        // Too many rows in LAG
                        || totalUncommitted > maxLagRows
                        // Can commit without O3 and LAG has just enough rows
                        || (commitToTimestamp >= newMaxLagTimestamp && totalUncommitted > getMetaMaxUncommittedRows())
                        // Too many uncommitted transactions in LAG
                        || (configuration.getWalMaxLagTxnCount() > 0 && txWriter.getLagTxnCount() >= configuration.getWalMaxLagTxnCount());

                boolean canFastCommit = indexers.size() == 0 && applyFromWalLagToLastPartitionPossible(commitToTimestamp, txWriter.getLagRowCount(), txWriter.isLagOrdered(), txWriter.getMaxTimestamp(), txWriter.getLagMinTimestamp(), txWriter.getLagMaxTimestamp());
                boolean lagOrderedNew = !isDeduplicationEnabled() && txWriter.isLagOrdered() && ordered && walLagMaxTimestampBefore <= o3TimestampMin;
                boolean canFastCommitNew = applyFromWalLagToLastPartitionPossible(commitToTimestamp, totalUncommitted, lagOrderedNew, txWriter.getMaxTimestamp(), newMinLagTimestamp, newMaxLagTimestamp);

                // Fast commit of existing LAG data is possible but will not be possible after current transaction is added to the lag.
                // Also fast LAG commit will not cause O3 with the current transaction.
                if (!needFullCommit && canFastCommit && !canFastCommitNew && txWriter.getLagMaxTimestamp() <= o3TimestampMin) {
                    // Fast commit lag data and then proceed.
                    applyFromWalLagToLastPartition(commitToTimestamp, false);

                    // Re-evaluate commit decision
                    walLagRowCount = txWriter.getLagRowCount();
                    totalUncommitted = commitRowCount;
                    newMaxLagTimestamp = Math.max(o3TimestampMax, txWriter.getLagMaxTimestamp());
                    needFullCommit =
                            // Too many rows in LAG
                            totalUncommitted > maxLagRows
                                    // Can commit without O3 and LAG has just enough rows
                                    || (commitToTimestamp >= newMaxLagTimestamp && totalUncommitted > getMetaMaxUncommittedRows())
                                    // Too many uncommitted transactions in LAG
                                    || (configuration.getWalMaxLagTxnCount() > 0 && txWriter.getLagTxnCount() > configuration.getWalMaxLagTxnCount());
                }

                if (!needFullCommit || canFastCommitNew) {
                    // Don't commit anything, move everything to lag area of last partition instead.
                    // This usually happens when WAL transactions are very small, so it's faster
                    // to squash several of them together before writing anything to all the partitions.
                    LOG.debug().$("all WAL rows copied to LAG [table=").$(tableToken).I$();

                    o3Columns = remapWalSymbols(mapDiffCursor, rowLo, rowHi, walPath);
                    // This will copy data from mmap files to memory.
                    // Symbols are already mapped to the correct destination.
                    dispatchColumnTasks(
                            o3Hi - o3Lo,
                            IGNORE,
                            o3Lo,
                            walLagRowCount,
                            1,
                            this.cthAppendWalColumnToLastPartition
                    );
                    walLagRowCount += commitRowCount;
                    addPhysicallyWrittenRows(commitRowCount);
                    txWriter.setLagRowCount((int) walLagRowCount);
                    txWriter.setLagOrdered(lagOrderedNew);
                    txWriter.setLagMinTimestamp(newMinLagTimestamp);
                    txWriter.setLagMaxTimestamp(Math.max(o3TimestampMax, txWriter.getLagMaxTimestamp()));
                    txWriter.setLagTxnCount(txWriter.getLagTxnCount() + 1);

                    if (canFastCommitNew) {
                        applyFromWalLagToLastPartition(commitToTimestamp, false);
                    }

                    return forceFullCommit;
                }

                // Try to fast apply records from LAG to last partition which are before o3TimestampMin and commitToTimestamp.
                // This application will not include the current transaction data, only what's already in WAL lag.
                if (applyFromWalLagToLastPartition(Math.min(o3TimestampMin, commitToTimestamp), true) != Long.MIN_VALUE) {
                    walLagRowCount = txWriter.getLagRowCount();
                    totalUncommitted = walLagRowCount + commitRowCount;
                }

                // Re-valuate WAL lag min/max with impact of the current transaction.
                txWriter.setLagMinTimestamp(Math.min(o3TimestampMin, txWriter.getLagMinTimestamp()));
                txWriter.setLagMaxTimestamp(Math.max(o3TimestampMax, txWriter.getLagMaxTimestamp()));
                boolean needsOrdering = !ordered || walLagRowCount > 0;
                boolean needsDedup = isDeduplicationEnabled();

                long timestampAddr = 0;
                MemoryCR walTimestampColumn = walMappedColumns.getQuick(getPrimaryColumnIndex(timestampIndex));
                o3Columns = remapWalSymbols(mapDiffCursor, rowLo, rowHi, walPath);

                if (needsOrdering || needsDedup) {
                    if (needsOrdering) {
                        LOG.info().$("sorting WAL [table=").$(tableToken)
                                .$(", ordered=").$(ordered)
                                .$(", lagRowCount=").$(walLagRowCount)
                                .$(", walRowLo=").$(rowLo)
                                .$(", walRowHi=").$(rowHi).I$();

                        final long timestampMemorySize = totalUncommitted << 4;
                        o3TimestampMem.jumpTo(timestampMemorySize);
                        o3TimestampMemCpy.jumpTo(timestampMemorySize);

                        MemoryMA timestampColumn = columns.get(getPrimaryColumnIndex(timestampIndex));
                        final long tsLagOffset = txWriter.getTransientRowCount() << 3;
                        final long tsLagSize = walLagRowCount << 3;
                        final long mappedTimestampIndexAddr = walTimestampColumn.addressOf(rowLo << 4);
                        timestampAddr = o3TimestampMem.getAddress();

                        final long tsLagBufferAddr = mapAppendColumnBuffer(timestampColumn, tsLagOffset, tsLagSize, false);
                        try {
                            Vect.radixSortABLongIndexAsc(
                                    Math.abs(tsLagBufferAddr),
                                    walLagRowCount,
                                    mappedTimestampIndexAddr,
                                    commitRowCount,
                                    timestampAddr,
                                    o3TimestampMemCpy.addressOf(0)
                            );
                        } finally {
                            mapAppendColumnBufferRelease(tsLagBufferAddr, tsLagOffset, tsLagSize);
                        }
                    } else {
                        // Needs deduplication only
                        timestampAddr = walTimestampColumn.addressOf(rowLo * TIMESTAMP_MERGE_ENTRY_BYTES);
                    }

                    if (needsDedup) {
                        o3TimestampMemCpy.jumpTo(totalUncommitted * TIMESTAMP_MERGE_ENTRY_BYTES);
                        o3TimestampMem.jumpTo(totalUncommitted * TIMESTAMP_MERGE_ENTRY_BYTES);
                        long dedupTimestampAddr = o3TimestampMem.getAddress();
                        long deduplicatedRowCount = deduplicateSortedIndex(
                                totalUncommitted,
                                timestampAddr,
                                dedupTimestampAddr,
                                o3TimestampMemCpy.addressOf(0),
                                walLagRowCount
                        );
                        if (deduplicatedRowCount > 0) {
                            // There are timestamp duplicates, reshuffle the records
                            needsOrdering = true;
                            timestampAddr = dedupTimestampAddr;
                            totalUncommitted = deduplicatedRowCount;
                        }
                    }
                }

                if (needsOrdering) {
                    dispatchColumnTasks(timestampAddr, totalUncommitted, walLagRowCount, rowLo, rowHi, cthMergeWalColumnWithLag);
                    swapO3ColumnsExcept(timestampIndex);

                    // Sorted data is now sorted in memory copy of the data from mmap files
                    // Row indexes start from 0, not rowLo
                    o3Hi = totalUncommitted;
                    o3Lo = 0L;
                    walLagRowCount = 0L;
                    o3Columns = o3MemColumns1;
                    copiedToMemory = true;
                } else {
                    // Wal column can are lazily mapped to improve performance. It works ok, except in this case
                    // where access getAddress() calls be concurrent. Map them eagerly now.
                    mmapWalColsEager();

                    timestampAddr = walTimestampColumn.addressOf(0);
                    copiedToMemory = false;
                }

                // We could commit some portion of the lag into the partitions and keep some data in the lag
                // like 70/30 split, but it would break snapshot assumptions and this optimization is removed
                // in the next release after v7.3.9.
                // Commit everything.
                walLagRowCount = 0;
                commitMinTimestamp = txWriter.getLagMinTimestamp();
                commitMaxTimestamp = txWriter.getLagMaxTimestamp();
                txWriter.setLagMinTimestamp(Long.MAX_VALUE);
                txWriter.setLagMaxTimestamp(Long.MIN_VALUE);

                o3RowCount = o3Hi - o3Lo + walLagRowCount;

                // Real data writing into table happens here.
                // Everything above it is to figure out how much data to write now,
                // map symbols and sort data if necessary.
                if (o3Hi > o3Lo) {
                    // Now that everything from WAL lag is in memory or in WAL columns,
                    // we can remove artificial 0 length partition created to store lag when table did not have any partitions
                    if (txWriter.getRowCount() == 0 && txWriter.getPartitionCount() == 1 && txWriter.getPartitionSize(0) == 0) {
                        txWriter.setMaxTimestamp(Long.MIN_VALUE);
                        lastPartitionTimestamp = Long.MIN_VALUE;
                        closeActivePartition(false);
                        partitionTimestampHi = Long.MIN_VALUE;
                        long partitionTimestamp = txWriter.getPartitionTimestampByIndex(0);
                        long partitionNameTxn = txWriter.getPartitionNameTxnByRawIndex(0);
                        txWriter.removeAttachedPartitions(partitionTimestamp);
                        safeDeletePartitionDir(partitionTimestamp, partitionNameTxn);
                    }

                    processO3Block(
                            walLagRowCount,
                            timestampIndex,
                            timestampAddr,
                            o3Hi,
                            commitMinTimestamp,
                            commitMaxTimestamp,
                            copiedToMemory,
                            o3Lo,
                            regulator
                    );

                    finishO3Commit(initialPartitionTimestampHi);
                }
                txWriter.setLagOrdered(true);
                txWriter.setLagRowCount((int) walLagRowCount);
            } finally {
                finishO3Append(walLagRowCount);
                o3Columns = o3MemColumns1;
            }

            return true;
        } catch (Throwable th) {
            success = false;
            throw th;
        } finally {
            walPath.trimTo(walRootPathLen);
            closeWalColumns(isLastSegmentUsage || !success, walSegmentId);
        }
    }

    public void publishAsyncWriterCommand(AsyncWriterCommand asyncWriterCommand) {
        while (true) {
            long seq = commandPubSeq.next();
            if (seq > -1) {
                TableWriterTask task = commandQueue.get(seq);
                asyncWriterCommand.serialize(task);
                assert task.getInstance() == asyncWriterCommand.getCorrelationId();
                commandPubSeq.done(seq);
                return;
            } else if (seq == -1) {
                throw CairoException.nonCritical().put("could not publish, command queue is full [table=").put(tableToken.getTableName()).put(']');
            }
            Os.pause();
        }
    }

    public void readWalTxnDetails(TransactionLogCursor transactionLogCursor) {
        if (walTxnDetails == null) {
            // Lazy creation
            walTxnDetails = new WalTxnDetails(ff, configuration.getWalApplyLookAheadTransactionCount() * 10);
        }

        long appliedSeqTxn = getAppliedSeqTxn();
        transactionLogCursor.setPosition(Math.max(appliedSeqTxn, walTxnDetails.getLastSeqTxn()));
        walTxnDetails.readObservableTxnMeta(other, transactionLogCursor, pathSize, appliedSeqTxn, txWriter.getMaxTimestamp());
    }

    /**
     * Truncates table partitions leaving symbol files.
     * Used for truncate without holding Read lock on the table like in case of WAL tables.
     * This method leaves symbol files intact.
     */
    public final void removeAllPartitions() {
        if (size() == 0) {
            return;
        }

        if (partitionBy == PartitionBy.NONE) {
            throw CairoException.critical(0).put("cannot remove partitions from non-partitioned table");
        }

        // Remove all partitions from txn file, column version file.
        txWriter.beginPartitionSizeUpdate();

        closeActivePartition(false);
        scheduleRemoveAllPartitions();

        columnVersionWriter.truncate();
        txWriter.removeAllPartitions();
        columnVersionWriter.commit();
        txWriter.setColumnVersion(columnVersionWriter.getVersion());
        txWriter.commit(denseSymbolMapWriters);
        rowAction = ROW_ACTION_OPEN_PARTITION;

        closeActivePartition(false);
        processPartitionRemoveCandidates();

        LOG.info().$("removed all partitions (soft truncated) [name=").utf8(tableToken.getTableName()).I$();
    }

    @Override
    public void removeColumn(@NotNull CharSequence name) {
        assert txWriter.getLagRowCount() == 0;

        checkDistressed();
        checkColumnName(name);

        final int index = getColumnIndex(name);
        final int type = metadata.getColumnType(index);

        LOG.info().$("removing [column=").utf8(name).$(", path=").$substr(pathRootSize, path).I$();

        // check if we are moving timestamp from a partitioned table
        final int timestampIndex = metaMem.getInt(META_OFFSET_TIMESTAMP_INDEX);
        boolean timestamp = (index == timestampIndex);

        if (timestamp && PartitionBy.isPartitioned(partitionBy)) {
            throw CairoException.nonCritical().put("cannot remove timestamp from partitioned table");
        }

        commit();

        metaSwapIndex = removeColumnFromMeta(index);

        // close _meta so we can rename it
        metaMem.close();

        // rename _meta to _meta.prev
        renameMetaToMetaPrev(name);

        // after we moved _meta to _meta.prev
        // we have to have _todo to restore _meta should anything go wrong
        writeRestoreMetaTodo(name);

        // rename _meta.swp to _meta
        renameSwapMetaToMeta(name);

        // remove column objects
        freeColumnMemory(index);

        // remove symbol map writer or entry for such
        removeSymbolMapWriter(index);

        // reset timestamp limits
        if (timestamp) {
            txWriter.resetTimestamp();
            timestampSetter = value -> {
            };
        }

        try {
            // open _meta file
            openMetaFile(ff, path, pathSize, metaMem);

            // remove _todo
            clearTodoLog();

            // remove column files has to be done after _todo is removed
            removeColumnFiles(index, type);
        } catch (CairoException e) {
            throwDistressException(e);
        }

        bumpMetadataAndColumnStructureVersion();

        metadata.removeColumn(index);
        if (timestamp) {
            metadata.clearTimestampIndex();
        }

        finishColumnPurge();
        LOG.info().$("REMOVED column '").utf8(name).$('[').$(ColumnType.nameOf(type)).$("]' from ").$substr(pathRootSize, path).$();
    }

    @Override
    public boolean removePartition(long timestamp) {
        if (!PartitionBy.isPartitioned(partitionBy)) {
            return false;
        }

        // commit changes, there may be uncommitted rows of any partition
        commit();

        // Handle split partitions.
        // One logical partition may be split into multiple physical partitions.
        // For example partition daily '2024-02-24' can be stored as 2 pieces '2024-02-24' and '2024-02-24T12'
        long logicalPartitionTimestampToDelete = txWriter.getLogicalPartitionTimestamp(timestamp);
        int partitionIndex = txWriter.getPartitionIndex(logicalPartitionTimestampToDelete);
        boolean dropped = false;
        if (partitionIndex >= 0) {
            long partitionTimestamp;
            while (partitionIndex < txWriter.getPartitionCount() &&
                    txWriter.getLogicalPartitionTimestamp(
                            partitionTimestamp = txWriter.getPartitionTimestampByIndex(partitionIndex)
                    ) == logicalPartitionTimestampToDelete) {
                dropped |= dropPartitionByExactTimestamp(partitionTimestamp);
            }
        }
        return dropped;
    }

    @Override
    public void renameColumn(
            @NotNull CharSequence currentName,
            @NotNull CharSequence newName,
            SecurityContext securityContext
    ) {
        checkDistressed();
        checkColumnName(newName);

        final int index = getColumnIndex(currentName);
        final int type = metadata.getColumnType(index);

        LOG.info().$("renaming column '").utf8(currentName).$('[').$(ColumnType.nameOf(type)).$("]' to '").utf8(newName).$("' in ").$substr(pathRootSize, path).$();

        commit();

        this.metaSwapIndex = renameColumnFromMeta(index, newName);

        // close _meta so we can rename it
        metaMem.close();

        // rename _meta to _meta.prev
        renameMetaToMetaPrev(currentName);

        // after we moved _meta to _meta.prev
        // we have to have _todo to restore _meta should anything go wrong
        writeRestoreMetaTodo(currentName);

        // rename _meta.swp to _meta
        renameSwapMetaToMeta(currentName);

        try {
            // open _meta file
            openMetaFile(ff, path, pathSize, metaMem);

            // remove _todo
            clearTodoLog();

            // rename column files has to be done after _todo is removed
            hardLinkAndPurgeColumnFiles(currentName, index, newName, type);
        } catch (CairoException e) {
            throwDistressException(e);
        }

        bumpMetadataAndColumnStructureVersion();

        // Call finish purge to remove old column files before renaming them in metadata
        finishColumnPurge();
        metadata.renameColumn(currentName, newName);

        if (index == metadata.getTimestampIndex()) {
            designatedTimestampColumnName = Chars.toString(newName);
        }

        if (securityContext != null) {
            ddlListener.onColumnRenamed(securityContext, tableToken, currentName, newName);
        }

        LOG.info().$("RENAMED column '").utf8(currentName).$("' to '").utf8(newName).$("' from ").$substr(pathRootSize, path).$();
    }

    @Override
    public void renameTable(@NotNull CharSequence fromNameTable, @NotNull CharSequence toTableName) {
        // table writer is not involved in concurrent table rename, the `fromTableName` must
        // always match tableWriter's table name
        LOG.debug().$("renaming table [path=").$substr(pathRootSize, path).$(", seqTxn=").$(txWriter.getSeqTxn()).I$();
        try {
            TableUtils.overwriteTableNameFile(path, ddlMem, ff, toTableName);
        } finally {
            path.trimTo(pathSize);
        }
        // Record column structure version bump in txn file for WAL sequencer structure version to match writer structure version.
        bumpColumnStructureVersion();
    }

    @Override
    public void rollback() {
        checkDistressed();
        if (o3InError || inTransaction()) {
            try {
                LOG.info().$("tx rollback [name=").utf8(tableToken.getTableName()).I$();
                partitionRemoveCandidates.clear();
                o3CommitBatchTimestampMin = Long.MAX_VALUE;
                if ((masterRef & 1) != 0) {
                    masterRef++;
                }
                freeColumns(false);
                txWriter.unsafeLoadAll();
                rollbackIndexes();
                rollbackSymbolTables();
                columnVersionWriter.readUnsafe();
                closeActivePartition(false);
                purgeUnusedPartitions();
                configureAppendPosition();
                o3InError = false;
                // when we rolled transaction back, hasO3() has to be false
                o3MasterRef = -1;
                LOG.info().$("tx rollback complete [name=").utf8(tableToken.getTableName()).I$();
                processCommandQueue(false);
                metrics.tableWriter().incrementRollbacks();
            } catch (Throwable e) {
                LOG.critical().$("could not perform rollback [name=").utf8(tableToken.getTableName()).$(", msg=").$(e).I$();
                distressed = true;
            }
        }
    }

    public void setExtensionListener(ExtensionListener listener) {
        txWriter.setExtensionListener(listener);
    }

    public void setLifecycleManager(LifecycleManager lifecycleManager) {
        this.lifecycleManager = lifecycleManager;
    }

    @Override
    public void setMetaMaxUncommittedRows(int maxUncommittedRows) {
        try {
            commit();
            long metaSize = copyMetadataAndUpdateVersion();
            openMetaSwapFileByIndex(ff, ddlMem, path, pathSize, this.metaSwapIndex);
            try {
                ddlMem.jumpTo(META_OFFSET_MAX_UNCOMMITTED_ROWS);
                ddlMem.putInt(maxUncommittedRows);
                ddlMem.jumpTo(metaSize);
            } finally {
                ddlMem.close();
            }

            finishMetaSwapUpdate();
            metadata.setMaxUncommittedRows(maxUncommittedRows);
        } finally {
            ddlMem.close();
        }
    }

    @Override
    public void setMetaO3MaxLag(long o3MaxLagUs) {
        try {
            commit();
            long metaSize = copyMetadataAndUpdateVersion();
            openMetaSwapFileByIndex(ff, ddlMem, path, pathSize, this.metaSwapIndex);
            try {
                ddlMem.jumpTo(META_OFFSET_O3_MAX_LAG);
                ddlMem.putLong(o3MaxLagUs);
                ddlMem.jumpTo(metaSize);
            } finally {
                ddlMem.close();
            }

            finishMetaSwapUpdate();
            metadata.setO3MaxLag(o3MaxLagUs);
        } finally {
            ddlMem.close();
        }
    }

    public void setSeqTxn(long seqTxn) {
        assert txWriter.getLagRowCount() == 0 && txWriter.getLagTxnCount() == 0;
        txWriter.setSeqTxn(seqTxn);
    }

    public long size() {
        // This is uncommitted row count
        return txWriter.getRowCount() + getO3RowCount();
    }

    @TestOnly
    public void squashAllPartitionsIntoOne() {
        squashSplitPartitions(0, txWriter.getPartitionCount(), 1, false);
    }

    @Override
    public void squashPartitions() {
        // Do not cache txWriter.getPartitionCount() as it changes during the squashing
        for (int i = 0; i < txWriter.getPartitionCount(); i++) {
            squashPartitionForce(i);
        }
        // Reopen last partition if we've closed it.
        if (isLastPartitionClosed() && !isEmptyTable()) {
            openLastPartition();
        }
    }

    @Override
    public boolean supportsMultipleWriters() {
        return false;
    }

    /**
     * Processes writer command queue to execute writer async commands such as replication and table alters.
     * Does not accept structure changes, e.g. equivalent to tick(false)
     * Some tick calls can result into transaction commit.
     */
    @Override
    public void tick() {
        tick(false);
    }

    /**
     * Processes writer command queue to execute writer async commands such as replication and table alters.
     * Some tick calls can result into transaction commit.
     *
     * @param contextAllowsAnyStructureChanges If true accepts any Alter table command, if false does not accept significant table
     *                                         structure changes like column drop, rename
     */
    public void tick(boolean contextAllowsAnyStructureChanges) {
        // Some alter table trigger commit() which trigger tick()
        // If already inside the tick(), do not re-enter it.
        processCommandQueue(contextAllowsAnyStructureChanges);
    }

    @Override
    public String toString() {
        return "TableWriter{name=" + tableToken.getTableName() + '}';
    }

    public void transferLock(int lockFd) {
        assert lockFd > -1;
        this.lockFd = lockFd;
    }

    /**
     * Truncates table including symbol tables. When operation is unsuccessful it throws CairoException.
     * With that truncate can be retried or alternatively table can be closed. Outcome of any other operation
     * with the table is undefined and likely to cause segmentation fault. When table re-opens any partial
     * truncate will be retried.
     */
    @Override
    public final void truncate() {
        truncate(false);
    }

    /**
     * Truncates table, but keeps symbol tables. When operation is unsuccessful it throws CairoException.
     * With that truncate can be retried or alternatively table can be closed. Outcome of any other operation
     * with the table is undefined and likely to cause segmentation fault. When table re-opens any partial
     * truncate will be retried.
     */
    @Override
    public final void truncateSoft() {
        truncate(true);
    }

    public void updateTableToken(TableToken tableToken) {
        this.tableToken = tableToken;
        this.metadata.updateTableToken(tableToken);
    }

    public void upsertColumnVersion(long partitionTimestamp, int columnIndex, long columnTop) {
        columnVersionWriter.upsert(partitionTimestamp, columnIndex, txWriter.txn, columnTop);
    }

    /**
     * Eagerly sets up writer instance. Otherwise, writer will initialize lazily. Invoking this method could improve
     * performance of some applications. UDP receivers use this in order to avoid initial receive buffer contention.
     */
    public void warmUp() {
        Row r = newRow(Math.max(Timestamps.O3_MIN_TS, txWriter.getMaxTimestamp()));
        try {
            for (int i = 0; i < columnCount; i++) {
                r.putByte(i, (byte) 0);
            }
        } finally {
            r.cancel();
        }
    }

    private static void configureNullSetters(ObjList<Runnable> nullers, int columnType, MemoryA dataMem, MemoryA auxMem) {
        short columnTag = ColumnType.tagOf(columnType);
        if (ColumnType.isVarSize(columnTag)) {
            final ColumnTypeDriver typeDriver = ColumnType.getDriver(columnTag);
            nullers.add(() -> typeDriver.appendNull(auxMem, dataMem));
        } else {
            switch (columnTag) {
                case ColumnType.BOOLEAN:
                case ColumnType.BYTE:
                    nullers.add(() -> dataMem.putByte((byte) 0));
                    break;
                case ColumnType.DOUBLE:
                    nullers.add(() -> dataMem.putDouble(Double.NaN));
                    break;
                case ColumnType.FLOAT:
                    nullers.add(() -> dataMem.putFloat(Float.NaN));
                    break;
                case ColumnType.INT:
                    nullers.add(() -> dataMem.putInt(Numbers.INT_NULL));
                    break;
                case ColumnType.IPv4:
                    nullers.add(() -> dataMem.putInt(Numbers.IPv4_NULL));
                    break;
                case ColumnType.LONG:
                case ColumnType.DATE:
                case ColumnType.TIMESTAMP:
                    nullers.add(() -> dataMem.putLong(Numbers.LONG_NULL));
                    break;
                case ColumnType.LONG128:
                    // fall through
                case ColumnType.UUID:
                    nullers.add(() -> dataMem.putLong128(Numbers.LONG_NULL, Numbers.LONG_NULL));
                    break;
                case ColumnType.LONG256:
                    nullers.add(() -> dataMem.putLong256(Numbers.LONG_NULL, Numbers.LONG_NULL, Numbers.LONG_NULL, Numbers.LONG_NULL));
                    break;
                case ColumnType.SHORT:
                    nullers.add(() -> dataMem.putShort((short) 0));
                    break;
                case ColumnType.CHAR:
                    nullers.add(() -> dataMem.putChar((char) 0));
                    break;
                case ColumnType.SYMBOL:
                    nullers.add(() -> dataMem.putInt(SymbolTable.VALUE_IS_NULL));
                    break;
                case ColumnType.GEOBYTE:
                    nullers.add(() -> dataMem.putByte(GeoHashes.BYTE_NULL));
                    break;
                case ColumnType.GEOSHORT:
                    nullers.add(() -> dataMem.putShort(GeoHashes.SHORT_NULL));
                    break;
                case ColumnType.GEOINT:
                    nullers.add(() -> dataMem.putInt(GeoHashes.INT_NULL));
                    break;
                case ColumnType.GEOLONG:
                    nullers.add(() -> dataMem.putLong(GeoHashes.NULL));
                    break;
                default:
                    nullers.add(NOOP);
            }
        }
    }

    /**
     * This an O(n) method to find if column by the same name already exists. The benefit of poor performance
     * is that we don't keep column name strings on heap. We only use this method when adding new column, where
     * high performance of name check does not matter much.
     *
     * @param name to check
     * @return 0 based column index.
     */
    private static int getColumnIndexQuiet(MemoryMR metaMem, CharSequence name, int columnCount) {
        long nameOffset = getColumnNameOffset(columnCount);
        for (int i = 0; i < columnCount; i++) {
            CharSequence col = metaMem.getStrA(nameOffset);
            int columnType = getColumnType(metaMem, i); // Negative means deleted column
            if (columnType > 0 && Chars.equalsIgnoreCase(col, name)) {
                return i;
            }
            nameOffset += Vm.getStorageLength(col);
        }
        return -1;
    }

    private static void linkFile(FilesFacade ff, LPSZ from, LPSZ to) {
        if (ff.exists(from)) {
            if (ff.hardLink(from, to) == FILES_RENAME_OK) {
                LOG.debug().$("renamed [from=").$(from).$(", to=").$(to).I$();
                return;
            } else if (ff.exists(to)) {
                LOG.info().$("rename destination file exists, assuming previously failed rename attempt [path=").$(to).I$();
                ff.remove(to);
                if (ff.hardLink(from, to) == FILES_RENAME_OK) {
                    LOG.debug().$("renamed [from=").$(from).$(", to=").$(to).I$();
                    return;
                }
            }

            throw CairoException.critical(ff.errno())
                    .put("could not create hard link [errno=").put(ff.errno())
                    .put(", from=").put(from)
                    .put(", to=").put(to)
                    .put(']');
        }
    }

    @NotNull
    private static ColumnVersionWriter openColumnVersionFile(
            CairoConfiguration configuration,
            Path path,
            int rootLen,
            boolean partitioned
    ) {
        path.concat(COLUMN_VERSION_FILE_NAME);
        try {
            return new ColumnVersionWriter(configuration, path.$(), partitioned);
        } finally {
            path.trimTo(rootLen);
        }
    }

    private static void openMetaFile(FilesFacade ff, Path path, int rootLen, MemoryMR metaMem) {
        path.concat(META_FILE_NAME);
        try {
            metaMem.smallFile(ff, path.$(), MemoryTag.MMAP_TABLE_WRITER);
        } finally {
            path.trimTo(rootLen);
        }
    }

    private static void removeFileOrLog(FilesFacade ff, LPSZ name) {
        if (!ff.removeQuiet(name)) {
            LOG.error()
                    .$("could not remove [errno=").$(ff.errno())
                    .$(", file=").$(name)
                    .I$();
        }
    }

    private void addColumnToMeta(
            CharSequence columnName,
            int columnType,
            int symbolCapacity,
            boolean symbolCacheFlag,
            boolean isIndexed,
            int indexValueBlockCapacity,
            boolean isSequential,
            boolean isDedupKey,
            long columnNameTxn,
            int replaceColumnIndex
    ) {
        // create new _meta.swp
        this.metaSwapIndex = addColumnToMeta0(columnName, columnType, isIndexed, indexValueBlockCapacity, isSequential, isDedupKey, replaceColumnIndex);

        // close _meta so we can rename it
        metaMem.close();

        // validate new meta
        validateSwapMeta(columnName);

        // rename _meta to _meta.prev
        renameMetaToMetaPrev(columnName);

        // after we moved _meta to _meta.prev
        // we have to have _todo to restore _meta should anything go wrong
        writeRestoreMetaTodo(columnName);

        // rename _meta.swp to _meta
        renameSwapMetaToMeta(columnName);

        // don't create symbol writer when column conversion happens, it should be created before the conversion
        if (replaceColumnIndex < 0) {
            if (ColumnType.isSymbol(columnType)) {
                try {
                    createSymbolMapWriter(columnName, columnNameTxn, symbolCapacity, symbolCacheFlag);
                } catch (CairoException e) {
                    runFragile(RECOVER_FROM_SYMBOL_MAP_WRITER_FAILURE, columnName, e);
                }
            } else {
                // maintain sparse list of symbol writers
                symbolMapWriters.extendAndSet(columnCount, NullMapWriter.INSTANCE);
            }
        }

        // add column objects
        configureColumn(columnType, isIndexed, columnCount);
        if (isIndexed) {
            populateDenseIndexerList();
        }

        // increment column count
        columnCount++;
    }

    private int addColumnToMeta0(
            CharSequence name,
            int type,
            boolean indexFlag,
            int indexValueBlockCapacity,
            boolean sequentialFlag,
            boolean dedupKeyFlag,
            int replaceColumnIndex
    ) {
        int index;
        try {
            index = openMetaSwapFile(ff, ddlMem, path, pathSize, configuration.getMaxSwapFileCount());
            int columnCount = metaMem.getInt(META_OFFSET_COUNT);

            ddlMem.putInt(columnCount + 1);
            ddlMem.putInt(metaMem.getInt(META_OFFSET_PARTITION_BY));
            ddlMem.putInt(metaMem.getInt(META_OFFSET_TIMESTAMP_INDEX));
            copyVersionAndLagValues();
            ddlMem.jumpTo(META_OFFSET_COLUMN_TYPES);
            for (int i = 0; i < columnCount; i++) {
                writeColumnEntry(i, i == replaceColumnIndex);
            }

            // add new column metadata to bottom of list
            ddlMem.putInt(type);
            long flags = 0;
            if (indexFlag) {
                flags |= META_FLAG_BIT_INDEXED;
            }

            if (sequentialFlag) {
                flags |= META_FLAG_BIT_SEQUENTIAL;
            }

            if (dedupKeyFlag) {
                flags |= META_FLAG_BIT_DEDUP_KEY;
            }

            ddlMem.putLong(flags);
            ddlMem.putInt(indexValueBlockCapacity);
            ddlMem.putLong(configuration.getRandom().nextLong());

            // Write place where to put this column when reading the metadata.
            // The column can be replaced multiple times, find the very original index of the column
            if (replaceColumnIndex > -1) {
                int originColumnIndex = TableUtils.getReplacingColumnIndex(metaMem, replaceColumnIndex);
                if (originColumnIndex > -1) {
                    replaceColumnIndex = originColumnIndex;
                }
            }

            ddlMem.putInt(replaceColumnIndex > -1 ? replaceColumnIndex + 1 : 0);
            ddlMem.skip(4);

            long nameOffset = getColumnNameOffset(columnCount);
            for (int i = 0; i < columnCount; i++) {
                CharSequence columnName = metaMem.getStrA(nameOffset);
                ddlMem.putStr(columnName);
                nameOffset += Vm.getStorageLength(columnName);
            }
            ddlMem.putStr(name);
            ddlMem.sync(false);
        } finally {
            // truncate _meta file exactly, the file size never changes.
            // Metadata updates are written to a new file and then swapped by renaming.
            ddlMem.close(true, Vm.TRUNCATE_TO_POINTER);
        }
        return index;
    }

    private long applyFromWalLagToLastPartition(long commitToTimestamp, boolean allowPartial) {
        long lagMinTimestamp = txWriter.getLagMinTimestamp();
        if (!isDeduplicationEnabled()
                && txWriter.getLagRowCount() > 0
                && txWriter.isLagOrdered()
                && txWriter.getMaxTimestamp() <= lagMinTimestamp
                && txWriter.getPartitionTimestampByTimestamp(lagMinTimestamp) == lastPartitionTimestamp) {
            // There is some data in LAG, it's ordered, and it's already written to the last partition.
            // We can simply increase the last partition transient row count to make it committed.

            long lagMaxTimestamp = txWriter.getLagMaxTimestamp();
            commitToTimestamp = Math.min(commitToTimestamp, partitionTimestampHi);
            if (lagMaxTimestamp <= commitToTimestamp) {
                // Easy case, all lag data can be marked as committed in the last partition
                LOG.debug().$("fast apply full lag to last partition [table=").$(tableToken).I$();
                applyLagToLastPartition(lagMaxTimestamp, txWriter.getLagRowCount(), Long.MAX_VALUE);
                txWriter.setSeqTxn(txWriter.getSeqTxn() + txWriter.getLagTxnCount());
                txWriter.setLagTxnCount(0);
                txWriter.setLagRowCount(0);
                return lagMaxTimestamp;
            } else if (allowPartial && lagMinTimestamp <= commitToTimestamp) {
                // Find the max row which can be marked as committed in the last timestamp
                long lagRows = txWriter.getLagRowCount();
                long timestampMapOffset = txWriter.getTransientRowCount() * Long.BYTES;
                long timestampMapSize = lagRows * Long.BYTES;
                long timestampMaAddr = mapAppendColumnBuffer(
                        getPrimaryColumn(metadata.getTimestampIndex()),
                        timestampMapOffset,
                        timestampMapSize,
                        false
                );
                try {
                    final long timestampAddr = Math.abs(timestampMaAddr);
                    final long binarySearchInsertionPoint = Vect.binarySearch64Bit(
                            timestampAddr,
                            commitToTimestamp,
                            0,
                            lagRows - 1,
                            BinarySearch.SCAN_DOWN
                    );
                    long applyCount = (binarySearchInsertionPoint < 0) ? -binarySearchInsertionPoint - 1 : binarySearchInsertionPoint + 1;

                    long newMinLagTimestamp = Unsafe.getUnsafe().getLong(timestampAddr + applyCount * Long.BYTES);
                    long newMaxTimestamp = Unsafe.getUnsafe().getLong(timestampAddr + (applyCount - 1) * Long.BYTES);
                    assert newMinLagTimestamp > commitToTimestamp && commitToTimestamp >= newMaxTimestamp;

                    applyLagToLastPartition(newMaxTimestamp, (int) applyCount, newMinLagTimestamp);

                    LOG.debug().$("partial apply lag to last partition [table=").$(tableToken)
                            .$(" ,lagSize=").$(lagRows)
                            .$(" ,rowApplied=").$(applyCount)
                            .$(", commitToTimestamp=").$(commitToTimestamp)
                            .$(", newMaxTimestamp=").$(newMaxTimestamp)
                            .$(", newMinLagTimestamp=").$(newMinLagTimestamp)
                            .I$();
                    return newMaxTimestamp;
                } finally {
                    mapAppendColumnBufferRelease(timestampMaAddr, timestampMapOffset, timestampMapSize);
                }
            }
        }
        return Long.MIN_VALUE;
    }

    private boolean applyFromWalLagToLastPartitionPossible(long commitToTimestamp, long lagRowCount, boolean lagOrdered, long committedMaxTimestamp, long lagMinTimestamp, long lagMaxTimestamp) {
        return !isDeduplicationEnabled()
                && lagRowCount > 0
                && lagOrdered
                && committedMaxTimestamp <= lagMinTimestamp
                && txWriter.getPartitionTimestampByTimestamp(lagMinTimestamp) == lastPartitionTimestamp
                && lagMaxTimestamp <= Math.min(commitToTimestamp, partitionTimestampHi);
    }

    private void applyLagToLastPartition(long maxTimestamp, int lagRowCount, long lagMinTimestamp) {
        long initialTransientRowCount = txWriter.transientRowCount;
        txWriter.transientRowCount += lagRowCount;
        txWriter.updatePartitionSizeByTimestamp(lastPartitionTimestamp, txWriter.transientRowCount);
        txWriter.setMinTimestamp(Math.min(txWriter.getMinTimestamp(), txWriter.getLagMinTimestamp()));
        txWriter.setLagMinTimestamp(lagMinTimestamp);
        if (txWriter.getLagRowCount() == lagRowCount) {
            txWriter.setLagMaxTimestamp(Long.MIN_VALUE);
        }
        txWriter.setLagRowCount(txWriter.getLagRowCount() - lagRowCount);
        txWriter.setMaxTimestamp(maxTimestamp);
        if (indexCount > 0) {
            // To index correctly, we need to set append offset of symbol columns first.
            // So that re-indexing can read symbol values to the correct limits.
            final long newTransientRowCount = txWriter.getTransientRowCount();
            final int shl = ColumnType.pow2SizeOf(ColumnType.SYMBOL);
            for (int i = 0, n = metadata.getColumnCount(); i < n; i++) {
                if (metadata.getColumnType(i) == ColumnType.SYMBOL && metadata.isColumnIndexed(i)) {
                    getPrimaryColumn(i).jumpTo(newTransientRowCount << shl);
                }
            }
            updateIndexesParallel(initialTransientRowCount, newTransientRowCount);
        }
        // set append position on columns so that the files are truncated to the correct size
        // if the partition is closed after the commit.
        // If wal commit terminates here, column positions should include lag to not truncate the WAL lag data.
        // Otherwise, lag will be copied out and ok to truncate to the transient row count.
        long partitionTruncateRowCount = txWriter.getTransientRowCount();
        setAppendPosition(partitionTruncateRowCount, false);
    }

    private boolean assertColumnPositionIncludeWalLag() {
        return txWriter.getLagRowCount() == 0
                || columns.get(getPrimaryColumnIndex(metadata.getTimestampIndex())).getAppendOffset() == (txWriter.getTransientRowCount() + txWriter.getLagRowCount()) * Long.BYTES;
    }

    private void attachPartitionCheckFilesMatchFixedColumn(
            int columnType,
            long partitionSize,
            long columnTop,
            String columnName,
            long columnNameTxn,
            Path partitionPath,
            long partitionTimestamp,
            int columnIndex
    ) {
        long columnSize = partitionSize - columnTop;
        if (columnSize == 0) {
            return;
        }

        TableUtils.dFile(partitionPath, columnName, columnNameTxn);
        if (!ff.exists(partitionPath.$())) {
            LOG.info().$("attaching partition with missing column [path=").$substr(pathRootSize, partitionPath).I$();
            columnVersionWriter.upsertColumnTop(partitionTimestamp, columnIndex, partitionSize);
        } else {
            long fileSize = ff.length(partitionPath.$());
            if (fileSize < (columnSize << ColumnType.pow2SizeOf(columnType))) {
                throw CairoException.critical(0)
                        .put("Column file is too small. ")
                        .put("Partition files inconsistent [file=")
                        .put(partitionPath)
                        .put(", expectedSize=")
                        .put(columnSize << ColumnType.pow2SizeOf(columnType))
                        .put(", actual=")
                        .put(fileSize)
                        .put(']');
            }
        }
    }

    private void attachPartitionCheckFilesMatchVarSizeColumn(
            long partitionSize,
            long columnTop,
            String columnName,
            long columnNameTxn,
            Path partitionPath,
            long partitionTimestamp,
            int columnIndex,
            int columnType
    ) throws CairoException {
        long columnSize = partitionSize - columnTop;
        if (columnSize == 0) {
            return;
        }

        int pathLen = partitionPath.size();
        TableUtils.iFile(partitionPath, columnName, columnNameTxn);
        long indexLength = ff.length(partitionPath.$());
        if (indexLength > 0) {
            int indexFd = openRO(ff, partitionPath.$(), LOG);
            try {
                long fileSize = ff.length(indexFd);
                ColumnTypeDriver driver = ColumnType.getDriver(columnType);
                long expectedFileSize = driver.getAuxVectorSize(columnSize);
                if (fileSize < expectedFileSize) {
                    throw CairoException.critical(0)
                            .put("Column file is too small. ")
                            .put("Partition files inconsistent [file=")
                            .put(partitionPath)
                            .put(",expectedSize=")
                            .put(expectedFileSize)
                            .put(",actual=")
                            .put(fileSize)
                            .put(']');
                }

                long mappedAddr = mapRO(ff, indexFd, expectedFileSize, MemoryTag.MMAP_DEFAULT);
                try {
                    partitionPath.trimTo(pathLen);
                    TableUtils.dFile(partitionPath, columnName, columnNameTxn);
                    long dataLength = ff.length(partitionPath.$());
                    long prevDataAddress = dataLength;
                    for (long row = columnSize - 1; row >= 0; row--) {
                        long dataAddress = driver.getDataVectorOffset(mappedAddr, row);
                        if (dataAddress < 0 || dataAddress > dataLength) {
                            throw CairoException.critical(0).put("Variable size column has invalid data address value [path=").put(path)
                                    .put(", row=").put(row)
                                    .put(", dataAddress=").put(dataAddress)
                                    .put(", dataFileSize=").put(dataLength)
                                    .put(']');
                        }

                        // Check that addresses are monotonic
                        if (dataAddress > prevDataAddress) {
                            throw CairoException.critical(0).put("Variable size column has invalid data address value [path=").put(partitionPath)
                                    .put(", row=").put(row)
                                    .put(", dataAddress=").put(dataAddress)
                                    .put(", prevDataAddress=").put(prevDataAddress)
                                    .put(", dataFileSize=").put(dataLength)
                                    .put(']');
                        }
                        prevDataAddress = dataAddress;
                    }
                } finally {
                    ff.munmap(mappedAddr, expectedFileSize, MemoryTag.MMAP_DEFAULT);
                }
            } finally {
                ff.close(indexFd);
            }
        } else {
            LOG.info().$("attaching partition with missing column [path=").$(partitionPath).I$();
            columnVersionWriter.upsertColumnTop(partitionTimestamp, columnIndex, partitionSize);
        }
    }

    private void attachPartitionCheckSymbolColumn(long partitionSize, long columnTop, String columnName, long columnNameTxn, Path partitionPath, long partitionTimestamp, int columnIndex) {
        long columnSize = partitionSize - columnTop;
        if (columnSize == 0) {
            return;
        }

        int pathLen = partitionPath.size();
        TableUtils.dFile(partitionPath, columnName, columnNameTxn);
        if (!ff.exists(partitionPath.$())) {
            columnVersionWriter.upsertColumnTop(partitionTimestamp, columnIndex, partitionSize);
            return;
        }

        int fd = openRO(ff, partitionPath.$(), LOG);
        try {
            long fileSize = ff.length(fd);
            int typeSize = Integer.BYTES;
            long expectedSize = columnSize * typeSize;
            if (fileSize < expectedSize) {
                throw CairoException.critical(0)
                        .put("Column file is too small. ")
                        .put("Partition files inconsistent [file=")
                        .put(partitionPath)
                        .put(", expectedSize=")
                        .put(expectedSize)
                        .put(", actual=")
                        .put(fileSize)
                        .put(']');
            }

            long address = mapRO(ff, fd, fileSize, MemoryTag.MMAP_DEFAULT);
            try {
                int maxKey = Vect.maxInt(address, columnSize);
                int symbolValues = symbolMapWriters.getQuick(columnIndex).getSymbolCount();
                if (maxKey >= symbolValues) {
                    throw CairoException.critical(0)
                            .put("Symbol file does not match symbol column [file=")
                            .put(path)
                            .put(", key=")
                            .put(maxKey)
                            .put(", columnKeys=")
                            .put(symbolValues)
                            .put(']');
                }
                int minKey = Vect.minInt(address, columnSize);
                if (minKey != SymbolTable.VALUE_IS_NULL && minKey < 0) {
                    throw CairoException.critical(0)
                            .put("Symbol file does not match symbol column, invalid key [file=")
                            .put(path)
                            .put(", key=")
                            .put(minKey)
                            .put(']');
                }
            } finally {
                ff.munmap(address, fileSize, MemoryTag.MMAP_DEFAULT);
            }

            if (metadata.isColumnIndexed(columnIndex)) {
                valueFileName(partitionPath.trimTo(pathLen), columnName, columnNameTxn);
                if (!ff.exists(partitionPath.$())) {
                    throw CairoException.critical(0)
                            .put("Symbol index value file does not exist [file=")
                            .put(partitionPath)
                            .put(']');
                }
                keyFileName(partitionPath.trimTo(pathLen), columnName, columnNameTxn);
                if (!ff.exists(partitionPath.$())) {
                    throw CairoException.critical(0)
                            .put("Symbol index key file does not exist [file=")
                            .put(partitionPath)
                            .put(']');
                }
            }
        } finally {
            ff.close(fd);
        }
    }

    private boolean attachPrepare(long partitionTimestamp, long partitionSize, Path detachedPath, int detachedPartitionRoot) {
        try {
            // load/check _meta
            detachedPath.trimTo(detachedPartitionRoot).concat(META_FILE_NAME);
            if (!ff.exists(detachedPath.$())) {
                // Backups and older versions of detached partitions will not have _dmeta
                LOG.info().$("detached ").$(META_FILE_NAME).$(" file not found, skipping check [path=").$(detachedPath).I$();
                return false;
            }

            if (attachMetadata == null) {
                attachMetaMem = Vm.getCMRInstance();
                attachMetaMem.smallFile(ff, detachedPath.$(), MemoryTag.MMAP_TABLE_WRITER);
                attachMetadata = new TableWriterMetadata(tableToken, attachMetaMem);
            } else {
                attachMetaMem.smallFile(ff, detachedPath.$(), MemoryTag.MMAP_TABLE_WRITER);
                attachMetadata.reload(attachMetaMem);
            }

            if (metadata.getTableId() != attachMetadata.getTableId()) {
                // very same table, attaching foreign partitions is not allowed
                throw CairoException.detachedMetadataMismatch("table_id");
            }
            if (metadata.getTimestampIndex() != attachMetadata.getTimestampIndex()) {
                // designated timestamps in both tables, same index
                throw CairoException.detachedMetadataMismatch("timestamp_index");
            }

            // load/check _dcv, updating local column tops
            // set current _dcv to where the partition was
            detachedPath.trimTo(detachedPartitionRoot).concat(COLUMN_VERSION_FILE_NAME).$();
            if (!ff.exists(detachedPath.$())) {
                // Backups and older versions of detached partitions will not have _cv
                LOG.error().$("detached _dcv file not found, skipping check [path=").$(detachedPath).I$();
                return false;
            } else {
                if (attachColumnVersionReader == null) {
                    attachColumnVersionReader = new ColumnVersionReader();
                }
                // attach partition is only possible on partitioned table
                attachColumnVersionReader.ofRO(ff, detachedPath.$());
                attachColumnVersionReader.readUnsafe();
            }

            // override column tops for the partition we are attaching
            columnVersionWriter.overrideColumnVersions(partitionTimestamp, attachColumnVersionReader);

            for (int colIdx = 0; colIdx < columnCount; colIdx++) {
                String columnName = metadata.getColumnName(colIdx);

                // check name
                int detColIdx = attachMetadata.getColumnIndexQuiet(columnName);
                if (detColIdx == -1) {
                    columnVersionWriter.upsertColumnTop(partitionTimestamp, colIdx, partitionSize);
                    continue;
                }

                if (detColIdx != colIdx) {
                    throw CairoException.detachedColumnMetadataMismatch(colIdx, columnName, "name");
                }

                // check type
                int tableColType = metadata.getColumnType(colIdx);
                int attachColType = attachMetadata.getColumnType(detColIdx);
                if (tableColType != attachColType && tableColType != -attachColType) {
                    throw CairoException.detachedColumnMetadataMismatch(colIdx, columnName, "type");
                }

                if (tableColType != attachColType) {
                    // This is very suspicious. The column was deleted in the detached partition,
                    // but it exists in the target table.
                    LOG.info().$("detached partition has column deleted while the table has the same column alive [tableName=").utf8(tableToken.getTableName())
                            .$(", column=").utf8(columnName)
                            .$(", columnType=").$(ColumnType.nameOf(tableColType))
                            .I$();
                    columnVersionWriter.upsertColumnTop(partitionTimestamp, colIdx, partitionSize);
                }

                // check column is / was indexed
                if (ColumnType.isSymbol(tableColType)) {
                    boolean isIndexedNow = metadata.isColumnIndexed(colIdx);
                    boolean wasIndexedAtDetached = attachMetadata.isColumnIndexed(detColIdx);
                    int indexValueBlockCapacityNow = metadata.getIndexValueBlockCapacity(colIdx);
                    int indexValueBlockCapacityDetached = attachMetadata.getIndexValueBlockCapacity(detColIdx);

                    if (!isIndexedNow && wasIndexedAtDetached) {
                        long columnNameTxn = attachColumnVersionReader.getColumnNameTxn(partitionTimestamp, colIdx);
                        keyFileName(detachedPath.trimTo(detachedPartitionRoot), columnName, columnNameTxn);
                        removeFileOrLog(ff, detachedPath.$());
                        valueFileName(detachedPath.trimTo(detachedPartitionRoot), columnName, columnNameTxn);
                        removeFileOrLog(ff, detachedPath.$());
                    } else if (isIndexedNow
                            && (!wasIndexedAtDetached || indexValueBlockCapacityNow != indexValueBlockCapacityDetached)) {
                        // Was not indexed before or value block capacity has changed
                        detachedPath.trimTo(detachedPartitionRoot);
                        rebuildAttachedPartitionColumnIndex(partitionTimestamp, partitionSize, columnName);
                    }
                }
            }
            return true;
            // Do not remove _dmeta and _dcv to keep partition attachable in case of fs copy / rename failure
        } finally {
            Misc.free(attachColumnVersionReader);
            Misc.free(attachMetaMem);
            Misc.free(attachIndexBuilder);
        }
    }

    private void attachValidateMetadata(long partitionSize, Path partitionPath, long partitionTimestamp) throws CairoException {
        // for each column, check that file exists in the partition folder
        int rootLen = partitionPath.size();
        for (int columnIndex = 0, size = metadata.getColumnCount(); columnIndex < size; columnIndex++) {
            try {
                final String columnName = metadata.getColumnName(columnIndex);
                int columnType = metadata.getColumnType(columnIndex);

                if (columnType > -1L) {
                    long columnTop = columnVersionWriter.getColumnTop(partitionTimestamp, columnIndex);
                    if (columnTop < 0 || columnTop == partitionSize) {
                        // Column does not exist in the partition
                        continue;
                    }
                    long columnNameTxn = columnVersionWriter.getDefaultColumnNameTxn(columnIndex);
                    final int type = ColumnType.tagOf(columnType);
                    if (ColumnType.isSymbol(type)) {
                        attachPartitionCheckSymbolColumn(partitionSize, columnTop, columnName, columnNameTxn, partitionPath, partitionTimestamp, columnIndex);
                    } else if (ColumnType.isVarSize(type)) {
                        attachPartitionCheckFilesMatchVarSizeColumn(partitionSize, columnTop, columnName, columnNameTxn, partitionPath, partitionTimestamp, columnIndex, columnType);
                    } else if (ColumnType.isFixedSize(type)) {
                        attachPartitionCheckFilesMatchFixedColumn(columnType, partitionSize, columnTop, columnName, columnNameTxn, partitionPath, partitionTimestamp, columnIndex);
                    } else {
                        assert false;
                    }
                }
            } finally {
                partitionPath.trimTo(rootLen);
            }
        }
    }

    private void bumpColumnStructureVersion() {
        columnVersionWriter.commit();
        txWriter.setColumnVersion(columnVersionWriter.getVersion());
        txWriter.bumpColumnStructureVersion(this.denseSymbolMapWriters);
        assert txWriter.getMetadataVersion() == metadata.getMetadataVersion();
    }

    private void bumpMasterRef() {
        if ((masterRef & 1) == 0) {
            masterRef++;
        } else {
            cancelRowAndBump();
        }
    }

    private void bumpMetadataAndColumnStructureVersion() {
        columnVersionWriter.commit();
        txWriter.setColumnVersion(columnVersionWriter.getVersion());
        txWriter.bumpMetadataAndColumnStructureVersion(this.denseSymbolMapWriters);
        assert txWriter.getMetadataVersion() == metadata.getMetadataVersion();
    }

    private void bumpMetadataVersion() {
        columnVersionWriter.commit();
        txWriter.setColumnVersion(columnVersionWriter.getVersion());
        txWriter.bumpMetadataVersion(this.denseSymbolMapWriters);
        assert txWriter.getMetadataVersion() == metadata.getMetadataVersion();
    }

    private boolean canSquashOverwritePartitionTail(int partitionIndex) {
        long fromTxn = txWriter.getPartitionNameTxn(partitionIndex);
        if (fromTxn < 0) {
            fromTxn = 0;
        }
        long toTxn = txWriter.getTxn();
        if (partitionIndex + 1 < txWriter.getPartitionCount()) {
            // If next partition is a split partition part of same logical partition
            // for example if the partition is '2020-01-01' and the next partition is '2020-01-01T12.3'
            // then if there are no readers between transaction range [0, 3) the partition is unlocked to append.
            if (txWriter.getLogicalPartitionTimestamp(txWriter.getPartitionTimestampByIndex(partitionIndex)) ==
                    txWriter.getLogicalPartitionTimestamp(txWriter.getPartitionTimestampByIndex(partitionIndex + 1))) {
                toTxn = Math.max(fromTxn + 1, getPartitionNameTxn(partitionIndex + 1) + 1);
            }
        }

        return txnScoreboard.isRangeAvailable(fromTxn, toTxn);
    }

    private void cancelRowAndBump() {
        rowCancel();
        masterRef++;
    }

    private void checkColumnName(CharSequence name) {
        if (!TableUtils.isValidColumnName(name, configuration.getMaxFileNameLength())) {
            throw CairoException.nonCritical().put("invalid column name [table=").put(tableToken.getTableName()).put(", column=").putAsPrintable(name).put(']');
        }
    }

    private void checkDistressed() {
        if (!distressed) {
            return;
        }
        throw new CairoError("Table '" + tableToken.getTableName() + "' is distressed");
    }

    private void checkO3Errors() {
        if (o3ErrorCount.get() > 0) {
            if (lastErrno == O3_ERRNO_FATAL) {
                distressed = true;
                throw new CairoError("commit failed with fatal error, see logs for details [table=" +
                        tableToken.getTableName() +
                        ", tableDir=" + tableToken.getDirName() + "]");
            } else {
                throw CairoException.critical(lastErrno)
                        .setOutOfMemory(o3oomObserved)
                        .put("commit failed, see logs for details [table=")
                        .put(tableToken.getTableName())
                        .put(", tableDir=").put(tableToken.getDirName())
                        .put(']');
            }
        }
    }

    private void clearO3() {
        this.o3MasterRef = -1; // clears o3 flag, hasO3() will be returning false
        rowAction = ROW_ACTION_SWITCH_PARTITION;
        // transaction log is either not required or pending
        activeColumns = columns;
        activeNullSetters = nullSetters;
    }

    private void clearTodoLog() {
        try {
            todoMem.putLong(0, ++todoTxn); // write txn, reader will first read txn at offset 24 and then at offset 0
            Unsafe.getUnsafe().storeFence(); // make sure we do not write hash before writing txn (view from another thread)
            todoMem.putLong(8, 0); // write out our instance hashes
            todoMem.putLong(16, 0);
            Unsafe.getUnsafe().storeFence();
            todoMem.putLong(32, 0);
            Unsafe.getUnsafe().storeFence();
            todoMem.putLong(24, todoTxn);
            // ensure file is closed with correct length
            todoMem.jumpTo(40);
            todoMem.sync(false);
        } finally {
            path.trimTo(pathSize);
        }
    }

    private void closeAppendMemoryTruncate(boolean truncate) {
        for (int i = 0, n = columns.size(); i < n; i++) {
            MemoryMA m = columns.getQuick(i);
            if (m != null) {
                m.close(truncate);
            }
        }
    }

    private void closeWalColumns(boolean isLastSegmentUsage, long walSegmentId) {
        int key = walFdCache.keyIndex(walSegmentId);
        boolean cacheIsFull = !isLastSegmentUsage && key > -1 && walFdCacheSize == configuration.getWalMaxSegmentFileDescriptorsCache();
        if (isLastSegmentUsage || cacheIsFull) {
            if (key < 0) {
                IntList fds = walFdCache.valueAt(key);
                walFdCache.removeAt(key);
                walFdCacheSize--;
                fds.clear();
                walFdCacheListPool.push(fds);
            }

            for (int col = 0, n = walMappedColumns.size(); col < n; col++) {
                MemoryCMOR mappedColumnMem = walMappedColumns.getQuick(col);
                if (mappedColumnMem != null) {
                    Misc.free(mappedColumnMem);
                    walColumnMemoryPool.push(mappedColumnMem);
                }
            }
        } else {
            IntList fds = null;
            if (key > -1) {
                // Add FDs to a new FD cache list
                fds = walFdCacheListPool.pop();
                walFdCache.putAt(key, walSegmentId, fds);
                walFdCacheSize++;
            }

            for (int col = 0, n = walMappedColumns.size(); col < n; col++) {
                MemoryCMOR mappedColumnMem = walMappedColumns.getQuick(col);
                if (mappedColumnMem != null) {
                    int fd = mappedColumnMem.detachFdClose();
                    if (fds != null) {
                        fds.add(fd);
                    }
                    walColumnMemoryPool.push(mappedColumnMem);
                }
            }
        }

        if (cacheIsFull) {
            // Close all cached FDs.
            // It is possible to use more complicated algo and evict only those which
            // will not be used in the near future, but it's non-trivial
            // and can ruin the benefit of caching any FDs.
            // This supposed to happen rarely.
            closeWalFiles();
        }
    }

    private void closeWalFiles() {
        walFdCache.forEach(walFdCloseCachedFdAction);
        walFdCache.clear();
        walFdCacheSize = 0;
    }

    /**
     * Commits newly added rows of data. This method updates transaction file with pointers to end of appended data.
     * <p>
     * <b>Pending rows</b>
     * <p>This method will cancel pending rows by calling {@link #rowCancel()}. Data in partially appended row will be lost.</p>
     *
     * @param o3MaxLag if > 0 then do a partial commit, leaving the rows within the lag in a new uncommitted transaction
     * @return commit transaction number or -1 if there was nothing to commit
     */
    private long commit(long o3MaxLag) {
        checkDistressed();
        physicallyWrittenRowsSinceLastCommit.set(0);

        if (o3InError) {
            rollback();
            return TableSequencer.NO_TXN;
        }

        if ((masterRef & 1) != 0) {
            rowCancel();
        }

        if (inTransaction()) {
            final boolean o3 = hasO3();
            if (o3) {
                final boolean noop = o3Commit(o3MaxLag);
                if (noop) {
                    // Bookmark masterRef to track how many rows is in uncommitted state
                    this.committedMasterRef = masterRef;
                    return getTxn();
                } else if (o3MaxLag > 0) {
                    // It is possible that O3 commit will create partition just before
                    // the last one, leaving last partition row count 0 when doing ic().
                    // That's when the data from the last partition is moved to in-memory lag.
                    // One way to detect this is to check if index of the "last" partition is not
                    // last partition in the attached partition list.
                    if (reconcileOptimisticPartitions()) {
                        this.lastPartitionTimestamp = txWriter.getLastPartitionTimestamp();
                        this.partitionTimestampHi = txWriter.getNextPartitionTimestamp(txWriter.getMaxTimestamp()) - 1;
                        openLastPartition();
                    }
                }
            } else if (noOpRowCount > 0) {
                LOG.critical()
                        .$("o3 ignoring write on read-only partition [table=").utf8(tableToken.getTableName())
                        .$(", timestamp=").$ts(lastOpenPartitionTs)
                        .$(", numRows=").$(noOpRowCount)
                        .$();
            }


            final long committedRowCount = txWriter.unsafeCommittedFixedRowCount() + txWriter.unsafeCommittedTransientRowCount();
            final long rowsAdded = txWriter.getRowCount() - committedRowCount;

            updateIndexes();
            syncColumns();
            columnVersionWriter.commit();
            txWriter.setColumnVersion(columnVersionWriter.getVersion());
            txWriter.commit(denseSymbolMapWriters);

            // Check if partitions are split into too many pieces and merge few of them back.
            squashSplitPartitions(minSplitPartitionTimestamp, txWriter.getMaxTimestamp(), configuration.getO3LastPartitionMaxSplits());

            // Bookmark masterRef to track how many rows is in uncommitted state
            this.committedMasterRef = masterRef;
            processPartitionRemoveCandidates();

            metrics.tableWriter().incrementCommits();
            metrics.tableWriter().addCommittedRows(rowsAdded);
            if (!o3) {
                // If `o3`, the metric is tracked inside `o3Commit`, possibly async.
                addPhysicallyWrittenRows(rowsAdded);
            }

            noOpRowCount = 0L;
            return getTxn();
        }
        return TableSequencer.NO_TXN;
    }

    private void configureAppendPosition() {
        final boolean partitioned = PartitionBy.isPartitioned(partitionBy);
        if (this.txWriter.getMaxTimestamp() > Long.MIN_VALUE || !partitioned) {
            initLastPartition(this.txWriter.getMaxTimestamp());
            if (partitioned) {
                partitionTimestampHi = txWriter.getNextPartitionTimestamp(txWriter.getMaxTimestamp()) - 1;
                rowAction = ROW_ACTION_OPEN_PARTITION;
                timestampSetter = appendTimestampSetter;
            } else {
                if (metadata.getTimestampIndex() < 0) {
                    rowAction = ROW_ACTION_NO_TIMESTAMP;
                } else {
                    rowAction = ROW_ACTION_NO_PARTITION;
                    timestampSetter = appendTimestampSetter;
                }
            }
        } else {
            rowAction = ROW_ACTION_OPEN_PARTITION;
            timestampSetter = appendTimestampSetter;
        }
        activeColumns = columns;
        activeNullSetters = nullSetters;
    }

    private void configureColumn(int type, boolean indexFlag, int index) {
        final MemoryMA dataMem;
        final MemoryMA auxMem;
        final MemoryCARW o3DataMem1;
        final MemoryCARW o3AuxMem1;
        final MemoryCARW o3DataMem2;
        final MemoryCARW o3AuxMem2;

        if (type > 0) {
            dataMem = Vm.getMAInstance(configuration.getCommitMode());
            o3DataMem1 = Vm.getCARWInstance(o3ColumnMemorySize, configuration.getO3MemMaxPages(), MemoryTag.NATIVE_O3);
            o3DataMem2 = Vm.getCARWInstance(o3ColumnMemorySize, configuration.getO3MemMaxPages(), MemoryTag.NATIVE_O3);

            if (ColumnType.isVarSize(type)) {
                auxMem = Vm.getMAInstance(configuration.getCommitMode());
                o3AuxMem1 = Vm.getCARWInstance(o3ColumnMemorySize, configuration.getO3MemMaxPages(), MemoryTag.NATIVE_O3);
                o3AuxMem2 = Vm.getCARWInstance(o3ColumnMemorySize, configuration.getO3MemMaxPages(), MemoryTag.NATIVE_O3);
            } else {
                auxMem = null;
                o3AuxMem1 = null;
                o3AuxMem2 = null;
            }
        } else {
            dataMem = auxMem = NullMemory.INSTANCE;
            o3DataMem1 = o3AuxMem1 = o3DataMem2 = o3AuxMem2 = NullMemory.INSTANCE;
        }

        int baseIndex = getPrimaryColumnIndex(index);
        columns.extendAndSet(baseIndex, dataMem);
        columns.extendAndSet(baseIndex + 1, auxMem);
        o3MemColumns1.extendAndSet(baseIndex, o3DataMem1);
        o3MemColumns1.extendAndSet(baseIndex + 1, o3AuxMem1);
        o3MemColumns2.extendAndSet(baseIndex, o3DataMem2);
        o3MemColumns2.extendAndSet(baseIndex + 1, o3AuxMem2);
        configureNullSetters(nullSetters, type, dataMem, auxMem);
        configureNullSetters(o3NullSetters1, type, o3DataMem1, o3AuxMem1);
        configureNullSetters(o3NullSetters2, type, o3DataMem2, o3AuxMem2);

        if (indexFlag && type > 0) {
            indexers.extendAndSet(index, new SymbolColumnIndexer(configuration));
        }
        rowValueIsNotNull.add(0);
    }

    private void configureColumnMemory() {
        symbolMapWriters.setPos(columnCount);
        int dedupColCount = 0;
        for (int i = 0; i < columnCount; i++) {
            int type = metadata.getColumnType(i);
            configureColumn(type, metadata.isColumnIndexed(i), i);

            if (type > -1) {
                if (ColumnType.isSymbol(type)) {
                    final int symbolIndex = denseSymbolMapWriters.size();
                    long columnNameTxn = columnVersionWriter.getDefaultColumnNameTxn(i);
                    SymbolMapWriter symbolMapWriter = new SymbolMapWriter(
                            configuration,
                            path.trimTo(pathSize),
                            metadata.getColumnName(i),
                            columnNameTxn,
                            txWriter.getSymbolValueCount(symbolIndex),
                            symbolIndex,
                            txWriter
                    );

                    symbolMapWriters.extendAndSet(i, symbolMapWriter);
                    denseSymbolMapWriters.add(symbolMapWriter);
                }
                if (metadata.isDedupKey(i)) {
                    dedupColCount++;
                }
            }
        }
        if (isDeduplicationEnabled()) {
            dedupColumnCommitAddresses = new DedupColumnCommitAddresses();
            // Set dedup column count, excluding designated timestamp
            dedupColumnCommitAddresses.setDedupColumnCount(dedupColCount - 1);
        }
        final int timestampIndex = metadata.getTimestampIndex();
        if (timestampIndex != -1) {
            o3TimestampMem = o3MemColumns1.getQuick(getPrimaryColumnIndex(timestampIndex));
            o3TimestampMemCpy = o3MemColumns2.getQuick(getPrimaryColumnIndex(timestampIndex));
        }
    }

    private void configureTimestampSetter() {
        int index = metadata.getTimestampIndex();
        if (index == -1) {
            timestampSetter = value -> {
            };
        } else {
            nullSetters.setQuick(index, NOOP);
            o3NullSetters1.setQuick(index, NOOP);
            o3NullSetters2.setQuick(index, NOOP);
            timestampSetter = getPrimaryColumn(index)::putLong;
        }
    }

    private void consumeColumnTasks(RingQueue<ColumnTask> queue, int queuedCount) {
        // This is work stealing, can run tasks from other table writers
        final Sequence subSeq = this.messageBus.getColumnTaskSubSeq();
        consumeColumnTasks0(queue, queuedCount, subSeq, o3DoneLatch);
        checkO3Errors();
    }

    private int copyMetadataAndSetIndexAttrs(int columnIndex, boolean indexedFlag, int indexValueBlockSize) {
        try {
            int index = openMetaSwapFile(ff, ddlMem, path, pathSize, configuration.getMaxSwapFileCount());
            int columnCount = metaMem.getInt(META_OFFSET_COUNT);
            ddlMem.putInt(columnCount);
            ddlMem.putInt(metaMem.getInt(META_OFFSET_PARTITION_BY));
            ddlMem.putInt(metaMem.getInt(META_OFFSET_TIMESTAMP_INDEX));
            copyVersionAndLagValues();
            ddlMem.jumpTo(META_OFFSET_COLUMN_TYPES);
            for (int i = 0; i < columnCount; i++) {
                if (i != columnIndex) {
                    writeColumnEntry(i, false);
                } else {
                    ddlMem.putInt(getColumnType(metaMem, i));
                    long flags = getColumnFlags(metaMem, columnIndex);
                    if (indexedFlag) {
                        flags |= META_FLAG_BIT_INDEXED;
                    } else {
                        flags &= ~META_FLAG_BIT_INDEXED;
                    }
                    ddlMem.putLong(flags);
                    ddlMem.putInt(indexValueBlockSize);
                    ddlMem.skip(16);
                }
            }

            long nameOffset = getColumnNameOffset(columnCount);
            for (int i = 0; i < columnCount; i++) {
                CharSequence columnName = metaMem.getStrA(nameOffset);
                ddlMem.putStr(columnName);
                nameOffset += Vm.getStorageLength(columnName);
            }
            return index;
        } finally {
            ddlMem.close();
        }
    }

    private long copyMetadataAndUpdateVersion() {
        try {
            int index = openMetaSwapFile(ff, ddlMem, path, pathSize, configuration.getMaxSwapFileCount());
            int columnCount = metaMem.getInt(META_OFFSET_COUNT);

            ddlMem.putInt(columnCount);
            ddlMem.putInt(metaMem.getInt(META_OFFSET_PARTITION_BY));
            ddlMem.putInt(metaMem.getInt(META_OFFSET_TIMESTAMP_INDEX));
            copyVersionAndLagValues();
            ddlMem.jumpTo(META_OFFSET_COLUMN_TYPES);
            for (int i = 0; i < columnCount; i++) {
                writeColumnEntry(i, false);
            }

            long nameOffset = getColumnNameOffset(columnCount);
            for (int i = 0; i < columnCount; i++) {
                CharSequence columnName = metaMem.getStrA(nameOffset);
                ddlMem.putStr(columnName);
                nameOffset += Vm.getStorageLength(columnName);
            }
            this.metaSwapIndex = index;
            return nameOffset;
        } finally {
            ddlMem.close();
        }
    }

    private int copyOverwrite(Path to) {
        int res = ff.copy(other.$(), to.$());
        if (Os.isWindows() && res == -1 && ff.errno() == Files.WINDOWS_ERROR_FILE_EXISTS) {
            // Windows throws an error the destination file already exists, other platforms do not
            if (!ff.removeQuiet(to.$())) {
                // If file is open, return here so that errno is 5 in the error message
                return -1;
            }
            return ff.copy(other.$(), to.$());
        }
        return res;
    }

    private void copyVersionAndLagValues() {
        ddlMem.putInt(ColumnType.VERSION);
        ddlMem.putInt(metaMem.getInt(META_OFFSET_TABLE_ID));
        ddlMem.putInt(metaMem.getInt(META_OFFSET_MAX_UNCOMMITTED_ROWS));
        ddlMem.putLong(metaMem.getLong(META_OFFSET_O3_MAX_LAG));
        ddlMem.putLong(txWriter.getMetadataVersion() + 1);
        ddlMem.putBool(metaMem.getBool(META_OFFSET_WAL_ENABLED));
        metadata.setMetadataVersion(txWriter.getMetadataVersion() + 1);
    }

    /**
     * Creates bitmap index files for a column. This method uses primary column instance as temporary tool to
     * append index data. Therefore, it must be called before primary column is initialized.
     *
     * @param columnName              column name
     * @param indexValueBlockCapacity approximate number of values per index key
     * @param plen                    path length. This is used to trim shared path object to.
     */
    private void createIndexFiles(CharSequence columnName, long columnNameTxn, int indexValueBlockCapacity, int plen, boolean force) {
        try {
            keyFileName(path.trimTo(plen), columnName, columnNameTxn);

            if (!force && ff.exists(path.$())) {
                return;
            }

            // reuse memory column object to create index and close it at the end
            try {
                ddlMem.smallFile(ff, path.$(), MemoryTag.MMAP_TABLE_WRITER);
                ddlMem.truncate();
                BitmapIndexWriter.initKeyMemory(ddlMem, indexValueBlockCapacity);
            } catch (CairoException e) {
                // looks like we could not create key file properly
                // lets not leave half-baked file sitting around
                LOG.error()
                        .$("could not create index [name=").$(path)
                        .$(", errno=").$(e.getErrno())
                        .I$();
                if (!ff.removeQuiet(path.$())) {
                    LOG.critical()
                            .$("could not remove '").$(path).$("'. Please remove MANUALLY.")
                            .$("[errno=").$(ff.errno())
                            .I$();
                }
                throw e;
            } finally {
                ddlMem.close();
            }
            if (!ff.touch(valueFileName(path.trimTo(plen), columnName, columnNameTxn))) {
                LOG.error().$("could not create index [name=").$(path)
                        .$(", errno=").$(ff.errno())
                        .I$();
                throw CairoException.critical(ff.errno()).put("could not create index [name=").put(path).put(']');
            }
        } finally {
            path.trimTo(plen);
        }
    }

    private void createSymbolMapWriter(CharSequence name, long columnNameTxn, int symbolCapacity, boolean symbolCacheFlag) {
        MapWriter.createSymbolMapFiles(ff, ddlMem, path, name, columnNameTxn, symbolCapacity, symbolCacheFlag);
        SymbolMapWriter w = new SymbolMapWriter(
                configuration,
                path,
                name,
                columnNameTxn,
                0,
                denseSymbolMapWriters.size(),
                txWriter
        );
        // In case there are some dirty files left from rolled back transaction
        // clean the newly created symbol files.
        w.truncate();
        denseSymbolMapWriters.add(w);
        symbolMapWriters.extendAndSet(columnCount, w);
    }

    private boolean createWalSymbolMapping(SymbolMapDiff symbolMapDiff, int columnIndex, IntList symbolMap) {
        final int cleanSymbolCount = symbolMapDiff.getCleanSymbolCount();
        symbolMap.setPos(symbolMapDiff.getSize());

        // This is defensive. It validates that all the symbols used in WAL are set in SymbolMapDiff
        symbolMap.setAll(symbolMapDiff.getSize(), -1);
        final MapWriter mapWriter = symbolMapWriters.get(columnIndex);
        boolean identical = true;

        if (symbolMapDiff.hasNullValue()) {
            mapWriter.updateNullFlag(true);
        }

        SymbolMapDiffEntry entry;
        while ((entry = symbolMapDiff.nextEntry()) != null) {
            final CharSequence symbolValue = entry.getSymbol();
            final int newKey = mapWriter.put(symbolValue);
            identical &= newKey == entry.getKey();
            symbolMap.setQuick(entry.getKey() - cleanSymbolCount, newKey);
        }
        return identical;
    }

    private void cthAppendWalColumnToLastPartition(
            int columnIndex,
            int columnType,
            int timestampColumnIndex,
            long copyRowCount,
            long ignore,
            long columnRowCount,
            long existingLagRows,
            long symbolsFlags
    ) {
        if (o3ErrorCount.get() > 0) {
            return;
        }
        try {
            boolean designatedTimestamp = columnIndex == timestampColumnIndex;
            MemoryCR o3SrcDataMem = o3Columns.get(getPrimaryColumnIndex(columnIndex));
            MemoryCR o3srcAuxMem = o3Columns.get(getSecondaryColumnIndex(columnIndex));
            MemoryMA dstDataMem = columns.get(getPrimaryColumnIndex(columnIndex));
            MemoryMA dstAuxMem = columns.get(getSecondaryColumnIndex(columnIndex));
            long dstRowCount = txWriter.getTransientRowCount() - getColumnTop(columnIndex) + existingLagRows;

            long dataVectorCopySize;
            long o3srcDataOffset;
            long o3dstDataOffset;
            if (ColumnType.isVarSize(columnType)) {
                // Var dataVectorCopySize column
                final ColumnTypeDriver columnTypeDriver = ColumnType.getDriver(columnType);

                final long committedAuxOffset = columnTypeDriver.getAuxVectorOffset(columnRowCount);
                final long o3srcAuxMemAddr = o3srcAuxMem.addressOf(0);
                o3srcDataOffset = columnTypeDriver.getDataVectorOffset(o3srcAuxMemAddr, columnRowCount);
                dataVectorCopySize = columnTypeDriver.getDataVectorSize(o3srcAuxMemAddr, columnRowCount, columnRowCount + copyRowCount - 1);

                final long o3dstAuxOffset = columnTypeDriver.getAuxVectorOffset(dstRowCount);
                final long o3dstAuxSize = columnTypeDriver.getAuxVectorSize(copyRowCount);

                if (o3dstAuxOffset > 0) {
                    o3dstDataOffset = dstDataMem.getAppendOffset();
                } else {
                    o3dstDataOffset = 0;
                }

                // move count + 1 rows, to make sure index column remains n+1
                // the data is copied back to start of the buffer, no need to set dataVectorCopySize first
                long o3dstAuxAddr = mapAppendColumnBuffer(dstAuxMem, o3dstAuxOffset, o3dstAuxSize, true);
                assert o3dstAuxAddr != 0;
                try {
                    final long shift = o3srcDataOffset - o3dstDataOffset;
                    columnTypeDriver.shiftCopyAuxVector(
                            shift,
                            o3srcAuxMem.addressOf(committedAuxOffset),
                            0,
                            copyRowCount - 1, // inclusive
                            Math.abs(o3dstAuxAddr),
                            o3dstAuxSize
                    );
                } finally {
                    mapAppendColumnBufferRelease(o3dstAuxAddr, o3dstAuxOffset, o3dstAuxSize);
                }
            } else {
                // Fixed dataVectorCopySize column
                final int shl = ColumnType.pow2SizeOf(columnType);
                o3srcDataOffset = designatedTimestamp ? columnRowCount << 4 : columnRowCount << shl;
                dataVectorCopySize = copyRowCount << shl;
                o3dstDataOffset = dstRowCount << shl;
            }

            dstDataMem.jumpTo(o3dstDataOffset + dataVectorCopySize);

            // data vector size could be 0 for some inlined varsize column types
            if (!designatedTimestamp && dataVectorCopySize > 0) {
                if (mixedIOFlag) {
                    if (o3SrcDataMem.isFileBased()) {
                        long bytesWritten = ff.copyData(o3SrcDataMem.getFd(), dstDataMem.getFd(), o3srcDataOffset, o3dstDataOffset, dataVectorCopySize);
                        if (bytesWritten != dataVectorCopySize) {
                            throw CairoException.critical(ff.errno())
                                    .put("could not copy WAL column (fd-fd) [dstFd=").put(dstDataMem.getFd())
                                    .put(", column=").put(getColumnNameSafe(columnIndex))
                                    .put(", o3dstDataOffset=").put(o3dstDataOffset)
                                    .put(", srcFd=").put(o3SrcDataMem.getFd())
                                    .put(", dataVectorCopySize=").put(dataVectorCopySize)
                                    .put(", bytesWritten=").put(bytesWritten)
                                    .put(']');
                        }
                    } else {
                        long bytesWritten = ff.write(dstDataMem.getFd(), o3SrcDataMem.addressOf(o3srcDataOffset), dataVectorCopySize, o3dstDataOffset);
                        if (bytesWritten != dataVectorCopySize) {
                            throw CairoException.critical(ff.errno())
                                    .put("could not copy WAL column (mem-fd) [fd=").put(dstDataMem.getFd())
                                    .put(", column=").put(getColumnNameSafe(columnIndex))
                                    .put(", columnType").put(ColumnType.nameOf(columnType))
                                    .put(", o3dstDataOffset=").put(o3dstDataOffset)
                                    .put(", o3srcDataOffset=").put(o3srcDataOffset)
                                    .put(", dataVectorCopySize=").put(dataVectorCopySize)
                                    .put(", bytesWritten=").put(bytesWritten)
                                    .put(']');
                        }
                    }
                } else {
                    long destAddr = mapAppendColumnBuffer(dstDataMem, o3dstDataOffset, dataVectorCopySize, true);
                    try {
                        Vect.memcpy(Math.abs(destAddr), o3SrcDataMem.addressOf(o3srcDataOffset), dataVectorCopySize);
                    } finally {
                        mapAppendColumnBufferRelease(destAddr, o3dstDataOffset, dataVectorCopySize);
                    }
                }
            } else if (designatedTimestamp) {
                // WAL format has timestamp written as 2 LONGs per record, in so-called timestamp index data structure.
                // There is no point storing in 2 LONGs per record the LAG it is enough to have 1 LONG with timestamp.
                // The sort will convert the format back to timestamp index data structure.
                long srcLo = o3SrcDataMem.addressOf(o3srcDataOffset);
                // timestamp size must not be 0
                long destAddr = mapAppendColumnBuffer(dstDataMem, o3dstDataOffset, dataVectorCopySize, true);
                try {
                    Vect.copyFromTimestampIndex(srcLo, 0, copyRowCount - 1, Math.abs(destAddr));
                } finally {
                    mapAppendColumnBufferRelease(destAddr, o3dstDataOffset, dataVectorCopySize);
                }
            }
        } catch (Throwable th) {
            handleColumnTaskException(
                    "could not copy WAL column",
                    columnIndex,
                    columnType,
                    copyRowCount,
                    columnRowCount,
                    existingLagRows,
                    symbolsFlags,
                    th
            );
        }
    }

    private void cthMergeWalColumnWithLag(int columnIndex, int columnType, int timestampColumnIndex, long mergedTimestampAddress, long mergeCount, long lagRows, long mappedRowLo, long mappedRowHi) {
        if (ColumnType.isVarSize(columnType)) {
            cthMergeWalVarColumnWithLag(columnIndex, columnType, mergedTimestampAddress, mergeCount, lagRows, mappedRowLo, mappedRowHi);
        } else if (columnIndex != timestampColumnIndex) {
            // do not merge timestamp columns
            cthMergeWalFixColumnWithLag(columnIndex, columnType, mergedTimestampAddress, mergeCount, lagRows, mappedRowLo, mappedRowHi);
        }
    }

    private void cthMergeWalFixColumnWithLag(int columnIndex, int columnType, long mergeIndex, long mergeCount, long lagRows, long mappedRowLo, long mappedRowHi) {
        if (o3ErrorCount.get() > 0) {
            return;
        }
        try {
            final int primaryColumnIndex = getPrimaryColumnIndex(columnIndex);
            final MemoryMA lagMem = columns.getQuick(primaryColumnIndex);
            final MemoryCR mappedMem = o3Columns.getQuick(primaryColumnIndex);
            final MemoryCARW destMem = o3MemColumns2.getQuick(primaryColumnIndex);

            final int shl = ColumnType.pow2SizeOf(columnType);
            destMem.jumpTo(mergeCount << shl);
            final long srcMapped = mappedMem.addressOf(mappedRowLo << shl) - (mappedRowLo << shl);
            long lagMemOffset = (txWriter.getTransientRowCount() - getColumnTop(columnIndex)) << shl;
            long lagAddr = mapAppendColumnBuffer(lagMem, lagMemOffset, lagRows << shl, false);
            try {
                long srcLag = Math.abs(lagAddr);
                destMem.shiftAddressRight(0);
                final long dest = destMem.addressOf(0);
                if (srcLag == 0 && lagRows != 0) {
                    throw CairoException.critical(0)
                            .put("cannot sort WAL data, lag rows are missing [table").put(tableToken.getTableName())
                            .put(", column=").put(getColumnNameSafe(columnIndex))
                            .put(", type=").put(ColumnType.nameOf(columnType))
                            .put(", lagRows=").put(lagRows)
                            .put(']');
                }
                if (srcMapped == 0) {
                    throw CairoException.critical(0)
                            .put("cannot sort WAL data, rows are missing [table").put(tableToken.getTableName())
                            .put(", column=").put(getColumnNameSafe(columnIndex))
                            .put(", type=").put(ColumnType.nameOf(columnType))
                            .put(']');
                }
                if (dest == 0) {
                    throw CairoException.critical(0)
                            .put("cannot sort WAL data, destination buffer is empty [table").put(tableToken.getTableName())
                            .put(", column=").put(getColumnNameSafe(columnIndex))
                            .put(", type=").put(ColumnType.nameOf(columnType))
                            .put(']');
                }

                switch (shl) {
                    case 0:
                        Vect.mergeShuffle8Bit(srcLag, srcMapped, dest, mergeIndex, mergeCount);
                        break;
                    case 1:
                        Vect.mergeShuffle16Bit(srcLag, srcMapped, dest, mergeIndex, mergeCount);
                        break;
                    case 2:
                        Vect.mergeShuffle32Bit(srcLag, srcMapped, dest, mergeIndex, mergeCount);
                        break;
                    case 3:
                        Vect.mergeShuffle64Bit(srcLag, srcMapped, dest, mergeIndex, mergeCount);
                        break;
                    case 4:
                        Vect.mergeShuffle128Bit(srcLag, srcMapped, dest, mergeIndex, mergeCount);
                        break;
                    case 5:
                        Vect.mergeShuffle256Bit(srcLag, srcMapped, dest, mergeIndex, mergeCount);
                        break;
                    default:
                        assert false : "col type is unsupported";
                        break;
                }
            } finally {
                mapAppendColumnBufferRelease(lagAddr, lagMemOffset, lagRows << shl);
            }
        } catch (Throwable e) {
            handleColumnTaskException(
                    "could not merge fix WAL column",
                    columnIndex,
                    columnType,
                    mergeIndex,
                    lagRows,
                    mappedRowLo,
                    mappedRowHi,
                    e
            );
        }
    }

    private void cthMergeWalVarColumnWithLag(
            int columnIndex,
            int columnType,
            long timestampMergeIndexAddr,
            long timestampMergeIndexCount,
            long lagRows,
            long mappedRowLo,
            long mappedRowHi
    ) {
        if (o3ErrorCount.get() > 0) {
            return;
        }
        try {
            final int primaryIndex = getPrimaryColumnIndex(columnIndex);
            final int secondaryIndex = primaryIndex + 1;

            final MemoryCR o3dataMem = o3Columns.getQuick(primaryIndex);
            final MemoryCR o3auxMem = o3Columns.getQuick(secondaryIndex);
            final MemoryMA lagDataMem = columns.getQuick(primaryIndex);
            final MemoryMA lagAuxMem = columns.getQuick(secondaryIndex);

            final MemoryCARW dstDataAddr = o3MemColumns2.getQuick(primaryIndex);
            final MemoryCARW dstAuxAddr = o3MemColumns2.getQuick(secondaryIndex);

            ColumnTypeDriver columnTypeDriver = ColumnType.getDriver(columnType);

            final long srcMappedDataAddr = o3dataMem.addressOf(0);
            final long srcMappedAuxAddr = o3auxMem.addressOf(0);

            final long src1DataSize = columnTypeDriver.getDataVectorSize(srcMappedAuxAddr, mappedRowLo, mappedRowHi - 1);
            assert o3dataMem.size() >= src1DataSize;
            final long lagAuxOffset = columnTypeDriver.getAuxVectorOffset(txWriter.getTransientRowCount() - getColumnTop(columnIndex));
            final long lagAuxSize = columnTypeDriver.getAuxVectorSize(lagRows);
            final long signedLagAuxAddr = lagRows > 0 ? mapAppendColumnBuffer(lagAuxMem, lagAuxOffset, lagAuxSize, false) : 0;

            try {
                final long lagAuxAddr = Math.abs(signedLagAuxAddr);
                final long lagDataBegin = lagRows > 0 ? columnTypeDriver.getDataVectorOffset(lagAuxAddr, 0) : 0;
                final long lagDataSize = lagRows > 0 ? columnTypeDriver.getDataVectorSizeAt(lagAuxAddr, lagRows - 1) : 0;
                final long lagDataMapAddr = lagRows > 0 ? mapAppendColumnBuffer(lagDataMem, lagDataBegin, lagDataSize, false) : 0;

                try {
                    final long lagDataAddr = Math.abs(lagDataMapAddr) - lagDataBegin;
                    dstDataAddr.jumpTo(src1DataSize + lagDataSize);
                    dstAuxAddr.jumpTo(columnTypeDriver.getAuxVectorSize(timestampMergeIndexCount));

                    // exclude the trailing offset from shuffling
                    ColumnType.getDriver(columnType).o3ColumnMerge(
                            timestampMergeIndexAddr,
                            timestampMergeIndexCount,
                            lagAuxAddr,
                            lagDataAddr,
                            srcMappedAuxAddr,
                            srcMappedDataAddr,
                            dstAuxAddr.addressOf(0),
                            dstDataAddr.addressOf(0),
                            0L
                    );
                } finally {
                    mapAppendColumnBufferRelease(lagDataMapAddr, lagDataBegin, lagDataSize);
                }
            } finally {
                mapAppendColumnBufferRelease(signedLagAuxAddr, lagAuxOffset, lagAuxSize);
            }
        } catch (Throwable e) {
            handleColumnTaskException(
                    "could not merge varsize WAL column",
                    columnIndex,
                    columnType,
                    timestampMergeIndexAddr,
                    lagRows,
                    mappedRowLo,
                    mappedRowHi,
                    e
            );
        }
    }

    private void cthO3MoveUncommitted(
            int columnIndex,
            int columnType,
            int timestampColumnIndex,
            long committedTransientRowCount,
            long ignore1,
            long transientRowsAdded,
            long ignore2,
            long ignore3
    ) {
        if (o3ErrorCount.get() > 0) {
            return;
        }
        try {
            if (columnIndex != timestampColumnIndex) {
                MemoryMA colDataMem = getPrimaryColumn(columnIndex);
                long colDataOffset;
                final MemoryARW o3DataMem = o3MemColumns1.get(getPrimaryColumnIndex(columnIndex));
                final MemoryARW o3auxMem = o3MemColumns1.get(getSecondaryColumnIndex(columnIndex));

                long colDataExtraSize;
                long o3dataOffset = o3DataMem.getAppendOffset();

                final long columnTop = getColumnTop(columnIndex);

                if (columnTop > 0) {
                    LOG.debug()
                            .$("move uncommitted [columnTop=").$(columnTop)
                            .$(", columnIndex=").$(columnIndex)
                            .$(", committedTransientRowCount=").$(committedTransientRowCount)
                            .$(", transientRowsAdded=").$(transientRowsAdded)
                            .I$();
                }

                final long committedRowCount = committedTransientRowCount - columnTop;
                if (ColumnType.isVarSize(columnType)) {
                    final ColumnTypeDriver columnTypeDriver = ColumnType.getDriver(columnType);
                    final MemoryMA colAuxMem = getSecondaryColumn(columnIndex);
                    final long colAuxMemOffset = columnTypeDriver.getAuxVectorOffset(committedRowCount);
                    long colAuxMemRequiredSize = columnTypeDriver.getAuxVectorSize(transientRowsAdded);
                    long o3auxMemAppendOffset = o3auxMem.getAppendOffset();

                    // ensure memory is available
                    long offsetLimit = o3auxMemAppendOffset + columnTypeDriver.getAuxVectorOffset(transientRowsAdded);
                    o3auxMem.jumpTo(offsetLimit);
                    long colAuxMemAddr = colAuxMem.map(colAuxMemOffset, colAuxMemRequiredSize);
                    boolean locallyMapped = colAuxMemAddr == 0;

                    long alignedExtraLen;
                    if (!locallyMapped) {
                        alignedExtraLen = 0;
                    } else {
                        // Linux requires the mmap offset to be page aligned
                        final long alignedOffset = Files.floorPageSize(colAuxMemOffset);
                        alignedExtraLen = colAuxMemOffset - alignedOffset;
                        colAuxMemAddr = mapRO(ff, colAuxMem.getFd(), colAuxMemRequiredSize + alignedExtraLen, alignedOffset, MemoryTag.MMAP_TABLE_WRITER);
                    }

                    colDataOffset = columnTypeDriver.getDataVectorOffset(colAuxMemAddr + alignedExtraLen, 0);
                    long dstAddr = o3auxMem.addressOf(o3auxMemAppendOffset) - columnTypeDriver.getMinAuxVectorSize();
                    long dstAddrLimit = o3auxMem.addressOf(offsetLimit);
                    long dstAddrSize = dstAddrLimit - dstAddr;

                    columnTypeDriver.shiftCopyAuxVector(
                            colDataOffset - o3dataOffset,
                            colAuxMemAddr + alignedExtraLen,
                            0,
                            transientRowsAdded - 1, // inclusive
                            dstAddr,
                            dstAddrSize
                    );

                    if (locallyMapped) {
                        // If memory mapping was mapped specially for this move, close it
                        ff.munmap(colAuxMemAddr, colAuxMemRequiredSize + alignedExtraLen, MemoryTag.MMAP_TABLE_WRITER);
                    }

                    colDataExtraSize = colDataMem.getAppendOffset() - colDataOffset;
                    // we have to restore aux column size to its required size to hold "committedRowCount" row count.
                    colAuxMem.jumpTo(columnTypeDriver.getAuxVectorSize(committedRowCount));
                } else {
                    // Fixed size
                    final int shl = ColumnType.pow2SizeOf(columnType);
                    colDataExtraSize = transientRowsAdded << shl;
                    colDataOffset = committedRowCount << shl;
                }

                o3DataMem.jumpTo(o3dataOffset + colDataExtraSize);
                long o3dataAddr = o3DataMem.addressOf(o3dataOffset);
                long sourceAddress = colDataMem.map(colDataOffset, colDataExtraSize);
                if (sourceAddress != 0) {
                    Vect.memcpy(o3dataAddr, sourceAddress, colDataExtraSize);
                } else {
                    // Linux requires the mmap offset to be page aligned
                    long alignedOffset = Files.floorPageSize(colDataOffset);
                    long alignedExtraLen = colDataOffset - alignedOffset;
                    long size = colDataExtraSize + alignedExtraLen;
                    if (size > 0) {
                        sourceAddress = mapRO(ff, colDataMem.getFd(), size, alignedOffset, MemoryTag.MMAP_TABLE_WRITER);
                        Vect.memcpy(o3dataAddr, sourceAddress + alignedExtraLen, colDataExtraSize);
                        ff.munmap(sourceAddress, size, MemoryTag.MMAP_TABLE_WRITER);
                    }
                }
                colDataMem.jumpTo(colDataOffset);
            } else {
                // Timestamp column
                int shl = ColumnType.pow2SizeOf(ColumnType.TIMESTAMP);
                MemoryMA srcDataMem = getPrimaryColumn(columnIndex);
                // this cannot have "top"
                long srcFixOffset = committedTransientRowCount << shl;
                long srcFixLen = transientRowsAdded << shl;
                long alignedExtraLen;
                long address = srcDataMem.map(srcFixOffset, srcFixLen);
                boolean locallyMapped = address == 0;

                // column could not provide necessary length of buffer
                // because perhaps its internal buffer is not big enough
                if (!locallyMapped) {
                    alignedExtraLen = 0;
                } else {
                    // Linux requires the mmap offset to be page aligned
                    long alignedOffset = Files.floorPageSize(srcFixOffset);
                    alignedExtraLen = srcFixOffset - alignedOffset;
                    address = mapRO(ff, srcDataMem.getFd(), srcFixLen + alignedExtraLen, alignedOffset, MemoryTag.MMAP_TABLE_WRITER);
                }

                try {
                    for (long n = 0; n < transientRowsAdded; n++) {
                        long ts = Unsafe.getUnsafe().getLong(address + alignedExtraLen + (n << shl));
                        o3TimestampMem.putLong128(ts, o3RowCount + n);
                    }
                } finally {
                    if (locallyMapped) {
                        ff.munmap(address, srcFixLen + alignedExtraLen, MemoryTag.MMAP_TABLE_WRITER);
                    }
                }

                srcDataMem.jumpTo(srcFixOffset);
            }
        } catch (Throwable ex) {
            handleColumnTaskException(
                    "could not move uncommitted data",
                    columnIndex,
                    columnType,
                    committedTransientRowCount,
                    transientRowsAdded,
                    ignore1,
                    ignore2,
                    ex
            );
        }
    }

    private void cthO3ShiftColumnInLagToTop(
            int columnIndex,
            int columnType,
            int timestampColumnIndex,
            long copyToLagRowCount,
            long ignore,
            long columnDataRowOffset,
            long existingLagRows,
            long excludeSymbols
    ) {
        if (o3ErrorCount.get() > 0) {
            return;
        }
        try {
            if (columnIndex != timestampColumnIndex) {
                MemoryCR srcDataMem = o3Columns.get(getPrimaryColumnIndex(columnIndex));
                MemoryCR srcAuxMem = o3Columns.get(getSecondaryColumnIndex(columnIndex));
                MemoryARW dstDataMem = o3MemColumns1.get(getPrimaryColumnIndex(columnIndex));
                MemoryARW dstAuxMem = o3MemColumns1.get(getSecondaryColumnIndex(columnIndex));

                if (srcDataMem == dstDataMem && excludeSymbols > 0 && columnType == ColumnType.SYMBOL) {
                    // nothing to do. This is the case when WAL symbols are remapped to the correct place in LAG buffers.
                    return;
                }

                if (ColumnType.isVarSize(columnType)) {
                    final ColumnTypeDriver columnTypeDriver = ColumnType.getDriver(columnType);
                    final long dataOffset = columnTypeDriver.getDataVectorOffset(srcAuxMem.addressOf(0), columnDataRowOffset);
                    final long dataSize = columnTypeDriver.getDataVectorSize(srcAuxMem.addressOf(0), columnDataRowOffset, columnDataRowOffset + copyToLagRowCount - 1);
                    final long destOffset = existingLagRows == 0 ? 0L : columnTypeDriver.getDataVectorOffset(dstAuxMem.addressOf(0), existingLagRows);

                    // adjust append position of the index column to
                    // maintain n+1 number of entries
                    long rowLimit = columnTypeDriver.getAuxVectorSize(existingLagRows + copyToLagRowCount);
                    dstAuxMem.jumpTo(rowLimit);

                    // move count + 1 rows, to make sure index column remains n+1
                    // the data is copied back to start of the buffer, no need to set dataSize first
                    long dstAddr = dstAuxMem.addressOf(columnTypeDriver.getAuxVectorOffset(existingLagRows));
                    long dstAddrLimit = dstAuxMem.addressOf(rowLimit);
                    long dstAddrSize = dstAddrLimit - dstAddr;
                    columnTypeDriver.shiftCopyAuxVector(
                            dataOffset - destOffset,
                            srcAuxMem.addressOf(columnTypeDriver.getAuxVectorOffset(columnDataRowOffset)),
                            0,
                            copyToLagRowCount - 1, // inclusive
                            dstAddr,
                            dstAddrSize
                    );
                    dstDataMem.jumpTo(destOffset + dataSize);
                    assert srcDataMem.size() >= dataSize;
                    Vect.memmove(dstDataMem.addressOf(destOffset), srcDataMem.addressOf(dataOffset), dataSize);
                } else {
                    final int shl = ColumnType.pow2SizeOf(columnType);
                    // Fixed size column
                    long sourceOffset = columnDataRowOffset << shl;
                    long size = copyToLagRowCount << shl;
                    long destOffset = existingLagRows << shl;
                    dstDataMem.jumpTo(destOffset + size);
                    assert srcDataMem.size() >= size;
                    Vect.memmove(dstDataMem.addressOf(destOffset), srcDataMem.addressOf(sourceOffset), size);
                }

                // the data is copied back to start of the buffer, no need to set size first
            } else {
                MemoryCR o3SrcDataMem = o3Columns.get(getPrimaryColumnIndex(columnIndex));

                // Special case, designated timestamp column
                // Move values and set index to  0..copyToLagRowCount
                final long sourceOffset = columnDataRowOffset << 4;
                o3TimestampMem.jumpTo((copyToLagRowCount + existingLagRows) << 4);
                final long dstTimestampAddr = o3TimestampMem.getAddress() + (existingLagRows << 4);
                Vect.shiftTimestampIndex(o3SrcDataMem.addressOf(sourceOffset), copyToLagRowCount, dstTimestampAddr);
            }
        } catch (Throwable ex) {
            handleColumnTaskException(
                    "could not shift o3 lag",
                    columnIndex,
                    columnType,
                    copyToLagRowCount,
                    columnDataRowOffset,
                    existingLagRows,
                    excludeSymbols,
                    ex
            );
        }
    }

    private void cthO3SortColumn(int columnIndex, int columnType, int timestampColumnIndex, long sortedTimestampsAddr, long sortedTimestampsRowCount, long long2, long long3, long long4) {
        if (ColumnType.isVarSize(columnType)) {
            cthO3SortVarColumn(columnIndex, columnType, sortedTimestampsAddr, sortedTimestampsRowCount);
        } else if (columnIndex != timestampColumnIndex) {
            cthO3SortFixColumn(columnIndex, columnType, sortedTimestampsAddr, sortedTimestampsRowCount);
        }
    }

    private void cthO3SortFixColumn(
            int columnIndex,
            int columnType,
            long sortedTimestampsAddr,
            long sortedTimestampsRowCount
    ) {
        if (o3ErrorCount.get() > 0) {
            return;
        }
        try {
            final int columnOffset = getPrimaryColumnIndex(columnIndex);
            final MemoryCR mem = o3Columns.getQuick(columnOffset);
            final MemoryCARW mem2 = o3MemColumns2.getQuick(columnOffset);
            final int shl = ColumnType.pow2SizeOf(columnType);
            final long src = mem.addressOf(0);
            mem2.jumpTo(sortedTimestampsRowCount << shl);
            final long tgtDataAddr = mem2.addressOf(0);
            switch (shl) {
                case 0:
                    Vect.indexReshuffle8Bit(src, tgtDataAddr, sortedTimestampsAddr, sortedTimestampsRowCount);
                    break;
                case 1:
                    Vect.indexReshuffle16Bit(src, tgtDataAddr, sortedTimestampsAddr, sortedTimestampsRowCount);
                    break;
                case 2:
                    Vect.indexReshuffle32Bit(src, tgtDataAddr, sortedTimestampsAddr, sortedTimestampsRowCount);
                    break;
                case 3:
                    Vect.indexReshuffle64Bit(src, tgtDataAddr, sortedTimestampsAddr, sortedTimestampsRowCount);
                    break;
                case 4:
                    Vect.indexReshuffle128Bit(src, tgtDataAddr, sortedTimestampsAddr, sortedTimestampsRowCount);
                    break;
                case 5:
                    Vect.indexReshuffle256Bit(src, tgtDataAddr, sortedTimestampsAddr, sortedTimestampsRowCount);
                    break;
                default:
                    assert false : "col type is unsupported";
                    break;
            }
        } catch (Throwable th) {
            handleColumnTaskException(
                    "could not sort fix o3 column",
                    columnIndex,
                    columnType,
                    sortedTimestampsAddr,
                    sortedTimestampsRowCount,
                    IGNORE,
                    IGNORE,
                    th
            );
        }
    }

    private void cthO3SortVarColumn(
            int columnIndex,
            int columnType,
            long sortedTimestampsAddr,
            long sortedTimestampsRowCount
    ) {
        if (o3ErrorCount.get() > 0) {
            return;
        }
        try {
            final int primaryIndex = getPrimaryColumnIndex(columnIndex);
            final int secondaryIndex = primaryIndex + 1;

            ColumnType.getDriver(columnType).o3sort(
                    sortedTimestampsAddr,
                    sortedTimestampsRowCount,
                    o3Columns.getQuick(primaryIndex),
                    o3Columns.getQuick(secondaryIndex),
                    o3MemColumns2.getQuick(primaryIndex),
                    o3MemColumns2.getQuick(secondaryIndex)
            );
        } catch (Throwable th) {
            handleColumnTaskException(
                    "could not sort varsize o3 column",
                    columnIndex,
                    columnType,
                    sortedTimestampsAddr,
                    IGNORE,
                    IGNORE,
                    IGNORE,
                    th
            );
        }
    }

    private long deduplicateSortedIndex(long longIndexLength, long indexSrcAddr, long indexDstAddr, long tempIndexAddr, long lagRows) {
        LOG.info().$("WAL dedup sorted commit index [table=").$(tableToken).$(", totalRows=").$(longIndexLength).$(", lagRows=").$(lagRows).I$();
        int dedupKeyIndex = 0;
        long dedupCommitAddr = 0;
        try {
            if (dedupColumnCommitAddresses.getColumnCount() > 0) {
                dedupCommitAddr = dedupColumnCommitAddresses.allocateBlock();
                for (int i = 0; i < metadata.getColumnCount(); i++) {
                    int columnType = metadata.getColumnType(i);
                    if (i != metadata.getTimestampIndex() && columnType > 0 && metadata.isDedupKey(i)) {
                        int shl = ColumnType.pow2SizeOf(columnType);
                        long lagMemOffset = lagRows > 0 ? (txWriter.getTransientRowCount() - getColumnTop(i)) << shl : 0L;
                        long lagMapSize = lagRows << shl;

                        // Map column buffers for lag rows for deduplication
                        long lagKeyAddr = lagRows > 0 ? mapAppendColumnBuffer(columns.get(getPrimaryColumnIndex(i)), lagMemOffset, lagMapSize, false) : 0L;
                        MemoryCR o3Column = o3Columns.get(getPrimaryColumnIndex(i));
                        long o3ColumnData = o3Column.addressOf(0);
                        assert o3ColumnData != 0;

                        dedupColumnCommitAddresses.setArrayValues(
                                dedupCommitAddr,
                                dedupKeyIndex++,
                                columnType,
                                ColumnType.sizeOf(columnType),
                                0L,
                                o3ColumnData,
                                Math.abs(lagKeyAddr),
                                lagKeyAddr,
                                lagMemOffset,
                                lagMapSize
                        );
                    }
                }
            }
            return Vect.dedupSortedTimestampIndexIntKeysChecked(
                    indexSrcAddr,
                    longIndexLength,
                    indexDstAddr,
                    tempIndexAddr,
                    dedupKeyIndex,
                    dedupColumnCommitAddresses.getAddress(dedupCommitAddr)
            );
        } finally {
            if (dedupColumnCommitAddresses.getColumnCount() > 0 && lagRows > 0) {
                // Release mapped column buffers for lag rows
                for (int i = 0; i < dedupKeyIndex; i++) {
                    long lagAddr = dedupColumnCommitAddresses.getColReserved1(dedupCommitAddr, i);
                    long lagMemOffset = dedupColumnCommitAddresses.getColReserved2(dedupCommitAddr, i);
                    long mapSize = dedupColumnCommitAddresses.getColReserved3(dedupCommitAddr, i);

                    mapAppendColumnBufferRelease(lagAddr, lagMemOffset, mapSize);
                }
            }
            dedupColumnCommitAddresses.clear();
        }
    }

    private void dispatchColumnTasks(
            long long0,
            long long1,
            long long2,
            long long3,
            long long4,
            ColumnTaskHandler taskHandler
    ) {
        final int timestampColumnIndex = metadata.getTimestampIndex();
        final Sequence pubSeq = this.messageBus.getColumnTaskPubSeq();
        final RingQueue<ColumnTask> queue = this.messageBus.getColumnTaskQueue();
        o3DoneLatch.reset();
        o3ErrorCount.set(0);
        lastErrno = 0;
        int queuedCount = 0;

        for (int columnIndex = 0; columnIndex < columnCount; columnIndex++) {
            int columnType = metadata.getColumnType(columnIndex);
            if (columnType > 0) {
                long cursor = pubSeq.next();

                // Pass column index as -1 when it's designated timestamp column to o3 move method
                if (cursor > -1) {
                    try {
                        final ColumnTask task = queue.get(cursor);
                        task.of(
                                o3DoneLatch,
                                columnIndex,
                                columnType,
                                timestampColumnIndex,
                                long0,
                                long1,
                                long2,
                                long3,
                                long4,
                                taskHandler
                        );
                    } finally {
                        queuedCount++;
                        pubSeq.done(cursor);
                    }
                } else {
                    taskHandler.run(columnIndex, columnType, timestampColumnIndex, long0, long1, long2, long3, long4);
                }
            }
        }
        consumeColumnTasks(queue, queuedCount);
    }

    private void doClose(boolean truncate) {
        // destroy() may have already closed everything
        boolean tx = inTransaction();
        freeSymbolMapWriters();
        Misc.freeObjList(indexers);
        denseIndexers.clear();
        Misc.free(txWriter);
        Misc.free(metaMem);
        Misc.free(ddlMem);
        Misc.free(other);
        Misc.free(todoMem);
        Misc.free(attachMetaMem);
        Misc.free(attachColumnVersionReader);
        Misc.free(attachIndexBuilder);
        Misc.free(columnVersionWriter);
        Misc.free(o3PartitionUpdateSink);
        Misc.free(slaveTxReader);
        Misc.free(commandQueue);
        Misc.free(dedupColumnCommitAddresses);
        closeWalFiles();
        updateOperatorImpl = Misc.free(updateOperatorImpl);
        convertOperatorImpl = Misc.free(convertOperatorImpl);
        dropIndexOperator = null;
        noOpRowCount = 0L;
        lastOpenPartitionTs = Long.MIN_VALUE;
        lastOpenPartitionIsReadOnly = false;
        Misc.free(frameFactory);
        assert !truncate || distressed || assertColumnPositionIncludeWalLag();
        freeColumns(truncate & !distressed);
        try {
            releaseLock(!truncate | tx | performRecovery | distressed);
        } finally {
            Misc.free(txnScoreboard);
            Misc.free(path);
            Misc.free(o3TimestampMem);
            Misc.free(o3TimestampMemCpy);
            Misc.free(ownMessageBus);
            if (tempMem16b != 0) {
                tempMem16b = Unsafe.free(tempMem16b, 16, MemoryTag.NATIVE_TABLE_WRITER);
            }
            LOG.info().$("closed '").utf8(tableToken.getTableName()).$('\'').$();
        }
    }

    private boolean dropPartitionByExactTimestamp(long timestamp) {
        final long minTimestamp = txWriter.getMinTimestamp(); // partition min timestamp
        final long maxTimestamp = txWriter.getMaxTimestamp(); // partition max timestamp

        timestamp = txWriter.getPartitionTimestampByTimestamp(timestamp);
        final int index = txWriter.getPartitionIndex(timestamp);
        if (index < 0) {
            LOG.error().$("partition is already removed [path=").$substr(pathRootSize, path).$(", partitionTimestamp=").$ts(timestamp).I$();
            return false;
        }

        final long partitionNameTxn = txWriter.getPartitionNameTxnByPartitionTimestamp(timestamp);

        if (timestamp == txWriter.getPartitionTimestampByTimestamp(maxTimestamp)) {

            // removing active partition

            // calculate new transient row count, min/max timestamps and find the partition to open next
            final long nextMaxTimestamp;
            final long newTransientRowCount;
            final long prevTimestamp;
            if (index == 0) {
                nextMaxTimestamp = Long.MIN_VALUE;
                newTransientRowCount = 0L;
                prevTimestamp = 0L; // meaningless
            } else {
                final int prevIndex = index - 1;
                prevTimestamp = txWriter.getPartitionTimestampByIndex(prevIndex);
                newTransientRowCount = txWriter.getPartitionSize(prevIndex);
                try {
                    setPathForPartition(path.trimTo(pathSize), partitionBy, prevTimestamp, txWriter.getPartitionNameTxn(prevIndex));
                    readPartitionMinMax(ff, prevTimestamp, path, metadata.getColumnName(metadata.getTimestampIndex()), newTransientRowCount);
                    nextMaxTimestamp = attachMaxTimestamp;
                } finally {
                    path.trimTo(pathSize);
                }
            }

            columnVersionWriter.removePartition(timestamp);
            txWriter.beginPartitionSizeUpdate();
            txWriter.removeAttachedPartitions(timestamp);
            txWriter.finishPartitionSizeUpdate(index == 0 ? Long.MAX_VALUE : txWriter.getMinTimestamp(), nextMaxTimestamp);
            txWriter.bumpTruncateVersion();

            columnVersionWriter.commit();
            txWriter.setColumnVersion(columnVersionWriter.getVersion());
            txWriter.commit(denseSymbolMapWriters);

            // No need to truncate before, files to be deleted.
            closeActivePartition(false);

            if (index != 0) {
                openPartition(prevTimestamp);
                setAppendPosition(newTransientRowCount, false);
            } else {
                rowAction = ROW_ACTION_OPEN_PARTITION;
            }
        } else {

            // when we want to delete first partition we must find out minTimestamp from
            // next partition if it exists, or next partition, and so on
            //
            // when somebody removed data directories manually and then attempts to tidy
            // up metadata with logical partition delete we have to uphold the effort and
            // re-compute table size and its minTimestamp from what remains on disk

            // find out if we are removing min partition
            long nextMinTimestamp = minTimestamp;
            if (timestamp == txWriter.getPartitionTimestampByIndex(0)) {
                nextMinTimestamp = readMinTimestamp(txWriter.getPartitionTimestampByIndex(1));
            }

            columnVersionWriter.removePartition(timestamp);

            txWriter.beginPartitionSizeUpdate();
            txWriter.removeAttachedPartitions(timestamp);
            txWriter.setMinTimestamp(nextMinTimestamp);
            txWriter.finishPartitionSizeUpdate(nextMinTimestamp, txWriter.getMaxTimestamp());
            txWriter.bumpTruncateVersion();

            columnVersionWriter.commit();
            txWriter.setColumnVersion(columnVersionWriter.getVersion());
            txWriter.commit(denseSymbolMapWriters);
        }

        // Call O3 methods to remove check TxnScoreboard and remove partition directly
        safeDeletePartitionDir(timestamp, partitionNameTxn);
        return true;
    }

    private long findMinSplitPartitionTimestamp() {
        for (int i = 0, n = txWriter.getPartitionCount(); i < n; i++) {
            long partitionTimestamp = txWriter.getPartitionTimestampByIndex(i);
            if (txWriter.getLogicalPartitionTimestamp(partitionTimestamp) != partitionTimestamp) {
                return partitionTimestamp;
            }
        }
        return Long.MAX_VALUE;
    }

    private void finishColumnPurge() {
        if (purgingOperator == null) {
            return;
        }
        boolean asyncOnly = checkScoreboardHasReadersBeforeLastCommittedTxn();
        purgingOperator.purge(
                path.trimTo(pathSize),
                tableToken,
                partitionBy,
                asyncOnly,
                metadata,
                getTruncateVersion(),
                getTxn()
        );
        purgingOperator.clear();
    }

    private void finishMetaSwapUpdate() {
        finishMetadataSwap();
        bumpMetadataVersion();
        clearTodoLog();
    }

    private void finishMetaSwapUpdateStructural() {
        // rename _meta to _meta.prev
        finishMetadataSwap();

        bumpMetadataAndColumnStructureVersion();
        clearTodoLog();
    }

    private void finishMetadataSwap() {
        // rename _meta to _meta.prev
        this.metaPrevIndex = rename(fileOperationRetryCount);
        writeRestoreMetaTodo();

        try {
            // rename _meta.swp to -_meta
            restoreMetaFrom(META_SWAP_FILE_NAME, metaSwapIndex);
        } catch (CairoException e) {
            try {
                recoverFromTodoWriteFailure(null);
            } catch (CairoException e2) {
                throwDistressException(e2);
            }
            throw e;
        }

        try {
            // open _meta file
            openMetaFile(ff, path, pathSize, metaMem);
        } catch (CairoException e) {
            throwDistressException(e);
        }
    }

    private void finishO3Append(long o3LagRowCount) {
        if (denseIndexers.size() == 0) {
            populateDenseIndexerList();
        }
        path.trimTo(pathSize);
        // Alright, we finished updating partitions. Now we need to get this writer instance into
        // a consistent state.
        //
        // We start with ensuring append memory is in ready-to-use state. When max timestamp changes we need to
        // move append memory to new set of files. Otherwise, we stay on the same set but advance to append position.
        avoidIndexOnCommit = o3ErrorCount.get() == 0;
        if (o3LagRowCount == 0) {
            clearO3();
            LOG.debug().$("lag segment is empty").$();
        } else {
            // adjust O3 master ref so that virtual row count becomes equal to value of "o3LagRowCount"
            this.o3MasterRef = this.masterRef - o3LagRowCount * 2 + 1;
            LOG.debug().$("adjusted [o3RowCount=").$(getO3RowCount0()).I$();
        }
    }

    private void finishO3Commit(long partitionTimestampHiLimit) {
        if (!o3InError) {
            updateO3ColumnTops();
        }
        if (isLastPartitionClosed() || partitionTimestampHi > partitionTimestampHiLimit) {
            openPartition(txWriter.getLastPartitionTimestamp());
        }

        // Data is written out successfully, however, we can still fail to set append position, for
        // example when we ran out of address space and new page cannot be mapped. The "allocate" calls here
        // ensure we can trigger this situation in tests. We should perhaps align our data such that setAppendPosition()
        // will attempt to mmap new page and fail... Then we can remove the 'true' parameter
        try {
            setAppendPosition(txWriter.getTransientRowCount(), !metadata.isWalEnabled());
        } catch (Throwable e) {
            LOG.critical().$("data is committed but writer failed to update its state `").$(e).$('`').$();
            distressed = true;
            throw e;
        }

        metrics.tableWriter().incrementO3Commits();
    }

    private Utf8Sequence formatPartitionForTimestamp(long partitionTimestamp, long nameTxn) {
        utf8Sink.clear();
        TableUtils.setSinkForPartition(utf8Sink, partitionBy, partitionTimestamp, nameTxn);
        return utf8Sink;
    }

    private void freeAndRemoveColumnPair(ObjList<MemoryMA> columns, int pi, int si) {
        Misc.free(columns.getAndSetQuick(pi, NullMemory.INSTANCE));
        Misc.free(columns.getAndSetQuick(si, NullMemory.INSTANCE));
    }

    private void freeAndRemoveO3ColumnPair(ObjList<MemoryCARW> columns, int pi, int si) {
        Misc.free(columns.getAndSetQuick(pi, NullMemory.INSTANCE));
        Misc.free(columns.getAndSetQuick(si, NullMemory.INSTANCE));
    }

    private void freeColumnMemory(int columnIndex) {
        final int pi = getPrimaryColumnIndex(columnIndex);
        final int si = getSecondaryColumnIndex(columnIndex);
        freeNullSetter(nullSetters, columnIndex);
        freeNullSetter(o3NullSetters1, columnIndex);
        freeNullSetter(o3NullSetters2, columnIndex);
        freeAndRemoveColumnPair(columns, pi, si);
        freeAndRemoveO3ColumnPair(o3MemColumns1, pi, si);
        freeAndRemoveO3ColumnPair(o3MemColumns2, pi, si);
        if (columnIndex < indexers.size()) {
            Misc.free(indexers.getAndSetQuick(columnIndex, null));
            populateDenseIndexerList();
        }
    }

    private void freeColumns(boolean truncate) {
        // null check is because this method could be called from the constructor
        if (columns != null) {
            closeAppendMemoryTruncate(truncate);
        }
        Misc.freeObjListAndKeepObjects(o3MemColumns1);
        Misc.freeObjListAndKeepObjects(o3MemColumns2);
    }

    private void freeIndexers() {
        if (indexers != null) {
            // Don't change items of indexers, they are re-used
            for (int i = 0, n = indexers.size(); i < n; i++) {
                ColumnIndexer indexer = indexers.getQuick(i);
                if (indexer != null) {
                    indexers.getQuick(i).releaseIndexWriter();
                }
            }
            denseIndexers.clear();
        }
    }

    private void freeNullSetter(ObjList<Runnable> nullSetters, int columnIndex) {
        nullSetters.setQuick(columnIndex, NOOP);
    }

    private void freeSymbolMapWriters() {
        if (denseSymbolMapWriters != null) {
            for (int i = 0, n = denseSymbolMapWriters.size(); i < n; i++) {
                Misc.freeIfCloseable(denseSymbolMapWriters.getQuick(i));
            }
            denseSymbolMapWriters.clear();
        }

        if (symbolMapWriters != null) {
            symbolMapWriters.clear();
        }
    }

    private CharSequence getColumnNameSafe(int columnIndex) {
        try {
            return metadata.getColumnName(columnIndex);
        } catch (Throwable th) {
            return "<unknown, index: " + columnIndex + ">";
        }
    }

    private ConvertOperatorImpl getConvertOperator() {
        if (convertOperatorImpl == null) {
            convertOperatorImpl = new ConvertOperatorImpl(configuration, this, columnVersionWriter, path, pathSize, getPurgingOperator(), messageBus);
        }
        return convertOperatorImpl;
    }

    private long getO3RowCount0() {
        return (masterRef - o3MasterRef + 1) / 2;
    }

    private long getPartitionTimestampOrMax(int partitionIndex) {
        if (partitionIndex < txWriter.getPartitionCount()) {
            return txWriter.getPartitionTimestampByIndex(partitionIndex);
        } else {
            return Long.MAX_VALUE;
        }
    }

    private MemoryMA getPrimaryColumn(int column) {
        assert column < columnCount : "Column index is out of bounds: " + column + " >= " + columnCount;
        return columns.getQuick(getPrimaryColumnIndex(column));
    }

    private PurgingOperator getPurgingOperator() {
        if (purgingOperator == null) {
            purgingOperator = new PurgingOperator(LOG, configuration, messageBus);
        } else {
            purgingOperator.clear();
        }
        return purgingOperator;
    }

    private MemoryMA getSecondaryColumn(int column) {
        assert column < columnCount : "Column index is out of bounds: " + column + " >= " + columnCount;
        return columns.getQuick(getSecondaryColumnIndex(column));
    }

    private long getWalMaxLagRows() {
        return Math.min(
                Math.max(0L, (long) configuration.getWalLagRowsMultiplier() * metadata.getMaxUncommittedRows()),
                getWalMaxLagSize()
        );
    }

    private long getWalMaxLagSize() {
        long maxLagSize = configuration.getWalMaxLagSize();
        return (maxLagSize /
                (avgRecordSize != 0 ? avgRecordSize : (avgRecordSize = TableUtils.estimateAvgRecordSize(metadata))));
    }

    private void handleColumnTaskException(
            String message,
            int columnIndex,
            int columnType,
            long long0,
            long long1,
            long long2,
            long long3,
            Throwable e
    ) {
        o3ErrorCount.incrementAndGet();
        LogRecord logRecord = LOG.critical().$(message + " [table=").$(tableToken.getTableName())
                .$(", column=").$(getColumnNameSafe(columnIndex))
                .$(", type=").$(ColumnType.nameOf(columnType))
                .$(", long0=").$(long0)
                .$(", long1=").$(long1)
                .$(", long2=").$(long2)
                .$(", long3=").$(long3);
        if (e instanceof CairoException) {
            o3oomObserved = ((CairoException) e).isOutOfMemory();
            lastErrno = lastErrno == 0 ? ((CairoException) e).errno : lastErrno;
            logRecord.$(", errno=").$(lastErrno)
                    .$(", ex=").$(((CairoException) e).getFlyweightMessage())
                    .I$();
        } else {
            lastErrno = O3_ERRNO_FATAL;
            logRecord.$(", ex=").$(e).I$();
        }
    }

    private void hardLinkAndPurgeColumnFiles(CharSequence columnName, int columnIndex, CharSequence newName, int columnType) {
        try {
            PurgingOperator purgingOperator = getPurgingOperator();
            long newColumnNameTxn = getTxn();
            long defaultColumnNameTxn = columnVersionWriter.getDefaultColumnNameTxn(columnIndex);
            if (PartitionBy.isPartitioned(partitionBy)) {
                for (int i = txWriter.getPartitionCount() - 1; i > -1L; i--) {
                    // Link files in each partition.
                    long partitionTimestamp = txWriter.getPartitionTimestampByIndex(i);
                    long partitionNameTxn = txWriter.getPartitionNameTxn(i);
                    long columnNameTxn = columnVersionWriter.getColumnNameTxn(partitionTimestamp, columnIndex);
                    hardLinkAndPurgeColumnFiles(columnName, columnIndex, columnType, newName, partitionTimestamp, partitionNameTxn, newColumnNameTxn, columnNameTxn);
                    if (columnVersionWriter.getRecordIndex(partitionTimestamp, columnIndex) > -1L) {
                        long columnTop = columnVersionWriter.getColumnTop(partitionTimestamp, columnIndex);
                        columnVersionWriter.upsert(partitionTimestamp, columnIndex, newColumnNameTxn, columnTop);
                    }
                }
            } else {
                long columnNameTxn = columnVersionWriter.getColumnNameTxn(txWriter.getLastPartitionTimestamp(), columnIndex);
                hardLinkAndPurgeColumnFiles(columnName, columnIndex, columnType, newName, txWriter.getLastPartitionTimestamp(), -1L, newColumnNameTxn, columnNameTxn);
                long columnTop = columnVersionWriter.getColumnTop(txWriter.getLastPartitionTimestamp(), columnIndex);
                columnVersionWriter.upsert(txWriter.getLastPartitionTimestamp(), columnIndex, newColumnNameTxn, columnTop);
            }

            if (ColumnType.isSymbol(columnType)) {
                // Link .o, .c, .k, .v symbol files in the table root folder
                linkFile(ff, offsetFileName(path.trimTo(pathSize), columnName, defaultColumnNameTxn), offsetFileName(other.trimTo(pathSize), newName, newColumnNameTxn));
                linkFile(ff, charFileName(path.trimTo(pathSize), columnName, defaultColumnNameTxn), charFileName(other.trimTo(pathSize), newName, newColumnNameTxn));
                linkFile(ff, keyFileName(path.trimTo(pathSize), columnName, defaultColumnNameTxn), keyFileName(other.trimTo(pathSize), newName, newColumnNameTxn));
                linkFile(ff, valueFileName(path.trimTo(pathSize), columnName, defaultColumnNameTxn), valueFileName(other.trimTo(pathSize), newName, newColumnNameTxn));
                purgingOperator.add(columnIndex, defaultColumnNameTxn, PurgingOperator.TABLE_ROOT_PARTITION, -1L);
            }
            long columnAddedPartition = columnVersionWriter.getColumnTopPartitionTimestamp(columnIndex);
            columnVersionWriter.upsertDefaultTxnName(columnIndex, newColumnNameTxn, columnAddedPartition);
        } finally {
            path.trimTo(pathSize);
            other.trimTo(pathSize);
        }
    }

    private void hardLinkAndPurgeColumnFiles(CharSequence columnName, int columnIndex, int columnType, CharSequence newName, long partitionTimestamp, long partitionNameTxn, long newColumnNameTxn, long columnNameTxn) {
        setPathForPartition(path, partitionBy, partitionTimestamp, partitionNameTxn);
        setPathForPartition(other, partitionBy, partitionTimestamp, partitionNameTxn);
        int plen = path.size();
        linkFile(ff, dFile(path.trimTo(plen), columnName, columnNameTxn), dFile(other.trimTo(plen), newName, newColumnNameTxn));
        if (ColumnType.isVarSize(columnType)) {
            linkFile(ff, iFile(path.trimTo(plen), columnName, columnNameTxn), iFile(other.trimTo(plen), newName, newColumnNameTxn));
        } else if (ColumnType.isSymbol(columnType) && metadata.isColumnIndexed(columnIndex)) {
            linkFile(ff, keyFileName(path.trimTo(plen), columnName, columnNameTxn), keyFileName(other.trimTo(plen), newName, newColumnNameTxn));
            linkFile(ff, valueFileName(path.trimTo(plen), columnName, columnNameTxn), valueFileName(other.trimTo(plen), newName, newColumnNameTxn));
        }
        path.trimTo(pathSize);
        other.trimTo(pathSize);
        purgingOperator.add(columnIndex, columnNameTxn, partitionTimestamp, partitionNameTxn);
    }

    private void indexHistoricPartitions(SymbolColumnIndexer indexer, CharSequence columnName, int indexValueBlockSize, int columnIndex) {
        long ts = this.txWriter.getMaxTimestamp();
        if (ts > Numbers.LONG_NULL) {
            try {
                // Index last partition separately
                for (int i = 0, n = txWriter.getPartitionCount() - 1; i < n; i++) {

                    long timestamp = txWriter.getPartitionTimestampByIndex(i);
                    path.trimTo(pathSize);
                    setStateForTimestamp(path, timestamp);

                    if (ff.exists(path.$())) {
                        final int plen = path.size();

                        long columnNameTxn = columnVersionWriter.getColumnNameTxn(timestamp, columnIndex);

                        if (ff.exists(TableUtils.dFile(path.trimTo(plen), columnName, columnNameTxn))) {
                            path.trimTo(plen);
                            LOG.info().$("indexing [path=").$substr(pathRootSize, path).I$();

                            createIndexFiles(columnName, columnNameTxn, indexValueBlockSize, plen, true);
                            final long partitionSize = txWriter.getPartitionRowCountByTimestamp(timestamp);
                            final long columnTop = columnVersionWriter.getColumnTop(timestamp, columnIndex);

                            if (columnTop > -1L && partitionSize > columnTop) {
                                int columnDataFd = TableUtils.openRO(ff, TableUtils.dFile(path.trimTo(plen), columnName, columnNameTxn), LOG);
                                try {
                                    indexer.configureWriter(path.trimTo(plen), columnName, columnNameTxn, columnTop);
                                    indexer.index(ff, columnDataFd, columnTop, partitionSize);
                                } finally {
                                    ff.close(columnDataFd);
                                }
                            }
                        }
                    }
                }
            } finally {
                indexer.releaseIndexWriter();
            }
        }
    }

    private void indexLastPartition(SymbolColumnIndexer indexer, CharSequence columnName, long columnNameTxn, int columnIndex, int indexValueBlockSize) {
        final int plen = path.size();

        createIndexFiles(columnName, columnNameTxn, indexValueBlockSize, plen, true);

        final long lastPartitionTs = txWriter.getLastPartitionTimestamp();
        final long columnTop = columnVersionWriter.getColumnTopQuick(lastPartitionTs, columnIndex);

        // set indexer up to continue functioning as normal
        indexer.configureFollowerAndWriter(path.trimTo(plen), columnName, columnNameTxn, getPrimaryColumn(columnIndex), columnTop);
        indexer.refreshSourceAndIndex(0, txWriter.getTransientRowCount());
    }

    private void initLastPartition(long timestamp) {
        final long ts = repairDataGaps(timestamp);
        openLastPartitionAndSetAppendPosition(ts);
        populateDenseIndexerList();
        if (performRecovery) {
            performRecovery();
        }
        txWriter.initLastPartition(ts);
    }

    private boolean isEmptyTable() {
        return txWriter.getPartitionCount() == 0 && txWriter.getLagRowCount() == 0;
    }

    private boolean isLastPartitionClosed() {
        for (int i = 0; i < columnCount; i++) {
            if (metadata.getColumnType(i) > 0) {
                return !columns.getQuick(getPrimaryColumnIndex(i)).isOpen();
            }
        }
        // No columns, doesn't matter
        return false;
    }

    private void lock() {
        try {
            path.trimTo(pathSize);
            performRecovery = ff.exists(lockName(path));
            this.lockFd = TableUtils.lock(ff, path.$());
        } finally {
            path.trimTo(pathSize);
        }

        if (this.lockFd == -1) {
            throw CairoException.critical(ff.errno()).put("cannot lock table: ").put(path.$());
        }
    }

    private long mapAppendColumnBuffer(MemoryMA column, long offset, long size, boolean rw) {
        if (size == 0) {
            return 0;
        }

        column.jumpTo(offset + size);
        long address = column.map(offset, size);

        // column could not provide necessary length of buffer
        // because perhaps its internal buffer is not big enough
        if (address != 0) {
            return address;
        } else {
            return -TableUtils.mapAppendColumnBuffer(ff, column.getFd(), offset, size, rw, MemoryTag.MMAP_TABLE_WRITER);
        }
    }

    private void mapAppendColumnBufferRelease(long address, long offset, long size) {
        if (address < 0) {
            TableUtils.mapAppendColumnBufferRelease(ff, -address, offset, size, MemoryTag.MMAP_TABLE_WRITER);
        }
    }

    private void mmapWalColsEager() {
        for (int i = 0, n = walMappedColumns.size(); i < n; i++) {
            MemoryCR columnMem = o3Columns.get(i);
            if (columnMem != null) {
                columnMem.map();
            }
        }
    }

    private void mmapWalColumns(@Transient Path walPath, long walSegmentId, int timestampIndex, long rowLo, long rowHi) {
        walMappedColumns.clear();
        int walPathLen = walPath.size();
        final int columnCount = metadata.getColumnCount();
        int key = walFdCache.keyIndex(walSegmentId);
        IntList fds = null;
        if (key < 0) {
            fds = walFdCache.valueAt(key);
        }

        try {
            int file = 0;
            for (int columnIndex = 0; columnIndex < columnCount; columnIndex++) {
                final int columnType = metadata.getColumnType(columnIndex);
                o3RowCount = rowHi - rowLo;
                if (columnType > 0) {
                    int sizeBitsPow2 = ColumnType.getWalDataColumnShl(columnType, columnIndex == timestampIndex);

                    if (ColumnType.isVarSize(columnType)) {
                        MemoryCMOR auxMem = walColumnMemoryPool.pop();
                        MemoryCMOR dataMem = walColumnMemoryPool.pop();

                        walMappedColumns.add(dataMem);
                        walMappedColumns.add(auxMem);

                        final int dataFd = fds != null ? fds.get(file++) : -1;
                        final int auxFd = fds != null ? fds.get(file++) : -1;

                        final ColumnTypeDriver columnTypeDriver = ColumnType.getDriver(columnType);

                        LPSZ ifile = auxFd == -1 ? iFile(walPath, metadata.getColumnName(columnIndex), -1L) : null;
                        LOG.debug().$("reusing file descriptor for WAL files [fd=").$(auxFd).$(", path=").$(walPath).$(", walSegment=").$(walSegmentId).I$();
                        columnTypeDriver.configureAuxMemOM(
                                configuration.getFilesFacade(),
                                auxMem,
                                auxFd,
                                ifile,
                                rowLo,
                                rowHi,
                                MemoryTag.MMAP_TABLE_WRITER,
                                CairoConfiguration.O_NONE
                        );
                        walPath.trimTo(walPathLen);

                        LPSZ dfile = dataFd == -1 ? dFile(walPath, metadata.getColumnName(columnIndex), -1L) : null;
                        LOG.debug().$("reusing file descriptor for WAL files [fd=").$(dataFd).$(", wal=").$(walPath).$(", walSegment=").$(walSegmentId).I$();
                        columnTypeDriver.configureDataMemOM(
                                configuration.getFilesFacade(),
                                auxMem,
                                dataMem,
                                dataFd,
                                dfile,
                                rowLo,
                                rowHi,
                                MemoryTag.MMAP_TABLE_WRITER,
                                CairoConfiguration.O_NONE
                        );
                    } else {
                        MemoryCMOR primary = walColumnMemoryPool.pop();
                        walMappedColumns.add(primary);
                        walMappedColumns.add(null);

                        int fd = fds != null ? fds.get(file++) : -1;
                        LPSZ dfile = fd == -1 ? dFile(walPath, metadata.getColumnName(columnIndex), -1L) : null;
                        LOG.debug().$("reusing file descriptor for WAL files [fd=").$(fd).$(", path=").$(walPath).$(", walSegment=").$(walSegmentId).I$();
                        primary.ofOffset(
                                configuration.getFilesFacade(),
                                fd,
                                dfile,
                                rowLo << sizeBitsPow2,
                                rowHi << sizeBitsPow2,
                                MemoryTag.MMAP_TX_LOG,
                                CairoConfiguration.O_NONE
                        );
                    }
                    walPath.trimTo(walPathLen);
                } else {
                    walMappedColumns.add(null);
                    walMappedColumns.add(null);
                }
            }
            o3Columns = walMappedColumns;
        } catch (Throwable th) {
            closeWalColumns(true, walSegmentId);
            throw th;
        }
    }

    private Row newRowO3(long timestamp) {
        LOG.info().$("switched to o3 [table=").utf8(tableToken.getTableName()).I$();
        txWriter.beginPartitionSizeUpdate();
        o3OpenColumns();
        o3InError = false;
        o3MasterRef = masterRef;
        rowAction = ROW_ACTION_O3;
        o3TimestampSetter(timestamp);
        return row;
    }

    /**
     * Commits O3 data. Lag is optional. When 0 is specified the entire O3 segment is committed.
     *
     * @param o3MaxLag interval in microseconds that determines the length of O3 segment that is not going to be
     *                 committed to disk. The interval starts at max timestamp of O3 segment and ends <i>o3MaxLag</i>
     *                 microseconds before this timestamp.
     * @return <i>true</i> when commit has is a NOOP, e.g. no data has been committed to disk. <i>false</i> otherwise.
     */
    private boolean o3Commit(long o3MaxLag) {
        o3RowCount = getO3RowCount0();

        long o3LagRowCount = 0;
        long maxUncommittedRows = metadata.getMaxUncommittedRows();
        final int timestampColumnIndex = metadata.getTimestampIndex();
        lastPartitionTimestamp = txWriter.getPartitionTimestampByTimestamp(partitionTimestampHi);
        // we will check new partitionTimestampHi value against the limit to see if the writer
        // will have to switch partition internally
        long partitionTimestampHiLimit = txWriter.getNextPartitionTimestamp(partitionTimestampHi) - 1;
        try {
            o3RowCount += o3MoveUncommitted();

            // we may need to re-use file descriptors when this partition is the "current" one
            // we cannot open file again due to sharing violation
            //
            // to determine that 'ooTimestampLo' goes into current partition
            // we need to compare 'partitionTimestampHi', which is appropriately truncated to DAY/MONTH/YEAR
            // to this.maxTimestamp, which isn't truncated yet. So we need to truncate it first
            LOG.debug().$("sorting o3 [table=").utf8(tableToken.getTableName()).I$();
            final long sortedTimestampsAddr = o3TimestampMem.getAddress();

            // ensure there is enough size
            assert o3TimestampMem.getAppendOffset() == o3RowCount * TIMESTAMP_MERGE_ENTRY_BYTES;
            if (o3RowCount > 600 || !o3QuickSortEnabled) {
                o3TimestampMemCpy.jumpTo(o3TimestampMem.getAppendOffset());
                Vect.radixSortLongIndexAscInPlace(sortedTimestampsAddr, o3RowCount, o3TimestampMemCpy.addressOf(0));
            } else {
                Vect.quickSortLongIndexAscInPlace(sortedTimestampsAddr, o3RowCount);
            }

            // we have three frames:
            // partition logical "lo" and "hi" - absolute bounds (partitionLo, partitionHi)
            // partition actual data "lo" and "hi" (dataLo, dataHi)
            // out of order "lo" and "hi" (indexLo, indexHi)

            long srcOooMax;
            final long o3TimestampMin = getTimestampIndexValue(sortedTimestampsAddr, 0);
            if (o3TimestampMin < Timestamps.O3_MIN_TS) {
                o3InError = true;
                throw CairoException.nonCritical().put("timestamps before 1970-01-01 are not allowed for O3");
            }

            long o3TimestampMax = getTimestampIndexValue(sortedTimestampsAddr, o3RowCount - 1);
            if (o3TimestampMax < Timestamps.O3_MIN_TS) {
                o3InError = true;
                throw CairoException.nonCritical().put("timestamps before 1970-01-01 are not allowed for O3");
            }

            // Safe check of the sort. No known way to reproduce
            assert o3TimestampMin <= o3TimestampMax;

            if (o3MaxLag > 0) {
                long lagError = 0;
                if (getMaxTimestamp() != Long.MIN_VALUE) {

                    // When table already has data we can calculate the overlap of the newly added
                    // batch of records with existing data in the table. Positive value of the overlap
                    // means that our o3EffectiveLag was undersized.

                    lagError = getMaxTimestamp() - o3CommitBatchTimestampMin;

                    int n = o3LastTimestampSpreads.length - 1;

                    if (lagError > 0) {
                        o3EffectiveLag += (long) (lagError * configuration.getO3LagIncreaseFactor());
                        o3EffectiveLag = Math.min(o3EffectiveLag, o3MaxLag);
                    } else {
                        // avoid using negative o3EffectiveLag
                        o3EffectiveLag += (long) (lagError * configuration.getO3LagDecreaseFactor());
                        o3EffectiveLag = Math.max(0, o3EffectiveLag);
                    }

                    long max = Long.MIN_VALUE;
                    for (int i = 0; i < n; i++) {
                        // shift array left and find out max at the same time
                        final long e = o3LastTimestampSpreads[i + 1];
                        o3LastTimestampSpreads[i] = e;
                        max = Math.max(e, max);
                    }

                    o3LastTimestampSpreads[n] = o3EffectiveLag;
                    o3EffectiveLag = Math.max(o3EffectiveLag, max);
                } else {
                    o3EffectiveLag = o3MaxLag;
                }

                long lagThresholdTimestamp = o3TimestampMax - o3EffectiveLag;
                if (lagThresholdTimestamp >= o3TimestampMin) {
                    final long lagThresholdRow = Vect.boundedBinarySearchIndexT(
                            sortedTimestampsAddr,
                            lagThresholdTimestamp,
                            0,
                            o3RowCount - 1,
                            BinarySearch.SCAN_DOWN
                    );
                    o3LagRowCount = o3RowCount - lagThresholdRow - 1;
                    if (o3LagRowCount > maxUncommittedRows) {
                        o3LagRowCount = maxUncommittedRows;
                        srcOooMax = o3RowCount - maxUncommittedRows;
                    } else {
                        srcOooMax = lagThresholdRow + 1;
                    }
                } else {
                    o3LagRowCount = o3RowCount;
                    // This is a scenario where "o3MaxLag" and "maxUncommitted" values do not work with the data
                    // in that the "o3EffectiveLag" is larger than dictated "maxUncommitted". A simple plan here is to
                    // commit half of the o3MaxLag.
                    if (o3LagRowCount > maxUncommittedRows) {
                        o3LagRowCount = maxUncommittedRows / 2;
                        srcOooMax = o3RowCount - o3LagRowCount;
                    } else {
                        srcOooMax = 0;
                    }
                }

                LOG.info().$("o3 commit [table=").utf8(tableToken.getTableName())
                        .$(", maxUncommittedRows=").$(maxUncommittedRows)
                        .$(", o3TimestampMin=").$ts(o3TimestampMin)
                        .$(", o3TimestampMax=").$ts(o3TimestampMax)
                        .$(", o3MaxLagUs=").$(o3MaxLag)
                        .$(", o3EffectiveLagUs=").$(o3EffectiveLag)
                        .$(", lagError=").$(lagError)
                        .$(", o3SpreadUs=").$(o3TimestampMax - o3TimestampMin)
                        .$(", lagThresholdTimestamp=").$ts(lagThresholdTimestamp)
                        .$(", o3LagRowCount=").$(o3LagRowCount)
                        .$(", srcOooMax=").$(srcOooMax)
                        .$(", o3RowCount=").$(o3RowCount)
                        .I$();

            } else {
                LOG.info()
                        .$("o3 commit [table=").utf8(tableToken.getTableName())
                        .$(", o3RowCount=").$(o3RowCount)
                        .I$();
                srcOooMax = o3RowCount;
            }

            o3CommitBatchTimestampMin = Long.MAX_VALUE;

            if (srcOooMax == 0) {
                return true;
            }

            // we could have moved the "srcOooMax" and hence we re-read the max timestamp
            o3TimestampMax = getTimestampIndexValue(sortedTimestampsAddr, srcOooMax - 1);


            // we are going to use this soon to avoid double-copying lag data
            // final boolean yep = isAppendLastPartitionOnly(sortedTimestampsAddr, o3TimestampMax);

            // reshuffle all columns according to timestamp index
            long sortedTimestampsRowCount = o3RowCount;
            dispatchColumnTasks(sortedTimestampsAddr, sortedTimestampsRowCount, IGNORE, IGNORE, IGNORE, cthO3SortColumnRef);
            swapO3ColumnsExcept(timestampColumnIndex);
            LOG.info()
                    .$("sorted [table=").utf8(tableToken.getTableName())
                    .$(", o3RowCount=").$(o3RowCount)
                    .I$();

            processO3Block(
                    o3LagRowCount,
                    timestampColumnIndex,
                    sortedTimestampsAddr,
                    srcOooMax,
                    o3TimestampMin,
                    o3TimestampMax,
                    true,
                    0L,
                    O3JobParallelismRegulator.EMPTY
            );
        } finally {
            finishO3Append(o3LagRowCount);
        }

        finishO3Commit(partitionTimestampHiLimit);
        return false;
    }

    private void o3CommitPartitionAsync(
            AtomicInteger columnCounter,
            long maxTimestamp,
            long sortedTimestampsAddr,
            long srcOooLo,
            long srcOooHi,
            long srcOooMax,
            long oooTimestampMin,
            long partitionTimestamp,
            long srcDataMax,
            boolean last,
            long srcNameTxn,
            O3Basket o3Basket,
            long newPartitionSize,
            long oldPartitionSize,
            long partitionUpdateSinkAddr,
            long dedupColSinkAddr
    ) {
        long cursor = messageBus.getO3PartitionPubSeq().next();
        if (cursor > -1) {
            O3PartitionTask task = messageBus.getO3PartitionQueue().get(cursor);
            task.of(
                    path,
                    partitionBy,
                    columns,
                    o3Columns,
                    srcOooLo,
                    srcOooHi,
                    srcOooMax,
                    oooTimestampMin,
                    partitionTimestamp,
                    maxTimestamp,
                    srcDataMax,
                    srcNameTxn,
                    last,
                    getTxn(),
                    sortedTimestampsAddr,
                    this,
                    columnCounter,
                    o3Basket,
                    newPartitionSize,
                    oldPartitionSize,
                    partitionUpdateSinkAddr,
                    dedupColSinkAddr
            );
            messageBus.getO3PartitionPubSeq().done(cursor);
        } else {
            O3PartitionJob.processPartition(
                    path,
                    partitionBy,
                    columns,
                    o3Columns,
                    srcOooLo,
                    srcOooHi,
                    srcOooMax,
                    oooTimestampMin,
                    partitionTimestamp,
                    maxTimestamp,
                    srcDataMax,
                    srcNameTxn,
                    last,
                    getTxn(),
                    sortedTimestampsAddr,
                    this,
                    columnCounter,
                    o3Basket,
                    newPartitionSize,
                    oldPartitionSize,
                    partitionUpdateSinkAddr,
                    dedupColSinkAddr
            );
        }
    }

    private void o3ConsumePartitionUpdateSink() {
        long blockIndex = -1;

        long commitTransientRowCount = txWriter.transientRowCount;

        while ((blockIndex = o3PartitionUpdateSink.nextBlockIndex(blockIndex)) > -1L) {
            final long blockAddress = o3PartitionUpdateSink.getBlockAddress(blockIndex);
            long partitionTimestamp = Unsafe.getUnsafe().getLong(blockAddress);
            long timestampMin = Unsafe.getUnsafe().getLong(blockAddress + Long.BYTES);

            if (partitionTimestamp != -1L && timestampMin != -1L) {
                final long srcDataNewPartitionSize = Unsafe.getUnsafe().getLong(blockAddress + 2 * Long.BYTES);
                final long srcDataOldPartitionSize = Unsafe.getUnsafe().getLong(blockAddress + 3 * Long.BYTES);
                final long flags = Unsafe.getUnsafe().getLong(blockAddress + 4 * Long.BYTES);
                final boolean partitionMutates = Numbers.decodeLowInt(flags) != 0;
                final boolean isLastWrittenPartition = o3PartitionUpdateSink.nextBlockIndex(blockIndex) == -1;
                final long o3SplitPartitionSize = Unsafe.getUnsafe().getLong(blockAddress + 5 * Long.BYTES);

                txWriter.minTimestamp = Math.min(timestampMin, txWriter.minTimestamp);
                int partitionIndexRaw = txWriter.findAttachedPartitionRawIndexByLoTimestamp(partitionTimestamp);

                final long newPartitionTimestamp = partitionTimestamp;
                final int newPartitionIndex = partitionIndexRaw;
                if (partitionIndexRaw < 0) {
                    // This is partition split. Instead of rewriting partition because of O3 merge
                    // the partition is kept, and its tail rewritten.
                    // The new partition overlaps in time with the previous one.
                    partitionTimestamp = txWriter.getPartitionTimestampByTimestamp(partitionTimestamp);
                    partitionIndexRaw = txWriter.findAttachedPartitionRawIndexByLoTimestamp(partitionTimestamp);
                }

                if (partitionTimestamp == lastPartitionTimestamp && newPartitionTimestamp == partitionTimestamp) {
                    if (partitionMutates) {
                        // Last partition is rewritten.
                        closeActivePartition(true);
                    } else if (!isLastWrittenPartition) {
                        // Last partition is appended, and it is not the last partition anymore.
                        closeActivePartition(srcDataNewPartitionSize);
                    } else {
                        // Last partition is appended, and it is still the last partition.
                        setAppendPosition(srcDataNewPartitionSize, false);
                    }
                }

                if (partitionTimestamp < lastPartitionTimestamp) {
                    // increment fixedRowCount by number of rows old partition incremented
                    this.txWriter.fixedRowCount += srcDataNewPartitionSize - srcDataOldPartitionSize + o3SplitPartitionSize;
                } else {
                    if (partitionTimestamp != lastPartitionTimestamp) {
                        this.txWriter.fixedRowCount += commitTransientRowCount;
                    }
                    if (o3SplitPartitionSize > 0) {
                        // yep, it was
                        // the "current" active becomes fixed
                        this.txWriter.fixedRowCount += srcDataNewPartitionSize;
                        commitTransientRowCount = o3SplitPartitionSize;
                    } else {
                        commitTransientRowCount = srcDataNewPartitionSize;
                    }
                }

                LOG.debug().$("o3 partition update [timestampMin=").$ts(timestampMin)
                        .$(", last=").$(partitionTimestamp == lastPartitionTimestamp)
                        .$(", partitionTimestamp=").$ts(partitionTimestamp)
                        .$(", partitionMutates=").$(partitionMutates)
                        .$(", lastPartitionTimestamp=").$(lastPartitionTimestamp)
                        .$(", srcDataOldPartitionSize=").$(srcDataOldPartitionSize)
                        .$(", srcDataNewPartitionSize=").$(srcDataNewPartitionSize)
                        .$(", o3SplitPartitionSize=").$(o3SplitPartitionSize)
                        .$(", commitTransientRowCount=").$(commitTransientRowCount)
                        .$(", fixedRowCount=").$(this.txWriter.fixedRowCount)
                        .I$();

                if (newPartitionTimestamp != partitionTimestamp) {
                    LOG.info()
                            .$("o3 split partition [table=").utf8(tableToken.getTableName())
                            .$(", part1=").$(
                                    formatPartitionForTimestamp(
                                            partitionTimestamp,
                                            txWriter.getPartitionNameTxnByPartitionTimestamp(partitionTimestamp)
                                    )
                            )
                            .$(", part1OldSize=").$(srcDataOldPartitionSize)
                            .$(", part1NewSize=").$(srcDataNewPartitionSize)
                            .$(", part2=").$(formatPartitionForTimestamp(newPartitionTimestamp, txWriter.txn))
                            .$(", part2Size=").$(o3SplitPartitionSize)
                            .I$();
                    this.minSplitPartitionTimestamp = Math.min(this.minSplitPartitionTimestamp, newPartitionTimestamp);
                    txWriter.bumpPartitionTableVersion();
                    txWriter.updateAttachedPartitionSizeByRawIndex(newPartitionIndex, newPartitionTimestamp, o3SplitPartitionSize, txWriter.txn);
                    if (partitionTimestamp == lastPartitionTimestamp) {
                        // Close last partition without truncating it.
                        long committedLastPartitionSize = txWriter.getPartitionRowCountByTimestamp(partitionTimestamp);
                        closeActivePartition(committedLastPartitionSize);
                    }
                }

                if (partitionMutates && newPartitionTimestamp == partitionTimestamp) {
                    final long srcNameTxn = txWriter.getPartitionNameTxnByRawIndex(partitionIndexRaw);
                    LOG.info()
                            .$("merged partition [table=`").utf8(tableToken.getTableName())
                            .$("`, ts=").$ts(partitionTimestamp)
                            .$(", txn=").$(txWriter.txn).I$();
                    txWriter.updatePartitionSizeAndTxnByRawIndex(partitionIndexRaw, srcDataNewPartitionSize);
                    partitionRemoveCandidates.add(partitionTimestamp, srcNameTxn);
                    txWriter.bumpPartitionTableVersion();
                } else {
                    if (partitionTimestamp != lastPartitionTimestamp) {
                        txWriter.bumpPartitionTableVersion();
                    }
                    txWriter.updatePartitionSizeByRawIndex(partitionIndexRaw, partitionTimestamp, srcDataNewPartitionSize);
                }
            }
        }
        txWriter.transientRowCount = commitTransientRowCount;
    }

    private void o3ConsumePartitionUpdates() {
        final Sequence partitionSubSeq = messageBus.getO3PartitionSubSeq();
        final RingQueue<O3PartitionTask> partitionQueue = messageBus.getO3PartitionQueue();
        final Sequence openColumnSubSeq = messageBus.getO3OpenColumnSubSeq();
        final RingQueue<O3OpenColumnTask> openColumnQueue = messageBus.getO3OpenColumnQueue();
        final Sequence copySubSeq = messageBus.getO3CopySubSeq();
        final RingQueue<O3CopyTask> copyQueue = messageBus.getO3CopyQueue();

        do {
            long cursor = partitionSubSeq.next();
            if (cursor > -1) {
                final O3PartitionTask partitionTask = partitionQueue.get(cursor);
                if (partitionTask.getTableWriter() == this && o3ErrorCount.get() > 0) {
                    // do we need to free anything on the task?
                    partitionSubSeq.done(cursor);
                    o3ClockDownPartitionUpdateCount();
                    o3CountDownDoneLatch();
                } else {
                    o3ProcessPartitionSafe(partitionSubSeq, cursor, partitionTask);
                }
                continue;
            }

            cursor = openColumnSubSeq.next();
            if (cursor > -1) {
                O3OpenColumnTask openColumnTask = openColumnQueue.get(cursor);
                if (openColumnTask.getTableWriter() == this && o3ErrorCount.get() > 0) {
                    O3CopyJob.closeColumnIdle(
                            openColumnTask.getColumnCounter(),
                            openColumnTask.getTimestampMergeIndexAddr(),
                            openColumnTask.getTimestampMergeIndexSize(),
                            openColumnTask.getSrcTimestampFd(),
                            openColumnTask.getSrcTimestampAddr(),
                            openColumnTask.getSrcTimestampSize(),
                            this
                    );
                    openColumnSubSeq.done(cursor);
                } else {
                    o3OpenColumnSafe(openColumnSubSeq, cursor, openColumnTask);
                }
                continue;
            }

            cursor = copySubSeq.next();
            if (cursor > -1) {
                O3CopyTask copyTask = copyQueue.get(cursor);
                if (copyTask.getTableWriter() == this && o3ErrorCount.get() > 0) {
                    O3CopyJob.copyIdle(
                            copyTask.getColumnCounter(),
                            copyTask.getPartCounter(),
                            copyTask.getTimestampMergeIndexAddr(),
                            copyTask.getTimestampMergeIndexSize(),
                            copyTask.getSrcDataFixFd(),
                            copyTask.getSrcDataFixAddr(),
                            copyTask.getSrcDataFixSize(),
                            copyTask.getSrcDataVarFd(),
                            copyTask.getSrcDataVarAddr(),
                            copyTask.getSrcDataVarSize(),
                            copyTask.getDstFixFd(),
                            copyTask.getDstFixAddr(),
                            copyTask.getDstFixSize(),
                            copyTask.getDstVarFd(),
                            copyTask.getDstVarAddr(),
                            copyTask.getDstVarSize(),
                            copyTask.getSrcTimestampFd(),
                            copyTask.getSrcTimestampAddr(),
                            copyTask.getSrcTimestampSize(),
                            copyTask.getDstKFd(),
                            copyTask.getDstVFd(),
                            this
                    );
                    copySubSeq.done(cursor);
                } else {
                    o3CopySafe(cursor);
                }
            }
        } while (this.o3PartitionUpdRemaining.get() > 0);
    }

    private void o3CopySafe(
            long cursor
    ) {
        final O3CopyTask task = messageBus.getO3CopyQueue().get(cursor);
        try {
            O3CopyJob.copy(
                    task,
                    cursor,
                    messageBus.getO3CopySubSeq()
            );
        } catch (CairoException | CairoError e) {
            LOG.error().$((Sinkable) e).$();
        } catch (Throwable e) {
            LOG.error().$(e).$();
        }
    }

    private long o3MoveUncommitted() {
        final long committedRowCount = txWriter.unsafeCommittedFixedRowCount() + txWriter.unsafeCommittedTransientRowCount();
        final long rowsAdded = txWriter.getRowCount() - committedRowCount;
        final long transientRowCount = txWriter.getTransientRowCount();
        final long transientRowsAdded = Math.min(transientRowCount, rowsAdded);
        if (transientRowsAdded > 0) {
            LOG.debug()
                    .$("o3 move uncommitted [table=").utf8(tableToken.getTableName())
                    .$(", transientRowsAdded=").$(transientRowsAdded)
                    .I$();
            final long committedTransientRowCount = transientRowCount - transientRowsAdded;
            dispatchColumnTasks(
                    committedTransientRowCount,
                    IGNORE,
                    transientRowsAdded,
                    IGNORE,
                    IGNORE,
                    cthO3MoveUncommittedRef
            );
            txWriter.resetToLastPartition(committedTransientRowCount);
            return transientRowsAdded;
        }
        return 0;
    }

    private void o3OpenColumnSafe(Sequence openColumnSubSeq, long cursor, O3OpenColumnTask openColumnTask) {
        try {
            O3OpenColumnJob.openColumn(openColumnTask, cursor, openColumnSubSeq);
        } catch (CairoException | CairoError e) {
            LOG.error().$((Sinkable) e).$();
        } catch (Throwable e) {
            LOG.error().$(e).$();
        }
    }

    private void o3OpenColumns() {
        for (int i = 0; i < columnCount; i++) {
            final int columnType = metadata.getColumnType(i);
            if (columnType > 0) {
                MemoryARW dataMem = o3MemColumns1.getQuick(getPrimaryColumnIndex(i));
                MemoryARW auxMem = o3MemColumns1.getQuick(getSecondaryColumnIndex(i));
                dataMem.jumpTo(0);
                if (ColumnType.isVarSize(columnType)) {
                    auxMem.jumpTo(0);
                    ColumnType.getDriver(columnType).configureAuxMemO3RSS(auxMem);
                }
            }
        }
        activeColumns = o3MemColumns1;
        activeNullSetters = o3NullSetters1;
        LOG.debug().$("switched partition to memory").$();
    }

    private void o3ProcessPartitionSafe(Sequence partitionSubSeq, long cursor, O3PartitionTask partitionTask) {
        try {
            O3PartitionJob.processPartition(partitionTask, cursor, partitionSubSeq);
        } catch (CairoException | CairoError e) {
            LOG.error().$((Sinkable) e).$();
        } catch (Throwable e) {
            LOG.error().$(e).$();
        }
    }

    private void o3SetAppendOffset(
            int columnIndex,
            final int columnType,
            long o3RowCount
    ) {
        if (columnIndex != metadata.getTimestampIndex()) {
            MemoryARW o3DataMem = o3MemColumns1.get(getPrimaryColumnIndex(columnIndex));
            MemoryARW o3IndexMem = o3MemColumns1.get(getSecondaryColumnIndex(columnIndex));

            long size;
            if (null == o3IndexMem) {
                // Fixed size column
                size = o3RowCount << ColumnType.pow2SizeOf(columnType);
            } else {
                // Var size column
                ColumnTypeDriver driver = ColumnType.getDriver(columnType);
                if (o3RowCount > 0) {
                    size = driver.getDataVectorSizeAt(o3IndexMem.addressOf(0), o3RowCount - 1);
                } else {
                    size = 0;
                }
                o3IndexMem.jumpTo(driver.getAuxVectorSize(o3RowCount));
            }

            o3DataMem.jumpTo(size);
        } else {
            // Special case, designated timestamp column
            o3TimestampMem.jumpTo(o3RowCount * 16);
        }
    }

    private void o3TimestampSetter(long timestamp) {
        o3TimestampMem.putLong128(timestamp, getO3RowCount0());
        o3CommitBatchTimestampMin = Math.min(o3CommitBatchTimestampMin, timestamp);
    }

    private void openColumnFiles(CharSequence name, long columnNameTxn, int columnIndex, int pathTrimToLen) {
        MemoryMA mem1 = getPrimaryColumn(columnIndex);
        MemoryMA mem2 = getSecondaryColumn(columnIndex);

        try {
            mem1.of(
                    ff,
                    dFile(path.trimTo(pathTrimToLen), name, columnNameTxn),
                    dataAppendPageSize,
                    -1,
                    MemoryTag.MMAP_TABLE_WRITER,
                    configuration.getWriterFileOpenOpts(),
                    Files.POSIX_MADV_RANDOM
            );
            if (mem2 != null) {
                mem2.of(
                        ff,
                        iFile(path.trimTo(pathTrimToLen), name, columnNameTxn),
                        dataAppendPageSize,
                        -1,
                        MemoryTag.MMAP_TABLE_WRITER,
                        configuration.getWriterFileOpenOpts(),
                        Files.POSIX_MADV_RANDOM
                );
            }
        } finally {
            path.trimTo(pathTrimToLen);
        }
    }

    private void openLastPartitionAndSetAppendPosition(long ts) {
        openPartition(ts);
        setAppendPosition(txWriter.getTransientRowCount() + txWriter.getLagRowCount(), false);
    }

    private void openNewColumnFiles(CharSequence name, int columnType, boolean indexFlag, int indexValueBlockCapacity) {
        try {
            // open column files
            long partitionTimestamp = txWriter.getLastPartitionTimestamp();
            setStateForTimestamp(path, partitionTimestamp);
            final int plen = path.size();
            final int columnIndex = columnCount - 1;

            // Adding column in the current transaction.
            long columnNameTxn = getTxn();

            // index must be created before column is initialised because
            // it uses primary column object as temporary tool
            if (indexFlag) {
                createIndexFiles(name, columnNameTxn, indexValueBlockCapacity, plen, true);
            }

            openColumnFiles(name, columnNameTxn, columnIndex, plen);
            if (txWriter.getTransientRowCount() > 0) {
                // write top offset to column version file
                columnVersionWriter.upsert(txWriter.getLastPartitionTimestamp(), columnIndex, columnNameTxn, txWriter.getTransientRowCount());
            }

            if (indexFlag) {
                ColumnIndexer indexer = indexers.getQuick(columnIndex);
                assert indexer != null;
                indexers.getQuick(columnIndex).configureFollowerAndWriter(path.trimTo(plen), name, columnNameTxn, getPrimaryColumn(columnIndex), txWriter.getTransientRowCount());
            }

            // configure append position for variable length columns
            if (ColumnType.isVarSize(columnType)) {
                ColumnType.getDriver(columnType).configureAuxMemMA(getSecondaryColumn(columnCount - 1));
            }

            LOG.info().$("ADDED column '").utf8(name)
                    .$('[').$(ColumnType.nameOf(columnType)).$("], columnName txn ").$(columnNameTxn)
                    .$(" to ").$substr(pathRootSize, path)
                    .$(" with columnTop ").$(txWriter.getTransientRowCount())
                    .$();
        } finally {
            path.trimTo(pathSize);
        }
    }

    private void openPartition(long timestamp) {
        try {
            timestamp = txWriter.getPartitionTimestampByTimestamp(timestamp);
            setStateForTimestamp(path, timestamp);
            partitionTimestampHi = txWriter.getNextPartitionTimestamp(timestamp) - 1;
            int plen = path.size();
            if (ff.mkdirs(path.slash(), mkDirMode) != 0) {
                throw CairoException.critical(ff.errno()).put("cannot create directory: ").put(path);
            }

            assert columnCount > 0;

            lastOpenPartitionTs = timestamp;
            lastOpenPartitionIsReadOnly = partitionBy != PartitionBy.NONE && txWriter.isPartitionReadOnlyByPartitionTimestamp(lastOpenPartitionTs);

            for (int i = 0; i < columnCount; i++) {
                if (metadata.getColumnType(i) > 0) {
                    final CharSequence name = metadata.getColumnName(i);
                    long columnNameTxn = columnVersionWriter.getColumnNameTxn(lastOpenPartitionTs, i);
                    final ColumnIndexer indexer = metadata.isColumnIndexed(i) ? indexers.getQuick(i) : null;

                    // prepare index writer if column requires indexing
                    if (indexer != null) {
                        // we have to create files before columns are open
                        // because we are reusing MAMemoryImpl object from columns list
                        createIndexFiles(name, columnNameTxn, metadata.getIndexValueBlockCapacity(i), plen, txWriter.getTransientRowCount() < 1);
                    }

                    openColumnFiles(name, columnNameTxn, i, plen);

                    if (indexer != null) {
                        final long columnTop = columnVersionWriter.getColumnTopQuick(lastOpenPartitionTs, i);
                        indexer.configureFollowerAndWriter(path, name, columnNameTxn, getPrimaryColumn(i), columnTop);
                    }
                }
            }
            populateDenseIndexerList();
            LOG.info().$("switched partition [path=").$substr(pathRootSize, path).I$();
        } catch (Throwable e) {
            distressed = true;
            throw e;
        } finally {
            path.trimTo(pathSize);
        }
    }

    private long openTodoMem() {
        path.concat(TODO_FILE_NAME);
        try {
            if (ff.exists(path.$())) {
                long fileLen = ff.length(path.$());
                if (fileLen < 32) {
                    throw CairoException.critical(0).put("corrupt ").put(path);
                }

                todoMem.smallFile(ff, path.$(), MemoryTag.MMAP_TABLE_WRITER);
                this.todoTxn = todoMem.getLong(0);
                // check if _todo_ file is consistent, if not, we just ignore its contents and reset hash
                if (todoMem.getLong(24) != todoTxn) {
                    todoMem.putLong(8, configuration.getDatabaseIdLo());
                    todoMem.putLong(16, configuration.getDatabaseIdHi());
                    Unsafe.getUnsafe().storeFence();
                    todoMem.putLong(24, todoTxn);
                    return 0;
                }

                return todoMem.getLong(32);
            } else {
                TableUtils.resetTodoLog(ff, path, pathSize, todoMem);
                todoTxn = 0;
                return 0;
            }
        } finally {
            path.trimTo(pathSize);
        }
    }

    private void performRecovery() {
        rollbackIndexes();
        rollbackSymbolTables();
        performRecovery = false;
    }

    private void populateDenseIndexerList() {
        denseIndexers.clear();
        for (int i = 0, n = indexers.size(); i < n; i++) {
            ColumnIndexer indexer = indexers.getQuick(i);
            if (indexer != null) {
                denseIndexers.add(indexer);
            }
        }
        indexCount = denseIndexers.size();
    }

    private void processAsyncWriterCommand(
            AsyncWriterCommand asyncWriterCommand,
            TableWriterTask cmd,
            long cursor,
            Sequence sequence,
            boolean contextAllowsAnyStructureChanges
    ) {
        final int cmdType = cmd.getType();
        final long correlationId = cmd.getInstance();
        final long tableId = cmd.getTableId();

        int errorCode = 0;
        CharSequence errorMsg = null;
        long affectedRowsCount = 0;
        try {
            publishTableWriterEvent(cmdType, tableId, correlationId, AsyncWriterCommand.Error.OK, null, 0L, TSK_BEGIN);
            LOG.info()
                    .$("received async cmd [type=").$(cmdType)
                    .$(", tableName=").utf8(tableToken.getTableName())
                    .$(", tableId=").$(tableId)
                    .$(", correlationId=").$(correlationId)
                    .$(", cursor=").$(cursor)
                    .I$();
            asyncWriterCommand = asyncWriterCommand.deserialize(cmd);
            affectedRowsCount = asyncWriterCommand.apply(this, contextAllowsAnyStructureChanges);
        } catch (TableReferenceOutOfDateException ex) {
            LOG.info()
                    .$("cannot complete async cmd, reader is out of date [type=").$(cmdType)
                    .$(", tableName=").utf8(tableToken.getTableName())
                    .$(", tableId=").$(tableId)
                    .$(", correlationId=").$(correlationId)
                    .I$();
            errorCode = READER_OUT_OF_DATE;
            errorMsg = ex.getMessage();
        } catch (AlterTableContextException ex) {
            LOG.info()
                    .$("cannot complete async cmd, table structure change is not allowed [type=").$(cmdType)
                    .$(", tableName=").utf8(tableToken.getTableName())
                    .$(", tableId=").$(tableId)
                    .$(", correlationId=").$(correlationId)
                    .I$();
            errorCode = STRUCTURE_CHANGE_NOT_ALLOWED;
            errorMsg = "async cmd cannot change table structure while writer is busy";
        } catch (CairoException ex) {
            errorCode = CAIRO_ERROR;
            errorMsg = ex.getFlyweightMessage();
        } catch (Throwable ex) {
            LOG.error().$("error on processing async cmd [type=").$(cmdType)
                    .$(", tableName=").utf8(tableToken.getTableName())
                    .$(", ex=").$(ex)
                    .I$();
            errorCode = UNEXPECTED_ERROR;
            errorMsg = ex.getMessage();
        } finally {
            sequence.done(cursor);
        }
        publishTableWriterEvent(cmdType, tableId, correlationId, errorCode, errorMsg, affectedRowsCount, TSK_COMPLETE);
    }

    private void processCommandQueue(boolean contextAllowsAnyStructureChanges) {
        // In case processing of a queue calls rollback() on the writer
        // do not recursively start processing the queue again.
        if (!processingQueue) {
            try {
                processingQueue = true;
                long cursor;
                while ((cursor = commandSubSeq.next()) != -1) {
                    if (cursor > -1) {
                        TableWriterTask cmd = commandQueue.get(cursor);
                        processCommandQueue(cmd, commandSubSeq, cursor, contextAllowsAnyStructureChanges);
                    } else {
                        Os.pause();
                    }
                }
            } finally {
                processingQueue = false;
            }
        }
    }

    private void processO3Block(
            final long o3LagRowCount,
            int timestampIndex,
            long sortedTimestampsAddr,
            final long srcOooMax,
            long o3TimestampMin,
            long o3TimestampMax,
            boolean flattenTimestamp,
            long rowLo,
            O3JobParallelismRegulator regulator
    ) {
        o3ErrorCount.set(0);
        o3oomObserved = false;
        lastErrno = 0;
        partitionRemoveCandidates.clear();
        o3ColumnCounters.clear();
        o3BasketPool.clear();

        // move uncommitted is liable to change max timestamp
        // however we need to identify last partition before max timestamp skips to NULL for example
        final long maxTimestamp = txWriter.getMaxTimestamp();
        final long transientRowCount = txWriter.transientRowCount;

        o3DoneLatch.reset();
        o3PartitionUpdRemaining.set(0L);
        boolean success = true;
        int latchCount = 0;
        long srcOoo = rowLo;
        int pCount = 0;
        int partitionParallelism = regulator.getMaxO3MergeParallelism();
        try {
            resizePartitionUpdateSink();

            // One loop iteration per partition.
            int inflightPartitions = 0;
            while (srcOoo < srcOooMax) {
                inflightPartitions++;
                regulator.updateInflightPartitions(inflightPartitions);
                try {
                    final long srcOooLo = srcOoo;
                    final long o3Timestamp = getTimestampIndexValue(sortedTimestampsAddr, srcOoo);

                    // Check that the value is not 0 (or another unreasonable value) because of reading beyond written range.
                    assert o3Timestamp >= Math.min(o3TimestampMin, Math.max(txWriter.getMinTimestamp(), 0));

                    final long srcOooHi;
                    // keep ceil inclusive in the interval
                    final long srcOooTimestampCeil = txWriter.getNextPartitionTimestamp(o3Timestamp) - 1;
                    if (srcOooTimestampCeil < o3TimestampMax) {
                        srcOooHi = Vect.boundedBinarySearchIndexT(
                                sortedTimestampsAddr,
                                srcOooTimestampCeil,
                                srcOooLo,
                                srcOooMax - 1,
                                BinarySearch.SCAN_DOWN
                        );
                    } else {
                        srcOooHi = srcOooMax - 1;
                    }

                    final long partitionTimestamp = txWriter.getPartitionTimestampByTimestamp(o3Timestamp);

                    // This partition is the last partition.
                    final boolean last = partitionTimestamp == lastPartitionTimestamp;

                    srcOoo = srcOooHi + 1;

                    final long srcDataMax;
                    final long srcNameTxn;
                    final int partitionIndexRaw = txWriter.findAttachedPartitionRawIndexByLoTimestamp(partitionTimestamp);
                    if (partitionIndexRaw > -1) {
                        if (last) {
                            srcDataMax = transientRowCount;
                        } else {
                            srcDataMax = getPartitionSizeByRawIndex(partitionIndexRaw);
                        }
                        srcNameTxn = getPartitionNameTxnByRawIndex(partitionIndexRaw);
                    } else {
                        srcDataMax = 0;
                        // A version needed to housekeep dropped partitions.
                        // When partition created without O3 merge, use `txn-1` as partition version.
                        // `txn` version is used when partition is merged. Both `txn-1` and `txn` can
                        // be written within the same commit when new partition initially written in order
                        // and then O3 triggers a merge of the partition.
                        srcNameTxn = txWriter.getTxn() - 1;
                    }

                    // We're appending onto the last (active) partition.
                    final boolean append = last && (srcDataMax == 0 || (isDeduplicationEnabled() && o3Timestamp > maxTimestamp) || (!isDeduplicationEnabled() && o3Timestamp >= maxTimestamp));

                    // Number of rows to insert from the O3 segment into this partition.
                    final long srcOooBatchRowSize = srcOooHi - srcOooLo + 1;

                    // Final partition size after current insertions.
                    final long newPartitionSize = srcDataMax + srcOooBatchRowSize;

                    // check partition read-only state
                    final boolean partitionIsReadOnly = txWriter.isPartitionReadOnlyByPartitionTimestamp(partitionTimestamp);

                    pCount++;

                    LOG.info().$("o3 partition task [table=").utf8(tableToken.getTableName())
                            .$(", partitionTs=").$ts(partitionTimestamp)
                            .$(", partitionIndex=").$(partitionIndexRaw)
                            .$(", last=").$(last)
                            .$(", append=").$(append)
                            .$(", ro=").$(partitionIsReadOnly)
                            .$(", srcOooLo=").$(srcOooLo)
                            .$(", srcOooHi=").$(srcOooHi)
                            .$(", srcOooMax=").$(srcOooMax)
                            .$(", o3RowCount=").$(o3RowCount)
                            .$(", o3LagRowCount=").$(o3LagRowCount)
                            .$(", srcDataMax=").$(srcDataMax)
                            .$(", o3Ts=").$ts(o3Timestamp)
                            .$(", newSize=").$(newPartitionSize)
                            .$(", maxTs=").$ts(maxTimestamp)
                            .$(", pCount=").$(pCount)
                            .$(", flattenTs=").$(flattenTimestamp)
                            .$(", memUsed=").$size(Unsafe.getMemUsed())
                            .$(", rssMemUsed=").$size(Unsafe.getRssMemUsed())
                            .I$();

                    if (partitionIsReadOnly) {
                        // move over read-only partitions
                        LOG.critical()
                                .$("o3 ignoring write on read-only partition [table=").utf8(tableToken.getTableName())
                                .$(", timestamp=").$ts(partitionTimestamp)
                                .$(", numRows=").$(srcOooBatchRowSize)
                                .$();
                        continue;
                    }
                    final O3Basket o3Basket = o3BasketPool.next();
                    o3Basket.checkCapacity(configuration, columnCount, indexCount);
                    AtomicInteger columnCounter = o3ColumnCounters.next();

                    // To collect column top values and partition updates
                    // from o3 partition tasks add them to pre-allocated continuous block of memory
                    long partitionUpdateSinkAddr = o3PartitionUpdateSink.allocateBlock();

                    o3PartitionUpdRemaining.incrementAndGet();
                    // async partition processing set this counter to the column count
                    // and then manages issues if publishing of column tasks fails
                    // mid-column-count.
                    latchCount++;
                    // Set column top memory to -1, no need to initialize partition update memory, it always set by O3 partition tasks
                    Vect.memset(partitionUpdateSinkAddr + (long) PARTITION_SINK_SIZE_LONGS * Long.BYTES, (long) metadata.getColumnCount() * Long.BYTES, -1);
                    Unsafe.getUnsafe().putLong(partitionUpdateSinkAddr, partitionTimestamp);
                    // original partition timestamp
                    Unsafe.getUnsafe().putLong(partitionUpdateSinkAddr + 6 * Long.BYTES, partitionTimestamp);


                    if (append) {
                        // we are appending last partition, make sure it has been mapped!
                        // this also might fail, make sure exception is trapped and partitions are
                        // counted down correctly
                        try {
                            setAppendPosition(srcDataMax, false);
                        } catch (Throwable e) {
                            o3BumpErrorCount(CairoException.isCairoOomError(e));
                            o3ClockDownPartitionUpdateCount();
                            o3CountDownDoneLatch();
                            throw e;
                        }

                        columnCounter.set(TableUtils.compressColumnCount(metadata));
                        Path pathToPartition = Path.getThreadLocal(path);
                        TableUtils.setPathForPartition(pathToPartition, partitionBy, txWriter.getPartitionTimestampByTimestamp(o3TimestampMin), srcNameTxn);
                        final int plen = pathToPartition.size();
                        int columnsPublished = 0;
                        for (int i = 0; i < columnCount; i++) {
                            final int columnType = metadata.getColumnType(i);
                            if (columnType < 0) {
                                continue;
                            }
                            final int colOffset = TableWriter.getPrimaryColumnIndex(i);
                            final boolean notTheTimestamp = i != timestampIndex;
                            final CharSequence columnName = metadata.getColumnName(i);
                            final int indexBlockCapacity = metadata.isColumnIndexed(i) ? metadata.getIndexValueBlockCapacity(i) : -1;
                            final BitmapIndexWriter indexWriter = indexBlockCapacity > -1 ? getBitmapIndexWriter(i) : null;
                            final MemoryR oooMem1 = o3Columns.getQuick(colOffset);
                            final MemoryR oooMem2 = o3Columns.getQuick(colOffset + 1);
                            final MemoryMA mem1 = columns.getQuick(colOffset);
                            final MemoryMA mem2 = columns.getQuick(colOffset + 1);
                            final long srcDataTop = getColumnTop(i);
                            final long srcOooFixAddr;
                            final long srcOooVarAddr;
                            final MemoryMA dstFixMem;
                            final MemoryMA dstVarMem;
                            if (!ColumnType.isVarSize(columnType)) {
                                srcOooFixAddr = oooMem1.addressOf(0);
                                srcOooVarAddr = 0;
                                dstFixMem = mem1;
                                dstVarMem = null;
                            } else {
                                srcOooFixAddr = oooMem2.addressOf(0);
                                srcOooVarAddr = oooMem1.addressOf(0);
                                dstFixMem = mem2;
                                dstVarMem = mem1;
                            }

                            columnsPublished++;
                            try {
                                O3OpenColumnJob.appendLastPartition(
                                        pathToPartition,
                                        plen,
                                        columnName,
                                        columnCounter,
                                        notTheTimestamp ? columnType : ColumnType.setDesignatedTimestampBit(columnType, true),
                                        srcOooFixAddr,
                                        srcOooVarAddr,
                                        srcOooLo,
                                        srcOooHi,
                                        srcOooMax,
                                        o3TimestampMin,
                                        partitionTimestamp,
                                        srcDataTop,
                                        srcDataMax,
                                        indexBlockCapacity,
                                        dstFixMem,
                                        dstVarMem,
                                        newPartitionSize,
                                        srcDataMax,
                                        0,
                                        this,
                                        indexWriter,
                                        getColumnNameTxn(partitionTimestamp, i),
                                        partitionUpdateSinkAddr
                                );
                            } catch (Throwable e) {
                                if (columnCounter.addAndGet(columnsPublished - columnCount) == 0) {
                                    o3ClockDownPartitionUpdateCount();
                                    o3CountDownDoneLatch();
                                }
                                throw e;
                            }
                        }

                        addPhysicallyWrittenRows(srcOooBatchRowSize);
                    } else {
                        if (flattenTimestamp && o3RowCount > 0) {
                            Vect.flattenIndex(sortedTimestampsAddr, o3RowCount);
                            flattenTimestamp = false;
                        }
                        final long dedupColSinkAddr = dedupColumnCommitAddresses != null ? dedupColumnCommitAddresses.allocateBlock() : 0;
                        o3CommitPartitionAsync(
                                columnCounter,
                                maxTimestamp,
                                sortedTimestampsAddr,
                                srcOooLo,
                                srcOooHi,
                                srcOooMax,
                                o3TimestampMin,
                                partitionTimestamp,
                                srcDataMax,
                                last,
                                srcNameTxn,
                                o3Basket,
                                newPartitionSize,
                                srcDataMax,
                                partitionUpdateSinkAddr,
                                dedupColSinkAddr
                        );
                    }
                } catch (CairoException | CairoError e) {
                    LOG.error().$((Sinkable) e).$();
                    success = false;
                    throw e;
                }
                if (inflightPartitions % partitionParallelism == 0) {
                    o3ConsumePartitionUpdates();
                    o3DoneLatch.await(latchCount);
                    inflightPartitions = 0;
                }
            } // end while(srcOoo < srcOooMax)

            // at this point we should know the last partition row count
            this.partitionTimestampHi = Math.max(this.partitionTimestampHi, txWriter.getNextPartitionTimestamp(o3TimestampMax) - 1);
            this.txWriter.updateMaxTimestamp(Math.max(txWriter.getMaxTimestamp(), o3TimestampMax));
        } catch (Throwable th) {
            LOG.error().$(th).$();
            throw th;
        } finally {
            // we are stealing work here it is possible we get exception from this method
            LOG.debug()
                    .$("o3 expecting updates [table=").utf8(tableToken.getTableName())
                    .$(", partitionsPublished=").$(pCount)
                    .I$();

            o3ConsumePartitionUpdates();
            if (o3ErrorCount.get() == 0 && success) {
                o3ConsumePartitionUpdateSink();
            }
            o3DoneLatch.await(latchCount);

            o3InError = !success || o3ErrorCount.get() > 0;
            if (success && o3ErrorCount.get() > 0) {
                //noinspection ThrowFromFinallyBlock
                throw CairoException.critical(0).put("bulk update failed and will be rolled back").setOutOfMemory(o3oomObserved);
            }
        }

        if (o3LagRowCount > 0 && !metadata.isWalEnabled()) {
            LOG.info().$("shifting lag rows up [table=").$(tableToken.getTableName()).$(", lagCount=").$(o3LagRowCount).I$();
            dispatchColumnTasks(
                    o3LagRowCount,
                    IGNORE,
                    srcOooMax,
                    0L,
                    0,
                    this.cthO3ShiftColumnInLagToTopRef
            );
        }
    }

    private void processPartitionRemoveCandidates() {
        try {
            final int n = partitionRemoveCandidates.size();
            if (n > 0) {
                processPartitionRemoveCandidates0(n);
            }
        } finally {
            partitionRemoveCandidates.clear();
        }
    }

    private void processPartitionRemoveCandidates0(int n) {
        boolean anyReadersBeforeCommittedTxn = checkScoreboardHasReadersBeforeLastCommittedTxn();
        // This flag will determine to schedule O3PartitionPurgeJob at the end or all done already.
        boolean scheduleAsyncPurge = false;
        long lastCommittedTxn = this.getTxn();

        for (int i = 0; i < n; i += 2) {
            try {
                final long timestamp = partitionRemoveCandidates.getQuick(i);
                final long txn = partitionRemoveCandidates.getQuick(i + 1);
                // txn >= lastCommittedTxn means there are some versions found in the table directory
                // that are not attached to the table most likely as result of a rollback
                if (!anyReadersBeforeCommittedTxn || txn >= lastCommittedTxn) {
                    setPathForPartition(
                            other,
                            partitionBy,
                            timestamp,
                            txn
                    );
                    other.$();
                    if (!ff.unlinkOrRemove(other, LOG)) {
                        LOG.info()
                                .$("could not purge partition version, async purge will be scheduled [path=").$substr(pathRootSize, other)
                                .$(", errno=").$(ff.errno()).I$();
                        scheduleAsyncPurge = true;
                    }
                } else {
                    scheduleAsyncPurge = true;
                }
            } finally {
                other.trimTo(pathSize);
            }
        }

        if (scheduleAsyncPurge) {
            // Any more complicated case involve looking at what folders are present on disk before removing
            // do it async in O3PartitionPurgeJob
            if (schedulePurgeO3Partitions(messageBus, tableToken, partitionBy)) {
                LOG.info().$("scheduled to purge partitions [table=").utf8(tableToken.getTableName()).I$();
            } else {
                LOG.error().$("could not queue for purge, queue is full [table=").utf8(tableToken.getTableName()).I$();
            }
        }
    }

    private void publishTableWriterEvent(int cmdType, long tableId, long correlationId, int errorCode, CharSequence errorMsg, long affectedRowsCount, int eventType) {
        long pubCursor;
        do {
            pubCursor = messageBus.getTableWriterEventPubSeq().next();
            if (pubCursor == -2) {
                Os.pause();
            }
        } while (pubCursor < -1);

        if (pubCursor > -1) {
            try {
                final TableWriterTask event = messageBus.getTableWriterEventQueue().get(pubCursor);
                event.of(eventType, tableId, tableToken);
                event.putInt(errorCode);
                if (errorCode != AsyncWriterCommand.Error.OK) {
                    event.putStr(errorMsg);
                } else {
                    event.putLong(affectedRowsCount);
                }
                event.setInstance(correlationId);
            } finally {
                messageBus.getTableWriterEventPubSeq().done(pubCursor);
            }

            // Log result
            if (eventType == TSK_COMPLETE) {
                LogRecord lg = LOG.info()
                        .$("published async command complete event [type=").$(cmdType)
                        .$(",tableName=").utf8(tableToken.getTableName())
                        .$(",tableId=").$(tableId)
                        .$(",correlationId=").$(correlationId);
                if (errorCode != AsyncWriterCommand.Error.OK) {
                    lg.$(",errorCode=").$(errorCode).$(",errorMsg=").$(errorMsg);
                }
                lg.I$();
            }
        } else {
            // Queue is full
            LOG.error()
                    .$("could not publish sync command complete event [type=").$(cmdType)
                    .$(",tableName=").utf8(tableToken.getTableName())
                    .$(",tableId=").$(tableId)
                    .$(",correlationId=").$(correlationId)
                    .I$();
        }
    }

    private long readMinTimestamp(long partitionTimestamp) {
        setStateForTimestamp(other, partitionTimestamp);
        try {
            if (ff.exists(dFile(other, metadata.getColumnName(metadata.getTimestampIndex()), COLUMN_NAME_TXN_NONE))) {
                // read min timestamp value
                final int fd = TableUtils.openRO(ff, other.$(), LOG);
                try {
                    return TableUtils.readLongOrFail(ff, fd, 0, tempMem16b, other.$());
                } finally {
                    ff.close(fd);
                }
            } else {
                throw CairoException.critical(0).put("Partition does not exist [path=").put(other).put(']');
            }
        } finally {
            other.trimTo(pathSize);
        }
    }

    private void readPartitionMinMax(FilesFacade ff, long partitionTimestamp, Path path, CharSequence columnName, long partitionSize) {
        final int fd = TableUtils.openRO(ff, dFile(path, columnName, COLUMN_NAME_TXN_NONE), LOG);
        try {
            attachMinTimestamp = ff.readNonNegativeLong(fd, 0);
            attachMaxTimestamp = ff.readNonNegativeLong(fd, (partitionSize - 1) * ColumnType.sizeOf(ColumnType.TIMESTAMP));
            if (attachMinTimestamp < 0 || attachMaxTimestamp < 0) {
                throw CairoException.critical(ff.errno())
                        .put("cannot read min, max timestamp from the column [path=").put(path)
                        .put(", partitionSizeRows=").put(partitionSize)
                        .put(", errno=").put(ff.errno()).put(']');
            }
            if (txWriter.getPartitionTimestampByTimestamp(attachMinTimestamp) != partitionTimestamp
                    || txWriter.getPartitionTimestampByTimestamp(attachMaxTimestamp) != partitionTimestamp) {
                throw CairoException.critical(0)
                        .put("invalid timestamp column data in detached partition, data does not match partition directory name [path=").put(path)
                        .put(", minTimestamp=").ts(attachMinTimestamp)
                        .put(", maxTimestamp=").ts(attachMaxTimestamp).put(']');
            }
        } finally {
            ff.close(fd);
        }
    }

    // Scans timestamp file
    // returns size of partition detected, e.g. size of monotonic increase
    // of timestamp longs read from 0 offset to the end of the file
    // It also writes min and max values found in detachedMinTimestamp and detachedMaxTimestamp
    private long readPartitionSizeMinMax(FilesFacade ff, long partitionTimestamp, Path path, CharSequence columnName) {
        int pathLen = path.size();
        try {
            path.concat(TXN_FILE_NAME);
            if (ff.exists(path.$())) {
                if (attachTxReader == null) {
                    attachTxReader = new TxReader(ff);
                }
                attachTxReader.ofRO(path.$(), partitionBy);
                attachTxReader.unsafeLoadAll();

                try {
                    path.trimTo(pathLen);
                    long partitionSize = attachTxReader.getPartitionRowCountByTimestamp(partitionTimestamp);
                    if (partitionSize <= 0) {
                        throw CairoException.nonCritical()
                                .put("partition is not preset in detached txn file [path=")
                                .put(path).put(", partitionSize=").put(partitionSize).put(']');
                    }

                    // Read min and max timestamp values from the file
                    readPartitionMinMax(ff, partitionTimestamp, path.trimTo(pathLen), columnName, partitionSize);
                    return partitionSize;
                } finally {
                    Misc.free(attachTxReader);
                }
            }

            // No txn file found, scan the file to get min, max timestamp
            // Scan forward while value increases
            final int fd = TableUtils.openRO(ff, dFile(path.trimTo(pathLen), columnName, COLUMN_NAME_TXN_NONE), LOG);
            try {
                long fileSize = ff.length(fd);
                if (fileSize <= 0) {
                    throw CairoException.critical(ff.errno())
                            .put("timestamp column is too small to attach the partition [path=")
                            .put(path).put(", fileSize=").put(fileSize).put(']');
                }
                long mappedMem = mapRO(ff, fd, fileSize, MemoryTag.MMAP_DEFAULT);
                try {
                    long maxTimestamp = partitionTimestamp;
                    long size = 0L;

                    for (long ptr = mappedMem, hi = mappedMem + fileSize; ptr < hi; ptr += Long.BYTES) {
                        long ts = Unsafe.getUnsafe().getLong(ptr);
                        if (ts >= maxTimestamp) {
                            maxTimestamp = ts;
                            size++;
                        } else {
                            break;
                        }
                    }
                    if (size > 0) {
                        attachMinTimestamp = Unsafe.getUnsafe().getLong(mappedMem);
                        attachMaxTimestamp = maxTimestamp;
                    }
                    return size;
                } finally {
                    ff.munmap(mappedMem, fileSize, MemoryTag.MMAP_DEFAULT);
                }
            } finally {
                ff.close(fd);
            }
        } finally {
            path.trimTo(pathLen);
        }
    }

    // This method is useful for debugging, it's not used in production code.
    @SuppressWarnings("unused")
    private long readTimestampRaw(long transientRowCount) {
        long offset = (transientRowCount - 1) * 8;
        long addr = mapAppendColumnBuffer(getPrimaryColumn(metadata.getTimestampIndex()), offset, 8, false);
        try {
            return Unsafe.getUnsafe().getLong(Math.abs(addr));
        } finally {
            mapAppendColumnBufferRelease(addr, offset, 8);
        }
    }

    private int readTodo() {
        long todoCount;
        try {
            // This is first FS call to the table directory.
            // If table is removed / renamed this should fail with table does not exist.
            todoCount = openTodoMem();
        } catch (CairoException ex) {
            if (ex.errnoReadPathDoesNotExist()) {
                throw CairoException.tableDoesNotExist(tableToken.getTableName());
            }
            throw ex;
        }
        int todo;
        if (todoCount > 0) {
            todo = (int) todoMem.getLong(40);
        } else {
            todo = -1;
        }
        return todo;
    }

    private void rebuildAttachedPartitionColumnIndex(long partitionTimestamp, long partitionSize, CharSequence columnName) {
        if (attachIndexBuilder == null) {
            attachIndexBuilder = new IndexBuilder(configuration);

            // no need to pass table name, full partition name will be specified
            attachIndexBuilder.of(Utf8String.EMPTY);
        }

        attachIndexBuilder.reindexColumn(
                ff,
                attachColumnVersionReader,
                // use metadata instead of detachedMetadata to get correct value block capacity
                // detachedMetadata does not have the column
                metadata,
                metadata.getColumnIndex(columnName),
                -1L,
                partitionTimestamp,
                partitionBy,
                partitionSize
        );
    }

    private boolean reconcileOptimisticPartitions() {
        if (txWriter.getPartitionTimestampByIndex(txWriter.getPartitionCount() - 1) > txWriter.getMaxTimestamp()) {
            int maxTimestampPartitionIndex = txWriter.getPartitionIndex(txWriter.getMaxTimestamp());
            if (maxTimestampPartitionIndex < getPartitionCount() - 1) {
                for (int i = maxTimestampPartitionIndex + 1, n = getPartitionCount(); i < n; i++) {
                    // Schedule partitions directory deletions
                    long timestamp = txWriter.getPartitionTimestampByIndex(i);
                    long partitionTxn = txWriter.getPartitionNameTxn(i);
                    partitionRemoveCandidates.add(timestamp, partitionTxn);
                }
                txWriter.reconcileOptimisticPartitions();
                return true;
            }
        }
        return false;
    }

    private void recoverFromMetaRenameFailure(CharSequence columnName) {
        openMetaFile(ff, path, pathSize, metaMem);
    }

    private void recoverFromSwapRenameFailure(CharSequence columnName) {
        recoverFromTodoWriteFailure(columnName);
        clearTodoLog();
    }

    private void recoverFromSymbolMapWriterFailure(CharSequence columnName) {
        removeSymbolMapFilesQuiet(columnName, getTxn());
        removeMetaFile();
        recoverFromSwapRenameFailure(columnName);
    }

    private void recoverFromTodoWriteFailure(CharSequence columnName) {
        restoreMetaFrom(META_PREV_FILE_NAME, metaPrevIndex);
        openMetaFile(ff, path, pathSize, metaMem);
    }

    private void recoverOpenColumnFailure(CharSequence columnName) {
        final int index = columnCount - 1;
        removeMetaFile();
        removeLastColumn();
        columnCount--;
        recoverFromSwapRenameFailure(columnName);
        removeSymbolMapWriter(index);
    }

    private void releaseIndexerWriters() {
        for (int i = 0, n = denseIndexers.size(); i < n; i++) {
            ColumnIndexer indexer = denseIndexers.getQuick(i);
            if (indexer != null) {
                indexer.releaseIndexWriter();
            }
        }
        denseIndexers.clear();
    }

    private void releaseLock(boolean distressed) {
        if (lockFd != -1L) {
            if (distressed) {
                ff.close(lockFd);
                return;
            }

            try {
                removeOrException(ff, lockFd, lockName(path));
            } finally {
                path.trimTo(pathSize);
            }
        }
    }

    private ReadOnlyObjList<? extends MemoryCR> remapWalSymbols(
            SymbolMapDiffCursor symbolMapDiffCursor,
            long rowLo,
            long rowHi,
            Path walPath
    ) {
        o3ColumnOverrides.clear();
        if (symbolMapDiffCursor != null) {
            SymbolMapDiff symbolMapDiff;
            while ((symbolMapDiff = symbolMapDiffCursor.nextSymbolMapDiff()) != null) {
                int columnIndex = symbolMapDiff.getColumnIndex();
                int columnType = metadata.getColumnType(columnIndex);
                if (columnType == -ColumnType.SYMBOL) {
                    // Scroll the cursor, don't apply, symbol is deleted
                    symbolMapDiff.drain();
                    continue;
                }

                if (!ColumnType.isSymbol(columnType)) {
                    throw CairoException.critical(0).put("WAL column and table writer column types don't match [columnIndex=").put(columnIndex)
                            .put(", walPath=").put(walPath)
                            .put(']');
                }
                boolean identical = createWalSymbolMapping(symbolMapDiff, columnIndex, symbolRewriteMap);

                if (!identical) {
                    int primaryColumnIndex = getPrimaryColumnIndex(columnIndex);
                    MemoryCR o3SymbolColumn = o3Columns.getQuick(primaryColumnIndex);
                    final MemoryCARW symbolColumnDest;

                    // Column is read-only mapped memory, so we need to take in RAM column and remap values into it
                    if (o3ColumnOverrides.size() == 0) {
                        o3ColumnOverrides.addAll(o3Columns);
                    }

                    symbolColumnDest = o3MemColumns1.get(primaryColumnIndex);
                    // If rowLo != 0 then we
                    symbolColumnDest.shiftAddressRight(0);
                    symbolColumnDest.jumpTo((rowHi - rowLo) << 2);

                    o3ColumnOverrides.setQuick(primaryColumnIndex, symbolColumnDest);
                    final int cleanSymbolCount = symbolMapDiff.getCleanSymbolCount();
                    for (long rowId = rowLo; rowId < rowHi; rowId++) {

                        int symKey = o3SymbolColumn.getInt(rowId << 2);
                        assert (symKey >= 0 || symKey == SymbolTable.VALUE_IS_NULL);
                        if (symKey >= cleanSymbolCount) {
                            int newKey = symbolRewriteMap.getQuick(symKey - cleanSymbolCount);
                            if (newKey < 0) {
                                // This symbol was not mapped in WAL
                                // WAL is invalid
                                throw CairoException.critical(0).put("WAL symbol key not mapped [columnIndex=").put(columnIndex)
                                        .put(", columnKey=").put(symKey)
                                        .put(", walPath=").put(walPath)
                                        .put(", walRowId=").put(rowId)
                                        .put(']');
                            }
                            symKey = newKey;
                        }
                        symbolColumnDest.putInt((rowId - rowLo) << 2, symKey);
                    }
                    symbolColumnDest.shiftAddressRight(rowLo << 2);
                }
            }
        }

        if (o3ColumnOverrides.size() == 0) {
            // No mappings were made.
            return o3Columns;
        }
        return o3ColumnOverrides;
    }

    private void removeColumnFiles(int columnIndex, int columnType) {
        PurgingOperator purgingOperator = getPurgingOperator();
        long defaultNameTxn = columnVersionWriter.getDefaultColumnNameTxn(columnIndex);
        if (PartitionBy.isPartitioned(partitionBy)) {
            for (int i = txWriter.getPartitionCount() - 1; i > -1L; i--) {
                long partitionTimestamp = txWriter.getPartitionTimestampByIndex(i);
                if (!txWriter.isPartitionReadOnlyByPartitionTimestamp(partitionTimestamp)) {
                    long partitionNameTxn = txWriter.getPartitionNameTxn(i);
                    long columnNameTxn = columnVersionWriter.getColumnNameTxn(partitionTimestamp, columnIndex);
                    purgingOperator.add(columnIndex, columnNameTxn, partitionTimestamp, partitionNameTxn);
                }
            }
        } else {
            purgingOperator.add(columnIndex, defaultNameTxn, txWriter.getLastPartitionTimestamp(), -1L);
        }
        if (ColumnType.isSymbol(columnType)) {
            purgingOperator.add(columnIndex, defaultNameTxn, PurgingOperator.TABLE_ROOT_PARTITION, -1);
        }
    }

    private void removeColumnFilesInPartition(CharSequence columnName, int columnIndex, long partitionTimestamp) {
        if (!txWriter.isPartitionReadOnlyByPartitionTimestamp(partitionTimestamp)) {
            setPathForPartition(path, partitionBy, partitionTimestamp, -1);
            int plen = path.size();
            long columnNameTxn = columnVersionWriter.getColumnNameTxn(partitionTimestamp, columnIndex);
            removeFileOrLog(ff, dFile(path, columnName, columnNameTxn));
            removeFileOrLog(ff, iFile(path.trimTo(plen), columnName, columnNameTxn));
            removeFileOrLog(ff, keyFileName(path.trimTo(plen), columnName, columnNameTxn));
            removeFileOrLog(ff, valueFileName(path.trimTo(plen), columnName, columnNameTxn));
            path.trimTo(pathSize);
        } else {
            LOG.critical()
                    .$("o3 ignoring removal of column in read-only partition [table=").utf8(tableToken.getTableName())
                    .$(", column=").utf8(columnName)
                    .$(", timestamp=").$ts(partitionTimestamp)
                    .$();
        }
    }

    private int removeColumnFromMeta(int index) {
        try {
            int metaSwapIndex = openMetaSwapFile(ff, ddlMem, path, pathSize, fileOperationRetryCount);
            int timestampIndex = metaMem.getInt(META_OFFSET_TIMESTAMP_INDEX);
            ddlMem.putInt(columnCount);
            ddlMem.putInt(partitionBy);

            if (timestampIndex == index) {
                ddlMem.putInt(-1);
            } else {
                ddlMem.putInt(timestampIndex);
            }
            copyVersionAndLagValues();
            ddlMem.jumpTo(META_OFFSET_COLUMN_TYPES);

            for (int i = 0; i < columnCount; i++) {
                writeColumnEntry(i, i == index);
            }

            long nameOffset = getColumnNameOffset(columnCount);
            for (int i = 0; i < columnCount; i++) {
                CharSequence columnName = metaMem.getStrA(nameOffset);
                ddlMem.putStr(columnName);
                nameOffset += Vm.getStorageLength(columnName);
            }

            return metaSwapIndex;
        } finally {
            ddlMem.close();
        }
    }

    private void removeIndexFiles(CharSequence columnName, int columnIndex) {
        try {
            for (int i = txWriter.getPartitionCount() - 1; i > -1L; i--) {
                long partitionTimestamp = txWriter.getPartitionTimestampByIndex(i);
                long partitionNameTxn = txWriter.getPartitionNameTxn(i);
                removeIndexFilesInPartition(columnName, columnIndex, partitionTimestamp, partitionNameTxn);
            }
            if (!PartitionBy.isPartitioned(partitionBy)) {
                removeColumnFilesInPartition(columnName, columnIndex, txWriter.getLastPartitionTimestamp());
            }
        } finally {
            path.trimTo(pathSize);
        }
    }

    private void removeIndexFilesInPartition(CharSequence columnName, int columnIndex, long partitionTimestamp, long partitionNameTxn) {
        setPathForPartition(path, partitionBy, partitionTimestamp, partitionNameTxn);
        int plen = path.size();
        long columnNameTxn = columnVersionWriter.getColumnNameTxn(partitionTimestamp, columnIndex);
        removeFileOrLog(ff, keyFileName(path.trimTo(plen), columnName, columnNameTxn));
        removeFileOrLog(ff, valueFileName(path.trimTo(plen), columnName, columnNameTxn));
        path.trimTo(pathSize);
    }

    private void removeLastColumn() {
        freeColumnMemory(columnCount - 1);
    }

    private void removeMetaFile() {
        try {
            path.concat(META_FILE_NAME);
            if (!ff.removeQuiet(path.$())) {
                // On Windows opened file cannot be removed
                // but can be renamed
                other.concat(META_FILE_NAME).put('.').put(configuration.getMicrosecondClock().getTicks());
                if (ff.rename(path.$(), other.$()) != FILES_RENAME_OK) {
                    LOG.error()
                            .$("could not rename [from=").$(path)
                            .$(", to=").$(other)
                            .I$();
                    throw CairoException.critical(ff.errno()).put("Recovery failed. Could not rename: ").put(path);
                }
            }
        } finally {
            path.trimTo(pathSize);
            other.trimTo(pathSize);
        }
    }

    private void removeNonAttachedPartitions() {
        LOG.debug().$("purging non attached partitions [path=").$substr(pathRootSize, path.$()).I$();
        try {
            ff.iterateDir(path.$(), removePartitionDirsNotAttached);
            processPartitionRemoveCandidates();
        } finally {
            path.trimTo(pathSize);
        }
    }

    private void removePartitionDirsNotAttached(long pUtf8NameZ, int type) {
        // Do not remove detached partitions, they are probably about to be attached
        // Do not remove wal and sequencer directories either
        int checkedType = ff.typeDirOrSoftLinkDirNoDots(path, pathSize, pUtf8NameZ, type, utf8Sink);
        if (checkedType != Files.DT_UNKNOWN &&
                !CairoKeywords.isDetachedDirMarker(pUtf8NameZ) &&
                !CairoKeywords.isWal(pUtf8NameZ) &&
                !CairoKeywords.isTxnSeq(pUtf8NameZ) &&
                !CairoKeywords.isSeq(pUtf8NameZ) &&
                !Utf8s.endsWithAscii(utf8Sink, configuration.getAttachPartitionSuffix())
        ) {
            try {
                long txn;
                int txnSep = Utf8s.indexOfAscii(utf8Sink, '.');
                if (txnSep < 0) {
                    txnSep = utf8Sink.size();
                    txn = -1;
                } else {
                    txn = Numbers.parseLong(utf8Sink, txnSep + 1, utf8Sink.size());
                }
                long dirTimestamp = partitionDirFmt.parse(utf8Sink.asAsciiCharSequence(), 0, txnSep, DateFormatUtils.EN_LOCALE);
                if (txn != txWriter.getPartitionNameTxnByPartitionTimestamp(dirTimestamp, -2)) {
                    partitionRemoveCandidates.add(dirTimestamp, txn);
                }
            } catch (NumericException ignore) {
                // not a date?
                // ignore exception and leave the directory
                path.trimTo(pathSize);
                path.concat(pUtf8NameZ).$();
                LOG.error().$("invalid partition directory inside table folder: ").$(path).$();
            }
        }
    }

    private void removeSymbolMapFilesQuiet(CharSequence name, long columnNamTxn) {
        try {
            removeFileOrLog(ff, offsetFileName(path.trimTo(pathSize), name, columnNamTxn));
            removeFileOrLog(ff, charFileName(path.trimTo(pathSize), name, columnNamTxn));
            removeFileOrLog(ff, keyFileName(path.trimTo(pathSize), name, columnNamTxn));
            removeFileOrLog(ff, valueFileName(path.trimTo(pathSize), name, columnNamTxn));
        } finally {
            path.trimTo(pathSize);
        }
    }

    private void removeSymbolMapWriter(int index) {
        MapWriter writer = symbolMapWriters.getAndSetQuick(index, NullMapWriter.INSTANCE);
        if (writer != null && writer != NullMapWriter.INSTANCE) {
            int symColIndex = denseSymbolMapWriters.remove(writer);
            // Shift all subsequent symbol indexes by 1 back
            while (symColIndex < denseSymbolMapWriters.size()) {
                MapWriter w = denseSymbolMapWriters.getQuick(symColIndex);
                w.setSymbolIndexInTxWriter(symColIndex);
                symColIndex++;
            }
            Misc.freeIfCloseable(writer);
        }
    }

    private int rename(int retries) {
        try {
            int index = 0;
            other.concat(META_PREV_FILE_NAME).$();
            path.concat(META_FILE_NAME).$();
            int l = other.size();

            do {
                if (index > 0) {
                    other.trimTo(l);
                    other.put('.').put(index);
                }

                if (!ff.removeQuiet(other.$())) {
                    LOG.info().$("could not remove target of rename '").$(path).$("' to '").$(other).$(" [errno=").$(ff.errno()).I$();
                    index++;
                    continue;
                }

                if (ff.rename(path.$(), other.$()) != FILES_RENAME_OK) {
                    LOG.info().$("could not rename '").$(path).$("' to '").$(other).$(" [errno=").$(ff.errno()).I$();
                    index++;
                    continue;
                }

                return index;

            } while (index < retries);

            throw CairoException.critical(0)
                    .put("could not rename ").put(path)
                    .put(". Max number of attempts reached [").put(index)
                    .put("]. Last target was: ").put(other);
        } finally {
            path.trimTo(pathSize);
            other.trimTo(pathSize);
        }
    }

    private int renameColumnFromMeta(int index, CharSequence newName) {
        try {
            int metaSwapIndex = openMetaSwapFile(ff, ddlMem, path, pathSize, fileOperationRetryCount);
            int timestampIndex = metaMem.getInt(META_OFFSET_TIMESTAMP_INDEX);
            ddlMem.putInt(columnCount);
            ddlMem.putInt(partitionBy);
            ddlMem.putInt(timestampIndex);
            copyVersionAndLagValues();
            ddlMem.jumpTo(META_OFFSET_COLUMN_TYPES);

            for (int i = 0; i < columnCount; i++) {
                writeColumnEntry(i, false);
            }

            long nameOffset = getColumnNameOffset(columnCount);
            for (int i = 0; i < columnCount; i++) {
                CharSequence columnName = metaMem.getStrA(nameOffset);
                nameOffset += Vm.getStorageLength(columnName);

                if (i == index && getColumnType(metaMem, i) > 0) {
                    columnName = newName;
                }
                ddlMem.putStr(columnName);
            }

            return metaSwapIndex;
        } finally {
            ddlMem.close();
        }
    }

    private void renameMetaToMetaPrev(CharSequence columnName) {
        try {
            this.metaPrevIndex = rename(fileOperationRetryCount);
        } catch (CairoException e) {
            runFragile(RECOVER_FROM_META_RENAME_FAILURE, columnName, e);
        }
    }

    private void renameSwapMetaToMeta(CharSequence columnName) {
        // rename _meta.swp to _meta
        try {
            restoreMetaFrom(META_SWAP_FILE_NAME, metaSwapIndex);
        } catch (CairoException e) {
            runFragile(RECOVER_FROM_SWAP_RENAME_FAILURE, columnName, e);
        }
    }

    private long repairDataGaps(final long timestamp) {
        if (txWriter.getMaxTimestamp() != Numbers.LONG_NULL && PartitionBy.isPartitioned(partitionBy)) {
            long fixedRowCount = 0;
            long lastTimestamp = -1;
            long transientRowCount = txWriter.getTransientRowCount();
            long maxTimestamp = txWriter.getMaxTimestamp();
            try {
                final long tsLimit = txWriter.getPartitionTimestampByTimestamp(txWriter.getMaxTimestamp());
                for (long ts = txWriter.getPartitionTimestampByTimestamp(txWriter.getMinTimestamp()); ts < tsLimit; ts = txWriter.getNextPartitionTimestamp(ts)) {
                    path.trimTo(pathSize);
                    setStateForTimestamp(path, ts);
                    int p = path.size();

                    long partitionSize = txWriter.getPartitionRowCountByTimestamp(ts);
                    if (partitionSize >= 0 && ff.exists(path.$())) {
                        fixedRowCount += partitionSize;
                        lastTimestamp = ts;
                    } else {
                        Path other = Path.getThreadLocal2(path.trimTo(p));
                        TableUtils.oldPartitionName(other, getTxn());
                        if (ff.exists(other.$())) {
                            if (ff.rename(other.$(), path.$()) != FILES_RENAME_OK) {
                                LOG.error().$("could not rename [from=").$(other).$(", to=").$(path).I$();
                                throw new CairoError("could not restore directory, see log for details");
                            } else {
                                LOG.info().$("restored [path=").$substr(pathRootSize, path).I$();
                            }
                        } else {
                            LOG.debug().$("missing partition [name=").$(path.trimTo(p).$()).I$();
                        }
                    }
                }

                if (lastTimestamp > -1) {
                    path.trimTo(pathSize);
                    setStateForTimestamp(path, tsLimit);
                    if (!ff.exists(path.$())) {
                        Path other = Path.getThreadLocal2(path);
                        TableUtils.oldPartitionName(other, getTxn());
                        if (ff.exists(other.$())) {
                            if (ff.rename(other.$(), path.$()) != FILES_RENAME_OK) {
                                LOG.error().$("could not rename [from=").$(other).$(", to=").$(path).I$();
                                throw new CairoError("could not restore directory, see log for details");
                            } else {
                                LOG.info().$("restored [path=").$substr(pathRootSize, path).I$();
                            }
                        } else {
                            LOG.error().$("last partition does not exist [name=").$(path).I$();
                            // ok, create last partition we discovered the active
                            // 1. read its size
                            path.trimTo(pathSize);
                            setStateForTimestamp(path, lastTimestamp);
                            int p = path.size();
                            transientRowCount = txWriter.getPartitionRowCountByTimestamp(lastTimestamp);

                            // 2. read max timestamp
                            TableUtils.dFile(path.trimTo(p), metadata.getColumnName(metadata.getTimestampIndex()), COLUMN_NAME_TXN_NONE);
                            maxTimestamp = TableUtils.readLongAtOffset(ff, path.$(), tempMem16b, (transientRowCount - 1) * Long.BYTES);
                            fixedRowCount -= transientRowCount;
                            txWriter.removeAttachedPartitions(txWriter.getMaxTimestamp());
                            LOG.info()
                                    .$("updated active partition [name=").$(path.trimTo(p).$())
                                    .$(", maxTimestamp=").$ts(maxTimestamp)
                                    .$(", transientRowCount=").$(transientRowCount)
                                    .$(", fixedRowCount=").$(txWriter.getFixedRowCount())
                                    .I$();
                        }
                    }
                }
            } finally {
                path.trimTo(pathSize);
            }

            final long expectedSize = txWriter.unsafeReadFixedRowCount();
            if (expectedSize != fixedRowCount || maxTimestamp != this.txWriter.getMaxTimestamp()) {
                LOG.info()
                        .$("actual table size has been adjusted [name=`").utf8(tableToken.getTableName()).$('`')
                        .$(", expectedFixedSize=").$(expectedSize)
                        .$(", actualFixedSize=").$(fixedRowCount)
                        .I$();

                txWriter.reset(
                        fixedRowCount,
                        transientRowCount,
                        maxTimestamp,
                        denseSymbolMapWriters
                );
                return maxTimestamp;
            }
        }

        return timestamp;
    }

    private void repairMetaRename(int index) {
        try {
            path.concat(META_PREV_FILE_NAME);
            if (index > 0) {
                path.put('.').put(index);
            }

            if (ff.exists(path.$())) {
                LOG.info().$("Repairing metadata from: ").$substr(pathRootSize, path).$();
                ff.remove(other.concat(META_FILE_NAME).$());

                if (ff.rename(path.$(), other.$()) != FILES_RENAME_OK) {
                    throw CairoException.critical(ff.errno()).put("Repair failed. Cannot rename ").put(path).put(" -> ").put(other);
                }
            }
        } finally {
            path.trimTo(pathSize);
            other.trimTo(pathSize);
        }

        clearTodoLog();
    }

    private void repairTruncate() {
        LOG.info().$("repairing abnormally terminated truncate on ").$substr(pathRootSize, path).$();
        scheduleRemoveAllPartitions();
        txWriter.truncate(columnVersionWriter.getVersion(), denseSymbolMapWriters);
        clearTodoLog();
        processPartitionRemoveCandidates();
    }

    private void resizePartitionUpdateSink() {
        if (o3PartitionUpdateSink == null) {
            o3PartitionUpdateSink = new PagedDirectLongList(MemoryTag.NATIVE_O3);
        }
        o3PartitionUpdateSink.clear();
        o3PartitionUpdateSink.setBlockSize(PARTITION_SINK_SIZE_LONGS + metadata.getColumnCount());
    }

    private void restoreMetaFrom(CharSequence fromBase, int fromIndex) {
        try {
            path.concat(fromBase);
            if (fromIndex > 0) {
                path.put('.').put(fromIndex);
            }
            path.$();

            TableUtils.renameOrFail(ff, path.$(), other.concat(META_FILE_NAME).$());
        } finally {
            path.trimTo(pathSize);
            other.trimTo(pathSize);
        }
    }

    private void rollbackIndexes() {
        final long maxRow = txWriter.getTransientRowCount() - 1;
        for (int i = 0, n = denseIndexers.size(); i < n; i++) {
            ColumnIndexer indexer = denseIndexers.getQuick(i);
            int fd = indexer.getFd();
            if (fd > -1) {
                LOG.info().$("recovering index [fd=").$(fd).I$();
                indexer.rollback(maxRow);
            }
        }
    }

    private void rollbackSymbolTables() {
        int expectedMapWriters = txWriter.unsafeReadSymbolColumnCount();
        for (int i = 0; i < expectedMapWriters; i++) {
            denseSymbolMapWriters.getQuick(i).rollback(txWriter.unsafeReadSymbolWriterIndexOffset(i));
        }
    }

    private void rowAppend(ObjList<Runnable> activeNullSetters) {
        if ((masterRef & 1) != 0) {
            for (int i = 0; i < columnCount; i++) {
                if (rowValueIsNotNull.getQuick(i) < masterRef) {
                    activeNullSetters.getQuick(i).run();
                }
            }
            masterRef++;
        }
    }

    private void runFragile(FragileCode fragile, CharSequence columnName, CairoException e) {
        try {
            fragile.run(columnName);
        } catch (CairoException e2) {
            LOG.error().$("DOUBLE ERROR: 1st: {").$((Sinkable) e).$('}').$();
            throwDistressException(e2);
        }
        throw e;
    }

    private void safeDeletePartitionDir(long timestamp, long partitionNameTxn) {
        // Call O3 methods to remove check TxnScoreboard and remove partition directly
        partitionRemoveCandidates.clear();
        partitionRemoveCandidates.add(timestamp, partitionNameTxn);
        processPartitionRemoveCandidates();
    }

    private void scheduleRemoveAllPartitions() {
        for (int i = txWriter.getPartitionCount() - 1; i > -1L; i--) {
            long timestamp = txWriter.getPartitionTimestampByIndex(i);
            long partitionTxn = txWriter.getPartitionNameTxn(i);
            partitionRemoveCandidates.add(timestamp, partitionTxn);
        }
    }

    private void setAppendPosition(final long rowCount, boolean doubleAllocate) {
        long recordLength = 0;
        for (int i = 0; i < columnCount; i++) {
            recordLength += setColumnAppendPosition(i, rowCount, doubleAllocate);
        }
        avgRecordSize = rowCount > 0 ? recordLength / rowCount : Math.max(avgRecordSize, recordLength);
    }

    private long setColumnAppendPosition(int columnIndex, long size, boolean doubleAllocate) {
        long dataSizeBytes = 0;
        try {
            MemoryMA dataMem = getPrimaryColumn(columnIndex);
            MemoryMA auxMem = getSecondaryColumn(columnIndex);
            int columnType = metadata.getColumnType(columnIndex);
            if (columnType > 0) { // Not deleted
                final long pos = size - getColumnTop(columnIndex);
                if (ColumnType.isVarSize(columnType)) {
                    ColumnTypeDriver driver = ColumnType.getDriver(columnType);
                    dataSizeBytes = driver.setAppendPosition(
                            pos,
                            auxMem,
                            dataMem
                    ) - driver.getMinAuxVectorSize();
                } else {
                    dataSizeBytes = pos << ColumnType.pow2SizeOf(columnType);
                    if (doubleAllocate) {
                        dataMem.allocate(dataSizeBytes);
                    }
                    dataMem.jumpTo(dataSizeBytes);

                }
            }
        } catch (CairoException e) {
            throwDistressException(e);
        }

        return dataSizeBytes;
    }

    private void setO3AppendPosition(final long position) {
        for (int i = 0; i < columnCount; i++) {
            int columnType = metadata.getColumnType(i);
            if (columnType > 0) {
                o3SetAppendOffset(i, columnType, position);
            }
        }
    }

    private void setRowValueNotNull(int columnIndex) {
        assert rowValueIsNotNull.getQuick(columnIndex) != masterRef;
        rowValueIsNotNull.setQuick(columnIndex, masterRef);
    }

    /**
     * Sets path member variable to partition directory for the given timestamp and
     * partitionLo and partitionHi to partition interval in millis. These values are
     * determined based on input timestamp and value of partitionBy. For any given
     * timestamp this method will determine either day, month or year interval timestamp falls to.
     * Partition directory name is ISO string of interval start.
     * <p>
     * Because this method modifies "path" member variable, be sure path is trimmed to original
     * state within try..finally block.
     *
     * @param path      path instance to modify
     * @param timestamp to determine interval for
     */
    private void setStateForTimestamp(Path path, long timestamp) {
        // When partition is create a txn name must always be set to purge dropped partitions.
        // When partition is created outside O3 merge use `txn-1` as the version
        long partitionTxnName = PartitionBy.isPartitioned(partitionBy) ? txWriter.getTxn() - 1 : -1;
        partitionTxnName = txWriter.getPartitionNameTxnByPartitionTimestamp(timestamp, partitionTxnName);
        TableUtils.setPathForPartition(path, partitionBy, timestamp, partitionTxnName);
    }

    private void shrinkO3Mem() {
        for (int i = 0, n = o3MemColumns1.size(); i < n; i++) {
            MemoryCARW o3mem = o3MemColumns1.getQuick(i);
            if (o3mem != null) {
                // truncate will shrink the memory to a single page
                o3mem.truncate();
            }
        }
        for (int i = 0, n = o3MemColumns2.size(); i < n; i++) {
            MemoryCARW o3mem2 = o3MemColumns2.getQuick(i);
            if (o3mem2 != null) {
                o3mem2.truncate();
            }
        }
    }

    private void squashPartitionForce(int partitionIndex) {
        int lastLogicalPartitionIndex = partitionIndex;
        long lastLogicalPartitionTimestamp = txWriter.getPartitionTimestampByIndex(partitionIndex);
        assert lastLogicalPartitionTimestamp == txWriter.getLogicalPartitionTimestamp(lastLogicalPartitionTimestamp);

        // Do not cache txWriter.getPartitionCount() as it changes during the squashing
        while (partitionIndex < txWriter.getPartitionCount()) {
            long partitionTimestamp = txWriter.getPartitionTimestampByIndex(partitionIndex);
            long logicalPartitionTimestamp = txWriter.getLogicalPartitionTimestamp(partitionTimestamp);
            if (logicalPartitionTimestamp != lastLogicalPartitionTimestamp) {
                if (partitionIndex > lastLogicalPartitionIndex + 1) {
                    squashSplitPartitions(lastLogicalPartitionIndex, partitionIndex, 1, true);
                }
                return;
            }
            partitionIndex++;
        }
        if (partitionIndex > lastLogicalPartitionIndex + 1) {
            squashSplitPartitions(lastLogicalPartitionIndex, partitionIndex, 1, true);
        }
    }

    private void squashPartitionRange(int maxLastSubPartitionCount, int partitionIndexLo, int partitionIndexHi) {
        if (partitionIndexHi > partitionIndexLo) {
            int subpartitions = partitionIndexHi - partitionIndexLo;
            int optimalPartitionCount = partitionIndexHi == txWriter.getPartitionCount() ? maxLastSubPartitionCount : MAX_MID_SUB_PARTITION_COUNT;
            if (subpartitions > Math.max(1, optimalPartitionCount)) {
                squashSplitPartitions(partitionIndexLo, partitionIndexHi, optimalPartitionCount, false);
            } else if (subpartitions == 1) {
                if (partitionIndexLo >= 0 &&
                        partitionIndexLo < txWriter.getPartitionCount() && minSplitPartitionTimestamp == txWriter.getPartitionTimestampByIndex(partitionIndexLo)) {
                    minSplitPartitionTimestamp = getPartitionTimestampOrMax(partitionIndexLo + 1);
                }
            }
        }
    }

    private long squashPartitionTimestamp(long ts) {
        int partitionIndex = txWriter.findAttachedPartitionIndexByLoTimestamp(ts);
        if (partitionIndex < 0) {
            partitionIndex = -partitionIndex - 1;
        }
        if (partitionIndex >= txWriter.getPartitionCount()) {
            return Long.MAX_VALUE;
        }
        return txWriter.getLogicalPartitionTimestamp(txWriter.getPartitionTimestampByIndex(partitionIndex));
    }

    private void squashSplitPartitions(long timestampMin, long timestampMax, int maxLastSubPartitionCount) {
        if (timestampMin > txWriter.getMaxTimestamp() || txWriter.getPartitionCount() < 2) {
            return;
        }

        // Take the control of split partition population here.
        // When the number of split partitions is too big, start merging them together.
        // This is to avoid having too many partitions / files in the system which penalizes the reading performance.
        long logicalPartition = squashPartitionTimestamp(timestampMin);
        int partitionIndex = txWriter.getPartitionIndex(logicalPartition);
        if (partitionIndex > -1) {
            int partitionIndexLo = partitionIndex;
            int partitionCount = txWriter.getPartitionCount();

            while (logicalPartition < timestampMax && ++partitionIndex < partitionCount) {
                long partitionTimestamp = txWriter.getPartitionTimestampByIndex(partitionIndex);
                long newLogicalPartition = txWriter.getLogicalPartitionTimestamp(partitionTimestamp);

                if (logicalPartition != newLogicalPartition) {
                    squashPartitionRange(maxLastSubPartitionCount, partitionIndexLo, partitionIndex);

                    // txn records can be changed by squashing. Reset the position and the partition count.
                    partitionCount = txWriter.getPartitionCount();
                    partitionIndex = txWriter.getPartitionIndex(newLogicalPartition);

                    // switch to the next logical partition
                    logicalPartition = newLogicalPartition;
                    partitionIndexLo = partitionIndex;
                }
            }

            // This can shift last partition timestamp, save what was the last partition timestamp before squashing
            long lastPartitionTimestamp = txWriter.getLastPartitionTimestamp();
            squashPartitionRange(maxLastSubPartitionCount, partitionIndexLo, partitionIndex);
            if (lastPartitionTimestamp != txWriter.getLastPartitionTimestamp()) {
                openLastPartition();
            }
        }
    }

    private void squashSplitPartitions(final int partitionIndexLo, final int partitionIndexHi, final int optimalPartitionCount, boolean force) {
<<<<<<< HEAD
        if (checkpointStatus.startedAtTimestamp() != Numbers.LONG_NULL) {
=======
        if (checkpointStatus.isInProgress()) {
>>>>>>> 51e5052d
            LOG.info().$("cannot squash partition [table=").$(tableToken.getTableName()).$("], checkpoint in progress").$();
            return;
        }

        assert partitionIndexHi >= 0 && partitionIndexHi <= txWriter.getPartitionCount() && partitionIndexLo >= 0;
        int targetPartitionIndex = partitionIndexLo;

        if (partitionIndexHi > partitionIndexLo + 1) {
            long targetPartition = Long.MIN_VALUE;
            boolean copyTargetFrame = false;

            // Move partitionIndexLo to the first unlocked partition in the range
            for (; targetPartitionIndex + 1 < partitionIndexHi; targetPartitionIndex++) {
                boolean canOverwrite = canSquashOverwritePartitionTail(targetPartitionIndex);
                if (canOverwrite || force) {
                    targetPartition = txWriter.getPartitionTimestampByIndex(partitionIndexLo);
                    copyTargetFrame = !canOverwrite;
                    break;
                }
            }
            if (targetPartition == Long.MIN_VALUE) {
                return;
            }

            boolean lastPartitionSquashed = false;
            int squashCount = partitionIndexHi - partitionIndexLo - optimalPartitionCount;

            if (squashCount > 0) {
                long targetPartitionNameTxn = txWriter.getPartitionNameTxnByPartitionTimestamp(targetPartition);
                TableUtils.setPathForPartition(path, partitionBy, targetPartition, targetPartitionNameTxn);
                final long originalSize = txWriter.getPartitionRowCountByTimestamp(targetPartition);

                boolean rw = !copyTargetFrame;
                Frame targetFrame = null;
                Frame firstPartitionFrame = frameFactory.open(rw, path, targetPartition, metadata, columnVersionWriter, originalSize);
                try {
                    if (copyTargetFrame) {
                        try {
                            TableUtils.setPathForPartition(other, partitionBy, targetPartition, txWriter.txn);
                            TableUtils.createDirsOrFail(ff, other.slash(), configuration.getMkDirMode());
                            LOG.info().$("copying partition to force squash [from=").$substr(pathRootSize, path).$(", to=").$(other).I$();

                            targetFrame = frameFactory.openRW(other, targetPartition, metadata, columnVersionWriter, 0);
                            FrameAlgebra.append(targetFrame, firstPartitionFrame, configuration.getCommitMode());
                            addPhysicallyWrittenRows(firstPartitionFrame.getRowCount());
                            txWriter.updatePartitionSizeAndTxnByRawIndex(partitionIndexLo * LONGS_PER_TX_ATTACHED_PARTITION, originalSize);
                            partitionRemoveCandidates.add(targetPartition, targetPartitionNameTxn);
                        } finally {
                            Misc.free(firstPartitionFrame);
                        }
                    } else {
                        targetFrame = firstPartitionFrame;
                    }

                    for (int i = 0; i < squashCount; i++) {
                        long sourcePartition = txWriter.getPartitionTimestampByIndex(partitionIndexLo + 1);

                        other.trimTo(pathSize);
                        long sourceNameTxn = txWriter.getPartitionNameTxnByPartitionTimestamp(sourcePartition);
                        TableUtils.setPathForPartition(other, partitionBy, sourcePartition, sourceNameTxn);
                        long partitionRowCount = txWriter.getPartitionRowCountByTimestamp(sourcePartition);
                        lastPartitionSquashed = partitionIndexLo + 2 == txWriter.getPartitionCount();
                        if (lastPartitionSquashed) {
                            closeActivePartition(false);
                            partitionRowCount = txWriter.getTransientRowCount() + txWriter.getLagRowCount();
                        }

                        assert partitionRowCount > 0;

                        LOG.info().$("squashing partitions [table=").$(tableToken)
                                .$(", target=").$(formatPartitionForTimestamp(targetPartition, targetPartitionNameTxn))
                                .$(", targetSize=").$(targetFrame.getRowCount())
                                .$(", source=").$(formatPartitionForTimestamp(sourcePartition, sourceNameTxn))
                                .$(", sourceSize=").$(partitionRowCount)
                                .I$();

                        try (Frame sourceFrame = frameFactory.openRO(other, sourcePartition, metadata, columnVersionWriter, partitionRowCount)) {
                            FrameAlgebra.append(targetFrame, sourceFrame, configuration.getCommitMode());
                            addPhysicallyWrittenRows(sourceFrame.getRowCount());
                        } catch (Throwable th) {
                            LOG.critical().$("partition squashing failed [table=").$(tableToken).$(", error=").$(th).I$();
                            throw th;
                        }

                        txWriter.removeAttachedPartitions(sourcePartition);
                        columnVersionWriter.removePartition(sourcePartition);
                        partitionRemoveCandidates.add(sourcePartition, sourceNameTxn);
                        if (sourcePartition == minSplitPartitionTimestamp) {
                            minSplitPartitionTimestamp = getPartitionTimestampOrMax(partitionIndexLo + 1);
                        }
                    }

                    txWriter.updatePartitionSizeByTimestamp(targetPartition, targetFrame.getRowCount());
                    if (lastPartitionSquashed) {
                        // last partition is squashed, adjust fixed/transient row sizes
                        long newTransientRowCount = targetFrame.getRowCount() - txWriter.getLagRowCount();
                        assert newTransientRowCount >= 0;
                        txWriter.fixedRowCount += txWriter.getTransientRowCount() - newTransientRowCount;
                        assert txWriter.fixedRowCount >= 0;
                        txWriter.transientRowCount = newTransientRowCount;
                    }
                } finally {
                    Misc.free(targetFrame);
                    path.trimTo(pathSize);
                    other.trimTo(pathSize);
                }

                columnVersionWriter.commit();
                txWriter.setColumnVersion(columnVersionWriter.getVersion());
                txWriter.commit(denseSymbolMapWriters);
                processPartitionRemoveCandidates();
            }
        }
    }

    private void swapMetaFile(CharSequence columnName) {
        // close _meta so we can rename it
        metaMem.close();
        // validate new meta
        validateSwapMeta(columnName);
        // rename _meta to _meta.prev
        renameMetaToMetaPrev(columnName);
        // after we moved _meta to _meta.prev
        // we have to have _todo to restore _meta should anything go wrong
        writeRestoreMetaTodo(columnName);
        // rename _meta.swp to -_meta
        renameSwapMetaToMeta(columnName);
        try {
            // open _meta file
            openMetaFile(ff, path, pathSize, metaMem);
            // remove _todo
            clearTodoLog();
        } catch (CairoException e) {
            throwDistressException(e);
        }
        bumpMetadataVersion();
    }

    private void swapO3ColumnsExcept(int timestampIndex) {
        ObjList<MemoryCARW> temp = o3MemColumns1;
        o3MemColumns1 = o3MemColumns2;
        o3MemColumns2 = temp;

        // Swap timestamp column back, timestamp column is not sorted, it's the sort key.
        final int timestampMemoryIndex = getPrimaryColumnIndex(timestampIndex);
        o3MemColumns2.setQuick(
                timestampMemoryIndex,
                o3MemColumns1.getAndSetQuick(timestampMemoryIndex, o3MemColumns2.getQuick(timestampMemoryIndex))
        );
        o3Columns = o3MemColumns1;
        activeColumns = o3MemColumns1;

        ObjList<Runnable> tempNullSetters = o3NullSetters1;
        o3NullSetters1 = o3NullSetters2;
        o3NullSetters2 = tempNullSetters;
        activeNullSetters = o3NullSetters1;
    }

    private void switchPartition(long timestamp) {
        // Before partition can be switched we need to index records
        // added so far. Index writers will start point to different
        // files after switch.
        updateIndexes();
        txWriter.switchPartitions(timestamp);
        openPartition(timestamp);
        setAppendPosition(0, false);
    }

    private void syncColumns() {
        final int commitMode = configuration.getCommitMode();
        if (commitMode != CommitMode.NOSYNC) {
            final boolean async = commitMode == CommitMode.ASYNC;
            syncColumns0(async);
            for (int i = 0, n = denseIndexers.size(); i < n; i++) {
                denseIndexers.getQuick(i).sync(async);
            }
            for (int i = 0, n = denseSymbolMapWriters.size(); i < n; i++) {
                denseSymbolMapWriters.getQuick(i).sync(async);
            }
        }
    }

    private void syncColumns0(boolean async) {
        for (int i = 0; i < columnCount; i++) {
            columns.getQuick(i * 2).sync(async);
            final MemoryMA m2 = columns.getQuick(i * 2 + 1);
            if (m2 != null) {
                m2.sync(async);
            }
        }
    }

    private void throwDistressException(CairoException cause) {
        LOG.critical().$("writer error [table=").utf8(tableToken.getTableName()).$(", e=").$((Sinkable) cause).I$();
        distressed = true;
        throw new CairoError(cause);
    }

    private void truncate(boolean keepSymbolTables) {
        rollback();

        if (!keepSymbolTables) {
            // we do this before size check so that "old" corrupt symbol tables are brought back in line
            for (int i = 0, n = denseSymbolMapWriters.size(); i < n; i++) {
                denseSymbolMapWriters.getQuick(i).truncate();
            }
        }

        if (size() == 0) {
            return;
        }

        // this is a crude block to test things for now
        todoMem.putLong(0, ++todoTxn); // write txn, reader will first read txn at offset 24 and then at offset 0
        Unsafe.getUnsafe().storeFence(); // make sure we do not write hash before writing txn (view from another thread)
        todoMem.putLong(8, configuration.getDatabaseIdLo()); // write out our instance hashes
        todoMem.putLong(16, configuration.getDatabaseIdHi());
        Unsafe.getUnsafe().storeFence();
        todoMem.putLong(24, todoTxn);
        todoMem.putLong(32, 1);
        todoMem.putLong(40, TODO_TRUNCATE);
        // ensure file is closed with correct length
        todoMem.jumpTo(48);

        if (partitionBy != PartitionBy.NONE) {
            freeColumns(false);
            releaseIndexerWriters();
            // Schedule removal of all partitions
            scheduleRemoveAllPartitions();
            rowAction = ROW_ACTION_OPEN_PARTITION;
        } else {
            // truncate columns, we cannot remove them
            truncateColumns();
        }

        txWriter.resetTimestamp();
        columnVersionWriter.truncate();
        txWriter.truncate(columnVersionWriter.getVersion(), denseSymbolMapWriters);
        try {
            clearTodoLog();
        } catch (CairoException e) {
            throwDistressException(e);
        }
        this.minSplitPartitionTimestamp = Long.MAX_VALUE;
        processPartitionRemoveCandidates();

        LOG.info().$("truncated [name=").utf8(tableToken.getTableName()).I$();
    }

    private void truncateColumns() {
        for (int i = 0; i < columnCount; i++) {
            final int columnType = metadata.getColumnType(i);
            if (columnType >= 0) {
                getPrimaryColumn(i).truncate();
                if (ColumnType.isVarSize(columnType)) {
                    MemoryMA auxMem = getSecondaryColumn(i);
                    auxMem.truncate();
                    ColumnType.getDriver(columnType).configureAuxMemMA(auxMem);
                }
            }
        }
    }

    private void updateIndexes() {
        if (indexCount == 0 || avoidIndexOnCommit) {
            avoidIndexOnCommit = false;
            return;
        }
        updateIndexesSlow();
    }

    private void updateIndexesParallel(long lo, long hi) {
        indexSequences.clear();
        indexLatch.setCount(indexCount);
        final int nParallelIndexes = indexCount - 1;
        final Sequence indexPubSequence = this.messageBus.getIndexerPubSequence();
        final RingQueue<ColumnIndexerTask> indexerQueue = this.messageBus.getIndexerQueue();

        LOG.info().$("parallel indexing [table=").utf8(tableToken.getTableName())
                .$(", indexCount=").$(indexCount)
                .$(", rowCount=").$(hi - lo)
                .I$();
        int serialIndexCount = 0;

        // we are going to index last column in this thread while other columns are on the queue
        OUT:
        for (int i = 0; i < nParallelIndexes; i++) {

            long cursor = indexPubSequence.next();
            if (cursor == -1) {
                // queue is full, process index in the current thread
                indexAndCountDown(denseIndexers.getQuick(i), lo, hi, indexLatch);
                serialIndexCount++;
                continue;
            }

            if (cursor == -2) {
                // CAS issue, retry
                do {
                    Os.pause();
                    cursor = indexPubSequence.next();
                    if (cursor == -1) {
                        indexAndCountDown(denseIndexers.getQuick(i), lo, hi, indexLatch);
                        serialIndexCount++;
                        continue OUT;
                    }
                } while (cursor < 0);
            }

            final ColumnIndexerTask queueItem = indexerQueue.get(cursor);
            final ColumnIndexer indexer = denseIndexers.getQuick(i);
            final long sequence = indexer.getSequence();
            queueItem.indexer = indexer;
            queueItem.lo = lo;
            queueItem.hi = hi;
            queueItem.countDownLatch = indexLatch;
            queueItem.sequence = sequence;
            indexSequences.add(sequence);
            indexPubSequence.done(cursor);
        }

        // index last column while other columns are brewing on the queue
        indexAndCountDown(denseIndexers.getQuick(indexCount - 1), lo, hi, indexLatch);
        serialIndexCount++;

        // At this point we have re-indexed our column and if things are flowing nicely
        // all other columns should have been done by other threads. Instead of actually
        // waiting we gracefully check latch count.
        if (!indexLatch.await(configuration.getWorkStealTimeoutNanos())) {
            // other columns are still in-flight, we must attempt to steal work from other threads
            for (int i = 0; i < nParallelIndexes; i++) {
                ColumnIndexer indexer = denseIndexers.getQuick(i);
                if (indexer.tryLock(indexSequences.getQuick(i))) {
                    indexAndCountDown(indexer, lo, hi, indexLatch);
                    serialIndexCount++;
                }
            }
            // wait for the ones we cannot steal
            indexLatch.await();
        }

        // reset lock on completed indexers
        boolean distressed = false;
        for (int i = 0; i < indexCount; i++) {
            ColumnIndexer indexer = denseIndexers.getQuick(i);
            distressed = distressed | indexer.isDistressed();
        }

        if (distressed) {
            throwDistressException(null);
        }

        LOG.info().$("parallel indexing done [serialCount=").$(serialIndexCount).I$();
    }

    private void updateIndexesSerially(long lo, long hi) {
        LOG.info().$("serial indexing [table=").utf8(tableToken.getTableName())
                .$(", indexCount=").$(indexCount)
                .$(", rowCount=").$(hi - lo)
                .I$();
        for (int i = 0, n = denseIndexers.size(); i < n; i++) {
            try {
                denseIndexers.getQuick(i).refreshSourceAndIndex(lo, hi);
            } catch (CairoException e) {
                // this is pretty severe, we hit some sort of limit
                throwDistressException(e);
            }
        }
        LOG.info().$("serial indexing done [table=").utf8(tableToken.getTableName()).I$();
    }

    private void updateIndexesSlow() {
        final long hi = txWriter.getTransientRowCount();
        final long lo = txWriter.getAppendedPartitionCount() == 1 ? hi - txWriter.getLastTxSize() : 0;
        if (indexCount > 1 && parallelIndexerEnabled && hi - lo > configuration.getParallelIndexThreshold()) {
            updateIndexesParallel(lo, hi);
        } else {
            updateIndexesSerially(lo, hi);
        }
    }

    private void updateMaxTimestamp(long timestamp) {
        txWriter.updateMaxTimestamp(timestamp);
        this.timestampSetter.accept(timestamp);
    }

    private void updateMetaStructureVersion() {
        try {
            copyMetadataAndUpdateVersion();
            finishMetaSwapUpdate();
        } finally {
            ddlMem.close();
        }
    }

    private void updateMetadataWithDeduplicationUpsertKeys(boolean enable, LongList columnsIndexes) {
        try {
            int index = openMetaSwapFile(ff, ddlMem, path, pathSize, configuration.getMaxSwapFileCount());
            int columnCount = metaMem.getInt(META_OFFSET_COUNT);

            ddlMem.putInt(columnCount);
            ddlMem.putInt(metaMem.getInt(META_OFFSET_PARTITION_BY));
            ddlMem.putInt(metaMem.getInt(META_OFFSET_TIMESTAMP_INDEX));
            copyVersionAndLagValues();
            ddlMem.jumpTo(META_OFFSET_COLUMN_TYPES);
            for (int i = 0; i < columnCount; i++) {
                writeColumnEntryWithDedupFlag(i, enable && columnsIndexes.indexOf(i) >= 0);
            }

            long nameOffset = getColumnNameOffset(columnCount);
            for (int i = 0; i < columnCount; i++) {
                CharSequence columnName = metaMem.getStrA(nameOffset);
                ddlMem.putStr(columnName);
                nameOffset += Vm.getStorageLength(columnName);
            }
            this.metaSwapIndex = index;
        } finally {
            ddlMem.close();
        }

        finishMetaSwapUpdateStructural();

        for (int i = 0; i < columnCount; i++) {
            metadata.getColumnMetadata(i).setDedupKeyFlag(enable && columnsIndexes.indexOf(i) >= 0);
        }

        if (enable) {
            if (dedupColumnCommitAddresses == null) {
                dedupColumnCommitAddresses = new DedupColumnCommitAddresses();
            } else {
                dedupColumnCommitAddresses.clear();
            }
            dedupColumnCommitAddresses.setDedupColumnCount(columnsIndexes.size() - 1);
        } else {
            if (dedupColumnCommitAddresses != null) {
                dedupColumnCommitAddresses.setDedupColumnCount(0);
            }
        }
    }

    private void updateO3ColumnTops() {
        int columnCount = metadata.getColumnCount();
        long blockIndex = -1;

        while ((blockIndex = o3PartitionUpdateSink.nextBlockIndex(blockIndex)) > -1L) {
            long blockAddress = o3PartitionUpdateSink.getBlockAddress(blockIndex);
            long partitionTimestamp = Unsafe.getUnsafe().getLong(blockAddress);
            final long o3SplitPartitionSize = Unsafe.getUnsafe().getLong(blockAddress + 5 * Long.BYTES);
            // When partition is split, data partition timestamp and partition timestamp diverge
            final long dataPartitionTimestamp = Unsafe.getUnsafe().getLong(blockAddress + 6 * Long.BYTES);

            if (o3SplitPartitionSize > 0) {
                // This is partition split. Copy all the column name txns from the donor partition.
                columnVersionWriter.copyColumnVersions(dataPartitionTimestamp, partitionTimestamp);
            }

            if (partitionTimestamp > -1) {
                blockAddress += PARTITION_SINK_SIZE_LONGS * Long.BYTES;
                for (int column = 0; column < columnCount; column++) {

                    long colTop = Unsafe.getUnsafe().getLong(blockAddress);
                    blockAddress += Long.BYTES;
                    if (colTop > -1L) {
                        // Upsert even when colTop value is 0.
                        // TableReader uses the record to determine if the column is supposed to be present for the partition.
                        columnVersionWriter.upsertColumnTop(partitionTimestamp, column, colTop);
                    } else if (o3SplitPartitionSize > 0) {
                        // Remove column tops for the new partition part.
                        columnVersionWriter.removeColumnTop(partitionTimestamp, column);
                    }
                }
            }
        }
    }

    private void validateSwapMeta(CharSequence columnName) {
        try {
            try {
                path.concat(META_SWAP_FILE_NAME);
                if (metaSwapIndex > 0) {
                    path.put('.').put(metaSwapIndex);
                }
                metaMem.smallFile(ff, path.$(), MemoryTag.MMAP_TABLE_WRITER);
                validationMap.clear();
                validateMeta(metaMem, validationMap, ColumnType.VERSION);
            } finally {
                metaMem.close();
                path.trimTo(pathSize);
            }
        } catch (CairoException e) {
            runFragile(RECOVER_FROM_META_RENAME_FAILURE, columnName, e);
        }
    }

    private void writeColumnEntry(int i, boolean changeToDeleted) {
        int columnType = getColumnType(metaMem, i);
        // When column is deleted it's written to metadata with negative type
        if (changeToDeleted) {
            columnType = -Math.abs(columnType);
        }
        ddlMem.putInt(columnType);
        long flags = getColumnFlags(metaMem, i);
        ddlMem.putLong(flags);
        ddlMem.putInt(getIndexBlockCapacity(metaMem, i));
        ddlMem.skip(8);
        ddlMem.putInt(getReplacingColumnIndexRaw(metaMem, i));
        ddlMem.skip(4);
    }

    private void writeColumnEntryWithDedupFlag(int i, boolean changeToDedup) {
        int columnType = getColumnType(metaMem, i);
        // When column is deleted it's written to metadata with negative type
        ddlMem.putInt(columnType);
        long flags = getColumnFlags(metaMem, i);
        if (changeToDedup) {
            flags |= META_FLAG_BIT_DEDUP_KEY;
        } else {
            flags &= ~META_FLAG_BIT_DEDUP_KEY;
        }
        ddlMem.putLong(flags);
        ddlMem.putInt(getIndexBlockCapacity(metaMem, i));
        ddlMem.skip(16);
    }

    private void writeIndex(@NotNull CharSequence columnName, int indexValueBlockSize, int columnIndex, SymbolColumnIndexer indexer) {
        // create indexer
        final long columnNameTxn = columnVersionWriter.getColumnNameTxn(txWriter.getLastPartitionTimestamp(), columnIndex);
        try {
            try {
                // edge cases here are:
                // column spans only part of table - e.g. it was added after table was created and populated
                // column has top value, e.g. does not span entire partition
                // to this end, we have a super-edge case:

                // This piece of code is unbelievably fragile!
                if (PartitionBy.isPartitioned(partitionBy)) {
                    // run indexer for the whole table
                    indexHistoricPartitions(indexer, columnName, indexValueBlockSize, columnIndex);
                    long timestamp = txWriter.getLastPartitionTimestamp();
                    if (timestamp != Numbers.LONG_NULL) {
                        path.trimTo(pathSize);
                        setStateForTimestamp(path, timestamp);
                        // create index in last partition
                        indexLastPartition(indexer, columnName, columnNameTxn, columnIndex, indexValueBlockSize);
                    }
                } else {
                    setStateForTimestamp(path, 0);
                    // create index in last partition
                    indexLastPartition(indexer, columnName, columnNameTxn, columnIndex, indexValueBlockSize);
                }
            } finally {
                path.trimTo(pathSize);
            }
        } catch (Throwable e) {
            Misc.free(indexer);
            LOG.error().$("rolling back index created so far [path=").$substr(pathRootSize, path).I$();
            removeIndexFiles(columnName, columnIndex);
            throw e;
        }
    }

    private void writeRestoreMetaTodo(CharSequence columnName) {
        try {
            writeRestoreMetaTodo();
        } catch (CairoException e) {
            runFragile(RECOVER_FROM_TODO_WRITE_FAILURE, columnName, e);
        }
    }

    private void writeRestoreMetaTodo() {
        todoMem.putLong(0, ++todoTxn); // write txn, reader will first read txn at offset 24 and then at offset 0
        Unsafe.getUnsafe().storeFence(); // make sure we do not write hash before writing txn (view from another thread)
        todoMem.putLong(8, configuration.getDatabaseIdLo()); // write out our instance hashes
        todoMem.putLong(16, configuration.getDatabaseIdHi());
        Unsafe.getUnsafe().storeFence();
        todoMem.putLong(32, 1);
        todoMem.putLong(40, TODO_RESTORE_META);
        todoMem.putLong(48, metaPrevIndex);
        Unsafe.getUnsafe().storeFence();
        todoMem.putLong(24, todoTxn);
        todoMem.jumpTo(56);
        todoMem.sync(false);
    }

    static void indexAndCountDown(ColumnIndexer indexer, long lo, long hi, SOCountDownLatch latch) {
        try {
            indexer.refreshSourceAndIndex(lo, hi);
        } catch (CairoException e) {
            indexer.distress();
            LOG.critical().$("index error [fd=").$(indexer.getFd()).$("]{").$((Sinkable) e).$('}').$();
        } finally {
            latch.countDown();
        }
    }

    boolean allowMixedIO() {
        return mixedIOFlag;
    }

    void closeActivePartition(long size) {
        for (int i = 0; i < columnCount; i++) {
            setColumnAppendPosition(i, size, false);
            Misc.free(getPrimaryColumn(i));
            Misc.free(getSecondaryColumn(i));
        }
        releaseIndexerWriters();
    }

    BitmapIndexWriter getBitmapIndexWriter(int columnIndex) {
        return indexers.getQuick(columnIndex).getWriter();
    }

    long getColumnTop(int columnIndex) {
        assert lastOpenPartitionTs != Long.MIN_VALUE;
        return columnVersionWriter.getColumnTopQuick(lastOpenPartitionTs, columnIndex);
    }

    ColumnVersionReader getColumnVersionReader() {
        return columnVersionWriter;
    }

    CairoConfiguration getConfiguration() {
        return configuration;
    }

    Sequence getO3CopyPubSeq() {
        return messageBus.getO3CopyPubSeq();
    }

    RingQueue<O3CopyTask> getO3CopyQueue() {
        return messageBus.getO3CopyQueue();
    }

    Sequence getO3OpenColumnPubSeq() {
        return messageBus.getO3OpenColumnPubSeq();
    }

    RingQueue<O3OpenColumnTask> getO3OpenColumnQueue() {
        return messageBus.getO3OpenColumnQueue();
    }

    long getPartitionNameTxnByRawIndex(int index) {
        return txWriter.getPartitionNameTxnByRawIndex(index);
    }

    long getPartitionSizeByRawIndex(int index) {
        return txWriter.getPartitionSizeByRawIndex(index);
    }

    TxReader getTxReader() {
        return txWriter;
    }

    void o3ClockDownPartitionUpdateCount() {
        o3PartitionUpdRemaining.decrementAndGet();
    }

    void o3CountDownDoneLatch() {
        o3DoneLatch.countDown();
    }

    void purgeUnusedPartitions() {
        if (PartitionBy.isPartitioned(partitionBy)) {
            removeNonAttachedPartitions();
        }
    }

    void rowCancel() {
        if ((masterRef & 1) == 0) {
            return;
        }

        if (hasO3()) {
            final long o3RowCount = getO3RowCount0();
            if (o3RowCount > 0) {
                // O3 mode and there are some rows.
                masterRef--;
                setO3AppendPosition(o3RowCount);
            } else {
                // Cancelling first row in o3, reverting to non-o3
                setO3AppendPosition(0);
                masterRef--;
                clearO3();
            }
            rowValueIsNotNull.fill(0, columnCount, masterRef);
            return;
        }

        long dirtyMaxTimestamp = txWriter.getMaxTimestamp();
        long dirtyTransientRowCount = txWriter.getTransientRowCount();
        long rollbackToMaxTimestamp = txWriter.cancelToMaxTimestamp();
        long rollbackToTransientRowCount = txWriter.cancelToTransientRowCount();

        // dirty timestamp should be 1 because newRow() increments it
        if (dirtyTransientRowCount == 1) {
            if (PartitionBy.isPartitioned(partitionBy)) {
                // we have to undo creation of partition
                closeActivePartition(false);
                if (removeDirOnCancelRow) {
                    try {
                        setStateForTimestamp(path, txWriter.getPartitionTimestampByTimestamp(dirtyMaxTimestamp));
                        if (!ff.rmdir(path)) {
                            throw CairoException.critical(ff.errno()).put("could not remove directory: ").put(path);
                        }
                        removeDirOnCancelRow = false;
                    } finally {
                        path.trimTo(pathSize);
                    }
                }

                // open old partition
                if (rollbackToMaxTimestamp > Long.MIN_VALUE) {
                    try {
                        txWriter.setMaxTimestamp(rollbackToMaxTimestamp);
                        openPartition(rollbackToMaxTimestamp);
                        setAppendPosition(rollbackToTransientRowCount, false);
                    } catch (Throwable e) {
                        freeColumns(false);
                        throw e;
                    }
                } else {
                    // we have no partitions, clear partitions in TableWriter
                    txWriter.removeAllPartitions();
                    rowAction = ROW_ACTION_OPEN_PARTITION;
                }

                // undo counts
                removeDirOnCancelRow = true;
                txWriter.cancelRow();
            } else {
                txWriter.cancelRow();
                // we only have one partition, jump to start on every column
                truncateColumns();
            }
        } else {
            txWriter.cancelRow();
            // we are staying within same partition, prepare append positions for row count
            boolean rowChanged = metadata.getTimestampIndex() >= 0; // adding new row already writes timestamp
            if (!rowChanged) {
                // verify if any of the columns have been changed
                // if not - we don't have to do
                for (int i = 0; i < columnCount; i++) {
                    if (rowValueIsNotNull.getQuick(i) == masterRef) {
                        rowChanged = true;
                        break;
                    }
                }
            }

            // is no column has been changed we take easy option and do nothing
            if (rowChanged) {
                setAppendPosition(dirtyTransientRowCount - 1, false);
            }
        }
        rowValueIsNotNull.fill(0, columnCount, --masterRef);

        // Some executions path in this method already call txWriter.removeAllPartitions()
        // which resets transientRowCount.
        if (txWriter.transientRowCount > 0) {
            txWriter.transientRowCount--;
        }
    }

    @FunctionalInterface
    public interface ColumnTaskHandler {
        void run(
                int columnIndex,
                final int columnType,
                final int timestampColumnIndex,
                long long0,
                long long1,
                long long2,
                long long3,
                long long4
        );
    }

    @FunctionalInterface
    public interface ExtensionListener {
        void onTableExtended(long timestamp);
    }

    @FunctionalInterface
    private interface FragileCode {
        void run(CharSequence columnName);
    }

    public interface Row {

        void append();

        void cancel();

        void putBin(int columnIndex, long address, long len);

        void putBin(int columnIndex, BinarySequence sequence);

        void putBool(int columnIndex, boolean value);

        void putByte(int columnIndex, byte value);

        void putChar(int columnIndex, char value);

        void putDate(int columnIndex, long value);

        void putDouble(int columnIndex, double value);

        void putFloat(int columnIndex, float value);

        void putGeoHash(int columnIndex, long value);

        void putGeoHashDeg(int columnIndex, double lat, double lon);

        void putGeoStr(int columnIndex, CharSequence value);

        void putGeoVarchar(int columnIndex, Utf8Sequence value);

        void putIPv4(int columnIndex, int value);

        void putInt(int columnIndex, int value);

        void putLong(int columnIndex, long value);

        void putLong128(int columnIndex, long lo, long hi);

        void putLong256(int columnIndex, long l0, long l1, long l2, long l3);

        void putLong256(int columnIndex, Long256 value);

        void putLong256(int columnIndex, CharSequence hexString);

        void putLong256(int columnIndex, @NotNull CharSequence hexString, int start, int end);

        void putLong256Utf8(int columnIndex, DirectUtf8Sequence hexString);

        void putShort(int columnIndex, short value);

        void putStr(int columnIndex, CharSequence value);

        void putStr(int columnIndex, char value);

        void putStr(int columnIndex, CharSequence value, int pos, int len);

        /**
         * Writes UTF8-encoded string to WAL. As the name of the function suggest the storage format is
         * expected to be UTF16. The function must re-encode string from UTF8 to UTF16 before storing.
         *
         * @param columnIndex index of the column we are writing to
         * @param value       UTF8 bytes represented as CharSequence interface.
         *                    On this interface getChar() returns a byte, not complete character.
         */
        void putStrUtf8(int columnIndex, DirectUtf8Sequence value);

        void putSym(int columnIndex, CharSequence value);

        void putSym(int columnIndex, char value);

        void putSymIndex(int columnIndex, int key);

        /**
         * Writes UTF8-encoded symbol to WAL. Supported for WAL tables only.
         */
        void putSymUtf8(int columnIndex, DirectUtf8Sequence value);

        void putTimestamp(int columnIndex, long value);

        void putUuid(int columnIndex, CharSequence uuid);

        void putUuidUtf8(int columnIndex, Utf8Sequence uuid);

        void putVarchar(int columnIndex, char value);

        void putVarchar(int columnIndex, Utf8Sequence value);
    }

    private static class NoOpRow implements Row {
        @Override
        public void append() {
            // no-op
        }

        @Override
        public void cancel() {
            // no-op
        }

        @Override
        public void putBin(int columnIndex, long address, long len) {
            // no-op
        }

        @Override
        public void putBin(int columnIndex, BinarySequence sequence) {
            // no-op
        }

        @Override
        public void putBool(int columnIndex, boolean value) {
            // no-op
        }

        @Override
        public void putByte(int columnIndex, byte value) {
            // no-op
        }

        @Override
        public void putChar(int columnIndex, char value) {
            // no-op
        }

        @Override
        public void putDate(int columnIndex, long value) {
            // no-op
        }

        @Override
        public void putDouble(int columnIndex, double value) {
            // no-op
        }

        @Override
        public void putFloat(int columnIndex, float value) {
            // no-op
        }

        @Override
        public void putGeoHash(int columnIndex, long value) {
            // no-op
        }

        @Override
        public void putGeoHashDeg(int index, double lat, double lon) {
            // no-op
        }

        @Override
        public void putGeoStr(int columnIndex, CharSequence value) {
            // no-op
        }

        @Override
        public void putGeoVarchar(int columnIndex, Utf8Sequence value) {
            // no-op
        }

        @Override
        public void putIPv4(int columnIndex, int value) {
            // no-op
        }

        @Override
        public void putInt(int columnIndex, int value) {
            // no-op
        }

        @Override
        public void putLong(int columnIndex, long value) {
            // no-op
        }

        @Override
        public void putLong128(int columnIndex, long lo, long hi) {
            // no-op
        }

        @Override
        public void putLong256(int columnIndex, long l0, long l1, long l2, long l3) {
            // no-op
        }

        @Override
        public void putLong256(int columnIndex, Long256 value) {
            // no-op
        }

        @Override
        public void putLong256(int columnIndex, CharSequence hexString) {
            // no-op
        }

        @Override
        public void putLong256(int columnIndex, @NotNull CharSequence hexString, int start, int end) {
            // no-op
        }

        @Override
        public void putLong256Utf8(int columnIndex, DirectUtf8Sequence hexString) {
            // no-op
        }

        @Override
        public void putShort(int columnIndex, short value) {
            // no-op
        }

        @Override
        public void putStr(int columnIndex, CharSequence value) {
            // no-op
        }

        @Override
        public void putStr(int columnIndex, char value) {
            // no-op
        }

        @Override
        public void putStr(int columnIndex, CharSequence value, int pos, int len) {
            // no-op
        }

        @Override
        public void putStrUtf8(int columnIndex, DirectUtf8Sequence value) {
            // no-op
        }

        @Override
        public void putSym(int columnIndex, CharSequence value) {
            // no-op
        }

        @Override
        public void putSym(int columnIndex, char value) {
            // no-op
        }

        @Override
        public void putSymIndex(int columnIndex, int key) {
            // no-op
        }

        @Override
        public void putSymUtf8(int columnIndex, DirectUtf8Sequence value) {
            // no-op
        }

        @Override
        public void putTimestamp(int columnIndex, long value) {
            // no-op
        }

        @Override
        public void putUuid(int columnIndex, CharSequence uuid) {
            // no-op
        }

        @Override
        public void putUuidUtf8(int columnIndex, Utf8Sequence uuid) {
            // no-op
        }

        @Override
        public void putVarchar(int columnIndex, char value) {
            // no-op
        }

        @Override
        public void putVarchar(int columnIndex, Utf8Sequence value) {
            // no-op
        }
    }

    private class RowImpl implements Row {
        @Override
        public void append() {
            rowAppend(activeNullSetters);
        }

        @Override
        public void cancel() {
            rowCancel();
        }

        @Override
        public void putBin(int columnIndex, long address, long len) {
            getSecondaryColumn(columnIndex).putLong(getPrimaryColumn(columnIndex).putBin(address, len));
            setRowValueNotNull(columnIndex);
        }

        @Override
        public void putBin(int columnIndex, BinarySequence sequence) {
            getSecondaryColumn(columnIndex).putLong(getPrimaryColumn(columnIndex).putBin(sequence));
            setRowValueNotNull(columnIndex);
        }

        @Override
        public void putBool(int columnIndex, boolean value) {
            getPrimaryColumn(columnIndex).putBool(value);
            setRowValueNotNull(columnIndex);
        }

        @Override
        public void putByte(int columnIndex, byte value) {
            getPrimaryColumn(columnIndex).putByte(value);
            setRowValueNotNull(columnIndex);
        }

        @Override
        public void putChar(int columnIndex, char value) {
            getPrimaryColumn(columnIndex).putChar(value);
            setRowValueNotNull(columnIndex);
        }

        @Override
        public void putDate(int columnIndex, long value) {
            putLong(columnIndex, value);
        }

        @Override
        public void putDouble(int columnIndex, double value) {
            getPrimaryColumn(columnIndex).putDouble(value);
            setRowValueNotNull(columnIndex);
        }

        @Override
        public void putFloat(int columnIndex, float value) {
            getPrimaryColumn(columnIndex).putFloat(value);
            setRowValueNotNull(columnIndex);
        }

        @Override
        public void putGeoHash(int columnIndex, long value) {
            int type = metadata.getColumnType(columnIndex);
            WriterRowUtils.putGeoHash(columnIndex, value, type, this);
        }

        @Override
        public void putGeoHashDeg(int columnIndex, double lat, double lon) {
            int type = metadata.getColumnType(columnIndex);
            WriterRowUtils.putGeoHash(columnIndex, GeoHashes.fromCoordinatesDegUnsafe(lat, lon, ColumnType.getGeoHashBits(type)), type, this);
        }

        @Override
        public void putGeoStr(int columnIndex, CharSequence hash) {
            final int type = metadata.getColumnType(columnIndex);
            WriterRowUtils.putGeoStr(columnIndex, hash, type, this);
        }

        @Override
        public void putGeoVarchar(int columnIndex, Utf8Sequence hash) {
            final int type = metadata.getColumnType(columnIndex);
            WriterRowUtils.putGeoVarchar(columnIndex, hash, type, this);
        }

        @Override
        public void putIPv4(int columnIndex, int value) {
            putInt(columnIndex, value);
        }

        @Override
        public void putInt(int columnIndex, int value) {
            getPrimaryColumn(columnIndex).putInt(value);
            setRowValueNotNull(columnIndex);
        }

        @Override
        public void putLong(int columnIndex, long value) {
            getPrimaryColumn(columnIndex).putLong(value);
            setRowValueNotNull(columnIndex);
        }

        @Override
        public void putLong128(int columnIndex, long lo, long hi) {
            MemoryA primaryColumn = getPrimaryColumn(columnIndex);
            primaryColumn.putLong(lo);
            primaryColumn.putLong(hi);
            setRowValueNotNull(columnIndex);
        }

        @Override
        public void putLong256(int columnIndex, long l0, long l1, long l2, long l3) {
            getPrimaryColumn(columnIndex).putLong256(l0, l1, l2, l3);
            setRowValueNotNull(columnIndex);
        }

        @Override
        public void putLong256(int columnIndex, Long256 value) {
            getPrimaryColumn(columnIndex).putLong256(value.getLong0(), value.getLong1(), value.getLong2(), value.getLong3());
            setRowValueNotNull(columnIndex);
        }

        @Override
        public void putLong256(int columnIndex, CharSequence hexString) {
            getPrimaryColumn(columnIndex).putLong256(hexString);
            setRowValueNotNull(columnIndex);
        }

        @Override
        public void putLong256(int columnIndex, @NotNull CharSequence hexString, int start, int end) {
            getPrimaryColumn(columnIndex).putLong256(hexString, start, end);
            setRowValueNotNull(columnIndex);
        }

        @Override
        public void putLong256Utf8(int columnIndex, DirectUtf8Sequence hexString) {
            getPrimaryColumn(columnIndex).putLong256Utf8(hexString);
            setRowValueNotNull(columnIndex);
        }

        @Override
        public void putShort(int columnIndex, short value) {
            getPrimaryColumn(columnIndex).putShort(value);
            setRowValueNotNull(columnIndex);
        }

        @Override
        public void putStr(int columnIndex, CharSequence value) {
            getSecondaryColumn(columnIndex).putLong(getPrimaryColumn(columnIndex).putStr(value));
            setRowValueNotNull(columnIndex);
        }

        @Override
        public void putStr(int columnIndex, char value) {
            getSecondaryColumn(columnIndex).putLong(getPrimaryColumn(columnIndex).putStr(value));
            setRowValueNotNull(columnIndex);
        }

        @Override
        public void putStr(int columnIndex, CharSequence value, int pos, int len) {
            getSecondaryColumn(columnIndex).putLong(getPrimaryColumn(columnIndex).putStr(value, pos, len));
            setRowValueNotNull(columnIndex);
        }

        @Override
        public void putStrUtf8(int columnIndex, DirectUtf8Sequence value) {
            getSecondaryColumn(columnIndex).putLong(getPrimaryColumn(columnIndex).putStrUtf8(value));
            setRowValueNotNull(columnIndex);
        }

        @Override
        public void putSym(int columnIndex, CharSequence value) {
            getPrimaryColumn(columnIndex).putInt(symbolMapWriters.getQuick(columnIndex).put(value));
            setRowValueNotNull(columnIndex);
        }

        @Override
        public void putSym(int columnIndex, char value) {
            getPrimaryColumn(columnIndex).putInt(symbolMapWriters.getQuick(columnIndex).put(value));
            setRowValueNotNull(columnIndex);
        }

        @Override
        public void putSymIndex(int columnIndex, int key) {
            putInt(columnIndex, key);
        }

        @Override
        public void putSymUtf8(int columnIndex, DirectUtf8Sequence value) {
            throw new UnsupportedOperationException();
        }

        @Override
        public void putTimestamp(int columnIndex, long value) {
            putLong(columnIndex, value);
        }

        @Override
        public void putUuid(int columnIndex, CharSequence uuidStr) {
            SqlUtil.implicitCastStrAsUuid(uuidStr, uuid);
            putLong128(columnIndex, uuid.getLo(), uuid.getHi());
        }

        @Override
        public void putUuidUtf8(int columnIndex, Utf8Sequence uuidStr) {
            SqlUtil.implicitCastStrAsUuid(uuidStr, uuid);
            putLong128(columnIndex, uuid.getLo(), uuid.getHi());
        }

        @Override
        public void putVarchar(int columnIndex, char value) {
            utf8Sink.clear();
            utf8Sink.put(value);
            VarcharTypeDriver.appendValue(
                    getSecondaryColumn(columnIndex), getPrimaryColumn(columnIndex),
                    utf8Sink
            );
            setRowValueNotNull(columnIndex);
        }

        @Override
        public void putVarchar(int columnIndex, Utf8Sequence value) {
            VarcharTypeDriver.appendValue(
                    getSecondaryColumn(columnIndex), getPrimaryColumn(columnIndex),
                    value
            );
            setRowValueNotNull(columnIndex);
        }

        private MemoryA getPrimaryColumn(int columnIndex) {
            return activeColumns.getQuick(getPrimaryColumnIndex(columnIndex));
        }

        private MemoryA getSecondaryColumn(int columnIndex) {
            return activeColumns.getQuick(getSecondaryColumnIndex(columnIndex));
        }
    }
}<|MERGE_RESOLUTION|>--- conflicted
+++ resolved
@@ -263,11 +263,7 @@
         this.configuration = configuration;
         this.ddlListener = ddlListener;
         this.checkpointStatus = checkpointStatus;
-<<<<<<< HEAD
-        this.partitionFrameFactory = new PartitionFrameFactory(configuration);
-=======
         this.frameFactory = new FrameFactory(configuration);
->>>>>>> 51e5052d
         this.mixedIOFlag = configuration.isWriterMixedIOEnabled();
         this.metrics = metrics;
         this.ownMessageBus = ownMessageBus;
@@ -958,11 +954,7 @@
     }
 
     public boolean checkScoreboardHasReadersBeforeLastCommittedTxn() {
-<<<<<<< HEAD
         if (checkpointStatus.startedAtTimestamp() != Numbers.LONG_NULL) {
-=======
-        if (checkpointStatus.isInProgress()) {
->>>>>>> 51e5052d
             // do not alter scoreboard while checkpoint is in progress
             return true;
         }
@@ -7532,11 +7524,7 @@
     }
 
     private void squashSplitPartitions(final int partitionIndexLo, final int partitionIndexHi, final int optimalPartitionCount, boolean force) {
-<<<<<<< HEAD
         if (checkpointStatus.startedAtTimestamp() != Numbers.LONG_NULL) {
-=======
-        if (checkpointStatus.isInProgress()) {
->>>>>>> 51e5052d
             LOG.info().$("cannot squash partition [table=").$(tableToken.getTableName()).$("], checkpoint in progress").$();
             return;
         }
