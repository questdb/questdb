/*******************************************************************************
 *     ___                  _   ____  ____
 *    / _ \ _   _  ___  ___| |_|  _ \| __ )
 *   | | | | | | |/ _ \/ __| __| | | |  _ \
 *   | |_| | |_| |  __/\__ \ |_| |_| | |_) |
 *    \__\_\\__,_|\___||___/\__|____/|____/
 *
 *  Copyright (c) 2014-2019 Appsicle
 *  Copyright (c) 2019-2023 QuestDB
 *
 *  Licensed under the Apache License, Version 2.0 (the "License");
 *  you may not use this file except in compliance with the License.
 *  You may obtain a copy of the License at
 *
 *  http://www.apache.org/licenses/LICENSE-2.0
 *
 *  Unless required by applicable law or agreed to in writing, software
 *  distributed under the License is distributed on an "AS IS" BASIS,
 *  WITHOUT WARRANTIES OR CONDITIONS OF ANY KIND, either express or implied.
 *  See the License for the specific language governing permissions and
 *  limitations under the License.
 *
 ******************************************************************************/

package io.questdb.cairo;

import io.questdb.MessageBus;
import io.questdb.MessageBusImpl;
import io.questdb.Metrics;
import io.questdb.cairo.frm.Frame;
import io.questdb.cairo.frm.FrameAlgebra;
import io.questdb.cairo.frm.file.PartitionFrameFactory;
import io.questdb.cairo.sql.AsyncWriterCommand;
import io.questdb.cairo.sql.SymbolTable;
import io.questdb.cairo.sql.TableRecordMetadata;
import io.questdb.cairo.sql.TableReferenceOutOfDateException;
import io.questdb.cairo.vm.NullMapWriter;
import io.questdb.cairo.vm.Vm;
import io.questdb.cairo.vm.api.*;
import io.questdb.cairo.wal.*;
import io.questdb.cairo.wal.seq.TableSequencer;
import io.questdb.cairo.wal.seq.TransactionLogCursor;
import io.questdb.griffin.*;
import io.questdb.griffin.engine.ops.AbstractOperation;
import io.questdb.griffin.engine.ops.AlterOperation;
import io.questdb.griffin.engine.ops.UpdateOperation;
import io.questdb.log.Log;
import io.questdb.log.LogFactory;
import io.questdb.log.LogRecord;
import io.questdb.mp.*;
import io.questdb.std.*;
import io.questdb.std.datetime.DateFormat;
import io.questdb.std.datetime.microtime.Timestamps;
import io.questdb.std.str.DirectByteCharSequence;
import io.questdb.std.str.LPSZ;
import io.questdb.std.str.Path;
import io.questdb.std.str.StringSink;
import io.questdb.tasks.*;
import org.jetbrains.annotations.NotNull;
import org.jetbrains.annotations.TestOnly;

import java.io.Closeable;
import java.util.Arrays;
import java.util.concurrent.atomic.AtomicInteger;
import java.util.concurrent.atomic.AtomicLong;
import java.util.function.LongConsumer;

import static io.questdb.cairo.BitmapIndexUtils.keyFileName;
import static io.questdb.cairo.BitmapIndexUtils.valueFileName;
import static io.questdb.cairo.TableUtils.*;
import static io.questdb.cairo.sql.AsyncWriterCommand.Error.*;
import static io.questdb.std.Files.FILES_RENAME_OK;
import static io.questdb.tasks.TableWriterTask.*;

public class TableWriter implements TableWriterAPI, MetadataService, Closeable {
    public static final int O3_BLOCK_DATA = 2;
    public static final int O3_BLOCK_MERGE = 3;
    public static final int O3_BLOCK_NONE = -1;
    public static final int O3_BLOCK_O3 = 1;
    // partitionUpdateSink (offset, description):
    // 0, partitionTimestamp
    // 1, timestampMin
    // 2, newPartitionSize
    // 3, oldPartitionSize
    // 4, flags (partitionMutates INT, isLastWrittenPartition INT)
    // ... column top for every column
    public static final int PARTITION_SINK_SIZE_LONGS = 5;
    public static final int PARTITION_SINK_COL_TOP_OFFSET = PARTITION_SINK_SIZE_LONGS * Long.BYTES;
    public static final int TIMESTAMP_MERGE_ENTRY_BYTES = Long.BYTES * 2;
    private static final ObjectFactory<MemoryCMOR> GET_MEMORY_CMOR = Vm::getMemoryCMOR;
    private static final long IGNORE = -1L;
    private static final Log LOG = LogFactory.getLog(TableWriter.class);
    /*
        The most recent logical partition is allowed to have up to cairo.o3.last.partition.max.splits (20 by default) splits.
        Any other partition is allowed to have 0 splits (1 partition in total).
     */
    private static final int MAX_MID_SUB_PARTITION_COUNT = 1;
    private static final Runnable NOOP = () -> {
    };
    private static final Row NOOP_ROW = new NoOpRow();
    private static final int O3_ERRNO_FATAL = Integer.MAX_VALUE - 1;
    private static final int ROW_ACTION_NO_PARTITION = 1;
    private static final int ROW_ACTION_NO_TIMESTAMP = 2;
    private static final int ROW_ACTION_O3 = 3;
    private static final int ROW_ACTION_OPEN_PARTITION = 0;
    private static final int ROW_ACTION_SWITCH_PARTITION = 4;
    final ObjList<MemoryMA> columns;
    // Latest command sequence per command source.
    // Publisher source is identified by a long value
    private final AlterOperation alterOp = new AlterOperation();
    private final LongConsumer appendTimestampSetter;
    private final ColumnVersionWriter columnVersionWriter;
    private final MPSequence commandPubSeq;
    private final RingQueue<TableWriterTask> commandQueue;
    private final SCSequence commandSubSeq;
    private final CairoConfiguration configuration;
    private final MemoryMAR ddlMem;
    private final ObjList<ColumnIndexer> denseIndexers = new ObjList<>();
    private final ObjList<MapWriter> denseSymbolMapWriters;
    private final FilesFacade ff;
    private final StringSink fileNameSink = new StringSink();
    private final int fileOperationRetryCount;
    private final SOCountDownLatch indexLatch = new SOCountDownLatch();
    private final MemoryMR indexMem = Vm.getMRInstance();
    private final LongList indexSequences = new LongList();
    private final ObjList<ColumnIndexer> indexers;
    // This is the same message bus. When TableWriter instance created via CairoEngine, message bus is shared
    // and is owned by the engine. Since TableWriter would not have ownership of the bus it must not free it up.
    // On other hand when TableWrite is created outside CairoEngine, primarily in tests, the ownership of the
    // message bus is with the TableWriter. Therefore, message bus must be freed when writer is freed.
    // To indicate ownership, the message bus owned by the writer will be assigned to `ownMessageBus`. This reference
    // will be released by the writer
    private final MessageBus messageBus;
    private final MemoryMR metaMem;
    private final TableWriterMetadata metadata;
    private final Metrics metrics;
    private final boolean mixedIOFlag;
    private final int mkDirMode;
    private final ObjList<Runnable> nullSetters;
    private final ObjectPool<O3Basket> o3BasketPool = new ObjectPool<>(O3Basket::new, 64);
    private final ObjectPool<O3MutableAtomicInteger> o3ColumnCounters = new ObjectPool<>(O3MutableAtomicInteger::new, 64);
    private final int o3ColumnMemorySize;
    private final ObjList<MemoryCR> o3ColumnOverrides;
    private final SOUnboundedCountDownLatch o3DoneLatch = new SOUnboundedCountDownLatch();
    private final AtomicInteger o3ErrorCount = new AtomicInteger();
    private final long[] o3LastTimestampSpreads;
    private final AtomicLong o3PartitionUpdRemaining = new AtomicLong();
    private final boolean o3QuickSortEnabled;
    private final Path other;
    private final MessageBus ownMessageBus;
    private final boolean parallelIndexerEnabled;
    private final int partitionBy;
    private final DateFormat partitionDirFmt;
    private final PartitionFrameFactory partitionFrameFactory;
    private final LongList partitionRemoveCandidates = new LongList();
    private final Path path;
    private final AtomicLong physicallyWrittenRowsSinceLastCommit = new AtomicLong();
    private final int rootLen;
    private final FragileCode RECOVER_FROM_META_RENAME_FAILURE = this::recoverFromMetaRenameFailure;
    private final Row row = new RowImpl();
    private final LongList rowValueIsNotNull = new LongList();
    private final TxReader slaveTxReader;
    private final ObjList<MapWriter> symbolMapWriters;
    private final IntList symbolRewriteMap = new IntList();
    private final MemoryMARW todoMem = Vm.getMARWInstance();
    private final TxWriter txWriter;
    private final FindVisitor removePartitionDirsNotAttached = this::removePartitionDirsNotAttached;
    private final TxnScoreboard txnScoreboard;
    private final Uuid uuid = new Uuid();
    private final LowerCaseCharSequenceIntHashMap validationMap = new LowerCaseCharSequenceIntHashMap();
    private final WeakClosableObjectPool<MemoryCMOR> walColumnMemoryPool;
    private final ObjList<MemoryCMOR> walMappedColumns = new ObjList<>();
    private ObjList<? extends MemoryA> activeColumns;
    private ObjList<Runnable> activeNullSetters;
    private ColumnVersionReader attachColumnVersionReader;
    private IndexBuilder attachIndexBuilder;
    private long attachMaxTimestamp;
    private MemoryCMR attachMetaMem;
    private TableWriterMetadata attachMetadata;
    private long attachMinTimestamp;
    private TxReader attachTxReader;
    private long avgRecordSize;
    private boolean avoidIndexOnCommit = false;
    private int columnCount;
    private CommitListener commitListener;
    private long committedMasterRef;
    private String designatedTimestampColumnName;
    private boolean distressed = false;
    private DropIndexOperator dropIndexOperator;
    private int indexCount;
    private int lastErrno;
    private boolean lastOpenPartitionIsReadOnly;
    private long lastOpenPartitionTs = Long.MIN_VALUE;
    private long lastPartitionTimestamp;
    private LifecycleManager lifecycleManager;
    private int lockFd = -1;
    private long masterRef = 0L;
    private int metaPrevIndex;
    private final FragileCode RECOVER_FROM_TODO_WRITE_FAILURE = this::recoverFromTodoWriteFailure;
    private int metaSwapIndex;
    private long minSplitPartitionTimestamp;
    private long noOpRowCount;
    private ReadOnlyObjList<? extends MemoryCR> o3Columns;
    private long o3CommitBatchTimestampMin = Long.MAX_VALUE;
    private long o3EffectiveLag = 0L;
    private boolean o3InError = false;
    private long o3MasterRef = -1L;
    private ObjList<MemoryCARW> o3MemColumns;
    private ObjList<MemoryCARW> o3MemColumns2;
    private ObjList<Runnable> o3NullSetters;
    private ObjList<Runnable> o3NullSetters2;
    private PagedDirectLongList o3PartitionUpdateSink;
    private long o3RowCount;
    private MemoryMAT o3TimestampMem;
    private MemoryARW o3TimestampMemCpy;
    private long partitionTimestampHi;
    private boolean performRecovery;
    private PurgingOperator purgingOperator;
    private boolean removeDirOnCancelRow = true;
    private int rowAction = ROW_ACTION_OPEN_PARTITION;
    private TableToken tableToken;
    private final O3ColumnUpdateMethod o3MoveWalFromFilesToLastPartitionRef = this::o3MoveWalFromFilesToLastPartition;
    private final O3ColumnUpdateMethod o3SortFixColumnRef = this::o3SortFixColumn;
    private final O3ColumnUpdateMethod o3SortVarColumnRef = this::o3SortVarColumn;
    private final O3ColumnUpdateMethod o3MergeVarColumnLagRef = this::o3MergeVarColumnLag;
    private final O3ColumnUpdateMethod o3MoveUncommittedRef = this::o3MoveUncommitted0;
    private final O3ColumnUpdateMethod o3MoveLagRef = this::o3MoveLag0;
    private final O3ColumnUpdateMethod o3MergeFixColumnLagRef = this::o3MergeFixColumnLag;
    private long tempMem16b = Unsafe.malloc(16, MemoryTag.NATIVE_TABLE_WRITER);
    private LongConsumer timestampSetter;
    private long todoTxn;
    private final FragileCode RECOVER_FROM_SYMBOL_MAP_WRITER_FAILURE = this::recoverFromSymbolMapWriterFailure;
    private final FragileCode RECOVER_FROM_SWAP_RENAME_FAILURE = this::recoverFromSwapRenameFailure;
    private final FragileCode RECOVER_FROM_COLUMN_OPEN_FAILURE = this::recoverOpenColumnFailure;
    private UpdateOperatorImpl updateOperatorImpl;
    private WalTxnDetails walTxnDetails;

    public TableWriter(
            CairoConfiguration configuration,
            TableToken tableToken,
            MessageBus messageBus,
            MessageBus ownMessageBus,
            boolean lock,
            LifecycleManager lifecycleManager,
            CharSequence root,
            Metrics metrics
    ) {
        LOG.info().$("open '").utf8(tableToken.getTableName()).$('\'').$();
        this.configuration = configuration;
        this.partitionFrameFactory = new PartitionFrameFactory(configuration);
        this.mixedIOFlag = configuration.isWriterMixedIOEnabled();
        this.metrics = metrics;
        this.ownMessageBus = ownMessageBus;
        this.messageBus = ownMessageBus != null ? ownMessageBus : messageBus;
        this.lifecycleManager = lifecycleManager;
        this.parallelIndexerEnabled = configuration.isParallelIndexingEnabled();
        this.ff = configuration.getFilesFacade();
        this.mkDirMode = configuration.getMkDirMode();
        this.fileOperationRetryCount = configuration.getFileOperationRetryCount();
        this.tableToken = tableToken;
        this.o3QuickSortEnabled = configuration.isO3QuickSortEnabled();
        this.o3ColumnMemorySize = configuration.getO3ColumnMemorySize();
        this.path = new Path().of(root).concat(tableToken);
        this.other = new Path().of(root).concat(tableToken);
        this.rootLen = path.length();
        try {
            if (lock) {
                lock();
            } else {
                this.lockFd = -1;
            }
            int todo = readTodo();
            if (todo == TODO_RESTORE_META) {
                repairMetaRename((int) todoMem.getLong(48));
            }
            this.ddlMem = Vm.getMARInstance(configuration.getCommitMode());
            this.metaMem = Vm.getMRInstance();
            this.columnVersionWriter = openColumnVersionFile(configuration, path, rootLen);

            openMetaFile(ff, path, rootLen, metaMem);
            this.metadata = new TableWriterMetadata(this.tableToken, metaMem);
            this.partitionBy = metadata.getPartitionBy();
            this.txWriter = new TxWriter(ff, configuration).ofRW(path.concat(TXN_FILE_NAME).$(), partitionBy);
            this.txnScoreboard = new TxnScoreboard(ff, configuration.getTxnScoreboardEntryCount()).ofRW(path.trimTo(rootLen));
            path.trimTo(rootLen);
            this.o3ColumnOverrides = metadata.isWalEnabled() ? new ObjList<>() : null;
            // we have to do truncate repair at this stage of constructor
            // because this operation requires metadata
            switch (todo) {
                case TODO_TRUNCATE:
                    repairTruncate();
                    break;
                case TODO_RESTORE_META:
                case -1:
                    break;
                default:
                    LOG.error().$("ignoring unknown *todo* [code=").$(todo).I$();
                    break;
            }
            this.columnCount = metadata.getColumnCount();
            if (metadata.getTimestampIndex() > -1) {
                this.designatedTimestampColumnName = metadata.getColumnName(metadata.getTimestampIndex());
            }
            this.rowValueIsNotNull.extendAndSet(columnCount, 0);
            this.columns = new ObjList<>(columnCount * 2);
            this.o3MemColumns = new ObjList<>(columnCount * 2);
            this.o3MemColumns2 = new ObjList<>(columnCount * 2);
            this.o3Columns = this.o3MemColumns;
            this.activeColumns = columns;
            this.symbolMapWriters = new ObjList<>(columnCount);
            this.indexers = new ObjList<>(columnCount);
            this.denseSymbolMapWriters = new ObjList<>(metadata.getSymbolMapCount());
            this.nullSetters = new ObjList<>(columnCount);
            this.o3NullSetters = new ObjList<>(columnCount);
            this.o3NullSetters2 = new ObjList<>(columnCount);
            this.activeNullSetters = nullSetters;
            if (PartitionBy.isPartitioned(partitionBy)) {
                this.partitionDirFmt = PartitionBy.getPartitionDirFormatMethod(partitionBy);
                this.partitionTimestampHi = txWriter.getLastPartitionTimestamp();
            } else {
                this.partitionDirFmt = null;
            }

            configureColumnMemory();
            configureTimestampSetter();
            this.appendTimestampSetter = timestampSetter;
            configureAppendPosition();
            purgeUnusedPartitions();
            minSplitPartitionTimestamp = findMinSplitPartitionTimestamp();
            clearTodoLog();
            this.slaveTxReader = new TxReader(ff);
            commandQueue = new RingQueue<>(
                    TableWriterTask::new,
                    configuration.getWriterCommandQueueSlotSize(),
                    configuration.getWriterCommandQueueCapacity(),
                    MemoryTag.NATIVE_REPL
            );
            commandSubSeq = new SCSequence();
            commandPubSeq = new MPSequence(commandQueue.getCycle());
            commandPubSeq.then(commandSubSeq).then(commandPubSeq);
            walColumnMemoryPool = new WeakClosableObjectPool<>(GET_MEMORY_CMOR, columnCount);
            o3LastTimestampSpreads = new long[configuration.getO3LagCalculationWindowsSize()];
            Arrays.fill(o3LastTimestampSpreads, 0);
        } catch (Throwable e) {
            doClose(false);
            throw e;
        }
    }

    @TestOnly
    public TableWriter(CairoConfiguration configuration, TableToken tableToken, Metrics metrics) {
        this(configuration, tableToken, null, new MessageBusImpl(configuration), true, DefaultLifecycleManager.INSTANCE, configuration.getRoot(), metrics);
    }

    @TestOnly
    public TableWriter(CairoConfiguration configuration, TableToken tableToken, MessageBus messageBus, Metrics metrics) {
        this(configuration, tableToken, null, messageBus, true, DefaultLifecycleManager.INSTANCE, configuration.getRoot(), metrics);
    }

    @TestOnly
    public static void dispatchO3CallbackQueue0(RingQueue<O3CallbackTask> queue, int queuedCount, Sequence subSeq, SOUnboundedCountDownLatch o3DoneLatch) {
        while (!o3DoneLatch.done(queuedCount)) {
            long cursor = subSeq.next();
            if (cursor > -1) {
                O3CallbackJob.runCallbackWithCol(queue.get(cursor), cursor, subSeq);
            } else {
                Os.pause();
            }
        }
    }

    public static int getPrimaryColumnIndex(int index) {
        return index * 2;
    }

    public static int getSecondaryColumnIndex(int index) {
        return getPrimaryColumnIndex(index) + 1;
    }

    public static long getTimestampIndexValue(long timestampIndex, long indexRow) {
        return Unsafe.getUnsafe().getLong(timestampIndex + indexRow * 16);
    }

    @Override
    public void addColumn(@NotNull CharSequence columnName, int columnType) {
        addColumn(
                columnName,
                columnType,
                configuration.getDefaultSymbolCapacity(),
                configuration.getDefaultSymbolCacheFlag(),
                false,
                0,
                false
        );
    }

<<<<<<< HEAD
=======
    @Override
    public void addColumn(
            CharSequence columnName,
            int columnType,
            int symbolCapacity,
            boolean symbolCacheFlag,
            boolean isIndexed,
            int indexValueBlockCapacity,
            boolean isDedupKey
    ) {
        addColumn(
                columnName,
                columnType,
                symbolCapacity,
                symbolCacheFlag,
                isIndexed,
                indexValueBlockCapacity,
                false,
                isDedupKey,
                null
        );
    }

    @Override
    public void addColumn(
            CharSequence columnName,
            int columnType,
            int symbolCapacity,
            boolean symbolCacheFlag,
            boolean isIndexed,
            int indexValueBlockCapacity,
            boolean isDedupKey,
            SqlExecutionContext executionContext
    ) {
        addColumn(
                columnName,
                columnType,
                symbolCapacity,
                symbolCacheFlag,
                isIndexed,
                indexValueBlockCapacity,
                false,
                isDedupKey,
                executionContext
        );
    }
>>>>>>> b3a537fa

    /**
     * Adds new column to table, which can be either empty or can have data already. When existing columns
     * already have data this function will create ".top" file in addition to column files. ".top" file contains
     * size of partition at the moment of column creation. It must be used to accurately position inside new
     * column when either appending or reading.
     *
     * <b>Failures</b>
     * Adding new column can fail in many situations. None of the failures affect integrity of data that is already in
     * the table but can leave instance of TableWriter in inconsistent state. When this happens function will throw CairoError.
     * Calling code must close TableWriter instance and open another when problems are rectified. Those problems would be
     * either with disk or memory or both.
     * <p>
     * Whenever function throws CairoException application code can continue using TableWriter instance and may attempt to
     * add columns again.
     *
     * <b>Transactions</b>
     * <p>
     * Pending transaction will be committed before function attempts to add column. Even when function is unsuccessful it may
     * still have committed transaction.
     *
     * @param columnName              of column either ASCII or UTF8 encoded.
     * @param symbolCapacity          when column columnType is SYMBOL this parameter specifies approximate capacity for symbol map.
     *                                It should be equal to number of unique symbol values stored in the table and getting this
     *                                value badly wrong will cause performance degradation. Must be power of 2
     * @param symbolCacheFlag         when set to true, symbol values will be cached on Java heap.
     * @param columnType              {@link ColumnType}
     * @param isIndexed               configures column to be indexed or not
     * @param indexValueBlockCapacity approximation of number of rows for single index key, must be power of 2
     * @param isSequential            for columns that contain sequential values query optimiser can make assumptions on range searches (future feature)
     */
    @Override
    public void addColumn(
            CharSequence columnName,
            int columnType,
            int symbolCapacity,
            boolean symbolCacheFlag,
            boolean isIndexed,
            int indexValueBlockCapacity,
<<<<<<< HEAD
            boolean isSequential
=======
            boolean isSequential,
            boolean isDedupKey,
            SqlExecutionContext executionContext
>>>>>>> b3a537fa
    ) {
        assert txWriter.getLagRowCount() == 0;
        assert indexValueBlockCapacity == Numbers.ceilPow2(indexValueBlockCapacity) : "power of 2 expected";
        assert symbolCapacity == Numbers.ceilPow2(symbolCapacity) : "power of 2 expected";

        checkDistressed();
        checkColumnName(columnName);

        if (getColumnIndexQuiet(metaMem, columnName, columnCount) != -1) {
            throw CairoException.duplicateColumn(columnName);
        }

        commit();

        long columnNameTxn = getTxn();
        LOG.info().$("adding column '").utf8(columnName).$('[').$(ColumnType.nameOf(columnType)).$("], columnName txn ").$(columnNameTxn).$(" to ").$(path).$();

        // create new _meta.swp
        this.metaSwapIndex = addColumnToMeta(columnName, columnType, isIndexed, indexValueBlockCapacity, isSequential);

        // close _meta so we can rename it
        metaMem.close();

        // validate new meta
        validateSwapMeta(columnName);

        // rename _meta to _meta.prev
        renameMetaToMetaPrev(columnName);

        // after we moved _meta to _meta.prev
        // we have to have _todo to restore _meta should anything go wrong
        writeRestoreMetaTodo(columnName);

        // rename _meta.swp to _meta
        renameSwapMetaToMeta(columnName);

        if (ColumnType.isSymbol(columnType)) {
            try {
                createSymbolMapWriter(columnName, columnNameTxn, symbolCapacity, symbolCacheFlag);
            } catch (CairoException e) {
                runFragile(RECOVER_FROM_SYMBOL_MAP_WRITER_FAILURE, columnName, e);
            }
        } else {
            // maintain sparse list of symbol writers
            symbolMapWriters.extendAndSet(columnCount, NullMapWriter.INSTANCE);
        }

        // add column objects
        configureColumn(columnType, isIndexed, columnCount);
        if (isIndexed) {
            populateDenseIndexerList();
        }

        // increment column count
        columnCount++;

        // extend columnTop list to make sure row cancel can work
        // need for setting correct top is hard to test without being able to read from table
        int columnIndex = columnCount - 1;

        // Set txn number in the column version file to mark the transaction where the column is added
        columnVersionWriter.upsertDefaultTxnName(columnIndex, columnNameTxn, txWriter.getLastPartitionTimestamp());

        // create column files
        if (txWriter.getTransientRowCount() > 0 || !PartitionBy.isPartitioned(partitionBy)) {
            try {
                openNewColumnFiles(columnName, columnType, isIndexed, indexValueBlockCapacity);
            } catch (CairoException e) {
                runFragile(RECOVER_FROM_COLUMN_OPEN_FAILURE, columnName, e);
            }
        }

        try {
            // open _meta file
            openMetaFile(ff, path, rootLen, metaMem);

            // remove _todo
            clearTodoLog();
        } catch (CairoException e) {
            throwDistressException(e);
        }

        bumpMetadataAndColumnStructureVersion();

        metadata.addColumn(columnName, columnType, isIndexed, indexValueBlockCapacity, columnIndex, isSequential, symbolCapacity, false);

        if (!Os.isWindows()) {
            ff.fsyncAndClose(TableUtils.openRO(ff, path.$(), LOG));
        }

        if (executionContext != null) {
            executionContext.getCairoEngine().onColumnAdded(executionContext.getSecurityContext(), tableToken, columnName);
        }
    }

    @Override
    public void addIndex(@NotNull CharSequence columnName, int indexValueBlockSize) {
        assert indexValueBlockSize == Numbers.ceilPow2(indexValueBlockSize) : "power of 2 expected";

        checkDistressed();

        final int columnIndex = getColumnIndexQuiet(metaMem, columnName, columnCount);

        if (columnIndex == -1) {
            throw CairoException.nonCritical().put("column '").put(columnName).put("' does not exist");
        }

        commit();

        if (isColumnIndexed(metaMem, columnIndex)) {
            throw CairoException.nonCritical().put("already indexed [column=").put(columnName).put(']');
        }

        final int existingType = getColumnType(metaMem, columnIndex);
        LOG.info().$("adding index to '").utf8(columnName).$('[').$(ColumnType.nameOf(existingType)).$(", path=").$(path).I$();

        if (!ColumnType.isSymbol(existingType)) {
            LOG.error().$("cannot create index for [column='").utf8(columnName).$(", type=").$(ColumnType.nameOf(existingType)).$(", path=").$(path).I$();
            throw CairoException.nonCritical().put("cannot create index for [column='").put(columnName).put(", type=").put(ColumnType.nameOf(existingType)).put(", path=").put(path).put(']');
        }

        // create indexer
        final SymbolColumnIndexer indexer = new SymbolColumnIndexer(configuration);

        final long columnNameTxn = columnVersionWriter.getColumnNameTxn(txWriter.getLastPartitionTimestamp(), columnIndex);
        try {
            try {
                // edge cases here are:
                // column spans only part of table - e.g. it was added after table was created and populated
                // column has top value, e.g. does not span entire partition
                // to this end, we have a super-edge case:

                // This piece of code is unbelievably fragile!
                if (PartitionBy.isPartitioned(partitionBy)) {
                    // run indexer for the whole table
                    indexHistoricPartitions(indexer, columnName, indexValueBlockSize);
                    long timestamp = txWriter.getLastPartitionTimestamp();
                    if (timestamp != Numbers.LONG_NaN) {
                        path.trimTo(rootLen);
                        setStateForTimestamp(path, timestamp);
                        // create index in last partition
                        indexLastPartition(indexer, columnName, columnNameTxn, columnIndex, indexValueBlockSize);
                    }
                } else {
                    setStateForTimestamp(path, 0);
                    // create index in last partition
                    indexLastPartition(indexer, columnName, columnNameTxn, columnIndex, indexValueBlockSize);
                }
            } finally {
                path.trimTo(rootLen);
            }
        } catch (Throwable e) {
            LOG.error().$("rolling back index created so far [path=").$(path).I$();
            removeIndexFiles(columnName, columnIndex);
            throw e;
        }

        // set index flag in metadata and  create new _meta.swp
        metaSwapIndex = copyMetadataAndSetIndexAttrs(columnIndex, META_FLAG_BIT_INDEXED, indexValueBlockSize);

        swapMetaFile(columnName);

        indexers.extendAndSet(columnIndex, indexer);
        populateDenseIndexerList();

        TableColumnMetadata columnMetadata = metadata.getColumnMetadata(columnIndex);
        columnMetadata.setIndexed(true);
        columnMetadata.setIndexValueBlockCapacity(indexValueBlockSize);

        LOG.info().$("ADDED index to '").utf8(columnName).$('[').$(ColumnType.nameOf(existingType)).$("]' to ").$(path).$();
    }

    public void addPhysicallyWrittenRows(long rows) {
        physicallyWrittenRowsSinceLastCommit.addAndGet(rows);
        metrics.tableWriter().addPhysicallyWrittenRows(rows);
    }

    public void apply(AbstractOperation operation, long seqTxn) {
        try {
            setSeqTxn(seqTxn);
            long txnBefore = getTxn();
            operation.apply(this, true);
            if (txnBefore == getTxn()) {
                // Commit to update seqTxn
                txWriter.commit(denseSymbolMapWriters);
            }
        } catch (CairoException ex) {
            // This is non-critical error, we can mark seqTxn as processed
            if (ex.isWALTolerable()) {
                try {
                    rollback(); // rollback in case on any dirty state
                    commitSeqTxn(seqTxn);
                } catch (Throwable th2) {
                    LOG.critical().$("could not rollback, table is distressed [table=").utf8(tableToken.getTableName()).$(", error=").$(th2).I$();
                }
            }
            throw ex;
        } catch (Throwable th) {
            try {
                rollback(); // rollback seqTxn
            } catch (Throwable th2) {
                LOG.critical().$("could not rollback, table is distressed [table=").utf8(tableToken.getTableName()).$(", error=").$(th2).I$();
            }
            throw th;
        }
    }

    @Override
    public long apply(AlterOperation alterOp, boolean contextAllowsAnyStructureChanges) throws AlterTableContextException {
        return alterOp.apply(this, contextAllowsAnyStructureChanges);
    }

    @Override
    public long apply(UpdateOperation operation) {
        return operation.apply(this, true);
    }

    @Override
    public AttachDetachStatus attachPartition(long timestamp) {
        // -1 means unknown size
        return attachPartition(timestamp, -1L);
    }

    /**
     * Attaches a partition to the table. If size is given, partition file data is not validated.
     *
     * @param timestamp     partition timestamp
     * @param partitionSize partition size in rows. Negative means unknown size.
     * @return attached status code
     */
    public AttachDetachStatus attachPartition(long timestamp, long partitionSize) {
        // Partitioned table must have a timestamp
        // SQL compiler will check that table has it
        assert metadata.getTimestampIndex() > -1;

        if (txWriter.attachedPartitionsContains(timestamp)) {
            LOG.info().$("partition is already attached [path=").$(path).I$();
            // TODO: potentially we can merge with existing data
            return AttachDetachStatus.ATTACH_ERR_PARTITION_EXISTS;
        }

        if (inTransaction()) {
            LOG.info().$("committing open transaction before applying attach partition command [table=").utf8(tableToken.getTableName())
                    .$(", partition=").$ts(timestamp).I$();
            commit();

            // Check that partition we're about to attach hasn't appeared after commit
            if (txWriter.attachedPartitionsContains(timestamp)) {
                LOG.info().$("partition is already attached [path=").$(path).I$();
                return AttachDetachStatus.ATTACH_ERR_PARTITION_EXISTS;
            }
        }

        // final name of partition folder after attach
        setPathForPartition(path.trimTo(rootLen), partitionBy, timestamp, getTxn());
        path.$();

        if (ff.exists(path)) {
            // Very unlikely since txn is part of the folder name
            return AttachDetachStatus.ATTACH_ERR_DIR_EXISTS;
        }

        Path detachedPath = Path.PATH.get().of(configuration.getRoot()).concat(tableToken);
        setPathForPartition(detachedPath, partitionBy, timestamp, -1L);
        detachedPath.put(configuration.getAttachPartitionSuffix()).$();
        int detachedRootLen = detachedPath.length();
        boolean forceRenamePartitionDir = partitionSize < 0;

        boolean checkPassed = false;
        boolean isSoftLink;
        try {
            if (ff.exists(detachedPath)) {

                isSoftLink = ff.isSoftLink(detachedPath); // returns false regardless in Windows

                // detached metadata files validation
                CharSequence timestampColName = metadata.getColumnMetadata(metadata.getTimestampIndex()).getName();
                if (partitionSize > -1L) {
                    // read detachedMinTimestamp and detachedMaxTimestamp
                    readPartitionMinMax(ff, timestamp, detachedPath.trimTo(detachedRootLen), timestampColName, partitionSize);
                } else {
                    // read size, detachedMinTimestamp and detachedMaxTimestamp
                    partitionSize = readPartitionSizeMinMax(ff, timestamp, detachedPath.trimTo(detachedRootLen), timestampColName);
                }

                if (partitionSize < 1) {
                    return AttachDetachStatus.ATTACH_ERR_EMPTY_PARTITION;
                }

                if (forceRenamePartitionDir && !attachPrepare(timestamp, partitionSize, detachedPath, detachedRootLen)) {
                    attachValidateMetadata(partitionSize, detachedPath.trimTo(detachedRootLen), timestamp);
                }

                // main columnVersionWriter is now aligned with the detached partition values read from partition _cv file
                // in case of an error it has to be clean up

                if (forceRenamePartitionDir && configuration.attachPartitionCopy() && !isSoftLink) { // soft links are read-only, no copy involved
                    // Copy partition if configured to do so and it's not CSV import
                    if (ff.copyRecursive(detachedPath.trimTo(detachedRootLen), path, configuration.getMkDirMode()) == 0) {
                        LOG.info().$("copied partition dir [from=").$(detachedPath).$(", to=").$(path).I$();
                    } else {
                        LOG.error().$("could not copy [errno=").$(ff.errno()).$(", from=").$(detachedPath).$(", to=").$(path).I$();
                        return AttachDetachStatus.ATTACH_ERR_COPY;
                    }
                } else {
                    if (ff.rename(detachedPath.trimTo(detachedRootLen).$(), path) == FILES_RENAME_OK) {
                        LOG.info().$("renamed partition dir [from=").$(detachedPath).$(", to=").$(path).I$();
                    } else {
                        LOG.error().$("could not rename [errno=").$(ff.errno()).$(", from=").$(detachedPath).$(", to=").$(path).I$();
                        return AttachDetachStatus.ATTACH_ERR_RENAME;
                    }
                }

                checkPassed = true;
            } else {
                LOG.info().$("attach partition command failed, partition to attach does not exist [path=").$(detachedPath).I$();
                return AttachDetachStatus.ATTACH_ERR_MISSING_PARTITION;
            }
        } finally {
            path.trimTo(rootLen);
            if (!checkPassed) {
                columnVersionWriter.readUnsafe();
            }
        }

        try {
            // find out lo, hi ranges of partition attached as well as size
            assert timestamp <= attachMinTimestamp && attachMinTimestamp <= attachMaxTimestamp;
            long nextMinTimestamp = Math.min(attachMinTimestamp, txWriter.getMinTimestamp());
            long nextMaxTimestamp = Math.max(attachMaxTimestamp, txWriter.getMaxTimestamp());
            boolean appendPartitionAttached = size() == 0 || txWriter.getNextPartitionTimestamp(nextMaxTimestamp) > txWriter.getNextPartitionTimestamp(txWriter.getMaxTimestamp());

            txWriter.beginPartitionSizeUpdate();
            txWriter.updatePartitionSizeByTimestamp(timestamp, partitionSize, getTxn());
            txWriter.finishPartitionSizeUpdate(nextMinTimestamp, nextMaxTimestamp);
            if (isSoftLink) {
                txWriter.setPartitionReadOnlyByTimestamp(timestamp, true);
            }
            txWriter.bumpTruncateVersion();

            columnVersionWriter.commit();
            txWriter.setColumnVersion(columnVersionWriter.getVersion());
            txWriter.commit(denseSymbolMapWriters);

            LOG.info().$("partition attached [table=").utf8(tableToken.getTableName())
                    .$(", partition=").$ts(timestamp).I$();

            if (appendPartitionAttached) {
                LOG.info().$("switch partition after partition attach [tableName=").utf8(tableToken.getTableName())
                        .$(", partition=").$ts(timestamp).I$();
                freeColumns(true);
                configureAppendPosition();
            }
            return AttachDetachStatus.OK;
        } catch (Throwable e) {
            // This is pretty serious, after partition copied there are no OS operations to fail
            // Do full rollback to clean up the state
            LOG.critical().$("failed on attaching partition to the table and rolling back [tableName=").utf8(tableToken.getTableName())
                    .$(", error=").$(e).I$();
            rollback();
            throw e;
        }
    }

    @Override
    public void changeCacheFlag(int columnIndex, boolean cache) {
        checkDistressed();

        commit();

        final MapWriter symbolMapWriter = symbolMapWriters.getQuick(columnIndex);
        if (symbolMapWriter.isCached() != cache) {
            symbolMapWriter.updateCacheFlag(cache);
        } else {
            return;
        }
        updateMetaStructureVersion();
    }

    public boolean checkScoreboardHasReadersBeforeLastCommittedTxn() {
        long lastCommittedTxn = txWriter.getTxn();
        try {
            if (txnScoreboard.acquireTxn(lastCommittedTxn)) {
                txnScoreboard.releaseTxn(lastCommittedTxn);
            }
        } catch (CairoException ex) {
            // Scoreboard can be over allocated, don't stall writing because of that.
            // Schedule async purge and continue
            LOG.critical().$("cannot lock last txn in scoreboard, partition purge will be scheduled [table=")
                    .utf8(tableToken.getTableName())
                    .$(", txn=").$(lastCommittedTxn)
                    .$(", error=").$(ex.getFlyweightMessage())
                    .$(", errno=").$(ex.getErrno()).I$();
        }

        return txnScoreboard.getMin() != lastCommittedTxn;
    }

    @Override
    public void close() {
        if (lifecycleManager.close() && isOpen()) {
            doClose(true);
        }
    }

    public void closeActivePartition(boolean truncate) {
        LOG.debug().$("closing last partition [table=").utf8(tableToken.getTableName()).I$();
        closeAppendMemoryTruncate(truncate);
        freeIndexers();
    }

    @Override
    public long commit() {
        return commit(0);
    }

    public void commitSeqTxn(long seqTxn) {
        txWriter.setSeqTxn(seqTxn);
        txWriter.commit(denseSymbolMapWriters);
    }

    public void commitSeqTxn() {
        txWriter.commit(denseSymbolMapWriters);
    }

    public long commitWalTransaction(
            @Transient Path walPath,
            boolean inOrder,
            long rowLo,
            long rowHi,
            long o3TimestampMin,
            long o3TimestampMax,
            SymbolMapDiffCursor mapDiffCursor,
            long seqTxn
    ) {
        if (inTransaction()) {
            // When writer is returned to pool, it should be rolled back. Having an open transaction is very suspicious.
            // Set the writer to distressed state and throw exception so that writer is re-created.
            distressed = true;
            throw CairoException.critical(0).put("cannot process WAL while in transaction");
        }

        physicallyWrittenRowsSinceLastCommit.set(0);
        txWriter.beginPartitionSizeUpdate();
        long commitToTimestamp = walTxnDetails.getCommitToTimestamp(seqTxn);

        if (commitToTimestamp != WalTxnDetails.FORCE_FULL_COMMIT) {
            // If committed to this timestamp, will it make any of the transactions fully committed?
            long canCommitToTxn = walTxnDetails.getFullyCommittedTxn(txWriter.getSeqTxn(), seqTxn, commitToTimestamp);
            if (canCommitToTxn <= txWriter.getSeqTxn()) {
                // no transactions will be fully committed anyway, copy to LAG without committing.
                commitToTimestamp = Long.MIN_VALUE;
            }
        }

        LOG.info().$("processing WAL [path=").$(walPath).$(", roLo=").$(rowLo)
                .$(", roHi=").$(rowHi)
                .$(", seqTxn=").$(seqTxn)
                .$(", tsMin=").$ts(o3TimestampMin).$(", tsMax=").$ts(o3TimestampMax)
                .$(", commitToTimestamp=").$ts(commitToTimestamp)
                .I$();

        final long committedRowCount = txWriter.getRowCount();
        long maxCommittedTimestamp = processWalBlock(walPath, metadata.getTimestampIndex(), inOrder, rowLo, rowHi, o3TimestampMin, o3TimestampMax, mapDiffCursor, commitToTimestamp);

        if (maxCommittedTimestamp != Long.MIN_VALUE) {
            // Useful for debugging
            // assert readTimestampRaw(txWriter.transientRowCount) == txWriter.getMaxTimestamp();

            final long rowsAdded = txWriter.getRowCount() - committedRowCount;

            updateIndexes();
            columnVersionWriter.commit();

            if (txWriter.getLagRowCount() == 0) {
                txWriter.setSeqTxn(seqTxn);
                txWriter.setLagTxnCount(0);
            } else {
                long committedTxn = walTxnDetails.getFullyCommittedTxn(txWriter.getSeqTxn(), seqTxn, maxCommittedTimestamp);
                txWriter.setSeqTxn(committedTxn);
                txWriter.setLagTxnCount((int) (seqTxn - committedTxn));
            }

            syncColumns();
            txWriter.setColumnVersion(columnVersionWriter.getVersion());
            txWriter.commit(denseSymbolMapWriters);

            squashSplitPartitions(minSplitPartitionTimestamp, txWriter.maxTimestamp, configuration.getO3LastPartitionMaxSplits());

            // Bookmark masterRef to track how many rows is in uncommitted state
            committedMasterRef = masterRef;
            processPartitionRemoveCandidates();

            metrics.tableWriter().incrementCommits();
            metrics.tableWriter().addCommittedRows(rowsAdded);

            shrinkO3Mem();

            if (commitListener != null) {
                commitListener.onCommit(txWriter.getTxn(), rowsAdded);
            }
            return rowsAdded;
        }

        // Nothing was committed to the table, only copied to LAG.
        // Keep in memory last committed seq txn, but do not write it to _txn file.
        txWriter.setLagTxnCount((int) (seqTxn - txWriter.getSeqTxn()));
        shrinkO3Mem();
        return 0L;
    }

    public void destroy() {
        // Closes all the files and makes this instance unusable e.g. it cannot return to the pool on close.
        LOG.info().$("closing table files [table=").utf8(tableToken.getTableName())
                .$(", dirName=").utf8(tableToken.getDirName()).I$();
        distressed = true;
        doClose(false);
    }

    public AttachDetachStatus detachPartition(long timestamp) {
        // Should be checked by SQL compiler
        assert metadata.getTimestampIndex() > -1;
        assert PartitionBy.isPartitioned(partitionBy);

        if (inTransaction()) {
            LOG.info()
                    .$("committing open transaction before applying detach partition command [table=")
                    .utf8(tableToken.getTableName())
                    .$(", partition=").$ts(timestamp)
                    .I$();
            commit();
        }

        timestamp = txWriter.getLogicalPartitionTimestamp(timestamp);
        if (timestamp == txWriter.getLogicalPartitionTimestamp(txWriter.getMaxTimestamp())) {
            return AttachDetachStatus.DETACH_ERR_ACTIVE;
        }

        int partitionIndex = txWriter.getPartitionIndex(timestamp);
        if (partitionIndex < 0) {
            assert !txWriter.attachedPartitionsContains(timestamp);
            return AttachDetachStatus.DETACH_ERR_MISSING_PARTITION;
        }

        // To detach the partition, squash it into single folder if required
        squashPartitionForce(partitionIndex);

        // To check that partition is squashed get the next partition and
        // verify that it's not the same timestamp as the one we are trying to detach.
        // The next partition should exist, since last partition cannot be detached.
        assert txWriter.getLogicalPartitionTimestamp(txWriter.getPartitionTimestampByIndex(partitionIndex + 1)) != timestamp;

        long minTimestamp = txWriter.getMinTimestamp();
        long partitionNameTxn = txWriter.getPartitionNameTxn(partitionIndex);
        Path detachedPath = Path.PATH.get();

        try {
            // path: partition folder to be detached
            setPathForPartition(path.trimTo(rootLen), partitionBy, timestamp, partitionNameTxn);
            if (!ff.exists(path.$())) {
                LOG.error().$("partition folder does not exist [path=").$(path).I$();
                return AttachDetachStatus.DETACH_ERR_MISSING_PARTITION_DIR;
            }

            final int detachedPathLen;
            AttachDetachStatus attachDetachStatus;
            if (ff.isSoftLink(path)) {
                detachedPathLen = 0;
                attachDetachStatus = AttachDetachStatus.OK;
                LOG.info().$("detaching partition via unlink [path=").$(path).I$();
            } else {

                detachedPath.of(configuration.getRoot()).concat(tableToken.getDirName());
                int detachedRootLen = detachedPath.length();
                // detachedPath: detached partition folder
                if (!ff.exists(detachedPath.slash$())) {
                    // the detached and standard folders can have different roots
                    // (server.conf: cairo.sql.detached.root)
                    if (0 != ff.mkdirs(detachedPath, mkDirMode)) {
                        LOG.error().$("could no create detached partition folder [errno=").$(ff.errno())
                                .$(", path=").$(detachedPath).I$();
                        return AttachDetachStatus.DETACH_ERR_MKDIR;
                    }
                }
                setPathForPartition(detachedPath.trimTo(detachedRootLen), partitionBy, timestamp, -1L);
                detachedPath.put(DETACHED_DIR_MARKER).$();
                detachedPathLen = detachedPath.length();
                if (ff.exists(detachedPath)) {
                    LOG.error().$("detached partition folder already exist [path=").$(detachedPath).I$();
                    return AttachDetachStatus.DETACH_ERR_ALREADY_DETACHED;
                }

                // Hard link partition folder recursive to partition.detached
                if (ff.hardLinkDirRecursive(path, detachedPath, mkDirMode) != 0) {
                    if (ff.isCrossDeviceCopyError(ff.errno())) {
                        // Cross drive operation. Make full copy to another device.
                        if (ff.copyRecursive(path, detachedPath, mkDirMode) != 0) {
                            LOG.critical().$("could not copy detached partition [errno=").$(ff.errno())
                                    .$(", from=").$(path)
                                    .$(", to=").$(detachedPath)
                                    .I$();
                            return AttachDetachStatus.DETACH_ERR_COPY;
                        }
                    } else {
                        LOG.critical().$("could not create hard link to detached partition [errno=").$(ff.errno())
                                .$(", from=").$(path)
                                .$(", to=").$(detachedPath)
                                .I$();
                        return AttachDetachStatus.DETACH_ERR_HARD_LINK;
                    }
                }

                // copy _meta, _cv and _txn to partition.detached _meta, _cv and _txn
                other.of(path).trimTo(rootLen).concat(META_FILE_NAME).$(); // exists already checked
                detachedPath.trimTo(detachedPathLen).concat(META_FILE_NAME).$();

                attachDetachStatus = AttachDetachStatus.OK;
                if (-1 == copyOverwrite(detachedPath)) {
                    attachDetachStatus = AttachDetachStatus.DETACH_ERR_COPY_META;
                    LOG.critical().$("could not copy [errno=").$(ff.errno())
                            .$(", from=").$(other)
                            .$(", to=").$(detachedPath)
                            .I$();
                } else {
                    other.parent().concat(COLUMN_VERSION_FILE_NAME).$();
                    detachedPath.parent().concat(COLUMN_VERSION_FILE_NAME).$();
                    if (-1 == copyOverwrite(detachedPath)) {
                        attachDetachStatus = AttachDetachStatus.DETACH_ERR_COPY_META;
                        LOG.critical().$("could not copy [errno=").$(ff.errno())
                                .$(", from=").$(other)
                                .$(", to=").$(detachedPath)
                                .I$();
                    } else {
                        other.parent().concat(TXN_FILE_NAME).$();
                        detachedPath.parent().concat(TXN_FILE_NAME).$();
                        if (-1 == copyOverwrite(detachedPath)) {
                            attachDetachStatus = AttachDetachStatus.DETACH_ERR_COPY_META;
                            LOG.critical().$("could not copy [errno=").$(ff.errno())
                                    .$(", from=").$(other)
                                    .$(", to=").$(detachedPath)
                                    .I$();
                        }
                    }
                }
            }

            if (attachDetachStatus == AttachDetachStatus.OK) {
                // find out if we are removing min partition
                long nextMinTimestamp = minTimestamp;
                if (timestamp == txWriter.getPartitionTimestampByIndex(0)) {
                    other.of(path).trimTo(rootLen);
                    nextMinTimestamp = readMinTimestamp(txWriter.getPartitionTimestampByIndex(1));
                }

                // all good, commit
                txWriter.beginPartitionSizeUpdate();
                txWriter.removeAttachedPartitions(timestamp);
                txWriter.setMinTimestamp(nextMinTimestamp);
                txWriter.finishPartitionSizeUpdate(nextMinTimestamp, txWriter.getMaxTimestamp());
                txWriter.bumpTruncateVersion();

                columnVersionWriter.removePartition(timestamp);
                columnVersionWriter.commit();

                txWriter.setColumnVersion(columnVersionWriter.getVersion());
                txWriter.commit(denseSymbolMapWriters);
                // return at the end of the method after removing partition directory
            } else {
                // rollback detached copy
                detachedPath.trimTo(detachedPathLen).slash().$();
                if (ff.rmdir(detachedPath) != 0) {
                    LOG.error()
                            .$("could not rollback detached copy (rmdir) [errno=").$(ff.errno())
                            .$(", undo=").$(detachedPath)
                            .$(", original=").$(path)
                            .I$();
                }
                return attachDetachStatus;
            }
        } finally {
            path.trimTo(rootLen);
            other.trimTo(rootLen);
        }
        safeDeletePartitionDir(timestamp, partitionNameTxn);
        return AttachDetachStatus.OK;
    }

    @Override
    public void disableDeduplication() {
        assert txWriter.getLagRowCount() == 0;
        checkDistressed();
        LOG.info().$("disabling row deduplication [table=").utf8(tableToken.getTableName()).I$();
        updateMetadataWithDeduplicationUpsertKeys(false, null);
    }

    @Override
    public void dropIndex(@NotNull CharSequence columnName) {
        checkDistressed();

        final int columnIndex = getColumnIndexQuiet(metaMem, columnName, columnCount);
        if (columnIndex == -1) {
            throw CairoException.invalidMetadata("Column does not exist", columnName);
        }
        if (!isColumnIndexed(metaMem, columnIndex)) {
            // if a column is indexed, it is al so of type SYMBOL
            throw CairoException.invalidMetadata("Column is not indexed", columnName);
        }
        final int defaultIndexValueBlockSize = Numbers.ceilPow2(configuration.getIndexValueBlockSize());

        if (inTransaction()) {
            LOG.info()
                    .$("committing current transaction before DROP INDEX execution [txn=").$(txWriter.getTxn())
                    .$(", table=").utf8(tableToken.getTableName())
                    .$(", column=").utf8(columnName)
                    .I$();
            commit();
        }

        try {
            LOG.info().$("BEGIN DROP INDEX [txn=").$(txWriter.getTxn())
                    .$(", table=").utf8(tableToken.getTableName())
                    .$(", column=").utf8(columnName)
                    .I$();
            // drop index
            if (dropIndexOperator == null) {
                dropIndexOperator = new DropIndexOperator(configuration, this, path, other, rootLen, getPurgingOperator());
            }
            dropIndexOperator.executeDropIndex(columnName, columnIndex); // upserts column version in partitions
            // swap meta commit
            metaSwapIndex = copyMetadataAndSetIndexAttrs(columnIndex, META_FLAG_BIT_NOT_INDEXED, defaultIndexValueBlockSize);
            swapMetaFile(columnName); // bumps structure version, this is in effect a commit
            // refresh metadata
            TableColumnMetadata columnMetadata = metadata.getColumnMetadata(columnIndex);
            columnMetadata.setIndexed(false);
            columnMetadata.setIndexValueBlockCapacity(defaultIndexValueBlockSize);
            // remove indexer
            ColumnIndexer columnIndexer = indexers.getQuick(columnIndex);
            if (columnIndexer != null) {
                indexers.setQuick(columnIndex, null);
                Misc.free(columnIndexer);
                populateDenseIndexerList();
            }
            // purge old column versions
            finishColumnPurge();
            LOG.info().$("END DROP INDEX [txn=").$(txWriter.getTxn())
                    .$(", table=").utf8(tableToken.getTableName())
                    .$(", column=").utf8(columnName)
                    .I$();
        } catch (Throwable e) {
            throw CairoException.critical(0)
                    .put("Cannot DROP INDEX for [txn=").put(txWriter.getTxn())
                    .put(", table=").put(tableToken.getTableName())
                    .put(", column=").put(columnName)
                    .put("]: ").put(e.getMessage());
        }
    }

    @Override
    public void enableDeduplicationWithUpsertKeys(LongList columnsIndexes) {
        assert txWriter.getLagRowCount() == 0;
        checkDistressed();
        LOG.info().$("enabling row deduplication [table=").utf8(tableToken.getTableName()).I$();

        int upsertKeyColumn = columnsIndexes.size();
        for (int i = 0; i < upsertKeyColumn; i++) {
            int dedupColIndex = (int) columnsIndexes.getQuick(i);
            if (dedupColIndex < 0 || dedupColIndex >= metadata.getColumnCount()) {
                throw CairoException.critical(0).put("Invalid column index to make a dedup key [table=")
                        .put(tableToken.getTableName()).put(", columnIndex=").put(dedupColIndex);
            }

            int columnType = metadata.getColumnType(dedupColIndex);
            if (dedupColIndex != metadata.getTimestampIndex() && !ColumnType.isSymbol(columnType)) {
                if (columnType < 0) {
                    throw CairoException.critical(0).put("Invalid column used as deduplicate key, column is dropped [table=")
                            .put(tableToken.getTableName()).put(", columnIndex=").put(dedupColIndex);
                }

                throw CairoException.critical(0).put("Unsupported column type used as deduplicate key [table=")
                        .put(tableToken.getTableName())
                        .put(", column=").put(metadata.getColumnName(dedupColIndex))
                        .put(", columnType=").put(ColumnType.nameOf(columnType));
            }
        }

        updateMetadataWithDeduplicationUpsertKeys(true, columnsIndexes);
    }

    public long getAppliedSeqTxn() {
        return txWriter.getSeqTxn() + txWriter.getLagTxnCount();
    }

    public int getColumnCount() {
        return columns.size();
    }

    public int getColumnIndex(CharSequence name) {
        int index = metadata.getColumnIndexQuiet(name);
        if (index > -1) {
            return index;
        }
        throw CairoException.critical(0).put("column '").put(name).put("' does not exist");
    }

    public long getColumnNameTxn(long partitionTimestamp, int columnIndex) {
        return columnVersionWriter.getColumnNameTxn(partitionTimestamp, columnIndex);
    }

    public long getColumnStructureVersion() {
        return txWriter.getColumnStructureVersion();
    }

    public long getColumnTop(long partitionTimestamp, int columnIndex, long defaultValue) {
        long colTop = columnVersionWriter.getColumnTop(partitionTimestamp, columnIndex);
        return colTop > -1L ? colTop : defaultValue;
    }

    @TestOnly
    public ObjList<MapWriter> getDenseSymbolMapWriters() {
        return denseSymbolMapWriters;
    }

    public String getDesignatedTimestampColumnName() {
        return designatedTimestampColumnName;
    }

    public FilesFacade getFilesFacade() {
        return ff;
    }

    public long getMaxTimestamp() {
        return txWriter.getMaxTimestamp();
    }

    @Override
    public long getMetaMaxUncommittedRows() {
        return metadata.getMaxUncommittedRows();
    }

    @Override
    public TableRecordMetadata getMetadata() {
        return metadata;
    }

    @Override
    public long getMetadataVersion() {
        return txWriter.getMetadataVersion();
    }

    public long getO3RowCount() {
        return hasO3() ? getO3RowCount0() : 0L;
    }

    @Override
    public int getPartitionBy() {
        return partitionBy;
    }

    public int getPartitionCount() {
        return txWriter.getPartitionCount();
    }

    public long getPartitionNameTxn(int partitionIndex) {
        return txWriter.getPartitionNameTxn(partitionIndex);
    }

    public long getPartitionO3SplitThreshold() {
        long splitMinSizeBytes = configuration.getPartitionO3SplitMinSize();
        return splitMinSizeBytes /
                (avgRecordSize != 0 ? avgRecordSize : (avgRecordSize = TableUtils.estimateAvgRecordSize(metadata)));
    }

    public long getPartitionSize(int partitionIndex) {
        if (partitionIndex == txWriter.getPartitionCount() - 1 || !PartitionBy.isPartitioned(partitionBy)) {
            return txWriter.getTransientRowCount();
        }
        return txWriter.getPartitionSize(partitionIndex);
    }

    public long getPartitionTimestamp(int partitionIndex) {
        return txWriter.getPartitionTimestampByIndex(partitionIndex);
    }

    public long getPhysicallyWrittenRowsSinceLastCommit() {
        return physicallyWrittenRowsSinceLastCommit.get();
    }

    public long getRowCount() {
        return txWriter.getRowCount();
    }

    public long getSeqTxn() {
        return txWriter.getSeqTxn();
    }

    public MemoryMA getStorageColumn(int index) {
        return columns.getQuick(index);
    }

    @Override
    public int getSymbolCountWatermark(int columnIndex) {
        // We don't need the watermark for non-WAL tables.
        return -1;
    }

    public int getSymbolIndexNoTransientCountUpdate(int columnIndex, CharSequence symValue) {
        return symbolMapWriters.getQuick(columnIndex).put(symValue, SymbolValueCountCollector.NOOP);
    }

    public MapWriter getSymbolMapWriter(int columnIndex) {
        return symbolMapWriters.getQuick(columnIndex);
    }

    @Override
    public TableToken getTableToken() {
        return tableToken;
    }

    public long getTransientRowCount() {
        return txWriter.getTransientRowCount();
    }

    public long getTruncateVersion() {
        return txWriter.getTruncateVersion();
    }

    @TestOnly
    public TxWriter getTxWriter() {
        return txWriter;
    }

    public long getTxn() {
        return txWriter.getTxn();
    }

    public TxnScoreboard getTxnScoreboard() {
        return txnScoreboard;
    }

    @Override
    public long getUncommittedRowCount() {
        return (masterRef - committedMasterRef) >> 1;
    }

    @Override
    public UpdateOperator getUpdateOperator() {
        if (updateOperatorImpl == null) {
            updateOperatorImpl = new UpdateOperatorImpl(configuration, this, path, rootLen, getPurgingOperator());
        }
        return updateOperatorImpl;
    }

    public WalTxnDetails getWalTnxDetails() {
        return walTxnDetails;
    }

    public boolean hasO3() {
        return o3MasterRef > -1;
    }

    @Override
    public void ic(long o3MaxLag) {
        commit(o3MaxLag);
    }

    @Override
    public void ic() {
        commit(metadata.getO3MaxLag());
    }

    public boolean inTransaction() {
        return txWriter != null && (txWriter.inTransaction() || hasO3() || columnVersionWriter.hasChanges());
    }

    public boolean isDeduplicationEnabled() {
        int tsIndex = metadata.timestampIndex;
        return tsIndex > -1 && metadata.isDedupKey(tsIndex);
    }

    public boolean isOpen() {
        return tempMem16b != 0;
    }

    public boolean isPartitionReadOnly(int partitionIndex) {
        return txWriter.isPartitionReadOnly(partitionIndex);
    }

    public boolean isSymbolMapWriterCached(int columnIndex) {
        return symbolMapWriters.getQuick(columnIndex).isCached();
    }

    public void markSeqTxnCommitted(long seqTxn) {
        setSeqTxn(seqTxn);
        txWriter.commit(denseSymbolMapWriters);
    }

    @Override
    public Row newRow() {
        return newRow(0L);
    }

    @Override
    public Row newRow(long timestamp) {
        switch (rowAction) {
            case ROW_ACTION_OPEN_PARTITION:

                if (timestamp < Timestamps.O3_MIN_TS) {
                    throw CairoException.nonCritical().put("timestamp before 1970-01-01 is not allowed");
                }

                if (txWriter.getMaxTimestamp() == Long.MIN_VALUE) {
                    txWriter.setMinTimestamp(timestamp);
                    initLastPartition(txWriter.getPartitionTimestampByTimestamp(timestamp));
                }
                // fall thru

                rowAction = ROW_ACTION_SWITCH_PARTITION;

            default: // switch partition
                bumpMasterRef();
                if (timestamp > partitionTimestampHi || timestamp < txWriter.getMaxTimestamp()) {
                    if (timestamp < txWriter.getMaxTimestamp()) {
                        return newRowO3(timestamp);
                    }

                    if (timestamp > partitionTimestampHi && PartitionBy.isPartitioned(partitionBy)) {
                        switchPartition(txWriter.getPartitionTimestampByTimestamp(timestamp));
                    }
                }
                if (lastOpenPartitionIsReadOnly) {
                    masterRef--;
                    noOpRowCount++;
                    return NOOP_ROW;
                }
                updateMaxTimestamp(timestamp);
                break;
            case ROW_ACTION_NO_PARTITION:

                if (timestamp < Timestamps.O3_MIN_TS) {
                    throw CairoException.nonCritical().put("timestamp before 1970-01-01 is not allowed");
                }

                if (timestamp < txWriter.getMaxTimestamp()) {
                    throw CairoException.nonCritical().put("Cannot insert rows out of order to non-partitioned table. Table=").put(path);
                }

                bumpMasterRef();
                updateMaxTimestamp(timestamp);
                break;
            case ROW_ACTION_NO_TIMESTAMP:
                bumpMasterRef();
                break;
            case ROW_ACTION_O3:
                bumpMasterRef();
                o3TimestampSetter(timestamp);
                return row;
        }
        txWriter.append();
        return row;
    }

    public void o3BumpErrorCount() {
        o3ErrorCount.incrementAndGet();
    }

    public void openLastPartition() {
        try {
            openLastPartitionAndSetAppendPosition(txWriter.getLastPartitionTimestamp());
        } catch (Throwable e) {
            freeColumns(false);
            throw e;
        }
    }

    public void processCommandQueue(TableWriterTask cmd, Sequence commandSubSeq, long cursor, boolean contextAllowsAnyStructureChanges) {
        if (cmd.getTableId() == getMetadata().getTableId()) {
            switch (cmd.getType()) {
                case CMD_ALTER_TABLE:
                    processAsyncWriterCommand(alterOp, cmd, cursor, commandSubSeq, contextAllowsAnyStructureChanges);
                    break;
                case CMD_UPDATE_TABLE:
                    processAsyncWriterCommand(cmd.getAsyncWriterCommand(), cmd, cursor, commandSubSeq, false);
                    break;
                default:
                    LOG.error().$("unknown TableWriterTask type, ignored: ").$(cmd.getType()).$();
                    // Don't block the queue even if command is unknown
                    commandSubSeq.done(cursor);
                    break;
            }
        } else {
            LOG.info()
                    .$("not my command [cmdTableId=").$(cmd.getTableId())
                    .$(", cmdTableName=").$(cmd.getTableToken())
                    .$(", myTableId=").$(getMetadata().getTableId())
                    .$(", myTableName=").utf8(tableToken.getTableName())
                    .I$();
            commandSubSeq.done(cursor);
        }
    }

    public long processWalBlock(
            @Transient Path walPath,
            int timestampIndex,
            boolean ordered,
            long rowLo,
            long rowHi,
            final long o3TimestampMin,
            final long o3TimestampMax,
            SymbolMapDiffCursor mapDiffCursor,
            long commitToTimestamp
    ) {
        int walRootPathLen = walPath.length();
        long maxTimestamp = txWriter.getMaxTimestamp();
        if (isLastPartitionClosed()) {
            if (txWriter.getPartitionCount() == 0 && txWriter.getLagRowCount() == 0) {
                // The table is empty, last partition does not exist
                // WAL processing needs last partition to store LAG data
                // Create artificial partition at the point of o3TimestampMin.
                openPartition(o3TimestampMin);
                txWriter.setMaxTimestamp(o3TimestampMin);
                // Add the partition to the list of partitions with 0 size.
                txWriter.updatePartitionSizeByTimestamp(o3TimestampMin, 0, txWriter.getTxn() - 1);
            } else {
                throw CairoException.critical(0).put("system error, cannot resolve WAL table last partition [path=")
                        .put(path).put(']');
            }
        }

        assert maxTimestamp == Long.MIN_VALUE ||
                txWriter.getPartitionTimestampByTimestamp(partitionTimestampHi) == txWriter.getPartitionTimestampByTimestamp(txWriter.maxTimestamp);

        lastPartitionTimestamp = txWriter.getPartitionTimestampByTimestamp(partitionTimestampHi);

        try {
            final long maxLagRows = getMaxWalSquashRows();
            final long walLagMaxTimestampBefore = txWriter.getLagMaxTimestamp();
            mmapWalColumns(walPath, timestampIndex, rowLo, rowHi);
            final long newMinLagTs = Math.min(o3TimestampMin, txWriter.getLagMinTimestamp());
            long initialPartitionTimestampHi = partitionTimestampHi;
            long commitMaxTimestamp, commitMinTimestamp;

            long walLagRowCount = txWriter.getLagRowCount();
            long o3Hi = rowHi;
            try {
                long o3Lo = rowLo;
                long commitRowCount = rowHi - rowLo;
                final boolean copiedToMemory;

                long totalUncommitted = walLagRowCount + commitRowCount;
                boolean copyToLagOnly = commitToTimestamp < newMinLagTs
                        || (commitToTimestamp != WalTxnDetails.FORCE_FULL_COMMIT && totalUncommitted < metadata.getMaxUncommittedRows());

                if (copyToLagOnly && totalUncommitted <= maxLagRows) {
                    o3Columns = remapWalSymbols(mapDiffCursor, rowLo, rowHi, walPath, 0);

                    // Don't commit anything, move everything to memory instead.
                    // This usually happens when WAL transactions are very small, so it's faster
                    // to squash several of them together before writing anything to disk.
                    LOG.debug().$("all WAL rows copied to LAG [table=").$(tableToken).I$();
                    // This will copy data from mmap files to memory.
                    // Symbols are already mapped to the correct destination.
                    o3ShiftLagRowsUp(timestampIndex, o3Hi - o3Lo, o3Lo, walLagRowCount, true, this.o3MoveWalFromFilesToLastPartitionRef);
                    walLagRowCount += commitRowCount;
                    txWriter.setLagRowCount((int) walLagRowCount);
                    txWriter.setLagOrdered(txWriter.isLagOrdered() && ordered && walLagMaxTimestampBefore <= o3TimestampMin);
                    txWriter.setLagMinTimestamp(newMinLagTs);
                    txWriter.setLagMaxTimestamp(Math.max(o3TimestampMax, txWriter.getLagMaxTimestamp()));

                    // Try to fast apply records from LAG to last partition which are before commitToTimestamp
                    return applyFromWalLagToLastPartition(commitToTimestamp, true);
                }

                // Try to fast apply records from LAG to last partition which are before o3TimestampMin and commitToTimestamp.
                // This application will not include the current transaction data, only what's already in WAL lag.
                if (applyFromWalLagToLastPartition(Math.min(o3TimestampMin, commitToTimestamp), false) != Long.MIN_VALUE) {
                    walLagRowCount = txWriter.getLagRowCount();
                    totalUncommitted = walLagRowCount + commitRowCount;
                }

                // Re-valuate WAL lag min/max with impact of the current transaction.
                txWriter.setLagMinTimestamp(Math.min(o3TimestampMin, txWriter.getLagMinTimestamp()));
                txWriter.setLagMaxTimestamp(Math.max(o3TimestampMax, txWriter.getLagMaxTimestamp()));
                boolean needsOrdering = !ordered || walLagRowCount > 0;
                boolean needsDedup = isDeduplicationEnabled();

                long timestampAddr;
                MemoryCR walTimestampColumn = walMappedColumns.getQuick(getPrimaryColumnIndex(timestampIndex));

                if (needsOrdering) {
                    LOG.info().$("sorting WAL [table=").$(tableToken)
                            .$(", ordered=").$(ordered)
                            .$(", lagRowCount=").$(walLagRowCount)
                            .$(", walRowLo=").$(rowLo)
                            .$(", walRowHi=").$(rowHi).I$();

                    o3Columns = remapWalSymbols(mapDiffCursor, rowLo, rowHi, walPath, 0);
                    final long timestampMemorySize = totalUncommitted << 4;
                    o3TimestampMem.jumpTo(timestampMemorySize);
                    o3TimestampMemCpy.jumpTo(timestampMemorySize);

                    MemoryMA timestampColumn = columns.get(getPrimaryColumnIndex(timestampIndex));
                    final long tsLagOffset = txWriter.getTransientRowCount() << 3;
                    final long tsLagSize = walLagRowCount << 3;
                    final long mappedTimestampIndexAddr = walTimestampColumn.addressOf(rowLo << 4);
                    timestampAddr = o3TimestampMem.getAddress();

                    final long tsLagBufferAddr = mapAppendColumnBuffer(timestampColumn, tsLagOffset, tsLagSize, false);
                    try {
                        Vect.radixSortABLongIndexAsc(
                                Math.abs(tsLagBufferAddr),
                                walLagRowCount,
                                mappedTimestampIndexAddr,
                                commitRowCount,
                                timestampAddr,
                                o3TimestampMemCpy.addressOf(0)
                        );
                    } finally {
                        mapAppendColumnBufferRelease(tsLagBufferAddr, tsLagOffset, tsLagSize);
                    }

                    if (needsDedup) {
                        LOG.info().$("WAL deduplication [table=").$(tableToken).I$();
                        final long deduplicated = Vect.dedupSortedTimestampIndexChecked(timestampAddr, totalUncommitted, timestampAddr);
                        o3TimestampMem.jumpTo(deduplicated * TIMESTAMP_MERGE_ENTRY_BYTES);
                        totalUncommitted = deduplicated;
                    }
                    o3MergeIntoLag(timestampAddr, totalUncommitted, walLagRowCount, rowLo, rowHi, timestampIndex);

                    // Sorted data is now sorted in memory copy of the data from mmap files
                    // Row indexes start from 0, not rowLo
                    o3Hi = totalUncommitted;
                    o3Lo = 0L;
                    walLagRowCount = 0L;
                    o3Columns = o3MemColumns;
                    copiedToMemory = true;
                } else {
                    if (needsDedup) {
                        LOG.info().$("WAL deduplication [table=").$(tableToken).I$();
                        // timestampAddr can be same o3TimestampMem but can be mmaped from file.
                        // Ensure enough capacity in the out buffer o3TimestampMem
                        o3TimestampMem.jumpTo(totalUncommitted * TIMESTAMP_MERGE_ENTRY_BYTES);
                        long deduplicatedRows = Vect.dedupSortedTimestampIndexRebaseChecked(
                                walTimestampColumn.addressOf(rowLo * TIMESTAMP_MERGE_ENTRY_BYTES), totalUncommitted, o3TimestampMem.getAddress());

                        if (deduplicatedRows != totalUncommitted) {
                            o3Columns = remapWalSymbols(mapDiffCursor, rowLo, rowHi, walPath, 0);
                            timestampAddr = o3TimestampMem.getAddress();
                            o3TimestampMem.jumpTo(totalUncommitted * TIMESTAMP_MERGE_ENTRY_BYTES);
                            o3MergeIntoLag(timestampAddr, deduplicatedRows, 0, rowLo, rowHi, timestampIndex);

                            // Sorted data is now sorted in memory copy of the data from mmap files
                            // Row indexes start from 0, not rowLo
                            o3Lo = 0L;
                            o3Hi = deduplicatedRows;
                            o3Columns = o3MemColumns;
                            copiedToMemory = true;
                        } else {
                            o3Columns = remapWalSymbols(mapDiffCursor, rowLo, rowHi, walPath, rowLo);
                            timestampAddr = walTimestampColumn.addressOf(0);
                            copiedToMemory = false;
                        }
                    } else {
                        o3Columns = remapWalSymbols(mapDiffCursor, rowLo, rowHi, walPath, rowLo);
                        timestampAddr = walTimestampColumn.addressOf(0);
                        copiedToMemory = false;
                    }
                }

                if (commitToTimestamp < txWriter.getLagMaxTimestamp() && maxLagRows > 0) {
                    final long lagThresholdRow = 1 + Vect.boundedBinarySearchIndexT(
                            timestampAddr,
                            commitToTimestamp,
                            o3Lo,
                            o3Hi - 1,
                            BinarySearch.SCAN_DOWN
                    );

                    final boolean lagTrimmedToMax = o3Hi - lagThresholdRow > maxLagRows;
                    walLagRowCount = lagTrimmedToMax ? maxLagRows : o3Hi - lagThresholdRow;
                    assert walLagRowCount > 0 && walLagRowCount <= o3Hi - o3Lo;

                    o3Hi -= walLagRowCount;
                    commitMaxTimestamp = getTimestampIndexValue(timestampAddr, o3Hi - 1);
                    commitMinTimestamp = txWriter.getLagMinTimestamp();

                    // Assert that LAG row count is calculated correctly.
                    // If lag is not trimmed, timestamp at o3Hi must be the last point <= commitToTimestamp
                    assert lagTrimmedToMax ||
                            (commitMaxTimestamp <= commitToTimestamp
                                    && commitToTimestamp < getTimestampIndexValue(timestampAddr, o3Hi))
                            : "commit lag calculation error";

                    // If lag is trimmed, timestamp at o3Hi must > commitToTimestamp
                    assert !lagTrimmedToMax || commitMaxTimestamp > commitToTimestamp : "commit lag calculation error 2";

                    txWriter.setLagMinTimestamp(getTimestampIndexValue(timestampAddr, o3Hi));

                    LOG.debug().$("committing WAL with LAG [table=").$(tableToken)
                            .$(", lagRowCount=").$(walLagRowCount)
                            .$(", rowLo=").$(o3Lo)
                            .$(", rowHi=").$(o3Hi).I$();

                    // walLagMaxTimestamp is already set to the max of all WAL segments
                } else {
                    // Commit everything.
                    walLagRowCount = 0;
                    commitMinTimestamp = txWriter.getLagMinTimestamp();
                    commitMaxTimestamp = txWriter.getLagMaxTimestamp();
                    txWriter.setLagMinTimestamp(Long.MAX_VALUE);
                    txWriter.setLagMaxTimestamp(Long.MIN_VALUE);
                }

                o3RowCount = o3Hi - o3Lo + walLagRowCount;

                // Now that everything from WAL lag is in memory or in WAL columns,
                // we can remove artificial 0 length partition created to store lag when table did not have any partitions
                if (txWriter.getRowCount() == 0 && txWriter.getPartitionCount() == 1 && txWriter.getPartitionSize(0) == 0) {
                    txWriter.setMaxTimestamp(Long.MIN_VALUE);
                    lastPartitionTimestamp = Long.MIN_VALUE;
                    closeActivePartition(false);
                    partitionTimestampHi = Long.MIN_VALUE;
                    long partitionTimestamp = txWriter.getPartitionTimestampByIndex(0);
                    long partitionNameTxn = txWriter.getPartitionNameTxnByRawIndex(0);
                    txWriter.removeAttachedPartitions(partitionTimestamp);
                    safeDeletePartitionDir(partitionTimestamp, partitionNameTxn);
                }

                // Real data writing into table happens here.
                // Everything above it is to figure out how much data to write now,
                // map symbols and sort data if necessary.
                if (o3Hi > o3Lo) {
                    processO3Block(
                            walLagRowCount,
                            timestampIndex,
                            timestampAddr,
                            o3Hi,
                            commitMinTimestamp,
                            commitMaxTimestamp,
                            copiedToMemory,
                            o3Lo
                    );

                    finishO3Commit(initialPartitionTimestampHi);
                }
                txWriter.setLagOrdered(true);
                txWriter.setLagRowCount((int) walLagRowCount);

                if (walLagRowCount > 0) {
                    LOG.info().$("moving rows to LAG [table=").$(tableToken)
                            .$(", lagRowCount=").$(walLagRowCount)
                            .$(", partitionTimestampHi=").$ts(partitionTimestampHi).I$();
                    o3ShiftLagRowsUp(timestampIndex, walLagRowCount, o3Hi, 0L, false, o3MoveWalFromFilesToLastPartitionRef);
                }
            } finally {
                finishO3Append(walLagRowCount);
                o3Columns = o3MemColumns;
            }

            return commitMaxTimestamp;
        } finally {
            walPath.trimTo(walRootPathLen);
            closeWalColumns();
        }
    }

    public void publishAsyncWriterCommand(AsyncWriterCommand asyncWriterCommand) {
        while (true) {
            long seq = commandPubSeq.next();
            if (seq > -1) {
                TableWriterTask task = commandQueue.get(seq);
                asyncWriterCommand.serialize(task);
                commandPubSeq.done(seq);
                return;
            } else if (seq == -1) {
                throw CairoException.nonCritical().put("could not publish, command queue is full [table=").put(tableToken.getTableName()).put(']');
            }
            Os.pause();
        }
    }

    public void readWalTxnDetails(TransactionLogCursor transactionLogCursor) {
        if (walTxnDetails == null) {
            // Lazy creation
            walTxnDetails = new WalTxnDetails(ff);
        }

        long appliedSeqTxn = txWriter.getSeqTxn();
        transactionLogCursor.setPosition(Math.max(appliedSeqTxn, walTxnDetails.getLastSeqTxn()));
        walTxnDetails.readObservableTxnMeta(other, transactionLogCursor, rootLen, appliedSeqTxn, txWriter.getMaxTimestamp());
    }

    /**
     * Truncates table partitions leaving symbol files.
     * Used for truncate without holding Read lock on the table like in case of WAL tables.
     * This method leaves symbol files intact.
     */
    public final void removeAllPartitions() {
        if (size() == 0) {
            return;
        }

        if (partitionBy == PartitionBy.NONE) {
            throw CairoException.critical(0).put("cannot remove partitions from non-partitioned table");
        }

        // Remove all partitions from txn file, column version file.
        txWriter.beginPartitionSizeUpdate();

        closeActivePartition(false);
        scheduleRemoveAllPartitions();

        columnVersionWriter.truncate();
        txWriter.removeAllPartitions();
        columnVersionWriter.commit();
        txWriter.setColumnVersion(columnVersionWriter.getVersion());
        txWriter.commit(denseSymbolMapWriters);
        rowAction = ROW_ACTION_OPEN_PARTITION;

        closeActivePartition(false);
        processPartitionRemoveCandidates();

        LOG.info().$("removed all partitions (soft truncated) [name=").utf8(tableToken.getTableName()).I$();
    }

    @Override
    public void removeColumn(@NotNull CharSequence name) {
        assert txWriter.getLagRowCount() == 0;

        checkDistressed();
        checkColumnName(name);

        final int index = getColumnIndex(name);
        final int type = metadata.getColumnType(index);

        LOG.info().$("removing [column=").utf8(name).$(", path=").utf8(path).I$();

        // check if we are moving timestamp from a partitioned table
        final int timestampIndex = metaMem.getInt(META_OFFSET_TIMESTAMP_INDEX);
        boolean timestamp = (index == timestampIndex);

        if (timestamp && PartitionBy.isPartitioned(partitionBy)) {
            throw CairoException.nonCritical().put("Cannot remove timestamp from partitioned table");
        }

        commit();

        metaSwapIndex = removeColumnFromMeta(index);

        // close _meta so we can rename it
        metaMem.close();

        // rename _meta to _meta.prev
        renameMetaToMetaPrev(name);

        // after we moved _meta to _meta.prev
        // we have to have _todo to restore _meta should anything go wrong
        writeRestoreMetaTodo(name);

        // rename _meta.swp to _meta
        renameSwapMetaToMeta(name);

        // remove column objects
        removeColumn(index);

        // remove symbol map writer or entry for such
        removeSymbolMapWriter(index);

        // reset timestamp limits
        if (timestamp) {
            txWriter.resetTimestamp();
            timestampSetter = value -> {
            };
        }

        try {
            // open _meta file
            openMetaFile(ff, path, rootLen, metaMem);

            // remove _todo
            clearTodoLog();

            // remove column files has to be done after _todo is removed
            removeColumnFiles(index, type);
        } catch (CairoException e) {
            throwDistressException(e);
        }

        bumpMetadataAndColumnStructureVersion();

        metadata.removeColumn(index);
        if (timestamp) {
            metadata.clearTimestampIndex();
        }

        finishColumnPurge();
        LOG.info().$("REMOVED column '").utf8(name).$('[').$(ColumnType.nameOf(type)).$("]' from ").$(path).$();
    }

    @Override
    public boolean removePartition(long timestamp) {
        if (!PartitionBy.isPartitioned(partitionBy)) {
            return false;
        }

        // commit changes, there may be uncommitted rows of any partition
        commit();

        // Handle split partitions.
        // One logical partition may be split into multiple physical partitions.
        // For example partition daily '2024-02-24' can be stored as 2 pieces '2024-02-24' and '2024-02-24T12'
        long logicalPartitionTimestampToDelete = txWriter.getLogicalPartitionTimestamp(timestamp);
        int partitionIndex = txWriter.getPartitionIndex(logicalPartitionTimestampToDelete);
        boolean dropped = false;
        if (partitionIndex >= 0) {
            long partitionTimestamp;
            while (partitionIndex < txWriter.getPartitionCount() &&
                    txWriter.getLogicalPartitionTimestamp(
                            partitionTimestamp = txWriter.getPartitionTimestampByIndex(partitionIndex)
                    ) == logicalPartitionTimestampToDelete) {
                dropped |= dropPartitionByExactTimestamp(partitionTimestamp);
            }
        }
        return dropped;
    }

    @Override
    public void renameColumn(@NotNull CharSequence currentName, @NotNull CharSequence newName) {
        checkDistressed();
        checkColumnName(newName);

        final int index = getColumnIndex(currentName);
        final int type = metadata.getColumnType(index);

        LOG.info().$("renaming column '").utf8(currentName).$('[').$(ColumnType.nameOf(type)).$("]' to '").utf8(newName).$("' in ").$(path).$();

        commit();

        this.metaSwapIndex = renameColumnFromMeta(index, newName);

        // close _meta so we can rename it
        metaMem.close();

        // rename _meta to _meta.prev
        renameMetaToMetaPrev(currentName);

        // after we moved _meta to _meta.prev
        // we have to have _todo to restore _meta should anything go wrong
        writeRestoreMetaTodo(currentName);

        // rename _meta.swp to _meta
        renameSwapMetaToMeta(currentName);

        try {
            // open _meta file
            openMetaFile(ff, path, rootLen, metaMem);

            // remove _todo
            clearTodoLog();

            // rename column files has to be done after _todo is removed
            hardLinkAndPurgeColumnFiles(currentName, index, newName, type);
        } catch (CairoException e) {
            throwDistressException(e);
        }

        bumpMetadataAndColumnStructureVersion();

        // Call finish purge to remove old column files before renaming them in metadata
        finishColumnPurge();
        metadata.renameColumn(currentName, newName);

        if (index == metadata.getTimestampIndex()) {
            designatedTimestampColumnName = Chars.toString(newName);
        }

        LOG.info().$("RENAMED column '").utf8(currentName).$("' to '").utf8(newName).$("' from ").$(path).$();
    }

    @Override
    public void renameTable(@NotNull CharSequence fromNameTable, @NotNull CharSequence toTableName) {
        // table writer is not involved in concurrent table rename, the `fromTableName` must
        // always match tableWriter's table name
        LOG.debug().$("renaming table [path=").utf8(path).$(", seqTxn=").$(txWriter.getSeqTxn()).I$();
        try {
            TableUtils.overwriteTableNameFile(path, ddlMem, ff, toTableName);
        } finally {
            path.trimTo(rootLen);
        }
        // Record column structure version bump in txn file for WAL sequencer structure version to match writer structure version.
        bumpColumnStructureVersion();
    }

    @Override
    public void rollback() {
        checkDistressed();
        if (o3InError || inTransaction()) {
            try {
                LOG.info().$("tx rollback [name=").utf8(tableToken.getTableName()).I$();
                partitionRemoveCandidates.clear();
                o3CommitBatchTimestampMin = Long.MAX_VALUE;
                if ((masterRef & 1) != 0) {
                    masterRef++;
                }
                freeColumns(false);
                txWriter.unsafeLoadAll();
                rollbackIndexes();
                rollbackSymbolTables();
                columnVersionWriter.readUnsafe();
                closeActivePartition(false);
                purgeUnusedPartitions();
                configureAppendPosition();
                o3InError = false;
                // when we rolled transaction back, hasO3() has to be false
                o3MasterRef = -1;
                LOG.info().$("tx rollback complete [name=").utf8(tableToken.getTableName()).I$();
                processCommandQueue(false);
                metrics.tableWriter().incrementRollbacks();
            } catch (Throwable e) {
                LOG.critical().$("could not perform rollback [name=").utf8(tableToken.getTableName()).$(", msg=").$(e.getMessage()).I$();
                distressed = true;
            }
        }
    }

    public void setCommitListener(CommitListener commitListener) {
        this.commitListener = commitListener;
    }

    public void setExtensionListener(ExtensionListener listener) {
        txWriter.setExtensionListener(listener);
    }

    public void setLifecycleManager(LifecycleManager lifecycleManager) {
        this.lifecycleManager = lifecycleManager;
    }

    @Override
    public void setMetaMaxUncommittedRows(int maxUncommittedRows) {
        try {
            commit();
            long metaSize = copyMetadataAndUpdateVersion();
            openMetaSwapFileByIndex(ff, ddlMem, path, rootLen, this.metaSwapIndex);
            try {
                ddlMem.jumpTo(META_OFFSET_MAX_UNCOMMITTED_ROWS);
                ddlMem.putInt(maxUncommittedRows);
                ddlMem.jumpTo(metaSize);
            } finally {
                ddlMem.close();
            }

            finishMetaSwapUpdate();
            metadata.setMaxUncommittedRows(maxUncommittedRows);
            clearTodoLog();
        } finally {
            ddlMem.close();
        }
    }

    @Override
    public void setMetaO3MaxLag(long o3MaxLagUs) {
        try {
            commit();
            long metaSize = copyMetadataAndUpdateVersion();
            openMetaSwapFileByIndex(ff, ddlMem, path, rootLen, this.metaSwapIndex);
            try {
                ddlMem.jumpTo(META_OFFSET_O3_MAX_LAG);
                ddlMem.putLong(o3MaxLagUs);
                ddlMem.jumpTo(metaSize);
            } finally {
                ddlMem.close();
            }

            finishMetaSwapUpdate();
            metadata.setO3MaxLag(o3MaxLagUs);
            clearTodoLog();
        } finally {
            ddlMem.close();
        }
    }

    public void setSeqTxn(long seqTxn) {
        assert txWriter.getLagRowCount() == 0 && txWriter.getLagTxnCount() == 0;
        txWriter.setSeqTxn(seqTxn);
    }

    public long size() {
        // This is uncommitted row count
        return txWriter.getRowCount() + getO3RowCount();
    }

    @TestOnly
    public void squashAllPartitionsIntoOne() {
        squashSplitPartitions(0, txWriter.getPartitionCount(), 1, false);
    }

    @Override
    public void squashPartitions() {
        // Do not cache txWriter.getPartitionCount() as it changes during the squashing
        for (int i = 0; i < txWriter.getPartitionCount(); i++) {
            squashPartitionForce(i);
        }
    }

    @Override
    public boolean supportsMultipleWriters() {
        return false;
    }

    /**
     * Processes writer command queue to execute writer async commands such as replication and table alters.
     * Does not accept structure changes, e.g. equivalent to tick(false)
     * Some tick calls can result into transaction commit.
     */
    @Override
    public void tick() {
        tick(false);
    }

    /**
     * Processes writer command queue to execute writer async commands such as replication and table alters.
     * Some tick calls can result into transaction commit.
     *
     * @param contextAllowsAnyStructureChanges If true accepts any Alter table command, if false does not accept significant table
     *                                         structure changes like column drop, rename
     */
    public void tick(boolean contextAllowsAnyStructureChanges) {
        // Some alter table trigger commit() which trigger tick()
        // If already inside the tick(), do not re-enter it.
        processCommandQueue(contextAllowsAnyStructureChanges);
    }

    @Override
    public String toString() {
        return "TableWriter{name=" + tableToken.getTableName() + '}';
    }

    public void transferLock(int lockFd) {
        assert lockFd != -1;
        this.lockFd = lockFd;
    }

    /**
     * Truncates table including symbol tables. When operation is unsuccessful it throws CairoException.
     * With that truncate can be retried or alternatively table can be closed. Outcome of any other operation
     * with the table is undefined and likely to cause segmentation fault. When table re-opens any partial
     * truncate will be retried.
     */
    @Override
    public final void truncate() {
        truncate(false);
    }

    /**
     * Truncates table, but keeps symbol tables. When operation is unsuccessful it throws CairoException.
     * With that truncate can be retried or alternatively table can be closed. Outcome of any other operation
     * with the table is undefined and likely to cause segmentation fault. When table re-opens any partial
     * truncate will be retried.
     */
    @Override
    public final void truncateSoft() {
        truncate(true);
    }

    public void updateTableToken(TableToken tableToken) {
        this.tableToken = tableToken;
        this.metadata.updateTableToken(tableToken);
    }

    public void upsertColumnVersion(long partitionTimestamp, int columnIndex, long columnTop) {
        columnVersionWriter.upsert(partitionTimestamp, columnIndex, txWriter.txn, columnTop);
        txWriter.updatePartitionColumnVersion(partitionTimestamp);
    }

    /**
     * Eagerly sets up writer instance. Otherwise, writer will initialize lazily. Invoking this method could improve
     * performance of some applications. UDP receivers use this in order to avoid initial receive buffer contention.
     */
    public void warmUp() {
        Row r = newRow(Math.max(Timestamps.O3_MIN_TS, txWriter.getMaxTimestamp()));
        try {
            for (int i = 0; i < columnCount; i++) {
                r.putByte(i, (byte) 0);
            }
        } finally {
            r.cancel();
        }
    }

    private static void configureNullSetters(ObjList<Runnable> nullers, int type, MemoryA mem1, MemoryA mem2) {
        switch (ColumnType.tagOf(type)) {
            case ColumnType.BOOLEAN:
            case ColumnType.BYTE:
                nullers.add(() -> mem1.putByte((byte) 0));
                break;
            case ColumnType.DOUBLE:
                nullers.add(() -> mem1.putDouble(Double.NaN));
                break;
            case ColumnType.FLOAT:
                nullers.add(() -> mem1.putFloat(Float.NaN));
                break;
            case ColumnType.INT:
                nullers.add(() -> mem1.putInt(Numbers.INT_NaN));
                break;
            case ColumnType.LONG:
            case ColumnType.DATE:
            case ColumnType.TIMESTAMP:
                nullers.add(() -> mem1.putLong(Numbers.LONG_NaN));
                break;
            case ColumnType.LONG128:
                // fall through
            case ColumnType.UUID:
                nullers.add(() -> mem1.putLong128(Numbers.LONG_NaN, Numbers.LONG_NaN));
                break;
            case ColumnType.LONG256:
                nullers.add(() -> mem1.putLong256(Numbers.LONG_NaN, Numbers.LONG_NaN, Numbers.LONG_NaN, Numbers.LONG_NaN));
                break;
            case ColumnType.SHORT:
                nullers.add(() -> mem1.putShort((short) 0));
                break;
            case ColumnType.CHAR:
                nullers.add(() -> mem1.putChar((char) 0));
                break;
            case ColumnType.STRING:
                nullers.add(() -> mem2.putLong(mem1.putNullStr()));
                break;
            case ColumnType.SYMBOL:
                nullers.add(() -> mem1.putInt(SymbolTable.VALUE_IS_NULL));
                break;
            case ColumnType.BINARY:
                nullers.add(() -> mem2.putLong(mem1.putNullBin()));
                break;
            case ColumnType.GEOBYTE:
                nullers.add(() -> mem1.putByte(GeoHashes.BYTE_NULL));
                break;
            case ColumnType.GEOSHORT:
                nullers.add(() -> mem1.putShort(GeoHashes.SHORT_NULL));
                break;
            case ColumnType.GEOINT:
                nullers.add(() -> mem1.putInt(GeoHashes.INT_NULL));
                break;
            case ColumnType.GEOLONG:
                nullers.add(() -> mem1.putLong(GeoHashes.NULL));
                break;
            default:
                nullers.add(NOOP);
        }
    }

    /**
     * This an O(n) method to find if column by the same name already exists. The benefit of poor performance
     * is that we don't keep column name strings on heap. We only use this method when adding new column, where
     * high performance of name check does not matter much.
     *
     * @param name to check
     * @return 0 based column index.
     */
    private static int getColumnIndexQuiet(MemoryMR metaMem, CharSequence name, int columnCount) {
        long nameOffset = getColumnNameOffset(columnCount);
        for (int i = 0; i < columnCount; i++) {
            CharSequence col = metaMem.getStr(nameOffset);
            int columnType = getColumnType(metaMem, i); // Negative means deleted column
            if (columnType > 0 && Chars.equalsIgnoreCase(col, name)) {
                return i;
            }
            nameOffset += Vm.getStorageLength(col);
        }
        return -1;
    }

    private static void linkFile(FilesFacade ff, LPSZ from, LPSZ to) {
        if (ff.exists(from)) {
            if (ff.hardLink(from, to) == FILES_RENAME_OK) {
                LOG.debug().$("renamed [from=").utf8(from).$(", to=").utf8(to).I$();
            } else {
                throw CairoException.critical(ff.errno())
                        .put("could not create hard link [errno=").put(ff.errno())
                        .put(", from=").put(from)
                        .put(", to=").put(to)
                        .put(']');
            }
        }
    }

    private static ColumnVersionWriter openColumnVersionFile(CairoConfiguration configuration, Path path, int rootLen) {
        path.concat(COLUMN_VERSION_FILE_NAME).$();
        try {
            return new ColumnVersionWriter(configuration, path);
        } finally {
            path.trimTo(rootLen);
        }
    }

    private static void openMetaFile(FilesFacade ff, Path path, int rootLen, MemoryMR metaMem) {
        path.concat(META_FILE_NAME).$();
        try {
            metaMem.smallFile(ff, path, MemoryTag.MMAP_TABLE_WRITER);
        } finally {
            path.trimTo(rootLen);
        }
    }

    private static void removeFileAndOrLog(FilesFacade ff, LPSZ name) {
        if (ff.exists(name)) {
            if (ff.remove(name)) {
                LOG.debug().$("removed [file=").utf8(name).I$();
            } else {
                LOG.error()
                        .$("could not remove [errno=").$(ff.errno())
                        .$(", file=").utf8(name)
                        .I$();
            }
        }
    }

    private int addColumnToMeta(
            CharSequence name,
            int type,
            boolean indexFlag,
            int indexValueBlockCapacity,
            boolean sequentialFlag
    ) {
        int index;
        try {
            index = openMetaSwapFile(ff, ddlMem, path, rootLen, configuration.getMaxSwapFileCount());
            int columnCount = metaMem.getInt(META_OFFSET_COUNT);

            ddlMem.putInt(columnCount + 1);
            ddlMem.putInt(metaMem.getInt(META_OFFSET_PARTITION_BY));
            ddlMem.putInt(metaMem.getInt(META_OFFSET_TIMESTAMP_INDEX));
            copyVersionAndLagValues();
            ddlMem.jumpTo(META_OFFSET_COLUMN_TYPES);
            for (int i = 0; i < columnCount; i++) {
                writeColumnEntry(i, false, isColumnDedupKey(metaMem, i));
            }

            // add new column metadata to bottom of list
            ddlMem.putInt(type);
            long flags = 0;
            if (indexFlag) {
                flags |= META_FLAG_BIT_INDEXED;
            }

            if (sequentialFlag) {
                flags |= META_FLAG_BIT_SEQUENTIAL;
            }

            if (false) {
                flags |= META_FLAG_BIT_DEDUP_KEY;
            }

            ddlMem.putLong(flags);
            ddlMem.putInt(indexValueBlockCapacity);
            ddlMem.putLong(configuration.getRandom().nextLong());
            ddlMem.skip(8);

            long nameOffset = getColumnNameOffset(columnCount);
            for (int i = 0; i < columnCount; i++) {
                CharSequence columnName = metaMem.getStr(nameOffset);
                ddlMem.putStr(columnName);
                nameOffset += Vm.getStorageLength(columnName);
            }
            ddlMem.putStr(name);
            ddlMem.sync(false);
        } finally {
            // truncate _meta file exactly, the file size never changes.
            // Metadata updates are written to a new file and then swapped by renaming.
            ddlMem.close(true, Vm.TRUNCATE_TO_POINTER);
        }
        return index;
    }

    private long applyFromWalLagToLastPartition(long commitToTimestamp, boolean commitTerminates) {
        long lagMinTimestamp = txWriter.getLagMinTimestamp();
        if (!isDeduplicationEnabled()
                && txWriter.getLagRowCount() > 0
                && txWriter.isLagOrdered()
                && txWriter.getMaxTimestamp() <= lagMinTimestamp
                && txWriter.getPartitionTimestampByTimestamp(lagMinTimestamp) == lastPartitionTimestamp) {
            // There is some data in LAG, it's ordered, and it's already written to the last partition.
            // We can simply increase the last partition transient row count to make it committed.

            long lagMaxTimestamp = txWriter.getLagMaxTimestamp();
            commitToTimestamp = Math.min(commitToTimestamp, partitionTimestampHi);
            if (lagMaxTimestamp <= commitToTimestamp) {
                // Easy case, all lag data can be marked as committed in the last partition
                LOG.debug().$("fast apply full lag to last partition [table=").$(tableToken).I$();
                applyLagToLastPartition(lagMaxTimestamp, txWriter.getLagRowCount(), Long.MAX_VALUE, commitTerminates);
                return lagMaxTimestamp;
            } else if (lagMinTimestamp <= commitToTimestamp) {
                // Find the max row which can be marked as committed in the last timestamp
                long lagRows = txWriter.getLagRowCount();
                long timestampMapOffset = txWriter.getTransientRowCount() * Long.BYTES;
                long timestampMapSize = lagRows * Long.BYTES;
                long timestampMaAddr = mapAppendColumnBuffer(
                        getPrimaryColumn(metadata.getTimestampIndex()),
                        timestampMapOffset,
                        timestampMapSize,
                        false
                );
                try {
                    final long timestampAddr = Math.abs(timestampMaAddr);
                    final long binarySearchInsertionPoint = Vect.binarySearch64Bit(
                            timestampAddr,
                            commitToTimestamp,
                            0,
                            lagRows - 1,
                            BinarySearch.SCAN_DOWN
                    );
                    long applyCount = (binarySearchInsertionPoint < 0) ? -binarySearchInsertionPoint - 1 : binarySearchInsertionPoint + 1;

                    long newMinLagTimestamp = Unsafe.getUnsafe().getLong(timestampAddr + applyCount * Long.BYTES);
                    long newMaxTimestamp = Unsafe.getUnsafe().getLong(timestampAddr + (applyCount - 1) * Long.BYTES);
                    assert newMinLagTimestamp > commitToTimestamp && commitToTimestamp >= newMaxTimestamp;

                    applyLagToLastPartition(newMaxTimestamp, (int) applyCount, newMinLagTimestamp, commitTerminates);

                    LOG.debug().$("partial apply lag to last partition [table=").$(tableToken)
                            .$(" ,lagSize=").$(lagRows)
                            .$(" ,rowApplied=").$(applyCount)
                            .$(", commitToTimestamp=").$(commitToTimestamp)
                            .$(", newMaxTimestamp=").$(newMaxTimestamp)
                            .$(", newMinLagTimestamp=").$(newMinLagTimestamp)
                            .I$();
                    return newMaxTimestamp;
                } finally {
                    mapAppendColumnBufferRelease(timestampMaAddr, timestampMapOffset, timestampMapSize);
                }
            }
        }
        return Long.MIN_VALUE;
    }

    private void applyLagToLastPartition(long maxTimestamp, int lagRowCount, long lagMinTimestamp, boolean commitTerminates) {
        long initialTransientRowCount = txWriter.transientRowCount;
        txWriter.transientRowCount += lagRowCount;
        txWriter.updatePartitionSizeByTimestamp(lastPartitionTimestamp, txWriter.transientRowCount);
        txWriter.setMinTimestamp(Math.min(txWriter.getMinTimestamp(), txWriter.getLagMinTimestamp()));
        txWriter.setLagMinTimestamp(lagMinTimestamp);
        if (txWriter.getLagRowCount() == lagRowCount) {
            txWriter.setLagMaxTimestamp(Long.MIN_VALUE);
        }
        txWriter.setLagRowCount(txWriter.getLagRowCount() - lagRowCount);
        txWriter.setMaxTimestamp(maxTimestamp);
        if (indexCount > 0) {
            // To index correctly, we need to set append offset of symbol columns first.
            // So that re-indexing can read symbol values to the correct limits.
            final long newTransientRowCount = txWriter.getTransientRowCount();
            final int shl = ColumnType.pow2SizeOf(ColumnType.SYMBOL);
            for (int i = 0, n = metadata.getColumnCount(); i < n; i++) {
                if (metadata.getColumnType(i) == ColumnType.SYMBOL && metadata.isColumnIndexed(i)) {
                    getPrimaryColumn(i).jumpTo(newTransientRowCount << shl);
                }
            }
            updateIndexesParallel(initialTransientRowCount, newTransientRowCount);
        }
        // set append position on columns so that the files are truncated to the correct size
        // if the partition is closed after the commit.
        // If wal commit terminates here, column positions should include lag to not truncate the WAL lag data.
        // Otherwise, lag will be copied out and ok to truncate to the transient row count.
        long partitionTruncateRowCount = txWriter.getTransientRowCount() + (commitTerminates ? txWriter.getLagRowCount() : 0);
        setAppendPosition(partitionTruncateRowCount, false);
    }

    private boolean assertColumnPositionIncludeWalLag() {
        return txWriter.getLagRowCount() == 0
                || columns.get(getPrimaryColumnIndex(metadata.getTimestampIndex())).getAppendOffset() == (txWriter.getTransientRowCount() + txWriter.getLagRowCount()) * Long.BYTES;
    }

    private void attachPartitionCheckFilesMatchFixedColumn(
            int columnType,
            long partitionSize,
            long columnTop,
            String columnName,
            long columnNameTxn,
            Path partitionPath,
            long partitionTimestamp,
            int columnIndex
    ) {
        long columnSize = partitionSize - columnTop;
        if (columnSize == 0) {
            return;
        }

        TableUtils.dFile(partitionPath, columnName, columnNameTxn);
        if (!ff.exists(partitionPath.$())) {
            LOG.info().$("attaching partition with missing column [path=").$(partitionPath).I$();
            columnVersionWriter.upsertColumnTop(partitionTimestamp, columnIndex, partitionSize);
        } else {
            long fileSize = ff.length(partitionPath);
            if (fileSize < (columnSize << ColumnType.pow2SizeOf(columnType))) {
                throw CairoException.critical(0)
                        .put("Column file is too small. ")
                        .put("Partition files inconsistent [file=")
                        .put(partitionPath)
                        .put(", expectedSize=")
                        .put(columnSize << ColumnType.pow2SizeOf(columnType))
                        .put(", actual=")
                        .put(fileSize)
                        .put(']');
            }
        }
    }

    private void attachPartitionCheckFilesMatchVarLenColumn(
            long partitionSize,
            long columnTop,
            String columnName,
            long columnNameTxn,
            Path partitionPath,
            long partitionTimestamp,
            int columnIndex
    ) throws CairoException {
        long columnSize = partitionSize - columnTop;
        if (columnSize == 0) {
            return;
        }

        int pathLen = partitionPath.length();
        TableUtils.dFile(partitionPath, columnName, columnNameTxn);
        long dataLength = ff.length(partitionPath.$());

        if (dataLength > 0) {
            partitionPath.trimTo(pathLen);
            TableUtils.iFile(partitionPath, columnName, columnNameTxn);

            int typeSize = Long.BYTES;
            int indexFd = openRO(ff, partitionPath, LOG);
            try {
                long fileSize = ff.length(indexFd);
                long expectedFileSize = (columnSize + 1) * typeSize;
                if (fileSize < expectedFileSize) {
                    throw CairoException.critical(0)
                            .put("Column file is too small. ")
                            .put("Partition files inconsistent [file=")
                            .put(partitionPath)
                            .put(",expectedSize=")
                            .put(expectedFileSize)
                            .put(",actual=")
                            .put(fileSize)
                            .put(']');
                }

                long mappedAddr = mapRO(ff, indexFd, expectedFileSize, MemoryTag.MMAP_DEFAULT);
                try {
                    long prevDataAddress = dataLength;
                    for (long offset = columnSize * typeSize; offset >= 0; offset -= typeSize) {
                        long dataAddress = Unsafe.getUnsafe().getLong(mappedAddr + offset);
                        if (dataAddress < 0 || dataAddress > dataLength) {
                            throw CairoException.critical(0).put("Variable size column has invalid data address value [path=").put(path)
                                    .put(", indexOffset=").put(offset)
                                    .put(", dataAddress=").put(dataAddress)
                                    .put(", dataFileSize=").put(dataLength)
                                    .put(']');
                        }

                        // Check that addresses are monotonic
                        if (dataAddress > prevDataAddress) {
                            throw CairoException.critical(0).put("Variable size column has invalid data address value [path=").put(partitionPath)
                                    .put(", indexOffset=").put(offset)
                                    .put(", dataAddress=").put(dataAddress)
                                    .put(", prevDataAddress=").put(prevDataAddress)
                                    .put(", dataFileSize=").put(dataLength)
                                    .put(']');
                        }
                        prevDataAddress = dataAddress;
                    }
                } finally {
                    ff.munmap(mappedAddr, expectedFileSize, MemoryTag.MMAP_DEFAULT);
                }
            } finally {
                ff.close(indexFd);
            }
        } else {
            LOG.info().$("attaching partition with missing column [path=").$(partitionPath).I$();
            columnVersionWriter.upsertColumnTop(partitionTimestamp, columnIndex, partitionSize);
        }
    }

    private void attachPartitionCheckSymbolColumn(long partitionSize, long columnTop, String columnName, long columnNameTxn, Path partitionPath, long partitionTimestamp, int columnIndex) {
        long columnSize = partitionSize - columnTop;
        if (columnSize == 0) {
            return;
        }

        int pathLen = partitionPath.length();
        TableUtils.dFile(partitionPath, columnName, columnNameTxn);
        if (!ff.exists(partitionPath.$())) {
            columnVersionWriter.upsertColumnTop(partitionTimestamp, columnIndex, partitionSize);
            return;
        }

        int fd = openRO(ff, partitionPath.$(), LOG);
        try {
            long fileSize = ff.length(fd);
            int typeSize = Integer.BYTES;
            long expectedSize = columnSize * typeSize;
            if (fileSize < expectedSize) {
                throw CairoException.critical(0)
                        .put("Column file is too small. ")
                        .put("Partition files inconsistent [file=")
                        .put(partitionPath)
                        .put(", expectedSize=")
                        .put(expectedSize)
                        .put(", actual=")
                        .put(fileSize)
                        .put(']');
            }

            long address = mapRO(ff, fd, fileSize, MemoryTag.MMAP_DEFAULT);
            try {
                int maxKey = Vect.maxInt(address, columnSize);
                int symbolValues = symbolMapWriters.getQuick(columnIndex).getSymbolCount();
                if (maxKey >= symbolValues) {
                    throw CairoException.critical(0)
                            .put("Symbol file does not match symbol column [file=")
                            .put(path)
                            .put(", key=")
                            .put(maxKey)
                            .put(", columnKeys=")
                            .put(symbolValues)
                            .put(']');
                }
                int minKey = Vect.minInt(address, columnSize);
                if (minKey != SymbolTable.VALUE_IS_NULL && minKey < 0) {
                    throw CairoException.critical(0)
                            .put("Symbol file does not match symbol column, invalid key [file=")
                            .put(path)
                            .put(", key=")
                            .put(minKey)
                            .put(']');
                }
            } finally {
                ff.munmap(address, fileSize, MemoryTag.MMAP_DEFAULT);
            }

            if (metadata.isColumnIndexed(columnIndex)) {
                valueFileName(partitionPath.trimTo(pathLen), columnName, columnNameTxn);
                if (!ff.exists(partitionPath.$())) {
                    throw CairoException.critical(0)
                            .put("Symbol index value file does not exist [file=")
                            .put(partitionPath)
                            .put(']');
                }
                keyFileName(partitionPath.trimTo(pathLen), columnName, columnNameTxn);
                if (!ff.exists(partitionPath.$())) {
                    throw CairoException.critical(0)
                            .put("Symbol index key file does not exist [file=")
                            .put(partitionPath)
                            .put(']');
                }
            }
        } finally {
            ff.close(fd);
        }
    }

    private boolean attachPrepare(long partitionTimestamp, long partitionSize, Path detachedPath, int detachedPartitionRoot) {
        try {
            // load/check _meta
            detachedPath.trimTo(detachedPartitionRoot).concat(META_FILE_NAME);
            if (!ff.exists(detachedPath.$())) {
                // Backups and older versions of detached partitions will not have _dmeta
                LOG.info().$("detached ").$(META_FILE_NAME).$(" file not found, skipping check [path=").$(detachedPath).I$();
                return false;
            }

            if (attachMetadata == null) {
                attachMetaMem = Vm.getCMRInstance();
                attachMetaMem.smallFile(ff, detachedPath, MemoryTag.MMAP_TABLE_WRITER);
                attachMetadata = new TableWriterMetadata(tableToken, attachMetaMem);
            } else {
                attachMetaMem.smallFile(ff, detachedPath, MemoryTag.MMAP_TABLE_WRITER);
                attachMetadata.reload(attachMetaMem);
            }

            if (metadata.getTableId() != attachMetadata.getTableId()) {
                // very same table, attaching foreign partitions is not allowed
                throw CairoException.detachedMetadataMismatch("table_id");
            }
            if (metadata.getTimestampIndex() != attachMetadata.getTimestampIndex()) {
                // designated timestamps in both tables, same index
                throw CairoException.detachedMetadataMismatch("timestamp_index");
            }

            // load/check _dcv, updating local column tops
            // set current _dcv to where the partition was
            detachedPath.trimTo(detachedPartitionRoot).concat(COLUMN_VERSION_FILE_NAME).$();
            if (!ff.exists(detachedPath)) {
                // Backups and older versions of detached partitions will not have _cv
                LOG.error().$("detached _dcv file not found, skipping check [path=").$(detachedPath).I$();
                return false;
            } else {
                if (attachColumnVersionReader == null) {
                    attachColumnVersionReader = new ColumnVersionReader();
                }
                attachColumnVersionReader.ofRO(ff, detachedPath);
                attachColumnVersionReader.readUnsafe();
            }

            // override column tops for the partition we are attaching
            columnVersionWriter.copyPartition(partitionTimestamp, attachColumnVersionReader);

            for (int colIdx = 0; colIdx < columnCount; colIdx++) {
                String columnName = metadata.getColumnName(colIdx);

                // check name
                int detColIdx = attachMetadata.getColumnIndexQuiet(columnName);
                if (detColIdx == -1) {
                    columnVersionWriter.upsertColumnTop(partitionTimestamp, colIdx, partitionSize);
                    continue;
                }

                if (detColIdx != colIdx) {
                    throw CairoException.detachedColumnMetadataMismatch(colIdx, columnName, "name");
                }

                // check type
                int tableColType = metadata.getColumnType(colIdx);
                int attachColType = attachMetadata.getColumnType(detColIdx);
                if (tableColType != attachColType && tableColType != -attachColType) {
                    throw CairoException.detachedColumnMetadataMismatch(colIdx, columnName, "type");
                }

                if (tableColType != attachColType) {
                    // This is very suspicious. The column was deleted in the detached partition,
                    // but it exists in the target table.
                    LOG.info().$("detached partition has column deleted while the table has the same column alive [tableName=").utf8(tableToken.getTableName())
                            .$(", columnName=").utf8(columnName)
                            .$(", columnType=").$(ColumnType.nameOf(tableColType))
                            .I$();
                    columnVersionWriter.upsertColumnTop(partitionTimestamp, colIdx, partitionSize);
                }

                // check column is / was indexed
                if (ColumnType.isSymbol(tableColType)) {
                    boolean isIndexedNow = metadata.isColumnIndexed(colIdx);
                    boolean wasIndexedAtDetached = attachMetadata.isColumnIndexed(detColIdx);
                    int indexValueBlockCapacityNow = metadata.getIndexValueBlockCapacity(colIdx);
                    int indexValueBlockCapacityDetached = attachMetadata.getIndexValueBlockCapacity(detColIdx);

                    if (!isIndexedNow && wasIndexedAtDetached) {
                        long columnNameTxn = attachColumnVersionReader.getColumnNameTxn(partitionTimestamp, colIdx);
                        keyFileName(detachedPath.trimTo(detachedPartitionRoot), columnName, columnNameTxn);
                        removeFileAndOrLog(ff, detachedPath);
                        valueFileName(detachedPath.trimTo(detachedPartitionRoot), columnName, columnNameTxn);
                        removeFileAndOrLog(ff, detachedPath);
                    } else if (isIndexedNow
                            && (!wasIndexedAtDetached || indexValueBlockCapacityNow != indexValueBlockCapacityDetached)) {
                        // Was not indexed before or value block capacity has changed
                        detachedPath.trimTo(detachedPartitionRoot);
                        rebuildAttachedPartitionColumnIndex(partitionTimestamp, partitionSize, columnName);
                    }
                }
            }
            return true;
            // Do not remove _dmeta and _dcv to keep partition attachable in case of fs copy / rename failure
        } finally {
            Misc.free(attachColumnVersionReader);
            Misc.free(attachMetaMem);
            Misc.free(attachIndexBuilder);
        }
    }

    private void attachValidateMetadata(long partitionSize, Path partitionPath, long partitionTimestamp) throws CairoException {
        // for each column, check that file exists in the partition folder
        int rootLen = partitionPath.length();
        for (int columnIndex = 0, size = metadata.getColumnCount(); columnIndex < size; columnIndex++) {
            try {
                final String columnName = metadata.getColumnName(columnIndex);
                int columnType = metadata.getColumnType(columnIndex);

                if (columnType > -1L) {
                    long columnTop = columnVersionWriter.getColumnTop(partitionTimestamp, columnIndex);
                    if (columnTop < 0 || columnTop == partitionSize) {
                        // Column does not exist in the partition
                        continue;
                    }
                    long columnNameTxn = columnVersionWriter.getDefaultColumnNameTxn(columnIndex);
                    switch (ColumnType.tagOf(columnType)) {
                        case ColumnType.INT:
                        case ColumnType.LONG:
                        case ColumnType.BOOLEAN:
                        case ColumnType.BYTE:
                        case ColumnType.TIMESTAMP:
                        case ColumnType.DATE:
                        case ColumnType.DOUBLE:
                        case ColumnType.CHAR:
                        case ColumnType.SHORT:
                        case ColumnType.FLOAT:
                        case ColumnType.LONG128:
                        case ColumnType.LONG256:
                        case ColumnType.GEOBYTE:
                        case ColumnType.GEOSHORT:
                        case ColumnType.GEOINT:
                        case ColumnType.GEOLONG:
                        case ColumnType.UUID:
                            attachPartitionCheckFilesMatchFixedColumn(columnType, partitionSize, columnTop, columnName, columnNameTxn, partitionPath, partitionTimestamp, columnIndex);
                            break;
                        case ColumnType.STRING:
                        case ColumnType.BINARY:
                            attachPartitionCheckFilesMatchVarLenColumn(partitionSize, columnTop, columnName, columnNameTxn, partitionPath, partitionTimestamp, columnIndex);
                            break;
                        case ColumnType.SYMBOL:
                            attachPartitionCheckSymbolColumn(partitionSize, columnTop, columnName, columnNameTxn, partitionPath, partitionTimestamp, columnIndex);
                            break;
                    }
                }
            } finally {
                partitionPath.trimTo(rootLen);
            }
        }
    }

    private void bumpColumnStructureVersion() {
        columnVersionWriter.commit();
        txWriter.setColumnVersion(columnVersionWriter.getVersion());
        txWriter.bumpColumnStructureVersion(this.denseSymbolMapWriters);
        assert txWriter.getMetadataVersion() == metadata.getMetadataVersion();
    }

    private void bumpMasterRef() {
        if ((masterRef & 1) == 0) {
            masterRef++;
        } else {
            cancelRowAndBump();
        }
    }

    private void bumpMetadataAndColumnStructureVersion() {
        columnVersionWriter.commit();
        txWriter.setColumnVersion(columnVersionWriter.getVersion());
        txWriter.bumpMetadataAndColumnStructureVersion(this.denseSymbolMapWriters);
        assert txWriter.getMetadataVersion() == metadata.getMetadataVersion();
    }

    private void bumpMetadataVersion() {
        columnVersionWriter.commit();
        txWriter.setColumnVersion(columnVersionWriter.getVersion());
        txWriter.bumpMetadataVersion(this.denseSymbolMapWriters);
        assert txWriter.getMetadataVersion() == metadata.getMetadataVersion();
    }

    private boolean canSquashOverwritePartitionTail(int partitionIndex) {
        long fromTxn = txWriter.getPartitionNameTxn(partitionIndex);
        if (fromTxn < 0) {
            fromTxn = 0;
        }
        long toTxn = txWriter.getTxn();
        if (partitionIndex + 1 < txWriter.getPartitionCount()) {
            // If next partition is a split partition part of same logical partition
            // for example if the partition is '2020-01-01' and the next partition is '2020-01-01T12.3'
            // then if there are no readers between transaction range [0, 3) the partition is unlocked to append.
            if (txWriter.getLogicalPartitionTimestamp(txWriter.getPartitionTimestampByIndex(partitionIndex)) ==
                    txWriter.getLogicalPartitionTimestamp(txWriter.getPartitionTimestampByIndex(partitionIndex + 1))) {
                toTxn = Math.max(fromTxn + 1, getPartitionNameTxn(partitionIndex + 1) + 1);
            }
        }

        return txnScoreboard.isRangeAvailable(fromTxn, toTxn);
    }

    private void cancelRowAndBump() {
        rowCancel();
        masterRef++;
    }

    private void checkColumnName(CharSequence name) {
        if (!TableUtils.isValidColumnName(name, configuration.getMaxFileNameLength())) {
            throw CairoException.nonCritical().put("invalid column name [table=").put(tableToken.getTableName()).put(", column=").putAsPrintable(name).put(']');
        }
    }

    private void checkDistressed() {
        if (!distressed) {
            return;
        }
        throw new CairoError("Table '" + tableToken.getTableName() + "' is distressed");
    }

    private void checkO3Errors() {
        if (o3ErrorCount.get() > 0) {
            if (lastErrno == O3_ERRNO_FATAL) {
                distressed = true;
                throw new CairoError("commit failed with fatal error, see logs for details [table=" +
                        tableToken.getTableName() +
                        ", tableDir=" + tableToken.getDirName() + "]");
            } else {
                throw CairoException.critical(lastErrno)
                        .put("commit failed, see logs for details [table=")
                        .put(tableToken.getTableName())
                        .put(", tableDir=").put(tableToken.getDirName())
                        .put(']');
            }
        }
    }

    private void clearO3() {
        this.o3MasterRef = -1; // clears o3 flag, hasO3() will be returning false
        rowAction = ROW_ACTION_SWITCH_PARTITION;
        // transaction log is either not required or pending
        activeColumns = columns;
        activeNullSetters = nullSetters;
    }

    private void clearTodoLog() {
        try {
            todoMem.putLong(0, ++todoTxn); // write txn, reader will first read txn at offset 24 and then at offset 0
            Unsafe.getUnsafe().storeFence(); // make sure we do not write hash before writing txn (view from another thread)
            todoMem.putLong(8, 0); // write out our instance hashes
            todoMem.putLong(16, 0);
            Unsafe.getUnsafe().storeFence();
            todoMem.putLong(32, 0);
            Unsafe.getUnsafe().storeFence();
            todoMem.putLong(24, todoTxn);
            // ensure file is closed with correct length
            todoMem.jumpTo(40);
            todoMem.sync(false);
        } finally {
            path.trimTo(rootLen);
        }
    }

    private void closeAppendMemoryTruncate(boolean truncate) {
        for (int i = 0, n = columns.size(); i < n; i++) {
            MemoryMA m = columns.getQuick(i);
            if (m != null) {
                m.close(truncate);
            }
        }
    }

    private void closeWalColumns() {
        for (int col = 0, n = walMappedColumns.size(); col < n; col++) {
            MemoryCMOR mappedColumnMem = walMappedColumns.getQuick(col);
            if (mappedColumnMem != null) {
                Misc.free(mappedColumnMem);
                walColumnMemoryPool.push(mappedColumnMem);
            }
        }
    }

    /**
     * Commits newly added rows of data. This method updates transaction file with pointers to end of appended data.
     * <p>
     * <b>Pending rows</b>
     * <p>This method will cancel pending rows by calling {@link #rowCancel()}. Data in partially appended row will be lost.</p>
     *
     * @param o3MaxLag if > 0 then do a partial commit, leaving the rows within the lag in a new uncommitted transaction
     * @return commit transaction number or -1 if there was nothing to commit
     */
    private long commit(long o3MaxLag) {
        checkDistressed();
        physicallyWrittenRowsSinceLastCommit.set(0);

        if (o3InError) {
            rollback();
            return TableSequencer.NO_TXN;
        }

        if ((masterRef & 1) != 0) {
            rowCancel();
        }

        if (inTransaction()) {
            final boolean o3 = hasO3();
            if (o3) {
                final boolean noop = o3Commit(o3MaxLag);
                if (noop) {
                    // Bookmark masterRef to track how many rows is in uncommitted state
                    this.committedMasterRef = masterRef;
                    return getTxn();
                } else if (o3MaxLag > 0) {
                    // It is possible that O3 commit will create partition just before
                    // the last one, leaving last partition row count 0 when doing ic().
                    // That's when the data from the last partition is moved to in-memory lag.
                    // One way to detect this is to check if index of the "last" partition is not
                    // last partition in the attached partition list.
                    if (reconcileOptimisticPartitions()) {
                        this.lastPartitionTimestamp = txWriter.getLastPartitionTimestamp();
                        this.partitionTimestampHi = txWriter.getNextPartitionTimestamp(txWriter.getMaxTimestamp()) - 1;
                        openLastPartition();
                    }
                }
            } else if (noOpRowCount > 0) {
                LOG.critical()
                        .$("o3 ignoring write on read-only partition [table=").utf8(tableToken.getTableName())
                        .$(", timestamp=").$ts(lastOpenPartitionTs)
                        .$(", numRows=").$(noOpRowCount)
                        .$();
            }


            final long committedRowCount = txWriter.unsafeCommittedFixedRowCount() + txWriter.unsafeCommittedTransientRowCount();
            final long rowsAdded = txWriter.getRowCount() - committedRowCount;

            updateIndexes();
            syncColumns();
            columnVersionWriter.commit();
            txWriter.setColumnVersion(columnVersionWriter.getVersion());
            txWriter.commit(denseSymbolMapWriters);

            // Check if partitions are split into too many pieces and merge few of them back.
            squashSplitPartitions(minSplitPartitionTimestamp, txWriter.getMaxTimestamp(), configuration.getO3LastPartitionMaxSplits());

            // Bookmark masterRef to track how many rows is in uncommitted state
            this.committedMasterRef = masterRef;
            processPartitionRemoveCandidates();

            metrics.tableWriter().incrementCommits();
            metrics.tableWriter().addCommittedRows(rowsAdded);
            if (!o3) {
                // If `o3`, the metric is tracked inside `o3Commit`, possibly async.
                addPhysicallyWrittenRows(rowsAdded);
            }

            noOpRowCount = 0L;
            final long txn = getTxn();

            if (commitListener != null) {
                commitListener.onCommit(txn, rowsAdded);
            }
            return txn;
        }
        return TableSequencer.NO_TXN;
    }

    private void configureAppendPosition() {
        final boolean partitioned = PartitionBy.isPartitioned(partitionBy);
        if (this.txWriter.getMaxTimestamp() > Long.MIN_VALUE || !partitioned) {
            initLastPartition(this.txWriter.getMaxTimestamp());
            if (partitioned) {
                partitionTimestampHi = txWriter.getNextPartitionTimestamp(txWriter.getMaxTimestamp()) - 1;
                rowAction = ROW_ACTION_OPEN_PARTITION;
                timestampSetter = appendTimestampSetter;
            } else {
                if (metadata.getTimestampIndex() < 0) {
                    rowAction = ROW_ACTION_NO_TIMESTAMP;
                } else {
                    rowAction = ROW_ACTION_NO_PARTITION;
                    timestampSetter = appendTimestampSetter;
                }
            }
        } else {
            rowAction = ROW_ACTION_OPEN_PARTITION;
            timestampSetter = appendTimestampSetter;
        }
        activeColumns = columns;
        activeNullSetters = nullSetters;
    }

    private void configureColumn(int type, boolean indexFlag, int index) {
        final MemoryMA primary;
        final MemoryMA secondary;
        final MemoryCARW oooPrimary;
        final MemoryCARW oooSecondary;
        final MemoryCARW oooPrimary2;
        final MemoryCARW oooSecondary2;

        if (type > 0) {
            primary = Vm.getMAInstance(configuration.getCommitMode());
            oooPrimary = Vm.getCARWInstance(o3ColumnMemorySize, configuration.getO3MemMaxPages(), MemoryTag.NATIVE_O3);
            oooPrimary2 = Vm.getCARWInstance(o3ColumnMemorySize, configuration.getO3MemMaxPages(), MemoryTag.NATIVE_O3);

            switch (ColumnType.tagOf(type)) {
                case ColumnType.BINARY:
                case ColumnType.STRING:
                    secondary = Vm.getMAInstance(configuration.getCommitMode());
                    oooSecondary = Vm.getCARWInstance(o3ColumnMemorySize, configuration.getO3MemMaxPages(), MemoryTag.NATIVE_O3);
                    oooSecondary2 = Vm.getCARWInstance(o3ColumnMemorySize, configuration.getO3MemMaxPages(), MemoryTag.NATIVE_O3);
                    break;
                default:
                    secondary = null;
                    oooSecondary = null;
                    oooSecondary2 = null;
                    break;
            }
        } else {
            primary = secondary = NullMemory.INSTANCE;
            oooPrimary = oooSecondary = oooPrimary2 = oooSecondary2 = NullMemory.INSTANCE;
        }

        int baseIndex = getPrimaryColumnIndex(index);
        columns.extendAndSet(baseIndex, primary);
        columns.extendAndSet(baseIndex + 1, secondary);
        o3MemColumns.extendAndSet(baseIndex, oooPrimary);
        o3MemColumns.extendAndSet(baseIndex + 1, oooSecondary);
        o3MemColumns2.extendAndSet(baseIndex, oooPrimary2);
        o3MemColumns2.extendAndSet(baseIndex + 1, oooSecondary2);
        configureNullSetters(nullSetters, type, primary, secondary);
        configureNullSetters(o3NullSetters, type, oooPrimary, oooSecondary);
        configureNullSetters(o3NullSetters2, type, oooPrimary2, oooSecondary2);

        if (indexFlag && type > 0) {
            indexers.extendAndSet(index, new SymbolColumnIndexer(configuration));
        }
        rowValueIsNotNull.add(0);
    }

    private void configureColumnMemory() {
        symbolMapWriters.setPos(columnCount);
        int dedupColCount = 0;
        for (int i = 0; i < columnCount; i++) {
            int type = metadata.getColumnType(i);
            configureColumn(type, metadata.isColumnIndexed(i), i);

            if (ColumnType.isSymbol(type)) {
                final int symbolIndex = denseSymbolMapWriters.size();
                long columnNameTxn = columnVersionWriter.getDefaultColumnNameTxn(i);
                SymbolMapWriter symbolMapWriter = new SymbolMapWriter(
                        configuration,
                        path.trimTo(rootLen),
                        metadata.getColumnName(i),
                        columnNameTxn,
                        txWriter.unsafeReadSymbolTransientCount(symbolIndex),
                        symbolIndex,
                        txWriter
                );

                symbolMapWriters.extendAndSet(i, symbolMapWriter);
                denseSymbolMapWriters.add(symbolMapWriter);
            }
            if (metadata.isDedupKey(i) && i != metadata.getTimestampIndex()) {
                // Calculate non-timestamp dedup column count
                dedupColCount++;
            }
        }
        assert dedupColCount <= 1;
        final int timestampIndex = metadata.getTimestampIndex();
        if (timestampIndex != -1) {
            o3TimestampMem = o3MemColumns.getQuick(getPrimaryColumnIndex(timestampIndex));
            o3TimestampMemCpy = o3MemColumns2.getQuick(getPrimaryColumnIndex(timestampIndex));
        }
    }

    private void configureTimestampSetter() {
        int index = metadata.getTimestampIndex();
        if (index == -1) {
            timestampSetter = value -> {
            };
        } else {
            nullSetters.setQuick(index, NOOP);
            o3NullSetters.setQuick(index, NOOP);
            o3NullSetters2.setQuick(index, NOOP);
            timestampSetter = getPrimaryColumn(index)::putLong;
        }
    }

    private int copyMetadataAndSetIndexAttrs(int columnIndex, int indexedFlag, int indexValueBlockSize) {
        try {
            int index = openMetaSwapFile(ff, ddlMem, path, rootLen, configuration.getMaxSwapFileCount());
            int columnCount = metaMem.getInt(META_OFFSET_COUNT);
            ddlMem.putInt(columnCount);
            ddlMem.putInt(metaMem.getInt(META_OFFSET_PARTITION_BY));
            ddlMem.putInt(metaMem.getInt(META_OFFSET_TIMESTAMP_INDEX));
            copyVersionAndLagValues();
            ddlMem.jumpTo(META_OFFSET_COLUMN_TYPES);
            for (int i = 0; i < columnCount; i++) {
                if (i != columnIndex) {
                    writeColumnEntry(i, false, isColumnDedupKey(metaMem, i));
                } else {
                    ddlMem.putInt(getColumnType(metaMem, i));
                    long flags = indexedFlag;
                    if (isSequential(metaMem, i)) {
                        flags |= META_FLAG_BIT_SEQUENTIAL;
                    }
                    ddlMem.putLong(flags);
                    ddlMem.putInt(indexValueBlockSize);
                    ddlMem.skip(16);
                }
            }

            long nameOffset = getColumnNameOffset(columnCount);
            for (int i = 0; i < columnCount; i++) {
                CharSequence columnName = metaMem.getStr(nameOffset);
                ddlMem.putStr(columnName);
                nameOffset += Vm.getStorageLength(columnName);
            }
            return index;
        } finally {
            ddlMem.close();
        }
    }

    private long copyMetadataAndUpdateVersion() {
        try {
            int index = openMetaSwapFile(ff, ddlMem, path, rootLen, configuration.getMaxSwapFileCount());
            int columnCount = metaMem.getInt(META_OFFSET_COUNT);

            ddlMem.putInt(columnCount);
            ddlMem.putInt(metaMem.getInt(META_OFFSET_PARTITION_BY));
            ddlMem.putInt(metaMem.getInt(META_OFFSET_TIMESTAMP_INDEX));
            copyVersionAndLagValues();
            ddlMem.jumpTo(META_OFFSET_COLUMN_TYPES);
            for (int i = 0; i < columnCount; i++) {
                writeColumnEntry(i, false, isColumnDedupKey(metaMem, i));
            }

            long nameOffset = getColumnNameOffset(columnCount);
            for (int i = 0; i < columnCount; i++) {
                CharSequence columnName = metaMem.getStr(nameOffset);
                ddlMem.putStr(columnName);
                nameOffset += Vm.getStorageLength(columnName);
            }
            this.metaSwapIndex = index;
            return nameOffset;
        } finally {
            ddlMem.close();
        }
    }

    private int copyOverwrite(Path to) {
        int res = ff.copy(other, to);
        if (Os.isWindows() && res == -1 && ff.errno() == Files.WINDOWS_ERROR_FILE_EXISTS) {
            // Windows throws an error the destination file already exists, other platforms do not
            if (!ff.remove(to)) {
                // If file is open, return here so that errno is 5 in the error message
                return -1;
            }
            return ff.copy(other, to);
        }
        return res;
    }

    private void copyVersionAndLagValues() {
        ddlMem.putInt(ColumnType.VERSION);
        ddlMem.putInt(metaMem.getInt(META_OFFSET_TABLE_ID));
        ddlMem.putInt(metaMem.getInt(META_OFFSET_MAX_UNCOMMITTED_ROWS));
        ddlMem.putLong(metaMem.getLong(META_OFFSET_O3_MAX_LAG));
        ddlMem.putLong(txWriter.getMetadataVersion() + 1);
        ddlMem.putBool(metaMem.getBool(META_OFFSET_WAL_ENABLED));
        metadata.setMetadataVersion(txWriter.getMetadataVersion() + 1);
    }

    /**
     * Creates bitmap index files for a column. This method uses primary column instance as temporary tool to
     * append index data. Therefore, it must be called before primary column is initialized.
     *
     * @param columnName              column name
     * @param indexValueBlockCapacity approximate number of values per index key
     * @param plen                    path length. This is used to trim shared path object to.
     */
    private void createIndexFiles(CharSequence columnName, long columnNameTxn, int indexValueBlockCapacity, int plen, boolean force) {
        try {
            keyFileName(path.trimTo(plen), columnName, columnNameTxn);

            if (!force && ff.exists(path)) {
                return;
            }

            // reuse memory column object to create index and close it at the end
            try {
                ddlMem.smallFile(ff, path, MemoryTag.MMAP_TABLE_WRITER);
                ddlMem.truncate();
                BitmapIndexWriter.initKeyMemory(ddlMem, indexValueBlockCapacity);
            } catch (CairoException e) {
                // looks like we could not create key file properly
                // lets not leave half-baked file sitting around
                LOG.error()
                        .$("could not create index [name=").utf8(path)
                        .$(", errno=").$(e.getErrno())
                        .I$();
                if (!ff.remove(path)) {
                    LOG.critical()
                            .$("could not remove '").utf8(path).$("'. Please remove MANUALLY.")
                            .$("[errno=").$(ff.errno())
                            .I$();
                }
                throw e;
            } finally {
                ddlMem.close();
            }
            if (!ff.touch(valueFileName(path.trimTo(plen), columnName, columnNameTxn))) {
                LOG.error().$("could not create index [name=").$(path)
                        .$(", errno=").$(ff.errno())
                        .I$();
                throw CairoException.critical(ff.errno()).put("could not create index [name=").put(path).put(']');
            }
        } finally {
            path.trimTo(plen);
        }
    }

    private void createSymbolMapWriter(CharSequence name, long columnNameTxn, int symbolCapacity, boolean symbolCacheFlag) {
        MapWriter.createSymbolMapFiles(ff, ddlMem, path, name, columnNameTxn, symbolCapacity, symbolCacheFlag);
        SymbolMapWriter w = new SymbolMapWriter(
                configuration,
                path,
                name,
                columnNameTxn,
                0,
                denseSymbolMapWriters.size(),
                txWriter
        );
        denseSymbolMapWriters.add(w);
        symbolMapWriters.extendAndSet(columnCount, w);
    }

    private boolean createWalSymbolMapping(SymbolMapDiff symbolMapDiff, int columnIndex, IntList symbolMap) {
        final int cleanSymbolCount = symbolMapDiff.getCleanSymbolCount();
        symbolMap.setPos(symbolMapDiff.getSize());

        // This is defensive. It validates that all the symbols used in WAL are set in SymbolMapDiff
        symbolMap.setAll(symbolMapDiff.getSize(), -1);
        final MapWriter mapWriter = symbolMapWriters.get(columnIndex);
        boolean identical = true;

        if (symbolMapDiff.hasNullValue()) {
            mapWriter.updateNullFlag(true);
        }

        SymbolMapDiffEntry entry;
        while ((entry = symbolMapDiff.nextEntry()) != null) {
            final CharSequence symbolValue = entry.getSymbol();
            final int newKey = mapWriter.put(symbolValue);
            identical &= newKey == entry.getKey();
            symbolMap.setQuick(entry.getKey() - cleanSymbolCount, newKey);
        }
        return identical;
    }

    private void dispatchO3CallbackQueue(RingQueue<O3CallbackTask> queue, int queuedCount) {
        // This is work stealing, can run tasks from other table writers
        final Sequence subSeq = this.messageBus.getO3CallbackSubSeq();
        dispatchO3CallbackQueue0(queue, queuedCount, subSeq, o3DoneLatch);
        checkO3Errors();
    }

    private void doClose(boolean truncate) {
        // destroy() may have already closed everything
        boolean tx = inTransaction();
        freeSymbolMapWriters();
        freeIndexers();
        Misc.free(txWriter);
        Misc.free(metaMem);
        Misc.free(ddlMem);
        Misc.free(indexMem);
        Misc.free(other);
        Misc.free(todoMem);
        Misc.free(attachMetaMem);
        Misc.free(attachColumnVersionReader);
        Misc.free(attachIndexBuilder);
        Misc.free(columnVersionWriter);
        Misc.free(o3PartitionUpdateSink);
        Misc.free(slaveTxReader);
        Misc.free(commandQueue);
        updateOperatorImpl = Misc.free(updateOperatorImpl);
        dropIndexOperator = null;
        noOpRowCount = 0L;
        lastOpenPartitionTs = Long.MIN_VALUE;
        lastOpenPartitionIsReadOnly = false;
        Misc.free(partitionFrameFactory);
        assert !truncate || distressed || assertColumnPositionIncludeWalLag();
        freeColumns(truncate & !distressed);
        commitListener = Misc.free(commitListener);
        try {
            releaseLock(!truncate | tx | performRecovery | distressed);
        } finally {
            Misc.free(txnScoreboard);
            Misc.free(path);
            Misc.free(o3TimestampMem);
            Misc.free(o3TimestampMemCpy);
            Misc.free(ownMessageBus);
            if (tempMem16b != 0) {
                Unsafe.free(tempMem16b, 16, MemoryTag.NATIVE_TABLE_WRITER);
                tempMem16b = 0;
            }
            LOG.info().$("closed '").utf8(tableToken.getTableName()).$('\'').$();
        }
    }

    private boolean dropPartitionByExactTimestamp(long timestamp) {
        final long minTimestamp = txWriter.getMinTimestamp(); // partition min timestamp
        final long maxTimestamp = txWriter.getMaxTimestamp(); // partition max timestamp

        timestamp = txWriter.getPartitionTimestampByTimestamp(timestamp);
        final int index = txWriter.getPartitionIndex(timestamp);
        if (index < 0) {
            LOG.error().$("partition is already removed [path=").utf8(path).$(", partitionTimestamp=").$ts(timestamp).I$();
            return false;
        }

        final long partitionNameTxn = txWriter.getPartitionNameTxnByPartitionTimestamp(timestamp);

        if (timestamp == txWriter.getPartitionTimestampByTimestamp(maxTimestamp)) {

            // removing active partition

            // calculate new transient row count, min/max timestamps and find the partition to open next
            final long nextMaxTimestamp;
            final long newTransientRowCount;
            final long prevTimestamp;
            if (index == 0) {
                nextMaxTimestamp = Long.MIN_VALUE;
                newTransientRowCount = 0L;
                prevTimestamp = 0L; // meaningless
            } else {
                final int prevIndex = index - 1;
                prevTimestamp = txWriter.getPartitionTimestampByIndex(prevIndex);
                newTransientRowCount = txWriter.getPartitionSize(prevIndex);
                try {
                    setPathForPartition(path.trimTo(rootLen), partitionBy, prevTimestamp, txWriter.getPartitionNameTxn(prevIndex));
                    readPartitionMinMax(ff, prevTimestamp, path, metadata.getColumnName(metadata.getTimestampIndex()), newTransientRowCount);
                    nextMaxTimestamp = attachMaxTimestamp;
                } finally {
                    path.trimTo(rootLen);
                }
            }

            columnVersionWriter.removePartition(timestamp);
            txWriter.beginPartitionSizeUpdate();
            txWriter.removeAttachedPartitions(timestamp);
            txWriter.finishPartitionSizeUpdate(index == 0 ? Long.MAX_VALUE : txWriter.getMinTimestamp(), nextMaxTimestamp);
            txWriter.bumpTruncateVersion();

            columnVersionWriter.commit();
            txWriter.setColumnVersion(columnVersionWriter.getVersion());
            txWriter.commit(denseSymbolMapWriters);

            // No need to truncate before, files to be deleted.
            closeActivePartition(false);

            if (index != 0) {
                openPartition(prevTimestamp);
                setAppendPosition(newTransientRowCount, false);
            } else {
                rowAction = ROW_ACTION_OPEN_PARTITION;
            }
        } else {

            // when we want to delete first partition we must find out minTimestamp from
            // next partition if it exists, or next partition, and so on
            //
            // when somebody removed data directories manually and then attempts to tidy
            // up metadata with logical partition delete we have to uphold the effort and
            // re-compute table size and its minTimestamp from what remains on disk

            // find out if we are removing min partition
            long nextMinTimestamp = minTimestamp;
            if (timestamp == txWriter.getPartitionTimestampByIndex(0)) {
                nextMinTimestamp = readMinTimestamp(txWriter.getPartitionTimestampByIndex(1));
            }

            columnVersionWriter.removePartition(timestamp);

            txWriter.beginPartitionSizeUpdate();
            txWriter.removeAttachedPartitions(timestamp);
            txWriter.setMinTimestamp(nextMinTimestamp);
            txWriter.finishPartitionSizeUpdate(nextMinTimestamp, txWriter.getMaxTimestamp());
            txWriter.bumpTruncateVersion();

            columnVersionWriter.commit();
            txWriter.setColumnVersion(columnVersionWriter.getVersion());
            txWriter.commit(denseSymbolMapWriters);
        }

        // Call O3 methods to remove check TxnScoreboard and remove partition directly
        safeDeletePartitionDir(timestamp, partitionNameTxn);
        return true;
    }

    private long findMinSplitPartitionTimestamp() {
        for (int i = 0, n = txWriter.getPartitionCount(); i < n; i++) {
            long partitionTimestamp = txWriter.getPartitionTimestampByIndex(i);
            if (txWriter.getLogicalPartitionTimestamp(partitionTimestamp) != partitionTimestamp) {
                return partitionTimestamp;
            }
        }
        return Long.MAX_VALUE;
    }

    private void finishColumnPurge() {
        if (purgingOperator == null) {
            return;
        }
        boolean asyncOnly = checkScoreboardHasReadersBeforeLastCommittedTxn();
        purgingOperator.purge(path.trimTo(rootLen), tableToken, partitionBy, asyncOnly, metadata, getTruncateVersion(), getTxn());
        purgingOperator.clear();
    }

    private void finishMetaSwapUpdate() {
        // rename _meta to _meta.prev
        this.metaPrevIndex = rename(fileOperationRetryCount);
        writeRestoreMetaTodo();

        try {
            // rename _meta.swp to -_meta
            restoreMetaFrom(META_SWAP_FILE_NAME, metaSwapIndex);
        } catch (CairoException e) {
            try {
                recoverFromTodoWriteFailure(null);
            } catch (CairoException e2) {
                throwDistressException(e2);
            }
            throw e;
        }

        try {
            // open _meta file
            openMetaFile(ff, path, rootLen, metaMem);
        } catch (CairoException e) {
            throwDistressException(e);
        }

        bumpMetadataVersion();
        metadata.setTableVersion();
    }

    private void finishO3Append(long o3LagRowCount) {
        if (denseIndexers.size() == 0) {
            populateDenseIndexerList();
        }
        path.trimTo(rootLen);
        // Alright, we finished updating partitions. Now we need to get this writer instance into
        // a consistent state.
        //
        // We start with ensuring append memory is in ready-to-use state. When max timestamp changes we need to
        // move append memory to new set of files. Otherwise, we stay on the same set but advance to append position.
        avoidIndexOnCommit = o3ErrorCount.get() == 0;
        if (o3LagRowCount == 0) {
            clearO3();
            LOG.debug().$("lag segment is empty").$();
        } else {
            // adjust O3 master ref so that virtual row count becomes equal to value of "o3LagRowCount"
            this.o3MasterRef = this.masterRef - o3LagRowCount * 2 + 1;
            LOG.debug().$("adjusted [o3RowCount=").$(getO3RowCount0()).I$();
        }
    }

    private void finishO3Commit(long partitionTimestampHiLimit) {
        if (!o3InError) {
            updateO3ColumnTops();
        }
        if (isLastPartitionClosed() || partitionTimestampHi > partitionTimestampHiLimit) {
            openPartition(txWriter.getLastPartitionTimestamp());
        }

        // Data is written out successfully, however, we can still fail to set append position, for
        // example when we ran out of address space and new page cannot be mapped. The "allocate" calls here
        // ensure we can trigger this situation in tests. We should perhaps align our data such that setAppendPosition()
        // will attempt to mmap new page and fail... Then we can remove the 'true' parameter
        try {
            setAppendPosition(txWriter.getTransientRowCount(), true);
        } catch (Throwable e) {
            LOG.critical().$("data is committed but writer failed to update its state `").$(e).$('`').$();
            distressed = true;
            throw e;
        }

        metrics.tableWriter().incrementO3Commits();
    }

    private CharSequence formatPartitionForTimestamp(long partitionTimestamp, long nameTxn) {
        fileNameSink.clear();
        TableUtils.setSinkForPartition(fileNameSink, partitionBy, partitionTimestamp, nameTxn);
        return fileNameSink;
    }

    private void freeAndRemoveColumnPair(ObjList<MemoryMA> columns, int pi, int si) {
        Misc.free(columns.getAndSetQuick(pi, NullMemory.INSTANCE));
        Misc.free(columns.getAndSetQuick(si, NullMemory.INSTANCE));
    }

    private void freeAndRemoveO3ColumnPair(ObjList<MemoryCARW> columns, int pi, int si) {
        Misc.free(columns.getAndSetQuick(pi, NullMemory.INSTANCE));
        Misc.free(columns.getAndSetQuick(si, NullMemory.INSTANCE));
    }

    private void freeColumns(boolean truncate) {
        // null check is because this method could be called from the constructor
        if (columns != null) {
            closeAppendMemoryTruncate(truncate);
        }
        Misc.freeObjListAndKeepObjects(o3MemColumns);
        Misc.freeObjListAndKeepObjects(o3MemColumns2);
    }

    private void freeIndexers() {
        if (indexers != null) {
            // Don't change items of indexers, they are re-used
            for (int i = 0, n = indexers.size(); i < n; i++) {
                Misc.free(indexers.getQuick(i));
            }
            denseIndexers.clear();
        }
    }

    private void freeNullSetter(ObjList<Runnable> nullSetters, int columnIndex) {
        nullSetters.setQuick(columnIndex, NOOP);
    }

    private void freeSymbolMapWriters() {
        if (denseSymbolMapWriters != null) {
            for (int i = 0, n = denseSymbolMapWriters.size(); i < n; i++) {
                Misc.freeIfCloseable(denseSymbolMapWriters.getQuick(i));
            }
            denseSymbolMapWriters.clear();
        }

        if (symbolMapWriters != null) {
            symbolMapWriters.clear();
        }
    }

    private long getMaxWalSquashRows() {
        return Math.max(0L, (long) configuration.getWalSquashUncommittedRowsMultiplier() * metadata.getMaxUncommittedRows());
    }

    private long getO3RowCount0() {
        return (masterRef - o3MasterRef + 1) / 2;
    }

    private long getPartitionTimestampOrMax(int partitionIndex) {
        if (partitionIndex < txWriter.getPartitionCount()) {
            return txWriter.getPartitionTimestampByIndex(partitionIndex);
        } else {
            return Long.MAX_VALUE;
        }
    }

    private MemoryMA getPrimaryColumn(int column) {
        assert column < columnCount : "Column index is out of bounds: " + column + " >= " + columnCount;
        return columns.getQuick(getPrimaryColumnIndex(column));
    }

    private PurgingOperator getPurgingOperator() {
        if (purgingOperator == null) {
            purgingOperator = new PurgingOperator(LOG, configuration, messageBus);
        } else {
            purgingOperator.clear();
        }
        return purgingOperator;
    }

    private MemoryMA getSecondaryColumn(int column) {
        assert column < columnCount : "Column index is out of bounds: " + column + " >= " + columnCount;
        return columns.getQuick(getSecondaryColumnIndex(column));
    }

    private void handleWorkStealingException(
            String message,
            int columnIndex,
            int columnType,
            long indexAddr,
            long row1Count,
            long row2Lo,
            long row2Hi,
            Throwable e
    ) {
        o3ErrorCount.incrementAndGet();
        LogRecord logRecord = LOG.critical().$(message + " [table=").$(tableToken.getTableName())
                .$(", column=").$(columnIndex)
                .$(", type=").$(columnType)
                .$(", indexAddr=").$(indexAddr)
                .$(", row1Count=").$(row1Count)
                .$(", row2Lo=").$(row2Lo)
                .$(", row2Hi=").$(row2Hi);
        if (e instanceof CairoException) {
            lastErrno = lastErrno == 0 ? ((CairoException) e).errno : lastErrno;
            logRecord.$(", errno=").$(lastErrno)
                    .$(", ex=").$(((CairoException) e).getFlyweightMessage())
                    .I$();
        } else {
            lastErrno = O3_ERRNO_FATAL;
            logRecord.$(", ex=").$(e).I$();
        }
    }

    private void hardLinkAndPurgeColumnFiles(CharSequence columnName, int columnIndex, CharSequence newName, int columnType) {
        try {
            PurgingOperator purgingOperator = getPurgingOperator();
            long newColumnNameTxn = getTxn();
            long defaultColumnNameTxn = columnVersionWriter.getDefaultColumnNameTxn(columnIndex);
            if (PartitionBy.isPartitioned(partitionBy)) {
                for (int i = txWriter.getPartitionCount() - 1; i > -1L; i--) {
                    // Link files in each partition.
                    long partitionTimestamp = txWriter.getPartitionTimestampByIndex(i);
                    long partitionNameTxn = txWriter.getPartitionNameTxn(i);
                    long columnNameTxn = columnVersionWriter.getColumnNameTxn(partitionTimestamp, columnIndex);
                    hardLinkAndPurgeColumnFiles(columnName, columnIndex, columnType, newName, partitionTimestamp, partitionNameTxn, newColumnNameTxn, columnNameTxn);
                    if (columnVersionWriter.getRecordIndex(partitionTimestamp, columnIndex) > -1L) {
                        long columnTop = columnVersionWriter.getColumnTop(partitionTimestamp, columnIndex);
                        columnVersionWriter.upsert(partitionTimestamp, columnIndex, newColumnNameTxn, columnTop);
                    }
                }
            } else {
                long columnNameTxn = columnVersionWriter.getColumnNameTxn(txWriter.getLastPartitionTimestamp(), columnIndex);
                hardLinkAndPurgeColumnFiles(columnName, columnIndex, columnType, newName, txWriter.getLastPartitionTimestamp(), -1L, newColumnNameTxn, columnNameTxn);
                long columnTop = columnVersionWriter.getColumnTop(txWriter.getLastPartitionTimestamp(), columnIndex);
                columnVersionWriter.upsert(txWriter.getLastPartitionTimestamp(), columnIndex, newColumnNameTxn, columnTop);
            }

            if (ColumnType.isSymbol(columnType)) {
                // Link .o, .c, .k, .v symbol files in the table root folder
                linkFile(ff, offsetFileName(path.trimTo(rootLen), columnName, defaultColumnNameTxn), offsetFileName(other.trimTo(rootLen), newName, newColumnNameTxn));
                linkFile(ff, charFileName(path.trimTo(rootLen), columnName, defaultColumnNameTxn), charFileName(other.trimTo(rootLen), newName, newColumnNameTxn));
                linkFile(ff, keyFileName(path.trimTo(rootLen), columnName, defaultColumnNameTxn), keyFileName(other.trimTo(rootLen), newName, newColumnNameTxn));
                linkFile(ff, valueFileName(path.trimTo(rootLen), columnName, defaultColumnNameTxn), valueFileName(other.trimTo(rootLen), newName, newColumnNameTxn));
                purgingOperator.add(columnIndex, defaultColumnNameTxn, PurgingOperator.TABLE_ROOT_PARTITION, -1L);
            }
            long columnAddedPartition = columnVersionWriter.getColumnTopPartitionTimestamp(columnIndex);
            columnVersionWriter.upsertDefaultTxnName(columnIndex, newColumnNameTxn, columnAddedPartition);
        } finally {
            path.trimTo(rootLen);
            other.trimTo(rootLen);
        }
    }

    private void hardLinkAndPurgeColumnFiles(CharSequence columnName, int columnIndex, int columnType, CharSequence newName, long partitionTimestamp, long partitionNameTxn, long newColumnNameTxn, long columnNameTxn) {
        setPathForPartition(path, partitionBy, partitionTimestamp, partitionNameTxn);
        setPathForPartition(other, partitionBy, partitionTimestamp, partitionNameTxn);
        int plen = path.length();
        linkFile(ff, dFile(path.trimTo(plen), columnName, columnNameTxn), dFile(other.trimTo(plen), newName, newColumnNameTxn));
        if (ColumnType.isVariableLength(columnType)) {
            linkFile(ff, iFile(path.trimTo(plen), columnName, columnNameTxn), iFile(other.trimTo(plen), newName, newColumnNameTxn));
        } else if (ColumnType.isSymbol(columnType) && metadata.isColumnIndexed(columnIndex)) {
            linkFile(ff, keyFileName(path.trimTo(plen), columnName, columnNameTxn), keyFileName(other.trimTo(plen), newName, newColumnNameTxn));
            linkFile(ff, valueFileName(path.trimTo(plen), columnName, columnNameTxn), valueFileName(other.trimTo(plen), newName, newColumnNameTxn));
        }
        path.trimTo(rootLen);
        other.trimTo(rootLen);
        purgingOperator.add(columnIndex, columnNameTxn, partitionTimestamp, partitionNameTxn);
    }

    private void indexHistoricPartitions(SymbolColumnIndexer indexer, CharSequence columnName, int indexValueBlockSize) {
        long ts = this.txWriter.getMaxTimestamp();
        if (ts > Numbers.LONG_NaN) {
            final int columnIndex = metadata.getColumnIndex(columnName);
            try (final MemoryMR roMem = indexMem) {
                // Index last partition separately
                for (int i = 0, n = txWriter.getPartitionCount() - 1; i < n; i++) {

                    long timestamp = txWriter.getPartitionTimestampByIndex(i);
                    path.trimTo(rootLen);
                    setStateForTimestamp(path, timestamp);

                    if (ff.exists(path.$())) {
                        final int plen = path.length();

                        long columnNameTxn = columnVersionWriter.getColumnNameTxn(timestamp, columnIndex);
                        TableUtils.dFile(path.trimTo(plen), columnName, columnNameTxn);

                        if (ff.exists(path)) {

                            path.trimTo(plen);
                            LOG.info().$("indexing [path=").$(path).I$();

                            createIndexFiles(columnName, columnNameTxn, indexValueBlockSize, plen, true);
                            final long partitionSize = txWriter.getPartitionSizeByPartitionTimestamp(timestamp);
                            final long columnTop = columnVersionWriter.getColumnTop(timestamp, columnIndex);

                            if (columnTop > -1L && partitionSize > columnTop) {
                                TableUtils.dFile(path.trimTo(plen), columnName, columnNameTxn);
                                final long columnSize = (partitionSize - columnTop) << ColumnType.pow2SizeOf(ColumnType.INT);
                                roMem.of(ff, path, columnSize, columnSize, MemoryTag.MMAP_TABLE_WRITER);
                                indexer.configureWriter(path.trimTo(plen), columnName, columnNameTxn, columnTop);
                                indexer.index(roMem, columnTop, partitionSize);
                            }
                        }
                    }
                }
            } finally {
                Misc.free(indexer);
            }
        }
    }

    private void indexLastPartition(SymbolColumnIndexer indexer, CharSequence columnName, long columnNameTxn, int columnIndex, int indexValueBlockSize) {
        final int plen = path.length();

        createIndexFiles(columnName, columnNameTxn, indexValueBlockSize, plen, true);

        final long lastPartitionTs = txWriter.getLastPartitionTimestamp();
        final long columnTop = columnVersionWriter.getColumnTopQuick(lastPartitionTs, columnIndex);

        // set indexer up to continue functioning as normal
        indexer.configureFollowerAndWriter(path.trimTo(plen), columnName, columnNameTxn, getPrimaryColumn(columnIndex), columnTop);
        indexer.refreshSourceAndIndex(0, txWriter.getTransientRowCount());
    }

    private void initLastPartition(long timestamp) {
        final long ts = repairDataGaps(timestamp);
        openLastPartitionAndSetAppendPosition(ts);
        populateDenseIndexerList();
        if (performRecovery) {
            performRecovery();
        }
        txWriter.initLastPartition(ts);
    }

    private boolean isLastPartitionClosed() {
        for (int i = 0; i < columnCount; i++) {
            if (metadata.getColumnType(i) > 0) {
                return !columns.getQuick(getPrimaryColumnIndex(i)).isOpen();
            }
        }
        // No columns, doesn't matter
        return false;
    }

    private void lock() {
        try {
            path.trimTo(rootLen);
            lockName(path);
            performRecovery = ff.exists(path);
            this.lockFd = TableUtils.lock(ff, path);
        } finally {
            path.trimTo(rootLen);
        }

        if (this.lockFd == -1) {
            throw CairoException.critical(ff.errno()).put("Cannot lock table: ").put(path.$());
        }
    }

    private long mapAppendColumnBuffer(MemoryMA column, long offset, long size, boolean rw) {
        if (size == 0) {
            return 0;
        }

        column.jumpTo(offset + size);
        long address = column.map(offset, size);

        // column could not provide necessary length of buffer
        // because perhaps its internal buffer is not big enough
        if (address != 0) {
            return address;
        } else {
            return -TableUtils.mapAppendColumnBuffer(ff, column.getFd(), offset, size, rw, MemoryTag.MMAP_TABLE_WRITER);
        }
    }

    private void mapAppendColumnBufferRelease(long address, long offset, long size) {
        if (address < 0) {
            TableUtils.mapAppendColumnBufferRelease(ff, -address, offset, size, MemoryTag.MMAP_TABLE_WRITER);
        }
    }

    private void mmapWalColumns(@Transient Path walPath, int timestampIndex, long rowLo, long rowHi) {
        walMappedColumns.clear();
        int walPathLen = walPath.length();
        final int columnCount = metadata.getColumnCount();

        try {
            for (int columnIndex = 0; columnIndex < columnCount; columnIndex++) {
                int type = metadata.getColumnType(columnIndex);
                o3RowCount = rowHi - rowLo;
                if (type > 0) {
                    int sizeBitsPow2 = ColumnType.pow2SizeOf(type);
                    if (columnIndex == timestampIndex) {
                        sizeBitsPow2 += 1;
                    }

                    if (!ColumnType.isVariableLength(type)) {
                        MemoryCMOR primary = walColumnMemoryPool.pop();

                        dFile(walPath, metadata.getColumnName(columnIndex), -1L);
                        primary.ofOffset(
                                configuration.getFilesFacade(),
                                walPath,
                                rowLo << sizeBitsPow2,
                                rowHi << sizeBitsPow2,
                                MemoryTag.MMAP_TABLE_WRITER,
                                CairoConfiguration.O_NONE
                        );
                        walPath.trimTo(walPathLen);

                        walMappedColumns.add(primary);
                        walMappedColumns.add(null);
                    } else {
                        sizeBitsPow2 = 3;
                        MemoryCMOR fixed = walColumnMemoryPool.pop();
                        MemoryCMOR var = walColumnMemoryPool.pop();

                        iFile(walPath, metadata.getColumnName(columnIndex), -1L);
                        fixed.ofOffset(
                                configuration.getFilesFacade(),
                                walPath,
                                rowLo << sizeBitsPow2,
                                (rowHi + 1) << sizeBitsPow2,
                                MemoryTag.MMAP_TABLE_WRITER,
                                CairoConfiguration.O_NONE
                        );
                        walPath.trimTo(walPathLen);

                        long varOffset = fixed.getLong(rowLo << sizeBitsPow2);
                        long varLen = fixed.getLong(rowHi << sizeBitsPow2) - varOffset;
                        dFile(walPath, metadata.getColumnName(columnIndex), -1L);
                        var.ofOffset(
                                configuration.getFilesFacade(),
                                walPath,
                                varOffset,
                                varOffset + varLen,
                                MemoryTag.MMAP_TABLE_WRITER,
                                CairoConfiguration.O_NONE
                        );
                        walPath.trimTo(walPathLen);

                        walMappedColumns.add(var);
                        walMappedColumns.add(fixed);
                    }
                } else {
                    walMappedColumns.add(null);
                    walMappedColumns.add(null);
                }
            }
            o3Columns = walMappedColumns;
        } catch (Throwable th) {
            closeWalColumns();
            throw th;
        }
    }

    private Row newRowO3(long timestamp) {
        LOG.info().$("switched to o3 [table=").utf8(tableToken.getTableName()).I$();
        txWriter.beginPartitionSizeUpdate();
        o3OpenColumns();
        o3InError = false;
        o3MasterRef = masterRef;
        rowAction = ROW_ACTION_O3;
        o3TimestampSetter(timestamp);
        return row;
    }

    /**
     * Commits O3 data. Lag is optional. When 0 is specified the entire O3 segment is committed.
     *
     * @param o3MaxLag interval in microseconds that determines the length of O3 segment that is not going to be
     *                 committed to disk. The interval starts at max timestamp of O3 segment and ends <i>o3MaxLag</i>
     *                 microseconds before this timestamp.
     * @return <i>true</i> when commit has is a NOOP, e.g. no data has been committed to disk. <i>false</i> otherwise.
     */
    private boolean o3Commit(long o3MaxLag) {
        o3RowCount = getO3RowCount0();

        long o3LagRowCount = 0;
        long maxUncommittedRows = metadata.getMaxUncommittedRows();
        final int timestampIndex = metadata.getTimestampIndex();
        lastPartitionTimestamp = txWriter.getPartitionTimestampByTimestamp(partitionTimestampHi);
        // we will check new partitionTimestampHi value against the limit to see if the writer
        // will have to switch partition internally
        long partitionTimestampHiLimit = txWriter.getNextPartitionTimestamp(partitionTimestampHi) - 1;
        try {
            o3RowCount += o3MoveUncommitted(timestampIndex);

            // we may need to re-use file descriptors when this partition is the "current" one
            // we cannot open file again due to sharing violation
            //
            // to determine that 'ooTimestampLo' goes into current partition
            // we need to compare 'partitionTimestampHi', which is appropriately truncated to DAY/MONTH/YEAR
            // to this.maxTimestamp, which isn't truncated yet. So we need to truncate it first
            LOG.debug().$("sorting o3 [table=").utf8(tableToken.getTableName()).I$();
            final long sortedTimestampsAddr = o3TimestampMem.getAddress();

            // ensure there is enough size
            assert o3TimestampMem.getAppendOffset() == o3RowCount * TIMESTAMP_MERGE_ENTRY_BYTES;
            if (o3RowCount > 600 || !o3QuickSortEnabled) {
                o3TimestampMemCpy.jumpTo(o3TimestampMem.getAppendOffset());
                Vect.radixSortLongIndexAscInPlace(sortedTimestampsAddr, o3RowCount, o3TimestampMemCpy.addressOf(0));
            } else {
                Vect.quickSortLongIndexAscInPlace(sortedTimestampsAddr, o3RowCount);
            }

            // we have three frames:
            // partition logical "lo" and "hi" - absolute bounds (partitionLo, partitionHi)
            // partition actual data "lo" and "hi" (dataLo, dataHi)
            // out of order "lo" and "hi" (indexLo, indexHi)

            long srcOooMax;
            final long o3TimestampMin = getTimestampIndexValue(sortedTimestampsAddr, 0);
            if (o3TimestampMin < Timestamps.O3_MIN_TS) {
                o3InError = true;
                throw CairoException.nonCritical().put("timestamps before 1970-01-01 are not allowed for O3");
            }

            long o3TimestampMax = getTimestampIndexValue(sortedTimestampsAddr, o3RowCount - 1);
            if (o3TimestampMax < Timestamps.O3_MIN_TS) {
                o3InError = true;
                throw CairoException.nonCritical().put("timestamps before 1970-01-01 are not allowed for O3");
            }

            // Safe check of the sort. No known way to reproduce
            assert o3TimestampMin <= o3TimestampMax;

            if (o3MaxLag > 0) {
                long lagError = 0;
                if (getMaxTimestamp() != Long.MIN_VALUE) {

                    // When table already has data we can calculate the overlap of the newly added
                    // batch of records with existing data in the table. Positive value of the overlap
                    // means that our o3EffectiveLag was undersized.

                    lagError = getMaxTimestamp() - o3CommitBatchTimestampMin;

                    int n = o3LastTimestampSpreads.length - 1;

                    if (lagError > 0) {
                        o3EffectiveLag += lagError * configuration.getO3LagIncreaseFactor();
                        o3EffectiveLag = Math.min(o3EffectiveLag, o3MaxLag);
                    } else {
                        // avoid using negative o3EffectiveLag
                        o3EffectiveLag += lagError * configuration.getO3LagDecreaseFactor();
                        o3EffectiveLag = Math.max(0, o3EffectiveLag);
                    }

                    long max = Long.MIN_VALUE;
                    for (int i = 0; i < n; i++) {
                        // shift array left and find out max at the same time
                        final long e = o3LastTimestampSpreads[i + 1];
                        o3LastTimestampSpreads[i] = e;
                        max = Math.max(e, max);
                    }

                    o3LastTimestampSpreads[n] = o3EffectiveLag;
                    o3EffectiveLag = Math.max(o3EffectiveLag, max);
                } else {
                    o3EffectiveLag = o3MaxLag;
                }

                long lagThresholdTimestamp = o3TimestampMax - o3EffectiveLag;
                if (lagThresholdTimestamp >= o3TimestampMin) {
                    final long lagThresholdRow = Vect.boundedBinarySearchIndexT(
                            sortedTimestampsAddr,
                            lagThresholdTimestamp,
                            0,
                            o3RowCount - 1,
                            BinarySearch.SCAN_DOWN
                    );
                    o3LagRowCount = o3RowCount - lagThresholdRow - 1;
                    if (o3LagRowCount > maxUncommittedRows) {
                        o3LagRowCount = maxUncommittedRows;
                        srcOooMax = o3RowCount - maxUncommittedRows;
                    } else {
                        srcOooMax = lagThresholdRow + 1;
                    }
                } else {
                    o3LagRowCount = o3RowCount;
                    // This is a scenario where "o3MaxLag" and "maxUncommitted" values do not work with the data
                    // in that the "o3EffectiveLag" is larger than dictated "maxUncommitted". A simple plan here is to
                    // commit half of the o3MaxLag.
                    if (o3LagRowCount > maxUncommittedRows) {
                        o3LagRowCount = maxUncommittedRows / 2;
                        srcOooMax = o3RowCount - o3LagRowCount;
                    } else {
                        srcOooMax = 0;
                    }
                }

                LOG.info().$("o3 commit [table=").utf8(tableToken.getTableName())
                        .$(", maxUncommittedRows=").$(maxUncommittedRows)
                        .$(", o3TimestampMin=").$ts(o3TimestampMin)
                        .$(", o3TimestampMax=").$ts(o3TimestampMax)
                        .$(", o3MaxLagUs=").$(o3MaxLag)
                        .$(", o3EffectiveLagUs=").$(o3EffectiveLag)
                        .$(", lagError=").$(lagError)
                        .$(", o3SpreadUs=").$(o3TimestampMax - o3TimestampMin)
                        .$(", lagThresholdTimestamp=").$ts(lagThresholdTimestamp)
                        .$(", o3LagRowCount=").$(o3LagRowCount)
                        .$(", srcOooMax=").$(srcOooMax)
                        .$(", o3RowCount=").$(o3RowCount)
                        .I$();

            } else {
                LOG.info()
                        .$("o3 commit [table=").utf8(tableToken.getTableName())
                        .$(", o3RowCount=").$(o3RowCount)
                        .I$();
                srcOooMax = o3RowCount;
            }

            o3CommitBatchTimestampMin = Long.MAX_VALUE;

            if (srcOooMax == 0) {
                return true;
            }

            // we could have moved the "srcOooMax" and hence we re-read the max timestamp
            o3TimestampMax = getTimestampIndexValue(sortedTimestampsAddr, srcOooMax - 1);


            // we are going to use this soon to avoid double-copying lag data
            // final boolean yep = isAppendLastPartitionOnly(sortedTimestampsAddr, o3TimestampMax);

            // reshuffle all columns according to timestamp index
            long mergeRowCount = o3RowCount;
            o3Sort(sortedTimestampsAddr, timestampIndex, mergeRowCount, o3RowCount);
            LOG.info()
                    .$("sorted [table=").utf8(tableToken.getTableName())
                    .$(", o3RowCount=").$(o3RowCount)
                    .I$();

            processO3Block(
                    o3LagRowCount,
                    timestampIndex,
                    sortedTimestampsAddr,
                    srcOooMax,
                    o3TimestampMin,
                    o3TimestampMax,
                    true,
                    0L
            );
        } finally {
            finishO3Append(o3LagRowCount);
        }

        finishO3Commit(partitionTimestampHiLimit);
        return false;
    }

    private void o3CommitPartitionAsync(
            AtomicInteger columnCounter,
            long maxTimestamp,
            long sortedTimestampsAddr,
            long srcOooMax,
            long oooTimestampMin,
            long oooTimestampMax,
            long srcOooLo,
            long srcOooHi,
            long partitionTimestamp,
            boolean last,
            long srcDataMax,
            long srcNameTxn,
            O3Basket o3Basket,
            long partitionUpdateSinkAddr,
            long dedupColSinkAddr
    ) {
        long cursor = messageBus.getO3PartitionPubSeq().next();
        if (cursor > -1) {
            O3PartitionTask task = messageBus.getO3PartitionQueue().get(cursor);
            task.of(
                    path,
                    partitionBy,
                    columns,
                    o3Columns,
                    srcOooLo,
                    srcOooHi,
                    srcOooMax,
                    oooTimestampMin,
                    oooTimestampMax,
                    partitionTimestamp,
                    maxTimestamp,
                    srcDataMax,
                    srcNameTxn,
                    last,
                    getTxn(),
                    sortedTimestampsAddr,
                    this,
                    columnCounter,
                    o3Basket,
                    partitionUpdateSinkAddr,
                    dedupColSinkAddr
            );
            messageBus.getO3PartitionPubSeq().done(cursor);
        } else {
            O3PartitionJob.processPartition(
                    path,
                    partitionBy,
                    columns,
                    o3Columns,
                    srcOooLo,
                    srcOooHi,
                    srcOooMax,
                    oooTimestampMin,
                    oooTimestampMax,
                    partitionTimestamp,
                    maxTimestamp,
                    srcDataMax,
                    srcNameTxn,
                    last,
                    getTxn(),
                    sortedTimestampsAddr,
                    this,
                    columnCounter,
                    o3Basket,
                    partitionUpdateSinkAddr,
                    dedupColSinkAddr
            );
        }
    }

    private void o3ConsumePartitionUpdateSink() {
        long blockIndex = -1;

        while ((blockIndex = o3PartitionUpdateSink.nextBlockIndex(blockIndex)) > -1L) {
            final long blockAddress = o3PartitionUpdateSink.getBlockAddress(blockIndex);
            long partitionTimestamp = Unsafe.getUnsafe().getLong(blockAddress);
            long timestampMin = Unsafe.getUnsafe().getLong(blockAddress + Long.BYTES);

            if (partitionTimestamp != -1L && timestampMin != -1L) {
                long newPartitionSize = Unsafe.getUnsafe().getLong(blockAddress + 2 * Long.BYTES);
                long oldPartitionSize = Unsafe.getUnsafe().getLong(blockAddress + 3 * Long.BYTES);
                long flags = Unsafe.getUnsafe().getLong(blockAddress + 4 * Long.BYTES);
                boolean partitionMutates = Numbers.decodeLowInt(flags) != 0;
                boolean isLastWrittenPartition = Numbers.decodeHighInt(flags) != 0;

                o3PartitionUpdate(
                        timestampMin,
                        partitionTimestamp,
                        newPartitionSize,
                        oldPartitionSize,
                        partitionMutates,
                        isLastWrittenPartition
                );
            }
        }
    }

    private void o3ConsumePartitionUpdates() {
        final Sequence partitionSubSeq = messageBus.getO3PartitionSubSeq();
        final RingQueue<O3PartitionTask> partitionQueue = messageBus.getO3PartitionQueue();
        final Sequence openColumnSubSeq = messageBus.getO3OpenColumnSubSeq();
        final RingQueue<O3OpenColumnTask> openColumnQueue = messageBus.getO3OpenColumnQueue();
        final Sequence copySubSeq = messageBus.getO3CopySubSeq();
        final RingQueue<O3CopyTask> copyQueue = messageBus.getO3CopyQueue();

        do {
            long cursor = partitionSubSeq.next();
            if (cursor > -1) {
                final O3PartitionTask partitionTask = partitionQueue.get(cursor);
                if (partitionTask.getTableWriter() == this && o3ErrorCount.get() > 0) {
                    // do we need to free anything on the task?
                    partitionSubSeq.done(cursor);
                    o3ClockDownPartitionUpdateCount();
                    o3CountDownDoneLatch();
                } else {
                    o3ProcessPartitionSafe(partitionSubSeq, cursor, partitionTask);
                }
                continue;
            }

            cursor = openColumnSubSeq.next();
            if (cursor > -1) {
                O3OpenColumnTask openColumnTask = openColumnQueue.get(cursor);
                if (openColumnTask.getTableWriter() == this && o3ErrorCount.get() > 0) {
                    O3CopyJob.closeColumnIdle(
                            openColumnTask.getColumnCounter(),
                            openColumnTask.getTimestampMergeIndexAddr(),
                            openColumnTask.getTimestampMergeIndexSize(),
                            openColumnTask.getSrcTimestampFd(),
                            openColumnTask.getSrcTimestampAddr(),
                            openColumnTask.getSrcTimestampSize(),
                            this
                    );
                    openColumnSubSeq.done(cursor);
                } else {
                    o3OpenColumnSafe(openColumnSubSeq, cursor, openColumnTask);
                }
                continue;
            }

            cursor = copySubSeq.next();
            if (cursor > -1) {
                O3CopyTask copyTask = copyQueue.get(cursor);
                if (copyTask.getTableWriter() == this && o3ErrorCount.get() > 0) {
                    O3CopyJob.copyIdle(
                            copyTask.getColumnCounter(),
                            copyTask.getPartCounter(),
                            copyTask.getTimestampMergeIndexAddr(),
                            copyTask.getTimestampMergeIndexSize(),
                            copyTask.getSrcDataFixFd(),
                            copyTask.getSrcDataFixAddr(),
                            copyTask.getSrcDataFixSize(),
                            copyTask.getSrcDataVarFd(),
                            copyTask.getSrcDataVarAddr(),
                            copyTask.getSrcDataVarSize(),
                            copyTask.getDstFixFd(),
                            copyTask.getDstFixAddr(),
                            copyTask.getDstFixSize(),
                            copyTask.getDstVarFd(),
                            copyTask.getDstVarAddr(),
                            copyTask.getDstVarSize(),
                            copyTask.getSrcTimestampFd(),
                            copyTask.getSrcTimestampAddr(),
                            copyTask.getSrcTimestampSize(),
                            copyTask.getDstKFd(),
                            copyTask.getDstVFd(),
                            this
                    );
                    copySubSeq.done(cursor);
                } else {
                    o3CopySafe(cursor);
                }
            }
        } while (this.o3PartitionUpdRemaining.get() > 0);

        if (o3ErrorCount.get() == 0) {
            o3ConsumePartitionUpdateSink();
        }
    }

    private void o3CopySafe(
            long cursor
    ) {
        final O3CopyTask task = messageBus.getO3CopyQueue().get(cursor);
        try {
            O3CopyJob.copy(
                    task,
                    cursor,
                    messageBus.getO3CopySubSeq()
            );
        } catch (CairoException | CairoError e) {
            LOG.error().$((Sinkable) e).$();
        } catch (Throwable e) {
            LOG.error().$(e).$();
        }
    }

    private void o3MergeFixColumnLag(int columnIndex, int columnType, long mergeIndex, long mergeCount, long lagRows, long mappedRowLo, long mappedRowHi) {
        if (o3ErrorCount.get() > 0) {
            return;
        }
        try {
            final int primaryColumnIndex = getPrimaryColumnIndex(columnIndex);
            final MemoryMA lagMem = columns.getQuick(primaryColumnIndex);
            final MemoryCR mappedMem = o3Columns.getQuick(primaryColumnIndex);
            if (ColumnType.isSymbol(columnType) && mappedMem instanceof MemoryCARW) {
                // If symbol column is in memory buffer it means that it was re-mapped
                // and the offset it 0.
                mappedRowLo = 0;
            }
            final MemoryCARW destMem = o3MemColumns2.getQuick(primaryColumnIndex);

            final int shl = ColumnType.pow2SizeOf(columnType);
            destMem.jumpTo(mergeCount << shl);
            long src1 = mappedMem.addressOf(mappedRowLo << shl);
            long lagMemOffset = (txWriter.getTransientRowCount() - getColumnTop(columnIndex)) << shl;
            long lagAddr = mapAppendColumnBuffer(lagMem, lagMemOffset, lagRows << shl, false);
            try {
                long src2 = Math.abs(lagAddr);
                final long dest = destMem.addressOf(0);
                if (src2 == 0 && lagRows != 0) {
                    throw CairoException.critical(0)
                            .put("cannot sort WAL data, lag rows are missing [table").put(tableToken.getTableName())
                            .put(", columnName=").put(metadata.getColumnName(columnIndex))
                            .put(", type=").put(ColumnType.nameOf(columnType))
                            .put(", lagRows=").put(lagRows)
                            .put(']');
                }
                if (src1 == 0) {
                    throw CairoException.critical(0)
                            .put("cannot sort WAL data, rows are missing [table").put(tableToken.getTableName())
                            .put(", columnName=").put(metadata.getColumnName(columnIndex))
                            .put(", type=").put(ColumnType.nameOf(columnType))
                            .put(']');
                }
                if (dest == 0) {
                    throw CairoException.critical(0)
                            .put("cannot sort WAL data, destination buffer is empty [table").put(tableToken.getTableName())
                            .put(", columnName=").put(metadata.getColumnName(columnIndex))
                            .put(", type=").put(ColumnType.nameOf(columnType))
                            .put(']');
                }

                switch (shl) {
                    case 0:
                        Vect.mergeShuffle8Bit(src1, src2, dest, mergeIndex, mergeCount);
                        break;
                    case 1:
                        Vect.mergeShuffle16Bit(src1, src2, dest, mergeIndex, mergeCount);
                        break;
                    case 2:
                        Vect.mergeShuffle32Bit(src1, src2, dest, mergeIndex, mergeCount);
                        break;
                    case 3:
                        Vect.mergeShuffle64Bit(src1, src2, dest, mergeIndex, mergeCount);
                        break;
                    case 4:
                        Vect.mergeShuffle128Bit(src1, src2, dest, mergeIndex, mergeCount);
                        break;
                    case 5:
                        Vect.mergeShuffle256Bit(src1, src2, dest, mergeIndex, mergeCount);
                        break;
                    default:
                        assert false : "col type is unsupported";
                        break;
                }
            } finally {
                mapAppendColumnBufferRelease(lagAddr, lagMemOffset, lagRows << shl);
            }
        } catch (Throwable e) {
            handleWorkStealingException(
                    "cannot merge fix column into lag",
                    columnIndex,
                    columnType,
                    mergeIndex,
                    lagRows,
                    mappedRowLo,
                    mappedRowHi,
                    e
            );
        }
    }

    private void o3MergeIntoLag(long mergedTimestamps, long mergeCount, long countInLag, long mappedRowLo, long mappedRoHi, int timestampIndex) {
        final Sequence pubSeq = messageBus.getO3CallbackPubSeq();
        final RingQueue<O3CallbackTask> queue = messageBus.getO3CallbackQueue();

        o3DoneLatch.reset();
        int queuedCount = 0;
        for (int i = 0; i < columnCount; i++) {
            final int type = metadata.getColumnType(i);
            if (timestampIndex != i && type > 0) {
                long cursor = pubSeq.next();
                if (cursor > -1) {
                    final O3CallbackTask task = queue.get(cursor);
                    task.of(
                            o3DoneLatch,
                            i,
                            type,
                            mergedTimestamps,
                            mergeCount,
                            countInLag,
                            mappedRowLo,
                            mappedRoHi,
                            ColumnType.isVariableLength(type) ? o3MergeVarColumnLagRef : o3MergeFixColumnLagRef
                    );
                    queuedCount++;
                    pubSeq.done(cursor);
                } else {
                    o3MergeIntoLagColumn(mergedTimestamps, mergeCount, i, type, countInLag, mappedRowLo, mappedRoHi);
                }
            }
        }

        dispatchO3CallbackQueue(queue, queuedCount);
        swapO3ColumnsExcept(timestampIndex);
    }

    private void o3MergeIntoLagColumn(long mergedTimestampAddress, long mergeCount, int columnIndex, int type, long lagRows, long mappedRowLo, long mappedRowHi) {
        if (ColumnType.isVariableLength(type)) {
            o3MergeVarColumnLag(columnIndex, type, mergedTimestampAddress, mergeCount, lagRows, mappedRowLo, mappedRowHi);
        } else {
            o3MergeFixColumnLag(columnIndex, type, mergedTimestampAddress, mergeCount, lagRows, mappedRowLo, mappedRowHi);
        }
    }

    private void o3MergeVarColumnLag(int columnIndex, int columnType, long mergedTimestampAddress, long mergeCount, long lagRows, long mappedRowLo, long mappedRowHi) {
        if (o3ErrorCount.get() > 0) {
            return;
        }
        try {
            final int primaryIndex = getPrimaryColumnIndex(columnIndex);
            final int secondaryIndex = primaryIndex + 1;

            final MemoryCR src1Data = o3Columns.getQuick(primaryIndex);
            final MemoryCR src1Index = o3Columns.getQuick(secondaryIndex);
            final MemoryMA lagData = columns.getQuick(primaryIndex);
            final MemoryMA lagIndex = columns.getQuick(secondaryIndex);

            final MemoryCARW destData = o3MemColumns2.getQuick(primaryIndex);
            final MemoryCARW destIndex = o3MemColumns2.getQuick(secondaryIndex);

            // ensure we have enough memory allocated
            final long src1DataHi = src1Index.getLong(mappedRowHi << 3);
            final long src1DataLo = src1Index.getLong(mappedRowLo << 3);
            final long src1DataSize = src1DataHi - src1DataLo;
            assert src1Data.size() >= src1DataSize;

            final long src1DataAddr = src1Data.addressOf(src1DataLo) - src1DataLo;
            final long src1IndxAddr = src1Index.addressOf(mappedRowLo << 3);

            final long lagIndxOffset = (txWriter.getTransientRowCount() - getColumnTop(columnIndex)) << 3;
            final long lagIndxSize = (lagRows + 1) << 3;
            final long lagIndxMapAddr = lagRows > 0 ? mapAppendColumnBuffer(lagIndex, lagIndxOffset, lagIndxSize, false) : 0;
            try {
                final long lagIndxAddr = Math.abs(lagIndxMapAddr);

                final long lagDataBegin = lagRows > 0 ? Unsafe.getUnsafe().getLong(lagIndxAddr) : 0;
                final long lagDataEnd = lagRows > 0 ? Unsafe.getUnsafe().getLong(lagIndxAddr + lagIndxSize - 8) : 0;
                final long lagDataSize = lagDataEnd - lagDataBegin;
                assert lagRows == 0 || lagDataSize > 0;
                final long lagDataMapAddr = lagRows > 0 ? mapAppendColumnBuffer(lagData, lagDataBegin, lagDataSize, false) : 0;

                try {
                    final long lagDataAddr = Math.abs(lagDataMapAddr) - lagDataBegin;
                    destData.jumpTo(src1DataSize + lagDataSize);
                    destIndex.jumpTo((mergeCount + 1) << 3);

                    // exclude the trailing offset from shuffling
                    final long destDataAddr = destData.addressOf(0);
                    final long destIndxAddr = destIndex.addressOf(0);

                    if (columnType == ColumnType.STRING) {
                        // add max offset so that we do not have conditionals inside loop
                        Vect.oooMergeCopyStrColumn(
                                mergedTimestampAddress,
                                mergeCount,
                                src1IndxAddr,
                                src1DataAddr,
                                lagIndxAddr,
                                lagDataAddr,
                                destIndxAddr,
                                destDataAddr,
                                0L
                        );
                    } else if (columnType == ColumnType.BINARY) {
                        Vect.oooMergeCopyBinColumn(
                                mergedTimestampAddress,
                                mergeCount,
                                src1IndxAddr,
                                src1DataAddr,
                                lagIndxAddr,
                                lagDataAddr,
                                destIndxAddr,
                                destDataAddr,
                                0L
                        );
                    } else {
                        throw new UnsupportedOperationException("unsupported column type:" + ColumnType.nameOf(columnType));
                    }
                } finally {
                    mapAppendColumnBufferRelease(lagDataMapAddr, lagDataBegin, lagDataSize);
                }
            } finally {
                mapAppendColumnBufferRelease(lagIndxMapAddr, lagIndxOffset, lagIndxSize);
            }
        } catch (Throwable e) {
            handleWorkStealingException(
                    "cannot merge variable length column into lag",
                    columnIndex,
                    columnType,
                    mergedTimestampAddress,
                    lagRows,
                    mappedRowLo,
                    mappedRowHi,
                    e
            );
        }
    }

    private void o3MoveLag0(
            int columnIndex,
            final int columnType,
            long copyToLagRowCount,
            long ignore,
            long columnDataRowOffset,
            long existingLagRows,
            long excludeSymbols
    ) {
        if (o3ErrorCount.get() > 0) {
            return;
        }
        try {
            if (columnIndex > -1) {
                MemoryCR o3SrcDataMem = o3Columns.get(getPrimaryColumnIndex(columnIndex));
                MemoryCR o3SrcIndexMem = o3Columns.get(getSecondaryColumnIndex(columnIndex));
                MemoryARW o3DstDataMem = o3MemColumns.get(getPrimaryColumnIndex(columnIndex));
                MemoryARW o3DstIndexMem = o3MemColumns.get(getSecondaryColumnIndex(columnIndex));

                if (o3SrcDataMem == o3DstDataMem && excludeSymbols > 0 && columnType == ColumnType.SYMBOL) {
                    // nothing to do. This is the case when WAL symbols are remapped to the correct place in LAG buffers.
                    return;
                }

                long size;
                long sourceOffset;
                long destOffset;
                final int shl = ColumnType.pow2SizeOf(columnType);
                if (null == o3SrcIndexMem) {
                    // Fixed size column
                    sourceOffset = columnDataRowOffset << shl;
                    size = copyToLagRowCount << shl;
                    destOffset = existingLagRows << shl;
                } else {
                    // Var size column
                    long committedIndexOffset = columnDataRowOffset << 3;
                    sourceOffset = o3SrcIndexMem.getLong(committedIndexOffset);
                    size = o3SrcIndexMem.getLong((columnDataRowOffset + copyToLagRowCount) << 3) - sourceOffset;
                    destOffset = existingLagRows == 0 ? 0L : o3DstIndexMem.getLong(existingLagRows << 3);

                    // adjust append position of the index column to
                    // maintain n+1 number of entries
                    o3DstIndexMem.jumpTo((existingLagRows + copyToLagRowCount + 1) << 3);

                    // move count + 1 rows, to make sure index column remains n+1
                    // the data is copied back to start of the buffer, no need to set size first
                    O3Utils.shiftCopyFixedSizeColumnData(
                            sourceOffset - destOffset,
                            o3SrcIndexMem.addressOf(committedIndexOffset),
                            0,
                            copyToLagRowCount, // No need to do +1 here, hi is inclusive
                            o3DstIndexMem.addressOf(existingLagRows << 3)
                    );
                }

                o3DstDataMem.jumpTo(destOffset + size);
                assert o3SrcDataMem.size() >= size;
                Vect.memmove(o3DstDataMem.addressOf(destOffset), o3SrcDataMem.addressOf(sourceOffset), size);
                // the data is copied back to start of the buffer, no need to set size first
            } else {
                MemoryCR o3SrcDataMem = o3Columns.get(getPrimaryColumnIndex(-columnIndex - 1));

                // Special case, designated timestamp column
                // Move values and set index to  0..copyToLagRowCount
                final long sourceOffset = columnDataRowOffset << 4;
                o3TimestampMem.jumpTo((copyToLagRowCount + existingLagRows) << 4);
                final long dstTimestampAddr = o3TimestampMem.getAddress() + (existingLagRows << 4);
                Vect.shiftTimestampIndex(o3SrcDataMem.addressOf(sourceOffset), copyToLagRowCount, dstTimestampAddr);
            }
        } catch (Throwable ex) {
            handleWorkStealingException(
                    "o3 move lag failed",
                    columnIndex,
                    columnType,
                    copyToLagRowCount,
                    columnDataRowOffset,
                    existingLagRows,
                    excludeSymbols,
                    ex
            );
        }
    }

    private long o3MoveUncommitted(final int timestampIndex) {
        final long committedRowCount = txWriter.unsafeCommittedFixedRowCount() + txWriter.unsafeCommittedTransientRowCount();
        final long rowsAdded = txWriter.getRowCount() - committedRowCount;
        final long transientRowCount = txWriter.getTransientRowCount();
        final long transientRowsAdded = Math.min(transientRowCount, rowsAdded);
        if (transientRowsAdded > 0) {
            LOG.debug()
                    .$("o3 move uncommitted [table=").utf8(tableToken.getTableName())
                    .$(", transientRowsAdded=").$(transientRowsAdded)
                    .I$();
            final long committedTransientRowCount = transientRowCount - transientRowsAdded;
            return o3ScheduleMoveUncommitted0(
                    timestampIndex,
                    transientRowsAdded,
                    committedTransientRowCount
            );
        }
        return 0;
    }

    private void o3MoveUncommitted0(
            int colIndex,
            int columnType,
            long committedTransientRowCount,
            long ignore1,
            long transientRowsAdded,
            long ignore2,
            long ignore3
    ) {
        if (o3ErrorCount.get() > 0) {
            return;
        }
        try {
            if (colIndex > -1) {
                MemoryMA srcDataMem = getPrimaryColumn(colIndex);
                int shl = ColumnType.pow2SizeOf(columnType);
                long srcFixOffset;
                final MemoryARW o3DataMem = o3MemColumns.get(getPrimaryColumnIndex(colIndex));
                final MemoryARW o3IndexMem = o3MemColumns.get(getSecondaryColumnIndex(colIndex));

                long extendedSize;
                long dstVarOffset = o3DataMem.getAppendOffset();

                final long columnTop = getColumnTop(colIndex);

                if (columnTop > 0) {
                    LOG.debug()
                            .$("move uncommitted [columnTop=").$(columnTop)
                            .$(", columnIndex=").$(colIndex)
                            .$(", committedTransientRowCount=").$(committedTransientRowCount)
                            .$(", transientRowsAdded=").$(transientRowsAdded)
                            .I$();
                }

                if (null == o3IndexMem) {
                    // Fixed size
                    extendedSize = transientRowsAdded << shl;
                    srcFixOffset = (committedTransientRowCount - columnTop) << shl;
                } else {
                    // Var size
                    final int indexShl = 3; // ColumnType.pow2SizeOf(ColumnType.LONG);
                    final MemoryMA srcFixMem = getSecondaryColumn(colIndex);
                    long sourceOffset = (committedTransientRowCount - columnTop) << indexShl;

                    // the size includes trailing LONG
                    long sourceLen = (transientRowsAdded + 1) << indexShl;
                    long dstAppendOffset = o3IndexMem.getAppendOffset();

                    // ensure memory is available
                    o3IndexMem.jumpTo(dstAppendOffset + (transientRowsAdded << indexShl));
                    long alignedExtraLen;
                    long srcAddress = srcFixMem.map(sourceOffset, sourceLen);
                    boolean locallyMapped = srcAddress == 0;

                    if (!locallyMapped) {
                        alignedExtraLen = 0;
                    } else {
                        // Linux requires the mmap offset to be page aligned
                        final long alignedOffset = Files.floorPageSize(sourceOffset);
                        alignedExtraLen = sourceOffset - alignedOffset;
                        srcAddress = mapRO(ff, srcFixMem.getFd(), sourceLen + alignedExtraLen, alignedOffset, MemoryTag.MMAP_TABLE_WRITER);
                    }

                    final long srcVarOffset = Unsafe.getUnsafe().getLong(srcAddress + alignedExtraLen);
                    O3Utils.shiftCopyFixedSizeColumnData(
                            srcVarOffset - dstVarOffset,
                            srcAddress + alignedExtraLen + Long.BYTES,
                            0,
                            transientRowsAdded - 1,
                            // copy uncommitted index over the trailing LONG
                            o3IndexMem.addressOf(dstAppendOffset)
                    );

                    if (locallyMapped) {
                        // If memory mapping was mapped specially for this move, close it
                        ff.munmap(srcAddress, sourceLen + alignedExtraLen, MemoryTag.MMAP_TABLE_WRITER);
                    }

                    extendedSize = srcDataMem.getAppendOffset() - srcVarOffset;
                    srcFixOffset = srcVarOffset;
                    srcFixMem.jumpTo(sourceOffset + Long.BYTES);
                }

                o3DataMem.jumpTo(dstVarOffset + extendedSize);
                long appendAddress = o3DataMem.addressOf(dstVarOffset);
                long sourceAddress = srcDataMem.map(srcFixOffset, extendedSize);
                if (sourceAddress != 0) {
                    Vect.memcpy(appendAddress, sourceAddress, extendedSize);
                } else {
                    // Linux requires the mmap offset to be page aligned
                    long alignedOffset = Files.floorPageSize(srcFixOffset);
                    long alignedExtraLen = srcFixOffset - alignedOffset;
                    sourceAddress = mapRO(ff, srcDataMem.getFd(), extendedSize + alignedExtraLen, alignedOffset, MemoryTag.MMAP_TABLE_WRITER);
                    Vect.memcpy(appendAddress, sourceAddress + alignedExtraLen, extendedSize);
                    ff.munmap(sourceAddress, extendedSize + alignedExtraLen, MemoryTag.MMAP_TABLE_WRITER);
                }
                srcDataMem.jumpTo(srcFixOffset);
            } else {
                // Timestamp column
                colIndex = -colIndex - 1;
                int shl = ColumnType.pow2SizeOf(ColumnType.TIMESTAMP);
                MemoryMA srcDataMem = getPrimaryColumn(colIndex);
                // this cannot have "top"
                long srcFixOffset = committedTransientRowCount << shl;
                long srcFixLen = transientRowsAdded << shl;
                long alignedExtraLen;
                long address = srcDataMem.map(srcFixOffset, srcFixLen);
                boolean locallyMapped = address == 0;

                // column could not provide necessary length of buffer
                // because perhaps its internal buffer is not big enough
                if (!locallyMapped) {
                    alignedExtraLen = 0;
                } else {
                    // Linux requires the mmap offset to be page aligned
                    long alignedOffset = Files.floorPageSize(srcFixOffset);
                    alignedExtraLen = srcFixOffset - alignedOffset;
                    address = mapRO(ff, srcDataMem.getFd(), srcFixLen + alignedExtraLen, alignedOffset, MemoryTag.MMAP_TABLE_WRITER);
                }

                try {
                    for (long n = 0; n < transientRowsAdded; n++) {
                        long ts = Unsafe.getUnsafe().getLong(address + alignedExtraLen + (n << shl));
                        o3TimestampMem.putLong128(ts, o3RowCount + n);
                    }
                } finally {
                    if (locallyMapped) {
                        ff.munmap(address, srcFixLen + alignedExtraLen, MemoryTag.MMAP_TABLE_WRITER);
                    }
                }

                srcDataMem.jumpTo(srcFixOffset);
            }
        } catch (Throwable ex) {
            handleWorkStealingException(
                    "could not move uncommitted data",
                    colIndex,
                    columnType,
                    committedTransientRowCount,
                    transientRowsAdded,
                    ignore1,
                    ignore2,
                    ex
            );
        }
    }

    private void o3MoveWalFromFilesToLastPartition(
            int columnIndex,
            final int columnType,
            long copyToLagRowCount,
            long ignore,
            long columnDataRowOffset,
            long existingLagRows,
            long symbolsFlags
    ) {
        if (o3ErrorCount.get() > 0) {
            return;
        }
        try {
            boolean isDesignatedTimestamp = columnIndex < 0;
            columnIndex = columnIndex < 0 ? -columnIndex - 1 : columnIndex;

            MemoryCR o3SrcDataMem = o3Columns.get(getPrimaryColumnIndex(columnIndex));
            MemoryCR o3SrcIndexMem = o3Columns.get(getSecondaryColumnIndex(columnIndex));
            MemoryMA o3DstDataMem = columns.get(getPrimaryColumnIndex(columnIndex));
            MemoryMA o3DstIndexMem = columns.get(getSecondaryColumnIndex(columnIndex));
            long destRowOffset = txWriter.getTransientRowCount() - getColumnTop(columnIndex) + existingLagRows;

            long size;
            long sourceOffset;
            long destOffset;
            if (o3SrcIndexMem == null) {
                // Fixed size column
                final int shl = ColumnType.pow2SizeOf(columnType);
                sourceOffset = isDesignatedTimestamp ? columnDataRowOffset << 4 : columnDataRowOffset << shl;
                size = copyToLagRowCount << shl;
                destOffset = destRowOffset << shl;
            } else {
                // Var size column
                long committedIndexOffset = columnDataRowOffset << 3;
                sourceOffset = o3SrcIndexMem.getLong(committedIndexOffset);
                size = o3SrcIndexMem.getLong((columnDataRowOffset + copyToLagRowCount) << 3) - sourceOffset;

                long destIndexOffset = destRowOffset << 3;
                long destIndexSize = (copyToLagRowCount + 1) << 3;

                if (destIndexOffset > 0) {
                    o3DstIndexMem.jumpTo(destIndexOffset);
                    destOffset = Unsafe.getUnsafe().getLong(o3DstIndexMem.addressOf(destIndexOffset));
                } else {
                    destOffset = 0;
                }

                // move count + 1 rows, to make sure index column remains n+1
                // the data is copied back to start of the buffer, no need to set size first
                long destAddr = mapAppendColumnBuffer(o3DstIndexMem, destIndexOffset, destIndexSize, true);
                assert destAddr != 0;
                try {
                    O3Utils.shiftCopyFixedSizeColumnData(
                            sourceOffset - destOffset,
                            o3SrcIndexMem.addressOf(committedIndexOffset),
                            0,
                            copyToLagRowCount, // No need to do +1 here, hi is inclusive
                            Math.abs(destAddr)
                    );
                } finally {
                    mapAppendColumnBufferRelease(destAddr, destIndexOffset, destIndexSize);
                }
            }

            o3DstDataMem.jumpTo(destOffset + size);

            if (!isDesignatedTimestamp) {
                if (o3SrcDataMem instanceof MemoryCARW) {
                    if (symbolsFlags > 0 && ColumnType.isSymbol(columnType)) {
                        // Symbol is re-mapped to memory with 0 source offset.
                        sourceOffset = 0;
                    }
                    MemoryCARW o3MemBuff = (MemoryCARW) o3SrcDataMem;
                    if (mixedIOFlag) {
                        long bytesWritten = ff.write(o3DstDataMem.getFd(), o3MemBuff.addressOf(sourceOffset), size, destOffset);
                        if (bytesWritten != size) {
                            throw CairoException.critical(ff.errno()).put("Could not copy data from WAL lag [fd=")
                                    .put(o3DstDataMem.getFd()).put(", size=").put(size).put(", bytesWritten=").put(bytesWritten).put(']');
                        }
                    } else {
                        long destAddr = mapAppendColumnBuffer(o3DstDataMem, destOffset, size, true);
                        try {
                            Vect.memcpy(Math.abs(destAddr), o3MemBuff.addressOf(sourceOffset), size);
                        } finally {
                            mapAppendColumnBufferRelease(destAddr, destOffset, size);
                        }
                    }
                } else {
                    if (mixedIOFlag) {
                        MemoryCM o3SrcDataMemFile = (MemoryCMOR) o3SrcDataMem;
                        long bytesWritten = ff.copyData(o3SrcDataMemFile.getFd(), o3DstDataMem.getFd(), sourceOffset, destOffset, size);
                        if (bytesWritten != size) {
                            throw CairoException.critical(ff.errno()).put("Could not copy data from WAL lag [fd=")
                                    .put(o3DstDataMem.getFd()).put(", size=").put(size).put(", bytesWritten=").put(bytesWritten).put(']');
                        }
                    } else {
                        long destAddr = mapAppendColumnBuffer(o3DstDataMem, destOffset, size, true);
                        try {
                            Vect.memcpy(Math.abs(destAddr), o3SrcDataMem.addressOf(sourceOffset), size);
                        } finally {
                            mapAppendColumnBufferRelease(destAddr, destOffset, size);
                        }
                    }
                }
            } else {
                // WAL format has timestamp written as 2 LONGs per record, in so-called timestamp index data structure.
                // There is no point storing in 2 LONGs per record the LAG it is enough to have 1 LONG with timestamp.
                // The sort will convert the format back to timestamp index data structure.
                long srcLo = o3SrcDataMem.addressOf(sourceOffset);

                long destAddr = mapAppendColumnBuffer(o3DstDataMem, destOffset, size, true);
                try {
                    Vect.copyFromTimestampIndex(srcLo, 0, copyToLagRowCount - 1, Math.abs(destAddr));
                } finally {
                    mapAppendColumnBufferRelease(destAddr, destOffset, size);
                }
            }
        } catch (Throwable th) {
            handleWorkStealingException(
                    "move wal to lag failed",
                    columnIndex,
                    columnType,
                    copyToLagRowCount,
                    columnDataRowOffset,
                    existingLagRows,
                    symbolsFlags,
                    th
            );
        }
    }

    private void o3OpenColumnSafe(Sequence openColumnSubSeq, long cursor, O3OpenColumnTask openColumnTask) {
        try {
            O3OpenColumnJob.openColumn(openColumnTask, cursor, openColumnSubSeq);
        } catch (CairoException | CairoError e) {
            LOG.error().$((Sinkable) e).$();
        } catch (Throwable e) {
            LOG.error().$(e).$();
        }
    }

    private void o3OpenColumns() {
        for (int i = 0; i < columnCount; i++) {
            if (metadata.getColumnType(i) > 0) {
                MemoryARW mem1 = o3MemColumns.getQuick(getPrimaryColumnIndex(i));
                mem1.jumpTo(0);
                MemoryARW mem2 = o3MemColumns.getQuick(getSecondaryColumnIndex(i));
                if (mem2 != null) {
                    mem2.jumpTo(0);
                    mem2.putLong(0);
                }
            }
        }
        activeColumns = o3MemColumns;
        activeNullSetters = o3NullSetters;
        LOG.debug().$("switched partition to memory").$();
    }

    private void o3PartitionUpdate(
            long timestampMin,
            long partitionTimestamp,
            final long newPartitionSize,
            final long oldPartitionSize,
            boolean partitionMutates,
            boolean isLastWrittenPartition
    ) {
        txWriter.minTimestamp = Math.min(timestampMin, txWriter.minTimestamp);
        int partitionIndexRaw = txWriter.findAttachedPartitionRawIndexByLoTimestamp(partitionTimestamp);

        final long newPartitionTimestamp = partitionTimestamp;
        final int newPartitionIndex = partitionIndexRaw;
        if (partitionIndexRaw < 0) {
            // This is partition split. Instead of rewriting partition because of O3 merge
            // the partition is kept, and its tail rewritten.
            // The new partition overlaps in time with the previous one.
            partitionTimestamp = txWriter.getPartitionTimestampByTimestamp(partitionTimestamp);
            partitionIndexRaw = txWriter.findAttachedPartitionRawIndexByLoTimestamp(partitionTimestamp);
        }

        if (partitionTimestamp == lastPartitionTimestamp && newPartitionTimestamp == partitionTimestamp) {
            if (partitionMutates) {
                // Last partition is rewritten.
                closeActivePartition(true);
            } else if (!isLastWrittenPartition) {
                // Last partition is appended, and it is not the last partition anymore.
                closeActivePartition(oldPartitionSize);
            } else {
                // Last partition is appended, and it is still the last partition.
                setAppendPosition(oldPartitionSize, false);
            }
        }

        LOG.debug().$("o3 partition update [timestampMin=").$ts(timestampMin)
                .$(", last=").$(partitionTimestamp == lastPartitionTimestamp)
                .$(", partitionTimestamp=").$ts(partitionTimestamp)
                .$(", partitionMutates=").$(partitionMutates)
                .$(", lastPartitionTimestamp=").$(lastPartitionTimestamp)
                .$(", partitionSize=").$(oldPartitionSize)
                .I$();

        if (newPartitionTimestamp != partitionTimestamp) {
            LOG.info()
                    .$("o3 split partition [table=").utf8(tableToken.getTableName())
                    .$(", part1=").$(
                            formatPartitionForTimestamp(
                                    partitionTimestamp,
                                    txWriter.getPartitionNameTxnByPartitionTimestamp(partitionTimestamp)
                            )
                    )
                    .$(", part1OldSize=").$(
                            txWriter.getPartitionSizeByPartitionTimestamp(partitionTimestamp)
                    )
                    .$(", part1NewSize=").$(oldPartitionSize)
                    .$(", part2=").$(formatPartitionForTimestamp(newPartitionTimestamp, txWriter.txn))
                    .$(", part2Size=").$(newPartitionSize)
                    .I$();
            this.minSplitPartitionTimestamp = Math.min(this.minSplitPartitionTimestamp, newPartitionTimestamp);
            txWriter.bumpPartitionTableVersion();
            txWriter.updateAttachedPartitionSizeByRawIndex(newPartitionIndex, newPartitionTimestamp, newPartitionSize, txWriter.txn);
            if (partitionTimestamp == lastPartitionTimestamp) {
                // Close last partition without truncating it.
                long committedLastPartitionSize = txWriter.getPartitionSizeByPartitionTimestamp(partitionTimestamp);
                closeActivePartition(committedLastPartitionSize);
                if (isLastWrittenPartition) {
                    txWriter.transientRowCount = newPartitionSize;
                    txWriter.fixedRowCount += oldPartitionSize;
                }
            }
        } else if (partitionTimestamp >= lastPartitionTimestamp && isLastWrittenPartition) {
            // Update transient row count for last partition, it may have changed due to dedups.
            txWriter.transientRowCount = newPartitionSize;
        }

        if (partitionMutates && newPartitionTimestamp == partitionTimestamp) {
            final long srcDataTxn = txWriter.getPartitionNameTxnByRawIndex(partitionIndexRaw);
            LOG.info()
                    .$("merged partition [table=`").utf8(tableToken.getTableName())
                    .$("`, ts=").$ts(partitionTimestamp)
                    .$(", txn=").$(txWriter.txn).I$();
            txWriter.updatePartitionSizeAndTxnByRawIndex(partitionIndexRaw, oldPartitionSize);
            partitionRemoveCandidates.add(partitionTimestamp, srcDataTxn);
            txWriter.bumpPartitionTableVersion();
        } else {
            if (partitionTimestamp != lastPartitionTimestamp) {
                txWriter.bumpPartitionTableVersion();
            }
            txWriter.updatePartitionSizeByRawIndex(partitionIndexRaw, partitionTimestamp, oldPartitionSize);
        }
    }

    private void o3ProcessPartitionSafe(Sequence partitionSubSeq, long cursor, O3PartitionTask partitionTask) {
        try {
            O3PartitionJob.processPartition(partitionTask, cursor, partitionSubSeq);
        } catch (CairoException | CairoError e) {
            LOG.error().$((Sinkable) e).$();
        } catch (Throwable e) {
            LOG.error().$(e).$();
        }
    }

    private long o3ScheduleMoveUncommitted0(int timestampIndex, long transientRowsAdded, long committedTransientRowCount) {
        if (transientRowsAdded > 0) {
            final Sequence pubSeq = this.messageBus.getO3CallbackPubSeq();
            final RingQueue<O3CallbackTask> queue = this.messageBus.getO3CallbackQueue();
            o3DoneLatch.reset();
            int queuedCount = 0;

            for (int colIndex = 0; colIndex < columnCount; colIndex++) {
                int columnType = metadata.getColumnType(colIndex);
                if (columnType > 0) {
                    int columnIndex = colIndex != timestampIndex ? colIndex : -colIndex - 1;

                    long cursor = pubSeq.next();

                    // Pass column index as -1 when it's designated timestamp column to o3 move method
                    if (cursor > -1) {
                        try {
                            final O3CallbackTask task = queue.get(cursor);
                            task.of(
                                    o3DoneLatch,
                                    columnIndex,
                                    columnType,
                                    committedTransientRowCount,
                                    IGNORE,
                                    transientRowsAdded,
                                    IGNORE,
                                    IGNORE,
                                    this.o3MoveUncommittedRef
                            );
                        } finally {
                            queuedCount++;
                            pubSeq.done(cursor);
                        }
                    } else {
                        o3MoveUncommitted0(columnIndex, columnType, committedTransientRowCount, IGNORE, transientRowsAdded, IGNORE, IGNORE);
                    }
                }
            }

            dispatchO3CallbackQueue(queue, queuedCount);
        }
        txWriter.resetToLastPartition(committedTransientRowCount);
        return transientRowsAdded;
    }

    private void o3SetAppendOffset(
            int columnIndex,
            final int columnType,
            long o3RowCount
    ) {
        if (columnIndex != metadata.getTimestampIndex()) {
            MemoryARW o3DataMem = o3MemColumns.get(getPrimaryColumnIndex(columnIndex));
            MemoryARW o3IndexMem = o3MemColumns.get(getSecondaryColumnIndex(columnIndex));

            long size;
            if (null == o3IndexMem) {
                // Fixed size column
                size = o3RowCount << ColumnType.pow2SizeOf(columnType);
            } else {
                // Var size column
                if (o3RowCount > 0) {
                    size = o3IndexMem.getLong(o3RowCount * 8);
                } else {
                    size = 0;
                }
                o3IndexMem.jumpTo((o3RowCount + 1) * 8);
            }

            o3DataMem.jumpTo(size);
        } else {
            // Special case, designated timestamp column
            o3TimestampMem.jumpTo(o3RowCount * 16);
        }
    }

    private void o3ShiftLagRowsUp(int timestampIndex, long o3LagRowCount, long o3RowCount, long existingLagRowCount, boolean excludeSymbols, O3ColumnUpdateMethod o3MoveLagRef) {

        final Sequence pubSeq = this.messageBus.getO3CallbackPubSeq();
        final RingQueue<O3CallbackTask> queue = this.messageBus.getO3CallbackQueue();

        o3DoneLatch.reset();
        int queuedCount = 0;
        long excludeSymbolsL = excludeSymbols ? 1 : 0;
        for (int colIndex = 0; colIndex < columnCount; colIndex++) {
            int columnType = metadata.getColumnType(colIndex);
            int columnIndex = colIndex != timestampIndex ? colIndex : -colIndex - 1;

            if (columnType > 0) {
                long cursor = pubSeq.next();

                // Pass column index as -1 when it's designated timestamp column to o3 move method
                if (cursor > -1) {
                    try {
                        final O3CallbackTask task = queue.get(cursor);
                        task.of(
                                o3DoneLatch,
                                columnIndex,
                                columnType,
                                o3LagRowCount,
                                IGNORE,
                                o3RowCount,
                                existingLagRowCount,
                                excludeSymbolsL,
                                o3MoveLagRef
                        );

                    } finally {
                        queuedCount++;
                        pubSeq.done(cursor);
                    }
                } else {
                    o3MoveLagRef.run(columnIndex, columnType, o3LagRowCount, IGNORE, o3RowCount, existingLagRowCount, excludeSymbolsL);
                }
            }
        }

        dispatchO3CallbackQueue(queue, queuedCount);
    }

    private void o3Sort(long mergedTimestamps, int timestampIndex, long mergeCount, long rowCount) {
        o3ErrorCount.set(0);
        lastErrno = 0;

        final Sequence pubSeq = this.messageBus.getO3CallbackPubSeq();
        final RingQueue<O3CallbackTask> queue = this.messageBus.getO3CallbackQueue();

        o3DoneLatch.reset();
        int queuedCount = 0;
        for (int i = 0; i < columnCount; i++) {
            final int type = metadata.getColumnType(i);
            if (timestampIndex != i && type > 0) {
                long cursor = pubSeq.next();
                if (cursor > -1) {
                    try {
                        final O3CallbackTask task = queue.get(cursor);
                        task.of(
                                o3DoneLatch,
                                i,
                                type,
                                mergedTimestamps,
                                mergeCount,
                                rowCount,
                                IGNORE,
                                IGNORE,
                                ColumnType.isVariableLength(type) ? o3SortVarColumnRef : o3SortFixColumnRef
                        );
                    } finally {
                        queuedCount++;
                        pubSeq.done(cursor);
                    }
                } else {
                    o3SortColumn(mergedTimestamps, mergeCount, i, type, rowCount);
                }
            }
        }

        dispatchO3CallbackQueue(queue, queuedCount);
        swapO3ColumnsExcept(timestampIndex);
    }

    private void o3SortColumn(long mergedTimestamps, long mergeCount, int i, int type, long rowCount) {
        if (ColumnType.isVariableLength(type)) {
            o3SortVarColumn(i, type, mergedTimestamps, mergeCount, rowCount, IGNORE, IGNORE);
        } else {
            o3SortFixColumn(i, type, mergedTimestamps, mergeCount, rowCount, IGNORE, IGNORE);
        }
    }

    private void o3SortFixColumn(
            int columnIndex,
            final int columnType,
            long mergedTimestampsAddr,
            long mergeCount,
            long valueCount,
            long ignore1,
            long ignore2
    ) {
        if (o3ErrorCount.get() > 0) {
            return;
        }
        try {
            final int columnOffset = getPrimaryColumnIndex(columnIndex);
            final MemoryCR mem = o3Columns.getQuick(columnOffset);
            final MemoryCARW mem2 = o3MemColumns2.getQuick(columnOffset);
            final int shl = ColumnType.pow2SizeOf(columnType);
            final long src = mem.addressOf(0);
            mem2.jumpTo(valueCount << shl);
            final long tgtDataAddr = mem2.addressOf(0);
            switch (shl) {
                case 0:
                    Vect.indexReshuffle8Bit(src, tgtDataAddr, mergedTimestampsAddr, valueCount);
                    break;
                case 1:
                    Vect.indexReshuffle16Bit(src, tgtDataAddr, mergedTimestampsAddr, valueCount);
                    break;
                case 2:
                    Vect.indexReshuffle32Bit(src, tgtDataAddr, mergedTimestampsAddr, valueCount);
                    break;
                case 3:
                    Vect.indexReshuffle64Bit(src, tgtDataAddr, mergedTimestampsAddr, valueCount);
                    break;
                case 4:
                    Vect.indexReshuffle128Bit(src, tgtDataAddr, mergedTimestampsAddr, valueCount);
                    break;
                case 5:
                    Vect.indexReshuffle256Bit(src, tgtDataAddr, mergedTimestampsAddr, valueCount);
                    break;
                default:
                    assert false : "col type is unsupported";
                    break;
            }
        } catch (Throwable th) {
            handleWorkStealingException("sort fixed size column failed", columnIndex, columnType, mergedTimestampsAddr, valueCount, ignore1, ignore2, th);
        }
    }

    private void o3SortVarColumn(
            int columnIndex,
            int columnType,
            long mergedTimestampsAddr,
            long mergeCount,
            long valueCount,
            long ignore1,
            long ignore2
    ) {
        if (o3ErrorCount.get() > 0) {
            return;
        }
        try {
            final int primaryIndex = getPrimaryColumnIndex(columnIndex);
            final int secondaryIndex = primaryIndex + 1;
            final MemoryCR dataMem = o3Columns.getQuick(primaryIndex);
            final MemoryCR indexMem = o3Columns.getQuick(secondaryIndex);
            final MemoryCARW dataMem2 = o3MemColumns2.getQuick(primaryIndex);
            final MemoryCARW indexMem2 = o3MemColumns2.getQuick(secondaryIndex);
            // ensure we have enough memory allocated
            final long srcDataAddr = dataMem.addressOf(0);
            final long srcIndxAddr = indexMem.addressOf(0);
            // exclude the trailing offset from shuffling
            final long tgtDataAddr = dataMem2.resize(dataMem.size());
            final long tgtIndxAddr = indexMem2.resize(valueCount * Long.BYTES);

            assert srcDataAddr != 0;
            assert srcIndxAddr != 0;
            assert tgtDataAddr != 0;
            assert tgtIndxAddr != 0;

            // add max offset so that we do not have conditionals inside loop
            final long offset = Vect.sortVarColumn(
                    mergedTimestampsAddr,
                    valueCount,
                    srcDataAddr,
                    srcIndxAddr,
                    tgtDataAddr,
                    tgtIndxAddr
            );
            dataMem2.jumpTo(offset);
            indexMem2.jumpTo(valueCount * Long.BYTES);
            indexMem2.putLong(offset);
        } catch (Throwable th) {
            handleWorkStealingException("sort variable size column failed", columnIndex, columnType, mergedTimestampsAddr, valueCount, ignore1, ignore2, th);
        }
    }

    private void o3TimestampSetter(long timestamp) {
        o3TimestampMem.putLong128(timestamp, getO3RowCount0());
        o3CommitBatchTimestampMin = Math.min(o3CommitBatchTimestampMin, timestamp);
    }

    private void openColumnFiles(CharSequence name, long columnNameTxn, int columnIndex, int pathTrimToLen) {
        MemoryMA mem1 = getPrimaryColumn(columnIndex);
        MemoryMA mem2 = getSecondaryColumn(columnIndex);

        try {
            mem1.of(ff,
                    dFile(path.trimTo(pathTrimToLen), name, columnNameTxn),
                    configuration.getDataAppendPageSize(),
                    -1,
                    MemoryTag.MMAP_TABLE_WRITER,
                    configuration.getWriterFileOpenOpts(),
                    Files.POSIX_MADV_RANDOM
            );
            if (mem2 != null) {
                mem2.of(
                        ff,
                        iFile(path.trimTo(pathTrimToLen), name, columnNameTxn),
                        configuration.getDataAppendPageSize(),
                        -1,
                        MemoryTag.MMAP_TABLE_WRITER,
                        configuration.getWriterFileOpenOpts(),
                        Files.POSIX_MADV_RANDOM
                );
            }
        } finally {
            path.trimTo(pathTrimToLen);
        }
    }

    private void openLastPartitionAndSetAppendPosition(long ts) {
        openPartition(ts);
        setAppendPosition(txWriter.getTransientRowCount() + txWriter.getLagRowCount(), false);
    }

    private void openNewColumnFiles(CharSequence name, int columnType, boolean indexFlag, int indexValueBlockCapacity) {
        try {
            // open column files
            long partitionTimestamp = txWriter.getLastPartitionTimestamp();
            setStateForTimestamp(path, partitionTimestamp);
            final int plen = path.length();
            final int columnIndex = columnCount - 1;

            // Adding column in the current transaction.
            long columnNameTxn = getTxn();

            // index must be created before column is initialised because
            // it uses primary column object as temporary tool
            if (indexFlag) {
                createIndexFiles(name, columnNameTxn, indexValueBlockCapacity, plen, true);
            }

            openColumnFiles(name, columnNameTxn, columnIndex, plen);
            if (txWriter.getTransientRowCount() > 0) {
                // write top offset to column version file
                columnVersionWriter.upsert(txWriter.getLastPartitionTimestamp(), columnIndex, columnNameTxn, txWriter.getTransientRowCount());
            }

            if (indexFlag) {
                ColumnIndexer indexer = indexers.getQuick(columnIndex);
                assert indexer != null;
                indexers.getQuick(columnIndex).configureFollowerAndWriter(path.trimTo(plen), name, columnNameTxn, getPrimaryColumn(columnIndex), txWriter.getTransientRowCount());
            }

            // configure append position for variable length columns
            MemoryMA mem2 = getSecondaryColumn(columnCount - 1);
            if (mem2 != null) {
                mem2.putLong(0);
            }

            LOG.info().$("ADDED column '").utf8(name)
                    .$('[').$(ColumnType.nameOf(columnType)).$("], columnName txn ").$(columnNameTxn)
                    .$(" to ").$(path)
                    .$(" with columnTop ").$(txWriter.getTransientRowCount())
                    .$();
        } finally {
            path.trimTo(rootLen);
        }
    }

    private void openPartition(long timestamp) {
        try {
            timestamp = txWriter.getPartitionTimestampByTimestamp(timestamp);
            setStateForTimestamp(path, timestamp);
            partitionTimestampHi = txWriter.getNextPartitionTimestamp(timestamp) - 1;
            int plen = path.length();
            if (ff.mkdirs(path.slash$(), mkDirMode) != 0) {
                throw CairoException.critical(ff.errno()).put("Cannot create directory: ").put(path);
            }

            assert columnCount > 0;

            lastOpenPartitionTs = timestamp;
            lastOpenPartitionIsReadOnly = partitionBy != PartitionBy.NONE && txWriter.isPartitionReadOnlyByPartitionTimestamp(lastOpenPartitionTs);

            for (int i = 0; i < columnCount; i++) {
                if (metadata.getColumnType(i) > 0) {
                    final CharSequence name = metadata.getColumnName(i);
                    long columnNameTxn = columnVersionWriter.getColumnNameTxn(lastOpenPartitionTs, i);
                    final ColumnIndexer indexer = metadata.isColumnIndexed(i) ? indexers.getQuick(i) : null;

                    // prepare index writer if column requires indexing
                    if (indexer != null) {
                        // we have to create files before columns are open
                        // because we are reusing MAMemoryImpl object from columns list
                        createIndexFiles(name, columnNameTxn, metadata.getIndexValueBlockCapacity(i), plen, txWriter.getTransientRowCount() < 1);
                        indexer.closeSlider();
                    }

                    openColumnFiles(name, columnNameTxn, i, plen);

                    if (indexer != null) {
                        final long columnTop = columnVersionWriter.getColumnTopQuick(lastOpenPartitionTs, i);
                        indexer.configureFollowerAndWriter(path, name, columnNameTxn, getPrimaryColumn(i), columnTop);
                    }
                }
            }
            populateDenseIndexerList();
            LOG.info().$("switched partition [path='").utf8(path).$('\'').I$();
        } catch (Throwable e) {
            distressed = true;
            throw e;
        } finally {
            path.trimTo(rootLen);
        }
    }

    private long openTodoMem() {
        path.concat(TODO_FILE_NAME).$();
        try {
            if (ff.exists(path)) {
                long fileLen = ff.length(path);
                if (fileLen < 32) {
                    throw CairoException.critical(0).put("corrupt ").put(path);
                }

                todoMem.smallFile(ff, path, MemoryTag.MMAP_TABLE_WRITER);
                this.todoTxn = todoMem.getLong(0);
                // check if _todo_ file is consistent, if not, we just ignore its contents and reset hash
                if (todoMem.getLong(24) != todoTxn) {
                    todoMem.putLong(8, configuration.getDatabaseIdLo());
                    todoMem.putLong(16, configuration.getDatabaseIdHi());
                    Unsafe.getUnsafe().storeFence();
                    todoMem.putLong(24, todoTxn);
                    return 0;
                }

                return todoMem.getLong(32);
            } else {
                TableUtils.resetTodoLog(ff, path, rootLen, todoMem);
                todoTxn = 0;
                return 0;
            }
        } finally {
            path.trimTo(rootLen);
        }
    }

    private void performRecovery() {
        rollbackIndexes();
        rollbackSymbolTables();
        performRecovery = false;
    }

    private void populateDenseIndexerList() {
        denseIndexers.clear();
        for (int i = 0, n = indexers.size(); i < n; i++) {
            ColumnIndexer indexer = indexers.getQuick(i);
            if (indexer != null) {
                denseIndexers.add(indexer);
            }
        }
        indexCount = denseIndexers.size();
    }

    private void processAsyncWriterCommand(
            AsyncWriterCommand asyncWriterCommand,
            TableWriterTask cmd,
            long cursor,
            Sequence sequence,
            boolean contextAllowsAnyStructureChanges
    ) {
        final int cmdType = cmd.getType();
        final long correlationId = cmd.getInstance();
        final long tableId = cmd.getTableId();

        int errorCode = 0;
        CharSequence errorMsg = null;
        long affectedRowsCount = 0;
        try {
            publishTableWriterEvent(cmdType, tableId, correlationId, AsyncWriterCommand.Error.OK, null, 0L, TSK_BEGIN);
            LOG.info()
                    .$("received async cmd [type=").$(cmdType)
                    .$(", tableName=").utf8(tableToken.getTableName())
                    .$(", tableId=").$(tableId)
                    .$(", correlationId=").$(correlationId)
                    .$(", cursor=").$(cursor)
                    .I$();
            asyncWriterCommand = asyncWriterCommand.deserialize(cmd);
            affectedRowsCount = asyncWriterCommand.apply(this, contextAllowsAnyStructureChanges);
        } catch (TableReferenceOutOfDateException ex) {
            LOG.info()
                    .$("cannot complete async cmd, reader is out of date [type=").$(cmdType)
                    .$(", tableName=").utf8(tableToken.getTableName())
                    .$(", tableId=").$(tableId)
                    .$(", correlationId=").$(correlationId)
                    .I$();
            errorCode = READER_OUT_OF_DATE;
            errorMsg = ex.getMessage();
        } catch (AlterTableContextException ex) {
            LOG.info()
                    .$("cannot complete async cmd, table structure change is not allowed [type=").$(cmdType)
                    .$(", tableName=").utf8(tableToken.getTableName())
                    .$(", tableId=").$(tableId)
                    .$(", correlationId=").$(correlationId)
                    .I$();
            errorCode = STRUCTURE_CHANGE_NOT_ALLOWED;
            errorMsg = "async cmd cannot change table structure while writer is busy";
        } catch (CairoException ex) {
            errorCode = CAIRO_ERROR;
            errorMsg = ex.getFlyweightMessage();
        } catch (Throwable ex) {
            LOG.error().$("error on processing async cmd [type=").$(cmdType)
                    .$(", tableName=").utf8(tableToken.getTableName())
                    .$(", ex=").$(ex)
                    .I$();
            errorCode = UNEXPECTED_ERROR;
            errorMsg = ex.getMessage();
        } finally {
            sequence.done(cursor);
        }
        publishTableWriterEvent(cmdType, tableId, correlationId, errorCode, errorMsg, affectedRowsCount, TSK_COMPLETE);
    }

    private void processCommandQueue(boolean contextAllowsAnyStructureChanges) {
        long cursor;
        while ((cursor = commandSubSeq.next()) > -1) {
            TableWriterTask cmd = commandQueue.get(cursor);
            processCommandQueue(cmd, commandSubSeq, cursor, contextAllowsAnyStructureChanges);
        }
    }

    private void processO3Block(
            final long o3LagRowCount,
            int timestampIndex,
            long sortedTimestampsAddr,
            final long srcOooMax,
            long o3TimestampMin,
            long o3TimestampMax,
            boolean flattenTimestamp,
            long rowLo
    ) {
        o3ErrorCount.set(0);
        lastErrno = 0;
        partitionRemoveCandidates.clear();
        o3ColumnCounters.clear();
        o3BasketPool.clear();

        // move uncommitted is liable to change max timestamp
        // however we need to identify last partition before max timestamp skips to NULL for example
        final long maxTimestamp = txWriter.getMaxTimestamp();
        final long transientRowCount = txWriter.transientRowCount;

        o3DoneLatch.reset();
        o3PartitionUpdRemaining.set(0L);
        boolean success = true;
        int latchCount = 0;
        long srcOoo = rowLo;
        int pCount = 0;
        try {
            // We do not know upfront which partition is going to be last because this is
            // a single pass over the data. Instead, we will update transient row count in a rolling
            // manner, assuming the partition marked "last" is the last and then for a new partition
            // we move prevTransientRowCount into the "fixedRowCount" sum and set new value on the
            // transientRowCount
            long commitTransientRowCount = transientRowCount;

            resizePartitionUpdateSink();

            // One loop iteration per partition.
            while (srcOoo < srcOooMax) {
                try {
                    final long srcOooLo = srcOoo;
                    final long o3Timestamp = getTimestampIndexValue(sortedTimestampsAddr, srcOoo);

                    // Check that the value is not 0 (or another unreasonable value) because of reading beyond written range.
                    assert o3Timestamp >= Math.min(o3TimestampMin, Math.max(txWriter.getMinTimestamp(), 0));

                    final long srcOooHi;
                    // keep ceil inclusive in the interval
                    final long srcOooTimestampCeil = txWriter.getNextPartitionTimestamp(o3Timestamp) - 1;
                    if (srcOooTimestampCeil < o3TimestampMax) {
                        srcOooHi = Vect.boundedBinarySearchIndexT(
                                sortedTimestampsAddr,
                                srcOooTimestampCeil,
                                srcOooLo,
                                srcOooMax - 1,
                                BinarySearch.SCAN_DOWN
                        );
                    } else {
                        srcOooHi = srcOooMax - 1;
                    }

                    final long partitionTimestamp = txWriter.getPartitionTimestampByTimestamp(o3Timestamp);

                    // This partition is the last partition.
                    final boolean last = partitionTimestamp == lastPartitionTimestamp;

                    srcOoo = srcOooHi + 1;

                    final long srcDataMax;
                    final long srcNameTxn;
                    final int partitionIndexRaw = txWriter.findAttachedPartitionRawIndexByLoTimestamp(partitionTimestamp);
                    if (partitionIndexRaw > -1) {
                        if (last) {
                            srcDataMax = transientRowCount;
                        } else {
                            srcDataMax = getPartitionSizeByRawIndex(partitionIndexRaw);
                        }
                        srcNameTxn = getPartitionNameTxnByRawIndex(partitionIndexRaw);
                    } else {
                        srcDataMax = 0;
                        // A version needed to housekeep dropped partitions.
                        // When partition created without O3 merge, use `txn-1` as partition version.
                        // `txn` version is used when partition is merged. Both `txn-1` and `txn` can
                        // be written within the same commit when new partition initially written in order
                        // and then O3 triggers a merge of the partition.
                        srcNameTxn = txWriter.getTxn() - 1;
                    }

                    // We're appending onto the last (active) partition.
                    final boolean append = last && (srcDataMax == 0 || (isDeduplicationEnabled() && o3Timestamp > maxTimestamp) || (!isDeduplicationEnabled() && o3Timestamp >= maxTimestamp));

                    // Number of rows to insert from the O3 segment into this partition.
                    final long srcOooBatchRowSize = srcOooHi - srcOooLo + 1;

                    // Final partition size after current insertions.
                    final long partitionSize = srcDataMax + srcOooBatchRowSize;

                    // check partition read-only state
                    final boolean partitionIsReadOnly = txWriter.isPartitionReadOnlyByPartitionTimestamp(partitionTimestamp);

                    pCount++;

                    LOG.info().$("o3 partition task [table=").utf8(tableToken.getTableName())
                            .$(", partitionIsReadOnly=").$(partitionIsReadOnly)
                            .$(", srcOooBatchRowSize=").$(srcOooBatchRowSize)
                            .$(", srcOooLo=").$(srcOooLo)
                            .$(", srcOooHi=").$(srcOooHi)
                            .$(", srcOooMax=").$(srcOooMax)
                            .$(", o3RowCount=").$(o3RowCount)
                            .$(", o3LagRowCount=").$(o3LagRowCount)
                            .$(", srcDataMax=").$(srcDataMax)
                            .$(", o3TimestampMin=").$ts(o3TimestampMin)
                            .$(", o3Timestamp=").$ts(o3Timestamp)
                            .$(", o3TimestampMax=").$ts(o3TimestampMax)
                            .$(", partitionTimestamp=").$ts(partitionTimestamp)
                            .$(", partitionIndex=").$(partitionIndexRaw)
                            .$(", partitionSize=").$(partitionSize)
                            .$(", maxTimestamp=").$ts(maxTimestamp)
                            .$(", last=").$(last)
                            .$(", append=").$(append)
                            .$(", pCount=").$(pCount)
                            .$(", flattenTimestamp=").$(flattenTimestamp)
                            .$(", memUsed=").$(Unsafe.getMemUsed())
                            .I$();

                    if (partitionIsReadOnly) {
                        // move over read-only partitions
                        LOG.critical()
                                .$("o3 ignoring write on read-only partition [table=").utf8(tableToken.getTableName())
                                .$(", timestamp=").$ts(partitionTimestamp)
                                .$(", numRows=").$(srcOooBatchRowSize)
                                .$();
                        continue;
                    }

                    if (partitionTimestamp < lastPartitionTimestamp) {
                        // increment fixedRowCount by number of rows old partition incremented
                        this.txWriter.fixedRowCount += srcOooBatchRowSize;
                    } else if (partitionTimestamp == lastPartitionTimestamp) {
                        // this is existing "last" partition, we can set the size directly
                        commitTransientRowCount = partitionSize;
                    } else {
                        // this is potentially a new last partition
                        this.txWriter.fixedRowCount += commitTransientRowCount;
                        commitTransientRowCount = partitionSize;
                    }

                    o3PartitionUpdRemaining.incrementAndGet();
                    final O3Basket o3Basket = o3BasketPool.next();
                    o3Basket.ensureCapacity(configuration, columnCount, indexCount);

                    AtomicInteger columnCounter = o3ColumnCounters.next();

                    // async partition processing set this counter to the column count
                    // and then manages issues if publishing of column tasks fails
                    // mid-column-count.
                    latchCount++;

                    // To collect column top values and partition updates
                    // from o3 partition tasks add them to pre-allocated continuous block of memory
                    long partitionUpdateSinkAddr = o3PartitionUpdateSink.allocateBlock();
                    // Set column top memory to -1, no need to initialize partition update memory, it always set by O3 partition tasks
                    Vect.memset(partitionUpdateSinkAddr + (long) PARTITION_SINK_SIZE_LONGS * Long.BYTES, (long) metadata.getColumnCount() * Long.BYTES, -1);
                    Unsafe.getUnsafe().putLong(partitionUpdateSinkAddr, partitionTimestamp);

                    if (append) {
                        // we are appending last partition, make sure it has been mapped!
                        // this also might fail, make sure exception is trapped and partitions are
                        // counted down correctly
                        try {
                            setAppendPosition(srcDataMax, false);
                        } catch (Throwable e) {
                            o3BumpErrorCount();
                            o3ClockDownPartitionUpdateCount();
                            o3CountDownDoneLatch();
                            throw e;
                        }

                        columnCounter.set(TableUtils.compressColumnCount(metadata));
                        Path pathToPartition = Path.getThreadLocal(path);
                        TableUtils.setPathForPartition(pathToPartition, partitionBy, txWriter.getPartitionTimestampByTimestamp(o3TimestampMin), srcNameTxn);
                        final int plen = pathToPartition.length();
                        int columnsPublished = 0;
                        for (int i = 0; i < columnCount; i++) {
                            final int columnType = metadata.getColumnType(i);
                            if (columnType < 0) {
                                continue;
                            }
                            final int colOffset = TableWriter.getPrimaryColumnIndex(i);
                            final boolean notTheTimestamp = i != timestampIndex;
                            final CharSequence columnName = metadata.getColumnName(i);
                            final int indexBlockCapacity = metadata.isColumnIndexed(i) ? metadata.getIndexValueBlockCapacity(i) : -1;
                            final BitmapIndexWriter indexWriter = indexBlockCapacity > -1 ? getBitmapIndexWriter(i) : null;
                            final MemoryR oooMem1 = o3Columns.getQuick(colOffset);
                            final MemoryR oooMem2 = o3Columns.getQuick(colOffset + 1);
                            final MemoryMA mem1 = columns.getQuick(colOffset);
                            final MemoryMA mem2 = columns.getQuick(colOffset + 1);
                            final long srcDataTop = getColumnTop(i);
                            final long srcOooFixAddr;
                            final long srcOooVarAddr;
                            final MemoryMA dstFixMem;
                            final MemoryMA dstVarMem;
                            if (!ColumnType.isVariableLength(columnType)) {
                                srcOooFixAddr = oooMem1.addressOf(0);
                                srcOooVarAddr = 0;
                                dstFixMem = mem1;
                                dstVarMem = null;
                            } else {
                                srcOooFixAddr = oooMem2.addressOf(0);
                                srcOooVarAddr = oooMem1.addressOf(0);
                                dstFixMem = mem2;
                                dstVarMem = mem1;
                            }

                            columnsPublished++;
                            try {
                                O3OpenColumnJob.appendLastPartition(
                                        pathToPartition,
                                        plen,
                                        columnName,
                                        columnCounter,
                                        notTheTimestamp ? columnType : ColumnType.setDesignatedTimestampBit(columnType, true),
                                        srcOooFixAddr,
                                        srcOooVarAddr,
                                        srcOooLo,
                                        srcOooHi,
                                        srcOooMax,
                                        o3TimestampMin,
                                        partitionTimestamp,
                                        srcDataTop,
                                        srcDataMax,
                                        indexBlockCapacity,
                                        dstFixMem,
                                        dstVarMem,
                                        partitionSize,
                                        partitionSize,
                                        this,
                                        indexWriter,
                                        getColumnNameTxn(partitionTimestamp, i),
                                        partitionUpdateSinkAddr
                                );
                            } catch (Throwable e) {
                                if (columnCounter.addAndGet(columnsPublished - columnCount) == 0) {
                                    o3ClockDownPartitionUpdateCount();
                                    o3CountDownDoneLatch();
                                }
                                throw e;
                            }
                        }

                        addPhysicallyWrittenRows(srcOooBatchRowSize);
                    } else {
                        if (flattenTimestamp && o3RowCount > 0) {
                            Vect.flattenIndex(sortedTimestampsAddr, o3RowCount);
                            flattenTimestamp = false;
                        }
                        o3CommitPartitionAsync(
                                columnCounter,
                                maxTimestamp,
                                sortedTimestampsAddr,
                                srcOooMax,
                                o3TimestampMin,
                                o3TimestampMax,
                                srcOooLo,
                                srcOooHi,
                                partitionTimestamp,
                                last,
                                srcDataMax,
                                srcNameTxn,
                                o3Basket,
                                partitionUpdateSinkAddr,
                                0L
                        );
                    }
                } catch (CairoException | CairoError e) {
                    LOG.error().$((Sinkable) e).$();
                    success = false;
                    throw e;
                }
            } // end while(srcOoo < srcOooMax)

            // at this point we should know the last partition row count
            this.txWriter.transientRowCount = commitTransientRowCount;
            this.partitionTimestampHi = Math.max(this.partitionTimestampHi, txWriter.getNextPartitionTimestamp(o3TimestampMax) - 1);
            this.txWriter.updateMaxTimestamp(Math.max(txWriter.getMaxTimestamp(), o3TimestampMax));
        } catch (Throwable th) {
            LOG.error().$(th).$();
            throw th;
        } finally {
            // we are stealing work here it is possible we get exception from this method
            LOG.debug()
                    .$("o3 expecting updates [table=").utf8(tableToken.getTableName())
                    .$(", partitionsPublished=").$(pCount)
                    .I$();

            o3ConsumePartitionUpdates();
            o3DoneLatch.await(latchCount);

            o3InError = !success || o3ErrorCount.get() > 0;
            if (success && o3ErrorCount.get() > 0) {
                //noinspection ThrowFromFinallyBlock
                throw CairoException.critical(0).put("bulk update failed and will be rolled back");
            }
        }

        if (o3LagRowCount > 0 && !metadata.isWalEnabled()) {
            LOG.info().$("shifting lag rows up [table=").$(tableToken.getTableName()).$(", lagCount=").$(o3LagRowCount).I$();
            o3ShiftLagRowsUp(timestampIndex, o3LagRowCount, srcOooMax, 0L, false, this.o3MoveLagRef);
        }
    }

    private void processPartitionRemoveCandidates() {
        try {
            final int n = partitionRemoveCandidates.size();
            if (n > 0) {
                processPartitionRemoveCandidates0(n);
            }
        } finally {
            partitionRemoveCandidates.clear();
        }
    }

    private void processPartitionRemoveCandidates0(int n) {
        boolean anyReadersBeforeCommittedTxn = checkScoreboardHasReadersBeforeLastCommittedTxn();
        // This flag will determine to schedule O3PartitionPurgeJob at the end or all done already.
        boolean scheduleAsyncPurge = anyReadersBeforeCommittedTxn;

        if (!anyReadersBeforeCommittedTxn) {
            for (int i = 0; i < n; i += 2) {
                try {
                    final long timestamp = partitionRemoveCandidates.getQuick(i);
                    final long txn = partitionRemoveCandidates.getQuick(i + 1);
                    setPathForPartition(
                            other,
                            partitionBy,
                            timestamp,
                            txn
                    );
                    other.$();
                    int errno = ff.unlinkOrRemove(other, LOG);
                    if (!(errno == 0 || errno == -1)) {
                        LOG.info()
                                .$("could not purge partition version, async purge will be scheduled [path=")
                                .utf8(other)
                                .$(", errno=").$(errno).I$();
                        scheduleAsyncPurge = true;
                    }
                } finally {
                    other.trimTo(rootLen);
                }
            }
        }

        if (scheduleAsyncPurge) {
            // Any more complicated case involve looking at what folders are present on disk before removing
            // do it async in O3PartitionPurgeJob
            if (schedulePurgeO3Partitions(messageBus, tableToken, partitionBy)) {
                LOG.info().$("scheduled to purge partitions [table=").utf8(tableToken.getTableName()).I$();
            } else {
                LOG.error().$("could not queue for purge, queue is full [table=").utf8(tableToken.getTableName()).I$();
            }
        }
    }

    private void publishTableWriterEvent(int cmdType, long tableId, long correlationId, int errorCode, CharSequence errorMsg, long affectedRowsCount, int eventType) {
        long pubCursor;
        do {
            pubCursor = messageBus.getTableWriterEventPubSeq().next();
            if (pubCursor == -2) {
                Os.pause();
            }
        } while (pubCursor < -1);

        if (pubCursor > -1) {
            try {
                final TableWriterTask event = messageBus.getTableWriterEventQueue().get(pubCursor);
                event.of(eventType, tableId, tableToken);
                event.putInt(errorCode);
                if (errorCode != AsyncWriterCommand.Error.OK) {
                    event.putStr(errorMsg);
                } else {
                    event.putLong(affectedRowsCount);
                }
                event.setInstance(correlationId);
            } finally {
                messageBus.getTableWriterEventPubSeq().done(pubCursor);
            }

            // Log result
            if (eventType == TSK_COMPLETE) {
                LogRecord lg = LOG.info()
                        .$("published async command complete event [type=").$(cmdType)
                        .$(",tableName=").utf8(tableToken.getTableName())
                        .$(",tableId=").$(tableId)
                        .$(",correlationId=").$(correlationId);
                if (errorCode != AsyncWriterCommand.Error.OK) {
                    lg.$(",errorCode=").$(errorCode).$(",errorMsg=").$(errorMsg);
                }
                lg.I$();
            }
        } else {
            // Queue is full
            LOG.error()
                    .$("could not publish sync command complete event [type=").$(cmdType)
                    .$(",tableName=").utf8(tableToken.getTableName())
                    .$(",tableId=").$(tableId)
                    .$(",correlationId=").$(correlationId)
                    .I$();
        }
    }

    private long readMinTimestamp(long partitionTimestamp) {
        setStateForTimestamp(other, partitionTimestamp);
        try {
            dFile(other, metadata.getColumnName(metadata.getTimestampIndex()), COLUMN_NAME_TXN_NONE);
            if (ff.exists(other)) {
                // read min timestamp value
                final int fd = TableUtils.openRO(ff, other, LOG);
                try {
                    return TableUtils.readLongOrFail(ff, fd, 0, tempMem16b, other);
                } finally {
                    ff.close(fd);
                }
            } else {
                throw CairoException.critical(0).put("Partition does not exist [path=").put(other).put(']');
            }
        } finally {
            other.trimTo(rootLen);
        }
    }

    private void readPartitionMinMax(FilesFacade ff, long partitionTimestamp, Path path, CharSequence columnName, long partitionSize) {
        dFile(path, columnName, COLUMN_NAME_TXN_NONE);
        final int fd = TableUtils.openRO(ff, path, LOG);
        try {
            attachMinTimestamp = ff.readNonNegativeLong(fd, 0);
            attachMaxTimestamp = ff.readNonNegativeLong(fd, (partitionSize - 1) * ColumnType.sizeOf(ColumnType.TIMESTAMP));
            if (attachMinTimestamp < 0 || attachMaxTimestamp < 0) {
                throw CairoException.critical(ff.errno())
                        .put("cannot read min, max timestamp from the column [path=").put(path)
                        .put(", partitionSizeRows=").put(partitionSize)
                        .put(", errno=").put(ff.errno()).put(']');
            }
            if (txWriter.getPartitionTimestampByTimestamp(attachMinTimestamp) != partitionTimestamp
                    || txWriter.getPartitionTimestampByTimestamp(attachMaxTimestamp) != partitionTimestamp) {
                throw CairoException.critical(0)
                        .put("invalid timestamp column data in detached partition, data does not match partition directory name [path=").put(path)
                        .put(", minTimestamp=").ts(attachMinTimestamp)
                        .put(", maxTimestamp=").ts(attachMaxTimestamp).put(']');
            }
        } finally {
            ff.close(fd);
        }
    }

    // Scans timestamp file
    // returns size of partition detected, e.g. size of monotonic increase
    // of timestamp longs read from 0 offset to the end of the file
    // It also writes min and max values found in detachedMinTimestamp and detachedMaxTimestamp
    private long readPartitionSizeMinMax(FilesFacade ff, long partitionTimestamp, Path path, CharSequence columnName) {
        int pathLen = path.length();
        try {
            path.concat(TXN_FILE_NAME).$();
            if (ff.exists(path)) {
                if (attachTxReader == null) {
                    attachTxReader = new TxReader(ff);
                }
                attachTxReader.ofRO(path, partitionBy);
                attachTxReader.unsafeLoadAll();

                try {
                    path.trimTo(pathLen);
                    long partitionSize = attachTxReader.getPartitionSizeByPartitionTimestamp(partitionTimestamp);
                    if (partitionSize <= 0) {
                        throw CairoException.nonCritical()
                                .put("partition is not preset in detached txn file [path=")
                                .put(path).put(", partitionSize=").put(partitionSize).put(']');
                    }

                    // Read min and max timestamp values from the file
                    readPartitionMinMax(ff, partitionTimestamp, path.trimTo(pathLen), columnName, partitionSize);
                    return partitionSize;
                } finally {
                    Misc.free(attachTxReader);
                }
            }

            // No txn file found, scan the file to get min, max timestamp
            // Scan forward while value increases

            dFile(path.trimTo(pathLen), columnName, COLUMN_NAME_TXN_NONE);
            final int fd = TableUtils.openRO(ff, path, LOG);
            try {
                long fileSize = ff.length(fd);
                if (fileSize <= 0) {
                    throw CairoException.critical(ff.errno())
                            .put("timestamp column is too small to attach the partition [path=")
                            .put(path).put(", fileSize=").put(fileSize).put(']');
                }
                long mappedMem = mapRO(ff, fd, fileSize, MemoryTag.MMAP_DEFAULT);
                try {
                    long maxTimestamp = partitionTimestamp;
                    long size = 0L;

                    for (long ptr = mappedMem, hi = mappedMem + fileSize; ptr < hi; ptr += Long.BYTES) {
                        long ts = Unsafe.getUnsafe().getLong(ptr);
                        if (ts >= maxTimestamp) {
                            maxTimestamp = ts;
                            size++;
                        } else {
                            break;
                        }
                    }
                    if (size > 0) {
                        attachMinTimestamp = Unsafe.getUnsafe().getLong(mappedMem);
                        attachMaxTimestamp = maxTimestamp;
                    }
                    return size;
                } finally {
                    ff.munmap(mappedMem, fileSize, MemoryTag.MMAP_DEFAULT);
                }
            } finally {
                ff.close(fd);
            }
        } finally {
            path.trimTo(pathLen);
        }
    }

    // This method is useful for debugging, it's not used in production code.
    @SuppressWarnings("unused")
    private long readTimestampRaw(long transientRowCount) {
        long offset = (transientRowCount - 1) * 8;
        long addr = mapAppendColumnBuffer(getPrimaryColumn(metadata.getTimestampIndex()), offset, 8, false);
        try {
            return Unsafe.getUnsafe().getLong(Math.abs(addr));
        } finally {
            mapAppendColumnBufferRelease(addr, offset, 8);
        }
    }

    private int readTodo() {
        long todoCount;
        try {
            // This is first FS call to the table directory.
            // If table is removed / renamed this should fail with table does not exist.
            todoCount = openTodoMem();
        } catch (CairoException ex) {
            if (ex.errnoReadPathDoesNotExist()) {
                throw CairoException.tableDoesNotExist(tableToken.getTableName());
            }
            throw ex;
        }
        int todo;
        if (todoCount > 0) {
            todo = (int) todoMem.getLong(40);
        } else {
            todo = -1;
        }
        return todo;
    }

    private void rebuildAttachedPartitionColumnIndex(long partitionTimestamp, long partitionSize, CharSequence columnName) {
        if (attachIndexBuilder == null) {
            attachIndexBuilder = new IndexBuilder(configuration);

            // no need to pass table name, full partition name will be specified
            attachIndexBuilder.of("");
        }

        attachIndexBuilder.reindexColumn(
                ff,
                attachColumnVersionReader,
                // use metadata instead of detachedMetadata to get correct value block capacity
                // detachedMetadata does not have the column
                metadata,
                metadata.getColumnIndex(columnName),
                -1L,
                partitionTimestamp,
                partitionBy,
                partitionSize
        );
    }

    private boolean reconcileOptimisticPartitions() {
        if (txWriter.getPartitionTimestampByIndex(txWriter.getPartitionCount() - 1) > txWriter.getMaxTimestamp()) {
            int maxTimestampPartitionIndex = txWriter.getPartitionIndex(txWriter.getMaxTimestamp());
            if (maxTimestampPartitionIndex < getPartitionCount() - 1) {
                for (int i = maxTimestampPartitionIndex + 1, n = getPartitionCount(); i < n; i++) {
                    // Schedule partitions directory deletions
                    long timestamp = txWriter.getPartitionTimestampByIndex(i);
                    long partitionTxn = txWriter.getPartitionNameTxn(i);
                    partitionRemoveCandidates.add(timestamp, partitionTxn);
                }
                txWriter.reconcileOptimisticPartitions();
                return true;
            }
        }
        return false;
    }

    private void recoverFromMetaRenameFailure(CharSequence columnName) {
        openMetaFile(ff, path, rootLen, metaMem);
    }

    private void recoverFromSwapRenameFailure(CharSequence columnName) {
        recoverFromTodoWriteFailure(columnName);
        clearTodoLog();
    }

    private void recoverFromSymbolMapWriterFailure(CharSequence columnName) {
        removeSymbolMapFilesQuiet(columnName, getTxn());
        removeMetaFile();
        recoverFromSwapRenameFailure(columnName);
    }

    private void recoverFromTodoWriteFailure(CharSequence columnName) {
        restoreMetaFrom(META_PREV_FILE_NAME, metaPrevIndex);
        openMetaFile(ff, path, rootLen, metaMem);
    }

    private void recoverOpenColumnFailure(CharSequence columnName) {
        final int index = columnCount - 1;
        removeMetaFile();
        removeLastColumn();
        columnCount--;
        recoverFromSwapRenameFailure(columnName);
        removeSymbolMapWriter(index);
    }

    private void releaseLock(boolean distressed) {
        if (lockFd != -1L) {
            if (distressed) {
                ff.close(lockFd);
                return;
            }

            try {
                lockName(path);
                removeOrException(ff, lockFd, path);
            } finally {
                path.trimTo(rootLen);
            }
        }
    }

    private ReadOnlyObjList<? extends MemoryCR> remapWalSymbols(
            SymbolMapDiffCursor symbolMapDiffCursor,
            long rowLo,
            long rowHi,
            Path walPath,
            long destRowLo
    ) {
        o3ColumnOverrides.clear();
        if (symbolMapDiffCursor != null) {
            SymbolMapDiff symbolMapDiff;
            while ((symbolMapDiff = symbolMapDiffCursor.nextSymbolMapDiff()) != null) {
                int columnIndex = symbolMapDiff.getColumnIndex();
                int columnType = metadata.getColumnType(columnIndex);
                if (columnType == -ColumnType.SYMBOL) {
                    // Scroll the cursor, don't apply, symbol is deleted
                    symbolMapDiff.drain();
                    continue;
                }

                if (!ColumnType.isSymbol(columnType)) {
                    throw CairoException.critical(0).put("WAL column and table writer column types don't match [columnIndex=").put(columnIndex)
                            .put(", walPath=").put(walPath)
                            .put(']');
                }
                boolean identical = createWalSymbolMapping(symbolMapDiff, columnIndex, symbolRewriteMap);

                if (!identical) {
                    int primaryColumnIndex = getPrimaryColumnIndex(columnIndex);
                    MemoryCR o3SymbolColumn = o3Columns.getQuick(primaryColumnIndex);
                    final MemoryCARW symbolColumnDest;

                    // Column is read-only mapped memory, so we need to take in RAM column and remap values into it
                    if (o3ColumnOverrides.size() == 0) {
                        o3ColumnOverrides.addAll(o3Columns);
                    }

                    symbolColumnDest = o3MemColumns.get(primaryColumnIndex);
                    long destOffset = (destRowLo - rowLo) << 2;
                    symbolColumnDest.jumpTo(destOffset + (rowHi << 2));
                    o3ColumnOverrides.setQuick(primaryColumnIndex, symbolColumnDest);
                    final int cleanSymbolCount = symbolMapDiff.getCleanSymbolCount();
                    for (long rowId = rowLo; rowId < rowHi; rowId++) {

                        final long valueOffset = rowId << 2;
                        int symKey = o3SymbolColumn.getInt(valueOffset);
                        assert (symKey >= 0 || symKey == SymbolTable.VALUE_IS_NULL);
                        if (symKey >= cleanSymbolCount) {
                            int newKey = symbolRewriteMap.getQuick(symKey - cleanSymbolCount);
                            if (newKey < 0) {
                                // This symbol was not mapped in WAL
                                // WAL is invalid
                                throw CairoException.critical(0).put("WAL symbol key not mapped [columnIndex=").put(columnIndex)
                                        .put(", columnKey=").put(symKey)
                                        .put(", walPath=").put(walPath)
                                        .put(", walRowId=").put(rowId)
                                        .put(']');
                            }
                            symKey = newKey;
                        }
                        symbolColumnDest.putInt(destOffset + valueOffset, symKey);
                    }
                }
            }
        }

        if (o3ColumnOverrides.size() == 0) {
            // No mappings were made.
            return o3Columns;
        }
        return o3ColumnOverrides;
    }

    private void removeColumn(int columnIndex) {
        final int pi = getPrimaryColumnIndex(columnIndex);
        final int si = getSecondaryColumnIndex(columnIndex);
        freeNullSetter(nullSetters, columnIndex);
        freeNullSetter(o3NullSetters, columnIndex);
        freeNullSetter(o3NullSetters2, columnIndex);
        freeAndRemoveColumnPair(columns, pi, si);
        freeAndRemoveO3ColumnPair(o3MemColumns, pi, si);
        freeAndRemoveO3ColumnPair(o3MemColumns2, pi, si);
        if (columnIndex < indexers.size()) {
            Misc.free(indexers.getAndSetQuick(columnIndex, null));
            populateDenseIndexerList();
        }
    }

    private void removeColumnFiles(int columnIndex, int columnType) {
        PurgingOperator purgingOperator = getPurgingOperator();
        long defaultNameTxn = columnVersionWriter.getDefaultColumnNameTxn(columnIndex);
        if (PartitionBy.isPartitioned(partitionBy)) {
            for (int i = txWriter.getPartitionCount() - 1; i > -1L; i--) {
                long partitionTimestamp = txWriter.getPartitionTimestampByIndex(i);
                if (!txWriter.isPartitionReadOnlyByPartitionTimestamp(partitionTimestamp)) {
                    long partitionNameTxn = txWriter.getPartitionNameTxn(i);
                    long columnNameTxn = columnVersionWriter.getColumnNameTxn(partitionTimestamp, columnIndex);
                    purgingOperator.add(columnIndex, columnNameTxn, partitionTimestamp, partitionNameTxn);
                }
            }
        } else {
            purgingOperator.add(columnIndex, defaultNameTxn, txWriter.getLastPartitionTimestamp(), -1L);
        }
        if (ColumnType.isSymbol(columnType)) {
            purgingOperator.add(columnIndex, defaultNameTxn, PurgingOperator.TABLE_ROOT_PARTITION, -1);
        }
    }

    private void removeColumnFilesInPartition(CharSequence columnName, int columnIndex, long partitionTimestamp) {
        if (!txWriter.isPartitionReadOnlyByPartitionTimestamp(partitionTimestamp)) {
            setPathForPartition(path, partitionBy, partitionTimestamp, -1);
            int plen = path.length();
            long columnNameTxn = columnVersionWriter.getColumnNameTxn(partitionTimestamp, columnIndex);
            removeFileAndOrLog(ff, dFile(path, columnName, columnNameTxn));
            removeFileAndOrLog(ff, iFile(path.trimTo(plen), columnName, columnNameTxn));
            removeFileAndOrLog(ff, keyFileName(path.trimTo(plen), columnName, columnNameTxn));
            removeFileAndOrLog(ff, valueFileName(path.trimTo(plen), columnName, columnNameTxn));
            path.trimTo(rootLen);
        } else {
            LOG.critical()
                    .$("o3 ignoring removal of column in read-only partition [table=").utf8(tableToken.getTableName())
                    .$(", columnName=").utf8(columnName)
                    .$(", timestamp=").$ts(partitionTimestamp)
                    .$();
        }
    }

    private int removeColumnFromMeta(int index) {
        try {
            int metaSwapIndex = openMetaSwapFile(ff, ddlMem, path, rootLen, fileOperationRetryCount);
            int timestampIndex = metaMem.getInt(META_OFFSET_TIMESTAMP_INDEX);
            ddlMem.putInt(columnCount);
            ddlMem.putInt(partitionBy);

            if (timestampIndex == index) {
                ddlMem.putInt(-1);
            } else {
                ddlMem.putInt(timestampIndex);
            }
            copyVersionAndLagValues();
            ddlMem.jumpTo(META_OFFSET_COLUMN_TYPES);

            for (int i = 0; i < columnCount; i++) {
                writeColumnEntry(i, i == index, isColumnDedupKey(metaMem, i));
            }

            long nameOffset = getColumnNameOffset(columnCount);
            for (int i = 0; i < columnCount; i++) {
                CharSequence columnName = metaMem.getStr(nameOffset);
                ddlMem.putStr(columnName);
                nameOffset += Vm.getStorageLength(columnName);
            }

            return metaSwapIndex;
        } finally {
            ddlMem.close();
        }
    }

    private void removeIndexFiles(CharSequence columnName, int columnIndex) {
        try {
            for (int i = txWriter.getPartitionCount() - 1; i > -1L; i--) {
                long partitionTimestamp = txWriter.getPartitionTimestampByIndex(i);
                long partitionNameTxn = txWriter.getPartitionNameTxn(i);
                removeIndexFilesInPartition(columnName, columnIndex, partitionTimestamp, partitionNameTxn);
            }
            if (!PartitionBy.isPartitioned(partitionBy)) {
                removeColumnFilesInPartition(columnName, columnIndex, txWriter.getLastPartitionTimestamp());
            }
        } finally {
            path.trimTo(rootLen);
        }
    }

    private void removeIndexFilesInPartition(CharSequence columnName, int columnIndex, long partitionTimestamp, long partitionNameTxn) {
        setPathForPartition(path, partitionBy, partitionTimestamp, partitionNameTxn);
        int plen = path.length();
        long columnNameTxn = columnVersionWriter.getColumnNameTxn(partitionTimestamp, columnIndex);
        removeFileAndOrLog(ff, keyFileName(path.trimTo(plen), columnName, columnNameTxn));
        removeFileAndOrLog(ff, valueFileName(path.trimTo(plen), columnName, columnNameTxn));
        path.trimTo(rootLen);
    }

    private void removeLastColumn() {
        removeColumn(columnCount - 1);
    }

    private void removeMetaFile() {
        try {
            path.concat(META_FILE_NAME).$();
            if (ff.exists(path) && !ff.remove(path)) {
                // On Windows opened file cannot be removed
                // but can be renamed
                other.concat(META_FILE_NAME).put('.').put(configuration.getMicrosecondClock().getTicks()).$();
                if (ff.rename(path, other) != FILES_RENAME_OK) {
                    LOG.error().$("could not remove [path=").$(path).$(']').$();
                    throw CairoException.critical(ff.errno()).put("Recovery failed. Cannot remove: ").put(path);
                }
            }
        } finally {
            path.trimTo(rootLen);
            other.trimTo(rootLen);
        }
    }

    private void removeNonAttachedPartitions() {
        LOG.debug().$("purging non attached partitions [path=").$(path.$()).I$();
        try {
            ff.iterateDir(path.$(), removePartitionDirsNotAttached);
            processPartitionRemoveCandidates();
        } finally {
            path.trimTo(rootLen);
        }
    }

    private void removePartitionDirsNotAttached(long pUtf8NameZ, int type) {
        // Do not remove detached partitions, they are probably about to be attached
        // Do not remove wal and sequencer directories either
        int checkedType = ff.typeDirOrSoftLinkDirNoDots(path, rootLen, pUtf8NameZ, type, fileNameSink);
        if (checkedType != Files.DT_UNKNOWN &&
                !CairoKeywords.isDetachedDirMarker(pUtf8NameZ) &&
                !CairoKeywords.isWal(pUtf8NameZ) &&
                !CairoKeywords.isTxnSeq(pUtf8NameZ) &&
                !CairoKeywords.isSeq(pUtf8NameZ) &&
                !Chars.endsWith(fileNameSink, configuration.getAttachPartitionSuffix())
        ) {
            try {
                long txn = 0;
                int txnSep = Chars.indexOf(fileNameSink, '.');
                if (txnSep < 0) {
                    txnSep = fileNameSink.length();
                } else {
                    txn = Numbers.parseLong(fileNameSink, txnSep + 1, fileNameSink.length());
                }
                long dirTimestamp = partitionDirFmt.parse(fileNameSink, 0, txnSep, null);
                if (txn <= txWriter.txn &&
                        (txWriter.attachedPartitionsContains(dirTimestamp) || txWriter.isActivePartition(dirTimestamp))) {
                    return;
                }
                partitionRemoveCandidates.add(dirTimestamp, txn);
                path.trimTo(rootLen).$();
            } catch (NumericException ignore) {
                // not a date?
                // ignore exception and leave the directory
                path.trimTo(rootLen);
                path.concat(pUtf8NameZ).$();
                LOG.error().$("invalid partition directory inside table folder: ").utf8(path).$();
            }
        }
    }

    private void removeSymbolMapFilesQuiet(CharSequence name, long columnNamTxn) {
        try {
            removeFileAndOrLog(ff, offsetFileName(path.trimTo(rootLen), name, columnNamTxn));
            removeFileAndOrLog(ff, charFileName(path.trimTo(rootLen), name, columnNamTxn));
            removeFileAndOrLog(ff, keyFileName(path.trimTo(rootLen), name, columnNamTxn));
            removeFileAndOrLog(ff, valueFileName(path.trimTo(rootLen), name, columnNamTxn));
        } finally {
            path.trimTo(rootLen);
        }
    }

    private void removeSymbolMapWriter(int index) {
        MapWriter writer = symbolMapWriters.getAndSetQuick(index, NullMapWriter.INSTANCE);
        if (writer != null && writer != NullMapWriter.INSTANCE) {
            int symColIndex = denseSymbolMapWriters.remove(writer);
            // Shift all subsequent symbol indexes by 1 back
            while (symColIndex < denseSymbolMapWriters.size()) {
                MapWriter w = denseSymbolMapWriters.getQuick(symColIndex);
                w.setSymbolIndexInTxWriter(symColIndex);
                symColIndex++;
            }
            Misc.freeIfCloseable(writer);
        }
    }

    private int rename(int retries) {
        try {
            int index = 0;
            other.concat(META_PREV_FILE_NAME).$();
            path.concat(META_FILE_NAME).$();
            int l = other.length();

            do {
                if (index > 0) {
                    other.trimTo(l);
                    other.put('.').put(index);
                    other.$();
                }

                if (ff.exists(other) && !ff.remove(other)) {
                    LOG.info().$("could not remove target of rename '").$(path).$("' to '").$(other).$(" [errno=").$(ff.errno()).I$();
                    index++;
                    continue;
                }

                if (ff.rename(path, other) != FILES_RENAME_OK) {
                    LOG.info().$("could not rename '").$(path).$("' to '").$(other).$(" [errno=").$(ff.errno()).I$();
                    index++;
                    continue;
                }

                return index;

            } while (index < retries);

            throw CairoException.critical(0).put("could not rename ").put(path).put(". Max number of attempts reached [").put(index).put("]. Last target was: ").put(other);
        } finally {
            path.trimTo(rootLen);
            other.trimTo(rootLen);
        }
    }

    private int renameColumnFromMeta(int index, CharSequence newName) {
        try {
            int metaSwapIndex = openMetaSwapFile(ff, ddlMem, path, rootLen, fileOperationRetryCount);
            int timestampIndex = metaMem.getInt(META_OFFSET_TIMESTAMP_INDEX);
            ddlMem.putInt(columnCount);
            ddlMem.putInt(partitionBy);
            ddlMem.putInt(timestampIndex);
            copyVersionAndLagValues();
            ddlMem.jumpTo(META_OFFSET_COLUMN_TYPES);

            for (int i = 0; i < columnCount; i++) {
                writeColumnEntry(i, false, isColumnDedupKey(metaMem, i));
            }

            long nameOffset = getColumnNameOffset(columnCount);
            for (int i = 0; i < columnCount; i++) {
                CharSequence columnName = metaMem.getStr(nameOffset);
                nameOffset += Vm.getStorageLength(columnName);

                if (i == index && getColumnType(metaMem, i) > 0) {
                    columnName = newName;
                }
                ddlMem.putStr(columnName);
            }

            return metaSwapIndex;
        } finally {
            ddlMem.close();
        }
    }

    private void renameMetaToMetaPrev(CharSequence columnName) {
        try {
            this.metaPrevIndex = rename(fileOperationRetryCount);
        } catch (CairoException e) {
            runFragile(RECOVER_FROM_META_RENAME_FAILURE, columnName, e);
        }
    }

    private void renameSwapMetaToMeta(CharSequence columnName) {
        // rename _meta.swp to _meta
        try {
            restoreMetaFrom(META_SWAP_FILE_NAME, metaSwapIndex);
        } catch (CairoException e) {
            runFragile(RECOVER_FROM_SWAP_RENAME_FAILURE, columnName, e);
        }
    }

    private long repairDataGaps(final long timestamp) {
        if (txWriter.getMaxTimestamp() != Numbers.LONG_NaN && PartitionBy.isPartitioned(partitionBy)) {
            long fixedRowCount = 0;
            long lastTimestamp = -1;
            long transientRowCount = this.txWriter.getTransientRowCount();
            long maxTimestamp = this.txWriter.getMaxTimestamp();
            try {
                final long tsLimit = txWriter.getPartitionTimestampByTimestamp(this.txWriter.getMaxTimestamp());
                for (long ts = txWriter.getPartitionTimestampByTimestamp(txWriter.getMinTimestamp()); ts < tsLimit; ts = txWriter.getNextPartitionTimestamp(ts)) {
                    path.trimTo(rootLen);
                    setStateForTimestamp(path, ts);
                    int p = path.length();

                    long partitionSize = txWriter.getPartitionSizeByPartitionTimestamp(ts);
                    if (partitionSize >= 0 && ff.exists(path.$())) {
                        fixedRowCount += partitionSize;
                        lastTimestamp = ts;
                    } else {
                        Path other = Path.getThreadLocal2(path.trimTo(p).$());
                        TableUtils.oldPartitionName(other, getTxn());
                        if (ff.exists(other.$())) {
                            if (ff.rename(other, path) != FILES_RENAME_OK) {
                                LOG.error().$("could not rename [from=").$(other).$(", to=").$(path).I$();
                                throw new CairoError("could not restore directory, see log for details");
                            } else {
                                LOG.info().$("restored [path=").$(path).I$();
                            }
                        } else {
                            LOG.debug().$("missing partition [name=").$(path.trimTo(p).$()).I$();
                        }
                    }
                }

                if (lastTimestamp > -1) {
                    path.trimTo(rootLen);
                    setStateForTimestamp(path, tsLimit);
                    if (!ff.exists(path.$())) {
                        Path other = Path.getThreadLocal2(path);
                        TableUtils.oldPartitionName(other, getTxn());
                        if (ff.exists(other.$())) {
                            if (ff.rename(other, path) != FILES_RENAME_OK) {
                                LOG.error().$("could not rename [from=").$(other).$(", to=").$(path).I$();
                                throw new CairoError("could not restore directory, see log for details");
                            } else {
                                LOG.info().$("restored [path=").$(path).I$();
                            }
                        } else {
                            LOG.error().$("last partition does not exist [name=").$(path).I$();
                            // ok, create last partition we discovered the active
                            // 1. read its size
                            path.trimTo(rootLen);
                            setStateForTimestamp(path, lastTimestamp);
                            int p = path.length();
                            transientRowCount = txWriter.getPartitionSizeByPartitionTimestamp(lastTimestamp);


                            // 2. read max timestamp
                            TableUtils.dFile(path.trimTo(p), metadata.getColumnName(metadata.getTimestampIndex()), COLUMN_NAME_TXN_NONE);
                            maxTimestamp = TableUtils.readLongAtOffset(ff, path, tempMem16b, (transientRowCount - 1) * Long.BYTES);
                            fixedRowCount -= transientRowCount;
                            txWriter.removeAttachedPartitions(txWriter.getMaxTimestamp());
                            LOG.info()
                                    .$("updated active partition [name=").$(path.trimTo(p).$())
                                    .$(", maxTimestamp=").$ts(maxTimestamp)
                                    .$(", transientRowCount=").$(transientRowCount)
                                    .$(", fixedRowCount=").$(txWriter.getFixedRowCount())
                                    .I$();
                        }
                    }
                }
            } finally {
                path.trimTo(rootLen);
            }

            final long expectedSize = txWriter.unsafeReadFixedRowCount();
            if (expectedSize != fixedRowCount || maxTimestamp != this.txWriter.getMaxTimestamp()) {
                LOG.info()
                        .$("actual table size has been adjusted [name=`").utf8(tableToken.getTableName()).$('`')
                        .$(", expectedFixedSize=").$(expectedSize)
                        .$(", actualFixedSize=").$(fixedRowCount)
                        .I$();

                txWriter.reset(
                        fixedRowCount,
                        transientRowCount,
                        maxTimestamp,
                        denseSymbolMapWriters
                );
                return maxTimestamp;
            }
        }

        return timestamp;
    }

    private void repairMetaRename(int index) {
        try {
            path.concat(META_PREV_FILE_NAME);
            if (index > 0) {
                path.put('.').put(index);
            }
            path.$();

            if (ff.exists(path)) {
                LOG.info().$("Repairing metadata from: ").$(path).$();
                if (ff.exists(other.concat(META_FILE_NAME).$()) && !ff.remove(other)) {
                    throw CairoException.critical(ff.errno()).put("Repair failed. Cannot replace ").put(other);
                }

                if (ff.rename(path, other) != FILES_RENAME_OK) {
                    throw CairoException.critical(ff.errno()).put("Repair failed. Cannot rename ").put(path).put(" -> ").put(other);
                }
            }
        } finally {
            path.trimTo(rootLen);
            other.trimTo(rootLen);
        }

        clearTodoLog();
    }

    private void repairTruncate() {
        LOG.info().$("repairing abnormally terminated truncate on ").$(path).$();
        scheduleRemoveAllPartitions();
        txWriter.truncate(columnVersionWriter.getVersion(), denseSymbolMapWriters);
        clearTodoLog();
        processPartitionRemoveCandidates();
    }

    private void resizePartitionUpdateSink() {
        if (o3PartitionUpdateSink == null) {
            o3PartitionUpdateSink = new PagedDirectLongList(MemoryTag.NATIVE_O3);
        }
        o3PartitionUpdateSink.clear();
        o3PartitionUpdateSink.setBlockSize(PARTITION_SINK_SIZE_LONGS + metadata.getColumnCount());
    }

    private void restoreMetaFrom(CharSequence fromBase, int fromIndex) {
        try {
            path.concat(fromBase);
            if (fromIndex > 0) {
                path.put('.').put(fromIndex);
            }
            path.$();

            TableUtils.renameOrFail(ff, path, other.concat(META_FILE_NAME).$());
        } finally {
            path.trimTo(rootLen);
            other.trimTo(rootLen);
        }
    }

    private void rollbackIndexes() {
        final long maxRow = txWriter.getTransientRowCount() - 1;
        for (int i = 0, n = denseIndexers.size(); i < n; i++) {
            ColumnIndexer indexer = denseIndexers.getQuick(i);
            int fd = indexer.getFd();
            if (fd > -1) {
                LOG.info().$("recovering index [fd=").$(fd).I$();
                indexer.rollback(maxRow);
            }
        }
    }

    private void rollbackSymbolTables() {
        int expectedMapWriters = txWriter.unsafeReadSymbolColumnCount();
        for (int i = 0; i < expectedMapWriters; i++) {
            denseSymbolMapWriters.getQuick(i).rollback(txWriter.unsafeReadSymbolWriterIndexOffset(i));
        }
    }

    private void rowAppend(ObjList<Runnable> activeNullSetters) {
        if ((masterRef & 1) != 0) {
            for (int i = 0; i < columnCount; i++) {
                if (rowValueIsNotNull.getQuick(i) < masterRef) {
                    activeNullSetters.getQuick(i).run();
                }
            }
            masterRef++;
        }
    }

    private void runFragile(FragileCode fragile, CharSequence columnName, CairoException e) {
        try {
            fragile.run(columnName);
        } catch (CairoException e2) {
            LOG.error().$("DOUBLE ERROR: 1st: {").$((Sinkable) e).$('}').$();
            throwDistressException(e2);
        }
        throw e;
    }

    private void safeDeletePartitionDir(long timestamp, long partitionNameTxn) {
        // Call O3 methods to remove check TxnScoreboard and remove partition directly
        partitionRemoveCandidates.clear();
        partitionRemoveCandidates.add(timestamp, partitionNameTxn);
        processPartitionRemoveCandidates();
    }

    private void scheduleRemoveAllPartitions() {
        for (int i = txWriter.getPartitionCount() - 1; i > -1L; i--) {
            long timestamp = txWriter.getPartitionTimestampByIndex(i);
            long partitionTxn = txWriter.getPartitionNameTxn(i);
            partitionRemoveCandidates.add(timestamp, partitionTxn);
        }
    }

    private void setAppendPosition(final long rowCount, boolean doubleAllocate) {
        long recordLength = 0;
        for (int i = 0; i < columnCount; i++) {
            // stop calculating oversize as soon as we find first over-sized column
            recordLength += setColumnSize(i, rowCount, doubleAllocate);
        }
        avgRecordSize = rowCount > 0 ? recordLength / rowCount : Math.max(avgRecordSize, recordLength);
    }

    private long setColumnSize(int columnIndex, long size, boolean doubleAllocate) {
        long dataSizeBytes = 0;
        try {
            MemoryMA mem1 = getPrimaryColumn(columnIndex);
            MemoryMA mem2 = getSecondaryColumn(columnIndex);
            int type = metadata.getColumnType(columnIndex);
            if (type > 0) { // Not deleted
                final long pos = size - getColumnTop(columnIndex);
                if (pos > 0) {
                    // subtract column top
                    final long m1pos;
                    switch (ColumnType.tagOf(type)) {
                        case ColumnType.BINARY:
                        case ColumnType.STRING:
                            assert mem2 != null;
                            if (doubleAllocate) {
                                mem2.allocate(pos * Long.BYTES + Long.BYTES);
                            }
                            // Jump to the number of records written to read length of var column correctly
                            mem2.jumpTo(pos * Long.BYTES);
                            m1pos = Unsafe.getUnsafe().getLong(mem2.getAppendAddress());
                            // Jump to the end of file to correctly trim the file
                            mem2.jumpTo((pos + 1) * Long.BYTES);
                            dataSizeBytes = m1pos + (pos + 1) * Long.BYTES;
                            break;
                        default:
                            m1pos = pos << ColumnType.pow2SizeOf(type);
                            dataSizeBytes = m1pos;
                            break;
                    }
                    if (doubleAllocate) {
                        mem1.allocate(m1pos);
                    }
                    mem1.jumpTo(m1pos);
                } else {
                    mem1.jumpTo(0);
                    dataSizeBytes = ColumnType.sizeOf(type);
                    if (mem2 != null) {
                        mem2.jumpTo(0);
                        mem2.putLong(0);
                        // Assume var length columns use 28 bytes per value to estimate the record size
                        // if there are no rows in the partition yet.
                        // The record size used to estimate the partition size
                        // to split partition in O3 commit when necessary
                        dataSizeBytes = TableUtils.ESTIMATED_VAR_COL_SIZE;
                    }
                }
            }
        } catch (CairoException e) {
            throwDistressException(e);
        }

        return dataSizeBytes;
    }

    private void setO3AppendPosition(final long position) {
        for (int i = 0; i < columnCount; i++) {
            int columnType = metadata.getColumnType(i);
            if (columnType > 0) {
                o3SetAppendOffset(i, columnType, position);
            }
        }
    }

    private void setRowValueNotNull(int columnIndex) {
        assert rowValueIsNotNull.getQuick(columnIndex) != masterRef;
        rowValueIsNotNull.setQuick(columnIndex, masterRef);
    }

    /**
     * Sets path member variable to partition directory for the given timestamp and
     * partitionLo and partitionHi to partition interval in millis. These values are
     * determined based on input timestamp and value of partitionBy. For any given
     * timestamp this method will determine either day, month or year interval timestamp falls to.
     * Partition directory name is ISO string of interval start.
     * <p>
     * Because this method modifies "path" member variable, be sure path is trimmed to original
     * state within try..finally block.
     *
     * @param path      path instance to modify
     * @param timestamp to determine interval for
     */
    private void setStateForTimestamp(Path path, long timestamp) {
        // When partition is create a txn name must always be set to purge dropped partitions.
        // When partition is created outside O3 merge use `txn-1` as the version
        long partitionTxnName = PartitionBy.isPartitioned(partitionBy) ? txWriter.getTxn() - 1 : -1;
        partitionTxnName = txWriter.getPartitionNameTxnByPartitionTimestamp(timestamp, partitionTxnName);
        TableUtils.setPathForPartition(path, partitionBy, timestamp, partitionTxnName);
    }

    private void shrinkO3Mem() {
        for (int i = 0, n = o3MemColumns.size(); i < n; i++) {
            MemoryCARW o3mem = o3MemColumns.getQuick(i);
            if (o3mem != null) {
                // truncate will shrink the memory to a single page
                o3mem.truncate();
            }
        }
        for (int i = 0, n = o3MemColumns2.size(); i < n; i++) {
            MemoryCARW o3mem2 = o3MemColumns2.getQuick(i);
            if (o3mem2 != null) {
                o3mem2.truncate();
            }
        }
    }

    private void squashPartitionForce(int partitionIndex) {
        int lastLogicalPartitionIndex = partitionIndex;
        long lastLogicalPartitionTimestamp = txWriter.getPartitionTimestampByIndex(partitionIndex);
        assert lastLogicalPartitionTimestamp == txWriter.getLogicalPartitionTimestamp(lastLogicalPartitionTimestamp);

        // Do not cache txWriter.getPartitionCount() as it changes during the squashing
        while (partitionIndex < txWriter.getPartitionCount()) {
            long partitionTimestamp = txWriter.getPartitionTimestampByIndex(partitionIndex);
            long logicalPartitionTimestamp = txWriter.getLogicalPartitionTimestamp(partitionTimestamp);
            if (logicalPartitionTimestamp != lastLogicalPartitionTimestamp) {
                if (partitionIndex > lastLogicalPartitionIndex + 1) {
                    squashSplitPartitions(lastLogicalPartitionIndex, partitionIndex, 1, true);
                }
                return;
            }
            partitionIndex++;
        }
        if (partitionIndex > lastLogicalPartitionIndex + 1) {
            squashSplitPartitions(lastLogicalPartitionIndex, partitionIndex, 1, true);
        }
    }

    private void squashPartitionRange(int maxLastSubPartitionCount, int partitionIndexLo, int partitionIndexHi) {
        if (partitionIndexHi > partitionIndexLo) {
            int subpartitions = partitionIndexHi - partitionIndexLo;
            int optimalPartitionCount = partitionIndexHi == txWriter.getPartitionCount() ? maxLastSubPartitionCount : MAX_MID_SUB_PARTITION_COUNT;
            if (subpartitions > Math.max(1, optimalPartitionCount)) {
                squashSplitPartitions(partitionIndexLo, partitionIndexHi, optimalPartitionCount, false);
            } else if (subpartitions == 1) {
                if (partitionIndexLo >= 0 &&
                        partitionIndexLo < txWriter.getPartitionCount() && minSplitPartitionTimestamp == txWriter.getPartitionTimestampByIndex(partitionIndexLo)) {
                    minSplitPartitionTimestamp = getPartitionTimestampOrMax(partitionIndexLo + 1);
                }
            }
        }
    }

    private long squashPartitionTimestamp(long ts) {
        int partitionIndex = txWriter.findAttachedPartitionIndexByLoTimestamp(ts);
        if (partitionIndex < 0) {
            partitionIndex = -partitionIndex - 1;
        }
        if (partitionIndex >= txWriter.getPartitionCount()) {
            return Long.MAX_VALUE;
        }
        return txWriter.getLogicalPartitionTimestamp(txWriter.getPartitionTimestampByIndex(partitionIndex));
    }

    private void squashSplitPartitions(long timestampMin, long timestampMax, int maxLastSubPartitionCount) {

        if (timestampMin > txWriter.getMaxTimestamp() || txWriter.getPartitionCount() < 2) {
            return;
        }

        // Take the control of split partition population here.
        // When the number of split partitions is too big, start merging them together.
        // This is to avoid having too many partitions / files in the system which penalizes the reading performance.
        long logicalPartition = squashPartitionTimestamp(timestampMin);
        int partitionIndex = txWriter.getPartitionIndex(logicalPartition);
        if (partitionIndex > -1) {
            int partitionIndexLo = partitionIndex;
            int partitionCount = txWriter.getPartitionCount();

            while (logicalPartition < timestampMax && ++partitionIndex < partitionCount) {
                long partitionTimestamp = txWriter.getPartitionTimestampByIndex(partitionIndex);
                long newLogicalPartition = txWriter.getLogicalPartitionTimestamp(partitionTimestamp);

                if (logicalPartition != newLogicalPartition) {
                    squashPartitionRange(maxLastSubPartitionCount, partitionIndexLo, partitionIndex);

                    // txn records can be changed by squashing. Reset the position and the partition count.
                    partitionCount = txWriter.getPartitionCount();
                    partitionIndex = txWriter.getPartitionIndex(newLogicalPartition);

                    // switch to the next logical partition
                    logicalPartition = newLogicalPartition;
                    partitionIndexLo = partitionIndex;
                }
            }

            // This can shift last partition timestamp, save what was the last partition timestamp before squashing
            long lastPartitionTimestamp = txWriter.getLastPartitionTimestamp();
            squashPartitionRange(maxLastSubPartitionCount, partitionIndexLo, partitionIndex);
            if (lastPartitionTimestamp != txWriter.getLastPartitionTimestamp()) {
                openLastPartition();
            }
        }
    }

    private void squashSplitPartitions(final int partitionIndexLo, final int partitionIndexHi, final int optimalPartitionCount, boolean force) {
        assert partitionIndexHi >= 0 && partitionIndexHi <= txWriter.getPartitionCount() && partitionIndexLo >= 0;
        int targetPartitionIndex = partitionIndexLo;

        if (partitionIndexHi > partitionIndexLo + 1) {
            long targetPartition = Long.MIN_VALUE;
            boolean copyTargetFrame = false;

            // Move partitionIndexLo to the first unlocked partition in the range
            for (; targetPartitionIndex + 1 < partitionIndexHi; targetPartitionIndex++) {
                boolean canOverwrite = canSquashOverwritePartitionTail(targetPartitionIndex);
                if (canOverwrite || force) {
                    targetPartition = txWriter.getPartitionTimestampByIndex(partitionIndexLo);
                    copyTargetFrame = !canOverwrite;
                    break;
                }
            }
            if (targetPartition == Long.MIN_VALUE) {
                return;
            }

            boolean lastPartitionSquashed = false;
            int squashCount = partitionIndexHi - partitionIndexLo - optimalPartitionCount;

            if (squashCount > 0) {
                long targetPartitionNameTxn = txWriter.getPartitionNameTxnByPartitionTimestamp(targetPartition);
                TableUtils.setPathForPartition(path, partitionBy, targetPartition, targetPartitionNameTxn);
                final long originalSize = txWriter.getPartitionSizeByPartitionTimestamp(targetPartition);

                boolean rw = !copyTargetFrame;
                Frame targetFrame = null;
                Frame firstPartitionFrame = partitionFrameFactory.open(rw, path, targetPartition, metadata, columnVersionWriter, originalSize);
                try {
                    if (copyTargetFrame) {
                        try {
                            TableUtils.setPathForPartition(other, partitionBy, targetPartition, txWriter.txn);
                            TableUtils.createDirsOrFail(ff, other.slash$(), configuration.getMkDirMode());
                            LOG.info().$("copying partition to force squash [from=").$(path).$(", to=").$(other).I$();

                            targetFrame = partitionFrameFactory.openRW(other, targetPartition, metadata, columnVersionWriter, 0);
                            FrameAlgebra.append(targetFrame, firstPartitionFrame, configuration.getCommitMode());
                            addPhysicallyWrittenRows(firstPartitionFrame.getSize());
                            txWriter.updatePartitionSizeAndTxnByRawIndex(partitionIndexLo * LONGS_PER_TX_ATTACHED_PARTITION, originalSize);
                            partitionRemoveCandidates.add(targetPartition, targetPartitionNameTxn);
                        } finally {
                            Misc.free(firstPartitionFrame);
                        }
                    } else {
                        targetFrame = firstPartitionFrame;
                    }
                    for (int i = 0; i < squashCount; i++) {
                        long sourcePartition = txWriter.getPartitionTimestampByIndex(partitionIndexLo + 1);

                        other.trimTo(rootLen);
                        long sourceNameTxn = txWriter.getPartitionNameTxnByPartitionTimestamp(sourcePartition);
                        TableUtils.setPathForPartition(other, partitionBy, sourcePartition, sourceNameTxn);
                        long partitionSize = txWriter.getPartitionSizeByPartitionTimestamp(sourcePartition);
                        lastPartitionSquashed = partitionIndexLo + 2 == txWriter.getPartitionCount();
                        if (lastPartitionSquashed) {
                            closeActivePartition(false);
                            partitionSize = txWriter.getTransientRowCount() + txWriter.getLagRowCount();
                        }

                        assert partitionSize > 0;
                        LOG.info().$("squashing partitions [table=").$(tableToken)
                                .$(", target=").$(formatPartitionForTimestamp(targetPartition, targetPartitionNameTxn)).$(", targetSize=").$(targetFrame.getSize())
                                .$(", source=").$(formatPartitionForTimestamp(sourcePartition, sourceNameTxn)).$(", sourceSize=").$(partitionSize).I$();
                        try (Frame sourceFrame = partitionFrameFactory.openRO(other, sourcePartition, metadata, columnVersionWriter, partitionSize)) {
                            FrameAlgebra.append(targetFrame, sourceFrame, configuration.getCommitMode());
                            addPhysicallyWrittenRows(sourceFrame.getSize());
                        } catch (Throwable th) {
                            LOG.critical().$("partition squashing failed [table=").$(tableToken).$(", error=").$(th).I$();
                            throw th;
                        }

                        txWriter.removeAttachedPartitions(sourcePartition);
                        columnVersionWriter.removePartition(sourcePartition);
                        txWriter.updatePartitionColumnVersion(targetPartition);
                        partitionRemoveCandidates.add(sourcePartition, sourceNameTxn);
                        if (sourcePartition == minSplitPartitionTimestamp) {
                            minSplitPartitionTimestamp = getPartitionTimestampOrMax(partitionIndexLo + 1);
                        }
                    }

                    txWriter.updatePartitionSizeByTimestamp(targetPartition, targetFrame.getSize());
                    if (lastPartitionSquashed) {
                        // last partition is squashed, adjust fixed/transient row sizes
                        long newTransientRowCount = targetFrame.getSize() - txWriter.getLagRowCount();
                        assert newTransientRowCount >= 0;
                        txWriter.fixedRowCount += txWriter.getTransientRowCount() - newTransientRowCount;
                        assert txWriter.fixedRowCount >= 0;
                        txWriter.transientRowCount = newTransientRowCount;
                    }
                } finally {
                    Misc.free(targetFrame);
                    path.trimTo(rootLen);
                    other.trimTo(rootLen);
                }

                columnVersionWriter.commit();
                txWriter.setColumnVersion(columnVersionWriter.getVersion());
                txWriter.commit(denseSymbolMapWriters);
                processPartitionRemoveCandidates();
            }
        }
    }

    private void swapMetaFile(CharSequence columnName) {
        // close _meta so we can rename it
        metaMem.close();
        // validate new meta
        validateSwapMeta(columnName);
        // rename _meta to _meta.prev
        renameMetaToMetaPrev(columnName);
        // after we moved _meta to _meta.prev
        // we have to have _todo to restore _meta should anything go wrong
        writeRestoreMetaTodo(columnName);
        // rename _meta.swp to -_meta
        renameSwapMetaToMeta(columnName);
        try {
            // open _meta file
            openMetaFile(ff, path, rootLen, metaMem);
            // remove _todo
            clearTodoLog();
        } catch (CairoException e) {
            throwDistressException(e);
        }
        bumpMetadataVersion();
    }

    private void swapO3ColumnsExcept(int timestampIndex) {
        ObjList<MemoryCARW> temp = o3MemColumns;
        o3MemColumns = o3MemColumns2;
        o3MemColumns2 = temp;

        // Swap timestamp column back, timestamp column is not sorted, it's the sort key.
        final int timestampMemoryIndex = getPrimaryColumnIndex(timestampIndex);
        o3MemColumns2.setQuick(
                timestampMemoryIndex,
                o3MemColumns.getAndSetQuick(timestampMemoryIndex, o3MemColumns2.getQuick(timestampMemoryIndex))
        );
        o3Columns = o3MemColumns;
        activeColumns = o3MemColumns;

        ObjList<Runnable> tempNullSetters = o3NullSetters;
        o3NullSetters = o3NullSetters2;
        o3NullSetters2 = tempNullSetters;
        activeNullSetters = o3NullSetters;
    }

    private void switchPartition(long timestamp) {
        // Before partition can be switched we need to index records
        // added so far. Index writers will start point to different
        // files after switch.
        updateIndexes();
        txWriter.switchPartitions(timestamp);
        openPartition(timestamp);
        setAppendPosition(0, false);
    }

    private void syncColumns() {
        final int commitMode = configuration.getCommitMode();
        if (commitMode != CommitMode.NOSYNC) {
            final boolean async = commitMode == CommitMode.ASYNC;
            syncColumns0(async);
            for (int i = 0, n = denseIndexers.size(); i < n; i++) {
                denseIndexers.getQuick(i).sync(async);
            }
            for (int i = 0, n = denseSymbolMapWriters.size(); i < n; i++) {
                denseSymbolMapWriters.getQuick(i).sync(async);
            }
        }
    }

    private void syncColumns0(boolean async) {
        for (int i = 0; i < columnCount; i++) {
            columns.getQuick(i * 2).sync(async);
            final MemoryMA m2 = columns.getQuick(i * 2 + 1);
            if (m2 != null) {
                m2.sync(async);
            }
        }
    }

    private void throwDistressException(CairoException cause) {
        LOG.critical().$("writer error [table=").utf8(tableToken.getTableName()).$(", e=").$((Sinkable) cause).I$();
        distressed = true;
        throw new CairoError(cause);
    }

    private void truncate(boolean keepSymbolTables) {
        rollback();

        if (!keepSymbolTables) {
            // we do this before size check so that "old" corrupt symbol tables are brought back in line
            for (int i = 0, n = denseSymbolMapWriters.size(); i < n; i++) {
                denseSymbolMapWriters.getQuick(i).truncate();
            }
        }

        if (size() == 0) {
            return;
        }

        // this is a crude block to test things for now
        todoMem.putLong(0, ++todoTxn); // write txn, reader will first read txn at offset 24 and then at offset 0
        Unsafe.getUnsafe().storeFence(); // make sure we do not write hash before writing txn (view from another thread)
        todoMem.putLong(8, configuration.getDatabaseIdLo()); // write out our instance hashes
        todoMem.putLong(16, configuration.getDatabaseIdHi());
        Unsafe.getUnsafe().storeFence();
        todoMem.putLong(24, todoTxn);
        todoMem.putLong(32, 1);
        todoMem.putLong(40, TODO_TRUNCATE);
        // ensure file is closed with correct length
        todoMem.jumpTo(48);

        if (partitionBy != PartitionBy.NONE) {
            freeColumns(false);
            if (indexers != null) {
                for (int i = 0, n = indexers.size(); i < n; i++) {
                    Misc.free(indexers.getQuick(i));
                }
            }
            // Schedule removal of all partitions
            scheduleRemoveAllPartitions();
            rowAction = ROW_ACTION_OPEN_PARTITION;
        } else {
            // truncate columns, we cannot remove them
            truncateColumns();
        }

        txWriter.resetTimestamp();
        columnVersionWriter.truncate();
        txWriter.truncate(columnVersionWriter.getVersion(), denseSymbolMapWriters);
        try {
            clearTodoLog();
        } catch (CairoException e) {
            throwDistressException(e);
        }
        this.minSplitPartitionTimestamp = Long.MAX_VALUE;
        processPartitionRemoveCandidates();

        LOG.info().$("truncated [name=").utf8(tableToken.getTableName()).I$();
    }

    private void truncateColumns() {
        for (int i = 0; i < columnCount; i++) {
            if (metadata.getColumnType(i) >= 0) {
                getPrimaryColumn(i).truncate();
                MemoryMA mem = getSecondaryColumn(i);
                if (mem != null && mem.isOpen()) {
                    mem.truncate();
                    mem.putLong(0);
                }
            }
        }
    }

    private void updateIndexes() {
        if (indexCount == 0 || avoidIndexOnCommit) {
            avoidIndexOnCommit = false;
            return;
        }
        updateIndexesSlow();
    }

    private void updateIndexesParallel(long lo, long hi) {
        indexSequences.clear();
        indexLatch.setCount(indexCount);
        final int nParallelIndexes = indexCount - 1;
        final Sequence indexPubSequence = this.messageBus.getIndexerPubSequence();
        final RingQueue<ColumnIndexerTask> indexerQueue = this.messageBus.getIndexerQueue();

        LOG.info().$("parallel indexing [table=").utf8(tableToken.getTableName())
                .$(", indexCount=").$(indexCount)
                .$(", rowCount=").$(hi - lo)
                .I$();
        int serialIndexCount = 0;

        // we are going to index last column in this thread while other columns are on the queue
        OUT:
        for (int i = 0; i < nParallelIndexes; i++) {

            long cursor = indexPubSequence.next();
            if (cursor == -1) {
                // queue is full, process index in the current thread
                indexAndCountDown(denseIndexers.getQuick(i), lo, hi, indexLatch);
                serialIndexCount++;
                continue;
            }

            if (cursor == -2) {
                // CAS issue, retry
                do {
                    Os.pause();
                    cursor = indexPubSequence.next();
                    if (cursor == -1) {
                        indexAndCountDown(denseIndexers.getQuick(i), lo, hi, indexLatch);
                        serialIndexCount++;
                        continue OUT;
                    }
                } while (cursor < 0);
            }

            final ColumnIndexerTask queueItem = indexerQueue.get(cursor);
            final ColumnIndexer indexer = denseIndexers.getQuick(i);
            final long sequence = indexer.getSequence();
            queueItem.indexer = indexer;
            queueItem.lo = lo;
            queueItem.hi = hi;
            queueItem.countDownLatch = indexLatch;
            queueItem.sequence = sequence;
            indexSequences.add(sequence);
            indexPubSequence.done(cursor);
        }

        // index last column while other columns are brewing on the queue
        indexAndCountDown(denseIndexers.getQuick(indexCount - 1), lo, hi, indexLatch);
        serialIndexCount++;

        // At this point we have re-indexed our column and if things are flowing nicely
        // all other columns should have been done by other threads. Instead of actually
        // waiting we gracefully check latch count.
        if (!indexLatch.await(configuration.getWorkStealTimeoutNanos())) {
            // other columns are still in-flight, we must attempt to steal work from other threads
            for (int i = 0; i < nParallelIndexes; i++) {
                ColumnIndexer indexer = denseIndexers.getQuick(i);
                if (indexer.tryLock(indexSequences.getQuick(i))) {
                    indexAndCountDown(indexer, lo, hi, indexLatch);
                    serialIndexCount++;
                }
            }
            // wait for the ones we cannot steal
            indexLatch.await();
        }

        // reset lock on completed indexers
        boolean distressed = false;
        for (int i = 0; i < indexCount; i++) {
            ColumnIndexer indexer = denseIndexers.getQuick(i);
            distressed = distressed | indexer.isDistressed();
        }

        if (distressed) {
            throwDistressException(null);
        }

        LOG.info().$("parallel indexing done [serialCount=").$(serialIndexCount).I$();
    }

    private void updateIndexesSerially(long lo, long hi) {
        LOG.info().$("serial indexing [table=").utf8(tableToken.getTableName())
                .$(", indexCount=").$(indexCount)
                .$(", rowCount=").$(hi - lo)
                .I$();
        for (int i = 0, n = denseIndexers.size(); i < n; i++) {
            try {
                denseIndexers.getQuick(i).refreshSourceAndIndex(lo, hi);
            } catch (CairoException e) {
                // this is pretty severe, we hit some sort of limit
                throwDistressException(e);
            }
        }
        LOG.info().$("serial indexing done [table=").utf8(tableToken.getTableName()).I$();
    }

    private void updateIndexesSlow() {
        final long hi = txWriter.getTransientRowCount();
        final long lo = txWriter.getAppendedPartitionCount() == 1 ? hi - txWriter.getLastTxSize() : 0;
        if (indexCount > 1 && parallelIndexerEnabled && hi - lo > configuration.getParallelIndexThreshold()) {
            updateIndexesParallel(lo, hi);
        } else {
            updateIndexesSerially(lo, hi);
        }
    }

    private void updateMaxTimestamp(long timestamp) {
        txWriter.updateMaxTimestamp(timestamp);
        this.timestampSetter.accept(timestamp);
    }

    private void updateMetaStructureVersion() {
        try {
            copyMetadataAndUpdateVersion();
            finishMetaSwapUpdate();
            clearTodoLog();
        } finally {
            ddlMem.close();
        }
    }

    private void updateMetadataWithDeduplicationUpsertKeys(boolean status, LongList columnsIndexes) {
        try {
            int index = openMetaSwapFile(ff, ddlMem, path, rootLen, configuration.getMaxSwapFileCount());
            int columnCount = metaMem.getInt(META_OFFSET_COUNT);

            ddlMem.putInt(columnCount);
            ddlMem.putInt(metaMem.getInt(META_OFFSET_PARTITION_BY));
            ddlMem.putInt(metaMem.getInt(META_OFFSET_TIMESTAMP_INDEX));
            copyVersionAndLagValues();
            ddlMem.jumpTo(META_OFFSET_COLUMN_TYPES);
            for (int i = 0; i < columnCount; i++) {
                writeColumnEntry(i, false, status && columnsIndexes.indexOf(i) >= 0);
            }

            long nameOffset = getColumnNameOffset(columnCount);
            for (int i = 0; i < columnCount; i++) {
                CharSequence columnName = metaMem.getStr(nameOffset);
                ddlMem.putStr(columnName);
                nameOffset += Vm.getStorageLength(columnName);
            }
            this.metaSwapIndex = index;
        } finally {
            ddlMem.close();
        }

        finishMetaSwapUpdate();
        clearTodoLog();

        for (int i = 0; i < columnCount; i++) {
            metadata.getColumnMetadata(i).setDedupKeyFlag(status && columnsIndexes.indexOf(i) >= 0);
        }
    }

    private void updateO3ColumnTops() {
        int columnCount = metadata.getColumnCount();
        long blockIndex = -1;

        while ((blockIndex = o3PartitionUpdateSink.nextBlockIndex(blockIndex)) > -1L) {
            long blockAddress = o3PartitionUpdateSink.getBlockAddress(blockIndex);
            long partitionTimestamp = Unsafe.getUnsafe().getLong(blockAddress);

            if (partitionTimestamp > -1) {
                blockAddress += PARTITION_SINK_SIZE_LONGS * Long.BYTES;
                for (int column = 0; column < columnCount; column++) {

                    long colTop = Unsafe.getUnsafe().getLong(blockAddress);
                    blockAddress += Long.BYTES;
                    if (colTop > -1L) {
                        // Upsert even when colTop value is 0.
                        // TableReader uses the record to determine if the column is supposed to be present for the partition.
                        columnVersionWriter.upsertColumnTop(partitionTimestamp, column, colTop);
                    }
                }
            }
        }
    }

    private void validateSwapMeta(CharSequence columnName) {
        try {
            try {
                path.concat(META_SWAP_FILE_NAME);
                if (metaSwapIndex > 0) {
                    path.put('.').put(metaSwapIndex);
                }
                metaMem.smallFile(ff, path.$(), MemoryTag.MMAP_TABLE_WRITER);
                validationMap.clear();
                validateMeta(metaMem, validationMap, ColumnType.VERSION);
            } finally {
                metaMem.close();
                path.trimTo(rootLen);
            }
        } catch (CairoException e) {
            runFragile(RECOVER_FROM_META_RENAME_FAILURE, columnName, e);
        }
    }

    private void writeColumnEntry(int i, boolean markDeleted, boolean columnDedupKey) {
        int columnType = getColumnType(metaMem, i);
        // When column is deleted it's written to metadata with negative type
        if (markDeleted) {
            columnType = -Math.abs(columnType);
        }
        ddlMem.putInt(columnType);

        long flags = 0;
        if (isColumnIndexed(metaMem, i)) {
            flags |= META_FLAG_BIT_INDEXED;
        }

        if (isSequential(metaMem, i)) {
            flags |= META_FLAG_BIT_SEQUENTIAL;
        }

        if (columnDedupKey) {
            flags |= META_FLAG_BIT_DEDUP_KEY;
        }
        ddlMem.putLong(flags);
        ddlMem.putInt(getIndexBlockCapacity(metaMem, i));
        ddlMem.skip(16);
    }

    private void writeRestoreMetaTodo(CharSequence columnName) {
        try {
            writeRestoreMetaTodo();
        } catch (CairoException e) {
            runFragile(RECOVER_FROM_TODO_WRITE_FAILURE, columnName, e);
        }
    }

    private void writeRestoreMetaTodo() {
        todoMem.putLong(0, ++todoTxn); // write txn, reader will first read txn at offset 24 and then at offset 0
        Unsafe.getUnsafe().storeFence(); // make sure we do not write hash before writing txn (view from another thread)
        todoMem.putLong(8, configuration.getDatabaseIdLo()); // write out our instance hashes
        todoMem.putLong(16, configuration.getDatabaseIdHi());
        Unsafe.getUnsafe().storeFence();
        todoMem.putLong(32, 1);
        todoMem.putLong(40, TODO_RESTORE_META);
        todoMem.putLong(48, metaPrevIndex);
        Unsafe.getUnsafe().storeFence();
        todoMem.putLong(24, todoTxn);
        todoMem.jumpTo(56);
        todoMem.sync(false);
    }

    static void indexAndCountDown(ColumnIndexer indexer, long lo, long hi, SOCountDownLatch latch) {
        try {
            indexer.refreshSourceAndIndex(lo, hi);
        } catch (CairoException e) {
            indexer.distress();
            LOG.critical().$("index error [fd=").$(indexer.getFd()).$("]{").$((Sinkable) e).$('}').$();
        } finally {
            latch.countDown();
        }
    }

    boolean allowMixedIO() {
        return mixedIOFlag;
    }

    void closeActivePartition(long size) {
        for (int i = 0; i < columnCount; i++) {
            // stop calculating oversize as soon as we find first over-sized column
            setColumnSize(i, size, false);
            Misc.free(getPrimaryColumn(i));
            Misc.free(getSecondaryColumn(i));
        }
        Misc.freeObjList(denseIndexers);
        denseIndexers.clear();
    }

    BitmapIndexWriter getBitmapIndexWriter(int columnIndex) {
        return indexers.getQuick(columnIndex).getWriter();
    }

    long getColumnTop(int columnIndex) {
        assert lastOpenPartitionTs != Long.MIN_VALUE;
        return columnVersionWriter.getColumnTopQuick(lastOpenPartitionTs, columnIndex);
    }

    ColumnVersionReader getColumnVersionReader() {
        return columnVersionWriter;
    }

    CairoConfiguration getConfiguration() {
        return configuration;
    }

    Sequence getO3CopyPubSeq() {
        return messageBus.getO3CopyPubSeq();
    }

    RingQueue<O3CopyTask> getO3CopyQueue() {
        return messageBus.getO3CopyQueue();
    }

    Sequence getO3OpenColumnPubSeq() {
        return messageBus.getO3OpenColumnPubSeq();
    }

    RingQueue<O3OpenColumnTask> getO3OpenColumnQueue() {
        return messageBus.getO3OpenColumnQueue();
    }

    long getPartitionNameTxnByRawIndex(int index) {
        return txWriter.getPartitionNameTxnByRawIndex(index);
    }

    long getPartitionSizeByRawIndex(int index) {
        return txWriter.getPartitionSizeByRawIndex(index);
    }

    TxReader getTxReader() {
        return txWriter;
    }

    void o3ClockDownPartitionUpdateCount() {
        o3PartitionUpdRemaining.decrementAndGet();
    }

    void o3CountDownDoneLatch() {
        o3DoneLatch.countDown();
    }

    void purgeUnusedPartitions() {
        if (PartitionBy.isPartitioned(partitionBy)) {
            removeNonAttachedPartitions();
        }
    }

    void rowCancel() {
        if ((masterRef & 1) == 0) {
            return;
        }

        if (hasO3()) {
            final long o3RowCount = getO3RowCount0();
            if (o3RowCount > 0) {
                // O3 mode and there are some rows.
                masterRef--;
                setO3AppendPosition(o3RowCount);
            } else {
                // Cancelling first row in o3, reverting to non-o3
                setO3AppendPosition(0);
                masterRef--;
                clearO3();
            }
            rowValueIsNotNull.fill(0, columnCount, masterRef);
            return;
        }

        long dirtyMaxTimestamp = txWriter.getMaxTimestamp();
        long dirtyTransientRowCount = txWriter.getTransientRowCount();
        long rollbackToMaxTimestamp = txWriter.cancelToMaxTimestamp();
        long rollbackToTransientRowCount = txWriter.cancelToTransientRowCount();

        // dirty timestamp should be 1 because newRow() increments it
        if (dirtyTransientRowCount == 1) {
            if (PartitionBy.isPartitioned(partitionBy)) {
                // we have to undo creation of partition
                closeActivePartition(false);
                if (removeDirOnCancelRow) {
                    try {
                        setStateForTimestamp(path, txWriter.getPartitionTimestampByTimestamp(dirtyMaxTimestamp));
                        int errno;
                        if ((errno = ff.rmdir(path.$())) != 0) {
                            throw CairoException.critical(errno).put("Cannot remove directory: ").put(path);
                        }
                        removeDirOnCancelRow = false;
                    } finally {
                        path.trimTo(rootLen);
                    }
                }

                // open old partition
                if (rollbackToMaxTimestamp > Long.MIN_VALUE) {
                    try {
                        txWriter.setMaxTimestamp(rollbackToMaxTimestamp);
                        openPartition(rollbackToMaxTimestamp);
                        setAppendPosition(rollbackToTransientRowCount, false);
                    } catch (Throwable e) {
                        freeColumns(false);
                        throw e;
                    }
                } else {
                    // we have no partitions, clear partitions in TableWriter
                    txWriter.removeAllPartitions();
                    rowAction = ROW_ACTION_OPEN_PARTITION;
                }

                // undo counts
                removeDirOnCancelRow = true;
                txWriter.cancelRow();
            } else {
                txWriter.cancelRow();
                // we only have one partition, jump to start on every column
                truncateColumns();
            }
        } else {
            txWriter.cancelRow();
            // we are staying within same partition, prepare append positions for row count
            boolean rowChanged = metadata.getTimestampIndex() >= 0; // adding new row already writes timestamp
            if (!rowChanged) {
                // verify if any of the columns have been changed
                // if not - we don't have to do
                for (int i = 0; i < columnCount; i++) {
                    if (rowValueIsNotNull.getQuick(i) == masterRef) {
                        rowChanged = true;
                        break;
                    }
                }
            }

            // is no column has been changed we take easy option and do nothing
            if (rowChanged) {
                setAppendPosition(dirtyTransientRowCount - 1, false);
            }
        }
        rowValueIsNotNull.fill(0, columnCount, --masterRef);

        // Some executions path in this method already call txWriter.removeAllPartitions()
        // which resets transientRowCount.
        if (txWriter.transientRowCount > 0) {
            txWriter.transientRowCount--;
        }
    }

    @FunctionalInterface
    public interface ExtensionListener {
        void onTableExtended(long timestamp);
    }

    @FunctionalInterface
    private interface FragileCode {
        void run(CharSequence columnName);
    }

    @FunctionalInterface
    public interface O3ColumnUpdateMethod {
        void run(
                int columnIndex,
                final int columnType,
                long mergedTimestampsAddr,
                long mergeCount,
                long row1Count,
                long row2CountLo,
                long row2CountHi
        );
    }

    public interface Row {

        void append();

        void cancel();

        void putBin(int columnIndex, long address, long len);

        void putBin(int columnIndex, BinarySequence sequence);

        void putBool(int columnIndex, boolean value);

        void putByte(int columnIndex, byte value);

        void putChar(int columnIndex, char value);

        void putDate(int columnIndex, long value);

        void putDouble(int columnIndex, double value);

        void putFloat(int columnIndex, float value);

        void putGeoHash(int columnIndex, long value);

        void putGeoHashDeg(int columnIndex, double lat, double lon);

        void putGeoStr(int columnIndex, CharSequence value);

        void putInt(int columnIndex, int value);

        void putLong(int columnIndex, long value);

        void putLong128(int columnIndex, long lo, long hi);

        void putLong256(int columnIndex, long l0, long l1, long l2, long l3);

        void putLong256(int columnIndex, Long256 value);

        void putLong256(int columnIndex, CharSequence hexString);

        void putLong256(int columnIndex, @NotNull CharSequence hexString, int start, int end);

        void putShort(int columnIndex, short value);

        void putStr(int columnIndex, CharSequence value);

        void putStr(int columnIndex, char value);

        void putStr(int columnIndex, CharSequence value, int pos, int len);

        /**
         * Writes UTF8-encoded string to WAL. As the name of the function suggest the storage format is
         * expected to be UTF16. The function must re-encode string from UTF8 to UTF16 before storing.
         *
         * @param columnIndex      index of the column we are writing to
         * @param value            UTF8 bytes represented as CharSequence interface.
         *                         On this interface getChar() returns a byte, not complete character.
         * @param hasNonAsciiChars helper flag to indicate implementation if all bytes can be assumed as ASCII.
         *                         "true" here indicates that UTF8 decoding is compulsory.
         */
        void putStrUtf8AsUtf16(int columnIndex, DirectByteCharSequence value, boolean hasNonAsciiChars);

        void putSym(int columnIndex, CharSequence value);

        void putSym(int columnIndex, char value);

        void putSymIndex(int columnIndex, int key);

        void putSymUtf8(int columnIndex, DirectByteCharSequence value, boolean hasNonAsciiChars);

        void putTimestamp(int columnIndex, long value);

        void putUuid(int columnIndex, CharSequence uuid);
    }

    private static class NoOpRow implements Row {
        @Override
        public void append() {
            // no-op
        }

        @Override
        public void cancel() {
            // no-op
        }

        @Override
        public void putBin(int columnIndex, long address, long len) {
            // no-op
        }

        @Override
        public void putBin(int columnIndex, BinarySequence sequence) {
            // no-op
        }

        @Override
        public void putBool(int columnIndex, boolean value) {
            // no-op
        }

        @Override
        public void putByte(int columnIndex, byte value) {
            // no-op
        }

        @Override
        public void putChar(int columnIndex, char value) {
            // no-op
        }

        @Override
        public void putDate(int columnIndex, long value) {
            // no-op
        }

        @Override
        public void putDouble(int columnIndex, double value) {
            // no-op
        }

        @Override
        public void putFloat(int columnIndex, float value) {
            // no-op
        }

        @Override
        public void putGeoHash(int columnIndex, long value) {
            // no-op
        }

        @Override
        public void putGeoHashDeg(int index, double lat, double lon) {
            // no-op
        }

        @Override
        public void putGeoStr(int columnIndex, CharSequence value) {
            // no-op
        }

        @Override
        public void putInt(int columnIndex, int value) {
            // no-op
        }

        @Override
        public void putLong(int columnIndex, long value) {
            // no-op
        }

        @Override
        public void putLong128(int columnIndex, long lo, long hi) {
            // no-op
        }

        @Override
        public void putLong256(int columnIndex, long l0, long l1, long l2, long l3) {
            // no-op
        }

        @Override
        public void putLong256(int columnIndex, Long256 value) {
            // no-op
        }

        @Override
        public void putLong256(int columnIndex, CharSequence hexString) {
            // no-op
        }

        @Override
        public void putLong256(int columnIndex, @NotNull CharSequence hexString, int start, int end) {
            // no-op
        }

        @Override
        public void putShort(int columnIndex, short value) {
            // no-op
        }

        @Override
        public void putStr(int columnIndex, CharSequence value) {
            // no-op
        }

        @Override
        public void putStr(int columnIndex, char value) {
            // no-op
        }

        @Override
        public void putStr(int columnIndex, CharSequence value, int pos, int len) {
            // no-op
        }

        @Override
        public void putStrUtf8AsUtf16(int columnIndex, DirectByteCharSequence value, boolean hasNonAsciiChars) {
            // no-op
        }

        @Override
        public void putSym(int columnIndex, CharSequence value) {
            // no-op
        }

        @Override
        public void putSym(int columnIndex, char value) {
            // no-op
        }

        @Override
        public void putSymIndex(int columnIndex, int key) {
            // no-op
        }

        @Override
        public void putSymUtf8(int columnIndex, DirectByteCharSequence value, boolean hasNonAsciiChars) {
            // no-op
        }

        @Override
        public void putTimestamp(int columnIndex, long value) {
            // no-op
        }

        @Override
        public void putUuid(int columnIndex, CharSequence uuid) {
            // no-op
        }
    }

    private class RowImpl implements Row {
        @Override
        public void append() {
            rowAppend(activeNullSetters);
        }

        @Override
        public void cancel() {
            rowCancel();
        }

        @Override
        public void putBin(int columnIndex, long address, long len) {
            getSecondaryColumn(columnIndex).putLong(getPrimaryColumn(columnIndex).putBin(address, len));
            setRowValueNotNull(columnIndex);
        }

        @Override
        public void putBin(int columnIndex, BinarySequence sequence) {
            getSecondaryColumn(columnIndex).putLong(getPrimaryColumn(columnIndex).putBin(sequence));
            setRowValueNotNull(columnIndex);
        }

        @Override
        public void putBool(int columnIndex, boolean value) {
            getPrimaryColumn(columnIndex).putBool(value);
            setRowValueNotNull(columnIndex);
        }

        @Override
        public void putByte(int columnIndex, byte value) {
            getPrimaryColumn(columnIndex).putByte(value);
            setRowValueNotNull(columnIndex);
        }

        @Override
        public void putChar(int columnIndex, char value) {
            getPrimaryColumn(columnIndex).putChar(value);
            setRowValueNotNull(columnIndex);
        }

        @Override
        public void putDate(int columnIndex, long value) {
            putLong(columnIndex, value);
        }

        @Override
        public void putDouble(int columnIndex, double value) {
            getPrimaryColumn(columnIndex).putDouble(value);
            setRowValueNotNull(columnIndex);
        }

        @Override
        public void putFloat(int columnIndex, float value) {
            getPrimaryColumn(columnIndex).putFloat(value);
            setRowValueNotNull(columnIndex);
        }

        @Override
        public void putGeoHash(int columnIndex, long value) {
            int type = metadata.getColumnType(columnIndex);
            WriterRowUtils.putGeoHash(columnIndex, value, type, this);
        }

        @Override
        public void putGeoHashDeg(int columnIndex, double lat, double lon) {
            int type = metadata.getColumnType(columnIndex);
            WriterRowUtils.putGeoHash(columnIndex, GeoHashes.fromCoordinatesDegUnsafe(lat, lon, ColumnType.getGeoHashBits(type)), type, this);
        }

        @Override
        public void putGeoStr(int columnIndex, CharSequence hash) {
            final int type = metadata.getColumnType(columnIndex);
            WriterRowUtils.putGeoStr(columnIndex, hash, type, this);
        }

        @Override
        public void putInt(int columnIndex, int value) {
            getPrimaryColumn(columnIndex).putInt(value);
            setRowValueNotNull(columnIndex);
        }

        @Override
        public void putLong(int columnIndex, long value) {
            getPrimaryColumn(columnIndex).putLong(value);
            setRowValueNotNull(columnIndex);
        }

        @Override
        public void putLong128(int columnIndex, long lo, long hi) {
            MemoryA primaryColumn = getPrimaryColumn(columnIndex);
            primaryColumn.putLong(lo);
            primaryColumn.putLong(hi);
            setRowValueNotNull(columnIndex);
        }

        @Override
        public void putLong256(int columnIndex, long l0, long l1, long l2, long l3) {
            getPrimaryColumn(columnIndex).putLong256(l0, l1, l2, l3);
            setRowValueNotNull(columnIndex);
        }

        @Override
        public void putLong256(int columnIndex, Long256 value) {
            getPrimaryColumn(columnIndex).putLong256(value.getLong0(), value.getLong1(), value.getLong2(), value.getLong3());
            setRowValueNotNull(columnIndex);
        }

        @Override
        public void putLong256(int columnIndex, CharSequence hexString) {
            getPrimaryColumn(columnIndex).putLong256(hexString);
            setRowValueNotNull(columnIndex);
        }

        @Override
        public void putLong256(int columnIndex, @NotNull CharSequence hexString, int start, int end) {
            getPrimaryColumn(columnIndex).putLong256(hexString, start, end);
            setRowValueNotNull(columnIndex);
        }

        @Override
        public void putShort(int columnIndex, short value) {
            getPrimaryColumn(columnIndex).putShort(value);
            setRowValueNotNull(columnIndex);
        }

        @Override
        public void putStr(int columnIndex, CharSequence value) {
            getSecondaryColumn(columnIndex).putLong(getPrimaryColumn(columnIndex).putStr(value));
            setRowValueNotNull(columnIndex);
        }

        @Override
        public void putStr(int columnIndex, char value) {
            getSecondaryColumn(columnIndex).putLong(getPrimaryColumn(columnIndex).putStr(value));
            setRowValueNotNull(columnIndex);
        }

        @Override
        public void putStr(int columnIndex, CharSequence value, int pos, int len) {
            getSecondaryColumn(columnIndex).putLong(getPrimaryColumn(columnIndex).putStr(value, pos, len));
            setRowValueNotNull(columnIndex);
        }

        @Override
        public void putStrUtf8AsUtf16(int columnIndex, DirectByteCharSequence value, boolean hasNonAsciiChars) {
            getSecondaryColumn(columnIndex).putLong(getPrimaryColumn(columnIndex).putStrUtf8AsUtf16(value, hasNonAsciiChars));
            setRowValueNotNull(columnIndex);
        }

        @Override
        public void putSym(int columnIndex, CharSequence value) {
            getPrimaryColumn(columnIndex).putInt(symbolMapWriters.getQuick(columnIndex).put(value));
            setRowValueNotNull(columnIndex);
        }

        @Override
        public void putSym(int columnIndex, char value) {
            getPrimaryColumn(columnIndex).putInt(symbolMapWriters.getQuick(columnIndex).put(value));
            setRowValueNotNull(columnIndex);
        }

        @Override
        public void putSymIndex(int columnIndex, int key) {
            putInt(columnIndex, key);
        }

        @Override
        public void putSymUtf8(int columnIndex, DirectByteCharSequence value, boolean hasNonAsciiChars) {
            throw new UnsupportedOperationException();
        }

        @Override
        public void putTimestamp(int columnIndex, long value) {
            putLong(columnIndex, value);
        }

        @Override
        public void putUuid(int columnIndex, CharSequence uuidStr) {
            SqlUtil.implicitCastStrAsUuid(uuidStr, uuid);
            putLong128(columnIndex, uuid.getLo(), uuid.getHi());
        }

        private MemoryA getPrimaryColumn(int columnIndex) {
            return activeColumns.getQuick(getPrimaryColumnIndex(columnIndex));
        }

        private MemoryA getSecondaryColumn(int columnIndex) {
            return activeColumns.getQuick(getSecondaryColumnIndex(columnIndex));
        }
    }
}<|MERGE_RESOLUTION|>--- conflicted
+++ resolved
@@ -394,8 +394,6 @@
         );
     }
 
-<<<<<<< HEAD
-=======
     @Override
     public void addColumn(
             CharSequence columnName,
@@ -404,7 +402,7 @@
             boolean symbolCacheFlag,
             boolean isIndexed,
             int indexValueBlockCapacity,
-            boolean isDedupKey
+            boolean isSequential
     ) {
         addColumn(
                 columnName,
@@ -413,8 +411,7 @@
                 symbolCacheFlag,
                 isIndexed,
                 indexValueBlockCapacity,
-                false,
-                isDedupKey,
+                isSequential,
                 null
         );
     }
@@ -427,7 +424,7 @@
             boolean symbolCacheFlag,
             boolean isIndexed,
             int indexValueBlockCapacity,
-            boolean isDedupKey,
+            boolean isSequential,
             SqlExecutionContext executionContext
     ) {
         addColumn(
@@ -438,11 +435,10 @@
                 isIndexed,
                 indexValueBlockCapacity,
                 false,
-                isDedupKey,
+                isSequential,
                 executionContext
         );
     }
->>>>>>> b3a537fa
 
     /**
      * Adds new column to table, which can be either empty or can have data already. When existing columns
@@ -482,13 +478,8 @@
             boolean symbolCacheFlag,
             boolean isIndexed,
             int indexValueBlockCapacity,
-<<<<<<< HEAD
-            boolean isSequential
-=======
             boolean isSequential,
-            boolean isDedupKey,
             SqlExecutionContext executionContext
->>>>>>> b3a537fa
     ) {
         assert txWriter.getLagRowCount() == 0;
         assert indexValueBlockCapacity == Numbers.ceilPow2(indexValueBlockCapacity) : "power of 2 expected";
