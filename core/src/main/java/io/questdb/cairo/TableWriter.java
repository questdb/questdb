/*******************************************************************************
 *     ___                  _   ____  ____
 *    / _ \ _   _  ___  ___| |_|  _ \| __ )
 *   | | | | | | |/ _ \/ __| __| | | |  _ \
 *   | |_| | |_| |  __/\__ \ |_| |_| | |_) |
 *    \__\_\\__,_|\___||___/\__|____/|____/
 *
 *  Copyright (c) 2014-2019 Appsicle
 *  Copyright (c) 2019-2024 QuestDB
 *
 *  Licensed under the Apache License, Version 2.0 (the "License");
 *  you may not use this file except in compliance with the License.
 *  You may obtain a copy of the License at
 *
 *  http://www.apache.org/licenses/LICENSE-2.0
 *
 *  Unless required by applicable law or agreed to in writing, software
 *  distributed under the License is distributed on an "AS IS" BASIS,
 *  WITHOUT WARRANTIES OR CONDITIONS OF ANY KIND, either express or implied.
 *  See the License for the specific language governing permissions and
 *  limitations under the License.
 *
 ******************************************************************************/

package io.questdb.cairo;

import io.questdb.MessageBus;
import io.questdb.Metrics;
import io.questdb.cairo.arr.ArrayTypeDriver;
import io.questdb.cairo.arr.ArrayView;
import io.questdb.cairo.frm.Frame;
import io.questdb.cairo.frm.FrameAlgebra;
import io.questdb.cairo.frm.file.FrameFactory;
import io.questdb.cairo.sql.AsyncWriterCommand;
import io.questdb.cairo.sql.PartitionFormat;
import io.questdb.cairo.sql.RecordMetadata;
import io.questdb.cairo.sql.SymbolTable;
import io.questdb.cairo.sql.TableMetadata;
import io.questdb.cairo.sql.TableReferenceOutOfDateException;
import io.questdb.cairo.vm.NullMapWriter;
import io.questdb.cairo.vm.Vm;
import io.questdb.cairo.vm.api.MemoryA;
import io.questdb.cairo.vm.api.MemoryARW;
import io.questdb.cairo.vm.api.MemoryCARW;
import io.questdb.cairo.vm.api.MemoryCMR;
import io.questdb.cairo.vm.api.MemoryCR;
import io.questdb.cairo.vm.api.MemoryMA;
import io.questdb.cairo.vm.api.MemoryMAR;
import io.questdb.cairo.vm.api.MemoryMARW;
import io.questdb.cairo.vm.api.MemoryMAT;
import io.questdb.cairo.vm.api.MemoryMR;
import io.questdb.cairo.vm.api.MemoryR;
import io.questdb.cairo.vm.api.NullMemory;
import io.questdb.cairo.wal.MetadataService;
import io.questdb.cairo.wal.SymbolMapDiff;
import io.questdb.cairo.wal.SymbolMapDiffCursor;
import io.questdb.cairo.wal.SymbolMapDiffEntry;
import io.questdb.cairo.wal.TableWriterPressureControl;
import io.questdb.cairo.wal.WalTxnDetails;
import io.questdb.cairo.wal.WalUtils;
import io.questdb.cairo.wal.WriterRowUtils;
import io.questdb.cairo.wal.seq.TransactionLogCursor;
import io.questdb.griffin.ConvertOperatorImpl;
import io.questdb.griffin.DropIndexOperator;
import io.questdb.griffin.PurgingOperator;
import io.questdb.griffin.SqlException;
import io.questdb.griffin.SqlUtil;
import io.questdb.griffin.UpdateOperatorImpl;
import io.questdb.griffin.engine.ops.AbstractOperation;
import io.questdb.griffin.engine.ops.AlterOperation;
import io.questdb.griffin.engine.ops.UpdateOperation;
import io.questdb.griffin.engine.table.parquet.MappedMemoryPartitionDescriptor;
import io.questdb.griffin.engine.table.parquet.ParquetCompression;
import io.questdb.griffin.engine.table.parquet.PartitionDecoder;
import io.questdb.griffin.engine.table.parquet.PartitionDescriptor;
import io.questdb.griffin.engine.table.parquet.PartitionEncoder;
import io.questdb.griffin.engine.table.parquet.RowGroupBuffers;
import io.questdb.griffin.engine.table.parquet.RowGroupStatBuffers;
import io.questdb.log.Log;
import io.questdb.log.LogFactory;
import io.questdb.log.LogRecord;
import io.questdb.mp.MPSequence;
import io.questdb.mp.RingQueue;
import io.questdb.mp.SCSequence;
import io.questdb.mp.SOCountDownLatch;
import io.questdb.mp.SOUnboundedCountDownLatch;
import io.questdb.mp.Sequence;
import io.questdb.std.BinarySequence;
import io.questdb.std.DirectIntList;
import io.questdb.std.DirectLongList;
import io.questdb.std.Files;
import io.questdb.std.FilesFacade;
import io.questdb.std.FindVisitor;
import io.questdb.std.IntList;
import io.questdb.std.Long256;
import io.questdb.std.LongList;
import io.questdb.std.LowerCaseCharSequenceIntHashMap;
import io.questdb.std.MemoryTag;
import io.questdb.std.Misc;
import io.questdb.std.Numbers;
import io.questdb.std.NumericException;
import io.questdb.std.ObjList;
import io.questdb.std.ObjectPool;
import io.questdb.std.Os;
import io.questdb.std.PagedDirectLongList;
import io.questdb.std.ReadOnlyObjList;
import io.questdb.std.Transient;
import io.questdb.std.Unsafe;
import io.questdb.std.Uuid;
import io.questdb.std.Vect;
import io.questdb.std.datetime.DateFormat;
import io.questdb.std.datetime.microtime.Timestamps;
import io.questdb.std.datetime.millitime.DateFormatUtils;
import io.questdb.std.str.DirectUtf8Sequence;
import io.questdb.std.str.LPSZ;
import io.questdb.std.str.Path;
import io.questdb.std.str.Sinkable;
import io.questdb.std.str.Utf8Sequence;
import io.questdb.std.str.Utf8String;
import io.questdb.std.str.Utf8StringSink;
import io.questdb.std.str.Utf8s;
import io.questdb.tasks.ColumnIndexerTask;
import io.questdb.tasks.ColumnTask;
import io.questdb.tasks.O3CopyTask;
import io.questdb.tasks.O3OpenColumnTask;
import io.questdb.tasks.O3PartitionTask;
import io.questdb.tasks.TableWriterTask;
import org.jetbrains.annotations.NotNull;
import org.jetbrains.annotations.Nullable;
import org.jetbrains.annotations.TestOnly;

import java.io.Closeable;
import java.util.Arrays;
import java.util.concurrent.atomic.AtomicInteger;
import java.util.concurrent.atomic.AtomicLong;
import java.util.function.LongConsumer;

import static io.questdb.cairo.BitmapIndexUtils.keyFileName;
import static io.questdb.cairo.BitmapIndexUtils.valueFileName;
import static io.questdb.cairo.SymbolMapWriter.HEADER_SIZE;
import static io.questdb.cairo.TableUtils.*;
import static io.questdb.cairo.TableUtils.openAppend;
import static io.questdb.cairo.TableUtils.openRO;
import static io.questdb.cairo.sql.AsyncWriterCommand.Error.*;
import static io.questdb.std.Files.*;
import static io.questdb.tasks.TableWriterTask.*;

public class TableWriter implements TableWriterAPI, MetadataService, Closeable {
    public static final int O3_BLOCK_DATA = 2;
    public static final int O3_BLOCK_MERGE = 3;
    public static final int O3_BLOCK_NONE = -1;
    public static final int O3_BLOCK_O3 = 1;
    // Oversized partitionUpdateSink (offset, description):
    // 0, partitionTimestamp
    // 1, timestampMin
    // 2, newPartitionSize
    // 3, oldPartitionSize
    // 4, flags (partitionMutates INT, isLastWrittenPartition INT)
    // 5. o3SplitPartitionSize size of "split" partition, new partition that branches out of the old one
    // 6. original partition timestamp (before the split)
    // 7. parquet partition file size
    // ... column top for every column
    public static final int PARTITION_SINK_SIZE_LONGS = 8;
    public static final int PARTITION_SINK_COL_TOP_OFFSET = PARTITION_SINK_SIZE_LONGS * Long.BYTES;
    public static final int TIMESTAMP_MERGE_ENTRY_BYTES = Long.BYTES * 2;
    private static final long IGNORE = -1L;
    private static final Log LOG = LogFactory.getLog(TableWriter.class);
    /*
        The most recent logical partition is allowed to have up to cairo.o3.last.partition.max.splits (20 by default) splits.
        Any other partition is allowed to have 0 splits (1 partition in total).
     */
    private static final int MAX_MID_SUB_PARTITION_COUNT = 1;
    private static final Runnable NOOP = () -> {
    };
    private static final Row NOOP_ROW = new NoOpRow();
    private static final int O3_ERRNO_FATAL = Integer.MAX_VALUE - 1;
    private static final int ROW_ACTION_NO_PARTITION = 1;
    private static final int ROW_ACTION_NO_TIMESTAMP = 2;
    private static final int ROW_ACTION_O3 = 3;
    private static final int ROW_ACTION_OPEN_PARTITION = 0;
    private static final int ROW_ACTION_SWITCH_PARTITION = 4;
    final ObjList<MemoryMA> columns;
    // Latest command sequence per command source.
    // Publisher source is identified by a long value
    private final AlterOperation alterOp = new AlterOperation();
    private final LongConsumer appendTimestampSetter;
    private final DatabaseCheckpointStatus checkpointStatus;
    private final ColumnVersionWriter columnVersionWriter;
    private final MPSequence commandPubSeq;
    private final RingQueue<TableWriterTask> commandQueue;
    private final SCSequence commandSubSeq;
    private final CairoConfiguration configuration;
    private final long dataAppendPageSize;
    private final DdlListener ddlListener;
    private final MemoryMAR ddlMem;
    private final ObjList<ColumnIndexer> denseIndexers = new ObjList<>();
    private final ObjList<MapWriter> denseSymbolMapWriters;
    private final int detachedMkDirMode;
    private final CairoEngine engine;
    private final FilesFacade ff;
    private final int fileOperationRetryCount;
    private final FrameFactory frameFactory;
    private final SOCountDownLatch indexLatch = new SOCountDownLatch();
    private final LongList indexSequences = new LongList();
    private final ObjList<ColumnIndexer> indexers;
    // This is the same message bus. When TableWriter instance is created via CairoEngine, message bus is shared
    // and is owned by the engine. Since TableWriter would not have ownership of the bus, it must not free it up.
    // On another hand, when TableWrite is created outside CairoEngine, primarily in tests, the ownership of the
    // message bus is with the TableWriter. Therefore, message bus must be freed when the writer is freed.
    // To indicate ownership, the message bus owned by the writer will be assigned to `ownMessageBus`. This reference
    // will be released by the writer
    private final MessageBus messageBus;
    private final TableWriterMetadata metadata;
    private final Metrics metrics;
    private final boolean mixedIOFlag;
    private final int mkDirMode;
    private final ObjList<Runnable> nullSetters;
    private final ObjectPool<O3Basket> o3BasketPool = new ObjectPool<>(O3Basket::new, 64);
    private final ObjectPool<O3MutableAtomicInteger> o3ColumnCounters = new ObjectPool<>(O3MutableAtomicInteger::new, 64);
    private final int o3ColumnMemorySize;
    private final ObjList<MemoryCR> o3ColumnOverrides;
    private final SOUnboundedCountDownLatch o3DoneLatch = new SOUnboundedCountDownLatch();
    private final AtomicInteger o3ErrorCount = new AtomicInteger();
    private final long[] o3LastTimestampSpreads;
    private final AtomicLong o3PartitionUpdRemaining = new AtomicLong();
    private final boolean o3QuickSortEnabled;
    private final Path other;
    private final MessageBus ownMessageBus;
    private final boolean parallelIndexerEnabled;
    private final DirectIntList parquetColumnIdsAndTypes;
    private final PartitionDecoder parquetDecoder = new PartitionDecoder();
    private final RowGroupStatBuffers parquetStatBuffers;
    private final int partitionBy;
    private final DateFormat partitionDirFmt;
    private final LongList partitionRemoveCandidates = new LongList();
    private final Path path;
    private final int pathRootSize;
    private final int pathSize;
    private final FragileCode RECOVER_FROM_META_RENAME_FAILURE = this::recoverFromMetaRenameFailure;
    private final AtomicLong physicallyWrittenRowsSinceLastCommit = new AtomicLong();
    private final Row row = new RowImpl();
    private final LongList rowValueIsNotNull = new LongList();
    private final TableWriterSegmentCopyInfo segmentCopyInfo = new TableWriterSegmentCopyInfo();
    private final TableWriterSegmentFileCache segmentFileCache;
    private final TxReader slaveTxReader;
    private final ObjList<MapWriter> symbolMapWriters;
    private final IntList symbolRewriteMap = new IntList();
    private final MemoryMARW todoMem = Vm.getCMARWInstance();
    private final TxWriter txWriter;
    private final TxnScoreboard txnScoreboard;
    private final Utf8StringSink utf8Sink = new Utf8StringSink();
    private final FindVisitor removePartitionDirsNotAttached = this::removePartitionDirsNotAttached;
    private final Uuid uuid = new Uuid();
    private final LowerCaseCharSequenceIntHashMap validationMap = new LowerCaseCharSequenceIntHashMap();
    private ObjList<? extends MemoryA> activeColumns;
    private ObjList<Runnable> activeNullSetters;
    private ColumnVersionReader attachColumnVersionReader;
    private IndexBuilder attachIndexBuilder;
    private long attachMaxTimestamp;
    private MemoryCMR attachMetaMem;
    private TableWriterMetadata attachMetadata;
    private long attachMinTimestamp;
    private TxReader attachTxReader;
    private long avgRecordSize;
    private boolean avoidIndexOnCommit = false;
    private int columnCount;
    private long commitRowCount;
    private long committedMasterRef;
    private ConvertOperatorImpl convertOperatorImpl;
    private DedupColumnCommitAddresses dedupColumnCommitAddresses;
    private byte dedupMode = WalUtils.WAL_DEDUP_MODE_DEFAULT;
    private String designatedTimestampColumnName;
    private boolean distressed = false;
    private DropIndexOperator dropIndexOperator;
    private int indexCount;
    private int lastErrno;
    private boolean lastOpenPartitionIsReadOnly;
    private long lastOpenPartitionTs = Long.MIN_VALUE;
    private long lastOpenPartitionTxnName = -1;
    private long lastPartitionTimestamp;
    private long lastWalCommitTimestampMicros;
    private LifecycleManager lifecycleManager;
    private long lockFd = -2;
    private long masterRef = 0L;
    // A flag that during WAL processing o3MemColumns1 or o3MemColumns2 were
    // set to a "shifted" state and the state has to be cleaned.
    private boolean memColumnShifted;
    private int metaPrevIndex;
    private final FragileCode RECOVER_FROM_TODO_WRITE_FAILURE = this::recoverFromTodoWriteFailure;
    private int metaSwapIndex;
    private long minSplitPartitionTimestamp;
    private long noOpRowCount;
    private ReadOnlyObjList<? extends MemoryCR> o3Columns;
    private long o3CommitBatchTimestampMin = Long.MAX_VALUE;
    private long o3EffectiveLag = 0L;
    private boolean o3InError = false;
    private long o3MasterRef = -1L;
    private ObjList<MemoryCARW> o3MemColumns1;
    private ObjList<MemoryCARW> o3MemColumns2;
    private ObjList<Runnable> o3NullSetters1;
    private ObjList<Runnable> o3NullSetters2;
    private PagedDirectLongList o3PartitionUpdateSink;
    private long o3RowCount;
    private MemoryMAT o3TimestampMem;
    private MemoryARW o3TimestampMemCpy;
    private volatile boolean o3oomObserved;
    private long partitionTimestampHi;
    private boolean performRecovery;
    private boolean processingQueue;
    private PurgingOperator purgingOperator;
    private boolean removeDirOnCancelRow = true;
    private int rowAction = ROW_ACTION_OPEN_PARTITION;
    private TableToken tableToken;
    private final ColumnTaskHandler cthAppendWalColumnToLastPartition = this::cthAppendWalColumnToLastPartition;
    private final ColumnTaskHandler cthO3SortColumnRef = this::cthO3SortColumn;
    private final ColumnTaskHandler cthMergeWalColumnWithLag = this::cthMergeWalColumnWithLag;
    private final ColumnTaskHandler cthO3MoveUncommittedRef = this::cthO3MoveUncommitted;
    private final ColumnTaskHandler cthO3ShiftColumnInLagToTopRef = this::cthO3ShiftColumnInLagToTop;
    private DirectLongList tempDirectMemList;
    private long tempMem16b = Unsafe.malloc(16, MemoryTag.NATIVE_TABLE_WRITER);
    private LongConsumer timestampSetter;
    private long todoTxn;
    private final FragileCode RECOVER_FROM_SWAP_RENAME_FAILURE = this::recoverFromSwapRenameFailure;
    private final FragileCode RECOVER_FROM_COLUMN_OPEN_FAILURE = this::recoverOpenColumnFailure;
    private UpdateOperatorImpl updateOperatorImpl;
    private long walRowsProcessed;
    private WalTxnDetails walTxnDetails;
    private final ColumnTaskHandler cthMapSymbols = this::processWalCommitBlock_sortWalSegmentTimestamps_dispatchColumnSortTasks_mapSymbols;
    private final ColumnTaskHandler cthMergeWalColumnManySegments = this::processWalCommitBlock_sortWalSegmentTimestamps_dispatchColumnSortTasks_mergeShuffleWalColumnManySegments;


    public TableWriter(
            CairoConfiguration configuration,
            TableToken tableToken,
            MessageBus messageBus,
            MessageBus ownMessageBus,
            boolean lock,
            LifecycleManager lifecycleManager,
            CharSequence root,
            DdlListener ddlListener,
            DatabaseCheckpointStatus checkpointStatus,
            CairoEngine cairoEngine
    ) {
        this(
                configuration,
                tableToken,
                messageBus,
                ownMessageBus,
                lock,
                lifecycleManager,
                root,
                ddlListener,
                checkpointStatus,
                cairoEngine,
                cairoEngine.getTxnScoreboardPool()
        );
    }

    public TableWriter(
            CairoConfiguration configuration,
            TableToken tableToken,
            MessageBus messageBus,
            MessageBus ownMessageBus,
            boolean lock,
            LifecycleManager lifecycleManager,
            CharSequence root,
            DdlListener ddlListener,
            DatabaseCheckpointStatus checkpointStatus,
            CairoEngine cairoEngine,
            TxnScoreboardPool txnScoreboardPool
    ) {
        LOG.info().$("open '").$safe(tableToken.getTableName()).$('\'').$();
        this.configuration = configuration;
        this.ddlListener = ddlListener;
        this.checkpointStatus = checkpointStatus;
        this.frameFactory = new FrameFactory(configuration);
        this.mixedIOFlag = configuration.isWriterMixedIOEnabled();
        this.metrics = configuration.getMetrics();
        this.ownMessageBus = ownMessageBus;
        this.messageBus = ownMessageBus != null ? ownMessageBus : messageBus;
        this.lifecycleManager = lifecycleManager;
        this.parallelIndexerEnabled = configuration.isParallelIndexingEnabled();
        this.ff = configuration.getFilesFacade();
        this.mkDirMode = configuration.getMkDirMode();
        this.detachedMkDirMode = configuration.getDetachedMkDirMode();
        this.fileOperationRetryCount = configuration.getFileOperationRetryCount();
        this.tableToken = tableToken;
        this.o3QuickSortEnabled = configuration.isO3QuickSortEnabled();
        this.engine = cairoEngine;
        this.lastWalCommitTimestampMicros = configuration.getMicrosecondClock().getTicks();
        try {
            this.path = new Path();
            path.of(root);
            this.pathRootSize = path.size();
            path.concat(tableToken);
            this.other = new Path();
            other.of(root).concat(tableToken);
            this.pathSize = path.size();
            if (lock) {
                lock();
            } else {
                this.lockFd = -1;
            }
            int todo = readTodo();
            if (todo == TODO_RESTORE_META) {
                repairMetaRename((int) todoMem.getLong(48));
            }
            this.ddlMem = Vm.getCMARWInstance();
            this.metadata = new TableWriterMetadata(this.tableToken);
            openMetaFile(ff, path, pathSize, ddlMem, metadata);
            this.partitionBy = metadata.getPartitionBy();
            this.txWriter = new TxWriter(ff, configuration).ofRW(path.concat(TXN_FILE_NAME).$(), partitionBy);
            this.txnScoreboard = txnScoreboardPool.getTxnScoreboard(tableToken);
            path.trimTo(pathSize);
            this.columnVersionWriter = openColumnVersionFile(configuration, path, pathSize, partitionBy != PartitionBy.NONE);
            this.o3ColumnOverrides = metadata.isWalEnabled() ? new ObjList<>() : null;
            this.parquetStatBuffers = new RowGroupStatBuffers(MemoryTag.NATIVE_TABLE_WRITER);
            this.parquetColumnIdsAndTypes = new DirectIntList(2, MemoryTag.NATIVE_TABLE_WRITER);

            if (metadata.isWalEnabled()) {
                // O3 columns will be allocated to the size of the transaction, not reason to over allocate.
                this.o3ColumnMemorySize = (int) PAGE_SIZE;
                if (tableToken.isSystem()) {
                    this.dataAppendPageSize = configuration.getSystemDataAppendPageSize();
                } else {
                    this.dataAppendPageSize = configuration.getDataAppendPageSize();
                }
            } else {
                if (tableToken.isSystem()) {
                    this.o3ColumnMemorySize = configuration.getSystemO3ColumnMemorySize();
                    this.dataAppendPageSize = configuration.getSystemDataAppendPageSize();
                } else {
                    this.o3ColumnMemorySize = configuration.getO3ColumnMemorySize();
                    this.dataAppendPageSize = configuration.getDataAppendPageSize();
                }
            }

            // we have to do truncate repair at this stage of constructor
            // because this operation requires metadata
            switch (todo) {
                case TODO_TRUNCATE:
                    repairTruncate();
                    break;
                case TODO_RESTORE_META:
                case -1:
                    break;
                default:
                    LOG.error().$("ignoring unknown *todo* [code=").$(todo).I$();
                    break;
            }
            this.columnCount = metadata.getColumnCount();
            if (metadata.getTimestampIndex() > -1) {
                this.designatedTimestampColumnName = metadata.getColumnName(metadata.getTimestampIndex());
            }
            this.rowValueIsNotNull.extendAndSet(columnCount, 0);
            this.columns = new ObjList<>(columnCount * 2);
            this.o3MemColumns1 = new ObjList<>(columnCount * 2);
            this.o3MemColumns2 = new ObjList<>(columnCount * 2);
            this.o3Columns = this.o3MemColumns1;
            this.activeColumns = columns;
            this.symbolMapWriters = new ObjList<>(columnCount);
            this.indexers = new ObjList<>(columnCount);
            this.denseSymbolMapWriters = new ObjList<>(metadata.getSymbolMapCount());
            this.nullSetters = new ObjList<>(columnCount);
            this.o3NullSetters1 = new ObjList<>(columnCount);
            this.o3NullSetters2 = new ObjList<>(columnCount);
            this.activeNullSetters = nullSetters;
            if (PartitionBy.isPartitioned(partitionBy)) {
                this.partitionDirFmt = PartitionBy.getPartitionDirFormatMethod(partitionBy);
                this.partitionTimestampHi = txWriter.getLastPartitionTimestamp();
            } else {
                this.partitionDirFmt = null;
            }

            configureColumnMemory();
            configureTimestampSetter();
            this.appendTimestampSetter = timestampSetter;
            configureAppendPosition();
            purgeUnusedPartitions();
            minSplitPartitionTimestamp = findMinSplitPartitionTimestamp();
            clearTodoLog();
            this.slaveTxReader = new TxReader(ff);
            commandQueue = new RingQueue<>(
                    TableWriterTask::new,
                    configuration.getWriterCommandQueueSlotSize(),
                    configuration.getWriterCommandQueueCapacity(),
                    MemoryTag.NATIVE_REPL
            );
            commandSubSeq = new SCSequence();
            commandPubSeq = new MPSequence(commandQueue.getCycle());
            commandPubSeq.then(commandSubSeq).then(commandPubSeq);
            o3LastTimestampSpreads = new long[configuration.getO3LagCalculationWindowsSize()];
            Arrays.fill(o3LastTimestampSpreads, 0);

            // wal specific
            segmentFileCache = metadata.isWalEnabled() ? new TableWriterSegmentFileCache(tableToken, configuration) : null;
        } catch (Throwable e) {
            doClose(false);
            throw e;
        }
    }

    // this method is public to allow testing
    public static void consumeColumnTasks0(RingQueue<ColumnTask> queue, int queuedCount, Sequence subSeq, SOUnboundedCountDownLatch o3DoneLatch) {
        while (!o3DoneLatch.done(queuedCount)) {
            long cursor = subSeq.next();
            if (cursor > -1) {
                ColumnTaskJob.processColumnTask(queue.get(cursor), cursor, subSeq);
            } else {
                Os.pause();
            }
        }
    }

    public static int getPrimaryColumnIndex(int index) {
        return index * 2;
    }

    public static int getSecondaryColumnIndex(int index) {
        return getPrimaryColumnIndex(index) + 1;
    }

    public static long getTimestampIndexValue(long timestampIndexAddr, long indexRow) {
        return Unsafe.getUnsafe().getLong(timestampIndexAddr + indexRow * 16);
    }

    public static void validateDesignatedTimestampBounds(long timestamp) {
        if (timestamp == Numbers.LONG_NULL) {
            throw CairoException.nonCritical().put("designated timestamp column cannot be NULL");
        }
        if (timestamp < Timestamps.O3_MIN_TS) {
            throw CairoException.nonCritical().put("designated timestamp before 1970-01-01 is not allowed");
        }
        if (timestamp >= Timestamps.YEAR_10000) {
            throw CairoException.nonCritical().put(
                    "designated timestamp beyond 9999-12-31 is not allowed");
        }
    }

    @Override
    public void addColumn(@NotNull CharSequence columnName, int columnType, SecurityContext securityContext) {
        addColumn(
                columnName,
                columnType,
                configuration.getDefaultSymbolCapacity(),
                configuration.getDefaultSymbolCacheFlag(),
                false,
                0,
                false,
                false,
                securityContext
        );
    }

    @Override
    public void addColumn(
            CharSequence columnName,
            int columnType,
            int symbolCapacity,
            boolean symbolCacheFlag,
            boolean isIndexed,
            int indexValueBlockCapacity,
            boolean isDedupKey
    ) {
        addColumn(
                columnName,
                columnType,
                symbolCapacity,
                symbolCacheFlag,
                isIndexed,
                indexValueBlockCapacity,
                false,
                isDedupKey,
                null
        );
    }

    /**
     * Adds new column to table, which can be either empty or can have data already. When existing columns
     * already have data, this function will create ".top" file in addition to column files. ".top" file contains
     * the size of partition at the moment of column creation. It must be used to accurately position inside new
     * column when either appending or reading.
     *
     * <b>Failures</b>
     * Adding new column can fail in many situations. None of the failures affect the integrity of data that is already in
     * the table but can leave instance of TableWriter in inconsistent state. When this happens, function will throw CairoError.
     * Calling code must close TableWriter instance and open another when problems are rectified. Those problems would be
     * either with disk or memory or both.
     * <p>
     * Whenever function throws CairoException application code can continue using TableWriter instance and may attempt to
     * add columns again.
     *
     * <b>Transactions</b>
     * <p>
     * Pending transaction will be committed before the function attempts to add column. Even when function is unsuccessful, it may
     * still have committed transaction.
     *
     * @param columnName              of column either ASCII or UTF8 encoded.
     * @param symbolCapacity          when column columnType is a SYMBOL, this parameter specifies approximate capacity for the symbol map.
     *                                It should be equal to the number of unique symbol values stored in the table, and getting this
     *                                value badly wrong will cause performance degradation. Must be power of 2
     * @param symbolCacheFlag         when set to true, symbol values will be cached on Java heap.
     * @param columnType              {@link ColumnType}
     * @param isIndexed               configures column to be indexed or not
     * @param indexValueBlockCapacity approximation of number of rows for a single index key must be power of 2
     * @param isSequential            for columns that contain sequential values query optimiser can make assumptions on range searches (future feature)
     */
    public void addColumn(
            CharSequence columnName,
            int columnType,
            int symbolCapacity,
            boolean symbolCacheFlag,
            boolean isIndexed,
            int indexValueBlockCapacity,
            boolean isSequential,
            boolean isDedupKey,
            SecurityContext securityContext
    ) {
        assert txWriter.getLagRowCount() == 0;
        assert indexValueBlockCapacity == Numbers.ceilPow2(indexValueBlockCapacity) : "power of 2 expected";
        assert symbolCapacity == Numbers.ceilPow2(symbolCapacity) : "power of 2 expected";

        checkDistressed();
        checkColumnName(columnName);

        if (metadata.getColumnIndexQuiet(columnName) != -1) {
            throw CairoException.duplicateColumn(columnName);
        }

        commit();

        long columnNameTxn = getTxn();
        LOG.info()
                .$("adding column '").$safe(columnName)
                .$('[').$(ColumnType.nameOf(columnType)).$("], columnName txn ").$(columnNameTxn)
                .$(" to ").$substr(pathRootSize, path)
                .$();

        addColumnToMeta(
                columnName,
                columnType,
                symbolCapacity,
                symbolCacheFlag,
                isIndexed,
                indexValueBlockCapacity,
                isDedupKey,
                columnNameTxn,
                -1,
                metadata
        );


        // extend columnTop list to make sure row cancel can work
        // need for setting correct top is hard to test without being able to read from table
        int columnIndex = columnCount - 1;

        // Set txn number in the column version file to mark the transaction where the column is added
        columnVersionWriter.upsertDefaultTxnName(columnIndex, columnNameTxn, txWriter.getLastPartitionTimestamp());

        // create column files
        if (txWriter.getTransientRowCount() > 0 || !PartitionBy.isPartitioned(partitionBy)) {
            try {
                openNewColumnFiles(columnName, columnType, isIndexed, indexValueBlockCapacity);
            } catch (CairoException e) {
                runFragile(RECOVER_FROM_COLUMN_OPEN_FAILURE, e);
            }
        }

        clearTodoAndCommitMetaStructureVersion();

        try {
            if (!Os.isWindows()) {
                try {
                    ff.fsyncAndClose(openRO(ff, path.$(), LOG));
                } catch (CairoException e) {
                    LOG.error().$("could not fsync after column added, non-critical [path=").$(path)
                            .$(", msg=").$safe(e.getFlyweightMessage())
                            .$(", errno=").$(e.getErrno())
                            .I$();
                }
            }

            if (securityContext != null) {
                ddlListener.onColumnAdded(securityContext, tableToken, columnName);
            }

            try (MetadataCacheWriter metadataRW = engine.getMetadataCache().writeLock()) {
                metadataRW.hydrateTable(metadata);
            }
        } catch (CairoError err) {
            throw err;
        } catch (Throwable th) {
            throwDistressException(th);
        }
    }

    @Override
    public void addIndex(@NotNull CharSequence columnName, int indexValueBlockSize) {
        assert indexValueBlockSize == Numbers.ceilPow2(indexValueBlockSize) : "power of 2 expected";

        checkDistressed();

        final int columnIndex = metadata.getColumnIndexQuiet(columnName);

        if (columnIndex == -1) {
            throw CairoException.invalidMetadataRecoverable("column does not exist", columnName);
        }

        TableColumnMetadata columnMetadata = metadata.getColumnMetadata(columnIndex);

        commit();

        if (columnMetadata.isSymbolIndexFlag()) {
            throw CairoException.invalidMetadataRecoverable("column is already indexed", columnName);
        }

        final int existingType = columnMetadata.getColumnType();
        LOG.info().$("adding index to '").$safe(columnName).$("' [")
                .$(ColumnType.nameOf(existingType)).$(", path=").$substr(pathRootSize, path).I$();

        if (!ColumnType.isSymbol(existingType)) {
            LOG.error().$("cannot create index for [column='").$safe(columnName)
                    .$(", type=").$(ColumnType.nameOf(existingType))
                    .$(", path=").$substr(pathRootSize, path).I$();
            throw CairoException.invalidMetadataRecoverable("cannot create index, column type is not SYMBOL", columnName);
        }

        final SymbolColumnIndexer indexer = new SymbolColumnIndexer(configuration);
        writeIndex(columnName, indexValueBlockSize, columnIndex, indexer);

        columnMetadata.setSymbolIndexFlag(true);
        columnMetadata.setIndexValueBlockCapacity(indexValueBlockSize);

        // set the index flag in metadata and create new _meta.swp
        rewriteAndSwapMetadata(metadata);
        clearTodoAndCommitMeta();

        indexers.extendAndSet(columnIndex, indexer);
        populateDenseIndexerList();

        try (MetadataCacheWriter metadataRW = engine.getMetadataCache().writeLock()) {
            metadataRW.hydrateTable(metadata);
        }
        LOG.info().$("ADDED index to '").$safe(columnName).$('[').$(ColumnType.nameOf(existingType))
                .$("]' to ").$substr(pathRootSize, path).$();
    }

    public void addPhysicallyWrittenRows(long rows) {
        physicallyWrittenRowsSinceLastCommit.addAndGet(rows);
        metrics.tableWriterMetrics().addPhysicallyWrittenRows(rows);
    }

    public long apply(AbstractOperation operation, long seqTxn) {
        try {
            setSeqTxn(seqTxn);
            long txnBefore = getTxn();
            long rowsAffected = operation.apply(this, true);
            if (txnBefore == getTxn()) {
                // Commit to update seqTxn
                txWriter.commit(denseSymbolMapWriters);
            }
            return rowsAffected;
        } catch (CairoException ex) {
            // rollback in case on any dirty state.
            // Do not catch rollback exceptions, let the calling code handle distressed writer
            rollback();

            if (ex.isWALTolerable()) {
                // Mark the transaction as applied and ignore it.
                commitSeqTxn(seqTxn);
                return 0;
            } else {
                // Mark the transaction as not applied.
                setSeqTxn(seqTxn - 1);
            }
            throw ex;
        } catch (Throwable th) {
            try {
                rollback(); // rollback seqTxn
            } catch (Throwable th2) {
                LOG.critical().$("could not rollback, table is distressed [table=")
                        .$safe(tableToken.getTableName()).$(", error=").$(th2).I$();
            }
            throw th;
        }
    }

    @Override
    public long apply(AlterOperation alterOp, boolean contextAllowsAnyStructureChanges) throws AlterTableContextException {
        return alterOp.apply(this, contextAllowsAnyStructureChanges);
    }

    @Override
    public long apply(UpdateOperation operation) {
        return operation.apply(this, true);
    }

    @Override
    public AttachDetachStatus attachPartition(long timestamp) {
        // -1 means unknown size
        return attachPartition(timestamp, -1L);
    }

    /**
     * Attaches a partition to the table. If size is given, partition file data is not validated.
     *
     * @param timestamp     partition timestamp
     * @param partitionSize partition size in rows. Negative means unknown size.
     * @return attached status code
     */
    public AttachDetachStatus attachPartition(long timestamp, long partitionSize) {
        // Partitioned table must have a timestamp
        // SQL compiler will check that table has it
        assert metadata.getTimestampIndex() > -1;

        if (txWriter.attachedPartitionsContains(timestamp)) {
            LOG.info().$("partition is already attached [path=").$substr(pathRootSize, path).I$();
            // TODO: potentially we can merge with existing data
            return AttachDetachStatus.ATTACH_ERR_PARTITION_EXISTS;
        }

        if (inTransaction()) {
            assert !tableToken.isWal();
            LOG.info().$("committing open transaction before applying attach partition command [table=").$safe(tableToken.getTableName())
                    .$(", partition=").$ts(timestamp).I$();
            commit();

            // Check that the partition we're about to attach hasn't appeared after commit
            if (txWriter.attachedPartitionsContains(timestamp)) {
                LOG.info().$("partition is already attached [path=").$substr(pathRootSize, path).I$();
                return AttachDetachStatus.ATTACH_ERR_PARTITION_EXISTS;
            }
        }

        // final name of partition folder after attachment
        setPathForNativePartition(path.trimTo(pathSize), partitionBy, timestamp, getTxn());
        if (ff.exists(path.$())) {
            // Very unlikely since txn is part of the folder name
            return AttachDetachStatus.ATTACH_ERR_DIR_EXISTS;
        }

        Path detachedPath = Path.PATH.get().of(configuration.getDbRoot()).concat(tableToken);
        setPathForNativePartition(detachedPath, partitionBy, timestamp, -1L);
        detachedPath.put(configuration.getAttachPartitionSuffix()).$();
        int detachedRootLen = detachedPath.size();
        boolean forceRenamePartitionDir = partitionSize < 0;
        boolean checkPassed = false;
        boolean isSoftLink;
        boolean isParquet;
        long parquetSize = -1L;
        try {
            if (ff.exists(detachedPath.$())) {
                isSoftLink = ff.isSoftLink(detachedPath.$()); // returns false regardless in Windows

                isParquet = ff.exists(detachedPath.concat(PARQUET_PARTITION_NAME).$());
                if (isParquet) {
                    parquetSize = ff.length(detachedPath.$());
                }
                // detached metadata files validation
                CharSequence timestampColName = metadata.getColumnMetadata(metadata.getTimestampIndex()).getColumnName();
                if (partitionSize > -1L) {
                    // read detachedMinTimestamp and detachedMaxTimestamp
                    readPartitionMinMaxTimestamps(timestamp, detachedPath.trimTo(detachedRootLen), timestampColName, parquetSize, partitionSize);
                } else {
                    // read size, detachedMinTimestamp and detachedMaxTimestamp
                    partitionSize = readPartitionSizeMinMaxTimestamps(timestamp, detachedPath.trimTo(detachedRootLen), timestampColName, parquetSize);
                }

                if (partitionSize < 1) {
                    return AttachDetachStatus.ATTACH_ERR_EMPTY_PARTITION;
                }

                if (forceRenamePartitionDir && !attachPrepare(timestamp, partitionSize, detachedPath, detachedRootLen)) {
                    attachValidateMetadata(partitionSize, detachedPath.trimTo(detachedRootLen), timestamp);
                }

                // the main columnVersionWriter is now aligned with the detached partition values read from the partition _cv file
                // in case of an error it has to be clean up

                if (forceRenamePartitionDir && configuration.attachPartitionCopy() && !isSoftLink) { // soft links are read-only, no copy involved
                    // Copy partition if configured to do so, and it's not CSV import
                    if (ff.copyRecursive(detachedPath.trimTo(detachedRootLen), path, configuration.getMkDirMode()) == 0) {
                        LOG.info().$("copied partition dir [from=").$(detachedPath).$(", to=").$(path).I$();
                    } else {
                        LOG.error().$("could not copy [errno=").$(ff.errno()).$(", from=").$(detachedPath).$(", to=").$(path).I$();
                        return AttachDetachStatus.ATTACH_ERR_COPY;
                    }
                } else {
                    if (ff.rename(detachedPath.trimTo(detachedRootLen).$(), path.$()) == FILES_RENAME_OK) {
                        LOG.info().$("renamed partition dir [from=").$(detachedPath).$(", to=").$(path).I$();
                    } else {
                        LOG.error().$("could not rename [errno=").$(ff.errno()).$(", from=").$(detachedPath).$(", to=").$(path).I$();
                        return AttachDetachStatus.ATTACH_ERR_RENAME;
                    }
                }

                checkPassed = true;
            } else {
                LOG.info().$("attach partition command failed, partition to attach does not exist [path=").$(detachedPath).I$();
                return AttachDetachStatus.ATTACH_ERR_MISSING_PARTITION;
            }
        } finally {
            path.trimTo(pathSize);
            if (!checkPassed) {
                columnVersionWriter.readUnsafe();
            }
        }

        try {
            // find out lo, hi ranges of partition attached as well as size
            assert timestamp <= attachMinTimestamp && attachMinTimestamp <= attachMaxTimestamp;
            long nextMinTimestamp = Math.min(attachMinTimestamp, txWriter.getMinTimestamp());
            long nextMaxTimestamp = Math.max(attachMaxTimestamp, txWriter.getMaxTimestamp());
            boolean appendPartitionAttached = size() == 0 || txWriter.getNextPartitionTimestamp(nextMaxTimestamp) > txWriter.getNextPartitionTimestamp(txWriter.getMaxTimestamp());

            txWriter.beginPartitionSizeUpdate();
            txWriter.updatePartitionSizeByTimestamp(timestamp, partitionSize, getTxn());
            txWriter.finishPartitionSizeUpdate(nextMinTimestamp, nextMaxTimestamp);
            if (isSoftLink) {
                txWriter.setPartitionReadOnlyByTimestamp(timestamp, true);
            }

            if (isParquet) {
                txWriter.setPartitionParquetFormat(timestamp, parquetSize, true);
            }

            txWriter.bumpTruncateVersion();

            columnVersionWriter.commit();
            txWriter.setColumnVersion(columnVersionWriter.getVersion());
            txWriter.commit(denseSymbolMapWriters);

            LOG.info().$("partition attached [table=").$safe(tableToken.getTableName())
                    .$(", partition=").$ts(timestamp).I$();

            if (appendPartitionAttached) {
                LOG.info().$("switch partition after partition attach [tableName=").$safe(tableToken.getTableName())
                        .$(", partition=").$ts(timestamp).I$();
                freeColumns(true);
                configureAppendPosition();
            }
            return AttachDetachStatus.OK;
        } catch (Throwable e) {
            // This is pretty serious; after partition copied, there are no OS operations to fail.
            // Do full rollback to clean up the state
            LOG.critical().$("failed on attaching partition to the table and rolling back [tableName=").$safe(tableToken.getTableName())
                    .$(", error=").$(e).I$();
            rollback();
            throw e;
        }
    }

    @Override
    public void changeCacheFlag(int columnIndex, boolean cache) {
        checkDistressed();

        commit();

        final MapWriter symbolMapWriter = symbolMapWriters.getQuick(columnIndex);
        if (symbolMapWriter.isCached() != cache) {
            symbolMapWriter.updateCacheFlag(cache);
            TableColumnMetadata columnMetadata = metadata.getColumnMetadata(columnIndex);
            columnMetadata.setSymbolCacheFlag(cache);
            writeMetadataToDisk();
        }
    }

    @Override
    public void changeColumnType(
            CharSequence name,
            int newType,
            int symbolCapacity,
            boolean symbolCacheFlag,
            boolean isIndexed,
            int indexValueBlockCapacity,
            boolean isSequential,
            SecurityContext securityContext
    ) {
        int existingColIndex = metadata.getColumnIndexQuiet(name);
        if (existingColIndex < 0) {
            throw CairoException.nonCritical().put("cannot change column type, column does not exist [table=")
                    .put(tableToken.getTableName()).put(", column=").put(name).put(']');
        }
        String columnName = metadata.getColumnName(existingColIndex);

        if (existingColIndex == metadata.getTimestampIndex()) {
            throw CairoException.nonCritical().put("cannot change column type, column is the designated timestamp [table=")
                    .put(tableToken.getTableName()).put(", column=").put(columnName).put(']');
        }

        int existingType = metadata.getColumnType(existingColIndex);
        assert existingType > 0;

        if (existingType == newType) {
            // It only makes sense to change symbol parameters
            // It has to be another type of ALTER command since it's non-structural change in WAL tables
            throw CairoException.nonCritical().put("cannot change column type, new type is the same as existing [table=")
                    .put(tableToken.getTableName()).put(", column=").put(columnName).put(']');
        }

        ConvertOperatorImpl convertOperator = getConvertOperator();
        try {
            commit();

            LOG.info().$("converting column [table=").$(tableToken).$(", column=").$safe(columnName)
                    .$(", from=").$(ColumnType.nameOf(existingType))
                    .$(", to=").$(ColumnType.nameOf(newType)).I$();

            boolean isDedupKey = metadata.isDedupKey(existingColIndex);
            int columnIndex = columnCount;
            long columnNameTxn = getTxn();

            // Set txn number in the column version file to mark the transaction where the column is added
            long firstPartitionTsm = columnVersionWriter.getColumnTopPartitionTimestamp(existingColIndex);
            columnVersionWriter.upsertDefaultTxnName(columnIndex, columnNameTxn, firstPartitionTsm);

            if (ColumnType.isSymbol(newType)) {
                createSymbolMapWriter(columnName, columnNameTxn, symbolCapacity, symbolCacheFlag);
            } else {
                // maintain a sparse list of symbol writers
                symbolMapWriters.extendAndSet(columnCount, NullMapWriter.INSTANCE);
            }
            boolean existingIsIndexed = metadata.isColumnIndexed(existingColIndex) && existingType == ColumnType.SYMBOL;
            convertOperator.convertColumn(columnName, existingColIndex, existingType, existingIsIndexed, columnIndex, newType);

            // Column converted, add new one to _meta file and remove the existing column
            metadata.removeColumn(existingColIndex);

            // close old column files
            freeColumnMemory(existingColIndex);

            // remove symbol map writer or entry for such
            removeSymbolMapWriter(existingColIndex);

            addColumnToMeta(
                    columnName,
                    newType,
                    symbolCapacity,
                    symbolCacheFlag,
                    isIndexed,
                    indexValueBlockCapacity,
                    isDedupKey,
                    columnNameTxn,
                    existingColIndex,
                    metadata
            );

            // open new column files
            if (txWriter.getTransientRowCount() > 0 || !PartitionBy.isPartitioned(partitionBy)) {
                long partitionTimestamp = txWriter.getLastPartitionTimestamp();
                setStateForTimestamp(path, partitionTimestamp);
                openColumnFiles(columnName, columnNameTxn, columnIndex, path.size());
                setColumnAppendPosition(columnIndex, txWriter.getTransientRowCount(), false);
                path.trimTo(pathSize);
            }

            // write index if necessary or remove the old one
            // index must be created before column is initialised because
            // it uses the primary column object as a temporary tool
            if (isIndexed) {
                SymbolColumnIndexer indexer = (SymbolColumnIndexer) indexers.get(columnIndex);
                writeIndex(columnName, indexValueBlockCapacity, columnIndex, indexer);
                // add / remove indexers
                indexers.extendAndSet(columnIndex, indexer);
                populateDenseIndexerList();
            }

            clearTodoAndCommitMetaStructureVersion();
        } catch (Throwable th) {
            LOG.critical().$("could not change column type [table=").$safe(tableToken.getTableName()).$(", column=").$safe(columnName)
                    .$(", error=").$(th).I$();
            distressed = true;
            throw th;
        } finally {
            // clear temp resources
            convertOperator.finishColumnConversion();
            path.trimTo(pathSize);
        }

        try (MetadataCacheWriter metadataRW = engine.getMetadataCache().writeLock()) {
            metadataRW.hydrateTable(metadata);
        }
    }

    @Override
    public void changeSymbolCapacity(
            CharSequence colName,
            int newSymbolCapacity,
            SecurityContext securityContext
    ) {
        int columnIndex = metadata.getColumnIndexQuiet(colName);
        if (columnIndex < 0) {
            // Log it as non-critical because it's not a structural change.
            // It is possible in concurrent schema modification that SQL compiler allowed
            // this alter, but by the time it is applied, the colum type has changed.
            LOG.error().$("cannot change column type, column does not exist [table=").$(tableToken)
                    .$(", column=").$safe(colName).I$();
            return;
        }

        String columnName = metadata.getColumnName(columnIndex);
        int existingType = metadata.getColumnType(columnIndex);
        assert existingType > 0;

        if (!ColumnType.isSymbol(existingType)) {
            // Log it as non-critical because it's not a structural change.
            // It is possible in concurrent schema modification that SQL compiler allowed
            // this alter, but by the time it is applied, the colum type has changed.
            LOG.error().$("cannot symbol capacity, column is not symbol [table=").$(tableToken)
                    .$(", column=").$safe(columnName).$(", columnType=").$(ColumnType.nameOf(existingType)).I$();
            return;
        }


        var oldSymbolWriter = (SymbolMapWriter) symbolMapWriters.getQuick(columnIndex);
        int oldCapacity = oldSymbolWriter.getSymbolCapacity();
        boolean symbolCacheFlag = metadata.getColumnMetadata(columnIndex).isSymbolCacheFlag();

        newSymbolCapacity = Numbers.ceilPow2(newSymbolCapacity);
        try {
            TableUtils.validateSymbolCapacity(0, newSymbolCapacity);
        } catch (SqlException e) {
            LOG.error().$("invalid symbol capacity to change to [table=").$(tableToken)
                    .$(", column=").$safe(columnName)
                    .$(", from=").$(oldCapacity)
                    .$(", to=").$(newSymbolCapacity)
                    .I$();

            throw CairoException.nonCritical().put("invalid symbol capacity [name=").put(columnName).put(", capacity=").put(newSymbolCapacity).put(']');
        }

        LOG.info().$("changing symbol capacity [table=").$(tableToken).$(", column=").$safe(columnName)
                .$(", from=").$(oldCapacity)
                .$(", to=").$(newSymbolCapacity).I$();

        if (oldCapacity == newSymbolCapacity) {
            // Nothing to do.
            return;
        }

        try {
            commit();
            long columnNameTxn = getTxn();
            metadata.updateColumnSymbolCapacity(columnIndex, newSymbolCapacity);
            rewriteAndSwapMetadata(metadata);

            try {
                // remove _todo
                clearTodoLog();

                // linking of the files has to be done after _todo is removed
                hardLinkAndPurgeColumnFiles(
                        columnName,
                        columnIndex,
                        metadata.isIndexed(columnIndex),
                        columnName,
                        ColumnType.SYMBOL,
                        true
                );
                oldSymbolWriter.rebuildCapacity(
                        configuration,
                        path,
                        columnName,
                        columnNameTxn,
                        newSymbolCapacity,
                        symbolCacheFlag
                );
            } catch (CairoException e) {
                throwDistressException(e);
            }

            bumpMetadataVersion();

            // Call finish purge to remove old column files before renaming them in metadata
            finishColumnPurge();

            // open new column files
            long transientRowCount = txWriter.getTransientRowCount();
            if (transientRowCount > 0) {
                long partitionTimestamp = txWriter.getLastPartitionTimestamp();
                setStateForTimestamp(path, partitionTimestamp);
                int plen = path.size();
                openColumnFiles(columnName, columnNameTxn, columnIndex, path.size());
                setColumnAppendPosition(columnIndex, transientRowCount, false);
                path.trimTo(pathSize);

                if (metadata.isIndexed(columnIndex)) {
                    ColumnIndexer indexer = indexers.get(columnIndex);
                    final long columnTop = columnVersionWriter.getColumnTopQuick(partitionTimestamp, columnIndex);
                    assert indexer != null;
                    indexer.configureFollowerAndWriter(path.trimTo(plen), columnName, columnNameTxn, getPrimaryColumn(columnIndex), columnTop);
                }
            }
        } catch (Throwable th) {
            LOG.critical().$("could not change column type [table=").$safe(tableToken.getTableName()).$(", column=").$safe(columnName)
                    .$(", error=").$(th).I$();
            distressed = true;
            throw th;
        } finally {
            partitionRemoveCandidates.clear();
            // clear temp resources
            path.trimTo(pathSize);
        }

        try (MetadataCacheWriter metadataRW = engine.getMetadataCache().writeLock()) {
            metadataRW.hydrateTable(metadata);
        }
    }

    public boolean checkScoreboardHasReadersBeforeLastCommittedTxn() {
        if (checkpointStatus.partitionsLocked()) {
            // do not alter scoreboard while checkpoint is in progress
            return true;
        }
        return txnScoreboard.hasEarlierTxnLocks(txWriter.getTxn());
    }

    @Override
    public void close() {
        if (lifecycleManager.close() && isOpen()) {
            doClose(true);
        }
    }

    public void closeActivePartition(boolean truncate) {
        LOG.debug().$("closing last partition [table=").$safe(tableToken.getTableName()).I$();
        closeAppendMemoryTruncate(truncate);
        freeIndexers();
    }

    @Override
    public void commit() {
        commit(0);
    }

    public void commitSeqTxn(long seqTxn) {
        txWriter.setSeqTxn(seqTxn);
        txWriter.commit(denseSymbolMapWriters);
    }

    public void commitSeqTxn() {
        if (txWriter.inTransaction()) {
            metrics.tableWriterMetrics().incrementCommits();
            syncColumns();
        }
        txWriter.commit(denseSymbolMapWriters);
    }

    public void commitWalInsertTransactions(
            @Transient Path walPath,
            long seqTxn,
            TableWriterPressureControl pressureControl
    ) {
        if (hasO3() || columnVersionWriter.hasChanges()) {
            // When the writer is returned to the pool, it should be rolled back. Having an open transaction is very suspicious.
            // Set the writer to distressed state and throw exception so that the writer is re-created.
            distressed = true;
            throw CairoException.critical(0).put("cannot process WAL while in transaction");
        }

        physicallyWrittenRowsSinceLastCommit.set(0);
        txWriter.beginPartitionSizeUpdate();
        long commitToTimestamp = walTxnDetails.getCommitToTimestamp(seqTxn);
        int transactionBlock = calculateInsertTransactionBlock(seqTxn, pressureControl);

        boolean committed;
        final long initialCommittedRowCount = txWriter.getRowCount();
        walRowsProcessed = 0;

        try {
            if (transactionBlock == 1) {
                committed = processWalCommit(walPath, seqTxn, pressureControl, commitToTimestamp);
            } else {
                try {
                    int blockSize = processWalCommitBlock(
                            seqTxn,
                            transactionBlock,
                            pressureControl
                    );
                    committed = blockSize > 0;
                    seqTxn += blockSize - 1;
                } catch (CairoException e) {
                    if (e.isBlockApplyError()) {
                        if (configuration.getDebugWalApplyBlockFailureNoRetry()) {
                            // Do not re-try the application as 1 by 1 in tests.
                            throw e;
                        }
                        pressureControl.onBlockApplyError();
                        pressureControl.updateInflightTxnBlockLength(
                                1,
                                Math.max(1, walTxnDetails.getSegmentRowHi(seqTxn) - walTxnDetails.getSegmentRowLo(seqTxn))
                        );
                        LOG.info().$("failed to apply block, trying to apply 1 by 1 [table=").$(tableToken)
                                .$(", startTxn=").$(seqTxn)
                                .I$();
                        // Try applying 1 transaction at a time
                        committed = processWalCommit(walPath, seqTxn, pressureControl, commitToTimestamp);
                    } else {
                        throw e;
                    }
                }
            }
        } catch (CairoException e) {
            if (e.isOutOfMemory()) {
                // oom -> we cannot rely on internal TableWriter consistency, all bets are off, better to discard it and re-recreate
                distressed = true;
            }
            throw e;
        }

        walTxnDetails.setIncrementRowsCommitted(walRowsProcessed);
        if (committed) {
            assert txWriter.getLagRowCount() == 0;

            txWriter.setSeqTxn(seqTxn);
            txWriter.setLagTxnCount(0);
            txWriter.setLagOrdered(true);

            commit00();
            lastWalCommitTimestampMicros = configuration.getMicrosecondClock().getTicks();
            housekeep();
            shrinkO3Mem();

            assert txWriter.getPartitionCount() == 0 || txWriter.getMinTimestamp() >= txWriter.getPartitionTimestampByIndex(0);
            LOG.debug().$("table ranges after the commit [table=").$(tableToken)
                    .$(", minTs=").$ts(txWriter.getMinTimestamp())
                    .$(", maxTs=").$ts(txWriter.getMaxTimestamp()).I$();
        }

        // Sometimes nothing is committed to the table, only copied to LAG.
        // Sometimes data from LAG is made visible to the table using fast commit that increment transient row count.
        // Keep in memory last committed seq txn, but do not write it to _txn file.
        assert txWriter.getLagTxnCount() == (seqTxn - txWriter.getSeqTxn());
        metrics.tableWriterMetrics().addCommittedRows(txWriter.getRowCount() - initialCommittedRowCount);
    }

    @Override
    public boolean convertPartitionNativeToParquet(long partitionTimestamp) {
        final int memoryTag = MemoryTag.MMAP_PARQUET_PARTITION_CONVERTER;

        assert metadata.getTimestampIndex() > -1;
        assert PartitionBy.isPartitioned(partitionBy);

        if (inTransaction()) {
            assert !tableToken.isWal();
            LOG.info()
                    .$("committing open transaction before applying convert partition to parquet command [table=")
                    .$safe(tableToken.getTableName())
                    .$(", partition=").$ts(partitionTimestamp)
                    .I$();
            commit();
        }

        partitionTimestamp = txWriter.getLogicalPartitionTimestamp(partitionTimestamp);

        if (partitionTimestamp == txWriter.getLogicalPartitionTimestamp(txWriter.getMaxTimestamp())) {
            // The partition is active; conversion is currently unsupported.
            LOG.info()
                    .$("skipping active partition as it cannot be converted to parquet format [table=")
                    .$safe(tableToken.getTableName())
                    .$(", partition=").$ts(partitionTimestamp)
                    .I$();
            return true;
        }

        final int partitionIndex = txWriter.getPartitionIndex(partitionTimestamp);
        if (partitionIndex < 0) {
            formatPartitionForTimestamp(partitionTimestamp, -1);
            throw CairoException.nonCritical().put("cannot convert partition to parquet, partition does not exist [table=").put(tableToken.getTableName())
                    .put(", partition=").put(utf8Sink).put(']');
        }

        if (txWriter.isPartitionParquet(partitionIndex)) {
            return true; // Partition is already in Parquet format.
        }
        lastPartitionTimestamp = txWriter.getLastPartitionTimestamp();
        boolean lastPartitionConverted = lastPartitionTimestamp == partitionTimestamp;
        squashPartitionForce(partitionIndex);

        long partitionNameTxn = txWriter.getPartitionNameTxn(partitionIndex);

        setPathForNativePartition(path.trimTo(pathSize), partitionBy, partitionTimestamp, partitionNameTxn);
        final int partitionDirLen = path.size();
        if (!ff.exists(path.$())) {
            throw CairoException.nonCritical().put("partition directory does not exist [path=").put(path).put(']');
        }

        // upgrade partition version
        setPathForNativePartition(other.trimTo(pathSize), partitionBy, partitionTimestamp, getTxn());
        createDirsOrFail(ff, other.slash(), configuration.getMkDirMode());
        final int newPartitionDirLen = other.size();

        // set the parquet file full path
        setPathForParquetPartition(other.trimTo(pathSize), partitionBy, partitionTimestamp, getTxn());

        LOG.info().$("converting partition to parquet [path=").$substr(pathRootSize, path).I$();
        long parquetFileLength;
        try {
            try (PartitionDescriptor partitionDescriptor = new MappedMemoryPartitionDescriptor(ff)) {
                final long partitionRowCount = getPartitionSize(partitionIndex);
                final int timestampIndex = metadata.getTimestampIndex();
                partitionDescriptor.of(getTableToken().getTableName(), partitionRowCount, timestampIndex);

                final int columnCount = metadata.getColumnCount();
                for (int columnIndex = 0; columnIndex < columnCount; columnIndex++) {
                    final int columnType = metadata.getColumnType(columnIndex);
                    if (columnType <= 0) {
                        continue; // skip deleted columns
                    }
                    final String columnName = metadata.getColumnName(columnIndex);
                    final int columnId = metadata.getColumnMetadata(columnIndex).getWriterIndex();

                    final long columnNameTxn = getColumnNameTxn(partitionTimestamp, columnIndex);
                    final long columnTop = columnVersionWriter.getColumnTop(partitionTimestamp, columnIndex);
                    final long columnRowCount = (columnTop != -1) ? partitionRowCount - columnTop : 0;

                    if (columnRowCount > 0) {
                        if (ColumnType.isSymbol(columnType)) {
                            partitionDescriptor.addColumn(
                                    columnName,
                                    columnType,
                                    columnId,
                                    columnTop
                            );

                            final long columnSize = columnRowCount * ColumnType.sizeOf(columnType);
                            final long columnAddr = mapRO(ff, dFile(path.trimTo(partitionDirLen), columnName, columnNameTxn), LOG, columnSize, memoryTag);
                            partitionDescriptor.setColumnAddr(columnAddr, columnSize);

                            // root symbol files use separate txn
                            final long defaultColumnNameTxn = columnVersionWriter.getDefaultColumnNameTxn(columnIndex);

                            offsetFileName(path.trimTo(pathSize), columnName, defaultColumnNameTxn);
                            if (!ff.exists(path.$())) {
                                LOG.error().$(path).$(" is not found").$();
                                throw CairoException.fileNotFound().put("offset file does not exist: ").put(path);
                            }

                            final long fileLength = ff.length(path.$());
                            if (fileLength < SymbolMapWriter.HEADER_SIZE) {
                                LOG.error().$(path).$("symbol file is too small [fileLength=").$(fileLength).$(']').$();
                                throw CairoException.critical(0).put("SymbolMap is too short: ").put(path);
                            }

                            final int symbolCount = getSymbolMapWriter(columnIndex).getSymbolCount();
                            final long offsetsMemSize = SymbolMapWriter.keyToOffset(symbolCount + 1);
                            final long symbolOffsetsAddr = mapRO(ff, path.$(), LOG, offsetsMemSize, memoryTag);
                            partitionDescriptor.setSymbolOffsetsAddr(symbolOffsetsAddr + HEADER_SIZE, symbolCount);

                            final LPSZ charFileName = charFileName(path.trimTo(pathSize), columnName, defaultColumnNameTxn);
                            final long columnSecondarySize = ff.length(charFileName);
                            final long columnSecondaryAddr = mapRO(ff, charFileName, LOG, columnSecondarySize, memoryTag);
                            partitionDescriptor.setSecondaryColumnAddr(columnSecondaryAddr, columnSecondarySize);

                            // recover the partition path
                            setPathForNativePartition(path.trimTo(pathSize), partitionBy, partitionTimestamp, partitionNameTxn);
                        } else if (ColumnType.isVarSize(columnType)) {
                            partitionDescriptor.addColumn(columnName, columnType, columnId, columnTop);

                            final ColumnTypeDriver columnTypeDriver = ColumnType.getDriver(columnType);
                            final long auxVectorSize = columnTypeDriver.getAuxVectorSize(columnRowCount);
                            final long auxVectorAddr = mapRO(ff, iFile(path.trimTo(partitionDirLen), columnName, columnNameTxn), LOG, auxVectorSize, memoryTag);
                            partitionDescriptor.setSecondaryColumnAddr(auxVectorAddr, auxVectorSize);

                            final long dataSize = columnTypeDriver.getDataVectorSizeAt(auxVectorAddr, columnRowCount - 1);
                            if (dataSize < columnTypeDriver.getDataVectorMinEntrySize() || dataSize >= (1L << 40)) {
                                LOG.critical().$("Invalid var len column size [column=").$safe(columnName)
                                        .$(", size=").$(dataSize)
                                        .$(", path=").$(path)
                                        .I$();
                                throw CairoException.critical(0).put("Invalid column size [column=").put(path)
                                        .put(", size=").put(dataSize)
                                        .put(']');
                            }

                            final long dataAddr = dataSize > 0
                                    ? mapRO(ff, dFile(path.trimTo(partitionDirLen), columnName, columnNameTxn), LOG, dataSize, memoryTag)
                                    : 0;
                            partitionDescriptor.setColumnAddr(dataAddr, dataSize);
                        } else {
                            final long mapBytes = columnRowCount * ColumnType.sizeOf(columnType);
                            final long fixedAddr = mapRO(ff, dFile(path.trimTo(partitionDirLen), columnName, columnNameTxn), LOG, mapBytes, memoryTag);
                            partitionDescriptor.addColumn(
                                    columnName,
                                    columnType,
                                    columnId,
                                    columnTop,
                                    fixedAddr,
                                    mapBytes,
                                    0,
                                    0,
                                    0,
                                    0
                            );
                        }
                    } else {
                        // no rows in column
                        partitionDescriptor.addColumn(
                                columnName,
                                columnType,
                                columnId,
                                partitionRowCount
                        );
                    }
                }

                final CairoConfiguration config = this.getConfiguration();
                final int compressionCodec = config.getPartitionEncoderParquetCompressionCodec();
                final int compressionLevel = config.getPartitionEncoderParquetCompressionLevel();
                final int rowGroupSize = config.getPartitionEncoderParquetRowGroupSize();
                final int dataPageSize = config.getPartitionEncoderParquetDataPageSize();
                final boolean statisticsEnabled = config.isPartitionEncoderParquetStatisticsEnabled();
                final int parquetVersion = config.getPartitionEncoderParquetVersion();

                PartitionEncoder.encodeWithOptions(
                        partitionDescriptor,
                        other,
                        ParquetCompression.packCompressionCodecLevel(compressionCodec, compressionLevel),
                        statisticsEnabled,
                        rowGroupSize,
                        dataPageSize,
                        parquetVersion
                );
                parquetFileLength = ff.length(other.$());
            }
        } catch (CairoException e) {
            LOG.error().$("could not convert partition to parquet [table=").$safe(tableToken.getTableName())
                    .$(", partition=").$ts(partitionTimestamp)
                    .$(", error=").$safe(e.getMessage()).I$();

            // rollback
            if (!ff.rmdir(other.trimTo(newPartitionDirLen).slash())) {
                LOG.error().$("could not remove parquet file [path=").$(other).I$();
            }
            throw e;
        } finally {
            path.trimTo(pathSize);
            other.trimTo(pathSize);
        }

        LOG.info().$("copying index files to parquet [path=").$substr(pathRootSize, path).I$();
        copyPartitionIndexFiles(partitionTimestamp, partitionDirLen, newPartitionDirLen);

        final long originalSize = txWriter.getPartitionSize(partitionIndex);
        // used to update txn and bump recordStructureVersion
        txWriter.updatePartitionSizeAndTxnByRawIndex(partitionIndex * LONGS_PER_TX_ATTACHED_PARTITION, originalSize);
        txWriter.setPartitionParquetFormat(partitionTimestamp, parquetFileLength);
        txWriter.bumpPartitionTableVersion();
        txWriter.commit(denseSymbolMapWriters);

        if (lastPartitionConverted) {
            closeActivePartition(false);
        }

        // remove old partition dir
        safeDeletePartitionDir(partitionTimestamp, partitionNameTxn);

        if (lastPartitionConverted) {
            // Open last partition as read-only
            openPartition(partitionTimestamp, txWriter.getTransientRowCount());
            setAppendPosition(txWriter.getTransientRowCount(), false);
        }
        return true;
    }

    @Override
    public boolean convertPartitionParquetToNative(long partitionTimestamp) {
        assert metadata.getTimestampIndex() > -1;
        assert PartitionBy.isPartitioned(partitionBy);

        if (inTransaction()) {
            LOG.info()
                    .$("committing open transaction before applying convert partition to parquet command [table=")
                    .$safe(tableToken.getTableName())
                    .$(", partition=").$ts(partitionTimestamp)
                    .I$();
            commit();
        }

        partitionTimestamp = txWriter.getLogicalPartitionTimestamp(partitionTimestamp);
        final int partitionIndex = txWriter.getPartitionIndex(partitionTimestamp);
        if (partitionIndex < 0) {
            formatPartitionForTimestamp(partitionTimestamp, -1);
            throw CairoException.nonCritical().put("cannot convert parquet partition to native, partition does not exist [table=").put(tableToken.getTableName())
                    .put(", partition=").put(utf8Sink)
                    .put(']');
        }

        if (!txWriter.isPartitionParquet(partitionIndex)) {
            return true; // Partition already has a Native format
        }

        lastPartitionTimestamp = txWriter.getLastPartitionTimestamp();
        boolean lastPartitionConverted = lastPartitionTimestamp == partitionTimestamp;

        long partitionNameTxn = txWriter.getPartitionNameTxn(partitionIndex);
        setPathForNativePartition(path.trimTo(pathSize), partitionBy, partitionTimestamp, partitionNameTxn);
        final int partitionDirLen = path.size();
        // set the parquet file full path
        setPathForParquetPartition(path.trimTo(pathSize), partitionBy, partitionTimestamp, partitionNameTxn);
        if (!ff.exists(path.$())) {
            throw CairoException.nonCritical().put("partition path does not exist [path=").put(path).put(']');
        }

        // upgrade partition version
        setPathForNativePartition(other.trimTo(pathSize), partitionBy, partitionTimestamp, getTxn());
        createDirsOrFail(ff, other.slash(), configuration.getMkDirMode());
        final int newPartitionDirLen = other.size();

        // packed as [auxFd, dataFd, dataVecBytesWritten]
        // dataVecBytesWritten is used to adjust offsets in the auxiliary vector
        final DirectLongList columnFdAndDataSize = getTempDirectLongList(3L * columnCount);

        // path is now pointing to the parquet file
        // other is pointing to the new partition folder
        LOG.info().$("converting parquet partition to native [path=").$substr(pathRootSize, path).I$();
        final long parquetSize = txWriter.getPartitionParquetFileSize(partitionIndex);
        final long parquetAddr = mapRO(ff, path.$(), LOG, parquetSize, MemoryTag.MMAP_PARQUET_PARTITION_DECODER);

        long parquetRowCount = 0;
        try (RowGroupBuffers rowGroupBuffers = new RowGroupBuffers(MemoryTag.NATIVE_PARQUET_PARTITION_UPDATER)) {
            parquetDecoder.of(parquetAddr, parquetSize, MemoryTag.NATIVE_PARQUET_PARTITION_UPDATER);
            final GenericRecordMetadata metadata = new GenericRecordMetadata();
            final PartitionDecoder.Metadata parquetMetadata = parquetDecoder.metadata();
            parquetMetadata.copyTo(metadata, false);

            parquetColumnIdsAndTypes.clear();
            for (int i = 0, n = metadata.getColumnCount(); i < n; i++) {
                final int columnType = metadata.getColumnType(i);
                final String columnName = metadata.getColumnName(i);
                final long columnNameTxn = getColumnNameTxn(partitionTimestamp, i);

                parquetColumnIdsAndTypes.add(i);
                parquetColumnIdsAndTypes.add(columnType);

                if (ColumnType.isVarSize(columnType)) {
                    final long auxIndex = columnFdAndDataSize.size();
                    columnFdAndDataSize.add(-1); // aux
                    columnFdAndDataSize.add(-1); // data
                    columnFdAndDataSize.add(0);  // data bytes written
                    final long dstAuxFd = openAppend(ff, iFile(other.trimTo(newPartitionDirLen), columnName, columnNameTxn), LOG);
                    columnFdAndDataSize.set(auxIndex, dstAuxFd);
                    final long dstDataFd = openAppend(ff, dFile(other.trimTo(newPartitionDirLen), columnName, columnNameTxn), LOG);
                    columnFdAndDataSize.set(auxIndex + 1, dstDataFd);
                } else {
                    final long auxIndex = columnFdAndDataSize.size();
                    columnFdAndDataSize.add(-1); // aux
                    columnFdAndDataSize.add(-1); // data
                    columnFdAndDataSize.add(0);  // data bytes written
                    final long dstFixFd = openAppend(ff, dFile(other.trimTo(newPartitionDirLen), columnName, columnNameTxn), LOG);
                    columnFdAndDataSize.set(auxIndex + 1, dstFixFd);
                }
            }

            final int rowGroupCount = parquetMetadata.rowGroupCount();
            for (int rowGroupIndex = 0; rowGroupIndex < rowGroupCount; rowGroupIndex++) {
                final long rowGroupRowCount = parquetDecoder.decodeRowGroup(
                        rowGroupBuffers,
                        parquetColumnIdsAndTypes,
                        rowGroupIndex,
                        0,
                        parquetMetadata.rowGroupSize(rowGroupIndex)
                );
                parquetRowCount += rowGroupRowCount;
                for (int columnIndex = 0, n = metadata.getColumnCount(); columnIndex < n; columnIndex++) {
                    final int columnType = metadata.getColumnType(columnIndex);

                    final long srcDataPtr = rowGroupBuffers.getChunkDataPtr(columnIndex);
                    final long srcDataSize = rowGroupBuffers.getChunkDataSize(columnIndex);

                    long srcAuxPtr = rowGroupBuffers.getChunkAuxPtr(columnIndex);
                    long srcAuxSize = rowGroupBuffers.getChunkAuxSize(columnIndex);

                    if (ColumnType.isVarSize(columnType)) {
                        ColumnTypeDriver columnTypeDriver = ColumnType.getDriver(columnType);
                        final long dstAuxFd = columnFdAndDataSize.get(3L * columnIndex);
                        final long dstDataFd = columnFdAndDataSize.get(3L * columnIndex + 1);
                        final long dataVecBytesWritten = columnFdAndDataSize.get(3L * columnIndex + 2);

                        if (rowGroupIndex > 0) {
                            // Adjust offsets in the auxiliary vector
                            columnTypeDriver.shiftCopyAuxVector(-dataVecBytesWritten, srcAuxPtr, 0, rowGroupRowCount - 1, srcAuxPtr, srcAuxSize);
                            // Remove the extra entry for string columns
                            final long adjust = columnTypeDriver.getMinAuxVectorSize();
                            srcAuxPtr += adjust;
                            srcAuxSize -= adjust;
                        }

                        appendBuffer(dstDataFd, srcDataPtr, srcDataSize);
                        appendBuffer(dstAuxFd, srcAuxPtr, srcAuxSize);
                        columnFdAndDataSize.set(3L * columnIndex + 2, dataVecBytesWritten + srcDataSize);
                    } else {
                        final long dstFixFd = columnFdAndDataSize.get(3L * columnIndex + 1);
                        appendBuffer(dstFixFd, srcDataPtr, srcDataSize);
                    }
                }
            }
        } catch (CairoException e) {
            LOG.error().$("could not convert partition to native [table=").$safe(tableToken.getTableName())
                    .$(", partition=").$ts(partitionTimestamp)
                    .$(", error=").$safe(e.getMessage()).I$();

            // rollback
            if (!ff.rmdir(other.trimTo(newPartitionDirLen).slash())) {
                LOG.error().$("could not remove native partition dir [path=").$(other).I$();
            }
            throw e;
        } finally {
            path.trimTo(pathSize);
            other.trimTo(pathSize);
            for (long i = 0, n = columnFdAndDataSize.size() / 3; i < n; i++) {
                final long dstAuxFd = columnFdAndDataSize.get(3L * i);
                ff.close(dstAuxFd);
                final long dstDataFd = columnFdAndDataSize.get(3L * i + 1);
                ff.close(dstDataFd);
            }
            columnFdAndDataSize.resetCapacity();
            parquetDecoder.close();
            ff.munmap(parquetAddr, parquetSize, MemoryTag.MMAP_PARQUET_PARTITION_DECODER);
        }

        LOG.info().$("copying index files to native [path=").$substr(pathRootSize, path).I$();
        copyPartitionIndexFiles(partitionTimestamp, partitionDirLen, newPartitionDirLen);

        // used to update txn and bump recordStructureVersion
        txWriter.updatePartitionSizeAndTxnByRawIndex(partitionIndex * LONGS_PER_TX_ATTACHED_PARTITION, parquetRowCount);
        txWriter.resetPartitionParquetFormat(partitionTimestamp);
        txWriter.bumpPartitionTableVersion();
        txWriter.commit(denseSymbolMapWriters);

        if (lastPartitionConverted) {
            closeActivePartition(false);
        }

        // remove old partition dir
        safeDeletePartitionDir(partitionTimestamp, partitionNameTxn);

        if (lastPartitionConverted) {
            // Open last partition as read-only
            openPartition(partitionTimestamp, txWriter.getTransientRowCount());
            setAppendPosition(txWriter.getTransientRowCount(), false);
        }
        return true;
    }

    public void destroy() {
        // Closes all the files and makes this instance unusable e.g., it cannot return to the pool on close.
        LOG.info().$("closing table files [table=").$(tableToken).I$();
        distressed = true;
        doClose(false);
    }

    public AttachDetachStatus detachPartition(long timestamp) {
        // Should be checked by SQL compiler
        assert metadata.getTimestampIndex() > -1;
        assert PartitionBy.isPartitioned(partitionBy);

        if (inTransaction()) {
            assert !tableToken.isWal();
            LOG.info()
                    .$("committing open transaction before applying detach partition command [table=")
                    .$safe(tableToken.getTableName())
                    .$(", partition=").$ts(timestamp)
                    .I$();
            commit();
        }

        timestamp = txWriter.getLogicalPartitionTimestamp(timestamp);
        if (timestamp == txWriter.getLogicalPartitionTimestamp(txWriter.getMaxTimestamp())) {
            return AttachDetachStatus.DETACH_ERR_ACTIVE;
        }

        int partitionIndex = txWriter.getPartitionIndex(timestamp);
        if (partitionIndex < 0) {
            assert !txWriter.attachedPartitionsContains(timestamp);
            return AttachDetachStatus.DETACH_ERR_MISSING_PARTITION;
        }

        // To detach the partition, squash it into a single folder if required
        squashPartitionForce(partitionIndex);

        // To check that partition is squashed, get the next partition and
        // verify that it's not the same timestamp as the one we are trying to detach.
        // The next partition should exist, since the last partition cannot be detached.
        assert txWriter.getLogicalPartitionTimestamp(txWriter.getPartitionTimestampByIndex(partitionIndex + 1)) != timestamp;

        long minTimestamp = txWriter.getMinTimestamp();
        long partitionNameTxn = txWriter.getPartitionNameTxn(partitionIndex);
        Path detachedPath = Path.PATH.get();

        try {
            // path: partition folder to be detached
            setPathForNativePartition(path.trimTo(pathSize), partitionBy, timestamp, partitionNameTxn);
            if (!ff.exists(path.$())) {
                LOG.error().$("partition folder does not exist [path=").$substr(pathRootSize, path).I$();
                return AttachDetachStatus.DETACH_ERR_MISSING_PARTITION_DIR;
            }

            final int detachedPathLen;
            AttachDetachStatus attachDetachStatus;
            if (ff.isSoftLink(path.$())) {
                detachedPathLen = 0;
                attachDetachStatus = AttachDetachStatus.OK;
                LOG.info().$("detaching partition via unlink [path=").$substr(pathRootSize, path).I$();
            } else {

                detachedPath.of(configuration.getDbRoot()).concat(tableToken.getDirName());
                int detachedRootLen = detachedPath.size();
                // detachedPath: detached partition folder
                if (!ff.exists(detachedPath.slash$())) {
                    // the detached and standard folders can have different roots
                    // (server.conf: cairo.sql.detached.root)
                    if (0 != ff.mkdirs(detachedPath, detachedMkDirMode)) {
                        LOG.error().$("could no create detached partition folder [errno=").$(ff.errno())
                                .$(", path=").$(detachedPath)
                                .I$();
                        return AttachDetachStatus.DETACH_ERR_MKDIR;
                    }
                }
                setPathForNativePartition(detachedPath.trimTo(detachedRootLen), partitionBy, timestamp, -1L);
                detachedPath.put(DETACHED_DIR_MARKER);
                detachedPathLen = detachedPath.size();
                if (ff.exists(detachedPath.$())) {
                    LOG.error().$("detached partition folder already exist [path=").$(detachedPath).I$();
                    return AttachDetachStatus.DETACH_ERR_ALREADY_DETACHED;
                }

                // Hard link partition folder recursive to partition.detached
                if (ff.hardLinkDirRecursive(path, detachedPath, detachedMkDirMode) != 0) {
                    if (ff.isCrossDeviceCopyError(ff.errno())) {
                        // Cross drive operation. Make full copy to another device.
                        if (ff.copyRecursive(path, detachedPath, detachedMkDirMode) != 0) {
                            LOG.critical().$("could not copy detached partition [errno=").$(ff.errno())
                                    .$(", from=").$(path)
                                    .$(", to=").$(detachedPath)
                                    .I$();
                            return AttachDetachStatus.DETACH_ERR_COPY;
                        }
                    } else {
                        LOG.critical().$("could not create hard link to detached partition [errno=").$(ff.errno())
                                .$(", from=").$(path)
                                .$(", to=").$(detachedPath)
                                .I$();
                        return AttachDetachStatus.DETACH_ERR_HARD_LINK;
                    }
                }

                // copy _meta, _cv and _txn to partition.detached _meta, _cv and _txn
                other.of(path).trimTo(pathSize).concat(META_FILE_NAME).$(); // exists already checked
                detachedPath.trimTo(detachedPathLen).concat(META_FILE_NAME).$();

                attachDetachStatus = AttachDetachStatus.OK;
                if (-1 == copyOverwrite(detachedPath)) {
                    attachDetachStatus = AttachDetachStatus.DETACH_ERR_COPY_META;
                    LOG.critical().$("could not copy [errno=").$(ff.errno())
                            .$(", from=").$(other)
                            .$(", to=").$(detachedPath)
                            .I$();
                } else {
                    other.parent().concat(COLUMN_VERSION_FILE_NAME).$();
                    detachedPath.parent().concat(COLUMN_VERSION_FILE_NAME).$();
                    if (-1 == copyOverwrite(detachedPath)) {
                        attachDetachStatus = AttachDetachStatus.DETACH_ERR_COPY_META;
                        LOG.critical().$("could not copy [errno=").$(ff.errno())
                                .$(", from=").$(other)
                                .$(", to=").$(detachedPath)
                                .I$();
                    } else {
                        other.parent().concat(TXN_FILE_NAME).$();
                        detachedPath.parent().concat(TXN_FILE_NAME).$();
                        if (-1 == copyOverwrite(detachedPath)) {
                            attachDetachStatus = AttachDetachStatus.DETACH_ERR_COPY_META;
                            LOG.critical().$("could not copy [errno=").$(ff.errno())
                                    .$(", from=").$(other)
                                    .$(", to=").$(detachedPath)
                                    .I$();
                        }
                    }
                }
            }

            if (attachDetachStatus == AttachDetachStatus.OK) {
                // find out if we are removing min partition
                long nextMinTimestamp = minTimestamp;
                if (timestamp == txWriter.getPartitionTimestampByIndex(0)) {
                    nextMinTimestamp = readMinTimestamp();
                }

                // all good, commit
                txWriter.beginPartitionSizeUpdate();
                txWriter.removeAttachedPartitions(timestamp);
                txWriter.setMinTimestamp(nextMinTimestamp);
                txWriter.finishPartitionSizeUpdate(nextMinTimestamp, txWriter.getMaxTimestamp());
                txWriter.bumpTruncateVersion();

                columnVersionWriter.removePartition(timestamp);
                columnVersionWriter.commit();

                txWriter.setColumnVersion(columnVersionWriter.getVersion());
                txWriter.commit(denseSymbolMapWriters);
                // return at the end of the method after removing partition directory
            } else {
                // rollback detached copy
                detachedPath.trimTo(detachedPathLen).slash().$();
                if (ff.rmdir(detachedPath)) {
                    LOG.error()
                            .$("could not rollback detached copy (rmdir) [errno=").$(ff.errno())
                            .$(", undo=").$(detachedPath)
                            .$(", original=").$(path)
                            .I$();
                }
                return attachDetachStatus;
            }
        } finally {
            path.trimTo(pathSize);
            other.trimTo(pathSize);
        }
        safeDeletePartitionDir(timestamp, partitionNameTxn);
        return AttachDetachStatus.OK;
    }

    @Override
    public void disableDeduplication() {
        assert txWriter.getLagRowCount() == 0;
        checkDistressed();
        LOG.info().$("disabling row deduplication [table=").$safe(tableToken.getTableName()).I$();
        for (int i = 0; i < columnCount; i++) {
            metadata.getColumnMetadata(i).setDedupKeyFlag(false);
        }
        rewriteAndSwapMetadata(metadata);
        clearTodoAndCommitMetaStructureVersion();
        if (dedupColumnCommitAddresses != null) {
            dedupColumnCommitAddresses.setDedupColumnCount(0);
        }

        try (MetadataCacheWriter metadataRW = engine.getMetadataCache().writeLock()) {
            metadataRW.hydrateTable(metadata);
        }
    }

    @Override
    public void dropIndex(@NotNull CharSequence name) {
        checkDistressed();

        final int columnIndex = metadata.getColumnIndexQuiet(name);
        if (columnIndex == -1) {
            throw CairoException.invalidMetadataRecoverable("column does not exist", name);
        }
        String columnName = metadata.getColumnName(columnIndex);

        TableColumnMetadata columnMetadata = metadata.getColumnMetadata(columnIndex);
        if (!columnMetadata.isSymbolIndexFlag()) {
            // if a column is indexed, it is also of type SYMBOL
            throw CairoException.invalidMetadataRecoverable("column is not indexed", columnName);
        }
        final int defaultIndexValueBlockSize = Numbers.ceilPow2(configuration.getIndexValueBlockSize());

        if (inTransaction()) {
            assert !tableToken.isWal();
            LOG.info()
                    .$("committing current transaction before DROP INDEX execution [txn=").$(txWriter.getTxn())
                    .$(", table=").$safe(tableToken.getTableName())
                    .$(", column=").$safe(columnName)
                    .I$();
            commit();
        }

        try {
            LOG.info().$("removing index [txn=").$(txWriter.getTxn())
                    .$(", table=").$safe(tableToken.getTableName())
                    .$(", column=").$safe(columnName)
                    .I$();
            // drop index
            if (dropIndexOperator == null) {
                dropIndexOperator = new DropIndexOperator(configuration, this, path, other, pathSize, getPurgingOperator());
            }
            dropIndexOperator.executeDropIndex(columnName, columnIndex); // upserts column version in partitions
            // swap meta commit

            // refresh metadata
            columnMetadata.setSymbolIndexFlag(false);
            columnMetadata.setIndexValueBlockCapacity(defaultIndexValueBlockSize);
            rewriteAndSwapMetadata(metadata);
            clearTodoAndCommitMeta();

            // remove indexer
            ColumnIndexer columnIndexer = indexers.getQuick(columnIndex);
            if (columnIndexer != null) {
                indexers.setQuick(columnIndex, null);
                Misc.free(columnIndexer);
                populateDenseIndexerList();
            }

            // purge old column versions
            finishColumnPurge();
            LOG.info().$("REMOVED index [txn=").$(txWriter.getTxn()).I$();

            try (MetadataCacheWriter metadataRW = engine.getMetadataCache().writeLock()) {
                metadataRW.hydrateTable(metadata);
            }

            LOG.info().$("END DROP INDEX [txn=").$(txWriter.getTxn())
                    .$(", table=").$safe(tableToken.getTableName())
                    .$(", column=").$safe(columnName)
                    .I$();
        } catch (CairoException e) {
            // LOG original exception detail
            LOG.critical().$("exception on index drop [txn=").$(txWriter.getTxn())
                    .$(", table=").$safe(tableToken.getTableName())
                    .$(", column=").$safe(columnName)
                    .$(", errno=").$(e.errno)
                    .$(", error=").$((Throwable) e).I$();

            throw CairoException.critical(e.errno)
                    .put("cannot remove index for [txn=").put(txWriter.getTxn())
                    .put(", table=").put(tableToken.getTableName())
                    .put(", column=").put(columnName)
                    .put("]: ").put(e.getMessage());
        } catch (Throwable e) {
            // LOG original exception detail
            LOG.critical().$("exception on index drop [txn=").$(txWriter.getTxn())
                    .$(", table=").$safe(tableToken.getTableName())
                    .$(", column=").$safe(columnName)
                    .$(", error=").$(e).I$();

            throw CairoException.critical(0)
                    .put("cannot remove index for [txn=").put(txWriter.getTxn())
                    .put(", table=").put(tableToken.getTableName())
                    .put(", column=").put(columnName)
                    .put("]: ").put(e.getMessage());
        }
    }

    @Override
    public boolean enableDeduplicationWithUpsertKeys(LongList columnsIndexes) {
        assert txWriter.getLagRowCount() == 0;
        checkDistressed();
        LogRecord logRec = LOG.info().$("enabling row deduplication [table=").$safe(tableToken.getTableName()).$(", columns=[");

        boolean isSubsetOfOldKeys = true;
        try {
            int upsertKeyColumn = columnsIndexes.size();
            for (int i = 0; i < upsertKeyColumn; i++) {
                int dedupColIndex = (int) columnsIndexes.getQuick(i);
                if (dedupColIndex < 0 || dedupColIndex >= metadata.getColumnCount()) {
                    throw CairoException.critical(0).put("Invalid column index to make a dedup key [table=")
                            .put(tableToken.getTableName()).put(", columnIndex=").put(dedupColIndex);
                }

                int columnType = metadata.getColumnType(dedupColIndex);
                if (columnType < 0) {
                    throw CairoException.critical(0).put("Invalid column used as deduplicate key, column is dropped [table=")
                            .put(tableToken.getTableName()).put(", columnIndex=").put(dedupColIndex);
                }

                isSubsetOfOldKeys &= metadata.isDedupKey(dedupColIndex);

                if (i > 0) {
                    logRec.$(',');
                }
                logRec.$safe(getColumnNameSafe(dedupColIndex)).$(':').$(ColumnType.nameOf(columnType));
            }
        } finally {
            logRec.I$();
        }

        columnsIndexes.sort();
        for (int i = 0, j = 0; i < columnCount && j < columnsIndexes.size(); i++) {
            if (i == columnsIndexes.getQuick(j)) {
                // Set dedup key flag for the column
                metadata.getColumnMetadata(i).setDedupKeyFlag(true);
                // Go to the next dedup column index
                j++;
            }
        }
        rewriteAndSwapMetadata(metadata);
        clearTodoAndCommitMetaStructureVersion();

        if (dedupColumnCommitAddresses == null) {
            dedupColumnCommitAddresses = new DedupColumnCommitAddresses();
        } else {
            dedupColumnCommitAddresses.clear();
        }
        dedupColumnCommitAddresses.setDedupColumnCount(columnsIndexes.size() - 1);

        try (MetadataCacheWriter metadataRW = engine.getMetadataCache().writeLock()) {
            metadataRW.hydrateTable(metadata);
        }
        return isSubsetOfOldKeys;
    }

    public void enforceTtl() {
        partitionRemoveCandidates.clear();
        final int ttl = metadata.getTtlHoursOrMonths();
        if (ttl == 0) {
            return;
        }
        if (metadata.getPartitionBy() == PartitionBy.NONE) {
            LOG.error().$("TTL set on a non-partitioned table. Ignoring");
            return;
        }
        if (getPartitionCount() < 2) {
            return;
        }
        long maxTimestamp = getMaxTimestamp();
        long evictedPartitionTimestamp = -1;
        boolean dropped = false;
        do {
            long partitionTimestamp = getPartitionTimestamp(0);
            long floorTimestamp = txWriter.getPartitionFloor(partitionTimestamp);
            if (evictedPartitionTimestamp != -1 && floorTimestamp == evictedPartitionTimestamp) {
                assert partitionTimestamp != floorTimestamp : "Expected a higher part of a split partition";
                dropped |= dropPartitionByExactTimestamp(partitionTimestamp);
                continue;
            }
            long partitionCeiling = txWriter.getNextLogicalPartitionTimestamp(partitionTimestamp);
            // TTL < 0 means it's in months
            boolean shouldEvict = ttl > 0
                    ? maxTimestamp - partitionCeiling >= Timestamps.HOUR_MICROS * ttl
                    : Timestamps.getMonthsBetween(partitionCeiling, maxTimestamp) >= -ttl;
            if (shouldEvict) {
                LOG.info()
                        .$("Partition's TTL expired, evicting. table=").$safe(metadata.getTableName())
                        .$(" partitionTs=").microTime(partitionTimestamp)
                        .$();
                dropped |= dropPartitionByExactTimestamp(partitionTimestamp);
                evictedPartitionTimestamp = partitionTimestamp;
            } else {
                // Partitions are sorted by timestamp, no need to check the rest
                break;
            }
        } while (getPartitionCount() > 1);

        if (dropped) {
            commitRemovePartitionOperation();
        }
    }

    @Override
    public void forceRemovePartitions(LongList partitionTimestamps) {
        long minTimestamp = txWriter.getMinTimestamp(); // partition min timestamp
        long maxTimestamp = txWriter.getMaxTimestamp(); // partition max timestamp
        boolean firstPartitionDropped = false;
        boolean activePartitionDropped = false;

        txWriter.beginPartitionSizeUpdate();
        partitionRemoveCandidates.clear();

        int removedCount = 0;
        for (int i = 0; i < partitionTimestamps.size(); i++) {
            long timestamp = partitionTimestamps.getQuick(i);
            final int index = txWriter.getPartitionIndex(timestamp);
            if (index < 0) {
                LOG.debug().$("partition is already removed [path=").$substr(pathRootSize, path).$(", partitionTimestamp=").$ts(timestamp).I$();
                continue;
            }

            removedCount++;
            if (!activePartitionDropped) {
                activePartitionDropped = timestamp == txWriter.getPartitionTimestampByTimestamp(maxTimestamp);
                if (activePartitionDropped) {
                    // Need to do this only once
                    closeActivePartition(false);
                }
            }

            firstPartitionDropped |= timestamp == txWriter.getPartitionTimestampByIndex(0);
            columnVersionWriter.removePartition(timestamp);
            txWriter.removeAttachedPartitions(timestamp);
            // Add the partition to the partition remove list that can be deleted if there are no open readers
            // after the commit
            partitionRemoveCandidates.add(timestamp, txWriter.getPartitionNameTxn(index));
        }

        if (removedCount > 0) {
            if (txWriter.getPartitionCount() > 0) {
                if (firstPartitionDropped) {
                    minTimestamp = readMinTimestamp();
                    txWriter.setMinTimestamp(minTimestamp);
                }

                if (activePartitionDropped) {
                    final int partitionIndex = txWriter.getPartitionCount() - 1;
                    long activePartitionTs = txWriter.getPartitionTimestampByIndex(partitionIndex);
                    long activePartitionRows = txWriter.getPartitionSize(partitionIndex);
                    long parquetSize = txWriter.getPartitionParquetFileSize(partitionIndex);
                    long txn = txWriter.getPartitionNameTxn(partitionIndex);
                    setPathForNativePartition(path.trimTo(pathSize), partitionBy, activePartitionTs, txn);
                    try {
                        readPartitionMinMaxTimestamps(activePartitionTs, path, metadata.getColumnName(metadata.getTimestampIndex()), parquetSize, activePartitionRows);
                        maxTimestamp = attachMaxTimestamp;
                    } finally {
                        path.trimTo(pathSize);
                    }
                }

                txWriter.finishPartitionSizeUpdate(minTimestamp, maxTimestamp);
                if (activePartitionDropped) {
                    openLastPartition();
                }
                txWriter.bumpTruncateVersion();

                columnVersionWriter.commit();
                txWriter.setColumnVersion(columnVersionWriter.getVersion());
                txWriter.commit(denseSymbolMapWriters);
            } else {
                // all partitions are deleted, effectively the same as truncating the table
                rowAction = ROW_ACTION_OPEN_PARTITION;
                txWriter.resetTimestamp();
                columnVersionWriter.truncate();
                freeColumns(false);
                releaseIndexerWriters();
                txWriter.truncate(columnVersionWriter.getVersion(), denseSymbolMapWriters);
            }

            // Call O3 methods to remove check TxnScoreboard and remove partition directly
            processPartitionRemoveCandidates();
        }
    }

    public long getAppliedSeqTxn() {
        return txWriter.getSeqTxn() + txWriter.getLagTxnCount();
    }

    public int getColumnCount() {
        return columns.size();
    }

    public int getColumnIndex(CharSequence name) {
        int index = metadata.getColumnIndexQuiet(name);
        if (index > -1) {
            return index;
        }
        throw CairoException.critical(0).put("column '").put(name).put("' does not exist");
    }

    public long getColumnNameTxn(long partitionTimestamp, int columnIndex) {
        return columnVersionWriter.getColumnNameTxn(partitionTimestamp, columnIndex);
    }

    public long getColumnStructureVersion() {
        return txWriter.getColumnStructureVersion();
    }

    public long getColumnTop(long partitionTimestamp, int columnIndex, long defaultValue) {
        long colTop = columnVersionWriter.getColumnTop(partitionTimestamp, columnIndex);
        return colTop > -1L ? colTop : defaultValue;
    }

    public long getDataAppendPageSize() {
        return dataAppendPageSize;
    }

    public DedupColumnCommitAddresses getDedupCommitAddresses() {
        return dedupColumnCommitAddresses;
    }

    @TestOnly
    public ObjList<MapWriter> getDenseSymbolMapWriters() {
        return denseSymbolMapWriters;
    }

    public String getDesignatedTimestampColumnName() {
        return designatedTimestampColumnName;
    }

    public FilesFacade getFilesFacade() {
        return ff;
    }

    public long getMaxTimestamp() {
        return txWriter.getMaxTimestamp();
    }

    @Override
    public int getMetaMaxUncommittedRows() {
        return metadata.getMaxUncommittedRows();
    }

    @Override
    public TableMetadata getMetadata() {
        return metadata;
    }

    @Override
    public long getMetadataVersion() {
        return txWriter.getMetadataVersion();
    }

    public long getO3RowCount() {
        return hasO3() ? getO3RowCount0() : 0L;
    }

    @Override
    public int getPartitionBy() {
        return partitionBy;
    }

    public int getPartitionCount() {
        return txWriter.getPartitionCount();
    }

    public byte getPartitionFormat(int partitionIndex) {
        return txWriter.isPartitionParquet(partitionIndex) ? PartitionFormat.PARQUET : PartitionFormat.NATIVE;
    }

    public int getPartitionIndexByTimestamp(long timestamp) {
        return txWriter.getPartitionIndex(timestamp);
    }

    public long getPartitionNameTxn(int partitionIndex) {
        return txWriter.getPartitionNameTxn(partitionIndex);
    }

    public long getPartitionNameTxnByPartitionTimestamp(long partitionTimestamp) {
        return txWriter.getPartitionNameTxnByPartitionTimestamp(partitionTimestamp, -1L);
    }

    public long getPartitionO3SplitThreshold() {
        long splitMinSizeBytes = configuration.getPartitionO3SplitMinSize();
        return splitMinSizeBytes /
                (avgRecordSize != 0 ? avgRecordSize : (avgRecordSize = estimateAvgRecordSize(metadata)));
    }

    public long getPartitionParquetFileSize(int partitionIndex) {
        return txWriter.getPartitionParquetFileSize(partitionIndex);
    }

    public long getPartitionSize(int partitionIndex) {
        if (partitionIndex == txWriter.getPartitionCount() - 1 || !PartitionBy.isPartitioned(partitionBy)) {
            return txWriter.getTransientRowCount();
        }
        return txWriter.getPartitionSize(partitionIndex);
    }

    public long getPartitionTimestamp(int partitionIndex) {
        return txWriter.getPartitionTimestampByIndex(partitionIndex);
    }

    public long getPhysicallyWrittenRowsSinceLastCommit() {
        return physicallyWrittenRowsSinceLastCommit.get();
    }

    public long getRowCount() {
        return txWriter.getRowCount();
    }

    public long getSeqTxn() {
        return txWriter.getSeqTxn();
    }

    public MemoryMA getStorageColumn(int index) {
        return columns.getQuick(index);
    }

    @Override
    public int getSymbolCountWatermark(int columnIndex) {
        // We don't need the watermark for non-WAL tables.
        return -1;
    }

    public int getSymbolIndexNoTransientCountUpdate(int columnIndex, CharSequence symValue) {
        return symbolMapWriters.getQuick(columnIndex).put(symValue, SymbolValueCountCollector.NOOP);
    }

    public MapWriter getSymbolMapWriter(int columnIndex) {
        return symbolMapWriters.getQuick(columnIndex);
    }

    @Override
    public @NotNull TableToken getTableToken() {
        return tableToken;
    }

    public long getTransientRowCount() {
        return txWriter.getTransientRowCount();
    }

    public long getTruncateVersion() {
        return txWriter.getTruncateVersion();
    }

    @TestOnly
    public TxWriter getTxWriter() {
        return txWriter;
    }

    public long getTxn() {
        return txWriter.getTxn();
    }

    public TxnScoreboard getTxnScoreboard() {
        return txnScoreboard;
    }

    @Override
    public long getUncommittedRowCount() {
        return (masterRef - committedMasterRef) >> 1;
    }

    @Override
    public UpdateOperator getUpdateOperator() {
        if (updateOperatorImpl == null) {
            updateOperatorImpl = new UpdateOperatorImpl(configuration, this, path, pathSize, getPurgingOperator());
        }
        return updateOperatorImpl;
    }

    public WalTxnDetails getWalTnxDetails() {
        return walTxnDetails;
    }

    public void goActive() {

    }

    public void goPassive() {
        Misc.freeObjListAndKeepObjects(o3MemColumns1);
        Misc.freeObjListAndKeepObjects(o3MemColumns2);
    }

    public boolean hasO3() {
        return o3MasterRef > -1;
    }

    @Override
    public void ic(long o3MaxLag) {
        commit(o3MaxLag);
    }

    @Override
    public void ic() {
        commit(metadata.getO3MaxLag());
    }

    public boolean inTransaction() {
        return txWriter != null && (txWriter.inTransaction() || hasO3() || (columnVersionWriter != null && columnVersionWriter.hasChanges()));
    }

    public boolean isCommitDedupMode() {
        if (!isDeduplicationEnabled()) {
            return false;
        }
        return dedupMode == WalUtils.WAL_DEDUP_MODE_DEFAULT || dedupMode == WalUtils.WAL_DEDUP_MODE_UPSERT_NEW;
    }

    public boolean isCommitPlainInsert() {
        return (dedupMode == WalUtils.WAL_DEDUP_MODE_NO_DEDUP || !isDeduplicationEnabled()) && dedupMode != WalUtils.WAL_DEDUP_MODE_REPLACE_RANGE;
    }

    public boolean isCommitReplaceMode() {
        return dedupMode == WalUtils.WAL_DEDUP_MODE_REPLACE_RANGE;
    }

    public boolean isDeduplicationEnabled() {
        int tsIndex = metadata.timestampIndex;
        return tsIndex > -1 && metadata.isDedupKey(tsIndex);
    }

    public boolean isDistressed() {
        return distressed;
    }

    public boolean isOpen() {
        return tempMem16b != 0;
    }

    public boolean isPartitionReadOnly(int partitionIndex) {
        return txWriter.isPartitionReadOnly(partitionIndex);
    }

    public boolean isSymbolMapWriterCached(int columnIndex) {
        return symbolMapWriters.getQuick(columnIndex).isCached();
    }

    public void markDistressed() {
        this.distressed = true;
    }

    public void markSeqTxnCommitted(long seqTxn) {
        setSeqTxn(seqTxn);
        txWriter.commit(denseSymbolMapWriters);
    }

    @Override
    public Row newRow() {
        return newRow(0L);
    }

    @Override
    public Row newRow(long timestamp) {
        if (rowAction != ROW_ACTION_NO_TIMESTAMP) {
            validateDesignatedTimestampBounds(timestamp);
        }
        switch (rowAction) {
            case ROW_ACTION_NO_PARTITION:
                if (timestamp < txWriter.getMaxTimestamp()) {
                    throw CairoException.nonCritical()
                            .put("cannot insert rows out of order to non-partitioned table. Table=").put(path);
                }
                bumpMasterRef();
                updateMaxTimestamp(timestamp);
                break;
            case ROW_ACTION_NO_TIMESTAMP:
                bumpMasterRef();
                break;
            case ROW_ACTION_O3:
                bumpMasterRef();
                o3TimestampSetter(timestamp);
                return row;
            case ROW_ACTION_OPEN_PARTITION:
                if (txWriter.getMaxTimestamp() == Long.MIN_VALUE) {
                    txWriter.setMinTimestamp(timestamp);
                    initLastPartition(txWriter.getPartitionTimestampByTimestamp(timestamp));
                }
                rowAction = ROW_ACTION_SWITCH_PARTITION;
                // fall thru
            case ROW_ACTION_SWITCH_PARTITION:
                bumpMasterRef();
                if (timestamp > partitionTimestampHi || timestamp < txWriter.getMaxTimestamp()) {
                    if (timestamp < txWriter.getMaxTimestamp()) {
                        return newRowO3(timestamp);
                    }

                    if (PartitionBy.isPartitioned(partitionBy)) {
                        switchPartition(txWriter.getPartitionTimestampByTimestamp(timestamp));
                    }
                }
                if (lastOpenPartitionIsReadOnly) {
                    masterRef--;
                    noOpRowCount++;
                    return NOOP_ROW;
                }
                updateMaxTimestamp(timestamp);
                break;
            default:
                throw new AssertionError("Invalid row action constant");
        }
        txWriter.append();
        return row;
    }

    @Override
    public Row newRowDeferTimestamp() {
        throw new UnsupportedOperationException();
    }

    public void o3BumpErrorCount(boolean oom) {
        o3ErrorCount.incrementAndGet();
        if (oom) {
            o3oomObserved = true;
        }
    }

    public Frame openCommitFrame() {
        return frameFactory.openFromMemoryColumns(o3Columns, metadata, commitRowCount);
    }

    public void openLastPartition() {
        try {
            openLastPartitionAndSetAppendPosition(txWriter.getLastPartitionTimestamp());
        } catch (Throwable e) {
            freeColumns(false);
            throw e;
        }
    }

    public void processCommandQueue(TableWriterTask cmd, Sequence commandSubSeq, long cursor, boolean contextAllowsAnyStructureChanges) {
        if (cmd.getTableId() == getMetadata().getTableId()) {
            switch (cmd.getType()) {
                case CMD_ALTER_TABLE:
                    processAsyncWriterCommand(alterOp, cmd, cursor, commandSubSeq, contextAllowsAnyStructureChanges);
                    break;
                case CMD_UPDATE_TABLE:
                    processAsyncWriterCommand(cmd.getAsyncWriterCommand(), cmd, cursor, commandSubSeq, false);
                    break;
                default:
                    LOG.error().$("unknown TableWriterTask type, ignored: ").$(cmd.getType()).$();
                    // Don't block the queue even if the command is unknown
                    commandSubSeq.done(cursor);
                    break;
            }
        } else {
            LOG.info()
                    .$("not my command [cmdTableId=").$(cmd.getTableId())
                    .$(", cmdTableName=").$(cmd.getTableToken())
                    .$(", myTableId=").$(getMetadata().getTableId())
                    .$(", myTableName=").$safe(tableToken.getTableName())
                    .I$();
            commandSubSeq.done(cursor);
        }
    }

    public void publishAsyncWriterCommand(AsyncWriterCommand asyncWriterCommand) {
        while (true) {
            long seq = commandPubSeq.next();
            if (seq > -1) {
                TableWriterTask task = commandQueue.get(seq);
                asyncWriterCommand.serialize(task);
                assert task.getInstance() == asyncWriterCommand.getCorrelationId();
                commandPubSeq.done(seq);
                return;
            } else if (seq == -1) {
                throw CairoException.nonCritical().put("could not publish, command queue is full [table=").put(tableToken.getTableName()).put(']');
            }
            Os.pause();
        }
    }

    public void readWalTxnDetails(TransactionLogCursor transactionLogCursor) {
        if (walTxnDetails == null) {
            // Lazy creation
            walTxnDetails = new WalTxnDetails(ff, configuration, getWalMaxLagRows());
        }

        walTxnDetails.readObservableTxnMeta(other, transactionLogCursor, pathSize, getAppliedSeqTxn(), txWriter.getMaxTimestamp());
    }

    /**
     * Truncates table partitions leaving symbol files.
     * Used to truncate without holding Read lock on the table like in case of WAL tables.
     * This method leaves symbol files intact.
     */
    public final void removeAllPartitions() {
        if (size() == 0) {
            return;
        }

        if (partitionBy == PartitionBy.NONE) {
            throw CairoException.critical(0).put("cannot remove partitions from non-partitioned table");
        }

        // Remove all partitions from txn file, column version file.
        txWriter.beginPartitionSizeUpdate();

        closeActivePartition(false);
        scheduleRemoveAllPartitions();

        columnVersionWriter.truncate();
        txWriter.removeAllPartitions();
        columnVersionWriter.commit();
        txWriter.setColumnVersion(columnVersionWriter.getVersion());
        txWriter.commit(denseSymbolMapWriters);
        rowAction = ROW_ACTION_OPEN_PARTITION;

        closeActivePartition(false);
        processPartitionRemoveCandidates();

        LOG.info().$("removed all partitions (soft truncated) [name=").$safe(tableToken.getTableName()).I$();
    }

    @Override
    public void removeColumn(@NotNull CharSequence name) {
        assert txWriter.getLagRowCount() == 0;

        checkDistressed();
        checkColumnName(name);

        final int index = getColumnIndex(name);
        final int type = metadata.getColumnType(index);
        final boolean isIndexed = metadata.isIndexed(index);
        String columnName = metadata.getColumnName(index);

        LOG.info().$("removing [column=").$safe(name).$(", path=").$substr(pathRootSize, path).I$();

        // check if we are moving timestamp from a partitioned table
        final int timestampIndex = metadata.getTimestampIndex();
        boolean timestamp = (index == timestampIndex);

        if (timestamp && PartitionBy.isPartitioned(partitionBy)) {
            throw CairoException.nonCritical().put("cannot remove timestamp from partitioned table");
        }

        commit();

        metadata.removeColumn(index);
        if (timestamp) {
            metadata.clearTimestampIndex();
        }
        rewriteAndSwapMetadata(metadata);

        try {
            // remove column objects
            freeColumnMemory(index);

            // remove symbol map writer or entry for such
            removeSymbolMapWriter(index);

            // reset timestamp limits
            if (timestamp) {
                txWriter.resetTimestamp();
                timestampSetter = value -> {
                };
            }

            // remove column files
            removeColumnFiles(index, columnName, type, isIndexed);
            clearTodoAndCommitMetaStructureVersion();

            finishColumnPurge();

            try (MetadataCacheWriter metadataRW = engine.getMetadataCache().writeLock()) {
                metadataRW.hydrateTable(metadata);
            }
            LOG.info().$("REMOVED column '").$safe(name).$('[').$(ColumnType.nameOf(type)).$("]' from ").$substr(pathRootSize, path).$();
        } catch (CairoError err) {
            throw err;
        } catch (Throwable th) {
            throwDistressException(th);
        }
    }

    @Override
    public boolean removePartition(long timestamp) {
        partitionRemoveCandidates.clear();
        if (!PartitionBy.isPartitioned(partitionBy)) {
            return false;
        }

        // commit changes, there may be uncommitted rows of any partition
        commit();

        // Handle split partitions.
        // One logical partition may be split into multiple physical partitions.
        // For example, partition daily '2024-02-24' can be stored as 2 pieces '2024-02-24' and '2024-02-24T12'
        long logicalPartitionTimestampToDelete = txWriter.getLogicalPartitionTimestamp(timestamp);
        int partitionIndex = txWriter.findAttachedPartitionRawIndexByLoTimestamp(logicalPartitionTimestampToDelete);
        if (partitionIndex < 0) {
            // A partition slit can exist without the partition itself.
            // For example, it is allowed to have partition '2024-02-24T12' without partition '2024-02-24'
            // To delete all the splits, start from the index that is next or equal to the timestamp parameter.
            partitionIndex = -partitionIndex - 1;
        }
        partitionIndex /= LONGS_PER_TX_ATTACHED_PARTITION;

        boolean dropped = false;
        long partitionTimestamp;
        while (partitionIndex < txWriter.getPartitionCount() &&
                txWriter.getLogicalPartitionTimestamp(
                        partitionTimestamp = txWriter.getPartitionTimestampByIndex(partitionIndex)
                ) == logicalPartitionTimestampToDelete) {
            dropped |= dropPartitionByExactTimestamp(partitionTimestamp);
        }

        if (dropped) {
            commitRemovePartitionOperation();
        }
        return dropped;
    }

    @Override
    public void renameColumn(
            @NotNull CharSequence name,
            @NotNull CharSequence newName,
            SecurityContext securityContext
    ) {
        checkDistressed();
        checkColumnName(newName);

        final int index = getColumnIndex(name);
        final int type = metadata.getColumnType(index);
        final boolean isIndexed = metadata.isIndexed(index);
        String columnName = metadata.getColumnName(index);

        LOG.info().$("renaming column '").$safe(columnName).$('[')
                .$(ColumnType.nameOf(type)).$("]' to '").$safe(newName)
                .$("' in ").$substr(pathRootSize, path).$();

        commit();

        metadata.renameColumn(columnName, newName);
        String newColumnName = metadata.getColumnName(index);
        rewriteAndSwapMetadata(metadata);

        try {
            // remove _todo
            clearTodoLog();

            // rename column files has to be done after _todo is removed
            hardLinkAndPurgeColumnFiles(columnName, index, isIndexed, newColumnName, type, false);
        } catch (CairoException e) {
            throwDistressException(e);
        }

        bumpMetadataAndColumnStructureVersion();

        // Call finish purge to remove old column files before renaming them in metadata
        finishColumnPurge();

        if (index == metadata.getTimestampIndex()) {
            designatedTimestampColumnName = newColumnName;
        }

        if (securityContext != null) {
            ddlListener.onColumnRenamed(securityContext, tableToken, columnName, newColumnName);
        }

        try (MetadataCacheWriter metadataRW = engine.getMetadataCache().writeLock()) {
            metadataRW.hydrateTable(metadata);
        }

        LOG.info().$("RENAMED column '").$safe(columnName).$("' to '").$safe(newColumnName).$("' from ").$substr(pathRootSize, path).$();
    }

    @Override
    public void renameTable(@NotNull CharSequence fromTableName, @NotNull CharSequence toTableName) {
        // table writer is not involved in concurrent table rename, the `fromTableName` must
        // always match tableWriter's table name
        LOG.debug().$("renaming table [path=").$substr(pathRootSize, path).$(", seqTxn=").$(txWriter.getSeqTxn()).I$();
        try {
            overwriteTableNameFile(path, ddlMem, ff, toTableName);
        } finally {
            path.trimTo(pathSize);
        }
        // Record column structure version bump in txn file for WAL sequencer structure version to match the writer structure version.
        bumpColumnStructureVersion();
    }

    @Override
    public void rollback() {
        checkDistressed();
        if (o3InError || inTransaction()) {
            try {
                LOG.info().$("tx rollback [name=").$safe(tableToken.getTableName()).I$();
                partitionRemoveCandidates.clear();
                o3CommitBatchTimestampMin = Long.MAX_VALUE;
                if ((masterRef & 1) != 0) {
                    // Potentially failed in row writing like putSym() call.
                    // This can mean that the writer state is corrupt. Force re-open writer with next transaction
                    LOG.critical().$("detected line append failure, writer marked as distressed [table=").$(tableToken).I$();
                    distressed = true;
                    checkDistressed();
                }
                freeColumns(false);
                txWriter.unsafeLoadAll();
                rollbackIndexes();
                rollbackSymbolTables(true);
                columnVersionWriter.readUnsafe();
                closeActivePartition(false);
                purgeUnusedPartitions();
                configureAppendPosition();
                o3InError = false;
                // when we rolled transaction back, hasO3() has to be false
                o3MasterRef = -1;
                LOG.info().$("tx rollback complete [table=").$(tableToken).I$();
                processCommandQueue(false);
                metrics.tableWriterMetrics().incrementRollbacks();
            } catch (Throwable e) {
                LOG.critical().$("could not perform rollback [table=").$(tableToken).$(", msg=").$(e).I$();
                distressed = true;
            }
            // If it's a manual rollback call, throw exception to indicate that the rollback was not successful
            // and the writer must be closed.
            checkDistressed();
        }
    }

    public void setExtensionListener(ExtensionListener listener) {
        txWriter.setExtensionListener(listener);
    }

    public void setLifecycleManager(LifecycleManager lifecycleManager) {
        this.lifecycleManager = lifecycleManager;
    }

    @Override
    public void setMetaMatViewRefreshLimit(int limitHoursOrMonths) {
        commit();
        metadata.setMatViewRefreshLimitHoursOrMonths(limitHoursOrMonths);
        writeMetadataToDisk();
    }

    @Override
    public void setMetaMatViewRefreshTimer(long start, int interval, char unit) {
        commit();
        metadata.setMatViewTimerStart(start);
        metadata.setMatViewTimerInterval(interval);
        metadata.setMatViewTimerIntervalUnit(unit);
        writeMetadataToDisk();
        engine.getMatViewGraph().onAlterRefreshTimer(tableToken);
    }

    @Override
    public void setMetaMaxUncommittedRows(int maxUncommittedRows) {
        commit();
        metadata.setMaxUncommittedRows(maxUncommittedRows);
        writeMetadataToDisk();
    }

    @Override
    public void setMetaO3MaxLag(long o3MaxLagUs) {
        commit();
        metadata.setO3MaxLag(o3MaxLagUs);
        writeMetadataToDisk();
    }

    @Override
    public void setMetaTtl(int ttlHoursOrMonths) {
        commit();
        metadata.setTtlHoursOrMonths(ttlHoursOrMonths);
        writeMetadataToDisk();
    }

    public void setSeqTxn(long seqTxn) {
        assert txWriter.getLagRowCount() == 0 && txWriter.getLagTxnCount() == 0;
        txWriter.setSeqTxn(seqTxn);
    }

    public long size() {
        // This is an uncommitted row count
        return txWriter.getRowCount() + getO3RowCount();
    }

    @TestOnly
    public void squashAllPartitionsIntoOne() {
        squashSplitPartitions(0, txWriter.getPartitionCount(), 1, false);
    }

    @Override
    public void squashPartitions() {
        // Do not cache txWriter.getPartitionCount() as it changes during the squashing
        for (int i = 0; i < txWriter.getPartitionCount(); i++) {
            squashPartitionForce(i);
        }
        // Reopen the last partition if we've closed it.
        if (isLastPartitionClosed() && !isEmptyTable()) {
            openLastPartition();
        }
    }

    @Override
    public boolean supportsMultipleWriters() {
        return false;
    }

    /**
     * Processes writer command queue to execute writer async commands such as replication and table alters.
     * Does not accept structure changes, e.g., equivalent to tick(false)
     * Some tick calls can result into transaction commit.
     */
    @Override
    public void tick() {
        tick(false);
    }

    /**
     * Processes writer command queue to execute writer async commands such as replication and table alters.
     * Some tick calls can result into transaction commit.
     *
     * @param contextAllowsAnyStructureChanges If true accepts any Alter table command, if false does not accept significant table
     *                                         structure changes like a column drop, rename
     */
    public void tick(boolean contextAllowsAnyStructureChanges) {
        // Some alter table trigger commit() which trigger tick()
        // If already inside the tick(), do not re-enter it.
        processCommandQueue(contextAllowsAnyStructureChanges);
    }

    @Override
    public String toString() {
        return "TableWriter{name=" + tableToken.getTableName() + '}';
    }

    public void transferLock(long lockFd) {
        assert lockFd > -1;
        this.lockFd = lockFd;
    }

    /**
     * Truncates table including symbol tables. When the operation is unsuccessful, it throws CairoException.
     * With that truncate can be retried or alternatively, the table can be closed. The outcome of any other operation
     * with the table is undefined and likely to cause a segmentation fault. When the table re-opens, any partial
     * truncate will be retried.
     */
    @Override
    public final void truncate() {
        truncate(false);
    }

    /**
     * Truncates table, but keeps symbol tables. When the operation is unsuccessful, it throws CairoException.
     * With that truncate can be retried or alternatively, the table can be closed. The outcome of any other operation
     * with the table is undefined and likely to cause a segmentation fault. When the table re-opens, any partial
     * truncate will be retried.
     */
    @Override
    public final void truncateSoft() {
        truncate(true);
    }

    public void updateTableToken(TableToken tableToken) {
        this.tableToken = tableToken;
        this.metadata.updateTableToken(tableToken);
    }

    public void upsertColumnVersion(long partitionTimestamp, int columnIndex, long columnTop) {
        columnVersionWriter.upsert(partitionTimestamp, columnIndex, txWriter.txn, columnTop);
    }

    /**
     * Eagerly sets up writer instance. Otherwise, the writer will initialize lazily. Invoking this method could improve
     * the performance of some applications. UDP receivers use this in order to avoid initial receive buffer contention.
     */
    public void warmUp() {
        Row r = newRow(Math.max(Timestamps.O3_MIN_TS, txWriter.getMaxTimestamp()));
        try {
            for (int i = 0; i < columnCount; i++) {
                r.putByte(i, (byte) 0);
            }
        } finally {
            r.cancel();
        }
    }

    private static void clearMemColumnShifts(ObjList<MemoryCARW> memColumns) {
        for (int i = 0, n = memColumns.size(); i < n; i++) {
            MemoryCARW col = memColumns.get(i);
            if (col != null) {
                col.shiftAddressRight(0);
            }
        }
    }

    private static void closeRemove(FilesFacade ff, long fd, LPSZ path) {
        if (!ff.closeRemove(fd, path)) {
            throw CairoException.critical(ff.errno()).put("cannot remove ").put(path);
        }
    }

    private static void configureNullSetters(ObjList<Runnable> nullers, int columnType, MemoryA dataMem, MemoryA auxMem) {
        short columnTag = ColumnType.tagOf(columnType);
        if (ColumnType.isVarSize(columnTag)) {
            final ColumnTypeDriver typeDriver = ColumnType.getDriver(columnTag);
            nullers.add(() -> typeDriver.appendNull(auxMem, dataMem));
        } else {
            switch (columnTag) {
                case ColumnType.BOOLEAN:
                case ColumnType.BYTE:
                    nullers.add(() -> dataMem.putByte((byte) 0));
                    break;
                case ColumnType.DOUBLE:
                    nullers.add(() -> dataMem.putDouble(Double.NaN));
                    break;
                case ColumnType.FLOAT:
                    nullers.add(() -> dataMem.putFloat(Float.NaN));
                    break;
                case ColumnType.INT:
                    nullers.add(() -> dataMem.putInt(Numbers.INT_NULL));
                    break;
                case ColumnType.IPv4:
                    nullers.add(() -> dataMem.putInt(Numbers.IPv4_NULL));
                    break;
                case ColumnType.LONG:
                case ColumnType.DATE:
                case ColumnType.TIMESTAMP:
                    nullers.add(() -> dataMem.putLong(Numbers.LONG_NULL));
                    break;
                case ColumnType.LONG128:
                    // fall through
                case ColumnType.UUID:
                    nullers.add(() -> dataMem.putLong128(Numbers.LONG_NULL, Numbers.LONG_NULL));
                    break;
                case ColumnType.LONG256:
                    nullers.add(() -> dataMem.putLong256(Numbers.LONG_NULL, Numbers.LONG_NULL, Numbers.LONG_NULL, Numbers.LONG_NULL));
                    break;
                case ColumnType.SHORT:
                    nullers.add(() -> dataMem.putShort((short) 0));
                    break;
                case ColumnType.CHAR:
                    nullers.add(() -> dataMem.putChar((char) 0));
                    break;
                case ColumnType.SYMBOL:
                    nullers.add(() -> dataMem.putInt(SymbolTable.VALUE_IS_NULL));
                    break;
                case ColumnType.GEOBYTE:
                    nullers.add(() -> dataMem.putByte(GeoHashes.BYTE_NULL));
                    break;
                case ColumnType.GEOSHORT:
                    nullers.add(() -> dataMem.putShort(GeoHashes.SHORT_NULL));
                    break;
                case ColumnType.GEOINT:
                    nullers.add(() -> dataMem.putInt(GeoHashes.INT_NULL));
                    break;
                case ColumnType.GEOLONG:
                    nullers.add(() -> dataMem.putLong(GeoHashes.NULL));
                    break;
                default:
                    nullers.add(NOOP);
            }
        }
    }

    private static void linkFile(FilesFacade ff, LPSZ from, LPSZ to) {
        if (ff.exists(from)) {
            if (ff.hardLink(from, to) == FILES_RENAME_OK) {
                LOG.debug().$("renamed [from=").$(from).$(", to=").$(to).I$();
                return;
            } else if (ff.exists(to)) {
                LOG.info().$("rename destination file exists, assuming previously failed rename attempt [path=").$(to).I$();
                try {
                    ff.remove(to);
                } catch (CairoException e) {
                    if (Os.isWindows() && ff.errno() == CairoException.ERRNO_ACCESS_DENIED_WIN) {
                        // On Windows, it's not possible to delete a link if the original file is open.
                        // Here we assume that it's exactly what we need, linking the correct from/to paths.
                        // There is no good way to verify that, but there is no hypothetical scenario found
                        // when this is false.
                        LOG.info().$("cannot delete file to create link with the same name," +
                                " assuming already correctly linked [path=").$(to).$(", linkSrc=").$(from).I$();
                        return;
                    } else {
                        throw e;
                    }
                }
                if (ff.hardLink(from, to) == FILES_RENAME_OK) {
                    LOG.debug().$("renamed [from=").$(from).$(", to=").$(to).I$();
                    return;
                }
            }

            throw CairoException.critical(ff.errno())
                    .put("could not create hard link [errno=").put(ff.errno())
                    .put(", from=").put(from)
                    .put(", to=").put(to)
                    .put(']');
        }
    }

    @NotNull
    private static ColumnVersionWriter openColumnVersionFile(
            CairoConfiguration configuration,
            Path path,
            int rootLen,
            boolean partitioned
    ) {
        path.concat(COLUMN_VERSION_FILE_NAME);
        try {
            return new ColumnVersionWriter(configuration, path.$(), partitioned);
        } finally {
            path.trimTo(rootLen);
        }
    }

    private static void openMetaFile(FilesFacade ff, Path path, int rootLen, MemoryMR ddlMem, TableWriterMetadata metadata) {
        path.concat(META_FILE_NAME);
        try (ddlMem) {
            ddlMem.smallFile(ff, path.$(), MemoryTag.MMAP_TABLE_WRITER);
            metadata.reload(ddlMem);
        } finally {
            path.trimTo(rootLen);
        }
    }

    private static void removeFileOrLog(FilesFacade ff, LPSZ name) {
        if (!ff.removeQuiet(name)) {
            LOG.error()
                    .$("could not remove [errno=").$(ff.errno())
                    .$(", file=").$(name)
                    .I$();
        }
    }

    private void addColumnToMeta(
            CharSequence columnName,
            int columnType,
            int symbolCapacity,
            boolean symbolCacheFlag,
            boolean isIndexed,
            int indexValueBlockCapacity,
            boolean isDedupKey,
            long columnNameTxn,
            int replaceColumnIndex,
            TableWriterMetadata metadata
    ) {
        // If this is a column type change, find the index of the very first column this one replaces
        int prevReplaceColumnIndex = replaceColumnIndex;
        while (prevReplaceColumnIndex > -1) {
            replaceColumnIndex = prevReplaceColumnIndex;
            prevReplaceColumnIndex = metadata.getReplacingColumnIndex(replaceColumnIndex);
        }

        metadata.addColumn(
                columnName,
                columnType,
                isIndexed,
                indexValueBlockCapacity,
                metadata.getColumnCount(),
                symbolCapacity,
                isDedupKey,
                replaceColumnIndex,
                symbolCacheFlag
        );

        rewriteAndSwapMetadata(metadata);

        // don't create a symbol writer when column conversion happens, it should be created before the conversion
        if (replaceColumnIndex < 0) {
            if (ColumnType.isSymbol(columnType)) {
                try {
                    createSymbolMapWriter(columnName, columnNameTxn, symbolCapacity, symbolCacheFlag);
                } catch (CairoException e) {
                    try {
                        recoverFromSymbolMapWriterFailure(columnName);
                    } catch (CairoException e2) {
                        LOG.error().$("DOUBLE ERROR: 1st: {").$((Sinkable) e).$('}').$();
                        throwDistressException(e2);
                    }
                    throw e;
                }
            } else {
                // maintain the sparse list of symbol writers
                symbolMapWriters.extendAndSet(columnCount, NullMapWriter.INSTANCE);
            }
        }

        // add column objects
        configureColumn(columnType, isIndexed, columnCount);
        if (isIndexed) {
            populateDenseIndexerList();
        }

        // increment column count
        columnCount++;
    }

    private void appendBuffer(long fd, long address, long len) {
        if (ff.append(fd, address, len) != len) {
            throw CairoException.critical(ff.errno()).put("cannot append data [fd=")
                    .put(fd).put(", len=").put(len).put(']');
        }
    }

    private long applyFromWalLagToLastPartition(long commitToTimestamp, boolean allowPartial) {
        long lagMinTimestamp = txWriter.getLagMinTimestamp();
        if (!isCommitDedupMode()
                && txWriter.getLagRowCount() > 0
                && txWriter.isLagOrdered()
                && txWriter.getMaxTimestamp() <= lagMinTimestamp
                && txWriter.getPartitionTimestampByTimestamp(lagMinTimestamp) == lastPartitionTimestamp) {
            // There is some data in LAG, it's ordered, and it's already written to the last partition.
            // We can simply increase the last partition transient row count to make it committed.

            long lagMaxTimestamp = txWriter.getLagMaxTimestamp();
            commitToTimestamp = Math.min(commitToTimestamp, partitionTimestampHi);
            if (lagMaxTimestamp <= commitToTimestamp) {
                // Easy case, all lag data can be marked as committed in the last partition
                LOG.debug().$("fast apply full lag to last partition [table=").$(tableToken).I$();
                applyLagToLastPartition(lagMaxTimestamp, txWriter.getLagRowCount(), Long.MAX_VALUE);
                txWriter.setSeqTxn(txWriter.getSeqTxn() + txWriter.getLagTxnCount());
                txWriter.setLagTxnCount(0);
                txWriter.setLagRowCount(0);
                return lagMaxTimestamp;
            } else if (allowPartial && lagMinTimestamp <= commitToTimestamp) {
                // Find the max row which can be marked as committed in the last timestamp
                long lagRows = txWriter.getLagRowCount();
                long timestampMapOffset = txWriter.getTransientRowCount() * Long.BYTES;
                long timestampMapSize = lagRows * Long.BYTES;
                long timestampMaAddr = mapAppendColumnBuffer(
                        getPrimaryColumn(metadata.getTimestampIndex()),
                        timestampMapOffset,
                        timestampMapSize,
                        false
                );
                try {
                    final long timestampAddr = Math.abs(timestampMaAddr);
                    final long binarySearchInsertionPoint = Vect.binarySearch64Bit(
                            timestampAddr,
                            commitToTimestamp,
                            0,
                            lagRows - 1,
                            Vect.BIN_SEARCH_SCAN_DOWN
                    );
                    long applyCount = (binarySearchInsertionPoint < 0) ? -binarySearchInsertionPoint - 1 : binarySearchInsertionPoint + 1;

                    long newMinLagTimestamp = Unsafe.getUnsafe().getLong(timestampAddr + applyCount * Long.BYTES);
                    long newMaxTimestamp = Unsafe.getUnsafe().getLong(timestampAddr + (applyCount - 1) * Long.BYTES);
                    assert newMinLagTimestamp > commitToTimestamp && commitToTimestamp >= newMaxTimestamp;

                    applyLagToLastPartition(newMaxTimestamp, (int) applyCount, newMinLagTimestamp);

                    LOG.debug().$("partial apply lag to last partition [table=").$(tableToken)
                            .$(" ,lagSize=").$(lagRows)
                            .$(" ,rowApplied=").$(applyCount)
                            .$(", commitToTimestamp=").$(commitToTimestamp)
                            .$(", newMaxTimestamp=").$(newMaxTimestamp)
                            .$(", newMinLagTimestamp=").$(newMinLagTimestamp)
                            .I$();
                    return newMaxTimestamp;
                } finally {
                    mapAppendColumnBufferRelease(timestampMaAddr, timestampMapOffset, timestampMapSize);
                }
            }
        }
        return Long.MIN_VALUE;
    }

    private boolean applyFromWalLagToLastPartitionPossible(long commitToTimestamp, long lagRowCount, boolean lagOrdered, long committedMaxTimestamp, long lagMinTimestamp, long lagMaxTimestamp) {
        return !isCommitDedupMode()
                && lagRowCount > 0
                && lagOrdered
                && committedMaxTimestamp <= lagMinTimestamp
                && txWriter.getPartitionTimestampByTimestamp(lagMinTimestamp) == lastPartitionTimestamp
                && lagMaxTimestamp <= Math.min(commitToTimestamp, partitionTimestampHi);
    }

    private void applyLagToLastPartition(long maxTimestamp, int lagRowCount, long lagMinTimestamp) {
        long initialTransientRowCount = txWriter.transientRowCount;
        txWriter.transientRowCount += lagRowCount;
        txWriter.updatePartitionSizeByTimestamp(lastPartitionTimestamp, txWriter.transientRowCount);
        txWriter.setMinTimestamp(Math.min(txWriter.getMinTimestamp(), txWriter.getLagMinTimestamp()));
        txWriter.setLagMinTimestamp(lagMinTimestamp);
        if (txWriter.getLagRowCount() == lagRowCount) {
            txWriter.setLagMaxTimestamp(Long.MIN_VALUE);
        }
        txWriter.setLagRowCount(txWriter.getLagRowCount() - lagRowCount);
        txWriter.setMaxTimestamp(maxTimestamp);
        if (indexCount > 0) {
            // To index correctly, we need to set append offset of symbol columns first.
            // So that re-indexing can read symbol values to the correct limits.
            final long newTransientRowCount = txWriter.getTransientRowCount();
            final int shl = ColumnType.pow2SizeOf(ColumnType.SYMBOL);
            for (int i = 0, n = metadata.getColumnCount(); i < n; i++) {
                if (metadata.getColumnType(i) == ColumnType.SYMBOL && metadata.isColumnIndexed(i)) {
                    getPrimaryColumn(i).jumpTo(newTransientRowCount << shl);
                }
            }
            updateIndexesParallel(initialTransientRowCount, newTransientRowCount);
        }
        // set append position on columns so that the files are truncated to the correct size
        // if the partition is closed after the commit.
        // If wal commit terminates here, column positions should include lag to not truncate the WAL lag data.
        // Otherwise, lag will be copied out and ok to truncate to the transient row count.
        long partitionTruncateRowCount = txWriter.getTransientRowCount();
        setAppendPosition(partitionTruncateRowCount, false);
    }

    private boolean assertColumnPositionIncludeWalLag() {
        return txWriter.getLagRowCount() == 0
                || columns.get(getPrimaryColumnIndex(metadata.getTimestampIndex())).getAppendOffset() == (txWriter.getTransientRowCount() + txWriter.getLagRowCount()) * Long.BYTES;
    }

    private void attachPartitionCheckFilesMatchFixedColumn(
            int columnType,
            long partitionSize,
            long columnTop,
            String columnName,
            long columnNameTxn,
            Path partitionPath,
            long partitionTimestamp,
            int columnIndex
    ) {
        long columnSize = partitionSize - columnTop;
        if (columnSize == 0) {
            return;
        }

        dFile(partitionPath, columnName, columnNameTxn);
        if (!ff.exists(partitionPath.$())) {
            LOG.info().$("attaching partition with missing column [path=").$substr(pathRootSize, partitionPath).I$();
            columnVersionWriter.upsertColumnTop(partitionTimestamp, columnIndex, partitionSize);
        } else {
            long fileSize = ff.length(partitionPath.$());
            if (fileSize < (columnSize << ColumnType.pow2SizeOf(columnType))) {
                throw CairoException.critical(0)
                        .put("Column file is too small. ")
                        .put("Partition files inconsistent [file=")
                        .put(partitionPath)
                        .put(", expectedSize=")
                        .put(columnSize << ColumnType.pow2SizeOf(columnType))
                        .put(", actual=")
                        .put(fileSize)
                        .put(']');
            }
        }
    }

    private void attachPartitionCheckFilesMatchVarSizeColumn(
            long partitionSize,
            long columnTop,
            String columnName,
            long columnNameTxn,
            Path partitionPath,
            long partitionTimestamp,
            int columnIndex,
            int columnType
    ) throws CairoException {
        long columnSize = partitionSize - columnTop;
        if (columnSize == 0) {
            return;
        }

        int pathLen = partitionPath.size();
        iFile(partitionPath, columnName, columnNameTxn);
        long indexLength = ff.length(partitionPath.$());
        if (indexLength > 0) {
            long indexFd = openRO(ff, partitionPath.$(), LOG);
            try {
                long fileSize = ff.length(indexFd);
                ColumnTypeDriver driver = ColumnType.getDriver(columnType);
                long expectedFileSize = driver.getAuxVectorSize(columnSize);
                if (fileSize < expectedFileSize) {
                    throw CairoException.critical(0)
                            .put("Column file is too small. ")
                            .put("Partition files inconsistent [file=")
                            .put(partitionPath)
                            .put(",expectedSize=")
                            .put(expectedFileSize)
                            .put(",actual=")
                            .put(fileSize)
                            .put(']');
                }

                long mappedAddr = mapRO(ff, indexFd, expectedFileSize, MemoryTag.MMAP_DEFAULT);
                try {
                    partitionPath.trimTo(pathLen);
                    dFile(partitionPath, columnName, columnNameTxn);
                    long dataLength = ff.length(partitionPath.$());
                    long prevDataAddress = dataLength;
                    for (long row = columnSize - 1; row >= 0; row--) {
                        long dataAddress = driver.getDataVectorOffset(mappedAddr, row);
                        if (dataAddress < 0 || dataAddress > dataLength) {
                            throw CairoException.critical(0).put("Variable size column has invalid data address value [path=").put(path)
                                    .put(", row=").put(row)
                                    .put(", dataAddress=").put(dataAddress)
                                    .put(", dataFileSize=").put(dataLength)
                                    .put(']');
                        }

                        // Check that addresses are monotonic
                        if (dataAddress > prevDataAddress) {
                            throw CairoException.critical(0).put("Variable size column has invalid data address value [path=").put(partitionPath)
                                    .put(", row=").put(row)
                                    .put(", dataAddress=").put(dataAddress)
                                    .put(", prevDataAddress=").put(prevDataAddress)
                                    .put(", dataFileSize=").put(dataLength)
                                    .put(']');
                        }
                        prevDataAddress = dataAddress;
                    }
                } finally {
                    ff.munmap(mappedAddr, expectedFileSize, MemoryTag.MMAP_DEFAULT);
                }
            } finally {
                ff.close(indexFd);
            }
        } else {
            LOG.info().$("attaching partition with missing column [path=").$(partitionPath).I$();
            columnVersionWriter.upsertColumnTop(partitionTimestamp, columnIndex, partitionSize);
        }
    }

    private void attachPartitionCheckSymbolColumn(long partitionSize, long columnTop, String columnName, long columnNameTxn, Path partitionPath, long partitionTimestamp, int columnIndex) {
        long columnSize = partitionSize - columnTop;
        if (columnSize == 0) {
            return;
        }

        int pathLen = partitionPath.size();
        dFile(partitionPath, columnName, columnNameTxn);
        if (!ff.exists(partitionPath.$())) {
            columnVersionWriter.upsertColumnTop(partitionTimestamp, columnIndex, partitionSize);
            return;
        }

        long fd = openRO(ff, partitionPath.$(), LOG);
        try {
            long fileSize = ff.length(fd);
            int typeSize = Integer.BYTES;
            long expectedSize = columnSize * typeSize;
            if (fileSize < expectedSize) {
                throw CairoException.critical(0)
                        .put("Column file is too small. ")
                        .put("Partition files inconsistent [file=")
                        .put(partitionPath)
                        .put(", expectedSize=")
                        .put(expectedSize)
                        .put(", actual=")
                        .put(fileSize)
                        .put(']');
            }

            long address = mapRO(ff, fd, fileSize, MemoryTag.MMAP_DEFAULT);
            try {
                int maxKey = Vect.maxInt(address, columnSize);
                int symbolValues = symbolMapWriters.getQuick(columnIndex).getSymbolCount();
                if (maxKey >= symbolValues) {
                    throw CairoException.critical(0)
                            .put("Symbol file does not match symbol column [file=")
                            .put(path)
                            .put(", key=")
                            .put(maxKey)
                            .put(", columnKeys=")
                            .put(symbolValues)
                            .put(']');
                }
                int minKey = Vect.minInt(address, columnSize);
                if (minKey != SymbolTable.VALUE_IS_NULL && minKey < 0) {
                    throw CairoException.critical(0)
                            .put("Symbol file does not match symbol column, invalid key [file=")
                            .put(path)
                            .put(", key=")
                            .put(minKey)
                            .put(']');
                }
            } finally {
                ff.munmap(address, fileSize, MemoryTag.MMAP_DEFAULT);
            }

            if (metadata.isColumnIndexed(columnIndex)) {
                valueFileName(partitionPath.trimTo(pathLen), columnName, columnNameTxn);
                if (!ff.exists(partitionPath.$())) {
                    throw CairoException.fileNotFound()
                            .put("Symbol index value file does not exist [file=")
                            .put(partitionPath)
                            .put(']');
                }
                keyFileName(partitionPath.trimTo(pathLen), columnName, columnNameTxn);
                if (!ff.exists(partitionPath.$())) {
                    throw CairoException.fileNotFound()
                            .put("Symbol index key file does not exist [file=")
                            .put(partitionPath)
                            .put(']');
                }
            }
        } finally {
            ff.close(fd);
        }
    }

    private boolean attachPrepare(long partitionTimestamp, long partitionSize, Path detachedPath, int detachedPartitionRoot) {
        try {
            // load/check _meta
            detachedPath.trimTo(detachedPartitionRoot).concat(META_FILE_NAME);
            if (!ff.exists(detachedPath.$())) {
                // Backups and older versions of detached partitions will not have _dmeta
                LOG.info().$("detached ").$(META_FILE_NAME).$(" file not found, skipping check [path=").$(detachedPath).I$();
                return false;
            }

            if (attachMetadata == null) {
                attachMetaMem = Vm.getCMRInstance();
                attachMetadata = new TableWriterMetadata(tableToken);
            }
            attachMetaMem.smallFile(ff, detachedPath.$(), MemoryTag.MMAP_TABLE_WRITER);
            attachMetadata.reload(attachMetaMem);

            if (metadata.getTableId() != attachMetadata.getTableId()) {
                // very same table, attaching foreign partitions is not allowed
                throw CairoException.detachedMetadataMismatch("table_id");
            }
            if (metadata.getTimestampIndex() != attachMetadata.getTimestampIndex()) {
                // designated timestamps in both tables, same index
                throw CairoException.detachedMetadataMismatch("timestamp_index");
            }

            // load/check _dcv, updating local column tops
            // set current _dcv to where the partition was
            detachedPath.trimTo(detachedPartitionRoot).concat(COLUMN_VERSION_FILE_NAME).$();
            if (!ff.exists(detachedPath.$())) {
                // Backups and older versions of detached partitions will not have _cv
                LOG.error().$("detached _dcv file not found, skipping check [path=").$(detachedPath).I$();
                return false;
            } else {
                if (attachColumnVersionReader == null) {
                    attachColumnVersionReader = new ColumnVersionReader();
                }
                // attach partition is only possible on partitioned table
                attachColumnVersionReader.ofRO(ff, detachedPath.$());
                attachColumnVersionReader.readUnsafe();
            }

            // override column tops for the partition we are attaching
            columnVersionWriter.overrideColumnVersions(partitionTimestamp, attachColumnVersionReader);

            for (int colIdx = 0; colIdx < columnCount; colIdx++) {
                String columnName = metadata.getColumnName(colIdx);

                // check name
                int detColIdx = attachMetadata.getColumnIndexQuiet(columnName);
                if (detColIdx == -1) {
                    columnVersionWriter.upsertColumnTop(partitionTimestamp, colIdx, partitionSize);
                    continue;
                }

                if (detColIdx != colIdx) {
                    throw CairoException.detachedColumnMetadataMismatch(colIdx, columnName, "name");
                }

                // check type
                int tableColType = metadata.getColumnType(colIdx);
                int attachColType = attachMetadata.getColumnType(detColIdx);
                if (tableColType != attachColType && tableColType != -attachColType) {
                    throw CairoException.detachedColumnMetadataMismatch(colIdx, columnName, "type");
                }

                if (tableColType != attachColType) {
                    // This is very suspicious. The column was deleted in the detached partition,
                    // but it exists in the target table.
                    LOG.info().$("detached partition has column deleted while the table has the same column alive [tableName=").$safe(tableToken.getTableName())
                            .$(", column=").$safe(columnName)
                            .$(", columnType=").$(ColumnType.nameOf(tableColType))
                            .I$();
                    columnVersionWriter.upsertColumnTop(partitionTimestamp, colIdx, partitionSize);
                }

                // check column is / was indexed
                if (ColumnType.isSymbol(tableColType)) {
                    boolean isIndexedNow = metadata.isColumnIndexed(colIdx);
                    boolean wasIndexedAtDetached = attachMetadata.isColumnIndexed(detColIdx);
                    int indexValueBlockCapacityNow = metadata.getIndexValueBlockCapacity(colIdx);
                    int indexValueBlockCapacityDetached = attachMetadata.getIndexValueBlockCapacity(detColIdx);

                    if (!isIndexedNow && wasIndexedAtDetached) {
                        long columnNameTxn = attachColumnVersionReader.getColumnNameTxn(partitionTimestamp, colIdx);
                        keyFileName(detachedPath.trimTo(detachedPartitionRoot), columnName, columnNameTxn);
                        removeFileOrLog(ff, detachedPath.$());
                        valueFileName(detachedPath.trimTo(detachedPartitionRoot), columnName, columnNameTxn);
                        removeFileOrLog(ff, detachedPath.$());
                    } else if (isIndexedNow
                            && (!wasIndexedAtDetached || indexValueBlockCapacityNow != indexValueBlockCapacityDetached)) {
                        // Was not indexed before or value block capacity has changed
                        detachedPath.trimTo(detachedPartitionRoot);
                        rebuildAttachedPartitionColumnIndex(partitionTimestamp, partitionSize, columnName);
                    }
                }
            }
            return true;
            // Do not remove _dmeta and _dcv to keep partition attachable in case of fs copy / rename failure
        } finally {
            Misc.free(attachColumnVersionReader);
            Misc.free(attachMetaMem);
            Misc.free(attachIndexBuilder);
        }
    }

    private void attachValidateMetadata(long partitionSize, Path partitionPath, long partitionTimestamp) throws CairoException {
        // for each column, check that file exists in the partition folder
        int rootLen = partitionPath.size();
        for (int columnIndex = 0, size = metadata.getColumnCount(); columnIndex < size; columnIndex++) {
            try {
                final String columnName = metadata.getColumnName(columnIndex);
                int columnType = metadata.getColumnType(columnIndex);

                if (columnType > -1L) {
                    long columnTop = columnVersionWriter.getColumnTop(partitionTimestamp, columnIndex);
                    if (columnTop < 0 || columnTop == partitionSize) {
                        // Column does not exist in the partition
                        continue;
                    }
                    long columnNameTxn = columnVersionWriter.getDefaultColumnNameTxn(columnIndex);
                    final int type = ColumnType.tagOf(columnType);
                    if (ColumnType.isSymbol(type)) {
                        attachPartitionCheckSymbolColumn(partitionSize, columnTop, columnName, columnNameTxn, partitionPath, partitionTimestamp, columnIndex);
                    } else if (ColumnType.isVarSize(type)) {
                        attachPartitionCheckFilesMatchVarSizeColumn(partitionSize, columnTop, columnName, columnNameTxn, partitionPath, partitionTimestamp, columnIndex, columnType);
                    } else if (ColumnType.isFixedSize(type)) {
                        attachPartitionCheckFilesMatchFixedColumn(columnType, partitionSize, columnTop, columnName, columnNameTxn, partitionPath, partitionTimestamp, columnIndex);
                    } else {
                        assert false;
                    }
                }
            } finally {
                partitionPath.trimTo(rootLen);
            }
        }
    }

    private void bumpColumnStructureVersion() {
        columnVersionWriter.commit();
        txWriter.setColumnVersion(columnVersionWriter.getVersion());
        txWriter.bumpColumnStructureVersion(this.denseSymbolMapWriters);
        assert txWriter.getMetadataVersion() == metadata.getMetadataVersion();
    }

    private void bumpMasterRef() {
        if ((masterRef & 1) == 0) {
            masterRef++;
        } else {
            cancelRowAndBump();
        }
    }

    private void bumpMetadataAndColumnStructureVersion() {
        columnVersionWriter.commit();
        txWriter.setColumnVersion(columnVersionWriter.getVersion());
        txWriter.bumpMetadataAndColumnStructureVersion(this.denseSymbolMapWriters);
        assert txWriter.getMetadataVersion() == metadata.getMetadataVersion();
    }

    private void bumpMetadataVersion() {
        columnVersionWriter.commit();
        txWriter.setColumnVersion(columnVersionWriter.getVersion());
        txWriter.bumpMetadataVersion(this.denseSymbolMapWriters);
        assert txWriter.getMetadataVersion() == metadata.getMetadataVersion();
    }

    private int calculateInsertTransactionBlock(long seqTxn, TableWriterPressureControl pressureControl) {
        if (txWriter.getLagRowCount() > 0) {
            pressureControl.updateInflightTxnBlockLength(
                    1,
                    Math.max(1, walTxnDetails.getSegmentRowHi(seqTxn) - walTxnDetails.getSegmentRowLo(seqTxn))
            );
            return 1;
        }
        return walTxnDetails.calculateInsertTransactionBlock(seqTxn, pressureControl, getWalMaxLagRows());
    }

    private boolean canSquashOverwritePartitionTail(int partitionIndex) {
        long fromTxn = txWriter.getPartitionNameTxn(partitionIndex);
        if (fromTxn < 0) {
            fromTxn = 0;
        }
        long toTxn = txWriter.getTxn();
        if (partitionIndex + 1 < txWriter.getPartitionCount()) {
            // If the next partition is a split partition part of same logical partition
            // for example if the partition is '2020-01-01' and the next partition is '2020-01-01T12.3'
            // then if there are no readers between transaction range [0, 3) the partition is unlocked to append.
            if (txWriter.getLogicalPartitionTimestamp(txWriter.getPartitionTimestampByIndex(partitionIndex)) ==
                    txWriter.getLogicalPartitionTimestamp(txWriter.getPartitionTimestampByIndex(partitionIndex + 1))) {
                toTxn = Math.max(fromTxn + 1, getPartitionNameTxn(partitionIndex + 1) + 1);
            }
        }

        return txnScoreboard.isRangeAvailable(fromTxn, toTxn);
    }

    private void cancelRowAndBump() {
        rowCancel();
        masterRef++;
    }

    private void checkColumnName(CharSequence name) {
        if (!isValidColumnName(name, configuration.getMaxFileNameLength())) {
            throw CairoException.nonCritical().put("invalid column name [table=").put(tableToken.getTableName()).put(", column=").putAsPrintable(name).put(']');
        }
    }

    private void checkDistressed() {
        if (!distressed) {
            return;
        }
        throw new CairoError("Table '" + tableToken.getTableName() + "' is distressed");
    }

    private void checkO3Errors() {
        if (o3ErrorCount.get() > 0) {
            if (lastErrno == O3_ERRNO_FATAL) {
                distressed = true;
                throw new CairoError("commit failed with fatal error, see logs for details [table=" +
                        tableToken.getTableName() + ", tableDir=" + tableToken.getDirName() + "]");
            } else {
                throw CairoException.critical(lastErrno)
                        .setOutOfMemory(o3oomObserved)
                        .put("commit failed, see logs for details [table=")
                        .put(tableToken.getTableName())
                        .put(", tableDir=").put(tableToken.getDirName())
                        .put(']');
            }
        }
    }

    private void clearMemColumnShifts() {
        clearMemColumnShifts(o3MemColumns1);
        clearMemColumnShifts(o3MemColumns2);
        memColumnShifted = false;
    }

    private void clearO3() {
        this.o3MasterRef = -1; // clears o3 flag, hasO3() will be returning false
        rowAction = ROW_ACTION_SWITCH_PARTITION;
        // transaction log is either not required or pending
        activeColumns = columns;
        activeNullSetters = nullSetters;
    }

    private void clearTodoAndCommitMeta() {
        try {
            // remove _todo
            clearTodoLog();
        } catch (CairoException e) {
            throwDistressException(e);
        }
        bumpMetadataVersion();
    }

    private void clearTodoAndCommitMetaStructureVersion() {
        try {
            // remove _todo
            clearTodoLog();
        } catch (CairoException e) {
            throwDistressException(e);
        }
        bumpMetadataAndColumnStructureVersion();
    }

    private void clearTodoLog() {
        try {
            todoMem.putLong(0, ++todoTxn); // write txn, reader will first read txn at offset 24 and then at offset 0
            Unsafe.getUnsafe().storeFence(); // make sure we do not write hash before writing txn (view from another thread)
            todoMem.putLong(8, 0); // write out our instance hashes
            todoMem.putLong(16, 0);
            Unsafe.getUnsafe().storeFence();
            todoMem.putLong(32, 0);
            Unsafe.getUnsafe().storeFence();
            todoMem.putLong(24, todoTxn);
            // ensure the file is closed with the correct length
            todoMem.jumpTo(40);
            todoMem.sync(false);
        } finally {
            path.trimTo(pathSize);
        }
    }

    private void closeAppendMemoryTruncate(boolean truncate) {
        for (int i = 0, n = columns.size(); i < n; i++) {
            MemoryMA m = columns.getQuick(i);
            if (m != null) {
                m.close(truncate);
            }
        }
    }

    /**
     * Commits newly added rows of data. This method updates transaction file with pointers to the end of appended data.
     * <p>
     * <b>Pending rows</b>
     * <p>This method will cancel pending rows by calling {@link #rowCancel()}. Data in the partially appended row will be lost.</p>
     *
     * @param o3MaxLag if > 0 then do a partial commit, leaving the rows within the lag in a new uncommitted transaction
     */
    private void commit(long o3MaxLag) {
        checkDistressed();
        physicallyWrittenRowsSinceLastCommit.set(0);

        if (o3InError) {
            rollback();
            return;
        }

        if ((masterRef & 1) != 0) {
            rowCancel();
        }

        if (inTransaction()) {
            final boolean o3 = hasO3();
            if (o3) {
                final boolean noop = o3Commit(o3MaxLag);
                if (noop) {
                    // Bookmark masterRef to track how many rows is in uncommitted state
                    this.committedMasterRef = masterRef;
                    return;
                } else if (o3MaxLag > 0) {
                    // It is possible that O3 commit will create partition just before
                    // the last one, leaving the last partition row count 0 when doing ic().
                    // That's when the data from the last partition is moved to in-memory lag.
                    // One way to detect this is to check if the index of the "last" partition is not
                    // the last partition in the attached partition list.
                    if (reconcileOptimisticPartitions()) {
                        this.lastPartitionTimestamp = txWriter.getLastPartitionTimestamp();
                        this.partitionTimestampHi = txWriter.getNextPartitionTimestamp(txWriter.getMaxTimestamp()) - 1;
                        openLastPartition();
                    }
                }
            } else if (noOpRowCount > 0) {
                LOG.critical()
                        .$("o3 ignoring write on read-only partition [table=").$(tableToken)
                        .$(", timestamp=").$ts(lastOpenPartitionTs)
                        .$(", numRows=").$(noOpRowCount)
                        .$();
            }


            final long committedRowCount = txWriter.unsafeCommittedFixedRowCount() + txWriter.unsafeCommittedTransientRowCount();
            final long rowsAdded = txWriter.getRowCount() - committedRowCount;

            commit00();
            housekeep();
            metrics.tableWriterMetrics().addCommittedRows(rowsAdded);
            if (!o3) {
                // If `o3`, the metric is tracked inside `o3Commit`, possibly async.
                addPhysicallyWrittenRows(rowsAdded);
            }

            noOpRowCount = 0L;

            LOG.debug().$("table ranges after the commit [table=").$(tableToken)
                    .$(", minTs=").$ts(txWriter.getMinTimestamp())
                    .$(", maxTs=").$ts(txWriter.getMaxTimestamp())
                    .I$();
        }
    }

    private void commit00() {
        updateIndexes();
        syncColumns();
        columnVersionWriter.commit();
        txWriter.setColumnVersion(columnVersionWriter.getVersion());
        txWriter.commit(denseSymbolMapWriters);
        // Bookmark masterRef to track how many rows is in uncommitted state
        this.committedMasterRef = masterRef;
    }

    private void commitRemovePartitionOperation() {
        columnVersionWriter.commit();
        txWriter.setColumnVersion(columnVersionWriter.getVersion());
        txWriter.commit(denseSymbolMapWriters);
        processPartitionRemoveCandidates();
    }

    private void configureAppendPosition() {
        final boolean partitioned = PartitionBy.isPartitioned(partitionBy);
        if (this.txWriter.getMaxTimestamp() > Long.MIN_VALUE || !partitioned) {
            initLastPartition(this.txWriter.getMaxTimestamp());
            if (partitioned) {
                partitionTimestampHi = txWriter.getNextPartitionTimestamp(txWriter.getMaxTimestamp()) - 1;
                rowAction = ROW_ACTION_OPEN_PARTITION;
                timestampSetter = appendTimestampSetter;
            } else {
                if (metadata.getTimestampIndex() < 0) {
                    rowAction = ROW_ACTION_NO_TIMESTAMP;
                } else {
                    rowAction = ROW_ACTION_NO_PARTITION;
                    timestampSetter = appendTimestampSetter;
                }
            }
        } else {
            rowAction = ROW_ACTION_OPEN_PARTITION;
            timestampSetter = appendTimestampSetter;
        }
        activeColumns = columns;
        activeNullSetters = nullSetters;
    }

    private void configureColumn(int type, boolean indexFlag, int index) {
        final MemoryMA dataMem;
        final MemoryMA auxMem;
        final MemoryCARW o3DataMem1;
        final MemoryCARW o3AuxMem1;
        final MemoryCARW o3DataMem2;
        final MemoryCARW o3AuxMem2;

        if (type > 0) {
            dataMem = Vm.getPMARInstance(configuration);
            o3DataMem1 = Vm.getCARWInstance(o3ColumnMemorySize, configuration.getO3MemMaxPages(), MemoryTag.NATIVE_O3);
            o3DataMem2 = Vm.getCARWInstance(o3ColumnMemorySize, configuration.getO3MemMaxPages(), MemoryTag.NATIVE_O3);

            if (ColumnType.isVarSize(type)) {
                auxMem = Vm.getPMARInstance(configuration);
                o3AuxMem1 = Vm.getCARWInstance(o3ColumnMemorySize, configuration.getO3MemMaxPages(), MemoryTag.NATIVE_O3);
                o3AuxMem2 = Vm.getCARWInstance(o3ColumnMemorySize, configuration.getO3MemMaxPages(), MemoryTag.NATIVE_O3);
            } else {
                auxMem = null;
                o3AuxMem1 = null;
                o3AuxMem2 = null;
            }
        } else {
            dataMem = auxMem = NullMemory.INSTANCE;
            o3DataMem1 = o3AuxMem1 = o3DataMem2 = o3AuxMem2 = NullMemory.INSTANCE;
        }

        int baseIndex = getPrimaryColumnIndex(index);
        columns.extendAndSet(baseIndex, dataMem);
        columns.extendAndSet(baseIndex + 1, auxMem);
        o3MemColumns1.extendAndSet(baseIndex, o3DataMem1);
        o3MemColumns1.extendAndSet(baseIndex + 1, o3AuxMem1);
        o3MemColumns2.extendAndSet(baseIndex, o3DataMem2);
        o3MemColumns2.extendAndSet(baseIndex + 1, o3AuxMem2);
        configureNullSetters(nullSetters, type, dataMem, auxMem);
        configureNullSetters(o3NullSetters1, type, o3DataMem1, o3AuxMem1);
        configureNullSetters(o3NullSetters2, type, o3DataMem2, o3AuxMem2);

        if (indexFlag && type > 0) {
            indexers.extendAndSet(index, new SymbolColumnIndexer(configuration));
        }
        rowValueIsNotNull.add(0);
    }

    private void configureColumnMemory() {
        symbolMapWriters.setPos(columnCount);
        int dedupColCount = 0;
        for (int i = 0; i < columnCount; i++) {
            int type = metadata.getColumnType(i);
            configureColumn(type, metadata.isColumnIndexed(i), i);

            if (type > -1) {
                if (ColumnType.isSymbol(type)) {
                    final int symbolIndex = denseSymbolMapWriters.size();
                    long columnNameTxn = columnVersionWriter.getDefaultColumnNameTxn(i);
                    SymbolMapWriter symbolMapWriter = new SymbolMapWriter(
                            configuration,
                            path.trimTo(pathSize),
                            metadata.getColumnName(i),
                            columnNameTxn,
                            txWriter.getSymbolValueCount(symbolIndex),
                            symbolIndex,
                            txWriter
                    );

                    symbolMapWriters.extendAndSet(i, symbolMapWriter);
                    denseSymbolMapWriters.add(symbolMapWriter);
                }
                if (metadata.isDedupKey(i)) {
                    dedupColCount++;
                }
            }
        }
        if (isDeduplicationEnabled()) {
            dedupColumnCommitAddresses = new DedupColumnCommitAddresses();
            // Set dedup column count, excluding designated timestamp
            dedupColumnCommitAddresses.setDedupColumnCount(dedupColCount - 1);
        }
        final int timestampIndex = metadata.getTimestampIndex();
        if (timestampIndex != -1) {
            o3TimestampMem = o3MemColumns1.getQuick(getPrimaryColumnIndex(timestampIndex));
            o3TimestampMemCpy = o3MemColumns2.getQuick(getPrimaryColumnIndex(timestampIndex));
        }
    }

    private void configureTimestampSetter() {
        int index = metadata.getTimestampIndex();
        if (index == -1) {
            timestampSetter = value -> {
            };
        } else {
            nullSetters.setQuick(index, NOOP);
            o3NullSetters1.setQuick(index, NOOP);
            o3NullSetters2.setQuick(index, NOOP);
            timestampSetter = getPrimaryColumn(index)::putLong;
        }
    }

    private void consumeColumnTasks(RingQueue<ColumnTask> queue, int queuedCount) {
        // This is work stealing, can run tasks from other table writers
        final Sequence subSeq = this.messageBus.getColumnTaskSubSeq();
        consumeColumnTasks0(queue, queuedCount, subSeq, o3DoneLatch);
        checkO3Errors();
    }

    private int copyOverwrite(Path to) {
        int res = ff.copy(other.$(), to.$());
        if (Os.isWindows() && res == -1 && ff.errno() == Files.WINDOWS_ERROR_FILE_EXISTS) {
            // Windows throws an error the destination file already exists, other platforms do not
            if (!ff.removeQuiet(to.$())) {
                // If the file is open, return here so that errno is 5 in the error message
                return -1;
            }
            return ff.copy(other.$(), to.$());
        }
        return res;
    }

    private void copyPartitionIndexFiles(long partitionTimestamp, int partitionDirLen, int newPartitionDirLen) {
        try {
            final int columnCount = metadata.getColumnCount();
            for (int columnIndex = 0; columnIndex < columnCount; columnIndex++) {
                final String columnName = metadata.getColumnName(columnIndex);
                if (ColumnType.isSymbol(metadata.getColumnType(columnIndex)) && metadata.isIndexed(columnIndex)) {
                    final long columnTop = columnVersionWriter.getColumnTop(partitionTimestamp, columnIndex);

                    // no data in partition for this column
                    if (columnTop == -1) {
                        continue;
                    }

                    final long columnNameTxn = getColumnNameTxn(partitionTimestamp, columnIndex);

                    BitmapIndexUtils.keyFileName(path.trimTo(partitionDirLen), columnName, columnNameTxn);
                    BitmapIndexUtils.keyFileName(other.trimTo(newPartitionDirLen), columnName, columnNameTxn);
                    if (ff.copy(path.$(), other.$()) < 0) {
                        throw CairoException.critical(ff.errno())
                                .put("could not copy index key file [table=")
                                .put(tableToken.getTableName())
                                .put(", column=")
                                .put(columnName)
                                .put(']');
                    }

                    BitmapIndexUtils.valueFileName(path.trimTo(partitionDirLen), columnName, columnNameTxn);
                    BitmapIndexUtils.valueFileName(other.trimTo(newPartitionDirLen), columnName, columnNameTxn);
                    if (ff.copy(path.$(), other.$()) < 0) {
                        throw CairoException.critical(ff.errno())
                                .put("could not copy index value file [table=")
                                .put(tableToken.getTableName())
                                .put(", column=")
                                .put(columnName)
                                .put(']');
                    }
                }
            }
        } catch (CairoException e) {
            LOG.error().$("could not copy index files [table=").$safe(tableToken.getTableName())
                    .$(", partition=").$ts(partitionTimestamp)
                    .$(", error=").$safe(e.getMessage()).I$();

            // rollback
            if (!ff.rmdir(other.trimTo(newPartitionDirLen).slash())) {
                LOG.error().$("could not remove partition dir [path=").$(other).I$();
            }
            throw e;
        } finally {
            path.trimTo(pathSize);
            other.trimTo(pathSize);
        }
    }

    /**
     * Creates bitmap index files for a column. This method uses primary column instance as a temporary tool to
     * append index data. Therefore, it must be called before the primary column is initialized.
     *
     * @param columnName              column name
     * @param indexValueBlockCapacity approximate number of values per index key
     * @param plen                    path length. This is used to trim the shared path object to.
     */
    private void createIndexFiles(CharSequence columnName, long columnNameTxn, int indexValueBlockCapacity, int plen, boolean force) {
        try {
            keyFileName(path.trimTo(plen), columnName, columnNameTxn);

            if (!force && ff.exists(path.$())) {
                return;
            } else {
                ff.removeQuiet(path.$());
            }

            // reuse memory column object to create index and close it at the end
            try {
                ddlMem.smallFile(ff, path.$(), MemoryTag.MMAP_TABLE_WRITER);
                ddlMem.truncate();
                BitmapIndexWriter.initKeyMemory(ddlMem, indexValueBlockCapacity);
            } catch (CairoException e) {
                // looks like we could not create the key file properly;
                // let's not leave a half-baked file sitting around
                LOG.error()
                        .$("could not create index [name=").$(path)
                        .$(", msg=").$safe(e.getFlyweightMessage())
                        .$(", errno=").$(e.getErrno())
                        .I$();
                if (!ff.removeQuiet(path.$())) {
                    LOG.critical()
                            .$("could not remove '").$(path).$("'. Please remove MANUALLY.")
                            .$("[errno=").$(ff.errno())
                            .I$();
                }
                throw e;
            } finally {
                ddlMem.close();
            }
            if (!ff.touch(valueFileName(path.trimTo(plen), columnName, columnNameTxn))) {
                LOG.error().$("could not create index [name=").$(path)
                        .$(", errno=").$(ff.errno())
                        .I$();
                throw CairoException.critical(ff.errno()).put("could not create index [name=").put(path).put(']');
            }
        } finally {
            path.trimTo(plen);
        }
    }

    private void createSymbolMapWriter(CharSequence name, long columnNameTxn, int symbolCapacity, boolean symbolCacheFlag) {
        MapWriter.createSymbolMapFiles(ff, ddlMem, path, name, columnNameTxn, symbolCapacity, symbolCacheFlag);
        SymbolMapWriter w = new SymbolMapWriter(
                configuration,
                path,
                name,
                columnNameTxn,
                0,
                denseSymbolMapWriters.size(),
                txWriter
        );

        try {
            // In case, there are some dirty files left from rolled back transaction
            // clean the newly created symbol files.
            w.truncate();
        } catch (Throwable t) {
            // oh, well, we tried and it failed. this can happen if there is e.g., I/O issue.
            // we can't do much about it but make sure we close the writer to avoid leaks
            w.close();
            throw t;
        }

        denseSymbolMapWriters.add(w);
        symbolMapWriters.extendAndSet(columnCount, w);
    }

    private boolean createWalSymbolMapping(SymbolMapDiff symbolMapDiff, int columnIndex, IntList symbolMap) {
        final int cleanSymbolCount = symbolMapDiff.getCleanSymbolCount();
        symbolMap.setPos(symbolMapDiff.getRecordCount());

        // This is defensive. It validates that all the symbols used in WAL are set in SymbolMapDiff
        symbolMap.setAll(symbolMapDiff.getRecordCount(), -1);
        final MapWriter mapWriter = symbolMapWriters.get(columnIndex);
        boolean identical = true;

        if (symbolMapDiff.hasNullValue()) {
            mapWriter.updateNullFlag(true);
        }

        SymbolMapDiffEntry entry;
        while ((entry = symbolMapDiff.nextEntry()) != null) {
            final CharSequence symbolValue = entry.getSymbol();
            final int newKey = mapWriter.put(symbolValue);
            identical &= newKey == entry.getKey();
            symbolMap.set(entry.getKey() - cleanSymbolCount, newKey);
        }
        return identical;
    }

    private void cthAppendWalColumnToLastPartition(
            int columnIndex,
            int columnType,
            long timestampColumnIndex,
            long copyRowCount,
            long ignore,
            long columnRowCount,
            long existingLagRows,
            long symbolsFlags
    ) {
        if (o3ErrorCount.get() > 0) {
            return;
        }
        try {
            boolean designatedTimestamp = columnIndex == timestampColumnIndex;
            MemoryCR o3SrcDataMem = o3Columns.get(getPrimaryColumnIndex(columnIndex));
            MemoryCR o3srcAuxMem = o3Columns.get(getSecondaryColumnIndex(columnIndex));
            MemoryMA dstDataMem = columns.get(getPrimaryColumnIndex(columnIndex));
            MemoryMA dstAuxMem = columns.get(getSecondaryColumnIndex(columnIndex));
            long dstRowCount = txWriter.getTransientRowCount() - getColumnTop(columnIndex) + existingLagRows;

            long dataVectorCopySize;
            long o3srcDataOffset;
            long o3dstDataOffset;
            if (ColumnType.isVarSize(columnType)) {
                // Var dataVectorCopySize column
                final ColumnTypeDriver columnTypeDriver = ColumnType.getDriver(columnType);

                final long committedAuxOffset = columnTypeDriver.getAuxVectorOffset(columnRowCount);
                final long o3srcAuxMemAddr = o3srcAuxMem.addressOf(0);
                o3srcDataOffset = columnTypeDriver.getDataVectorOffset(o3srcAuxMemAddr, columnRowCount);
                dataVectorCopySize = columnTypeDriver.getDataVectorSize(o3srcAuxMemAddr, columnRowCount, columnRowCount + copyRowCount - 1);

                final long o3dstAuxOffset = columnTypeDriver.getAuxVectorOffset(dstRowCount);
                final long o3dstAuxSize = columnTypeDriver.getAuxVectorSize(copyRowCount);

                if (o3dstAuxOffset > 0) {
                    o3dstDataOffset = dstDataMem.getAppendOffset();
                } else {
                    o3dstDataOffset = 0;
                }

                // move count+1 rows, to make sure index column remains n+1
                // the data is copied back to start of the buffer, no need to set dataVectorCopySize first
                long o3dstAuxAddr = mapAppendColumnBuffer(dstAuxMem, o3dstAuxOffset, o3dstAuxSize, true);
                assert o3dstAuxAddr != 0;
                try {
                    final long shift = o3srcDataOffset - o3dstDataOffset;
                    columnTypeDriver.shiftCopyAuxVector(
                            shift,
                            o3srcAuxMem.addressOf(committedAuxOffset),
                            0,
                            copyRowCount - 1, // inclusive
                            Math.abs(o3dstAuxAddr),
                            o3dstAuxSize
                    );
                } finally {
                    mapAppendColumnBufferRelease(o3dstAuxAddr, o3dstAuxOffset, o3dstAuxSize);
                }
            } else {
                // Fixed dataVectorCopySize column
                final int shl = ColumnType.pow2SizeOf(columnType);
                o3srcDataOffset = designatedTimestamp ? columnRowCount << 4 : columnRowCount << shl;
                dataVectorCopySize = copyRowCount << shl;
                o3dstDataOffset = dstRowCount << shl;
            }

            dstDataMem.jumpTo(o3dstDataOffset + dataVectorCopySize);

            // data vector size could be 0 for some inlined varsize column types
            if (!designatedTimestamp && dataVectorCopySize > 0) {
                if (mixedIOFlag) {
                    if (o3SrcDataMem.isFileBased()) {
                        long bytesWritten = ff.copyData(o3SrcDataMem.getFd(), dstDataMem.getFd(), o3srcDataOffset, o3dstDataOffset, dataVectorCopySize);
                        if (bytesWritten != dataVectorCopySize) {
                            throw CairoException.critical(ff.errno())
                                    .put("could not copy WAL column (fd-fd) [dstFd=").put(dstDataMem.getFd())
                                    .put(", column=").put(getColumnNameSafe(columnIndex))
                                    .put(", o3dstDataOffset=").put(o3dstDataOffset)
                                    .put(", srcFd=").put(o3SrcDataMem.getFd())
                                    .put(", dataVectorCopySize=").put(dataVectorCopySize)
                                    .put(", bytesWritten=").put(bytesWritten)
                                    .put(']');
                        }
                    } else {
                        long bytesWritten = ff.write(dstDataMem.getFd(), o3SrcDataMem.addressOf(o3srcDataOffset), dataVectorCopySize, o3dstDataOffset);
                        if (bytesWritten != dataVectorCopySize) {
                            throw CairoException.critical(ff.errno())
                                    .put("could not copy WAL column (mem-fd) [fd=").put(dstDataMem.getFd())
                                    .put(", column=").put(getColumnNameSafe(columnIndex))
                                    .put(", columnType").put(ColumnType.nameOf(columnType))
                                    .put(", o3dstDataOffset=").put(o3dstDataOffset)
                                    .put(", o3srcDataOffset=").put(o3srcDataOffset)
                                    .put(", dataVectorCopySize=").put(dataVectorCopySize)
                                    .put(", bytesWritten=").put(bytesWritten)
                                    .put(']');
                        }
                    }
                } else {
                    long destAddr = mapAppendColumnBuffer(dstDataMem, o3dstDataOffset, dataVectorCopySize, true);
                    try {
                        Vect.memcpy(Math.abs(destAddr), o3SrcDataMem.addressOf(o3srcDataOffset), dataVectorCopySize);
                    } finally {
                        mapAppendColumnBufferRelease(destAddr, o3dstDataOffset, dataVectorCopySize);
                    }
                }
            } else if (designatedTimestamp) {
                // WAL format has timestamp written as 2 LONGs per record in so-called timestamp index data structure.
                // There is no point storing in 2 LONGs per record the LAG it is enough to have 1 LONG with timestamp.
                // The sort will convert the format back to timestamp index data structure.
                long srcLo = o3SrcDataMem.addressOf(o3srcDataOffset);
                // timestamp size must not be 0
                long destAddr = mapAppendColumnBuffer(dstDataMem, o3dstDataOffset, dataVectorCopySize, true);
                try {
                    Vect.copyFromTimestampIndex(srcLo, 0, copyRowCount - 1, Math.abs(destAddr));
                } finally {
                    mapAppendColumnBufferRelease(destAddr, o3dstDataOffset, dataVectorCopySize);
                }
            }
        } catch (Throwable th) {
            handleColumnTaskException(
                    "could not copy WAL column",
                    columnIndex,
                    columnType,
                    copyRowCount,
                    columnRowCount,
                    existingLagRows,
                    symbolsFlags,
                    th
            );
        }
    }

    private void cthMergeWalColumnWithLag(int columnIndex, int columnType, long timestampColumnIndex, long mergedTimestampAddress, long mergeCount, long lagRows, long mappedRowLo, long mappedRowHi) {
        if (ColumnType.isVarSize(columnType)) {
            cthMergeWalVarColumnWithLag(columnIndex, columnType, mergedTimestampAddress, mergeCount, lagRows, mappedRowLo, mappedRowHi);
        } else if (columnIndex != timestampColumnIndex) {
            // do not merge timestamp columns
            cthMergeWalFixColumnWithLag(columnIndex, columnType, mergedTimestampAddress, mergeCount, lagRows, mappedRowLo, mappedRowHi);
        }
    }

    private void cthMergeWalFixColumnWithLag(int columnIndex, int columnType, long mergeIndex, long mergeCount, long lagRows, long mappedRowLo, long mappedRowHi) {
        if (o3ErrorCount.get() > 0) {
            return;
        }
        try {
            final int primaryColumnIndex = getPrimaryColumnIndex(columnIndex);
            final MemoryMA lagMem = columns.getQuick(primaryColumnIndex);
            final MemoryCR mappedMem = o3Columns.getQuick(primaryColumnIndex);
            final MemoryCARW destMem = o3MemColumns2.getQuick(primaryColumnIndex);

            final int shl = ColumnType.pow2SizeOf(columnType);
            destMem.jumpTo(mergeCount << shl);
            final long srcMapped = mappedMem.addressOf(mappedRowLo << shl) - (mappedRowLo << shl);
            long lagMemOffset = lagRows > 0 ? (txWriter.getTransientRowCount() - getColumnTop(columnIndex)) << shl : 0;
            long lagAddr = mapAppendColumnBuffer(lagMem, lagMemOffset, lagRows << shl, false);
            try {
                long srcLag = Math.abs(lagAddr);
                destMem.shiftAddressRight(0);
                final long dest = destMem.addressOf(0);
                if (srcLag == 0 && lagRows != 0) {
                    throw CairoException.critical(0)
                            .put("cannot sort WAL data, lag rows are missing [table").put(tableToken.getTableName())
                            .put(", column=").put(getColumnNameSafe(columnIndex))
                            .put(", type=").put(ColumnType.nameOf(columnType))
                            .put(", lagRows=").put(lagRows)
                            .put(']');
                }
                if (srcMapped == 0) {
                    throw CairoException.critical(0)
                            .put("cannot sort WAL data, rows are missing [table").put(tableToken.getTableName())
                            .put(", column=").put(getColumnNameSafe(columnIndex))
                            .put(", type=").put(ColumnType.nameOf(columnType))
                            .put(']');
                }
                if (dest == 0) {
                    throw CairoException.critical(0)
                            .put("cannot sort WAL data, destination buffer is empty [table").put(tableToken.getTableName())
                            .put(", column=").put(getColumnNameSafe(columnIndex))
                            .put(", type=").put(ColumnType.nameOf(columnType))
                            .put(']');
                }

                switch (shl) {
                    case 0:
                        Vect.mergeShuffle8Bit(srcLag, srcMapped, dest, mergeIndex, mergeCount);
                        break;
                    case 1:
                        Vect.mergeShuffle16Bit(srcLag, srcMapped, dest, mergeIndex, mergeCount);
                        break;
                    case 2:
                        Vect.mergeShuffle32Bit(srcLag, srcMapped, dest, mergeIndex, mergeCount);
                        break;
                    case 3:
                        Vect.mergeShuffle64Bit(srcLag, srcMapped, dest, mergeIndex, mergeCount);
                        break;
                    case 4:
                        Vect.mergeShuffle128Bit(srcLag, srcMapped, dest, mergeIndex, mergeCount);
                        break;
                    case 5:
                        Vect.mergeShuffle256Bit(srcLag, srcMapped, dest, mergeIndex, mergeCount);
                        break;
                    default:
                        assert false : "col type is unsupported";
                        break;
                }
            } finally {
                mapAppendColumnBufferRelease(lagAddr, lagMemOffset, lagRows << shl);
            }
        } catch (Throwable e) {
            handleColumnTaskException(
                    "could not merge fix WAL column",
                    columnIndex,
                    columnType,
                    mergeIndex,
                    lagRows,
                    mappedRowLo,
                    mappedRowHi,
                    e
            );
        }
    }

    private void cthMergeWalVarColumnWithLag(
            int columnIndex,
            int columnType,
            long timestampMergeIndexAddr,
            long timestampMergeIndexCount,
            long lagRows,
            long mappedRowLo,
            long mappedRowHi
    ) {
        if (o3ErrorCount.get() > 0) {
            return;
        }
        try {
            final int primaryIndex = getPrimaryColumnIndex(columnIndex);
            final int secondaryIndex = primaryIndex + 1;

            final MemoryCR o3dataMem = o3Columns.getQuick(primaryIndex);
            final MemoryCR o3auxMem = o3Columns.getQuick(secondaryIndex);
            final MemoryMA lagDataMem = columns.getQuick(primaryIndex);
            final MemoryMA lagAuxMem = columns.getQuick(secondaryIndex);

            final MemoryCARW dstDataAddr = o3MemColumns2.getQuick(primaryIndex);
            final MemoryCARW dstAuxAddr = o3MemColumns2.getQuick(secondaryIndex);

            ColumnTypeDriver columnTypeDriver = ColumnType.getDriver(columnType);

            final long srcMappedDataAddr = o3dataMem.addressOf(0);
            final long srcMappedAuxAddr = o3auxMem.addressOf(0);

            final long src1DataSize = columnTypeDriver.getDataVectorSize(srcMappedAuxAddr, mappedRowLo, mappedRowHi - 1);
            assert o3dataMem.size() >= src1DataSize;
            final long lagAuxOffset = lagRows > 0 ? columnTypeDriver.getAuxVectorOffset(txWriter.getTransientRowCount() - getColumnTop(columnIndex)) : 0;
            final long lagAuxSize = columnTypeDriver.getAuxVectorSize(lagRows);
            final long signedLagAuxAddr = lagRows > 0 ? mapAppendColumnBuffer(lagAuxMem, lagAuxOffset, lagAuxSize, false) : 0;

            try {
                final long lagAuxAddr = Math.abs(signedLagAuxAddr);
                final long lagDataBegin = lagRows > 0 ? columnTypeDriver.getDataVectorOffset(lagAuxAddr, 0) : 0;
                final long lagDataSize = lagRows > 0 ? columnTypeDriver.getDataVectorSizeAt(lagAuxAddr, lagRows - 1) : 0;
                final long lagDataMapAddr = lagRows > 0 ? mapAppendColumnBuffer(lagDataMem, lagDataBegin, lagDataSize, false) : 0;

                try {
                    final long lagDataAddr = Math.abs(lagDataMapAddr) - lagDataBegin;
                    dstDataAddr.jumpTo(src1DataSize + lagDataSize);
                    dstAuxAddr.jumpTo(columnTypeDriver.getAuxVectorSize(timestampMergeIndexCount));

                    // exclude the trailing offset from shuffling
                    ColumnType.getDriver(columnType).o3ColumnMerge(
                            timestampMergeIndexAddr,
                            timestampMergeIndexCount,
                            lagAuxAddr,
                            lagDataAddr,
                            srcMappedAuxAddr,
                            srcMappedDataAddr,
                            dstAuxAddr.addressOf(0),
                            dstDataAddr.addressOf(0),
                            0L
                    );
                } finally {
                    mapAppendColumnBufferRelease(lagDataMapAddr, lagDataBegin, lagDataSize);
                }
            } finally {
                mapAppendColumnBufferRelease(signedLagAuxAddr, lagAuxOffset, lagAuxSize);
            }
        } catch (Throwable e) {
            handleColumnTaskException(
                    "could not merge varsize WAL column",
                    columnIndex,
                    columnType,
                    timestampMergeIndexAddr,
                    lagRows,
                    mappedRowLo,
                    mappedRowHi,
                    e
            );
        }
    }

    private void cthO3MoveUncommitted(
            int columnIndex,
            int columnType,
            long timestampColumnIndex,
            long committedTransientRowCount,
            long ignore1,
            long transientRowsAdded,
            long ignore2,
            long ignore3
    ) {
        if (o3ErrorCount.get() > 0) {
            return;
        }
        try {
            if (columnIndex != timestampColumnIndex) {
                MemoryMA colDataMem = getPrimaryColumn(columnIndex);
                long colDataOffset;
                final MemoryARW o3DataMem = o3MemColumns1.get(getPrimaryColumnIndex(columnIndex));
                final MemoryARW o3auxMem = o3MemColumns1.get(getSecondaryColumnIndex(columnIndex));

                long colDataExtraSize;
                long o3dataOffset = o3DataMem.getAppendOffset();

                final long columnTop = getColumnTop(columnIndex);

                if (columnTop > 0) {
                    LOG.debug()
                            .$("move uncommitted [columnTop=").$(columnTop)
                            .$(", columnIndex=").$(columnIndex)
                            .$(", committedTransientRowCount=").$(committedTransientRowCount)
                            .$(", transientRowsAdded=").$(transientRowsAdded)
                            .I$();
                }

                final long committedRowCount = committedTransientRowCount - columnTop;
                if (ColumnType.isVarSize(columnType)) {
                    final ColumnTypeDriver columnTypeDriver = ColumnType.getDriver(columnType);
                    final MemoryMA colAuxMem = getSecondaryColumn(columnIndex);
                    final long colAuxMemOffset = columnTypeDriver.getAuxVectorOffset(committedRowCount);
                    long colAuxMemRequiredSize = columnTypeDriver.getAuxVectorSize(transientRowsAdded);
                    long o3auxMemAppendOffset = o3auxMem.getAppendOffset();

                    // ensure memory is available
                    long offsetLimit = o3auxMemAppendOffset + columnTypeDriver.getAuxVectorOffset(transientRowsAdded);
                    o3auxMem.jumpTo(offsetLimit);
                    long colAuxMemAddr = colAuxMem.map(colAuxMemOffset, colAuxMemRequiredSize);
                    boolean locallyMapped = colAuxMemAddr == 0;

                    long alignedExtraLen;
                    if (!locallyMapped) {
                        alignedExtraLen = 0;
                    } else {
                        // Linux requires the mmap offset to be page aligned
                        final long alignedOffset = Files.floorPageSize(colAuxMemOffset);
                        alignedExtraLen = colAuxMemOffset - alignedOffset;
                        colAuxMemAddr = TableUtils.mapRO(ff, colAuxMem.getFd(), colAuxMemRequiredSize + alignedExtraLen, alignedOffset, MemoryTag.MMAP_TABLE_WRITER);
                    }

                    colDataOffset = columnTypeDriver.getDataVectorOffset(colAuxMemAddr + alignedExtraLen, 0);
                    long dstAddr = o3auxMem.addressOf(o3auxMemAppendOffset) - columnTypeDriver.getMinAuxVectorSize();
                    long dstAddrLimit = o3auxMem.addressOf(offsetLimit);
                    long dstAddrSize = dstAddrLimit - dstAddr;

                    columnTypeDriver.shiftCopyAuxVector(
                            colDataOffset - o3dataOffset,
                            colAuxMemAddr + alignedExtraLen,
                            0,
                            transientRowsAdded - 1, // inclusive
                            dstAddr,
                            dstAddrSize
                    );

                    if (locallyMapped) {
                        // If memory mapping was mapped specially for this move, close it
                        ff.munmap(colAuxMemAddr, colAuxMemRequiredSize + alignedExtraLen, MemoryTag.MMAP_TABLE_WRITER);
                    }

                    colDataExtraSize = colDataMem.getAppendOffset() - colDataOffset;
                    // we have to restore aux column size to its required size to hold "committedRowCount" row count.
                    colAuxMem.jumpTo(columnTypeDriver.getAuxVectorSize(committedRowCount));
                } else {
                    // Fixed size
                    final int shl = ColumnType.pow2SizeOf(columnType);
                    colDataExtraSize = transientRowsAdded << shl;
                    colDataOffset = committedRowCount << shl;
                }

                o3DataMem.jumpTo(o3dataOffset + colDataExtraSize);
                long o3dataAddr = o3DataMem.addressOf(o3dataOffset);
                long sourceAddress = colDataMem.map(colDataOffset, colDataExtraSize);
                if (sourceAddress != 0) {
                    Vect.memcpy(o3dataAddr, sourceAddress, colDataExtraSize);
                } else {
                    // Linux requires the mmap offset to be page aligned
                    long alignedOffset = Files.floorPageSize(colDataOffset);
                    long alignedExtraLen = colDataOffset - alignedOffset;
                    long size = colDataExtraSize + alignedExtraLen;
                    if (size > 0) {
                        sourceAddress = mapRO(ff, colDataMem.getFd(), size, alignedOffset, MemoryTag.MMAP_TABLE_WRITER);
                        Vect.memcpy(o3dataAddr, sourceAddress + alignedExtraLen, colDataExtraSize);
                        ff.munmap(sourceAddress, size, MemoryTag.MMAP_TABLE_WRITER);
                    }
                }
                colDataMem.jumpTo(colDataOffset);
            } else {
                // Timestamp column
                int shl = ColumnType.pow2SizeOf(ColumnType.TIMESTAMP);
                MemoryMA srcDataMem = getPrimaryColumn(columnIndex);
                // this cannot have "top"
                long srcFixOffset = committedTransientRowCount << shl;
                long srcFixLen = transientRowsAdded << shl;
                long alignedExtraLen;
                long address = srcDataMem.map(srcFixOffset, srcFixLen);
                boolean locallyMapped = address == 0;

                // column could not provide the necessary length of buffer
                // because perhaps its internal buffer is not big enough
                if (!locallyMapped) {
                    alignedExtraLen = 0;
                } else {
                    // Linux requires the mmap offset to be page aligned
                    long alignedOffset = Files.floorPageSize(srcFixOffset);
                    alignedExtraLen = srcFixOffset - alignedOffset;
                    address = mapRO(ff, srcDataMem.getFd(), srcFixLen + alignedExtraLen, alignedOffset, MemoryTag.MMAP_TABLE_WRITER);
                }

                try {
                    for (long n = 0; n < transientRowsAdded; n++) {
                        long ts = Unsafe.getUnsafe().getLong(address + alignedExtraLen + (n << shl));
                        o3TimestampMem.putLong128(ts, o3RowCount + n);
                    }
                } finally {
                    if (locallyMapped) {
                        ff.munmap(address, srcFixLen + alignedExtraLen, MemoryTag.MMAP_TABLE_WRITER);
                    }
                }

                srcDataMem.jumpTo(srcFixOffset);
            }
        } catch (Throwable ex) {
            handleColumnTaskException(
                    "could not move uncommitted data",
                    columnIndex,
                    columnType,
                    committedTransientRowCount,
                    transientRowsAdded,
                    ignore1,
                    ignore2,
                    ex
            );
        }
    }

    private void cthO3ShiftColumnInLagToTop(
            int columnIndex,
            int columnType,
            long timestampColumnIndex,
            long copyToLagRowCount,
            long ignore,
            long columnDataRowOffset,
            long existingLagRows,
            long excludeSymbols
    ) {
        if (o3ErrorCount.get() > 0) {
            return;
        }
        try {
            if (columnIndex != timestampColumnIndex) {
                MemoryCR srcDataMem = o3Columns.get(getPrimaryColumnIndex(columnIndex));
                MemoryCR srcAuxMem = o3Columns.get(getSecondaryColumnIndex(columnIndex));
                MemoryARW dstDataMem = o3MemColumns1.get(getPrimaryColumnIndex(columnIndex));
                MemoryARW dstAuxMem = o3MemColumns1.get(getSecondaryColumnIndex(columnIndex));

                if (srcDataMem == dstDataMem && excludeSymbols > 0 && columnType == ColumnType.SYMBOL) {
                    // nothing to do. This is the case when WAL symbols are remapped to the correct place in LAG buffers.
                    return;
                }

                if (ColumnType.isVarSize(columnType)) {
                    final ColumnTypeDriver columnTypeDriver = ColumnType.getDriver(columnType);
                    final long dataOffset = columnTypeDriver.getDataVectorOffset(srcAuxMem.addressOf(0), columnDataRowOffset);
                    final long dataSize = columnTypeDriver.getDataVectorSize(srcAuxMem.addressOf(0), columnDataRowOffset, columnDataRowOffset + copyToLagRowCount - 1);
                    final long destOffset = existingLagRows == 0 ? 0L : columnTypeDriver.getDataVectorOffset(dstAuxMem.addressOf(0), existingLagRows);

                    // adjust the append-position of the index column to
                    // maintain n+1 number of entries
                    long rowLimit = columnTypeDriver.getAuxVectorSize(existingLagRows + copyToLagRowCount);
                    dstAuxMem.jumpTo(rowLimit);

                    // move count+1 rows, to make sure index column remains n+1
                    // the data is copied back to start of the buffer, no need to set dataSize first
                    long dstAddr = dstAuxMem.addressOf(columnTypeDriver.getAuxVectorOffset(existingLagRows));
                    long dstAddrLimit = dstAuxMem.addressOf(rowLimit);
                    long dstAddrSize = dstAddrLimit - dstAddr;
                    columnTypeDriver.shiftCopyAuxVector(
                            dataOffset - destOffset,
                            srcAuxMem.addressOf(columnTypeDriver.getAuxVectorOffset(columnDataRowOffset)),
                            0,
                            copyToLagRowCount - 1, // inclusive
                            dstAddr,
                            dstAddrSize
                    );
                    dstDataMem.jumpTo(destOffset + dataSize);
                    assert srcDataMem.size() >= dataSize;
                    Vect.memmove(dstDataMem.addressOf(destOffset), srcDataMem.addressOf(dataOffset), dataSize);
                } else {
                    final int shl = ColumnType.pow2SizeOf(columnType);
                    // Fixed size column
                    long sourceOffset = columnDataRowOffset << shl;
                    long size = copyToLagRowCount << shl;
                    long destOffset = existingLagRows << shl;
                    dstDataMem.jumpTo(destOffset + size);
                    assert srcDataMem.size() >= size;
                    Vect.memmove(dstDataMem.addressOf(destOffset), srcDataMem.addressOf(sourceOffset), size);
                }

                // the data is copied back to the start of the buffer, no need to set size first
            } else {
                MemoryCR o3SrcDataMem = o3Columns.get(getPrimaryColumnIndex(columnIndex));

                // Special case, designated timestamp column
                // Move values and set index to 0..copyToLagRowCount
                final long sourceOffset = columnDataRowOffset << 4;
                o3TimestampMem.jumpTo((copyToLagRowCount + existingLagRows) << 4);
                final long dstTimestampAddr = o3TimestampMem.getAddress() + (existingLagRows << 4);
                Vect.shiftTimestampIndex(o3SrcDataMem.addressOf(sourceOffset), copyToLagRowCount, dstTimestampAddr);
            }
        } catch (Throwable ex) {
            handleColumnTaskException(
                    "could not shift o3 lag",
                    columnIndex,
                    columnType,
                    copyToLagRowCount,
                    columnDataRowOffset,
                    existingLagRows,
                    excludeSymbols,
                    ex
            );
        }
    }

    private void cthO3SortColumn(int columnIndex, int columnType, long timestampColumnIndex, long sortedTimestampsAddr, long sortedTimestampsRowCount, long long2, long long3, long long4) {
        if (ColumnType.isVarSize(columnType)) {
            cthO3SortVarColumn(columnIndex, columnType, sortedTimestampsAddr, sortedTimestampsRowCount);
        } else if (columnIndex != timestampColumnIndex) {
            cthO3SortFixColumn(columnIndex, columnType, sortedTimestampsAddr, sortedTimestampsRowCount);
        }
    }

    private void cthO3SortFixColumn(
            int columnIndex,
            int columnType,
            long sortedTimestampsAddr,
            long sortedTimestampsRowCount
    ) {
        if (o3ErrorCount.get() > 0) {
            return;
        }
        try {
            final int columnOffset = getPrimaryColumnIndex(columnIndex);
            final MemoryCR mem = o3Columns.getQuick(columnOffset);
            final MemoryCARW mem2 = o3MemColumns2.getQuick(columnOffset);
            final int shl = ColumnType.pow2SizeOf(columnType);
            final long src = mem.addressOf(0);
            mem2.jumpTo(sortedTimestampsRowCount << shl);
            final long tgtDataAddr = mem2.addressOf(0);
            switch (shl) {
                case 0:
                    Vect.indexReshuffle8Bit(src, tgtDataAddr, sortedTimestampsAddr, sortedTimestampsRowCount);
                    break;
                case 1:
                    Vect.indexReshuffle16Bit(src, tgtDataAddr, sortedTimestampsAddr, sortedTimestampsRowCount);
                    break;
                case 2:
                    Vect.indexReshuffle32Bit(src, tgtDataAddr, sortedTimestampsAddr, sortedTimestampsRowCount);
                    break;
                case 3:
                    Vect.indexReshuffle64Bit(src, tgtDataAddr, sortedTimestampsAddr, sortedTimestampsRowCount);
                    break;
                case 4:
                    Vect.indexReshuffle128Bit(src, tgtDataAddr, sortedTimestampsAddr, sortedTimestampsRowCount);
                    break;
                case 5:
                    Vect.indexReshuffle256Bit(src, tgtDataAddr, sortedTimestampsAddr, sortedTimestampsRowCount);
                    break;
                default:
                    assert false : "col type is unsupported";
                    break;
            }
        } catch (Throwable th) {
            handleColumnTaskException(
                    "could not sort fix o3 column",
                    columnIndex,
                    columnType,
                    sortedTimestampsAddr,
                    sortedTimestampsRowCount,
                    IGNORE,
                    IGNORE,
                    th
            );
        }
    }

    private void cthO3SortVarColumn(
            int columnIndex,
            int columnType,
            long sortedTimestampsAddr,
            long sortedTimestampsRowCount
    ) {
        if (o3ErrorCount.get() > 0) {
            return;
        }
        try {
            final int primaryIndex = getPrimaryColumnIndex(columnIndex);
            final int secondaryIndex = primaryIndex + 1;

            ColumnType.getDriver(columnType).o3sort(
                    sortedTimestampsAddr,
                    sortedTimestampsRowCount,
                    o3Columns.getQuick(primaryIndex),
                    o3Columns.getQuick(secondaryIndex),
                    o3MemColumns2.getQuick(primaryIndex),
                    o3MemColumns2.getQuick(secondaryIndex)
            );
        } catch (Throwable th) {
            handleColumnTaskException(
                    "could not sort varsize o3 column",
                    columnIndex,
                    columnType,
                    sortedTimestampsAddr,
                    IGNORE,
                    IGNORE,
                    IGNORE,
                    th
            );
        }
    }

    private long deduplicateSortedIndex(long longIndexLength, long indexSrcAddr, long indexDstAddr, long tempIndexAddr, long lagRows) {
        int dedupKeyIndex = 0;
        long dedupCommitAddr = 0;
        try {
            if (dedupColumnCommitAddresses.getColumnCount() > 0) {
                dedupCommitAddr = dedupColumnCommitAddresses.allocateBlock();
                for (int i = 0; i < metadata.getColumnCount(); i++) {
                    int columnType = metadata.getColumnType(i);
                    if (i != metadata.getTimestampIndex() && columnType > 0 && metadata.isDedupKey(i)) {
                        long addr = DedupColumnCommitAddresses.setColValues(
                                dedupCommitAddr,
                                dedupKeyIndex++,
                                columnType,
                                ColumnType.isVarSize(columnType) ? -1 : ColumnType.sizeOf(columnType),
                                0L
                        );

                        if (!ColumnType.isVarSize(columnType)) {
                            int shl = ColumnType.pow2SizeOf(columnType);
                            long lagMemOffset = lagRows > 0 ? (txWriter.getTransientRowCount() - getColumnTop(i)) << shl : 0L;
                            long lagMapSize = lagRows << shl;

                            // Map column buffers for lag rows for deduplication
                            long lagKeyAddr = lagRows > 0 ? mapAppendColumnBuffer(columns.get(getPrimaryColumnIndex(i)), lagMemOffset, lagMapSize, false) : 0L;
                            long o3ColumnData = o3Columns.get(getPrimaryColumnIndex(i)).addressOf(0);
                            assert o3ColumnData != 0;

                            DedupColumnCommitAddresses.setColAddressValues(addr, o3ColumnData);
                            DedupColumnCommitAddresses.setO3DataAddressValues(addr, Math.abs(lagKeyAddr));
                            DedupColumnCommitAddresses.setReservedValuesSet1(
                                    addr,
                                    lagKeyAddr,
                                    lagMemOffset,
                                    lagMapSize
                            );
                        } else {
                            ColumnTypeDriver driver = ColumnType.getDriver(columnType);
                            MemoryCR o3VarColumn = o3Columns.get(getPrimaryColumnIndex(i));
                            long o3ColumnVarDataAddr = o3VarColumn.addressOf(0);
                            long o3ColumnVarAuxAddr = o3Columns.get(getSecondaryColumnIndex(i)).addressOf(0);
                            long o3ColumnVarDataSize = o3VarColumn.addressHi() - o3ColumnVarDataAddr;
                            DedupColumnCommitAddresses.setColAddressValues(addr, o3ColumnVarAuxAddr, o3ColumnVarDataAddr, o3ColumnVarDataSize);

                            if (lagRows > 0) {
                                long roLo = txWriter.getTransientRowCount() - getColumnTop(i);

                                long lagAuxOffset = driver.getAuxVectorOffset(roLo);
                                long lagAuxSize = driver.getAuxVectorSize(lagRows);
                                long lagAuxKeyAddrRaw = mapAppendColumnBuffer(columns.get(getSecondaryColumnIndex(i)), lagAuxOffset, lagAuxSize, false);
                                long lagAuxKeyAddr = Math.abs(lagAuxKeyAddrRaw);

                                long lagVarDataOffset = driver.getDataVectorOffset(lagAuxKeyAddr, 0);
                                long lagVarDataSize = driver.getDataVectorSize(lagAuxKeyAddr, 0, lagRows - 1);
                                long lagVarDataAddrRaw = mapAppendColumnBuffer(columns.get(getPrimaryColumnIndex(i)), lagVarDataOffset, lagVarDataSize, false);
                                long lagVarDataAddr = Math.abs(lagVarDataAddrRaw);
                                // Aux points into the var buffer as if it's mapped from 0 row.
                                // Compensate mapped with offset address of var buffer by subtracting lagVarDataOffset
                                DedupColumnCommitAddresses.setO3DataAddressValues(addr, lagAuxKeyAddr, lagVarDataAddr - lagVarDataOffset, lagVarDataSize + lagVarDataOffset);
                                DedupColumnCommitAddresses.setReservedValuesSet1(addr, lagAuxKeyAddrRaw, lagAuxOffset, lagAuxSize);
                                DedupColumnCommitAddresses.setReservedValuesSet2(addr, lagVarDataAddrRaw, lagVarDataOffset);
                            } else {
                                DedupColumnCommitAddresses.setO3DataAddressValues(addr, DedupColumnCommitAddresses.NULL, DedupColumnCommitAddresses.NULL, 0);
                            }
                        }
                    }
                }
                assert dedupKeyIndex <= dedupColumnCommitAddresses.getColumnCount();
            }
            long deduplicatedRowCount = Vect.dedupSortedTimestampIndexIntKeysChecked(
                    indexSrcAddr,
                    longIndexLength,
                    indexDstAddr,
                    tempIndexAddr,
                    dedupKeyIndex,
                    DedupColumnCommitAddresses.getAddress(dedupCommitAddr)
            );

            LOG.info().$("WAL dedup sorted commit index [table=").$(tableToken)
                    .$(", totalRows=").$(longIndexLength)
                    .$(", lagRows=").$(lagRows)
                    .$(", dups=")
                    .$(deduplicatedRowCount > 0 ? longIndexLength - deduplicatedRowCount : 0)
                    .I$();
            return deduplicatedRowCount;
        } finally {
            if (dedupColumnCommitAddresses.getColumnCount() > 0 && lagRows > 0) {
                // Release mapped column buffers for lag rows
                for (int i = 0; i < dedupKeyIndex; i++) {
                    long lagAuxAddr = DedupColumnCommitAddresses.getColReserved1(dedupCommitAddr, i);
                    long lagAuxMemOffset = DedupColumnCommitAddresses.getColReserved2(dedupCommitAddr, i);
                    long mapAuxSize = DedupColumnCommitAddresses.getColReserved3(dedupCommitAddr, i);

                    mapAppendColumnBufferRelease(lagAuxAddr, lagAuxMemOffset, mapAuxSize);

                    long mapVarSize = DedupColumnCommitAddresses.getO3VarDataLen(dedupCommitAddr, i);
                    if (mapVarSize > 0) {
                        long lagVarAddr = DedupColumnCommitAddresses.getColReserved4(dedupCommitAddr, i);
                        long lagVarMemOffset = DedupColumnCommitAddresses.getColReserved5(dedupCommitAddr, i);
                        assert mapVarSize > lagVarMemOffset;
                        mapAppendColumnBufferRelease(lagVarAddr, lagVarMemOffset, mapVarSize - lagVarMemOffset);
                    }
                }
            }
            dedupColumnCommitAddresses.clear();
        }
    }

    private void dispatchColumnTasks(
            long long0,
            long long1,
            long long2,
            long long3,
            long long4,
            ColumnTaskHandler taskHandler
    ) {
        final long timestampColumnIndex = metadata.getTimestampIndex();
        final Sequence pubSeq = this.messageBus.getColumnTaskPubSeq();
        final RingQueue<ColumnTask> queue = this.messageBus.getColumnTaskQueue();
        o3DoneLatch.reset();
        o3ErrorCount.set(0);
        lastErrno = 0;
        int queuedCount = 0;

        for (int columnIndex = 0; columnIndex < columnCount; columnIndex++) {
            int columnType = metadata.getColumnType(columnIndex);
            if (columnType > 0) {
                long cursor = pubSeq.next();

                // Pass column index as -1 when it's a designated timestamp column to o3 move method
                if (cursor > -1) {
                    try {
                        final ColumnTask task = queue.get(cursor);
                        task.of(
                                o3DoneLatch,
                                columnIndex,
                                columnType,
                                timestampColumnIndex,
                                long0,
                                long1,
                                long2,
                                long3,
                                long4,
                                taskHandler
                        );
                    } finally {
                        queuedCount++;
                        pubSeq.done(cursor);
                    }
                } else {
                    taskHandler.run(columnIndex, columnType, timestampColumnIndex, long0, long1, long2, long3, long4);
                }
            }
        }
        consumeColumnTasks(queue, queuedCount);
    }

    private void doClose(boolean truncate) {
        // destroy() may have already closed everything
        boolean tx = inTransaction();
        freeSymbolMapWriters();
        Misc.freeObjList(indexers);
        denseIndexers.clear();
        Misc.free(txWriter);
        Misc.free(ddlMem);
        Misc.free(other);
        Misc.free(todoMem);
        Misc.free(attachMetaMem);
        Misc.free(attachColumnVersionReader);
        Misc.free(attachIndexBuilder);
        Misc.free(columnVersionWriter);
        Misc.free(o3PartitionUpdateSink);
        Misc.free(slaveTxReader);
        Misc.free(commandQueue);
        Misc.free(dedupColumnCommitAddresses);
        Misc.free(parquetDecoder);
        Misc.free(parquetStatBuffers);
        Misc.free(parquetColumnIdsAndTypes);
        Misc.free(segmentCopyInfo);
        Misc.free(walTxnDetails);
        tempDirectMemList = Misc.free(tempDirectMemList);
        if (segmentFileCache != null) {
            segmentFileCache.closeWalFiles();
        }
        updateOperatorImpl = Misc.free(updateOperatorImpl);
        convertOperatorImpl = Misc.free(convertOperatorImpl);
        dropIndexOperator = null;
        noOpRowCount = 0L;
        lastOpenPartitionTs = Long.MIN_VALUE;
        lastOpenPartitionIsReadOnly = false;
        Misc.free(frameFactory);
        assert !truncate || distressed || assertColumnPositionIncludeWalLag();
        freeColumns(truncate & !distressed);
        try {
            releaseLock(!truncate | tx | performRecovery | distressed);
        } finally {
            Misc.free(txnScoreboard);
            Misc.free(path);
            Misc.free(o3TimestampMem);
            Misc.free(o3TimestampMemCpy);
            Misc.free(ownMessageBus);
            if (tempMem16b != 0) {
                tempMem16b = Unsafe.free(tempMem16b, 16, MemoryTag.NATIVE_TABLE_WRITER);
            }
            LOG.info().$("closed '").$(tableToken).I$();
        }
    }

    private boolean dropPartitionByExactTimestamp(long timestamp) {
        final long minTimestamp = txWriter.getMinTimestamp(); // table min timestamp
        final long maxTimestamp = txWriter.getMaxTimestamp(); // table max timestamp

        final int index = txWriter.getPartitionIndex(timestamp);
        if (index < 0) {
            LOG.error().$("partition is already removed [path=").$substr(pathRootSize, path).$(", partitionTimestamp=").$ts(timestamp).I$();
            return false;
        }

        final long partitionNameTxn = txWriter.getPartitionNameTxnByPartitionTimestamp(timestamp);

        if (timestamp == txWriter.getPartitionTimestampByTimestamp(maxTimestamp)) {
            // removing active partition

            // calculate new transient row count, min/max timestamps and find the partition to open next
            final long nextMaxTimestamp;
            final long newTransientRowCount;
            final long prevTimestamp;
            if (index == 0) {
                nextMaxTimestamp = Long.MIN_VALUE;
                newTransientRowCount = 0L;
                prevTimestamp = 0L; // meaningless
            } else {
                final int prevIndex = index - 1;
                final long parquetSize = txWriter.getPartitionParquetFileSize(prevIndex);
                prevTimestamp = txWriter.getPartitionTimestampByIndex(prevIndex);
                newTransientRowCount = txWriter.getPartitionSize(prevIndex);
                try {
                    setPathForNativePartition(path.trimTo(pathSize), partitionBy, prevTimestamp, txWriter.getPartitionNameTxn(prevIndex));
                    readPartitionMinMaxTimestamps(prevTimestamp, path, metadata.getColumnName(metadata.getTimestampIndex()), parquetSize, newTransientRowCount);
                    nextMaxTimestamp = attachMaxTimestamp;
                } finally {
                    path.trimTo(pathSize);
                }
            }

            // NOTE: this method should not commit to _txn file
            // In case multiple partition parts are deleted, they should be deleted atomically
            txWriter.beginPartitionSizeUpdate();
            txWriter.removeAttachedPartitions(timestamp);
            txWriter.finishPartitionSizeUpdate(index == 0 ? Long.MAX_VALUE : txWriter.getMinTimestamp(), nextMaxTimestamp);
            txWriter.bumpTruncateVersion();
            columnVersionWriter.removePartition(timestamp);
            columnVersionWriter.replaceInitialPartitionRecords(txWriter.getLastPartitionTimestamp(), txWriter.getTransientRowCount());

            // No need to truncate before, files to be deleted.
            closeActivePartition(false);

            if (index != 0) {
                openPartition(prevTimestamp, newTransientRowCount);
                setAppendPosition(newTransientRowCount, false);
            } else {
                rowAction = ROW_ACTION_OPEN_PARTITION;
            }
        } else {
            // when we want to delete first partition we must find out minTimestamp from
            // the next partition if it exists, or the next partition, and so on
            //
            // when somebody removed data directories manually and then attempts to tidy
            // up metadata with logical partition delete, we have to uphold the effort and
            // re-compute table size and its minTimestamp from what remains on disk

            // find out if we are removing min partition
            long nextMinTimestamp = minTimestamp;
            if (timestamp == txWriter.getPartitionTimestampByIndex(0)) {
                nextMinTimestamp = readMinTimestamp();
            }

            // NOTE: this method should not commit to _txn file
            // In case multiple partition parts are deleted, they should be deleted atomically
            txWriter.beginPartitionSizeUpdate();
            txWriter.removeAttachedPartitions(timestamp);
            txWriter.setMinTimestamp(nextMinTimestamp);
            txWriter.finishPartitionSizeUpdate(nextMinTimestamp, txWriter.getMaxTimestamp());
            txWriter.bumpTruncateVersion();
            columnVersionWriter.removePartition(timestamp);
        }

        partitionRemoveCandidates.add(timestamp, partitionNameTxn);
        return true;
    }

    private long findMinSplitPartitionTimestamp() {
        for (int i = 0, n = txWriter.getPartitionCount(); i < n; i++) {
            long partitionTimestamp = txWriter.getPartitionTimestampByIndex(i);
            if (txWriter.getLogicalPartitionTimestamp(partitionTimestamp) != partitionTimestamp) {
                return partitionTimestamp;
            }
        }
        return Long.MAX_VALUE;
    }

    private void finishColumnPurge() {
        if (purgingOperator == null) {
            return;
        }
        boolean asyncOnly = checkScoreboardHasReadersBeforeLastCommittedTxn();
        purgingOperator.purge(
                path.trimTo(pathSize),
                tableToken,
                partitionBy,
                asyncOnly,
                getTruncateVersion(),
                getTxn()
        );
        purgingOperator.clear();
    }

    private void finishO3Append(long o3LagRowCount) {
        if (denseIndexers.size() == 0) {
            populateDenseIndexerList();
        }
        path.trimTo(pathSize);
        // Alright, we finished updating partitions. Now we need to get this writer instance into
        // a consistent state.
        //
        // We start with ensuring append memory is in ready-to-use state. When max timestamp changes, we need to
        // move append memory to a new set of files. Otherwise, we stay on the same set but advance to append position.
        avoidIndexOnCommit = o3ErrorCount.get() == 0;
        if (o3LagRowCount == 0) {
            clearO3();
            LOG.debug().$("lag segment is empty").$();
        } else {
            // adjust O3 master ref so that virtual row count becomes equal to the value of "o3LagRowCount"
            this.o3MasterRef = this.masterRef - o3LagRowCount * 2 + 1;
            LOG.debug().$("adjusted [o3RowCount=").$(getO3RowCount0()).I$();
        }
    }

    private void finishO3Commit(long partitionTimestampHiLimit) {
        if (!o3InError) {
            updateO3ColumnTops();
        }
        if (!isEmptyTable() && (isLastPartitionClosed() || partitionTimestampHi > partitionTimestampHiLimit)) {
            openPartition(txWriter.getLastPartitionTimestamp(), txWriter.getTransientRowCount());
        }

        // Data is written out successfully, however, we can still fail to set append position, for
        // example, when we ran out of address space and new page cannot be mapped. The "allocate" calls here
        // ensure we can trigger this situation in tests. We should perhaps align our data such that setAppendPosition()
        // will attempt to mmap new page and fail... Then we can remove the 'true' parameter
        try {
            // Set append position if this commit did not result in full table truncate
            // which is possible with replace commits.
            if (txWriter.getTransientRowCount() > 0) {
                setAppendPosition(txWriter.getTransientRowCount(), !metadata.isWalEnabled());
            }
        } catch (Throwable e) {
            LOG.critical().$("data is committed but writer failed to update its state `").$(e).$('`').$();
            distressed = true;
            throw e;
        }

        metrics.tableWriterMetrics().incrementO3Commits();
    }

    private Utf8Sequence formatPartitionForTimestamp(long partitionTimestamp, long nameTxn) {
        utf8Sink.clear();
        setSinkForNativePartition(utf8Sink, partitionBy, partitionTimestamp, nameTxn);
        return utf8Sink;
    }

    private void freeAndRemoveColumnPair(ObjList<MemoryMA> columns, int pi, int si) {
        Misc.free(columns.getAndSetQuick(pi, NullMemory.INSTANCE));
        Misc.free(columns.getAndSetQuick(si, NullMemory.INSTANCE));
    }

    private void freeAndRemoveO3ColumnPair(ObjList<MemoryCARW> columns, int pi, int si) {
        Misc.free(columns.getAndSetQuick(pi, NullMemory.INSTANCE));
        Misc.free(columns.getAndSetQuick(si, NullMemory.INSTANCE));
    }

    private void freeColumnMemory(int columnIndex) {
        final int pi = getPrimaryColumnIndex(columnIndex);
        final int si = getSecondaryColumnIndex(columnIndex);
        freeNullSetter(nullSetters, columnIndex);
        freeNullSetter(o3NullSetters1, columnIndex);
        freeNullSetter(o3NullSetters2, columnIndex);
        freeAndRemoveColumnPair(columns, pi, si);
        freeAndRemoveO3ColumnPair(o3MemColumns1, pi, si);
        freeAndRemoveO3ColumnPair(o3MemColumns2, pi, si);
        if (columnIndex < indexers.size()) {
            Misc.free(indexers.getAndSetQuick(columnIndex, null));
            populateDenseIndexerList();
        }
    }

    private void freeColumns(boolean truncate) {
        // null check is because this method could be called from the constructor
        if (columns != null) {
            closeAppendMemoryTruncate(truncate);
        }
        Misc.freeObjListAndKeepObjects(o3MemColumns1);
        Misc.freeObjListAndKeepObjects(o3MemColumns2);
    }

    private void freeIndexers() {
        if (indexers != null) {
            // Don't change items of indexers, they are re-used
            for (int i = 0, n = indexers.size(); i < n; i++) {
                ColumnIndexer indexer = indexers.getQuick(i);
                if (indexer != null) {
                    indexers.getQuick(i).releaseIndexWriter();
                }
            }
            denseIndexers.clear();
        }
    }

    private void freeNullSetter(ObjList<Runnable> nullSetters, int columnIndex) {
        nullSetters.setQuick(columnIndex, NOOP);
    }

    private void freeSymbolMapWriters() {
        if (denseSymbolMapWriters != null) {
            for (int i = 0, n = denseSymbolMapWriters.size(); i < n; i++) {
                Misc.freeIfCloseable(denseSymbolMapWriters.getQuick(i));
            }
            denseSymbolMapWriters.clear();
        }

        if (symbolMapWriters != null) {
            symbolMapWriters.clear();
        }
    }

    private CharSequence getColumnNameSafe(int columnIndex) {
        try {
            return metadata.getColumnName(columnIndex);
        } catch (Throwable th) {
            return "<unknown, index: " + columnIndex + ">";
        }
    }

    private ConvertOperatorImpl getConvertOperator() {
        if (convertOperatorImpl == null) {
            convertOperatorImpl = new ConvertOperatorImpl(configuration, this, columnVersionWriter, path, pathSize, getPurgingOperator(), messageBus);
        }
        return convertOperatorImpl;
    }

    private long getO3RowCount0() {
        return (masterRef - o3MasterRef + 1) / 2;
    }

    private long getPartitionTimestampOrMax(int partitionIndex) {
        if (partitionIndex < txWriter.getPartitionCount()) {
            return txWriter.getPartitionTimestampByIndex(partitionIndex);
        } else {
            return Long.MAX_VALUE;
        }
    }

    private MemoryMA getPrimaryColumn(int column) {
        assert column < columnCount : "Column index is out of bounds: " + column + " >= " + columnCount;
        return columns.getQuick(getPrimaryColumnIndex(column));
    }

    private PurgingOperator getPurgingOperator() {
        if (purgingOperator == null) {
            purgingOperator = new PurgingOperator(LOG, configuration, messageBus);
        } else {
            purgingOperator.clear();
        }
        return purgingOperator;
    }

    private MemoryMA getSecondaryColumn(int column) {
        assert column < columnCount : "Column index is out of bounds: " + column + " >= " + columnCount;
        return columns.getQuick(getSecondaryColumnIndex(column));
    }

    @NotNull
    private DirectLongList getTempDirectLongList(long capacity) {
        if (tempDirectMemList == null) {
            tempDirectMemList = new DirectLongList(capacity, MemoryTag.NATIVE_TABLE_WRITER);
            tempDirectMemList.zero();
            return tempDirectMemList;
        }
        tempDirectMemList.clear();
        tempDirectMemList.setCapacity(capacity);
        tempDirectMemList.zero();
        return tempDirectMemList;
    }

    private long getWalMaxLagRows() {
        return Math.min(
                Math.max(0L, (long) configuration.getWalLagRowsMultiplier() * metadata.getMaxUncommittedRows()),
                getWalMaxLagSize()
        );
    }

    private long getWalMaxLagSize() {
        long maxLagSize = configuration.getWalMaxLagSize();
        return (maxLagSize /
                (avgRecordSize != 0 ? avgRecordSize : (avgRecordSize = estimateAvgRecordSize(metadata))));
    }

    private void handleColumnTaskException(
            String message,
            int columnIndex,
            int columnType,
            long long0,
            long long1,
            long long2,
            long long3,
            Throwable e
    ) {
        o3ErrorCount.incrementAndGet();
        LogRecord logRecord = LOG.critical().$(message + " [table=").$safe(tableToken.getTableName())
                .$(", column=").$safe(getColumnNameSafe(columnIndex))
                .$(", type=").$(ColumnType.nameOf(columnType))
                .$(", long0=").$(long0)
                .$(", long1=").$(long1)
                .$(", long2=").$(long2)
                .$(", long3=").$(long3);
        if (e instanceof CairoException) {
            o3oomObserved = ((CairoException) e).isOutOfMemory();
            lastErrno = lastErrno == 0 ? ((CairoException) e).errno : lastErrno;
            logRecord
                    .$(", msg=").$safe(((CairoException) e).getFlyweightMessage())
                    .$(", errno=").$(lastErrno)
                    .I$();
        } else {
            lastErrno = O3_ERRNO_FATAL;
            logRecord.$(", ex=").$(e).I$();
        }
    }

    private void hardLinkAndPurgeColumnFiles(String columnName, int columnIndex, boolean isIndexed, CharSequence newName, int columnType, boolean symbolCapacityChange) {
        try {
            PurgingOperator purgingOperator = getPurgingOperator();
            long newColumnNameTxn = getTxn();
            long defaultColumnNameTxn = columnVersionWriter.getDefaultColumnNameTxn(columnIndex);
            if (PartitionBy.isPartitioned(partitionBy)) {
                for (int i = txWriter.getPartitionCount() - 1; i > -1L; i--) {
                    // Link files in each partition.
                    long partitionTimestamp = txWriter.getPartitionTimestampByIndex(i);
                    long partitionNameTxn = txWriter.getPartitionNameTxn(i);
                    long columnNameTxn = columnVersionWriter.getColumnNameTxn(partitionTimestamp, columnIndex);
                    hardLinkAndPurgeColumnFiles(columnName, columnIndex, columnType, isIndexed, newName, partitionTimestamp, partitionNameTxn, newColumnNameTxn, columnNameTxn);
                    if (columnVersionWriter.getRecordIndex(partitionTimestamp, columnIndex) > -1L) {
                        long columnTop = columnVersionWriter.getColumnTop(partitionTimestamp, columnIndex);
                        columnVersionWriter.upsert(partitionTimestamp, columnIndex, newColumnNameTxn, columnTop);
                    }
                }
            } else {
                long columnNameTxn = columnVersionWriter.getColumnNameTxn(txWriter.getLastPartitionTimestamp(), columnIndex);
                hardLinkAndPurgeColumnFiles(columnName, columnIndex, columnType, isIndexed, newName, txWriter.getLastPartitionTimestamp(), -1L, newColumnNameTxn, columnNameTxn);
                long columnTop = columnVersionWriter.getColumnTop(txWriter.getLastPartitionTimestamp(), columnIndex);
                columnVersionWriter.upsert(txWriter.getLastPartitionTimestamp(), columnIndex, newColumnNameTxn, columnTop);
            }

            if (ColumnType.isSymbol(columnType)) {
                // Link .o, .c, .k, .v symbol files in the table root folder
                try {
                    linkFile(ff, charFileName(path.trimTo(pathSize), columnName, defaultColumnNameTxn), charFileName(other.trimTo(pathSize), newName, newColumnNameTxn));
                    if (!symbolCapacityChange) {
                        linkFile(ff, offsetFileName(path.trimTo(pathSize), columnName, defaultColumnNameTxn), offsetFileName(other.trimTo(pathSize), newName, newColumnNameTxn));
                        linkFile(ff, keyFileName(path.trimTo(pathSize), columnName, defaultColumnNameTxn), keyFileName(other.trimTo(pathSize), newName, newColumnNameTxn));
                        linkFile(ff, valueFileName(path.trimTo(pathSize), columnName, defaultColumnNameTxn), valueFileName(other.trimTo(pathSize), newName, newColumnNameTxn));
                    } else {
                        // in case it's symbol capacity rebuild copy symbol offset file.
                        // it's almost the same but the capacity in the file header is changed
                        ff.copy(offsetFileName(path.trimTo(pathSize), columnName, defaultColumnNameTxn), offsetFileName(other.trimTo(pathSize), newName, newColumnNameTxn));
                    }
                } catch (Throwable e) {
                    ff.removeQuiet(offsetFileName(other.trimTo(pathSize), newName, newColumnNameTxn));
                    ff.removeQuiet(charFileName(other.trimTo(pathSize), newName, newColumnNameTxn));
                    ff.removeQuiet(keyFileName(other.trimTo(pathSize), newName, newColumnNameTxn));
                    ff.removeQuiet(valueFileName(other.trimTo(pathSize), newName, newColumnNameTxn));
                    throw e;
                }
                purgingOperator.add(columnIndex, columnName, columnType, isIndexed, defaultColumnNameTxn, PurgingOperator.TABLE_ROOT_PARTITION, -1L);
            }
            long columnAddedPartition = columnVersionWriter.getColumnTopPartitionTimestamp(columnIndex);
            columnVersionWriter.upsertDefaultTxnName(columnIndex, newColumnNameTxn, columnAddedPartition);
        } finally {
            path.trimTo(pathSize);
            other.trimTo(pathSize);
        }
    }

    private void hardLinkAndPurgeColumnFiles(String columnName, int columnIndex, int columnType, boolean isIndexed, CharSequence newName, long partitionTimestamp, long partitionNameTxn, long newColumnNameTxn, long columnNameTxn) {
        setPathForNativePartition(path, partitionBy, partitionTimestamp, partitionNameTxn);
        setPathForNativePartition(other, partitionBy, partitionTimestamp, partitionNameTxn);
        int plen = path.size();
        linkFile(ff, dFile(path.trimTo(plen), columnName, columnNameTxn), dFile(other.trimTo(plen), newName, newColumnNameTxn));
        if (ColumnType.isVarSize(columnType)) {
            linkFile(ff, iFile(path.trimTo(plen), columnName, columnNameTxn), iFile(other.trimTo(plen), newName, newColumnNameTxn));
        } else if (ColumnType.isSymbol(columnType) && isIndexed) {
            linkFile(ff, keyFileName(path.trimTo(plen), columnName, columnNameTxn), keyFileName(other.trimTo(plen), newName, newColumnNameTxn));
            linkFile(ff, valueFileName(path.trimTo(plen), columnName, columnNameTxn), valueFileName(other.trimTo(plen), newName, newColumnNameTxn));
        }
        path.trimTo(pathSize);
        other.trimTo(pathSize);
        purgingOperator.add(columnIndex, columnName, columnType, isIndexed, columnNameTxn, partitionTimestamp, partitionNameTxn);
    }

    /**
     * House keeps table after commit. The tricky bit is to run this housekeeping on each commit. Commit() itself
     * has a contract that if exception is thrown, the data is not committed. However, if this housekeeping fails,
     * the data IS committed.
     * <p>
     * What we need to achieve, is to report that data has been committed, but table writes should be discarded. It is
     * necessary when housekeeping runs into an error. To indicate the situation where data is committed.
     */
    private void housekeep() {
        try {
            squashSplitPartitions(minSplitPartitionTimestamp, txWriter.getMaxTimestamp(), configuration.getO3LastPartitionMaxSplits());
            processPartitionRemoveCandidates();
            metrics.tableWriterMetrics().incrementCommits();
            enforceTtl();
        } catch (Throwable e) {
            // Log the exception stack.
            LOG.error().$("data has been persisted, but we could not perform housekeeping [table=").$(tableToken)
                    .$(", error=").$(e)
                    .I$();
            CairoException ex;
            if (e instanceof Sinkable) {
                ex = CairoException.nonCritical().put("Data has been persisted, but we could not perform housekeeping [ex=").put((Sinkable) e).put(']');
            } else {
                ex = CairoException.nonCritical().put("Data has been persisted, but we could not perform housekeeping [ex=").put(e.getMessage()).put(']');
            }
            ex.setHousekeeping(true);
            throw ex;
        }
    }

    private void indexHistoricPartitions(SymbolColumnIndexer indexer, CharSequence columnName, int indexValueBlockSize, int columnIndex) {
        long ts = txWriter.getMaxTimestamp();
        if (ts > Numbers.LONG_NULL) {
            try {
                // Index last partition separately
                for (int i = 0, n = txWriter.getPartitionCount() - 1; i < n; i++) {
                    long timestamp = txWriter.getPartitionTimestampByIndex(i);
                    path.trimTo(pathSize);
                    setStateForTimestamp(path, timestamp);

                    if (ff.exists(path.$())) {
                        final int plen = path.size();
                        final long columnNameTxn = columnVersionWriter.getColumnNameTxn(timestamp, columnIndex);
                        if (txWriter.isPartitionParquet(i)) {
                            indexParquetPartition(indexer, columnName, i, columnIndex, columnNameTxn, indexValueBlockSize, plen, timestamp);
                        } else if (ff.exists(dFile(path.trimTo(plen), columnName, columnNameTxn))) {
                            indexNativePartition(indexer, columnName, columnIndex, columnNameTxn, indexValueBlockSize, plen, timestamp);
                        }
                    }
                }
            } finally {
                indexer.releaseIndexWriter();
            }
        }
    }

    private void indexLastPartition(SymbolColumnIndexer indexer, CharSequence columnName, long columnNameTxn, int columnIndex, int indexValueBlockSize) {
        final int plen = path.size();

        createIndexFiles(columnName, columnNameTxn, indexValueBlockSize, plen, true);

        final long lastPartitionTs = txWriter.getLastPartitionTimestamp();
        final long columnTop = columnVersionWriter.getColumnTopQuick(lastPartitionTs, columnIndex);

        // set indexer up to continue functioning as normal
        indexer.configureFollowerAndWriter(path.trimTo(plen), columnName, columnNameTxn, getPrimaryColumn(columnIndex), columnTop);
        indexer.refreshSourceAndIndex(0, txWriter.getTransientRowCount());
    }

    private void indexNativePartition(
            SymbolColumnIndexer indexer,
            CharSequence columnName,
            int columnIndex,
            long columnNameTxn,
            int indexValueBlockSize,
            int plen,
            long timestamp
    ) {
        path.trimTo(plen);
        LOG.info().$("indexing [path=").$substr(pathRootSize, path).I$();

        createIndexFiles(columnName, columnNameTxn, indexValueBlockSize, plen, true);
        final long partitionSize = txWriter.getPartitionRowCountByTimestamp(timestamp);
        final long columnTop = columnVersionWriter.getColumnTop(timestamp, columnIndex);

        if (columnTop > -1 && partitionSize > columnTop) {
            long columnDataFd = openRO(ff, dFile(path.trimTo(plen), columnName, columnNameTxn), LOG);
            try {
                indexer.configureWriter(path.trimTo(plen), columnName, columnNameTxn, columnTop);
                indexer.index(ff, columnDataFd, columnTop, partitionSize);
            } finally {
                ff.close(columnDataFd);
            }
        }
    }

    private void indexParquetPartition(
            SymbolColumnIndexer indexer,
            CharSequence columnName,
            int partitionIndex,
            int columnIndex,
            long columnNameTxn,
            int indexValueBlockSize,
            int plen,
            long timestamp
    ) {
        // parquet partition
        path.trimTo(plen);
        LOG.info().$("indexing parquet [path=").$substr(pathRootSize, path).I$();

        long parquetAddr = 0;
        long parquetSize = 0;
        try (RowGroupBuffers rowGroupBuffers = new RowGroupBuffers(MemoryTag.NATIVE_TABLE_WRITER)) {
            parquetSize = txWriter.getPartitionParquetFileSize(partitionIndex);
            parquetAddr = mapRO(ff, path.concat(PARQUET_PARTITION_NAME).$(), LOG, parquetSize, MemoryTag.MMAP_PARQUET_PARTITION_DECODER);
            parquetDecoder.of(parquetAddr, parquetSize, MemoryTag.NATIVE_PARQUET_PARTITION_DECODER);
            final PartitionDecoder.Metadata parquetMetadata = parquetDecoder.metadata();

            int parquetColumnIndex = -1;
            for (int idx = 0, cnt = parquetMetadata.columnCount(); idx < cnt; idx++) {
                if (parquetMetadata.columnId(idx) == columnIndex) {
                    parquetColumnIndex = idx;
                    break;
                }
            }
            if (parquetColumnIndex == -1) {
                path.trimTo(plen);
                LOG.error().$("could not find symbol column for indexing in parquet, skipping [path=").$substr(pathRootSize, path)
                        .$(", columnIndex=").$(columnIndex)
                        .I$();
                return;
            }

            createIndexFiles(columnName, columnNameTxn, indexValueBlockSize, plen, true);
            final long partitionSize = txWriter.getPartitionRowCountByTimestamp(timestamp);
            final long columnTop = columnVersionWriter.getColumnTop(timestamp, columnIndex);

            if (columnTop > -1 && partitionSize > columnTop) {
                indexer.configureWriter(path.trimTo(plen), columnName, columnNameTxn, columnTop);

                parquetColumnIdsAndTypes.clear();
                parquetColumnIdsAndTypes.add(parquetColumnIndex);
                parquetColumnIdsAndTypes.add(ColumnType.SYMBOL);

                long rowCount = 0;
                final int rowGroupCount = parquetMetadata.rowGroupCount();
                final BitmapIndexWriter indexWriter = indexer.getWriter();
                for (int rowGroupIndex = 0; rowGroupIndex < rowGroupCount; rowGroupIndex++) {
                    final int rowGroupSize = parquetMetadata.rowGroupSize(rowGroupIndex);
                    if (rowCount + rowGroupSize <= columnTop) {
                        rowCount += rowGroupSize;
                        continue;
                    }

                    parquetDecoder.decodeRowGroup(
                            rowGroupBuffers,
                            parquetColumnIdsAndTypes,
                            rowGroupIndex,
                            (int) Math.max(0, columnTop - rowCount),
                            rowGroupSize
                    );

                    long rowId = Math.max(rowCount, columnTop);
                    final long addr = rowGroupBuffers.getChunkDataPtr(0);
                    final long size = rowGroupBuffers.getChunkDataSize(0);
                    for (long p = addr, lim = addr + size; p < lim; p += 4, rowId++) {
                        indexWriter.add(TableUtils.toIndexKey(Unsafe.getUnsafe().getInt(p)), rowId);
                    }

                    rowCount += rowGroupSize;
                }
                indexWriter.setMaxValue(partitionSize - 1);
            }
        } finally {
            ff.munmap(parquetAddr, parquetSize, MemoryTag.MMAP_PARQUET_PARTITION_DECODER);
            Misc.free(parquetDecoder);
        }
    }

    private void initLastPartition(long timestamp) {
        final long ts = repairDataGaps(timestamp);
        openLastPartitionAndSetAppendPosition(ts);
        populateDenseIndexerList();
        if (performRecovery) {
            performRecovery();
        }
        txWriter.initLastPartition(ts);
    }

    private boolean isEmptyTable() {
        return txWriter.getPartitionCount() == 0 && txWriter.getLagRowCount() == 0;
    }

    private boolean isLastPartitionClosed() {
        for (int i = 0; i < columnCount; i++) {
            if (metadata.getColumnType(i) > 0) {
                return !columns.getQuick(getPrimaryColumnIndex(i)).isOpen();
            }
        }
        // No columns, doesn't matter
        return false;
    }

    private void lock() {
        try {
            path.trimTo(pathSize);
            performRecovery = ff.exists(lockName(path));
            this.lockFd = TableUtils.lock(ff, path.$());
        } finally {
            path.trimTo(pathSize);
        }

        if (this.lockFd == -1) {
            throw CairoException.critical(ff.errno()).put("cannot lock table: ").put(path.$());
        }
    }

    private long mapAppendColumnBuffer(MemoryMA column, long offset, long size, boolean rw) {
        if (size == 0) {
            return 0;
        }

        column.jumpTo(offset + size);
        long address = column.map(offset, size);

        // column could not provide the necessary length of buffer
        // because perhaps its internal buffer is not big enough
        if (address != 0) {
            return address;
        } else {
            return -TableUtils.mapAppendColumnBuffer(ff, column.getFd(), offset, size, rw, MemoryTag.MMAP_TABLE_WRITER);
        }
    }

    private void mapAppendColumnBufferRelease(long address, long offset, long size) {
        if (address < 0) {
            TableUtils.mapAppendColumnBufferRelease(ff, -address, offset, size, MemoryTag.MMAP_TABLE_WRITER);
        }
    }

    private Row newRowO3(long timestamp) {
        LOG.info().$("switched to o3 [table=").$safe(tableToken.getTableName()).I$();
        txWriter.beginPartitionSizeUpdate();
        o3OpenColumns();
        o3InError = false;
        o3MasterRef = masterRef;
        rowAction = ROW_ACTION_O3;
        o3TimestampSetter(timestamp);
        return row;
    }

    /**
     * Commits O3 data. Lag is optional. When 0 is specified, the entire O3 segment is committed.
     *
     * @param o3MaxLag interval in microseconds that determines the length of O3 segment that is not going to be
     *                 committed to disk. The interval starts at max timestamp of the O3 segment and ends <i>o3MaxLag</i>
     *                 microseconds before this timestamp.
     * @return <i>true</i> when commit has is a NOOP, e.g., no data has been committed to disk. <i>false</i> otherwise.
     */
    private boolean o3Commit(long o3MaxLag) {
        o3RowCount = getO3RowCount0();

        long o3LagRowCount = 0;
        long maxUncommittedRows = metadata.getMaxUncommittedRows();
        final int timestampColumnIndex = metadata.getTimestampIndex();
        lastPartitionTimestamp = txWriter.getPartitionTimestampByTimestamp(partitionTimestampHi);
        // we will check new partitionTimestampHi value against the limit to see if the writer
        // will have to switch partition internally
        long partitionTimestampHiLimit = txWriter.getNextPartitionTimestamp(partitionTimestampHi) - 1;
        try {
            o3RowCount += o3MoveUncommitted();

            // we may need to re-use file descriptors when this partition is the "current" one
            // we cannot open file again due to sharing violation
            //
            // to determine that 'ooTimestampLo' goes into the current partition
            // we need to compare 'partitionTimestampHi', which is appropriately truncated to DAY/MONTH/YEAR
            // to this.maxTimestamp, which isn't truncated yet. So we need to truncate it first
            LOG.debug().$("sorting o3 [table=").$safe(tableToken.getTableName()).I$();
            final long sortedTimestampsAddr = o3TimestampMem.getAddress();

            // resize timestamp memory if needed
            assert o3TimestampMem.getAppendOffset() == o3RowCount * TIMESTAMP_MERGE_ENTRY_BYTES;
            if (o3RowCount > 600 || !o3QuickSortEnabled) {
                o3TimestampMemCpy.jumpTo(o3TimestampMem.getAppendOffset());
                Vect.radixSortLongIndexAscInPlace(sortedTimestampsAddr, o3RowCount, o3TimestampMemCpy.addressOf(0));
            } else {
                Vect.quickSortLongIndexAscInPlace(sortedTimestampsAddr, o3RowCount);
            }

            // we have three frames:
            // partition logical "lo" and "hi" - absolute bounds (partitionLo, partitionHi)
            // partition actual data "lo" and "hi" (dataLo, dataHi)
            // out of order "lo" and "hi" (indexLo, indexHi)

            long srcOooMax;
            final long o3TimestampMin = getTimestampIndexValue(sortedTimestampsAddr, 0);
            if (o3TimestampMin < Timestamps.O3_MIN_TS) {
                o3InError = true;
                throw CairoException.nonCritical().put("O3 commit encountered timestamp before 1970-01-01");
            }

            long o3TimestampMax = getTimestampIndexValue(sortedTimestampsAddr, o3RowCount - 1);
            if (o3TimestampMax < Timestamps.O3_MIN_TS) {
                o3InError = true;
                throw CairoException.nonCritical().put("O3 commit encountered timestamp before 1970-01-01");
            }

            // Safe check of the sort. No known way to reproduce
            assert o3TimestampMin <= o3TimestampMax;

            if (o3MaxLag > 0) {
                long lagError = 0;
                if (getMaxTimestamp() != Long.MIN_VALUE) {
                    // When table already has data we can calculate the overlap of the newly added
                    // batch of records with existing data in the table. The positive value of the overlap
                    // means that our o3EffectiveLag was undersized.

                    lagError = getMaxTimestamp() - o3CommitBatchTimestampMin;

                    int n = o3LastTimestampSpreads.length - 1;

                    if (lagError > 0) {
                        o3EffectiveLag += (long) (lagError * configuration.getO3LagIncreaseFactor());
                        o3EffectiveLag = Math.min(o3EffectiveLag, o3MaxLag);
                    } else {
                        // avoid using negative o3EffectiveLag
                        o3EffectiveLag += (long) (lagError * configuration.getO3LagDecreaseFactor());
                        o3EffectiveLag = Math.max(0, o3EffectiveLag);
                    }

                    long max = Long.MIN_VALUE;
                    for (int i = 0; i < n; i++) {
                        // shift array left and find out max at the same time
                        final long e = o3LastTimestampSpreads[i + 1];
                        o3LastTimestampSpreads[i] = e;
                        max = Math.max(e, max);
                    }

                    o3LastTimestampSpreads[n] = o3EffectiveLag;
                    o3EffectiveLag = Math.max(o3EffectiveLag, max);
                } else {
                    o3EffectiveLag = o3MaxLag;
                }

                long lagThresholdTimestamp = o3TimestampMax - o3EffectiveLag;
                if (lagThresholdTimestamp >= o3TimestampMin) {
                    final long lagThresholdRow = Vect.boundedBinarySearchIndexT(
                            sortedTimestampsAddr,
                            lagThresholdTimestamp,
                            0,
                            o3RowCount - 1,
                            Vect.BIN_SEARCH_SCAN_DOWN
                    );
                    o3LagRowCount = o3RowCount - lagThresholdRow - 1;
                    if (o3LagRowCount > maxUncommittedRows) {
                        o3LagRowCount = maxUncommittedRows;
                        srcOooMax = o3RowCount - maxUncommittedRows;
                    } else {
                        srcOooMax = lagThresholdRow + 1;
                    }
                } else {
                    o3LagRowCount = o3RowCount;
                    // This is a scenario where "o3MaxLag" and "maxUncommitted" values do not work with the data
                    // in that the "o3EffectiveLag" is larger than dictated "maxUncommitted". A simple plan here is to
                    // commit half of the o3MaxLag.
                    if (o3LagRowCount > maxUncommittedRows) {
                        o3LagRowCount = maxUncommittedRows / 2;
                        srcOooMax = o3RowCount - o3LagRowCount;
                    } else {
                        srcOooMax = 0;
                    }
                }

                LOG.info().$("o3 commit [table=").$safe(tableToken.getTableName())
                        .$(", maxUncommittedRows=").$(maxUncommittedRows)
                        .$(", o3TimestampMin=").$ts(o3TimestampMin)
                        .$(", o3TimestampMax=").$ts(o3TimestampMax)
                        .$(", o3MaxLagUs=").$(o3MaxLag)
                        .$(", o3EffectiveLagUs=").$(o3EffectiveLag)
                        .$(", lagError=").$(lagError)
                        .$(", o3SpreadUs=").$(o3TimestampMax - o3TimestampMin)
                        .$(", lagThresholdTimestamp=").$ts(lagThresholdTimestamp)
                        .$(", o3LagRowCount=").$(o3LagRowCount)
                        .$(", srcOooMax=").$(srcOooMax)
                        .$(", o3RowCount=").$(o3RowCount)
                        .I$();

            } else {
                LOG.info()
                        .$("o3 commit [table=").$safe(tableToken.getTableName())
                        .$(", o3RowCount=").$(o3RowCount)
                        .I$();
                srcOooMax = o3RowCount;
            }

            o3CommitBatchTimestampMin = Long.MAX_VALUE;

            if (srcOooMax == 0) {
                return true;
            }

            // we could have moved the "srcOooMax" and hence we re-read the max timestamp
            o3TimestampMax = getTimestampIndexValue(sortedTimestampsAddr, srcOooMax - 1);


            // we are going to use this soon to avoid double-copying lag data
            // final boolean yep = isAppendLastPartitionOnly(sortedTimestampsAddr, o3TimestampMax);

            // reshuffle all columns according to timestamp index
            long sortedTimestampsRowCount = o3RowCount;
            dispatchColumnTasks(sortedTimestampsAddr, sortedTimestampsRowCount, IGNORE, IGNORE, IGNORE, cthO3SortColumnRef);
            swapO3ColumnsExcept(timestampColumnIndex);
            LOG.info()
                    .$("sorted [table=").$safe(tableToken.getTableName())
                    .$(", o3RowCount=").$(o3RowCount)
                    .I$();

            processO3Block(
                    o3LagRowCount,
                    timestampColumnIndex,
                    sortedTimestampsAddr,
                    srcOooMax,
                    o3TimestampMin,
                    o3TimestampMax,
                    true,
                    0L,
                    TableWriterPressureControl.EMPTY
            );
        } finally {
            finishO3Append(o3LagRowCount);
        }

        finishO3Commit(partitionTimestampHiLimit);
        return false;
    }

    private void o3CommitPartitionAsync(
            AtomicInteger columnCounter,
            long maxTimestamp,
            long sortedTimestampsAddr,
            long srcOooLo,
            long srcOooHi,
            long srcOooMax,
            long oooTimestampMin,
            long partitionTimestamp,
            long srcDataMax,
            boolean last,
            long srcNameTxn,
            O3Basket o3Basket,
            long newPartitionSize,
            long oldPartitionSize,
            long partitionUpdateSinkAddr,
            long dedupColSinkAddr,
            boolean isParquet,
            long o3TimestampLo,
            long o3TimestampHi
    ) {
        long cursor = messageBus.getO3PartitionPubSeq().next();
        if (cursor > -1) {
            O3PartitionTask task = messageBus.getO3PartitionQueue().get(cursor);
            task.of(
                    path,
                    partitionBy,
                    columns,
                    o3Columns,
                    srcOooLo,
                    srcOooHi,
                    srcOooMax,
                    oooTimestampMin,
                    partitionTimestamp,
                    maxTimestamp,
                    srcDataMax,
                    srcNameTxn,
                    last,
                    getTxn(),
                    sortedTimestampsAddr,
                    this,
                    columnCounter,
                    o3Basket,
                    newPartitionSize,
                    oldPartitionSize,
                    partitionUpdateSinkAddr,
                    dedupColSinkAddr,
                    isParquet,
                    o3TimestampLo,
                    o3TimestampHi
            );
            messageBus.getO3PartitionPubSeq().done(cursor);
        } else {
            O3PartitionJob.processPartition(
                    path,
                    partitionBy,
                    columns,
                    o3Columns,
                    srcOooLo,
                    srcOooHi,
                    srcOooMax,
                    oooTimestampMin,
                    partitionTimestamp,
                    maxTimestamp,
                    srcDataMax,
                    srcNameTxn,
                    last,
                    getTxn(),
                    sortedTimestampsAddr,
                    this,
                    columnCounter,
                    o3Basket,
                    newPartitionSize,
                    oldPartitionSize,
                    partitionUpdateSinkAddr,
                    dedupColSinkAddr,
                    isParquet,
                    o3TimestampLo,
                    o3TimestampHi
            );
        }
    }

    private void o3ConsumePartitionUpdateSink() {
        long blockIndex = -1;

        long commitTransientRowCount = txWriter.transientRowCount;
        boolean partitionsRemoved = false, firstPartitionRemoved = false, lastPartitionRemoved = false;

        while ((blockIndex = o3PartitionUpdateSink.nextBlockIndex(blockIndex)) > -1L) {
            final long blockAddress = o3PartitionUpdateSink.getBlockAddress(blockIndex);
            long partitionTimestamp = Unsafe.getUnsafe().getLong(blockAddress);
            long timestampMin = Unsafe.getUnsafe().getLong(blockAddress + Long.BYTES);

            if (partitionTimestamp != -1L && timestampMin != -1L) {
                final long srcDataNewPartitionSize = Unsafe.getUnsafe().getLong(blockAddress + 2 * Long.BYTES);
                final long srcDataOldPartitionSize = Unsafe.getUnsafe().getLong(blockAddress + 3 * Long.BYTES);
                final long flags = Unsafe.getUnsafe().getLong(blockAddress + 4 * Long.BYTES);
                final boolean partitionMutates = Numbers.decodeLowInt(flags) != 0;
                final boolean isLastWrittenPartition = o3PartitionUpdateSink.nextBlockIndex(blockIndex) == -1;
                final long o3SplitPartitionSize = Unsafe.getUnsafe().getLong(blockAddress + 5 * Long.BYTES);
                if (!partitionMutates && srcDataNewPartitionSize < 0) {
                    // noop
                    continue;
                }

                boolean isMinPartitionUpdate = partitionTimestamp == txWriter.getPartitionTimestampByTimestamp(txWriter.getMinTimestamp())
                        && partitionTimestamp == txWriter.getPartitionTimestampByTimestamp(timestampMin);
                boolean isFirstPartitionReplaced = isCommitReplaceMode() && isMinPartitionUpdate;

                txWriter.minTimestamp = isFirstPartitionReplaced ? timestampMin : Math.min(timestampMin, txWriter.minTimestamp);
                int partitionIndexRaw = txWriter.findAttachedPartitionRawIndexByLoTimestamp(partitionTimestamp);

                final long newPartitionTimestamp = partitionTimestamp;
                final int newPartitionIndex = partitionIndexRaw;
                if (partitionIndexRaw < 0) {
                    // This is partition split. Instead of rewriting partition because of O3 merge,
                    // the partition is kept, and its tail rewritten.
                    // The new partition overlaps in time with the previous one.
                    partitionTimestamp = txWriter.getPartitionTimestampByTimestamp(partitionTimestamp);
                    partitionIndexRaw = txWriter.findAttachedPartitionRawIndexByLoTimestamp(partitionTimestamp);
                }

                if (isCommitReplaceMode() && srcDataOldPartitionSize > 0 && srcDataNewPartitionSize < srcDataOldPartitionSize) {
                    if (!partitionMutates) {
                        // Replace resulted in trimming the partition.
                        // Now trim the column tops so that they don't exceed the partition size
                        o3ConsumePartitionUpdateSink_trimPartitionColumnTops(partitionTimestamp, srcDataNewPartitionSize);
                    }

                    if (partitionTimestamp == lastPartitionTimestamp) {
                        // Recalculate max timestamp
                        partitionsRemoved = true;
                        lastPartitionRemoved = true;
                    }
                }

                if (partitionTimestamp == lastPartitionTimestamp && newPartitionTimestamp == partitionTimestamp) {
                    if (partitionMutates) {
                        // The last partition is rewritten.
                        closeActivePartition(true);
                    } else if (!isLastWrittenPartition) {
                        // The last partition is appended, and it is not the last partition anymore.
                        closeActivePartition(srcDataNewPartitionSize);
                    } else {
                        // The last partition is appended, and it is still the last partition.
                        setAppendPosition(srcDataNewPartitionSize, false);
                    }
                }

                if (partitionTimestamp < lastPartitionTimestamp) {
                    // increment fixedRowCount by number of rows old partition incremented
                    txWriter.fixedRowCount += srcDataNewPartitionSize - srcDataOldPartitionSize + o3SplitPartitionSize;
                } else {
                    if (partitionTimestamp != lastPartitionTimestamp) {
                        txWriter.fixedRowCount += commitTransientRowCount;
                    }
                    if (o3SplitPartitionSize > 0) {
                        // yep, it was
                        // the "current" active becomes fixed
                        txWriter.fixedRowCount += srcDataNewPartitionSize;
                        commitTransientRowCount = o3SplitPartitionSize;
                    } else {
                        commitTransientRowCount = srcDataNewPartitionSize;
                    }
                }

                LOG.info().$("o3 partition update [timestampMin=").$ts(timestampMin)
                        .$(", last=").$(partitionTimestamp == lastPartitionTimestamp)
                        .$(", partitionTimestamp=").$ts(partitionTimestamp)
                        .$(", partitionMutates=").$(partitionMutates)
                        .$(", lastPartitionTimestamp=").$ts(lastPartitionTimestamp)
                        .$(", srcDataOldPartitionSize=").$(srcDataOldPartitionSize)
                        .$(", srcDataNewPartitionSize=").$(srcDataNewPartitionSize)
                        .$(", o3SplitPartitionSize=").$(o3SplitPartitionSize)
                        .$(", commitTransientRowCount=").$(commitTransientRowCount)
                        .$(", fixedRowCount=").$(this.txWriter.fixedRowCount)
                        .I$();

                if (newPartitionTimestamp != partitionTimestamp) {
                    LOG.info()
                            .$("o3 split partition [table=").$safe(tableToken.getTableName())
                            .$(", part1=").$(
                                    formatPartitionForTimestamp(
                                            partitionTimestamp,
                                            txWriter.getPartitionNameTxnByPartitionTimestamp(partitionTimestamp)
                                    )
                            )
                            .$(", part1OldSize=").$(srcDataOldPartitionSize)
                            .$(", part1NewSize=").$(srcDataNewPartitionSize)
                            .$(", part2=").$(formatPartitionForTimestamp(newPartitionTimestamp, txWriter.txn))
                            .$(", part2Size=").$(o3SplitPartitionSize)
                            .I$();
                    this.minSplitPartitionTimestamp = Math.min(this.minSplitPartitionTimestamp, newPartitionTimestamp);
                    txWriter.bumpPartitionTableVersion();
                    txWriter.updateAttachedPartitionSizeByRawIndex(newPartitionIndex, newPartitionTimestamp, o3SplitPartitionSize, txWriter.txn);
                    if (partitionTimestamp == lastPartitionTimestamp) {
                        // Close the last partition without truncating it.
                        long committedLastPartitionSize = txWriter.getPartitionRowCountByTimestamp(partitionTimestamp);
                        closeActivePartition(committedLastPartitionSize);
                    }
                }

                if (partitionMutates && newPartitionTimestamp == partitionTimestamp) {
                    final long srcNameTxn = txWriter.getPartitionNameTxnByRawIndex(partitionIndexRaw);
                    LOG.info()
                            .$("merged partition [table=`").$safe(tableToken.getTableName())
                            .$("`, ts=").$ts(partitionTimestamp)
                            .$(", txn=").$(txWriter.txn)
                            .$(", rows=").$(srcDataNewPartitionSize)
                            .I$();

                    if (isCommitReplaceMode() && srcDataNewPartitionSize == 0) {
                        // Partition data is fully removed by the replace-commit
                        int partIndex = txWriter.getPartitionIndex(partitionTimestamp);
                        boolean isSplitPartition = partIndex > 0
                                && txWriter.getPartitionFloor(txWriter.getPartitionTimestampByIndex(partIndex - 1)) == txWriter.getPartitionFloor(partitionTimestamp);

                        // It is not easy to remove the split
                        // the parent can become writable and we can overwrite / truncate data visible to the readers
                        if (!isSplitPartition) {
                            LOG.info().$("partition is fully removed in range replace [table=").$(tableToken)
                                    .$(", ts=").$ts(partitionTimestamp)
                                    .I$();

                            txWriter.removeAttachedPartitions(partitionTimestamp);
                            columnVersionWriter.removePartition(partitionTimestamp);
                            partitionRemoveCandidates.add(partitionTimestamp, srcNameTxn);
                        } else {
                            // Set partition size to 0 and process all 0 size partitions at the end of the method.
                            // It will be removed if there are no readers on the previous partition.
                            txWriter.updatePartitionSizeByTimestamp(partitionTimestamp, srcDataNewPartitionSize);
                        }

                        partitionsRemoved = true;
                        firstPartitionRemoved |= partIndex == 0;
                        boolean removedIsLast = partIndex == txWriter.getPartitionCount();
                        lastPartitionRemoved |= removedIsLast;

                        if (removedIsLast) {
                            if (partIndex > 0) {
                                int newLastPartitionIndex = partIndex - 1;
                                long newLastPartitionTimestamp = txWriter.getPartitionTimestampByIndex(newLastPartitionIndex);
                                long newLastPartitionSize = txWriter.getPartitionSize(newLastPartitionIndex);
                                columnVersionWriter.replaceInitialPartitionRecords(newLastPartitionTimestamp, newLastPartitionSize);

                                // If a split partition is removed, it may leave the previous partition
                                // with column top sticking out of the partition size.
                                // This "sticking out" is not handled if it is the last partition.
                                o3ConsumePartitionUpdateSink_trimPartitionColumnTops(newLastPartitionTimestamp, newLastPartitionSize);
                            } else {
                                // All partitions are removed
                                columnVersionWriter.truncate();
                            }
                        }
                    } else {
                        final long parquetFileSize = Unsafe.getUnsafe().getLong(blockAddress + 7 * Long.BYTES);
                        if (parquetFileSize > -1) {
                            txWriter.updatePartitionSizeByRawIndex(partitionIndexRaw, partitionTimestamp, srcDataNewPartitionSize);
                            txWriter.setPartitionParquetFormat(partitionTimestamp, parquetFileSize);
                        } else {
                            txWriter.updatePartitionSizeAndTxnByRawIndex(partitionIndexRaw, srcDataNewPartitionSize);
                            partitionRemoveCandidates.add(partitionTimestamp, srcNameTxn);
                        }
                        txWriter.bumpPartitionTableVersion();
                    }
                } else {
                    if (partitionTimestamp != lastPartitionTimestamp) {
                        txWriter.bumpPartitionTableVersion();
                    }
                    txWriter.updatePartitionSizeByRawIndex(partitionIndexRaw, partitionTimestamp, srcDataNewPartitionSize);
                }
            }
        }
        if (partitionsRemoved) {
            o3ConsumePartitionUpdateSink_processSplitPartitionRemoval();

            // Replace commit removed some of the partitions
            if (txWriter.getPartitionCount() > 0) {
                try {
                    if (firstPartitionRemoved) {
                        // First partition is removed and no data added in the replace commit
                        // We need to read the min timestamp from the next partition
                        long firstPartitionTimestamp = txWriter.getPartitionTimestampByIndex(0);
                        long partitionSize = txWriter.getPartitionSize(0);
                        setPathForNativePartition(path, partitionBy, firstPartitionTimestamp, txWriter.getPartitionNameTxn(0));
                        readPartitionMinMaxTimestamps(firstPartitionTimestamp, path, metadata.getColumnName(metadata.getTimestampIndex()), -1, partitionSize);
                        txWriter.minTimestamp = attachMinTimestamp;
                    }

                    if (lastPartitionRemoved) {
                        int lastPartitionIndex = txWriter.getPartitionCount() - 1;
                        long lastPartitionTimestamp = txWriter.getPartitionTimestampByIndex(lastPartitionIndex);
                        long partitionSize = txWriter.getPartitionSize(lastPartitionIndex);
                        setPathForNativePartition(path.trimTo(pathSize), partitionBy, lastPartitionTimestamp, txWriter.getPartitionNameTxn(lastPartitionIndex));
                        readPartitionMinMaxTimestamps(lastPartitionTimestamp, path, metadata.getColumnName(metadata.getTimestampIndex()), -1, partitionSize);
                        txWriter.maxTimestamp = attachMaxTimestamp;
                    }
                } finally {
                    path.trimTo(pathSize);
                }

                txWriter.finishPartitionSizeUpdate(txWriter.getMinTimestamp(), txWriter.getMaxTimestamp());
                assert partitionTimestampHi != Long.MIN_VALUE;
            } else {
                LOG.info().$("replace commit truncated the table [table=").$(tableToken).$();
                // All partitions are removed. The table is in the same state as softly truncated
                freeColumns(false);
                releaseIndexerWriters();
                partitionTimestampHi = Long.MIN_VALUE;
                lastPartitionTimestamp = Long.MIN_VALUE;

                rowAction = ROW_ACTION_OPEN_PARTITION;
                txWriter.resetTimestamp();

                columnVersionWriter.truncate();
                txWriter.truncate(columnVersionWriter.getVersion(), denseSymbolMapWriters);
            }
            txWriter.bumpPartitionTableVersion();
        } else {
            txWriter.transientRowCount = commitTransientRowCount;
        }
    }

    private void o3ConsumePartitionUpdateSink_findNewSplitPartitionSizeTimestamp(Path partitionPath, long partitionTimestamp, long partitionSize) {
        // Find how many rows of the same timestamp we need to split out to create a minimum size split partition
        // this is needed sometimes when split partition is fully removed in a replace commit
        int pathSize = partitionPath.size();
        try {
            CharSequence tsColumnName = metadata.getColumnName(metadata.getTimestampIndex());
            final long fd = openRO(ff, dFile(partitionPath, tsColumnName, COLUMN_NAME_TXN_NONE), LOG);
            try {
                final long mapSize = partitionSize * Long.BYTES;
                final long addr = mapRO(ff, fd, mapSize, MemoryTag.MMAP_TABLE_WRITER);
                try {
                    long lastTs = Unsafe.getUnsafe().getLong(addr + (partitionSize - 1) * Long.BYTES);

                    long currentTs = lastTs - 1;
                    long row = partitionSize - 2;
                    for (; row >= 0; row--) {
                        currentTs = Unsafe.getUnsafe().getLong(addr + row * Long.BYTES);
                        if (currentTs != lastTs) {
                            break;
                        }
                    }
                    // Use attachMinTimestamp field to pass new partition size
                    attachMinTimestamp = row + 1;
                    // Use attachMaxTimestamp field to pass new partition max timestamp
                    attachMaxTimestamp = row > -1 ? currentTs + 1 : partitionTimestamp;
                } finally {
                    ff.munmap(addr, mapSize, MemoryTag.MMAP_TABLE_WRITER);
                }
            } finally {
                ff.close(fd);
            }
        } finally {
            partitionPath.trimTo(pathSize);
        }
    }

    private void o3ConsumePartitionUpdateSink_processSplitPartitionRemoval() {
        // Process all the partitions with 0 sizes
        // after running o3ConsumePartitionUpdateSink()
        // 0 size partition means that the partition cannot be removed
        // straight away because it is
        // - split partition, say 2024-02-24T1258
        // - parent partition 2024-02-24 may be used by a reader locked on txn before the split
        //   and cannot have any data to be appended or partition files to be truncated
        // The solution to this situation is before removal of the split partition 2024-02-24T1258
        // we split one more partition from the parent partition 2024-02-24
        // with 1 line (or minimum number of lines with the same timestamp)
        // to another split, for example 2024-02-24T1257
        // and then drop the split partition 2024-02-24T1258
        for (int i = txWriter.getPartitionCount() - 1; i > 0; i--) {
            long partitionSize = txWriter.getPartitionSize(i);
            if (partitionSize == 0) {
                // This is a split partition that is fully removed in the last commit.
                long partitionTimestamp = txWriter.getPartitionTimestampByIndex(i);
                long partitionNameTxn = txWriter.getPartitionNameTxn(i);
                long prevPartitionTimestamp = txWriter.getPartitionTimestampByIndex(i - 1);
                long prevPartitionSize = txWriter.getPartitionSize(i - 1);
                long prevPartitionTxn = txWriter.getPartitionNameTxn(i - 1);

                if (txWriter.getPartitionFloor(partitionTimestamp) != txWriter.getPartitionFloor(prevPartitionTimestamp)
                        || prevPartitionSize == 0
                        || prevPartitionTxn == txWriter.txn
                ) {
                    // Previous partition is not the parent partition of this removed split
                    // or previous partition is also 0 size, e.g. removed split
                    // or the previous partition was just re-created in this commit
                    // in this case we can remove the current partition fully
                    partitionRemoveCandidates.add(partitionTimestamp, partitionNameTxn);
                    txWriter.removeAttachedPartitions(partitionTimestamp);
                } else {
                    try {
                        // The safe way to remove the split is to split one line from the parent partition
                        // See comment in the beginning of this method.
                        long prevPartitionNameTxn = setStateForTimestamp(path, prevPartitionTimestamp);
                        o3ConsumePartitionUpdateSink_findNewSplitPartitionSizeTimestamp(
                                path,
                                prevPartitionTimestamp,
                                prevPartitionSize
                        );
                        long newPrevPartitionSize = attachMinTimestamp;
                        long newSplitPartitionTimestamp = attachMaxTimestamp;

                        assert newSplitPartitionTimestamp < partitionTimestamp || (newPrevPartitionSize == 0 && newSplitPartitionTimestamp == partitionTimestamp);

                        // This logging should be quite rare, we can afford info level.
                        LOG.info().$("splitting last line of the partition [table=").$(tableToken)
                                .$(", partition=").$ts(prevPartitionTimestamp)
                                .$(", oldSize=").$(prevPartitionSize)
                                .$(", newSize=").$(newPrevPartitionSize)
                                .$(", splitPartition=").$ts(newSplitPartitionTimestamp)
                                .$(", splitPartitionNameTxn=").$(txWriter.txn)
                                .$(", deletedSplitPartition=").$ts(partitionTimestamp)
                                .$();

                        int insertPartitionIndex = i;
                        try (Frame sourceFrame = frameFactory.openRO(path, prevPartitionTimestamp, metadata, columnVersionWriter, prevPartitionSize)) {
                            // Create the source frame and then manipulate partitions in txWriter
                            // When newSplitPartitionTimestamp == partitionTimestamp it is the only way
                            // to open 2 frames to the same partition timestamp
                            if (newPrevPartitionSize == 0) {
                                // newSplitPartitionTimestamp can be equal to partitionTimestamp
                                partitionRemoveCandidates.add(prevPartitionTimestamp, prevPartitionNameTxn);
                                insertPartitionIndex = txWriter.removeAttachedPartitions(prevPartitionTimestamp);
                            } else {
                                txWriter.updatePartitionSizeByTimestamp(prevPartitionTimestamp, newPrevPartitionSize);
                            }

                            txWriter.insertPartition(insertPartitionIndex, newSplitPartitionTimestamp, prevPartitionSize - newPrevPartitionSize, txWriter.txn);
                            setStateForTimestamp(other, newSplitPartitionTimestamp);
                            ff.mkdir(other.$(), configuration.getMkDirMode());
                            try (Frame targetFrame = frameFactory.createRW(other, newSplitPartitionTimestamp, metadata, columnVersionWriter, 0)) {
                                FrameAlgebra.append(targetFrame, sourceFrame, newPrevPartitionSize, prevPartitionSize, configuration.getCommitMode());
                            }
                        }
                        addPhysicallyWrittenRows(prevPartitionSize - newPrevPartitionSize);

                        // Now it's safe to remove the empty split partition
                        partitionRemoveCandidates.add(partitionTimestamp, partitionNameTxn);
                        txWriter.removeAttachedPartitions(partitionTimestamp);
                    } finally {
                        path.trimTo(pathSize);
                        other.trimTo(pathSize);
                    }
                }
            }
        }
    }

    private void o3ConsumePartitionUpdateSink_trimPartitionColumnTops(long partitionTimestamp, long newPartitionSize) {
        int columnCount = metadata.getColumnCount();
        for (int column = 0; column < columnCount; column++) {
            long colTop = getColumnTop(partitionTimestamp, column, -1);
            if (colTop > newPartitionSize) {
                columnVersionWriter.upsertColumnTop(partitionTimestamp, column, newPartitionSize);
            }
        }
    }

    private void o3ConsumePartitionUpdates() {
        final Sequence partitionSubSeq = messageBus.getO3PartitionSubSeq();
        final RingQueue<O3PartitionTask> partitionQueue = messageBus.getO3PartitionQueue();
        final Sequence openColumnSubSeq = messageBus.getO3OpenColumnSubSeq();
        final RingQueue<O3OpenColumnTask> openColumnQueue = messageBus.getO3OpenColumnQueue();
        final Sequence copySubSeq = messageBus.getO3CopySubSeq();
        final RingQueue<O3CopyTask> copyQueue = messageBus.getO3CopyQueue();

        do {
            long cursor = partitionSubSeq.next();
            if (cursor > -1) {
                final O3PartitionTask partitionTask = partitionQueue.get(cursor);
                if (partitionTask.getTableWriter() == this && o3ErrorCount.get() > 0) {
                    // do we need to free anything on the task?
                    partitionSubSeq.done(cursor);
                    o3ClockDownPartitionUpdateCount();
                    o3CountDownDoneLatch();
                } else {
                    o3ProcessPartitionSafe(partitionSubSeq, cursor, partitionTask);
                }
                continue;
            }

            cursor = openColumnSubSeq.next();
            if (cursor > -1) {
                O3OpenColumnTask openColumnTask = openColumnQueue.get(cursor);
                if (openColumnTask.getTableWriter() == this && o3ErrorCount.get() > 0) {
                    O3CopyJob.closeColumnIdle(
                            openColumnTask.getColumnCounter(),
                            openColumnTask.getTimestampMergeIndexAddr(),
                            openColumnTask.getTimestampMergeIndexSize(),
                            openColumnTask.getSrcTimestampFd(),
                            openColumnTask.getSrcTimestampAddr(),
                            openColumnTask.getSrcTimestampSize(),
                            this
                    );
                    openColumnSubSeq.done(cursor);
                } else {
                    o3OpenColumnSafe(openColumnSubSeq, cursor, openColumnTask);
                }
                continue;
            }

            cursor = copySubSeq.next();
            if (cursor > -1) {
                O3CopyTask copyTask = copyQueue.get(cursor);
                if (copyTask.getTableWriter() == this && o3ErrorCount.get() > 0) {
                    O3CopyJob.unmapAndClose(
                            copyTask.getColumnCounter(),
                            copyTask.getPartCounter(),
                            copyTask.getTimestampMergeIndexAddr(),
                            copyTask.getTimestampMergeIndexSize(),
                            copyTask.getSrcDataFixFd(),
                            copyTask.getSrcDataFixAddr(),
                            copyTask.getSrcDataFixSize(),
                            copyTask.getSrcDataVarFd(),
                            copyTask.getSrcDataVarAddr(),
                            copyTask.getSrcDataVarSize(),
                            copyTask.getDstFixFd(),
                            copyTask.getDstFixAddr(),
                            copyTask.getDstFixSize(),
                            copyTask.getDstVarFd(),
                            copyTask.getDstVarAddr(),
                            copyTask.getDstVarSize(),
                            copyTask.getSrcTimestampFd(),
                            copyTask.getSrcTimestampAddr(),
                            copyTask.getSrcTimestampSize(),
                            copyTask.getDstKFd(),
                            copyTask.getDstVFd(),
                            this
                    );
                    copySubSeq.done(cursor);
                } else {
                    o3CopySafe(cursor);
                }
            }
        } while (this.o3PartitionUpdRemaining.get() > 0);
    }

    private void o3CopySafe(
            long cursor
    ) {
        final O3CopyTask task = messageBus.getO3CopyQueue().get(cursor);
        try {
            O3CopyJob.copy(
                    task,
                    cursor,
                    messageBus.getO3CopySubSeq()
            );
        } catch (CairoException | CairoError e) {
            LOG.error().$((Sinkable) e).$();
        } catch (Throwable e) {
            LOG.error().$(e).$();
        }
    }

    private long o3MoveUncommitted() {
        final long committedRowCount = txWriter.unsafeCommittedFixedRowCount() + txWriter.unsafeCommittedTransientRowCount();
        final long rowsAdded = txWriter.getRowCount() - committedRowCount;
        final long transientRowCount = txWriter.getTransientRowCount();
        final long transientRowsAdded = Math.min(transientRowCount, rowsAdded);
        if (transientRowsAdded > 0) {
            LOG.debug()
                    .$("o3 move uncommitted [table=").$safe(tableToken.getTableName())
                    .$(", transientRowsAdded=").$(transientRowsAdded)
                    .I$();
            final long committedTransientRowCount = transientRowCount - transientRowsAdded;
            dispatchColumnTasks(
                    committedTransientRowCount,
                    IGNORE,
                    transientRowsAdded,
                    IGNORE,
                    IGNORE,
                    cthO3MoveUncommittedRef
            );
            txWriter.resetToLastPartition(committedTransientRowCount);
            return transientRowsAdded;
        }
        return 0;
    }

    private void o3OpenColumnSafe(Sequence openColumnSubSeq, long cursor, O3OpenColumnTask openColumnTask) {
        try {
            O3OpenColumnJob.openColumn(openColumnTask, cursor, openColumnSubSeq);
        } catch (CairoException | CairoError e) {
            LOG.error().$((Sinkable) e).$();
        } catch (Throwable e) {
            LOG.error().$(e).$();
        }
    }

    private void o3OpenColumns() {
        for (int i = 0; i < columnCount; i++) {
            final int columnType = metadata.getColumnType(i);
            if (columnType > 0) {
                MemoryARW dataMem = o3MemColumns1.getQuick(getPrimaryColumnIndex(i));
                MemoryARW auxMem = o3MemColumns1.getQuick(getSecondaryColumnIndex(i));
                dataMem.jumpTo(0);
                if (ColumnType.isVarSize(columnType)) {
                    auxMem.jumpTo(0);
                    ColumnType.getDriver(columnType).configureAuxMemO3RSS(auxMem);
                }
            }
        }
        activeColumns = o3MemColumns1;
        activeNullSetters = o3NullSetters1;
        LOG.debug().$("switched partition to memory").$();
    }

    private void o3ProcessPartitionSafe(Sequence partitionSubSeq, long cursor, O3PartitionTask partitionTask) {
        try {
            O3PartitionJob.processPartition(partitionTask, cursor, partitionSubSeq);
        } catch (CairoException | CairoError e) {
            LOG.error().$((Sinkable) e).$();
        } catch (Throwable e) {
            LOG.error().$(e).$();
        }
    }

    private void o3SetAppendOffset(
            int columnIndex,
            final int columnType,
            long o3RowCount
    ) {
        if (columnIndex != metadata.getTimestampIndex()) {
            MemoryARW o3DataMem = o3MemColumns1.get(getPrimaryColumnIndex(columnIndex));
            MemoryARW o3IndexMem = o3MemColumns1.get(getSecondaryColumnIndex(columnIndex));

            long size;
            if (o3IndexMem == null) {
                // Fixed size column
                size = o3RowCount << ColumnType.pow2SizeOf(columnType);
            } else {
                // Var size column
                ColumnTypeDriver driver = ColumnType.getDriver(columnType);
                if (o3RowCount > 0) {
                    size = driver.getDataVectorSizeAt(o3IndexMem.addressOf(0), o3RowCount - 1);
                } else {
                    size = 0;
                }
                o3IndexMem.jumpTo(driver.getAuxVectorSize(o3RowCount));
            }

            o3DataMem.jumpTo(size);
        } else {
            // Special case, designated timestamp column
            o3TimestampMem.jumpTo(o3RowCount * 16);
        }
    }

    private void o3TimestampSetter(long timestamp) {
        o3TimestampMem.putLong128(timestamp, getO3RowCount0());
        o3CommitBatchTimestampMin = Math.min(o3CommitBatchTimestampMin, timestamp);
    }

    private void openColumnFiles(CharSequence name, long columnNameTxn, int columnIndex, int pathTrimToLen) {
        MemoryMA mem1 = getPrimaryColumn(columnIndex);
        MemoryMA mem2 = getSecondaryColumn(columnIndex);

        try {
            mem1.of(
                    ff,
                    dFile(path.trimTo(pathTrimToLen), name, columnNameTxn),
                    dataAppendPageSize,
                    -1,
                    MemoryTag.MMAP_TABLE_WRITER,
                    configuration.getWriterFileOpenOpts(),
                    Files.POSIX_MADV_RANDOM
            );
            if (mem2 != null) {
                mem2.of(
                        ff,
                        iFile(path.trimTo(pathTrimToLen), name, columnNameTxn),
                        dataAppendPageSize,
                        -1,
                        MemoryTag.MMAP_TABLE_WRITER,
                        configuration.getWriterFileOpenOpts(),
                        Files.POSIX_MADV_RANDOM
                );
            }
        } finally {
            path.trimTo(pathTrimToLen);
        }
    }

    private void openLastPartitionAndSetAppendPosition(long ts) {
        openPartition(ts, txWriter.getTransientRowCount() + txWriter.getLagRowCount());
        setAppendPosition(txWriter.getTransientRowCount() + txWriter.getLagRowCount(), false);
    }

    private void openNewColumnFiles(CharSequence name, int columnType, boolean indexFlag, int indexValueBlockCapacity) {
        try {
            // open column files
            long partitionTimestamp = txWriter.getLastPartitionTimestamp();
            setStateForTimestamp(path, partitionTimestamp);
            final int plen = path.size();
            final int columnIndex = columnCount - 1;

            // Adding column in the current transaction.
            long columnNameTxn = getTxn();

            // index must be created before a column is initialised because
            // it uses a primary column object as a temporary tool
            if (indexFlag) {
                createIndexFiles(name, columnNameTxn, indexValueBlockCapacity, plen, true);
            }

            openColumnFiles(name, columnNameTxn, columnIndex, plen);
            if (txWriter.getTransientRowCount() > 0) {
                // write top offset to the column version file
                columnVersionWriter.upsert(txWriter.getLastPartitionTimestamp(), columnIndex, columnNameTxn, txWriter.getTransientRowCount());
            }

            if (indexFlag) {
                ColumnIndexer indexer = indexers.getQuick(columnIndex);
                assert indexer != null;
                indexers.getQuick(columnIndex).configureFollowerAndWriter(path.trimTo(plen), name, columnNameTxn, getPrimaryColumn(columnIndex), txWriter.getTransientRowCount());
            }

            // configure append position for variable length columns
            if (ColumnType.isVarSize(columnType)) {
                ColumnType.getDriver(columnType).configureAuxMemMA(getSecondaryColumn(columnCount - 1));
            }

            LOG.info().$("ADDED column '").$safe(name)
                    .$('[').$(ColumnType.nameOf(columnType)).$("], columnName txn ").$(columnNameTxn)
                    .$(" to ").$substr(pathRootSize, path)
                    .$(" with columnTop ").$(txWriter.getTransientRowCount())
                    .$();
        } finally {
            path.trimTo(pathSize);
        }
    }

    private void openPartition(long timestamp, long rowCount) {
        try {
            timestamp = txWriter.getPartitionTimestampByTimestamp(timestamp);
            lastOpenPartitionTxnName = setStateForTimestamp(path, timestamp);
            partitionTimestampHi = txWriter.getNextPartitionTimestamp(timestamp) - 1;
            int plen = path.size();
            if (ff.mkdirs(path.slash(), mkDirMode) != 0) {
                throw CairoException.critical(ff.errno()).put("cannot create directory: ").put(path);
            }

            assert columnCount > 0;

            lastOpenPartitionTs = timestamp;
            lastOpenPartitionIsReadOnly = partitionBy != PartitionBy.NONE && txWriter.isPartitionReadOnlyByPartitionTimestamp(lastOpenPartitionTs);

            for (int i = 0; i < columnCount; i++) {
                if (metadata.getColumnType(i) > 0) {
                    final CharSequence name = metadata.getColumnName(i);
                    long columnNameTxn = columnVersionWriter.getColumnNameTxn(lastOpenPartitionTs, i);
                    final ColumnIndexer indexer = metadata.isColumnIndexed(i) ? indexers.getQuick(i) : null;

                    // prepare index writer if column requires indexing
                    if (indexer != null) {
                        // we have to create files before columns are open
                        // because we are reusing MAMemoryImpl object from columns' list
                        createIndexFiles(name, columnNameTxn, metadata.getIndexValueBlockCapacity(i), plen, rowCount < 1);
                    }

                    openColumnFiles(name, columnNameTxn, i, plen);

                    if (indexer != null) {
                        final long columnTop = columnVersionWriter.getColumnTopQuick(lastOpenPartitionTs, i);
                        indexer.configureFollowerAndWriter(path, name, columnNameTxn, getPrimaryColumn(i), columnTop);
                    }
                }
            }
            populateDenseIndexerList();

            LOG.info().$("switched partition [path=").$substr(pathRootSize, path)
                    .$(", rowCount=").$(rowCount)
                    .I$();
        } catch (Throwable e) {
            distressed = true;
            throw e;
        } finally {
            path.trimTo(pathSize);
        }
    }

    private long openTodoMem() {
        path.concat(TODO_FILE_NAME);
        try {
            if (ff.exists(path.$())) {
                long fileLen = ff.length(path.$());
                if (fileLen < 32) {
                    throw CairoException.critical(0).put("corrupt ").put(path);
                }

                todoMem.smallFile(ff, path.$(), MemoryTag.MMAP_TABLE_WRITER);
                this.todoTxn = todoMem.getLong(0);
                // check if _todo_ file is consistent, if not, we just ignore its contents and reset hash
                if (todoMem.getLong(24) != todoTxn) {
                    todoMem.putLong(8, configuration.getDatabaseIdLo());
                    todoMem.putLong(16, configuration.getDatabaseIdHi());
                    Unsafe.getUnsafe().storeFence();
                    todoMem.putLong(24, todoTxn);
                    return 0;
                }

                return todoMem.getLong(32);
            } else {
                resetTodoLog(ff, path, pathSize, todoMem);
                todoTxn = 0;
                return 0;
            }
        } finally {
            path.trimTo(pathSize);
        }
    }

    private void performRecovery() {
        rollbackIndexes();
        rollbackSymbolTables(false);
        performRecovery = false;
    }

    private void populateDenseIndexerList() {
        denseIndexers.clear();
        for (int i = 0, n = indexers.size(); i < n; i++) {
            ColumnIndexer indexer = indexers.getQuick(i);
            if (indexer != null) {
                denseIndexers.add(indexer);
            }
        }
        indexCount = denseIndexers.size();
    }

    private void processAsyncWriterCommand(
            AsyncWriterCommand asyncWriterCommand,
            TableWriterTask cmd,
            long cursor,
            Sequence sequence,
            boolean contextAllowsAnyStructureChanges
    ) {
        final int cmdType = cmd.getType();
        final long correlationId = cmd.getInstance();
        final long tableId = cmd.getTableId();

        int errorCode = 0;
        CharSequence errorMsg = null;
        long affectedRowsCount = 0;
        try {
            publishTableWriterEvent(cmdType, tableId, correlationId, AsyncWriterCommand.Error.OK, null, 0L, TSK_BEGIN);
            LOG.info()
                    .$("received async cmd [type=").$(cmdType)
                    .$(", table=").$(tableToken)
                    .$(", tableId=").$(tableId)
                    .$(", correlationId=").$(correlationId)
                    .$(", cursor=").$(cursor)
                    .I$();
            asyncWriterCommand = asyncWriterCommand.deserialize(cmd);
            affectedRowsCount = asyncWriterCommand.apply(this, contextAllowsAnyStructureChanges);
        } catch (TableReferenceOutOfDateException ex) {
            LOG.info()
                    .$("cannot complete async cmd, reader is out of date [type=").$(cmdType)
                    .$(", table=").$(tableToken)
                    .$(", tableId=").$(tableId)
                    .$(", correlationId=").$(correlationId)
                    .I$();
            errorCode = READER_OUT_OF_DATE;
            errorMsg = ex.getMessage();
        } catch (AlterTableContextException ex) {
            LOG.info()
                    .$("cannot complete async cmd, table structure change is not allowed [type=").$(cmdType)
                    .$(", tableName=").$(tableToken)
                    .$(", tableId=").$(tableId)
                    .$(", correlationId=").$(correlationId)
                    .I$();
            errorCode = STRUCTURE_CHANGE_NOT_ALLOWED;
            errorMsg = "async cmd cannot change table structure while writer is busy";
        } catch (CairoException ex) {
            errorCode = CAIRO_ERROR;
            errorMsg = ex.getFlyweightMessage();
        } catch (Throwable ex) {
            LOG.error().$("error on processing async cmd [type=").$(cmdType)
                    .$(", tableName=").$safe(tableToken.getTableName())
                    .$(", ex=").$(ex)
                    .I$();
            errorCode = UNEXPECTED_ERROR;
            errorMsg = ex.getMessage();
        } finally {
            sequence.done(cursor);
        }
        publishTableWriterEvent(cmdType, tableId, correlationId, errorCode, errorMsg, affectedRowsCount, TSK_COMPLETE);
    }

    private void processCommandQueue(boolean contextAllowsAnyStructureChanges) {
        // In case processing of a queue calls rollback() on the writer
        // do not recursively start processing the queue again.
        if (!processingQueue) {
            try {
                processingQueue = true;
                long cursor;
                while ((cursor = commandSubSeq.next()) != -1) {
                    if (cursor > -1) {
                        TableWriterTask cmd = commandQueue.get(cursor);
                        processCommandQueue(cmd, commandSubSeq, cursor, contextAllowsAnyStructureChanges);
                    } else {
                        Os.pause();
                    }
                }
            } finally {
                processingQueue = false;
            }
        }
    }

    private void processO3Block(
            final long o3LagRowCount,
            int timestampIndex,
            long sortedTimestampsAddr,
            final long srcOooMax,
            final long o3TimestampMin,
            final long o3TimestampMax,
            boolean flattenTimestamp,
            long rowLo,
            TableWriterPressureControl pressureControl
    ) {
        o3ErrorCount.set(0);
        o3oomObserved = false;
        lastErrno = 0;
        partitionRemoveCandidates.clear();
        o3ColumnCounters.clear();
        o3BasketPool.clear();
        commitRowCount = srcOooMax;

        // move uncommitted is liable to change max timestamp,
        // however, we need to identify the last partition before max timestamp skips to NULL, for example
        final long maxTimestamp = txWriter.getMaxTimestamp();
        final long transientRowCount = txWriter.transientRowCount;

        o3DoneLatch.reset();
        o3PartitionUpdRemaining.set(0L);
        boolean success = true;
        int latchCount = 0;
        long srcOoo = rowLo;
        int pCount = 0;
        int partitionParallelism = pressureControl.getMemoryPressureRegulationValue();
        long replaceMaxTimestamp = Long.MIN_VALUE;
        long partitionTimestamp = o3TimestampMin;
        final long minO3PartitionTimestamp = txWriter.getPartitionTimestampByTimestamp(o3TimestampMin);
        long maxO3PartitionTimestamp = txWriter.getPartitionTimestampByTimestamp(o3TimestampMax);

        try {
            resizePartitionUpdateSink();

            // One loop iteration per partition.
            int inflightPartitions = 0;
            while (srcOoo < srcOooMax || (isCommitReplaceMode() && partitionTimestamp <= o3TimestampMax)) {
                pressureControl.updateInflightPartitions(++inflightPartitions);
                try {
                    final long srcOooLo = srcOoo;
                    final long o3Timestamp;
                    if (!isCommitReplaceMode()) {
                        o3Timestamp = getTimestampIndexValue(sortedTimestampsAddr, srcOoo);
                    } else {
                        if (srcOoo < srcOooMax) {
                            // There is o3 data to process
                            long o3ts = getTimestampIndexValue(sortedTimestampsAddr, srcOoo);
                            if (o3ts < partitionTimestamp) {
                                // o3 data is before next existing partition, add partition
                                o3Timestamp = o3ts;
                            } else {
                                long o3PartitionTs = txWriter.getPartitionTimestampByTimestamp(o3ts);
                                if (o3PartitionTs == partitionTimestamp) {
                                    // o3 data is at the same partition as the next partition
                                    o3Timestamp = o3ts;
                                } else {
                                    if (txWriter.isInsideExistingPartition(partitionTimestamp)) {
                                        // o3 data is after the existing partition
                                        // but the partition is inside replace range.
                                        // Process the partition to remove it from the partitions list
                                        o3Timestamp = partitionTimestamp;
                                    } else {
                                        // there is no partition and no O3 data to process
                                        // switch partition to the next one and continue
                                        partitionTimestamp = txWriter.getNextExistingPartitionTimestamp(partitionTimestamp);
                                        continue;
                                    }
                                }
                            }
                        } else {
                            // There is no O3 data for this partition, but it's inside the replacement range
                            // e.g. the partition will be fully or partially deleted
                            if (txWriter.isInsideExistingPartition(partitionTimestamp)) {
                                // o3 data is after the existing partition
                                // but the partition is inside replace range.
                                // Process the partition to remove it from the partitions list
                                o3Timestamp = partitionTimestamp;
                            } else {
                                // there is no partition and no O3 data to process
                                // switch partition to the next one and continue
                                partitionTimestamp = txWriter.getNextExistingPartitionTimestamp(partitionTimestamp);
                                continue;
                            }
                        }
                    }
                    partitionTimestamp = txWriter.getPartitionTimestampByTimestamp(o3Timestamp);

                    // Check that the value is not 0 (or another unreasonable value) because of reading beyond written range.
                    assert o3Timestamp >= o3TimestampMin;

                    final long srcOooHi;
                    // keep ceil inclusive in the interval
                    final long srcOooTimestampCeil = txWriter.getNextPartitionTimestamp(o3Timestamp) - 1;
                    if (srcOooTimestampCeil < o3TimestampMax) {
                        srcOooHi = Vect.boundedBinarySearchIndexT(
                                sortedTimestampsAddr,
                                srcOooTimestampCeil,
                                srcOooLo,
                                srcOooMax - 1,
                                Vect.BIN_SEARCH_SCAN_DOWN
                        );
                    } else {
                        srcOooHi = srcOooMax - 1;
                    }

                    // This partition is the last partition.
                    final boolean last = partitionTimestamp == lastPartitionTimestamp;

                    srcOoo = srcOooHi + 1;

                    final long srcDataMax;
                    final long srcNameTxn;
                    final int partitionIndexRaw = txWriter.findAttachedPartitionRawIndexByLoTimestamp(partitionTimestamp);
                    if (partitionIndexRaw > -1) {
                        if (last) {
                            srcDataMax = transientRowCount;
                        } else {
                            srcDataMax = getPartitionSizeByRawIndex(partitionIndexRaw);
                        }
                        srcNameTxn = getPartitionNameTxnByRawIndex(partitionIndexRaw);
                    } else {
                        srcDataMax = 0;
                        // A version needed to housekeep dropped partitions.
                        // When partition is created without an O3 merge, use `txn-1` as the partition version.
                        // `txn` version is used when partition is merged. Both `txn-1` and `txn` can
                        // be written within the same commit when new partition is initially written in order
                        // and then O3 triggers a merge of the partition.
                        srcNameTxn = txWriter.getTxn() - 1;
                    }

                    // We're appending onto the last (active) partition.
                    final boolean append = last && (srcDataMax == 0 || (isCommitDedupMode() && o3Timestamp > maxTimestamp) || (!isCommitDedupMode() && o3Timestamp >= maxTimestamp))
                            // If it's replace commit, the append is only possible if the last partition data is
                            // before the replace range.
                            && (!isCommitReplaceMode() || o3TimestampMin > txWriter.getMaxTimestamp());

                    // Number of rows to insert from the O3 segment into this partition.
                    final long srcOooBatchRowSize = srcOooHi - srcOooLo + 1;

                    // Final partition size after current insertions.
                    long newPartitionSize = srcDataMax + srcOooBatchRowSize;

                    // check partition read-only state
                    final boolean partitionIsReadOnly = partitionIndexRaw > -1 && txWriter.isPartitionReadOnlyByRawIndex(partitionIndexRaw);
                    final boolean isParquet = partitionIndexRaw > -1 && txWriter.isPartitionParquetByRawIndex(partitionIndexRaw);

                    pCount++;

                    LOG.info().$("o3 partition task [table=").$safe(tableToken.getTableName())
                            .$(", partitionTs=").$ts(partitionTimestamp)
                            .$(", partitionIndex=").$(partitionIndexRaw)
                            .$(", last=").$(last)
                            .$(", append=").$(append)
                            .$(", ro=").$(partitionIsReadOnly)
                            .$(", srcOooLo=").$(srcOooLo)
                            .$(", srcOooHi=").$(srcOooHi)
                            .$(", srcOooMax=").$(srcOooMax)
                            .$(", o3RowCount=").$(o3RowCount)
                            .$(", o3LagRowCount=").$(o3LagRowCount)
                            .$(", srcDataMax=").$(srcDataMax)
                            .$(", o3Ts=").$ts(o3Timestamp)
                            .$(", newSize=").$(newPartitionSize)
                            .$(", maxTs=").$ts(maxTimestamp)
                            .$(", pCount=").$(pCount)
                            .$(", flattenTs=").$(flattenTimestamp)
                            .$(", memUsed=").$size(Unsafe.getMemUsed())
                            .$(", rssMemUsed=").$size(Unsafe.getRssMemUsed())
                            .I$();

                    if (partitionIsReadOnly) {
                        // move over read-only partitions
                        LOG.critical()
                                .$("o3 ignoring write on read-only partition [table=").$safe(tableToken.getTableName())
                                .$(", timestamp=").$ts(partitionTimestamp)
                                .$(", numRows=").$(srcOooBatchRowSize)
                                .$();
                        continue;
                    }
                    final O3Basket o3Basket = o3BasketPool.next();
                    o3Basket.checkCapacity(configuration, columnCount, indexCount);
                    AtomicInteger columnCounter = o3ColumnCounters.next();

                    if (isCommitReplaceMode() && srcOooLo > srcOooHi && (srcDataMax == 0 || append)) {
                        // Nothing to insert and replace range does not intersect with existing data
                        partitionTimestamp = txWriter.getNextExistingPartitionTimestamp(partitionTimestamp);
                        pressureControl.updateInflightPartitions(--inflightPartitions);
                        continue;
                    }

                    // To collect column top values and partition updates
                    // from o3 partition tasks, add them to pre-allocated continuous block of memory
                    long partitionUpdateSinkAddr = o3PartitionUpdateSink.allocateBlock();

                    o3PartitionUpdRemaining.incrementAndGet();
                    // async partition processing set this counter to the column count
                    // and then manages issues if publishing of column tasks fails
                    // mid-column-count.
                    latchCount++;
                    // Set column top memory to -1, no need to initialize partition update memory, it always set by O3 partition tasks
                    Vect.memset(partitionUpdateSinkAddr + (long) PARTITION_SINK_SIZE_LONGS * Long.BYTES, (long) metadata.getColumnCount() * Long.BYTES, -1);
                    Unsafe.getUnsafe().putLong(partitionUpdateSinkAddr, partitionTimestamp);
                    // original partition timestamp
                    Unsafe.getUnsafe().putLong(partitionUpdateSinkAddr + 6 * Long.BYTES, partitionTimestamp);

                    if (
                            isCommitReplaceMode()
                                    && partitionTimestamp >= lastPartitionTimestamp
                                    && o3TimestampMax >= txWriter.getMaxTimestamp()
                                    && srcOooLo < srcOooMax
                    ) {
                        replaceMaxTimestamp = getTimestampIndexValue(sortedTimestampsAddr, srcOooMax - 1);
                    }

                    if (append) {
                        // we are appending the last partition, make sure it has been mapped!
                        // this also might fail, make sure exception is trapped and partitions are
                        // counted down correctly
                        try {
                            setAppendPosition(srcDataMax, false);
                        } catch (Throwable e) {
                            o3BumpErrorCount(CairoException.isCairoOomError(e));
                            o3ClockDownPartitionUpdateCount();
                            o3CountDownDoneLatch();
                            throw e;
                        }

                        columnCounter.set(compressColumnCount(metadata));
                        Path pathToPartition = Path.getThreadLocal(path);
                        setPathForNativePartition(pathToPartition, partitionBy, txWriter.getPartitionTimestampByTimestamp(o3TimestampMin), srcNameTxn);
                        final int plen = pathToPartition.size();
                        int columnsPublished = 0;
                        long minTimestamp = isCommitReplaceMode() ? txWriter.getMinTimestamp() : o3TimestampMin;
                        for (int i = 0; i < columnCount; i++) {
                            final int columnType = metadata.getColumnType(i);
                            if (columnType < 0) {
                                continue;
                            }
                            final int colOffset = TableWriter.getPrimaryColumnIndex(i);
                            final boolean notTheTimestamp = i != timestampIndex;
                            final CharSequence columnName = metadata.getColumnName(i);
                            final int indexBlockCapacity = metadata.isColumnIndexed(i) ? metadata.getIndexValueBlockCapacity(i) : -1;
                            final BitmapIndexWriter indexWriter = indexBlockCapacity > -1 ? getBitmapIndexWriter(i) : null;
                            final MemoryR oooMem1 = o3Columns.getQuick(colOffset);
                            final MemoryR oooMem2 = o3Columns.getQuick(colOffset + 1);
                            final MemoryMA mem1 = columns.getQuick(colOffset);
                            final MemoryMA mem2 = columns.getQuick(colOffset + 1);
                            final long srcDataTop = getColumnTop(i);
                            final long srcOooFixAddr;
                            final long srcOooVarAddr;
                            final MemoryMA dstFixMem;
                            final MemoryMA dstVarMem;
                            if (!ColumnType.isVarSize(columnType)) {
                                srcOooFixAddr = notTheTimestamp ? oooMem1.addressOf(0) : sortedTimestampsAddr;
                                srcOooVarAddr = 0;
                                dstFixMem = mem1;
                                dstVarMem = null;
                            } else {
                                srcOooFixAddr = oooMem2.addressOf(0);
                                srcOooVarAddr = oooMem1.addressOf(0);
                                dstFixMem = mem2;
                                dstVarMem = mem1;
                            }

                            columnsPublished++;
                            try {
                                O3OpenColumnJob.appendLastPartition(
                                        pathToPartition,
                                        plen,
                                        columnName,
                                        columnCounter,
                                        notTheTimestamp ? columnType : ColumnType.setDesignatedTimestampBit(columnType, true),
                                        srcOooFixAddr,
                                        srcOooVarAddr,
                                        srcOooLo,
                                        srcOooHi,
                                        srcOooMax,
                                        minTimestamp,
                                        partitionTimestamp,
                                        srcDataTop,
                                        srcDataMax,
                                        indexBlockCapacity,
                                        dstFixMem,
                                        dstVarMem,
                                        newPartitionSize,
                                        srcDataMax,
                                        0,
                                        this,
                                        indexWriter,
                                        getColumnNameTxn(partitionTimestamp, i),
                                        partitionUpdateSinkAddr
                                );
                            } catch (Throwable e) {
                                if (columnCounter.addAndGet(columnsPublished - columnCount) == 0) {
                                    o3ClockDownPartitionUpdateCount();
                                    o3CountDownDoneLatch();
                                }
                                throw e;
                            }
                        }

                        addPhysicallyWrittenRows(srcOooBatchRowSize);
                    } else {
                        if (flattenTimestamp && o3RowCount > 0) {
                            Vect.flattenIndex(sortedTimestampsAddr, o3RowCount);
                            flattenTimestamp = false;
                        }
                        final long dedupColSinkAddr = dedupColumnCommitAddresses != null ? dedupColumnCommitAddresses.allocateBlock() : 0;

                        long o3TimestampLo, o3TimestampHi;
                        if (isCommitReplaceMode()) {
                            if (isParquet) {
                                // Parquet partitions do not support replace commits feature yet
                                o3PartitionUpdRemaining.decrementAndGet();
                                latchCount--;
                                pressureControl.updateInflightPartitions(--inflightPartitions);
                                throw CairoException.critical(0)
                                        .put("commit replace mode is not supported for Parquet partitions [table=").put(getTableToken().getTableName())
                                        .put(", partition=").ts(partitionTimestamp).put(']');
                            }
                            o3TimestampLo = (partitionTimestamp == minO3PartitionTimestamp) ? o3TimestampMin : partitionTimestamp;
                            o3TimestampHi = (partitionTimestamp == maxO3PartitionTimestamp) ? o3TimestampMax :
                                    txWriter.getNextPartitionTimestamp(partitionTimestamp) - 1;
                        } else {
                            o3TimestampLo = getTimestampIndexValue(sortedTimestampsAddr, srcOooLo);
                            o3TimestampHi = getTimestampIndexValue(sortedTimestampsAddr, srcOooHi);
                        }

                        o3CommitPartitionAsync(
                                columnCounter,
                                maxTimestamp,
                                sortedTimestampsAddr,
                                srcOooLo,
                                srcOooHi,
                                srcOooMax,
                                o3TimestampMin,
                                partitionTimestamp,
                                srcDataMax,
                                last,
                                srcNameTxn,
                                o3Basket,
                                newPartitionSize,
                                srcDataMax,
                                partitionUpdateSinkAddr,
                                dedupColSinkAddr,
                                isParquet,
                                o3TimestampLo,
                                o3TimestampHi
                        );
                    }
                } catch (CairoException | CairoError e) {
                    LOG.error().$((Sinkable) e).$();
                    success = false;
                    throw e;
                }
                if (inflightPartitions % partitionParallelism == 0) {
                    o3ConsumePartitionUpdates();
                    o3DoneLatch.await(latchCount);
                    inflightPartitions = 0;
                }
                partitionTimestamp = txWriter.getNextExistingPartitionTimestamp(partitionTimestamp);
            } // end while(srcOoo < srcOooMax)

            // at this point we should know the last partition row count
            partitionTimestampHi = Math.max(partitionTimestampHi, txWriter.getNextPartitionTimestamp(o3TimestampMax) - 1);

            if (!isCommitReplaceMode()) {
                txWriter.updateMaxTimestamp(Math.max(txWriter.getMaxTimestamp(), o3TimestampMax));
            } else if (replaceMaxTimestamp != Long.MIN_VALUE) {
                txWriter.updateMaxTimestamp(replaceMaxTimestamp);
            }
        } catch (Throwable th) {
            LOG.error().$("failed to commit data block [table=").$(tableToken).$(", error=").$(th).I$();
            throw th;
        } finally {
            // we are stealing work here it is possible we get exception from this method
            LOG.debug()
                    .$("o3 expecting updates [table=").$safe(tableToken.getTableName())
                    .$(", partitionsPublished=").$(pCount)
                    .I$();

            o3ConsumePartitionUpdates();
            if (o3ErrorCount.get() == 0 && success) {
                o3ConsumePartitionUpdateSink();
            }
            o3DoneLatch.await(latchCount);

            o3InError = !success || o3ErrorCount.get() > 0;
            if (success && o3ErrorCount.get() > 0) {
                //noinspection ThrowFromFinallyBlock
                throw CairoException.critical(0).put("bulk update failed and will be rolled back").setOutOfMemory(o3oomObserved);
            }
        }

        if (o3LagRowCount > 0 && !metadata.isWalEnabled()) {
            LOG.info().$("shifting lag rows up [table=").$safe(tableToken.getTableName()).$(", lagCount=").$(o3LagRowCount).I$();
            dispatchColumnTasks(
                    o3LagRowCount,
                    IGNORE,
                    srcOooMax,
                    0L,
                    0,
                    cthO3ShiftColumnInLagToTopRef
            );
        }
    }

    private void processPartitionRemoveCandidates() {
        try {
            final int n = partitionRemoveCandidates.size();
            if (n > 0) {
                processPartitionRemoveCandidates0(n);
            }
        } finally {
            partitionRemoveCandidates.clear();
        }
    }

    private void processPartitionRemoveCandidates0(int n) {
        boolean anyReadersBeforeCommittedTxn = checkScoreboardHasReadersBeforeLastCommittedTxn();
        // This flag will determine to schedule O3PartitionPurgeJob at the end or all done already.
        boolean scheduleAsyncPurge = false;
        long lastCommittedTxn = this.getTxn();

        for (int i = 0; i < n; i += 2) {
            try {
                final long timestamp = partitionRemoveCandidates.getQuick(i);
                final long txn = partitionRemoveCandidates.get(i + 1);
                // txn >= lastCommittedTxn means there are some versions found in the table directory
                // that are not attached to the table most likely as a result of a rollback
                if (!anyReadersBeforeCommittedTxn || txn >= lastCommittedTxn) {
                    setPathForNativePartition(
                            other,
                            partitionBy,
                            timestamp,
                            txn
                    );
                    other.$();
                    engine.getPartitionOverwriteControl().notifyPartitionMutates(tableToken, timestamp, txn, 0);
                    if (!ff.unlinkOrRemove(other, LOG)) {
                        LOG.info()
                                .$("could not purge partition version, async purge will be scheduled [path=").$substr(pathRootSize, other)
                                .$(", errno=").$(ff.errno())
                                .I$();
                        scheduleAsyncPurge = true;
                    }
                } else {
                    scheduleAsyncPurge = true;
                }
            } finally {
                other.trimTo(pathSize);
            }
        }

        if (scheduleAsyncPurge) {
            // Any more complicated case involve looking at what folders are present on disk before removing
            // do it async in O3PartitionPurgeJob
            if (schedulePurgeO3Partitions(messageBus, tableToken, partitionBy)) {
                LOG.debug().$("scheduled to purge partitions [table=").$safe(tableToken.getTableName()).I$();
            } else {
                LOG.error().$("could not queue for purge, queue is full [table=").$safe(tableToken.getTableName()).I$();
            }
        }
    }

    // returns true if the tx was committed into the table and can be made visible to readers
    // returns false if the tx was only copied to LAG and not committed - in this case the tx is not visible to readers
    private boolean processWalCommit(
            @Transient Path walPath,
            boolean ordered,
            long rowLo,
            long rowHi,
            final long o3TimestampMin,
            final long o3TimestampMax,
            @Nullable SymbolMapDiffCursor mapDiffCursor,
            long commitToTimestamp,
            long walIdSegmentId,
            boolean isLastSegmentUsage,
            TableWriterPressureControl pressureControl
    ) {
        int initialSize = segmentFileCache.getWalMappedColumns().size();
        int timestampIndex = metadata.getTimestampIndex();
        int walRootPathLen = walPath.size();
        long maxTimestamp = txWriter.getMaxTimestamp();
        if (isLastPartitionClosed()) {
            if (isEmptyTable()) {
                // The table is empty, last partition does not exist
                // WAL processing needs last partition to store LAG data
                // Create artificial partition at the point of o3TimestampMin.
                openPartition(o3TimestampMin, 0);
                txWriter.setMaxTimestamp(o3TimestampMin);
                // Add the partition to the list of partitions with 0 size.
                txWriter.updatePartitionSizeByTimestamp(o3TimestampMin, 0, txWriter.getTxn() - 1);
            } else {
                throw CairoException.critical(0).put("system error, cannot resolve WAL table last partition [path=")
                        .put(path).put(']');
            }
        }

        assert maxTimestamp == Long.MIN_VALUE ||
                txWriter.getPartitionTimestampByTimestamp(partitionTimestampHi) == txWriter.getPartitionTimestampByTimestamp(txWriter.maxTimestamp);

        lastPartitionTimestamp = txWriter.getPartitionTimestampByTimestamp(partitionTimestampHi);
        boolean success = true;
        try {
            boolean forceFullCommit = commitToTimestamp == WalTxnDetails.FORCE_FULL_COMMIT;
            final long maxLagRows = getWalMaxLagRows();
            final long walLagMaxTimestampBefore = txWriter.getLagMaxTimestamp();
            segmentFileCache.mmapSegments(metadata, walPath, walIdSegmentId, rowLo, rowHi);
            o3Columns = segmentFileCache.getWalMappedColumns();
            final long newMinLagTimestamp = Math.min(o3TimestampMin, txWriter.getLagMinTimestamp());
            long initialPartitionTimestampHi = partitionTimestampHi;

            long walLagRowCount = txWriter.getLagRowCount();
            long o3Hi = rowHi;
            try {
                long o3Lo = rowLo;
                long commitRowCount = rowHi - rowLo;
                boolean copiedToMemory;

                long totalUncommitted = walLagRowCount + commitRowCount;
                long newMaxLagTimestamp = Math.max(o3TimestampMax, txWriter.getLagMaxTimestamp());
                boolean needFullCommit = forceFullCommit
                        // Too many rows in LAG
                        || totalUncommitted > maxLagRows
                        // Can commit without O3 and LAG has just enough rows
                        || (commitToTimestamp >= newMaxLagTimestamp && totalUncommitted > getMetaMaxUncommittedRows())
                        // Too many uncommitted transactions in LAG
                        || (configuration.getWalMaxLagTxnCount() > 0 && txWriter.getLagTxnCount() >= configuration.getWalMaxLagTxnCount())
                        // when the time between commits is too long we need to commit regardless of the row count or volume filled
                        // this is to bring the latency of data visibility inline with user expectations
                        || (configuration.getMicrosecondClock().getTicks() - lastWalCommitTimestampMicros > configuration.getCommitLatency());

                boolean canFastCommit = indexers.size() == 0 && applyFromWalLagToLastPartitionPossible(commitToTimestamp, txWriter.getLagRowCount(), txWriter.isLagOrdered(), txWriter.getMaxTimestamp(), txWriter.getLagMinTimestamp(), txWriter.getLagMaxTimestamp());
                boolean lagOrderedNew = !isCommitDedupMode() && txWriter.isLagOrdered() && ordered && walLagMaxTimestampBefore <= o3TimestampMin;
                boolean canFastCommitNew = applyFromWalLagToLastPartitionPossible(commitToTimestamp, totalUncommitted, lagOrderedNew, txWriter.getMaxTimestamp(), newMinLagTimestamp, newMaxLagTimestamp);

                // Fast commit of existing LAG data is possible but will not be possible after current transaction is added to the lag.
                // Also fast LAG commit will not cause O3 with the current transaction.
                if (!needFullCommit && canFastCommit && !canFastCommitNew && txWriter.getLagMaxTimestamp() <= o3TimestampMin) {
                    // Fast commit lag data and then proceed.
                    applyFromWalLagToLastPartition(commitToTimestamp, false);

                    // Re-evaluate commit decision
                    walLagRowCount = txWriter.getLagRowCount();
                    totalUncommitted = commitRowCount;
                    newMaxLagTimestamp = Math.max(o3TimestampMax, txWriter.getLagMaxTimestamp());
                    needFullCommit =
                            // Too many rows in LAG
                            totalUncommitted > maxLagRows
                                    // Can commit without O3 and LAG has just enough rows
                                    || (commitToTimestamp >= newMaxLagTimestamp && totalUncommitted > getMetaMaxUncommittedRows())
                                    // Too many uncommitted transactions in LAG
                                    || (configuration.getWalMaxLagTxnCount() > 0 && txWriter.getLagTxnCount() > configuration.getWalMaxLagTxnCount());
                }

                if (!needFullCommit || canFastCommitNew) {
                    // Don't commit anything, move everything to lag area of last partition instead.
                    // This usually happens when WAL transactions are very small, so it's faster
                    // to squash several of them together before writing anything to all the partitions.
                    LOG.debug().$("all WAL rows copied to LAG [table=").$(tableToken).I$();

                    o3Columns = remapWalSymbols(mapDiffCursor, rowLo, rowHi, walPath);
                    // This will copy data from mmap files to memory.
                    // Symbols are already mapped to the correct destination.
                    dispatchColumnTasks(
                            o3Hi - o3Lo,
                            IGNORE,
                            o3Lo,
                            walLagRowCount,
                            1,
                            this.cthAppendWalColumnToLastPartition
                    );
                    walLagRowCount += commitRowCount;
                    addPhysicallyWrittenRows(commitRowCount);
                    txWriter.setLagRowCount((int) walLagRowCount);
                    txWriter.setLagOrdered(lagOrderedNew);
                    txWriter.setLagMinTimestamp(newMinLagTimestamp);
                    txWriter.setLagMaxTimestamp(Math.max(o3TimestampMax, txWriter.getLagMaxTimestamp()));
                    txWriter.setLagTxnCount(txWriter.getLagTxnCount() + 1);

                    if (canFastCommitNew) {
                        applyFromWalLagToLastPartition(commitToTimestamp, false);
                    }

                    return forceFullCommit;
                }

                // Try to fast apply records from LAG to last partition which are before o3TimestampMin and commitToTimestamp.
                // This application will not include the current transaction data, only what's already in WAL lag.
                if (applyFromWalLagToLastPartition(Math.min(o3TimestampMin, commitToTimestamp), true) != Long.MIN_VALUE) {
                    walLagRowCount = txWriter.getLagRowCount();
                    totalUncommitted = walLagRowCount + commitRowCount;
                }

                // Re-valuate WAL lag min/max with impact of the current transaction.
                txWriter.setLagMinTimestamp(Math.min(o3TimestampMin, txWriter.getLagMinTimestamp()));
                txWriter.setLagMaxTimestamp(Math.max(o3TimestampMax, txWriter.getLagMaxTimestamp()));
                boolean needsOrdering = !ordered || walLagRowCount > 0;
                boolean needsDedup = isCommitDedupMode();

                long timestampAddr = 0;
                MemoryCR walTimestampColumn = segmentFileCache.getWalMappedColumns().getQuick(getPrimaryColumnIndex(timestampIndex));
                o3Columns = remapWalSymbols(mapDiffCursor, rowLo, rowHi, walPath);

                if (needsOrdering || needsDedup) {
                    if (needsOrdering) {
                        LOG.debug().$("sorting WAL [table=").$(tableToken)
                                .$(", ordered=").$(ordered)
                                .$(", lagRowCount=").$(walLagRowCount)
                                .$(", walRowLo=").$(rowLo)
                                .$(", walRowHi=").$(rowHi).I$();

                        final long timestampMemorySize = totalUncommitted << 4;
                        o3TimestampMem.jumpTo(timestampMemorySize);
                        o3TimestampMemCpy.jumpTo(timestampMemorySize);

                        MemoryMA timestampColumn = columns.get(getPrimaryColumnIndex(timestampIndex));
                        final long tsLagOffset = txWriter.getTransientRowCount() << 3;
                        final long tsLagSize = walLagRowCount << 3;
                        final long mappedTimestampIndexAddr = walTimestampColumn.addressOf(rowLo << 4);
                        timestampAddr = o3TimestampMem.getAddress();

                        final long tsLagBufferAddr = mapAppendColumnBuffer(timestampColumn, tsLagOffset, tsLagSize, false);
                        try {
                            long rowCount = Vect.radixSortABLongIndexAsc(
                                    Math.abs(tsLagBufferAddr),
                                    walLagRowCount,
                                    mappedTimestampIndexAddr,
                                    commitRowCount,
                                    timestampAddr,
                                    o3TimestampMemCpy.addressOf(0),
                                    txWriter.getLagMinTimestamp(),
                                    txWriter.getLagMaxTimestamp()
                            );
                            assert rowCount == totalUncommitted : "radix sort error, result: " + rowCount + " expected " + totalUncommitted;
                        } finally {
                            mapAppendColumnBufferRelease(tsLagBufferAddr, tsLagOffset, tsLagSize);
                        }
                    } else {
                        // Needs deduplication only
                        timestampAddr = walTimestampColumn.addressOf(rowLo * TIMESTAMP_MERGE_ENTRY_BYTES);
                    }

                    if (needsDedup) {
                        o3TimestampMemCpy.jumpTo(totalUncommitted * TIMESTAMP_MERGE_ENTRY_BYTES);
                        o3TimestampMem.jumpTo(totalUncommitted * TIMESTAMP_MERGE_ENTRY_BYTES);
                        long dedupTimestampAddr = o3TimestampMem.getAddress();
                        long deduplicatedRowCount = deduplicateSortedIndex(
                                totalUncommitted,
                                timestampAddr,
                                dedupTimestampAddr,
                                o3TimestampMemCpy.addressOf(0),
                                walLagRowCount
                        );
                        if (deduplicatedRowCount > 0) {
                            // There are timestamp duplicates, reshuffle the records
                            needsOrdering = true;
                            timestampAddr = dedupTimestampAddr;
                            totalUncommitted = deduplicatedRowCount;
                        }
                    }
                }

                if (needsOrdering) {
                    dispatchColumnTasks(timestampAddr, totalUncommitted, walLagRowCount, rowLo, rowHi, cthMergeWalColumnWithLag);
                    swapO3ColumnsExcept(timestampIndex);

                    // Sorted data is now sorted in memory copy of the data from mmap files
                    // Row indexes start from 0, not rowLo
                    o3Hi = totalUncommitted;
                    o3Lo = 0L;
                    walLagRowCount = 0L;
                    o3Columns = o3MemColumns1;
                    copiedToMemory = true;
                } else {
                    // Wal column can are lazily mapped to improve performance. It works ok, except in this case
                    // where access getAddress() calls are concurrent. Map them eagerly now.
                    segmentFileCache.mmapWalColsEager();

                    timestampAddr = walTimestampColumn.addressOf(0);
                    copiedToMemory = false;
                }

                // We could commit some portion of the lag into the partitions and keep some data in the lag
                // like 70/30 split, but it would break snapshot assumptions and this optimization is removed
                // in the next release after v7.3.9.
                // Commit everything.
                walLagRowCount = 0;
                processWalCommitFinishApply(walLagRowCount, timestampAddr, o3Lo, o3Hi, pressureControl, copiedToMemory, initialPartitionTimestampHi);
            } finally {
                finishO3Append(walLagRowCount);
                o3Columns = o3MemColumns1;
            }

            return true;
        } catch (Throwable th) {
            success = false;
            throw th;
        } finally {
            if (memColumnShifted) {
                clearMemColumnShifts();
            }
            walPath.trimTo(walRootPathLen);
            segmentFileCache.closeWalFiles(isLastSegmentUsage || !success, walIdSegmentId, initialSize);
        }
    }

    private boolean processWalCommit(Path walPath, long seqTxn, TableWriterPressureControl pressureControl, long commitToTimestamp) {
        int walId = walTxnDetails.getWalId(seqTxn);
        long txnMinTs = walTxnDetails.getMinTimestamp(seqTxn);
        long txnMaxTs = walTxnDetails.getMaxTimestamp(seqTxn);
        long rowLo = walTxnDetails.getSegmentRowLo(seqTxn);
        long rowHi = walTxnDetails.getSegmentRowHi(seqTxn);
        boolean inOrder = walTxnDetails.getTxnInOrder(seqTxn);
        byte dedupMode = walTxnDetails.getDedupMode(seqTxn);
        long replaceRangeTsLo = walTxnDetails.getReplaceRangeTsLow(seqTxn);
        long replaceRangeTsHi = walTxnDetails.getReplaceRangeTsHi(seqTxn);

        LogRecord logLine = LOG.info();
        logLine.$("processing WAL [path=").$substr(pathRootSize, walPath)
                .$(", roLo=").$(rowLo)
                .$(", roHi=").$(rowHi)
                .$(", seqTxn=").$(seqTxn)
                .$(", tsMin=").$ts(txnMinTs).$(", tsMax=").$ts(txnMaxTs)
                .$(", commitToTs=").$ts(commitToTimestamp);

        if (replaceRangeTsLo < replaceRangeTsHi) {
            logLine.$(", replaceRangeTsLo=").$ts(replaceRangeTsLo)
                    .$(", replaceRangeTsHi=").$ts(replaceRangeTsHi);
        }
        logLine.I$();

        final int segmentId = walTxnDetails.getSegmentId(seqTxn);
        boolean isLastSegmentUsage = walTxnDetails.isLastSegmentUsage(seqTxn);
        SymbolMapDiffCursor mapDiffCursor = walTxnDetails.getWalSymbolDiffCursor(seqTxn);

        long walIdSegmentId = Numbers.encodeLowHighInts(segmentId, walId);
        walRowsProcessed = rowHi - rowLo;

        if (dedupMode == WalUtils.WAL_DEDUP_MODE_REPLACE_RANGE) {
            processWalCommitDedupReplace(
                    walPath,
                    inOrder,
                    rowLo,
                    rowHi,
                    txnMinTs,
                    txnMaxTs,
                    mapDiffCursor,
                    walIdSegmentId,
                    isLastSegmentUsage,
                    pressureControl,
                    replaceRangeTsLo,
                    replaceRangeTsHi
            );

            // Min timestamp is either outside of replace range or equals to the min timestamp of the transaction
            assert txWriter.getMinTimestamp() < replaceRangeTsLo || txWriter.getMinTimestamp() >= replaceRangeTsHi || txWriter.getMinTimestamp() == txnMinTs;
            // Max timestamp is either outside of replace range or equals to the max timestamp of the transaction
            assert txWriter.getMaxTimestamp() < replaceRangeTsLo || txWriter.getMaxTimestamp() >= replaceRangeTsHi || txWriter.getMaxTimestamp() == txnMaxTs;

            return true;
        } else {
            return processWalCommit(
                    walPath,
                    inOrder,
                    rowLo,
                    rowHi,
                    txnMinTs,
                    txnMaxTs,
                    mapDiffCursor,
                    commitToTimestamp,
                    walIdSegmentId,
                    isLastSegmentUsage,
                    pressureControl
            );
        }
    }

    private int processWalCommitBlock(
            long startSeqTxn,
            int blockTransactionCount,
            TableWriterPressureControl pressureControl
    ) {
        segmentCopyInfo.clear();
        walTxnDetails.prepareCopySegments(startSeqTxn, blockTransactionCount, segmentCopyInfo, denseSymbolMapWriters.size() > 0);
        if (isLastPartitionClosed()) {
            if (isEmptyTable()) {
                populateDenseIndexerList();
            }
        }

        LOG.info().$("processing WAL transaction block [table=").$(tableToken)
                .$(", seqTxn=").$(startSeqTxn).$("..").$(startSeqTxn + blockTransactionCount - 1)
                .$(", rows=").$(segmentCopyInfo.getTotalRows())
                .$(", segments=").$(segmentCopyInfo.getSegmentCount())
                .$(", minTimestamp=").$ts(segmentCopyInfo.getMinTimestamp())
                .$(", maxTimestamp=").$ts(segmentCopyInfo.getMaxTimestamp())
                .I$();

        walRowsProcessed = segmentCopyInfo.getTotalRows();
        if (segmentCopyInfo.hasSegmentGaps()) {
            LOG.info().$("some segments have gaps in committed rows [table=").$(tableToken).I$();
            throw CairoException.txnApplyBlockError(tableToken);
        }

        try {
            segmentFileCache.mmapWalColumns(segmentCopyInfo, metadata, path);
            final long timestampAddr;
            final boolean copiedToMemory;
            final long o3Lo;
            final long o3LoHi;

            if (!isCommitDedupMode() && segmentCopyInfo.getAllTxnDataInOrder() && segmentCopyInfo.getSegmentCount() == 1) {
                LOG.info().$("all data in order, single segment, processing optimised [table=").$(tableToken).I$();
                // all data comes from a single segment and is already sorted
                if (denseSymbolMapWriters.size() > 0) {
                    segmentFileCache.mmapWalColsEager();
                    o3Columns = processWalCommitBlock_remapSymbols();
                } else {
                    // No symbols, nothing to remap
                    segmentFileCache.mmapWalColsEager();
                    o3Columns = segmentFileCache.getWalMappedColumns();
                }

                // There is only one segment
                o3Lo = segmentCopyInfo.getRowLo(0);
                o3LoHi = o3Lo + segmentCopyInfo.getTotalRows();
                MemoryCR tsColumn = o3Columns.get(getPrimaryColumnIndex(metadata.getTimestampIndex()));
                timestampAddr = tsColumn.addressOf(0);
                txWriter.setLagMinTimestamp(segmentCopyInfo.getMinTimestamp());
                txWriter.setLagMaxTimestamp(segmentCopyInfo.getMaxTimestamp());
                copiedToMemory = false;
            } else {
                o3Lo = 0;
                o3LoHi = processWalCommitBlock_sortWalSegmentTimestamps();
                timestampAddr = o3TimestampMem.getAddress();
                copiedToMemory = true;
            }

            try {
                lastPartitionTimestamp = txWriter.getLastPartitionTimestamp();
                processWalCommitFinishApply(
                        0,
                        timestampAddr,
                        o3Lo,
                        o3LoHi,
                        pressureControl,
                        copiedToMemory,
                        partitionTimestampHi
                );
            } finally {
                finishO3Append(0);
                o3Columns = o3MemColumns1;
            }
            return blockTransactionCount;
        } finally {
            if (memColumnShifted) {
                clearMemColumnShifts();
            }
            segmentFileCache.closeWalFiles(segmentCopyInfo, metadata.getColumnCount());
            if (tempDirectMemList != null) {
                tempDirectMemList.resetCapacity();
            }
        }
    }

    private ObjList<MemoryCR> processWalCommitBlock_remapSymbols() {
        long columnAddressCount = 2L * metadata.getColumnCount();
        DirectLongList columnSegmentAddressBuffer = getTempDirectLongList(columnAddressCount);
        columnSegmentAddressBuffer.setPos(columnAddressCount);

        // Remap the symbols if there are any
        processWalCommitBlock_sortWalSegmentTimestamps_dispatchColumnSortTasks(
                0,
                segmentCopyInfo.getTotalRows(),
                columnSegmentAddressBuffer.getAddress(),
                1,
                segmentCopyInfo.getRowLo(0),
                true,
                false,
                cthMapSymbols
        );

        o3ColumnOverrides.clear();
        o3ColumnOverrides.addAll(segmentFileCache.getWalMappedColumns());

        long columnSegmentAddressesBase = columnSegmentAddressBuffer.getAddress();
        // Take symbol columns from o3MemColumns2 if remapping happened
        int tsColIndex = metadata.getTimestampIndex();
        for (int i = 0, n = metadata.getColumnCount(); i < n; i++) {
            int columnType = metadata.getColumnType(i);
            if (i != tsColIndex && columnType > 0) {
                if (ColumnType.isSymbol(columnType)) {
                    // -1 is the indicator that column is remapped.
                    // Otherwise, the symbol remapping did not happen because there were no new symbols
                    if (Unsafe.getUnsafe().getLong(columnSegmentAddressesBase) == -1L) {
                        int primaryColumnIndex = getPrimaryColumnIndex(i);
                        MemoryCARW remappedColumn = o3MemColumns2.getQuick(primaryColumnIndex);
                        assert remappedColumn.size() >= (segmentCopyInfo.getTotalRows() << ColumnType.pow2SizeOf(columnType));
                        o3ColumnOverrides.set(primaryColumnIndex, remappedColumn);

                        LOG.info().$("using remapped column buffer [table=").$(tableToken)
                                .$(", name=").$safe(metadata.getColumnName(i)).$(", index=").$(i).I$();
                    }
                }
                columnSegmentAddressesBase += Long.BYTES;
                if (ColumnType.isVarSize(columnType)) {
                    columnSegmentAddressesBase += Long.BYTES;
                }
            }
        }
        columnSegmentAddressBuffer.resetCapacity();
        return o3ColumnOverrides;
    }

    // The name of the method starts from processWalCommitBlock to keep the methods close together after code formatting
    private long processWalCommitBlock_sortWalSegmentTimestamps() {
        int timestampIndex = metadata.getTimestampIndex();

        // For each column, we will need a dense list of column addresses
        // across all the segments. It will be used in column shuffling/remapping procs
        // Allocate enough space to store all the addresses, e.g., for every segment 2x long for every column.
        int walColumnCountPerSegment = metadata.getColumnCount() * 2;
        long totalSegmentAddresses = segmentCopyInfo.getSegmentCount();
        long totalColumnAddressSize = totalSegmentAddresses * walColumnCountPerSegment;
        DirectLongList tsAddresses = getTempDirectLongList(totalColumnAddressSize);
        tsAddresses.setPos(totalColumnAddressSize);

        try {
            segmentFileCache.createAddressBuffersPrimary(timestampIndex, metadata.getColumnCount(), segmentCopyInfo.getSegmentCount(), tsAddresses.getAddress());
            long totalRows = segmentCopyInfo.getTotalRows();
            // This sort apart from creating normal merge index with 2 longs
            // creates reverse long index at the end, e.g. it needs one more long per row
            // It does not need all 64 bits, most of the cases it can do with 32bit but here we over allocate
            // and let native code to use what's needed
            // One more 64bit is used to add additional flags the native code passes
            // between sort and shuffle calls about the format of the index
            // e.g. how many bits is used for segment index values
            o3TimestampMem.jumpTo(totalRows * Long.BYTES * 3 + Long.BYTES);
            o3TimestampMemCpy.jumpTo(totalRows * Long.BYTES * 3 + Long.BYTES);

            long timestampAddr = o3TimestampMem.getAddress();

            boolean needsDedup = isDeduplicationEnabled();
            long minTs = segmentCopyInfo.getMinTimestamp();
            long maxTs = segmentCopyInfo.getMaxTimestamp();

            LOG.debug().$("sorting [table=").$safe(tableToken.getTableName())
                    .$(", rows=").$(segmentCopyInfo.getTotalRows())
                    .$(", segments=").$(segmentCopyInfo.getSegmentCount())
                    .$(", minTs=").$ts(minTs)
                    .$(", maxTs=").$ts(maxTs)
                    .I$();

            long indexFormat = Vect.radixSortManySegmentsIndexAsc(
                    timestampAddr,
                    o3TimestampMemCpy.addressOf(0),
                    tsAddresses.getAddress(),
                    (int) tsAddresses.size(),
                    segmentCopyInfo.getTxnInfoAddress(),
                    segmentCopyInfo.getTxnCount(),
                    segmentCopyInfo.getMaxTxRowCount(),
                    0,
                    0,
                    minTs,
                    maxTs,
                    totalRows,
                    needsDedup ? Vect.DEDUP_INDEX_FORMAT : Vect.SHUFFLE_INDEX_FORMAT
            );

            // the result of the sort is sort index. The format of the index is different
            // if the dedup is needed. See comments on Vect.DEDUP_INDEX_FORMAT and Vect.SHUFFLE_INDEX_FORMAT
            // to understand the difference

            // Clean timestamp addresses, otherwise the shuffle code will lazily re-use them
            tsAddresses.set(0, 0L);

            if (!Vect.isIndexSuccess(indexFormat)) {
                LOG.info().$("transaction sort error, will switch to 1 commit [table=").$(tableToken)
                        .$(", totalRows=").$(totalRows)
                        .$(", indexFormat=").$(indexFormat)
                        .I$();

                throw CairoException.txnApplyBlockError(tableToken);
            }

            if (isDeduplicationEnabled()) {
                if (denseSymbolMapWriters.size() > 0 && dedupColumnCommitAddresses.getColumnCount() > 0) {
                    // Remap the symbols if there are any SYMBOL dedup keys
                    processWalCommitBlock_sortWalSegmentTimestamps_dispatchColumnSortTasks(
                            timestampAddr,
                            totalRows,
                            tsAddresses.getAddress(),
                            totalSegmentAddresses,
                            0,
                            true,
                            true,
                            cthMapSymbols
                    );
                }

                indexFormat = processWalCommitBlock_sortWalSegmentTimestamps_deduplicateSortedIndexFromManyAddresses(
                        indexFormat,
                        timestampAddr,
                        o3TimestampMemCpy.addressOf(0),
                        tsAddresses.getAddress()
                );

                // The last call to dedup the index converts it to the shuffle format.
                // See comments on Vect.DEDUP_INDEX_FORMAT and Vect.SHUFFLE_INDEX_FORMAT
                // to understand the difference

                if (!Vect.isIndexSuccess(indexFormat)) {
                    LOG.critical().$("WAL dedup sorted index failed will switch to 1 commit [table=").$(tableToken)
                            .$(", totalRows=").$(totalRows)
                            .$(", indexFormat=").$(indexFormat)
                            .I$();

                    throw CairoException.txnApplyBlockError(tableToken);
                }

                long dedupedRowCount = Vect.readIndexResultRowCount(indexFormat);
                LOG.info().$("WAL dedup sorted commit index [table=").$(tableToken)
                        .$(", totalRows=").$(totalRows)
                        .$(", dups=").$(totalRows - dedupedRowCount)
                        .I$();

                // Swap tsMemory and tsMemoryCopy, result of index dedup is in o3TimestampMemCpy
                timestampAddr = swapTimestampInMemCols(timestampIndex);
                totalRows = dedupedRowCount;
            }

            LOG.debug().$("shuffling [table=").$(tableToken).$(", columCount=")
                    .$(metadata.getColumnCount() - 1)
                    .$(", rows=").$(totalRows)
                    .$(", indexFormat=").$(indexFormat).I$();

            processWalCommitBlock_sortWalSegmentTimestamps_dispatchColumnSortTasks(
                    timestampAddr,
                    totalRows,
                    tsAddresses.getAddress(),
                    totalSegmentAddresses,
                    indexFormat,
                    false,
                    false,
                    cthMergeWalColumnManySegments
            );

            assert o3MemColumns1.get(getPrimaryColumnIndex(timestampIndex)) == o3TimestampMem;
            assert o3MemColumns2.get(getPrimaryColumnIndex(timestampIndex)) == o3TimestampMemCpy;

            o3Columns = o3MemColumns1;
            activeColumns = o3MemColumns1;

            txWriter.setLagMinTimestamp(minTs);
            txWriter.setLagMaxTimestamp(maxTs);

            return totalRows;
        } finally {
            tsAddresses.resetCapacity();
        }
    }

    private long processWalCommitBlock_sortWalSegmentTimestamps_deduplicateSortedIndexFromManyAddresses(
            long indexFormat,
            long srcIndexSrcAddr,
            long outIndexAddr,
            long columnAddressBufferPrimary
    ) {
        int dedupKeyIndex = 0;
        long dedupCommitAddr = 0;
        try {
            if (dedupColumnCommitAddresses.getColumnCount() > 0) {
                dedupCommitAddr = dedupColumnCommitAddresses.allocateBlock();
                int columnCount = metadata.getColumnCount();
                int bytesPerColumn = segmentCopyInfo.getSegmentCount() * Long.BYTES;

                for (int i = 0; i < columnCount; i++) {
                    int columnType = metadata.getColumnType(i);
                    if (i != metadata.getTimestampIndex() && columnType > 0) {
                        if (metadata.isDedupKey(i)) {
                            long dataAddresses;
                            int valueSizeBytes = ColumnType.isVarSize(columnType) ? -1 : ColumnType.sizeOf(columnType);

                            if (!ColumnType.isSymbol(columnType) || Unsafe.getUnsafe().getLong(columnAddressBufferPrimary) == 0) {
                                segmentFileCache.createAddressBuffersPrimary(i, columnCount, segmentCopyInfo.getSegmentCount(), columnAddressBufferPrimary);
                                dataAddresses = columnAddressBufferPrimary;
                            } else {
                                // Symbols are already re-mapped, and the buffer is in o3ColumnMem2
                                dataAddresses = o3MemColumns2.get(getPrimaryColumnIndex(i)).addressOf(0);
                                // Indicate that it's a special case of the column type; only one address is supplied
                                valueSizeBytes = -1;
                            }

                            long addr = DedupColumnCommitAddresses.setColValues(
                                    dedupCommitAddr,
                                    dedupKeyIndex++,
                                    columnType,
                                    valueSizeBytes,
                                    0L
                            );

                            if (!ColumnType.isVarSize(columnType)) {
                                DedupColumnCommitAddresses.setColAddressValues(addr, dataAddresses);
                            } else {
                                long columnAddressBufferSecondary = columnAddressBufferPrimary + bytesPerColumn;
                                ColumnTypeDriver driver = ColumnType.getDriver(columnType);
                                segmentFileCache.createAddressBuffersPrimary(i, columnCount, segmentCopyInfo.getSegmentCount(), columnAddressBufferPrimary);
                                segmentFileCache.createAddressBuffersSecondary(i, columnCount, segmentCopyInfo, columnAddressBufferSecondary, driver);

                                DedupColumnCommitAddresses.setColAddressValues(addr, columnAddressBufferSecondary, columnAddressBufferPrimary, 0L);
                                DedupColumnCommitAddresses.setO3DataAddressValues(addr, DedupColumnCommitAddresses.NULL, DedupColumnCommitAddresses.NULL, 0);
                            }
                        }

                        // Reserve segment address buffers even for non-dedup columns
                        // They will be re-used on shuffling
                        columnAddressBufferPrimary += bytesPerColumn;
                        if (ColumnType.isVarSize(columnType)) {
                            // For secondary
                            columnAddressBufferPrimary += bytesPerColumn;
                        }
                    }
                }
                assert dedupKeyIndex <= dedupColumnCommitAddresses.getColumnCount();
            }
            return Vect.dedupSortedTimestampIndexManyAddresses(
                    indexFormat,
                    srcIndexSrcAddr,
                    outIndexAddr,
                    dedupKeyIndex,
                    DedupColumnCommitAddresses.getAddress(dedupCommitAddr)
            );
        } finally {
            dedupColumnCommitAddresses.clear();
        }
    }

    private void processWalCommitBlock_sortWalSegmentTimestamps_dispatchColumnSortTasks(
            long timestampAddr,
            long totalRows,
            long columnAddressesBuffer,
            long totalSegmentAddresses,
            long indexFormatOrSymbolRowsOffset,
            boolean symbolColumnsOnly,
            boolean dedupColumnOnly,
            ColumnTaskHandler taskHandler
    ) {
        // Dispatch processWalCommitBlock column tasks.
        // This method is used in 3 places:
        // 1. Remap symbols to table symbol ids before deduplication
        // 2. Remap symbols to table symbol ids when all transactions are from the same segment and data is in order
        // 2. Shuffle columns data according to the index
        final long timestampColumnIndex = metadata.getTimestampIndex();
        final Sequence pubSeq = this.messageBus.getColumnTaskPubSeq();
        final RingQueue<ColumnTask> queue = this.messageBus.getColumnTaskQueue();
        o3DoneLatch.reset();
        o3ErrorCount.set(0);
        lastErrno = 0;
        int queuedCount = 0;

        long totalSegmentAddressesBytes = totalSegmentAddresses * Long.BYTES;
        for (int columnIndex = 0; columnIndex < columnCount; columnIndex++) {
            int columnType = metadata.getColumnType(columnIndex);
            if (columnIndex != timestampColumnIndex && columnType > 0) {

                // Allocate the column buffers the same way
                // regardless if it is a symbol only pass or all column pass,
                // e.g., allocate addresses for non-deleted  columns.
                // After symbol only remap pass, the buffer addresses
                // will contain a hint that the symbol remapping is already done and the shuffle proc rely on that flag.

                long mappedAddrBuffPrimary = columnAddressesBuffer;
                columnAddressesBuffer += totalSegmentAddressesBytes;
                if (ColumnType.isVarSize(columnType)) {
                    columnAddressesBuffer += totalSegmentAddressesBytes;
                }

                if ((!symbolColumnsOnly || ColumnType.isSymbol(columnType)) && (!dedupColumnOnly || metadata.isDedupKey(columnIndex))) {
                    long cursor = pubSeq.next();

                    if (cursor > -1) {
                        try {
                            final ColumnTask task = queue.get(cursor);
                            task.of(
                                    o3DoneLatch,
                                    columnIndex,
                                    columnType,
                                    timestampColumnIndex,
                                    timestampAddr,
                                    mappedAddrBuffPrimary,
                                    totalRows,
                                    indexFormatOrSymbolRowsOffset,
                                    totalSegmentAddressesBytes,
                                    taskHandler
                            );
                        } finally {
                            queuedCount++;
                            pubSeq.done(cursor);
                        }
                    } else {
                        taskHandler.run(
                                columnIndex,
                                columnType,
                                timestampColumnIndex,
                                timestampAddr,
                                mappedAddrBuffPrimary,
                                totalRows,
                                indexFormatOrSymbolRowsOffset,
                                totalSegmentAddressesBytes
                        );
                    }
                }
            }
        }
        consumeColumnTasks(queue, queuedCount);
    }

    // remap symbols column into o3MemColumns2
    private void processWalCommitBlock_sortWalSegmentTimestamps_dispatchColumnSortTasks_mapSymbols(
            int columnIndex,
            int columnType,
            long timestampColumnIndex,
            long mergeIndex,
            long mappedAddrBuffPrimary,
            long totalRows,
            long rowsOffset,
            long totalSegmentAddressesBytes
    ) {
        try {
            assert ColumnType.isSymbol(columnType);
            final int shl = ColumnType.pow2SizeOf(columnType);

            var mapWriter = symbolMapWriters.get(columnIndex);

            // Use o3MemColumns1 to build symbol maps.
            // and o3MemColumns2 to store re-mapped symbols
            var symbolMapMem = o3MemColumns1.get(getPrimaryColumnIndex(columnIndex));
            symbolMapMem.jumpTo(0);

            boolean needsRemapping = walTxnDetails.buildTxnSymbolMap(segmentCopyInfo, columnIndex, mapWriter, symbolMapMem);

            // When there are no new symbols for all the segment transactions, remapping is not needed and not performed
            if (needsRemapping) {
                long txnCount = this.segmentCopyInfo.getTxnCount();
                segmentFileCache.createAddressBuffersPrimary(columnIndex, metadata.getColumnCount(), segmentCopyInfo.getSegmentCount(), mappedAddrBuffPrimary);
                var destinationColumn = o3MemColumns2.get(getPrimaryColumnIndex(columnIndex));

                destinationColumn.jumpTo((rowsOffset + totalRows) << shl);

                LOG.debug().$("remapping WAL symbols [table=").$safe(tableToken.getTableName())
                        .$(", column=").$safe(metadata.getColumnName(columnIndex))
                        .$(", rows=").$(totalRows)
                        .$(", txnCount=").$(txnCount)
                        .$(", offset=").$(rowsOffset)
                        .I$();

                long rowCount = Vect.remapSymbolColumnFromManyAddresses(
                        mappedAddrBuffPrimary,
                        destinationColumn.getAddress(),
                        segmentCopyInfo.getTxnInfoAddress(),
                        txnCount,
                        symbolMapMem.getAddress()
                );
                destinationColumn.shiftAddressRight(rowsOffset << shl);
                memColumnShifted |= (rowsOffset << shl) != 0;

                if (rowCount != totalRows) {
                    throwApplyBlockColumnShuffleFailed(columnIndex, columnType, totalRows, rowCount);
                }

                // Save the hint that this symbol is already re-mapped, and the results are in o3MemColumns2
                Unsafe.getUnsafe().putLong(mappedAddrBuffPrimary, -1L);
            } else {
                // Save the hint that symbol column is not re-mapped
                Unsafe.getUnsafe().putLong(mappedAddrBuffPrimary, 0);
                LOG.debug().$("no new symbols, no remapping needed [table=").$safe(tableToken.getTableName())
                        .$(", column=").$safe(metadata.getColumnName(columnIndex))
                        .$(", rows=").$(totalRows)
                        .I$();
            }
        } catch (Throwable th) {
            handleColumnTaskException(
                    "could not copy remap WAL symbols",
                    columnIndex,
                    columnType,
                    totalRows,
                    mergeIndex,
                    rowsOffset,
                    totalSegmentAddressesBytes,
                    th
            );
        }
    }

    private void processWalCommitBlock_sortWalSegmentTimestamps_dispatchColumnSortTasks_mergeShuffleWalColumnManySegments(
            int columnIndex,
            int columnType,
            long timestampColumnIndex,
            long mergeIndexAddress,
            long mappedAddrBuffPrimary,
            long totalRows,
            long mergeIndexFormat,
            long totalSegmentAddressesBytes
    ) {
        try {
            boolean varSize = ColumnType.isVarSize(columnType);
            final int shl = ColumnType.pow2SizeOf(columnType);

            // If this column used for deduplication, the pointers are already created
            long firstPointer = Unsafe.getUnsafe().getLong(mappedAddrBuffPrimary);
            boolean pointersNotCreated = firstPointer == 0;
            if (pointersNotCreated) {
                segmentFileCache.createAddressBuffersPrimary(columnIndex, metadata.getColumnCount(), segmentCopyInfo.getSegmentCount(), mappedAddrBuffPrimary);
            } else {
                // This should only be the case when table already went thought deduplication
                assert isDeduplicationEnabled() && metadata.isDedupKey(columnIndex);
            }

            if (!varSize) {
                if (!ColumnType.isSymbol(columnType)) {
                    // When dedup is enabled, all symbols are already remapped at this point
                    var destinationColumn = o3MemColumns1.get(getPrimaryColumnIndex(columnIndex));
                    destinationColumn.jumpTo(totalRows << shl);

                    long rowCount = Vect.mergeShuffleFixedColumnFromManyAddresses(
                            (1 << shl),
                            mergeIndexFormat,
                            mappedAddrBuffPrimary,
                            destinationColumn.getAddress(),
                            mergeIndexAddress,
                            segmentCopyInfo.getSegmentsAddress(),
                            segmentCopyInfo.getSegmentCount()
                    );

                    if (rowCount != totalRows) {
                        throwApplyBlockColumnShuffleFailed(columnIndex, columnType, totalRows, rowCount);
                    }
                } else {
                    var destinationColumn = o3MemColumns1.get(getPrimaryColumnIndex(columnIndex));
                    destinationColumn.jumpTo(totalRows << shl);

                    // Symbol can be already re-mapped if it's a dedup key, they are stored in o3MemColumn2
                    // and only need to be re-shuffled
                    if (firstPointer == -1) {
                        assert isDeduplicationEnabled() && metadata.isDedupKey(columnIndex);
                        long rowCount = Vect.shuffleSymbolColumnByReverseIndex(
                                mergeIndexFormat,
                                o3MemColumns2.get(getPrimaryColumnIndex(columnIndex)).getAddress(),
                                destinationColumn.getAddress(),
                                mergeIndexAddress
                        );

                        if (rowCount != totalRows) {
                            throwApplyBlockColumnShuffleFailed(columnIndex, columnType, totalRows, rowCount);
                        }
                    } else {

                        // Also, dedup key symbol can be not re-mapped since re-mapping was not necessary,
                        // but in this case they are not stored in o3MemColumn1 and needs to be shuffled as a 32bit column
                        boolean needsRemapping = !metadata.isDedupKey(columnIndex) || !isDeduplicationEnabled();

                        // Symbols need remapping. Create mapping from transaction symbol keys to column symbol keys
                        var mapWriter = symbolMapWriters.get(columnIndex);
                        long txnCount = this.segmentCopyInfo.getTxnCount();

                        var symbolMapMem = o3MemColumns2.get(getPrimaryColumnIndex(columnIndex));
                        symbolMapMem.jumpTo(0);

                        if (needsRemapping) {
                            // If there are no new symbols, no remapping needed
                            needsRemapping = walTxnDetails.buildTxnSymbolMap(segmentCopyInfo, columnIndex, mapWriter, symbolMapMem);
                        }

                        long rowCount;
                        if (needsRemapping) {
                            rowCount = Vect.mergeShuffleSymbolColumnFromManyAddresses(
                                    mergeIndexFormat,
                                    mappedAddrBuffPrimary,
                                    destinationColumn.getAddress(),
                                    mergeIndexAddress,
                                    segmentCopyInfo.getTxnInfoAddress(),
                                    txnCount,
                                    symbolMapMem.getAddress(),
                                    symbolMapMem.getAppendOffset()
                            );
                        } else {
                            // Shuffle as int32, no new symbol values added
                            rowCount = Vect.mergeShuffleFixedColumnFromManyAddresses(
                                    (1 << shl),
                                    mergeIndexFormat,
                                    mappedAddrBuffPrimary,
                                    destinationColumn.getAddress(),
                                    mergeIndexAddress,
                                    segmentCopyInfo.getSegmentsAddress(),
                                    segmentCopyInfo.getSegmentCount()
                            );

                        }
                        if (rowCount != totalRows) {
                            throwApplyBlockColumnShuffleFailed(columnIndex, columnType, totalRows, rowCount);
                        }
                    }
                }
            } else {
                long mappedAddrBuffSecondary = mappedAddrBuffPrimary + totalSegmentAddressesBytes;
                var destinationColumnSecondary = o3MemColumns1.get(getSecondaryColumnIndex(columnIndex));
                ColumnTypeDriver driver = ColumnType.getDriver(columnType);
                long totalVarSize = segmentFileCache.createAddressBuffersSecondary(columnIndex, metadata.getColumnCount(), segmentCopyInfo, mappedAddrBuffSecondary, driver);

                destinationColumnSecondary.jumpTo(driver.getAuxVectorSize(totalRows));
                var destinationColumnPrimary = o3MemColumns1.get(getPrimaryColumnIndex(columnIndex));
                destinationColumnPrimary.jumpTo(totalVarSize);

                long rowCount = driver.mergeShuffleColumnFromManyAddresses(
                        mergeIndexFormat,
                        mappedAddrBuffPrimary,
                        mappedAddrBuffSecondary,
                        destinationColumnPrimary.getAddress(),
                        destinationColumnSecondary.getAddress(),
                        mergeIndexAddress,
                        0,
                        totalVarSize
                );

                if (rowCount != totalRows) {
                    throwApplyBlockColumnShuffleFailed(columnIndex, columnType, totalRows, rowCount);
                }
            }
        } catch (Throwable th) {
            handleColumnTaskException(
                    "could not copy shuffle WAL segment columns",
                    columnIndex,
                    columnType,
                    totalRows,
                    mergeIndexAddress,
                    mergeIndexFormat,
                    totalSegmentAddressesBytes,
                    th
            );
        }
    }

    private void processWalCommitDedupReplace(
            @Transient Path walPath,
            boolean ordered,
            long rowLo,
            long rowHi,
            final long o3TimestampMin,
            final long o3TimestampMax,
            @Nullable SymbolMapDiffCursor mapDiffCursor,
            long walIdSegmentId,
            boolean isLastSegmentUsage,
            TableWriterPressureControl pressureControl,
            long replaceRangeTsLow,
            long replaceRangeTsHiExcl
    ) {
        assert txWriter.getLagRowCount() == 0;
        assert replaceRangeTsHiExcl <= replaceRangeTsLow || replaceRangeTsLow <= o3TimestampMin;
        assert replaceRangeTsHiExcl <= replaceRangeTsLow || replaceRangeTsHiExcl > o3TimestampMax;
        long replaceRangeTsHi = replaceRangeTsHiExcl - 1;

        int initialSize = segmentFileCache.getWalMappedColumns().size();
        int timestampIndex = metadata.getTimestampIndex();
        int walRootPathLen = walPath.size();
        boolean success = true;
        lastPartitionTimestamp = txWriter.getLastPartitionTimestamp();

        if (isLastPartitionClosed() && isEmptyTable()) {
            populateDenseIndexerList();
        }

        try {
            this.dedupMode = WalUtils.WAL_DEDUP_MODE_REPLACE_RANGE;

            if (rowLo < rowHi) {
                segmentFileCache.mmapSegments(metadata, walPath, walIdSegmentId, rowLo, rowHi);
                o3Columns = segmentFileCache.getWalMappedColumns();

                try {
                    MemoryCR walTimestampColumn = segmentFileCache.getWalMappedColumns().getQuick(getPrimaryColumnIndex(timestampIndex));
                    o3Columns = remapWalSymbols(mapDiffCursor, rowLo, rowHi, walPath);

                    if (ordered) {
                        long timestampAddr = walTimestampColumn.addressOf(0);

                        txWriter.setLagMinTimestamp(replaceRangeTsLow);
                        txWriter.setLagMaxTimestamp(replaceRangeTsHi);

                        // WAL columns are lazily mapped to improve performance. It works ok, except in this case
                        // where access getAddress() calls are concurrent. Map them eagerly now.
                        segmentFileCache.mmapWalColsEager();

                        processWalCommitFinishApply(0, timestampAddr, rowLo, rowHi, pressureControl, false, partitionTimestampHi);
                    } else {
                        LOG.debug().$("sorting WAL [table=").$(tableToken)
                                .$(", ordered=false")
                                .$(", walRowLo=").$(rowLo)
                                .$(", walRowHi=").$(rowHi)
                                .I$();

                        long totalUncommitted = rowHi - rowLo;
                        final long timestampMemorySize = totalUncommitted << 4;
                        o3TimestampMem.jumpTo(timestampMemorySize);
                        o3TimestampMemCpy.jumpTo(timestampMemorySize);

                        final long mappedTimestampIndexAddr = walTimestampColumn.addressOf(rowLo << 4);
                        long timestampAddr = o3TimestampMem.getAddress();

                        long rowCount = Vect.radixSortABLongIndexAsc(
                                0,
                                0,
                                mappedTimestampIndexAddr,
                                totalUncommitted,
                                timestampAddr,
                                o3TimestampMemCpy.addressOf(0),
                                o3TimestampMin,
                                o3TimestampMax
                        );
                        assert rowCount == totalUncommitted : "radix sort error, result: " + rowCount + " expected " + totalUncommitted;
                        dispatchColumnTasks(timestampAddr, totalUncommitted, 0, rowLo, rowHi, cthMergeWalColumnWithLag);
                        swapO3ColumnsExcept(timestampIndex);
                        o3Columns = o3MemColumns1;

                        txWriter.setLagMinTimestamp(replaceRangeTsLow);
                        txWriter.setLagMaxTimestamp(replaceRangeTsHi);

                        processWalCommitFinishApply(0, timestampAddr, 0, totalUncommitted, pressureControl, true, partitionTimestampHi);
                    }
                } finally {
                    finishO3Append(0);
                    o3Columns = o3MemColumns1;
                }

            } else {
                // It is possible to get empty commit that deletes data range without adding anything, handle it here.
                try {
                    txWriter.setLagMinTimestamp(replaceRangeTsLow);
                    txWriter.setLagMaxTimestamp(replaceRangeTsHi);
                    processWalCommitFinishApply(0, 0, 0, 0, pressureControl, true, partitionTimestampHi);
                } finally {
                    finishO3Append(0);
                }
            }
        } catch (Throwable th) {
            success = false;
            throw th;
        } finally {
            this.dedupMode = WalUtils.WAL_DEDUP_MODE_DEFAULT;
            if (memColumnShifted) {
                clearMemColumnShifts();
            }
            walPath.trimTo(walRootPathLen);
            if (rowLo < rowHi) {
                segmentFileCache.closeWalFiles(isLastSegmentUsage || !success, walIdSegmentId, initialSize);
            }
        }
    }

    private void processWalCommitFinishApply(
            long walLagRowCount,
            long timestampAddr,
            long o3Lo,
            long o3Hi,
            TableWriterPressureControl pressureControl,
            boolean copiedToMemory,
            long initialPartitionTimestampHi
    ) {
        long commitMinTimestamp = txWriter.getLagMinTimestamp();
        long commitMaxTimestamp = txWriter.getLagMaxTimestamp();
        txWriter.setLagMinTimestamp(Long.MAX_VALUE);
        txWriter.setLagMaxTimestamp(Long.MIN_VALUE);

        o3RowCount = o3Hi - o3Lo + walLagRowCount;

        // Real data writing into table happens here.
        // Everything above it is to figure out how much data to write now,
        // map symbols and sort data if necessary.
        if (o3Hi > o3Lo || isCommitReplaceMode()) {
            // Now that everything from WAL lag is in memory or in WAL columns,
            // we can remove artificial 0-length partition created to store lag when table did not have any partitions
            if (txWriter.getRowCount() == 0 && txWriter.getPartitionCount() == 1 && txWriter.getPartitionSize(0) == 0) {
                txWriter.setMaxTimestamp(Long.MIN_VALUE);
                lastPartitionTimestamp = Long.MIN_VALUE;
                closeActivePartition(false);
                partitionTimestampHi = Long.MIN_VALUE;
                long partitionTimestamp = txWriter.getPartitionTimestampByIndex(0);
                long partitionNameTxn = txWriter.getPartitionNameTxnByRawIndex(0);
                txWriter.removeAttachedPartitions(partitionTimestamp);
                safeDeletePartitionDir(partitionTimestamp, partitionNameTxn);
            }

            processO3Block(
                    walLagRowCount,
                    metadata.getTimestampIndex(),
                    timestampAddr,
                    o3Hi,
                    commitMinTimestamp,
                    commitMaxTimestamp,
                    copiedToMemory,
                    o3Lo,
                    pressureControl
            );

            finishO3Commit(initialPartitionTimestampHi);
        }
        txWriter.setLagOrdered(true);
        txWriter.setLagRowCount((int) walLagRowCount);
    }

    private void publishTableWriterEvent(int cmdType, long tableId, long correlationId, int errorCode, CharSequence errorMsg, long affectedRowsCount, int eventType) {
        long pubCursor;
        do {
            pubCursor = messageBus.getTableWriterEventPubSeq().next();
            if (pubCursor == -2) {
                Os.pause();
            }
        } while (pubCursor < -1);

        if (pubCursor > -1) {
            try {
                final TableWriterTask event = messageBus.getTableWriterEventQueue().get(pubCursor);
                event.of(eventType, tableId, tableToken);
                event.putInt(errorCode);
                if (errorCode != AsyncWriterCommand.Error.OK) {
                    event.putStr(errorMsg);
                } else {
                    event.putLong(affectedRowsCount);
                }
                event.setInstance(correlationId);
            } finally {
                messageBus.getTableWriterEventPubSeq().done(pubCursor);
            }

            // Log result
            if (eventType == TSK_COMPLETE) {
                LogRecord lg = LOG.info()
                        .$("published async command complete event [type=").$(cmdType)
                        .$(", table=").$(tableToken)
                        .$(", tableId=").$(tableId)
                        .$(", correlationId=").$(correlationId);
                if (errorCode != AsyncWriterCommand.Error.OK) {
                    lg.$(",errorCode=").$(errorCode).$(",errorMsg=").$(errorMsg);
                }
                lg.I$();
            }
        } else {
            // The queue is full
            LOG.error()
                    .$("could not publish sync command complete event [type=").$(cmdType)
                    .$(", table=").$(tableToken)
                    .$(", tableId=").$(tableId)
                    .$(", correlationId=").$(correlationId)
                    .I$();
        }
    }

    private void rollbackSymbolTables(boolean quiet) {
        int expectedMapWriters = txWriter.unsafeReadSymbolColumnCount();
        for (int i = 0; i < expectedMapWriters; i++) {
            try {
                denseSymbolMapWriters.get(i).rollback(txWriter.unsafeReadSymbolWriterIndexOffset(i));
            } catch (Throwable th) {
                if (quiet) {
                    distressed = true;
                    CharSequence columnName = metadata.getColumnName(i);
                    LOG.error().$("could not rollback symbol table [table=").$(tableToken)
                            .$(", columnName=").utf8(columnName)
                            .$(", exception=").$(th)
                            .I$();
                } else {
                    throw th;
                }
            }
        }
    }

    private long readMinTimestamp() {
        other.of(path).trimTo(pathSize); // reset the path to table root
        final long timestamp = txWriter.getPartitionTimestampByIndex(1);
        final boolean isParquet = txWriter.isPartitionParquet(1);
        try {
            setStateForTimestamp(other, timestamp);
            return isParquet ? readMinTimestampParquet(other) : readMinTimestampNative(other, timestamp);
        } finally {
            other.trimTo(pathSize);
        }
    }

    private long readMinTimestampNative(Path partitionPath, long partitionTimestamp) {
        if (ff.exists(dFile(partitionPath, metadata.getColumnName(metadata.getTimestampIndex()), COLUMN_NAME_TXN_NONE))) {
            // read min timestamp value
            final long fd = openRO(ff, partitionPath.$(), LOG);
            try {
                return readLongOrFail(ff, fd, 0, tempMem16b, partitionPath.$());
            } finally {
                ff.close(fd);
            }
        } else {
            LOG.error().$("cannot read next partition min timestamp on attempt to drop the partition, next partition does not exist [path=").$(other).I$();
            return partitionTimestamp;
        }
    }

    private long readMinTimestampParquet(Path partitionPath) {
        long parquetAddr = 0;
        long parquetSize = 0;
        try {
            parquetSize = txWriter.getPartitionParquetFileSize(1);
            parquetAddr = mapRO(ff, partitionPath.concat(PARQUET_PARTITION_NAME).$(), LOG, parquetSize, MemoryTag.MMAP_PARQUET_PARTITION_DECODER);
            parquetDecoder.of(parquetAddr, parquetSize, MemoryTag.NATIVE_TABLE_WRITER);
            final int timestampIndex = metadata.getTimestampIndex();
            parquetColumnIdsAndTypes.clear();
            parquetColumnIdsAndTypes.add(timestampIndex);
            parquetColumnIdsAndTypes.add(ColumnType.TIMESTAMP);
            parquetDecoder.readRowGroupStats(parquetStatBuffers, parquetColumnIdsAndTypes, 0);
            return parquetStatBuffers.getMinValueLong(0);
        } finally {
            ff.munmap(parquetAddr, parquetSize, MemoryTag.MMAP_PARQUET_PARTITION_DECODER);
            Misc.free(parquetDecoder);
        }
    }

    private void readNativeMinMaxTimestamps(Path partitionPath, CharSequence columnName, long partitionSize) {
        final long fd = openRO(ff, dFile(partitionPath, columnName, COLUMN_NAME_TXN_NONE), LOG);
        try {
            attachMinTimestamp = ff.readNonNegativeLong(fd, 0);
            attachMaxTimestamp = ff.readNonNegativeLong(fd, (partitionSize - 1) * ColumnType.sizeOf(ColumnType.TIMESTAMP));
        } finally {
            ff.close(fd);
        }
    }

    // Scans timestamp file
    // returns size of partition detected, e.g., size of monotonic increase
    // of timestamp longs read from 0 offset to the end of the file
    // It also writes min and max values found in detachedMinTimestamp and detachedMaxTimestamp
    private long readNativeSizeMinMaxTimestamps(long partitionTimestamp, Path path, CharSequence columnName) {
        int pathLen = path.size();
        try {
            path.concat(TXN_FILE_NAME);
            if (ff.exists(path.$())) {
                if (attachTxReader == null) {
                    attachTxReader = new TxReader(ff);
                }
                attachTxReader.ofRO(path.$(), partitionBy);
                attachTxReader.unsafeLoadAll();

                try {
                    path.trimTo(pathLen);
                    long partitionSize = attachTxReader.getPartitionRowCountByTimestamp(partitionTimestamp);
                    if (partitionSize <= 0) {
                        throw CairoException.nonCritical()
                                .put("partition is not preset in detached txn file [path=").put(path)
                                .put(", partitionSize=").put(partitionSize)
                                .put(']');
                    }

                    // Read min and max timestamp values from the file
                    readPartitionMinMaxTimestamps(partitionTimestamp, path.trimTo(pathLen), columnName, -1, partitionSize);
                    return partitionSize;
                } finally {
                    Misc.free(attachTxReader);
                }
            }

            // No txn file found, scan the file to get min; max timestamp
            // Scan forward while value increases
            final long fd = openRO(ff, dFile(path.trimTo(pathLen), columnName, COLUMN_NAME_TXN_NONE), LOG);
            try {
                long fileSize = ff.length(fd);
                if (fileSize <= 0) {
                    throw CairoException.critical(ff.errno())
                            .put("timestamp column is too small to attach the partition [path=")
                            .put(path)
                            .put(", fileSize=").put(fileSize)
                            .put(']');
                }
                long mappedMem = mapRO(ff, fd, fileSize, MemoryTag.MMAP_DEFAULT);
                try {
                    long maxTimestamp = partitionTimestamp;
                    long size = 0L;

                    for (long ptr = mappedMem, hi = mappedMem + fileSize; ptr < hi; ptr += Long.BYTES) {
                        long ts = Unsafe.getUnsafe().getLong(ptr);
                        if (ts >= maxTimestamp) {
                            maxTimestamp = ts;
                            size++;
                        } else {
                            break;
                        }
                    }
                    if (size > 0) {
                        attachMinTimestamp = Unsafe.getUnsafe().getLong(mappedMem);
                        attachMaxTimestamp = maxTimestamp;
                    }
                    return size;
                } finally {
                    ff.munmap(mappedMem, fileSize, MemoryTag.MMAP_DEFAULT);
                }
            } finally {
                ff.close(fd);
            }
        } finally {
            path.trimTo(pathLen);
        }
    }

    // side effect: sets attachMinTimestamp and attachMaxTimestamp, modifies partitionPath
    // returns partition size
    private long readParquetMinMaxTimestamps(Path filePath, long parquetSize) {
        assert parquetSize > 0;
        long parquetAddr = 0;
        try {
            parquetAddr = mapRO(ff, filePath.$(), LOG, parquetSize, MemoryTag.MMAP_PARQUET_PARTITION_DECODER);
            parquetDecoder.of(parquetAddr, parquetSize, MemoryTag.NATIVE_TABLE_WRITER);
            final int timestampIndex = metadata.getTimestampIndex();
            parquetColumnIdsAndTypes.clear();
            parquetColumnIdsAndTypes.add(timestampIndex);
            parquetColumnIdsAndTypes.add(ColumnType.TIMESTAMP);
            parquetDecoder.readRowGroupStats(parquetStatBuffers, parquetColumnIdsAndTypes, 0);
            attachMinTimestamp = parquetStatBuffers.getMinValueLong(0);
            final int rowGroupCount = parquetDecoder.metadata().rowGroupCount();
            parquetDecoder.readRowGroupStats(parquetStatBuffers, parquetColumnIdsAndTypes, rowGroupCount - 1);
            attachMaxTimestamp = parquetStatBuffers.getMaxValueLong(0);

            return parquetDecoder.metadata().rowCount();
        } finally {
            ff.munmap(parquetAddr, parquetSize, MemoryTag.MMAP_PARQUET_PARTITION_DECODER);
            Misc.free(parquetDecoder);
        }
    }

    private void readPartitionMinMaxTimestamps(long partitionTimestamp, Path path, CharSequence columnName, long parquetSize, long partitionSize) {
        int partitionLen = path.size();
        try {
            if (ff.exists(path.concat(PARQUET_PARTITION_NAME).$())) {
                readParquetMinMaxTimestamps(path, parquetSize);
            } else {
                path.trimTo(partitionLen);
                readNativeMinMaxTimestamps(path, columnName, partitionSize);
            }
        } finally {
            path.trimTo(partitionLen);
        }

        if (attachMinTimestamp < 0 || attachMaxTimestamp < 0) {
            throw CairoException.critical(ff.errno())
                    .put("cannot read min, max timestamp from the [path=").put(path)
                    .put(", partitionSizeRows=").put(partitionSize)
                    .put(", errno=").put(ff.errno())
                    .put(']');
        }
        if (txWriter.getPartitionTimestampByTimestamp(attachMinTimestamp) != partitionTimestamp
                || txWriter.getPartitionTimestampByTimestamp(attachMaxTimestamp) != partitionTimestamp) {
            throw CairoException.critical(0)
                    .put("invalid timestamp data in detached partition, data does not match partition directory name [path=").put(path)
                    .put(", minTimestamp=").ts(attachMinTimestamp)
                    .put(", maxTimestamp=").ts(attachMaxTimestamp)
                    .put(']');
        }
    }

    private long readPartitionSizeMinMaxTimestamps(long partitionTimestamp, Path path, CharSequence columnName, long parquetSize) {
        int partitionLen = path.size();
        try {
            if (ff.exists(path.concat(PARQUET_PARTITION_NAME).$())) {
                return readParquetMinMaxTimestamps(path, parquetSize);
            } else {
                path.trimTo(partitionLen);
                return readNativeSizeMinMaxTimestamps(partitionTimestamp, path, columnName);
            }
        } finally {
            path.trimTo(partitionLen);
        }
    }

    // This method is useful for debugging, it's not used in production code.
    @SuppressWarnings("unused")
    private long readTimestampRaw(long transientRowCount) {
        long offset = (transientRowCount - 1) * 8;
        long addr = mapAppendColumnBuffer(getPrimaryColumn(metadata.getTimestampIndex()), offset, 8, false);
        try {
            return Unsafe.getUnsafe().getLong(Math.abs(addr));
        } finally {
            mapAppendColumnBufferRelease(addr, offset, 8);
        }
    }

    private int readTodo() {
        long todoCount;
        try {
            // This is the first FS call the table directory.
            // If table is removed / renamed, this should fail with table does not exist.
            todoCount = openTodoMem();
        } catch (CairoException ex) {
            if (ex.errnoFileCannotRead()) {
                throw CairoException.tableDoesNotExist(tableToken.getTableName());
            }
            throw ex;
        }
        int todo;
        if (todoCount > 0) {
            todo = (int) todoMem.getLong(40);
        } else {
            todo = -1;
        }
        return todo;
    }

    private void rebuildAttachedPartitionColumnIndex(long partitionTimestamp, long partitionSize, CharSequence columnName) {
        if (attachIndexBuilder == null) {
            attachIndexBuilder = new IndexBuilder(configuration);

            // no need to pass table name, full partition name will be specified
            attachIndexBuilder.of(Utf8String.EMPTY);
        }

        attachIndexBuilder.reindexColumn(
                ff,
                attachColumnVersionReader,
                // use metadata instead of detachedMetadata to get the correct value block capacity
                // detachedMetadata does not have the column
                metadata,
                metadata.getColumnIndex(columnName),
                -1L,
                partitionTimestamp,
                partitionBy,
                partitionSize
        );
    }

    private boolean reconcileOptimisticPartitions() {
        if (txWriter.getPartitionTimestampByIndex(txWriter.getPartitionCount() - 1) > txWriter.getMaxTimestamp()) {
            int maxTimestampPartitionIndex = txWriter.getPartitionIndex(txWriter.getMaxTimestamp());
            if (maxTimestampPartitionIndex < getPartitionCount() - 1) {
                for (int i = maxTimestampPartitionIndex + 1, n = getPartitionCount(); i < n; i++) {
                    // Schedule partitions directory deletions
                    long timestamp = txWriter.getPartitionTimestampByIndex(i);
                    long partitionTxn = txWriter.getPartitionNameTxn(i);
                    partitionRemoveCandidates.add(timestamp, partitionTxn);
                }
                txWriter.reconcileOptimisticPartitions();
                return true;
            }
        }
        return false;
    }

    private void recoverFromMetaRenameFailure() {
        openMetaFile(ff, path, pathSize, ddlMem, metadata);
    }

    private void recoverFromSwapRenameFailure() {
        recoverFromTodoWriteFailure();
        clearTodoLog();
    }

    private void recoverFromSymbolMapWriterFailure(CharSequence columnName) {
        removeSymbolMapFilesQuiet(columnName, getTxn());
        removeMetaFile();
        recoverFromSwapRenameFailure();
    }

    private void recoverFromTodoWriteFailure() {
        restoreMetaFrom(META_PREV_FILE_NAME, metaPrevIndex);
        openMetaFile(ff, path, pathSize, ddlMem, metadata);
        columnCount = metadata.getColumnCount();
    }

    private void recoverOpenColumnFailure() {
        removeMetaFile();
        recoverFromSwapRenameFailure();
        // Some writer in-memory state will be still dirty, and it's not easy to roll everything back
        // for all the failure points. It's safer to re-open the writer object after a column-add failure.
        distressed = true;
    }

    private void releaseIndexerWriters() {
        for (int i = 0, n = denseIndexers.size(); i < n; i++) {
            ColumnIndexer indexer = denseIndexers.getQuick(i);
            if (indexer != null) {
                indexer.releaseIndexWriter();
            }
        }
        denseIndexers.clear();
    }

    private void releaseLock(boolean distressed) {
        if (lockFd != -1L) {
            if (distressed) {
                ff.close(lockFd);
                return;
            }

            try {
                closeRemove(ff, lockFd, lockName(path));
            } finally {
                path.trimTo(pathSize);
            }
        }
    }

    private ReadOnlyObjList<? extends MemoryCR> remapWalSymbols(
            @Nullable SymbolMapDiffCursor symbolMapDiffCursor,
            long rowLo,
            long rowHi,
            Path walPath
    ) {
        o3ColumnOverrides.clear();
        if (symbolMapDiffCursor != null) {
            SymbolMapDiff symbolMapDiff;
            while ((symbolMapDiff = symbolMapDiffCursor.nextSymbolMapDiff()) != null) {
                int columnIndex = symbolMapDiff.getColumnIndex();
                int columnType = metadata.getColumnType(columnIndex);
                if (columnType == -ColumnType.SYMBOL) {
                    // Scroll the cursor, don't apply, symbol is deleted
                    symbolMapDiff.drain();
                    continue;
                }

                if (!ColumnType.isSymbol(columnType)) {
                    throw CairoException.critical(0).put("WAL column and table writer column types don't match [columnIndex=").put(columnIndex)
                            .put(", walPath=").put(walPath)
                            .put(']');
                }
                boolean identical = createWalSymbolMapping(symbolMapDiff, columnIndex, symbolRewriteMap);

                if (!identical) {
                    int primaryColumnIndex = getPrimaryColumnIndex(columnIndex);
                    MemoryCR o3SymbolColumn = o3Columns.getQuick(primaryColumnIndex);
                    final MemoryCARW symbolColumnDest;

                    // Column is read-only mapped memory, so we need to take in RAM column and remap values into it
                    if (o3ColumnOverrides.size() == 0) {
                        o3ColumnOverrides.addAll(o3Columns);
                    }

                    symbolColumnDest = o3MemColumns1.get(primaryColumnIndex);
                    // If rowLo != 0 then we
                    symbolColumnDest.shiftAddressRight(0);
                    symbolColumnDest.jumpTo((rowHi - rowLo) << 2);

                    o3ColumnOverrides.setQuick(primaryColumnIndex, symbolColumnDest);
                    final int cleanSymbolCount = symbolMapDiff.getCleanSymbolCount();
                    for (long rowId = rowLo; rowId < rowHi; rowId++) {

                        int symKey = o3SymbolColumn.getInt(rowId << 2);
                        assert (symKey >= 0 || symKey == SymbolTable.VALUE_IS_NULL);
                        if (symKey >= cleanSymbolCount) {
                            int newKey = symbolRewriteMap.getQuick(symKey - cleanSymbolCount);
                            if (newKey < 0) {
                                // This symbol was not mapped in WAL.
                                // WAL is invalid
                                throw CairoException.critical(0).put("WAL symbol key not mapped [columnIndex=").put(columnIndex)
                                        .put(", columnKey=").put(symKey)
                                        .put(", walPath=").put(walPath)
                                        .put(", walRowId=").put(rowId)
                                        .put(']');
                            }
                            symKey = newKey;
                        }
                        symbolColumnDest.putInt((rowId - rowLo) << 2, symKey);
                    }
                    symbolColumnDest.shiftAddressRight(rowLo << 2);
                    this.memColumnShifted |= (rowLo != 0);
                }
            }
        }

        if (o3ColumnOverrides.size() == 0) {
            // No mappings were made.
            return o3Columns;
        }
        return o3ColumnOverrides;
    }

    private void removeColumnFiles(int columnIndex, String columnName, int columnType, boolean isIndexed) {
        PurgingOperator purgingOperator = getPurgingOperator();
        long defaultNameTxn = columnVersionWriter.getDefaultColumnNameTxn(columnIndex);
        if (PartitionBy.isPartitioned(partitionBy)) {
            for (int i = txWriter.getPartitionCount() - 1; i > -1L; i--) {
                long partitionTimestamp = txWriter.getPartitionTimestampByIndex(i);
                if (!txWriter.isPartitionReadOnlyByPartitionTimestamp(partitionTimestamp)) {
                    long partitionNameTxn = txWriter.getPartitionNameTxn(i);
                    long columnNameTxn = columnVersionWriter.getColumnNameTxn(partitionTimestamp, columnIndex);
                    purgingOperator.add(columnIndex, columnName, columnType, isIndexed, columnNameTxn, partitionTimestamp, partitionNameTxn);
                }
            }
        } else {
            purgingOperator.add(columnIndex, columnName, columnType, isIndexed, defaultNameTxn, txWriter.getLastPartitionTimestamp(), -1);
        }
        if (ColumnType.isSymbol(columnType)) {
            purgingOperator.add(columnIndex, columnName, columnType, isIndexed, defaultNameTxn, PurgingOperator.TABLE_ROOT_PARTITION, -1);
        }
    }

    private void removeColumnFilesInPartition(CharSequence columnName, int columnIndex, long partitionTimestamp) {
        if (!txWriter.isPartitionReadOnlyByPartitionTimestamp(partitionTimestamp)) {
            setPathForNativePartition(path, partitionBy, partitionTimestamp, -1);
            int plen = path.size();
            long columnNameTxn = columnVersionWriter.getColumnNameTxn(partitionTimestamp, columnIndex);
            removeFileOrLog(ff, dFile(path, columnName, columnNameTxn));
            removeFileOrLog(ff, iFile(path.trimTo(plen), columnName, columnNameTxn));
            removeFileOrLog(ff, keyFileName(path.trimTo(plen), columnName, columnNameTxn));
            removeFileOrLog(ff, valueFileName(path.trimTo(plen), columnName, columnNameTxn));
            path.trimTo(pathSize);
        } else {
            LOG.critical()
                    .$("o3 ignoring removal of column in read-only partition [table=").$safe(tableToken.getTableName())
                    .$(", column=").$safe(columnName)
                    .$(", timestamp=").$ts(partitionTimestamp)
                    .$();
        }
    }

    private void removeIndexFilesInPartition(CharSequence columnName, int columnIndex, long partitionTimestamp, long partitionNameTxn) {
        setPathForNativePartition(path, partitionBy, partitionTimestamp, partitionNameTxn);
        int plen = path.size();
        long columnNameTxn = columnVersionWriter.getColumnNameTxn(partitionTimestamp, columnIndex);
        removeFileOrLog(ff, keyFileName(path.trimTo(plen), columnName, columnNameTxn));
        removeFileOrLog(ff, valueFileName(path.trimTo(plen), columnName, columnNameTxn));
        path.trimTo(pathSize);
    }

    private void removeMetaFile() {
        try {
            path.concat(META_FILE_NAME);
            if (!ff.removeQuiet(path.$())) {
                // On Windows opened file cannot be removed
                // but can be renamed
                other.concat(META_FILE_NAME).put('.').put(configuration.getMicrosecondClock().getTicks());
                if (ff.rename(path.$(), other.$()) != FILES_RENAME_OK) {
                    LOG.error()
                            .$("could not rename [from=").$(path)
                            .$(", to=").$(other)
                            .I$();
                    throw CairoException.critical(ff.errno()).put("Recovery failed. Could not rename: ").put(path);
                }
            }
        } finally {
            path.trimTo(pathSize);
            other.trimTo(pathSize);
        }
    }

    private void removeNonAttachedPartitions() {
        LOG.debug().$("purging non attached partitions [path=").$substr(pathRootSize, path.$()).I$();
        try {
            ff.iterateDir(path.$(), removePartitionDirsNotAttached);
            processPartitionRemoveCandidates();
        } finally {
            path.trimTo(pathSize);
        }
    }

    private void removePartitionDirsNotAttached(long pUtf8NameZ, int type) {
        // Do not remove detached partitions, they are probably about to be attached
        // Do not remove wal and sequencer directories either
        int checkedType = ff.typeDirOrSoftLinkDirNoDots(path, pathSize, pUtf8NameZ, type, utf8Sink);
        if (checkedType != Files.DT_UNKNOWN &&
                !CairoKeywords.isDetachedDirMarker(pUtf8NameZ) &&
                !CairoKeywords.isWal(pUtf8NameZ) &&
                !CairoKeywords.isTxnSeq(pUtf8NameZ) &&
                !CairoKeywords.isSeq(pUtf8NameZ) &&
                !Utf8s.endsWithAscii(utf8Sink, configuration.getAttachPartitionSuffix())
        ) {
            try {
                long txn;
                int txnSep = Utf8s.indexOfAscii(utf8Sink, '.');
                if (txnSep < 0) {
                    txnSep = utf8Sink.size();
                    txn = -1;
                } else {
                    txn = Numbers.parseLong(utf8Sink, txnSep + 1, utf8Sink.size());
                }
                long dirTimestamp = partitionDirFmt.parse(utf8Sink.asAsciiCharSequence(), 0, txnSep, DateFormatUtils.EN_LOCALE);
                if (txn != txWriter.getPartitionNameTxnByPartitionTimestamp(dirTimestamp, -2)) {
                    partitionRemoveCandidates.add(dirTimestamp, txn);
                }
            } catch (NumericException ignore) {
                // not a date?
                // ignore exception and leave the directory
                path.trimTo(pathSize);
                path.concat(pUtf8NameZ).$();
                LOG.error().$("invalid partition directory inside table folder: ").$(path).$();
            }
        }
    }

    private void removeSymbolMapFilesQuiet(CharSequence name, long columnNameTxn) {
        try {
            removeFileOrLog(ff, offsetFileName(path.trimTo(pathSize), name, columnNameTxn));
            removeFileOrLog(ff, charFileName(path.trimTo(pathSize), name, columnNameTxn));
            removeFileOrLog(ff, keyFileName(path.trimTo(pathSize), name, columnNameTxn));
            removeFileOrLog(ff, valueFileName(path.trimTo(pathSize), name, columnNameTxn));
        } finally {
            path.trimTo(pathSize);
        }
    }

    private void removeSymbolMapWriter(int index) {
        MapWriter writer = symbolMapWriters.getAndSetQuick(index, NullMapWriter.INSTANCE);
        if (writer != null && writer != NullMapWriter.INSTANCE) {
            int symColIndex = denseSymbolMapWriters.remove(writer);
            // Shift all subsequent symbol indexes by 1 back
            while (symColIndex < denseSymbolMapWriters.size()) {
                MapWriter w = denseSymbolMapWriters.getQuick(symColIndex);
                w.setSymbolIndexInTxWriter(symColIndex);
                symColIndex++;
            }
            Misc.freeIfCloseable(writer);
        }
    }

    private int rename(int retries) {
        try {
            int index = 0;
            other.concat(META_PREV_FILE_NAME).$();
            path.concat(META_FILE_NAME).$();
            int l = other.size();

            do {
                if (index > 0) {
                    other.trimTo(l);
                    other.put('.').put(index);
                }

                if (!ff.removeQuiet(other.$())) {
                    LOG.info().$("could not remove target of rename '").$(path).$("' to '").$(other).$(" [errno=").$(ff.errno()).I$();
                    index++;
                    continue;
                }

                if (ff.rename(path.$(), other.$()) != FILES_RENAME_OK) {
                    LOG.info().$("could not rename '").$(path).$("' to '").$(other).$(" [errno=").$(ff.errno()).I$();
                    index++;
                    continue;
                }

                return index;

            } while (index < retries);

            throw CairoException.critical(0)
                    .put("could not rename ").put(path)
                    .put(". Max number of attempts reached [").put(index)
                    .put("]. Last target was: ").put(other);
        } finally {
            path.trimTo(pathSize);
            other.trimTo(pathSize);
        }
    }

    private void renameMetaToMetaPrev() {
        try {
            this.metaPrevIndex = rename(fileOperationRetryCount);
        } catch (CairoException e) {
            runFragile(RECOVER_FROM_META_RENAME_FAILURE, e);
        }
    }

    private void renameSwapMetaToMeta() {
        // rename _meta.swp to _meta
        try {
            restoreMetaFrom(META_SWAP_FILE_NAME, metaSwapIndex);
        } catch (CairoException e) {
            runFragile(RECOVER_FROM_SWAP_RENAME_FAILURE, e);
        }
    }

    private long repairDataGaps(final long timestamp) {
        if (txWriter.getMaxTimestamp() != Numbers.LONG_NULL && PartitionBy.isPartitioned(partitionBy)) {
            long fixedRowCount = 0;
            long lastTimestamp = -1;
            long transientRowCount = txWriter.getTransientRowCount();
            long maxTimestamp = txWriter.getMaxTimestamp();
            try {
                final long tsLimit = txWriter.getPartitionTimestampByTimestamp(txWriter.getMaxTimestamp());
                for (long ts = txWriter.getPartitionTimestampByTimestamp(txWriter.getMinTimestamp()); ts < tsLimit; ts = txWriter.getNextPartitionTimestamp(ts)) {
                    path.trimTo(pathSize);
                    setStateForTimestamp(path, ts);
                    int p = path.size();

                    long partitionSize = txWriter.getPartitionRowCountByTimestamp(ts);
                    if (partitionSize >= 0 && ff.exists(path.$())) {
                        fixedRowCount += partitionSize;
                        lastTimestamp = ts;
                    } else {
                        Path other = Path.getThreadLocal2(path.trimTo(p));
                        oldPartitionName(other, getTxn());
                        if (ff.exists(other.$())) {
                            if (ff.rename(other.$(), path.$()) != FILES_RENAME_OK) {
                                LOG.error().$("could not rename [from=").$(other).$(", to=").$(path).I$();
                                throw new CairoError("could not restore directory, see log for details");
                            } else {
                                LOG.info().$("restored [path=").$substr(pathRootSize, path).I$();
                            }
                        } else {
                            LOG.debug().$("missing partition [name=").$(path.trimTo(p).$()).I$();
                        }
                    }
                }

                if (lastTimestamp > -1) {
                    path.trimTo(pathSize);
                    setStateForTimestamp(path, tsLimit);
                    if (!ff.exists(path.$())) {
                        Path other = Path.getThreadLocal2(path);
                        oldPartitionName(other, getTxn());
                        if (ff.exists(other.$())) {
                            if (ff.rename(other.$(), path.$()) != FILES_RENAME_OK) {
                                LOG.error().$("could not rename [from=").$(other).$(", to=").$(path).I$();
                                throw new CairoError("could not restore directory, see log for details");
                            } else {
                                LOG.info().$("restored [path=").$substr(pathRootSize, path).I$();
                            }
                        } else {
                            LOG.error().$("last partition does not exist [name=").$(path).I$();
                            // ok, create last partition we discovered the active
                            // 1. read its size
                            path.trimTo(pathSize);
                            setStateForTimestamp(path, lastTimestamp);
                            int p = path.size();
                            transientRowCount = txWriter.getPartitionRowCountByTimestamp(lastTimestamp);

                            // 2. read max timestamp
                            dFile(path.trimTo(p), metadata.getColumnName(metadata.getTimestampIndex()), COLUMN_NAME_TXN_NONE);
                            maxTimestamp = readLongAtOffset(ff, path.$(), tempMem16b, (transientRowCount - 1) * Long.BYTES);
                            fixedRowCount -= transientRowCount;
                            txWriter.removeAttachedPartitions(txWriter.getMaxTimestamp());
                            LOG.info()
                                    .$("updated active partition [name=").$(path.trimTo(p).$())
                                    .$(", maxTimestamp=").$ts(maxTimestamp)
                                    .$(", transientRowCount=").$(transientRowCount)
                                    .$(", fixedRowCount=").$(txWriter.getFixedRowCount())
                                    .I$();
                        }
                    }
                }
            } finally {
                path.trimTo(pathSize);
            }

            final long expectedSize = txWriter.unsafeReadFixedRowCount();
            if (expectedSize != fixedRowCount || maxTimestamp != this.txWriter.getMaxTimestamp()) {
                LOG.info()
                        .$("actual table size has been adjusted [name=`").$safe(tableToken.getTableName()).$('`')
                        .$(", expectedFixedSize=").$(expectedSize)
                        .$(", actualFixedSize=").$(fixedRowCount)
                        .I$();

                txWriter.reset(
                        fixedRowCount,
                        transientRowCount,
                        maxTimestamp,
                        denseSymbolMapWriters
                );
                return maxTimestamp;
            }
        }

        return timestamp;
    }

    private void repairMetaRename(int index) {
        try {
            path.concat(META_PREV_FILE_NAME);
            if (index > 0) {
                path.put('.').put(index);
            }

            if (ff.exists(path.$())) {
                LOG.info().$("Repairing metadata from: ").$substr(pathRootSize, path).$();
                ff.remove(other.concat(META_FILE_NAME).$());

                if (ff.rename(path.$(), other.$()) != FILES_RENAME_OK) {
                    throw CairoException.critical(ff.errno()).put("Repair failed. Cannot rename ").put(path).put(" -> ").put(other);
                }
            }
        } finally {
            path.trimTo(pathSize);
            other.trimTo(pathSize);
        }

        clearTodoLog();
    }

    private void repairTruncate() {
        LOG.info().$("repairing abnormally terminated truncate on ").$substr(pathRootSize, path).$();
        scheduleRemoveAllPartitions();
        txWriter.truncate(columnVersionWriter.getVersion(), denseSymbolMapWriters);
        clearTodoLog();
        processPartitionRemoveCandidates();
    }

    private void resizePartitionUpdateSink() {
        if (o3PartitionUpdateSink == null) {
            o3PartitionUpdateSink = new PagedDirectLongList(MemoryTag.NATIVE_O3);
        }
        o3PartitionUpdateSink.clear();
        o3PartitionUpdateSink.setBlockSize(PARTITION_SINK_SIZE_LONGS + metadata.getColumnCount());
    }

    private void restoreMetaFrom(CharSequence fromBase, int fromIndex) {
        try {
            path.concat(fromBase);
            if (fromIndex > 0) {
                path.put('.').put(fromIndex);
            }
            path.$();

            renameOrFail(ff, path.$(), other.concat(META_FILE_NAME).$());
        } finally {
            path.trimTo(pathSize);
            other.trimTo(pathSize);
        }
    }

    private void rewriteAndSwapMetadata(TableWriterMetadata metadata) {
        // create new _meta.swp
        this.metaSwapIndex = rewriteMetadata(metadata);

        // validate new meta
        validateSwapMeta();

        // rename _meta to _meta.prev
        renameMetaToMetaPrev();

        // after we moved _meta to _meta.prev
        // we have to have _todo to restore _meta should anything go wrong
        writeRestoreMetaTodo();

        // rename _meta.swp to _meta
        renameSwapMetaToMeta();
    }

    private int rewriteMetadata(TableWriterMetadata metadata) {
        try {
            int columnCount = metadata.getColumnCount();
            int index = openMetaSwapFile(ff, ddlMem, path, pathSize, configuration.getMaxSwapFileCount());

            ddlMem.putInt(metadata.getColumnCount());
            ddlMem.putInt(metadata.getPartitionBy());
            ddlMem.putInt(metadata.getTimestampIndex());
            ddlMem.putInt(ColumnType.VERSION);
            ddlMem.putInt(metadata.getTableId());
            ddlMem.putInt(metadata.getMaxUncommittedRows());
            ddlMem.putLong(metadata.getO3MaxLag());

            int version = txWriter.getMetadataVersion() + 1;
            metadata.setMetadataVersion(version);
            ddlMem.putLong(metadata.getMetadataVersion());
            ddlMem.putBool(metadata.isWalEnabled());
            ddlMem.putInt(TableUtils.calculateMetaFormatMinorVersionField(version, columnCount));
            ddlMem.putInt(metadata.getTtlHoursOrMonths());
            ddlMem.putInt(metadata.getMatViewRefreshLimitHoursOrMonths());
            ddlMem.putLong(metadata.getMatViewTimerStart());
            ddlMem.putInt(metadata.getMatViewTimerInterval());
            ddlMem.putChar(metadata.getMatViewTimerIntervalUnit());

            ddlMem.jumpTo(META_OFFSET_COLUMN_TYPES);
            for (int i = 0; i < columnCount; i++) {
                int columnType = metadata.getColumnType(i);
                ddlMem.putInt(columnType);

                long flags = 0;
                if (metadata.isIndexed(i)) {
                    flags |= META_FLAG_BIT_INDEXED;
                }

                if (metadata.isDedupKey(i)) {
                    flags |= META_FLAG_BIT_DEDUP_KEY;
                }

                if (metadata.getSymbolCacheFlag(i)) {
                    flags |= META_FLAG_BIT_SYMBOL_CACHE;
                }

                ddlMem.putLong(flags);

                ddlMem.putInt(metadata.getIndexBlockCapacity(i));
                ddlMem.putInt(metadata.getSymbolCapacity(i));
                ddlMem.skip(4);
                int replaceColumnIndex = metadata.getReplacingColumnIndex(i);
                ddlMem.putInt(replaceColumnIndex > -1 ? replaceColumnIndex + 1 : 0);
                ddlMem.skip(4);
            }

            long nameOffset = getColumnNameOffset(columnCount);
            ddlMem.jumpTo(nameOffset);
            for (int i = 0; i < columnCount; i++) {
                CharSequence columnName = metadata.getColumnName(i);
                ddlMem.putStr(columnName);
                nameOffset += Vm.getStorageLength(columnName);
            }

            ddlMem.sync(false);
            return index;
        } catch (Throwable th) {
            LOG.critical().$("could not write to metadata file, rolling back DDL [path=").$(path).$(']').$();
            try {
                // Revert metadata
                openMetaFile(ff, path, pathSize, ddlMem, metadata);
            } catch (Throwable th2) {
                LOG.critical().$("could not revert metadata, writer distressed [path=").$(path).$(']').$();
                throwDistressException(th2);
            }
            throw th;
        } finally {
            // truncate _meta file exactly, the file size never changes.
            // Metadata updates are written to a new file and then swapped by renaming.
            ddlMem.close(true, Vm.TRUNCATE_TO_POINTER);
        }
    }

    private void rollbackIndexes() {
        final long maxRow = txWriter.getTransientRowCount() - 1;
        for (int i = 0, n = denseIndexers.size(); i < n; i++) {
            ColumnIndexer indexer = denseIndexers.getQuick(i);
            long fd = indexer.getFd();
            if (fd > -1) {
                LOG.info().$("recovering index [fd=").$(fd).I$();
                indexer.rollback(maxRow);
            }
        }
    }

    private void rollbackRemoveIndexFiles(CharSequence columnName, int columnIndex) {
        try {
            for (int i = txWriter.getPartitionCount() - 1; i > -1L; i--) {
                long partitionTimestamp = txWriter.getPartitionTimestampByIndex(i);
                long partitionNameTxn = txWriter.getPartitionNameTxn(i);
                removeIndexFilesInPartition(columnName, columnIndex, partitionTimestamp, partitionNameTxn);
            }
            if (!PartitionBy.isPartitioned(partitionBy)) {
                removeColumnFilesInPartition(columnName, columnIndex, txWriter.getLastPartitionTimestamp());
            }
        } finally {
            path.trimTo(pathSize);
        }
    }

<<<<<<< HEAD
    private void squashSplitPartitions(final int partitionIndexLo, final int partitionIndexHi, final int optimalPartitionCount, boolean force) {
        if (partitionIndexHi <= partitionIndexLo + Math.max(1, optimalPartitionCount)) {
            // Nothing to do
            return;
        }

        if (checkpointStatus.partitionsLocked()) {
            LOG.info().$("cannot squash partition [table=").utf8(tableToken.getTableName())
                    .$("], checkpoint in progress").$();
            return;
        }

        assert partitionIndexHi >= 0 && partitionIndexHi <= txWriter.getPartitionCount() && partitionIndexLo >= 0;

        long targetPartition = Long.MIN_VALUE;
        boolean copyTargetFrame = false;

        // Move targetPartitionIndex to the first unlocked partition in the range
        int targetPartitionIndex = partitionIndexLo;
        for (int n = partitionIndexHi - 1; targetPartitionIndex < n; targetPartitionIndex++) {
            boolean canOverwrite = canSquashOverwritePartitionTail(targetPartitionIndex);
            if (canOverwrite || force) {
                targetPartition = txWriter.getPartitionTimestampByIndex(targetPartitionIndex);
                copyTargetFrame = !canOverwrite;
                break;
            }
        }
        if (targetPartition == Long.MIN_VALUE) {
            return;
        }

        boolean lastPartitionSquashed = false;
        int squashCount = Math.min(partitionIndexHi - targetPartitionIndex - 1, partitionIndexHi - partitionIndexLo - optimalPartitionCount);

        if (squashCount <= 0) {
            // There are fewer partitions we can squash than optimalPartitionCount
            return;
        }

        long targetPartitionNameTxn = txWriter.getPartitionNameTxnByPartitionTimestamp(targetPartition);
        setPathForNativePartition(path, partitionBy, targetPartition, targetPartitionNameTxn);
        final long originalSize = txWriter.getPartitionRowCountByTimestamp(targetPartition);

        boolean rw = !copyTargetFrame;
        Frame targetFrame = null;
        Frame firstPartitionFrame = frameFactory.open(rw, path, targetPartition, metadata, columnVersionWriter, originalSize);
        try {
            if (copyTargetFrame) {
                try {
                    setPathForNativePartition(other, partitionBy, targetPartition, txWriter.txn);
                    createDirsOrFail(ff, other.slash(), configuration.getMkDirMode());
                    LOG.info().$("copying partition to force squash [from=").$substr(pathRootSize, path).$(", to=").$(other).I$();

                    targetFrame = frameFactory.openRW(other, targetPartition, metadata, columnVersionWriter, 0);
                    FrameAlgebra.append(targetFrame, firstPartitionFrame, configuration.getCommitMode());
                    addPhysicallyWrittenRows(firstPartitionFrame.getRowCount());
                    txWriter.updatePartitionSizeAndTxnByRawIndex(targetPartitionIndex * LONGS_PER_TX_ATTACHED_PARTITION, originalSize);
                    partitionRemoveCandidates.add(targetPartition, targetPartitionNameTxn);
                    targetPartitionNameTxn = txWriter.txn;
                } finally {
                    Misc.free(firstPartitionFrame);
                }
            } else {
                targetFrame = firstPartitionFrame;
            }

            engine.getPartitionOverwriteControl().notifyPartitionMutates(
                    tableToken,
                    targetPartition,
                    targetPartitionNameTxn,
                    targetFrame.getRowCount()
            );
            for (int i = 0; i < squashCount; i++) {
                long sourcePartition = txWriter.getPartitionTimestampByIndex(targetPartitionIndex + 1);

                other.trimTo(pathSize);
                long sourceNameTxn = txWriter.getPartitionNameTxnByPartitionTimestamp(sourcePartition);
                setPathForNativePartition(other, partitionBy, sourcePartition, sourceNameTxn);
                long partitionRowCount = txWriter.getPartitionRowCountByTimestamp(sourcePartition);
                lastPartitionSquashed = targetPartitionIndex + 2 == txWriter.getPartitionCount();
                if (lastPartitionSquashed) {
                    closeActivePartition(false);
                    partitionRowCount = txWriter.getTransientRowCount() + txWriter.getLagRowCount();
                }

                assert partitionRowCount > 0;

                LOG.info().$("squashing partitions [table=").$(tableToken)
                        .$(", target=").$(formatPartitionForTimestamp(targetPartition, targetPartitionNameTxn))
                        .$(", targetSize=").$(targetFrame.getRowCount())
                        .$(", source=").$(formatPartitionForTimestamp(sourcePartition, sourceNameTxn))
                        .$(", sourceSize=").$(partitionRowCount)
                        .I$();

                try (Frame sourceFrame = frameFactory.openRO(other, sourcePartition, metadata, columnVersionWriter, partitionRowCount)) {
                    FrameAlgebra.append(targetFrame, sourceFrame, configuration.getCommitMode());
                    addPhysicallyWrittenRows(sourceFrame.getRowCount());
                } catch (Throwable th) {
                    LOG.critical().$("partition squashing failed [table=").$(tableToken)
                            .$(", error=").$(th).I$();
=======
    private void rollbackSymbolTables(boolean quiet) {
        int expectedMapWriters = txWriter.unsafeReadSymbolColumnCount();
        for (int i = 0; i < expectedMapWriters; i++) {
            try {
                denseSymbolMapWriters.get(i).rollback(txWriter.unsafeReadSymbolWriterIndexOffset(i));
            } catch (Throwable th) {
                if (quiet) {
                    distressed = true;
                    CharSequence columnName = metadata.getColumnName(i);
                    LOG.error().$("could not rollback symbol table [table=").$(tableToken)
                            .$(", columnName=").$safe(columnName)
                            .$(", exception=").$(th)
                            .I$();
                } else {
>>>>>>> 7c9c5dcd
                    throw th;
                }

                txWriter.removeAttachedPartitions(sourcePartition);
                columnVersionWriter.squashPartition(targetPartition, sourcePartition);
                partitionRemoveCandidates.add(sourcePartition, sourceNameTxn);
                if (sourcePartition == minSplitPartitionTimestamp) {
                    minSplitPartitionTimestamp = getPartitionTimestampOrMax(targetPartitionIndex + 1);
                }
            }

            txWriter.updatePartitionSizeByTimestamp(targetPartition, targetFrame.getRowCount());
            if (lastPartitionSquashed) {
                // last partition is squashed, adjust fixed/transient row sizes
                long newTransientRowCount = targetFrame.getRowCount() - txWriter.getLagRowCount();
                assert newTransientRowCount >= 0;
                txWriter.fixedRowCount += txWriter.getTransientRowCount() - newTransientRowCount;
                assert txWriter.fixedRowCount >= 0;
                txWriter.transientRowCount = newTransientRowCount;
            }
        } finally {
            Misc.free(targetFrame);
            path.trimTo(pathSize);
            other.trimTo(pathSize);
        }

        if (lastPartitionSquashed) {
            openLastPartition();
        }

        // Commit the new transaction with the partitions squashed
        columnVersionWriter.commit();
        txWriter.setColumnVersion(columnVersionWriter.getVersion());
        txWriter.commit(denseSymbolMapWriters);
    }

    private void rowAppend(ObjList<Runnable> activeNullSetters) {
        if ((masterRef & 1) != 0) {
            for (int i = 0; i < columnCount; i++) {
                if (rowValueIsNotNull.getQuick(i) < masterRef) {
                    activeNullSetters.getQuick(i).run();
                }
            }
            masterRef++;
        }
    }

    private void runFragile(FragileCode fragile, CairoException e) {
        try {
            fragile.run();
        } catch (CairoException e2) {
            LOG.error().$("DOUBLE ERROR: 1st: {").$((Sinkable) e).$('}').$();
            throwDistressException(e2);
        }
        throw e;
    }

    private void safeDeletePartitionDir(long timestamp, long partitionNameTxn) {
        // Call O3 methods to remove check TxnScoreboard and remove partition directly
        partitionRemoveCandidates.clear();
        partitionRemoveCandidates.add(timestamp, partitionNameTxn);
        processPartitionRemoveCandidates();
    }

    private void scheduleRemoveAllPartitions() {
        for (int i = txWriter.getPartitionCount() - 1; i > -1L; i--) {
            long timestamp = txWriter.getPartitionTimestampByIndex(i);
            long partitionTxn = txWriter.getPartitionNameTxn(i);
            partitionRemoveCandidates.add(timestamp, partitionTxn);
        }
    }

    private void setAppendPosition(final long rowCount, boolean doubleAllocate) {
        engine.getPartitionOverwriteControl().notifyPartitionMutates(
                tableToken,
                lastOpenPartitionTs,
                lastOpenPartitionTxnName,
                rowCount
        );

        long recordLength = 0;
        for (int i = 0; i < columnCount; i++) {
            recordLength += setColumnAppendPosition(i, rowCount, doubleAllocate);
        }
        avgRecordSize = rowCount > 0 ? recordLength / rowCount : Math.max(avgRecordSize, recordLength);
    }

    private long setColumnAppendPosition(int columnIndex, long size, boolean doubleAllocate) {
        long dataSizeBytes = 0;
        try {
            MemoryMA dataMem = getPrimaryColumn(columnIndex);
            MemoryMA auxMem = getSecondaryColumn(columnIndex);
            int columnType = metadata.getColumnType(columnIndex);
            if (columnType > 0) { // Not deleted
                final long pos = size - getColumnTop(columnIndex);
                if (ColumnType.isVarSize(columnType)) {
                    ColumnTypeDriver driver = ColumnType.getDriver(columnType);
                    dataSizeBytes = driver.setAppendPosition(
                            pos,
                            auxMem,
                            dataMem
                    ) - driver.getMinAuxVectorSize();
                } else {
                    dataSizeBytes = pos << ColumnType.pow2SizeOf(columnType);
                    if (doubleAllocate) {
                        dataMem.allocate(dataSizeBytes);
                    }
                    dataMem.jumpTo(dataSizeBytes);

                }
            }
        } catch (CairoException e) {
            throwDistressException(e);
        }

        return dataSizeBytes;
    }

    private void setO3AppendPosition(final long position) {
        for (int i = 0; i < columnCount; i++) {
            int columnType = metadata.getColumnType(i);
            if (columnType > 0) {
                o3SetAppendOffset(i, columnType, position);
            }
        }
    }

    private void setRowValueNotNull(int columnIndex) {
        assert rowValueIsNotNull.getQuick(columnIndex) != masterRef;
        rowValueIsNotNull.setQuick(columnIndex, masterRef);
    }

    /**
     * Sets path member variable to partition directory for the given timestamp and
     * partitionLo and partitionHi to the partition interval in millis. These values are
     * determined based on input timestamp and value of partitionBy. For any given
     * timestamp, this method will determine either day, month or year interval timestamp falls to.
     * Partition directory name is ISO string of interval start.
     * <p>
     * Because this method modifies "path" member variable, be a sure path trimmed to original
     * state within try..finally block.
     *
     * @param path      path instance to modify
     * @param timestamp to determine the interval for
     */
    private long setStateForTimestamp(Path path, long timestamp) {
        // When partition is created, a txn name must always be set to purge dropped partitions.
        // When partition is created outside O3 merge use `txn-1` as the version
        long partitionTxnName = PartitionBy.isPartitioned(partitionBy) ? txWriter.getTxn() - 1 : -1;
        partitionTxnName = txWriter.getPartitionNameTxnByPartitionTimestamp(timestamp, partitionTxnName);
        setPathForNativePartition(path, partitionBy, timestamp, partitionTxnName);
        return partitionTxnName;
    }

    private void shrinkO3Mem() {
        for (int i = 0, n = o3MemColumns1.size(); i < n; i++) {
            MemoryCARW o3mem = o3MemColumns1.getQuick(i);
            if (o3mem != null) {
                // truncate will shrink the memory to a single page
                o3mem.truncate();
            }
        }
        for (int i = 0, n = o3MemColumns2.size(); i < n; i++) {
            MemoryCARW o3mem2 = o3MemColumns2.getQuick(i);
            if (o3mem2 != null) {
                o3mem2.truncate();
            }
        }
    }

    private void squashPartitionForce(int partitionIndex) {
        int lastLogicalPartitionIndex = partitionIndex;
        long lastLogicalPartitionTimestamp = txWriter.getPartitionTimestampByIndex(partitionIndex);
        assert lastLogicalPartitionTimestamp == txWriter.getLogicalPartitionTimestamp(lastLogicalPartitionTimestamp);

        // Do not cache txWriter.getPartitionCount() as it changes during the squashing
        while (partitionIndex < txWriter.getPartitionCount()) {
            long partitionTimestamp = txWriter.getPartitionTimestampByIndex(partitionIndex);
            long logicalPartitionTimestamp = txWriter.getLogicalPartitionTimestamp(partitionTimestamp);
            if (logicalPartitionTimestamp != lastLogicalPartitionTimestamp) {
                if (partitionIndex > lastLogicalPartitionIndex + 1) {
                    squashSplitPartitions(lastLogicalPartitionIndex, partitionIndex, 1, true);
                }
                return;
            }
            partitionIndex++;
        }
        if (partitionIndex > lastLogicalPartitionIndex + 1) {
            squashSplitPartitions(lastLogicalPartitionIndex, partitionIndex, 1, true);
        }
    }

    private void squashPartitionRange(int maxLastSubPartitionCount, int partitionIndexLo, int partitionIndexHi) {
        if (partitionIndexHi > partitionIndexLo) {
            int subpartitions = partitionIndexHi - partitionIndexLo;
            int optimalPartitionCount = partitionIndexHi == txWriter.getPartitionCount() ? maxLastSubPartitionCount : MAX_MID_SUB_PARTITION_COUNT;
            if (subpartitions > Math.max(1, optimalPartitionCount)) {
                squashSplitPartitions(partitionIndexLo, partitionIndexHi, optimalPartitionCount, false);
            } else if (subpartitions == 1) {
                if (partitionIndexLo >= 0 &&
                        partitionIndexLo < txWriter.getPartitionCount() && minSplitPartitionTimestamp == txWriter.getPartitionTimestampByIndex(partitionIndexLo)) {
                    minSplitPartitionTimestamp = getPartitionTimestampOrMax(partitionIndexLo + 1);
                }
            }
        }
    }

    private void squashSplitPartitions(long timestampMin, long timestampMax, int maxLastSubPartitionCount) {
        if (timestampMin > txWriter.getMaxTimestamp() || txWriter.getPartitionCount() < 2) {
            return;
        }

        // Take control of the split partition population here.
        // When the number of split partitions is too big, start merging them together.
        // This is to avoid having too many partitions / files in the system which penalizes the reading performance.
        long logicalPartitionTimestamp = txWriter.getLogicalPartitionTimestamp(timestampMin);
        int partitionIndexLo = squashSplitPartitions_findPartitionIndexAtOrGreaterTimestamp(logicalPartitionTimestamp);

        if (partitionIndexLo < txWriter.getPartitionCount()) {
            int partitionIndexHi = Math.min(squashSplitPartitions_findPartitionIndexAtOrGreaterTimestamp(timestampMax) + 1, txWriter.getPartitionCount());
            int partitionIndex = partitionIndexLo + 1;

            for (; partitionIndex < partitionIndexHi; partitionIndex++) {

                long nextPartitionTimestamp = txWriter.getPartitionTimestampByIndex(partitionIndex);
                long nextPartitionLogicalTimestamp = txWriter.getLogicalPartitionTimestamp(nextPartitionTimestamp);

                if (nextPartitionLogicalTimestamp > logicalPartitionTimestamp) {
                    if (partitionIndex - partitionIndexLo > 1) {
                        squashPartitionRange(maxLastSubPartitionCount, partitionIndexLo, partitionIndex);
                        logicalPartitionTimestamp = nextPartitionTimestamp;

                        // Squashing changes the partitions, re-calculate the loop index and boundaries
                        partitionIndexLo = partitionIndex = squashSplitPartitions_findPartitionIndexAtOrGreaterTimestamp(nextPartitionTimestamp);
                        partitionIndexHi = Math.min(squashSplitPartitions_findPartitionIndexAtOrGreaterTimestamp(timestampMax) + 1, txWriter.getPartitionCount());
                    } else {
                        partitionIndexLo = partitionIndex;
                    }
                }
            }

            if (partitionIndex - partitionIndexLo > 1) {
                squashPartitionRange(maxLastSubPartitionCount, partitionIndexLo, partitionIndex);
            }
        }
    }

<<<<<<< HEAD
    private void throwApplyBlockColumnShuffleFailed(int columnIndex, int columnType, long totalRows, long rowCount) {
        LOG.error().$("wal block apply failed [table=").$(tableToken)
                .$(", column=").utf8(metadata.getColumnName(columnIndex))
                .$(", columnType=").$(ColumnType.nameOf(columnType))
                .$(", expectedResult=").$(totalRows)
                .$(", actualResult=").$(rowCount)
                .I$();
=======
    private void squashSplitPartitions(final int partitionIndexLo, final int partitionIndexHi, final int optimalPartitionCount, boolean force) {
        if (partitionIndexHi <= partitionIndexLo + Math.max(1, optimalPartitionCount)) {
            // Nothing to do
            return;
        }

        if (checkpointStatus.partitionsLocked()) {
            LOG.info().$("cannot squash partition [table=").$safe(tableToken.getTableName())
                    .$("], checkpoint in progress").$();
            return;
        }

        assert partitionIndexHi >= 0 && partitionIndexHi <= txWriter.getPartitionCount() && partitionIndexLo >= 0;

        long targetPartition = Long.MIN_VALUE;
        boolean copyTargetFrame = false;

        // Move targetPartitionIndex to the first unlocked partition in the range
        int targetPartitionIndex = partitionIndexLo;
        for (int n = partitionIndexHi - 1; targetPartitionIndex < n; targetPartitionIndex++) {
            boolean canOverwrite = canSquashOverwritePartitionTail(targetPartitionIndex);
            if (canOverwrite || force) {
                targetPartition = txWriter.getPartitionTimestampByIndex(targetPartitionIndex);
                copyTargetFrame = !canOverwrite;
                break;
            }
        }
        if (targetPartition == Long.MIN_VALUE) {
            return;
        }

        boolean lastPartitionSquashed = false;
        int squashCount = Math.min(partitionIndexHi - targetPartitionIndex - 1, partitionIndexHi - partitionIndexLo - optimalPartitionCount);

        if (squashCount <= 0) {
            // There are fewer partitions we can squash than optimalPartitionCount
            return;
        }

        long targetPartitionNameTxn = txWriter.getPartitionNameTxnByPartitionTimestamp(targetPartition);
        setPathForNativePartition(path, partitionBy, targetPartition, targetPartitionNameTxn);
        final long originalSize = txWriter.getPartitionRowCountByTimestamp(targetPartition);

        boolean rw = !copyTargetFrame;
        Frame targetFrame = null;
        Frame firstPartitionFrame = frameFactory.open(rw, path, targetPartition, metadata, columnVersionWriter, originalSize);
        try {
            if (copyTargetFrame) {
                try {
                    setPathForNativePartition(other, partitionBy, targetPartition, txWriter.txn);
                    createDirsOrFail(ff, other.slash(), configuration.getMkDirMode());
                    LOG.info().$("copying partition to force squash [from=").$substr(pathRootSize, path).$(", to=").$(other).I$();

                    targetFrame = frameFactory.openRW(other, targetPartition, metadata, columnVersionWriter, 0);
                    FrameAlgebra.append(targetFrame, firstPartitionFrame, configuration.getCommitMode());
                    addPhysicallyWrittenRows(firstPartitionFrame.getRowCount());
                    txWriter.updatePartitionSizeAndTxnByRawIndex(targetPartitionIndex * LONGS_PER_TX_ATTACHED_PARTITION, originalSize);
                    partitionRemoveCandidates.add(targetPartition, targetPartitionNameTxn);
                    targetPartitionNameTxn = txWriter.txn;
                } finally {
                    Misc.free(firstPartitionFrame);
                }
            } else {
                targetFrame = firstPartitionFrame;
            }

            engine.getPartitionOverwriteControl().notifyPartitionMutates(
                    tableToken,
                    targetPartition,
                    targetPartitionNameTxn,
                    targetFrame.getRowCount()
            );
            for (int i = 0; i < squashCount; i++) {
                long sourcePartition = txWriter.getPartitionTimestampByIndex(targetPartitionIndex + 1);

                other.trimTo(pathSize);
                long sourceNameTxn = txWriter.getPartitionNameTxnByPartitionTimestamp(sourcePartition);
                setPathForNativePartition(other, partitionBy, sourcePartition, sourceNameTxn);
                long partitionRowCount = txWriter.getPartitionRowCountByTimestamp(sourcePartition);
                lastPartitionSquashed = targetPartitionIndex + 2 == txWriter.getPartitionCount();
                if (lastPartitionSquashed) {
                    closeActivePartition(false);
                    partitionRowCount = txWriter.getTransientRowCount() + txWriter.getLagRowCount();
                }

                assert partitionRowCount > 0;

                LOG.info().$("squashing partitions [table=").$(tableToken)
                        .$(", target=").$(formatPartitionForTimestamp(targetPartition, targetPartitionNameTxn))
                        .$(", targetSize=").$(targetFrame.getRowCount())
                        .$(", source=").$(formatPartitionForTimestamp(sourcePartition, sourceNameTxn))
                        .$(", sourceSize=").$(partitionRowCount)
                        .I$();

                try (Frame sourceFrame = frameFactory.openRO(other, sourcePartition, metadata, columnVersionWriter, partitionRowCount)) {
                    FrameAlgebra.append(targetFrame, sourceFrame, configuration.getCommitMode());
                    addPhysicallyWrittenRows(sourceFrame.getRowCount());
                } catch (Throwable th) {
                    LOG.critical().$("partition squashing failed [table=").$(tableToken)
                            .$(", error=").$(th).I$();
                    throw th;
                }

                txWriter.removeAttachedPartitions(sourcePartition);
                columnVersionWriter.squashPartition(targetPartition, sourcePartition);
                partitionRemoveCandidates.add(sourcePartition, sourceNameTxn);
                if (sourcePartition == minSplitPartitionTimestamp) {
                    minSplitPartitionTimestamp = getPartitionTimestampOrMax(targetPartitionIndex + 1);
                }
            }

            txWriter.updatePartitionSizeByTimestamp(targetPartition, targetFrame.getRowCount());
            if (lastPartitionSquashed) {
                // last partition is squashed, adjust fixed/transient row sizes
                long newTransientRowCount = targetFrame.getRowCount() - txWriter.getLagRowCount();
                assert newTransientRowCount >= 0;
                txWriter.fixedRowCount += txWriter.getTransientRowCount() - newTransientRowCount;
                assert txWriter.fixedRowCount >= 0;
                txWriter.transientRowCount = newTransientRowCount;
            }
        } finally {
            Misc.free(targetFrame);
            path.trimTo(pathSize);
            other.trimTo(pathSize);
        }
>>>>>>> 7c9c5dcd

        if (configuration.getDebugWalApplyBlockFailureNoRetry()) {
            // This exception is thrown to indicate that the applying block failed,
            // and it is not of CairoException type so that it is not intercepted and re-tried in tests.
            // The purpose is to have the special debug test mode where this exception
            // suspends the table and fails the testing code instead of switching to 1 by 1 commit mode.
            throw new IllegalStateException("apply block failed");
        }
        throw CairoException.txnApplyBlockError(tableToken);
    }

    private int squashSplitPartitions_findPartitionIndexAtOrGreaterTimestamp(long timestampMax) {
        int partitionIndex = txWriter.findAttachedPartitionIndexByLoTimestamp(timestampMax);
        if (partitionIndex < 0) {
            return -partitionIndex - 1;
        }
        return partitionIndex;
    }

    private void swapO3ColumnsExcept(int timestampIndex) {
        ObjList<MemoryCARW> temp = o3MemColumns1;
        o3MemColumns1 = o3MemColumns2;
        o3MemColumns2 = temp;

        // Swap timestamp column back, timestamp column is not sorted, it's the sort key.
        final int timestampMemoryIndex = getPrimaryColumnIndex(timestampIndex);
        o3MemColumns2.setQuick(
                timestampMemoryIndex,
                o3MemColumns1.getAndSetQuick(timestampMemoryIndex, o3MemColumns2.getQuick(timestampMemoryIndex))
        );
        o3Columns = o3MemColumns1;
        activeColumns = o3MemColumns1;

        ObjList<Runnable> tempNullSetters = o3NullSetters1;
        o3NullSetters1 = o3NullSetters2;
        o3NullSetters2 = tempNullSetters;
        activeNullSetters = o3NullSetters1;
    }

    private long swapTimestampInMemCols(int timestampIndex) {
        long timestampAddr;
        var tsMem1 = o3MemColumns1.get(getPrimaryColumnIndex(timestampIndex));
        var tsMem2 = o3MemColumns2.get(getPrimaryColumnIndex(timestampIndex));

        o3MemColumns1.set(getPrimaryColumnIndex(timestampIndex), tsMem2);
        o3TimestampMem = tsMem2;

        o3MemColumns2.set(getPrimaryColumnIndex(timestampIndex), tsMem1);
        o3TimestampMemCpy = tsMem1;

        timestampAddr = o3TimestampMem.getAddress();
        return timestampAddr;
    }

    private void switchPartition(long timestamp) {
        // Before partition can be switched, we need to index records
        // added so far. Index writers will start point to different
        // files after switch.
        updateIndexes();
        txWriter.switchPartitions(timestamp);
        openPartition(timestamp, 0);
        setAppendPosition(0, false);
    }

    private void syncColumns() {
        final int commitMode = configuration.getCommitMode();
        if (commitMode != CommitMode.NOSYNC) {
            final boolean async = commitMode == CommitMode.ASYNC;
            syncColumns0(async);
            for (int i = 0, n = denseIndexers.size(); i < n; i++) {
                denseIndexers.getQuick(i).sync(async);
            }
            for (int i = 0, n = denseSymbolMapWriters.size(); i < n; i++) {
                denseSymbolMapWriters.getQuick(i).sync(async);
            }
        }
    }

    private void syncColumns0(boolean async) {
        for (int i = 0; i < columnCount; i++) {
            columns.getQuick(i * 2).sync(async);
            final MemoryMA m2 = columns.getQuick(i * 2 + 1);
            if (m2 != null) {
                m2.sync(async);
            }
        }
    }

<<<<<<< HEAD
    synchronized Frame openPartitionFrameRO(
            Path partitionPath,
            long partitionTimestamp,
            RecordMetadata metadata,
            long partitionRowCount
    ) {
        // TODO: make frame factory thread safe, including closing it
        return frameFactory.openRO(partitionPath, partitionTimestamp, metadata, columnVersionWriter, partitionRowCount);
=======
    private void throwApplyBlockColumnShuffleFailed(int columnIndex, int columnType, long totalRows, long rowCount) {
        LOG.error().$("wal block apply failed [table=").$(tableToken)
                .$(", column=").$safe(metadata.getColumnName(columnIndex))
                .$(", columnType=").$(ColumnType.nameOf(columnType))
                .$(", expectedResult=").$(totalRows)
                .$(", actualResult=").$(rowCount)
                .I$();

        if (configuration.getDebugWalApplyBlockFailureNoRetry()) {
            // This exception is thrown to indicate that the applying block failed,
            // and it is not of CairoException type so that it is not intercepted and re-tried in tests.
            // The purpose is to have the special debug test mode where this exception
            // suspends the table and fails the testing code instead of switching to 1 by 1 commit mode.
            throw new IllegalStateException("apply block failed");
        }
        throw CairoException.txnApplyBlockError(tableToken);
>>>>>>> 7c9c5dcd
    }

    private void throwDistressException(Throwable cause) {
        try {
            Sinkable sinkable = (Sinkable) cause;
            LOG.critical().$("writer error [table=").$(tableToken).$(", e=").$(sinkable).I$();
        } catch (Throwable th) {
            LOG.critical().$("writer error [table=").$(tableToken).$(", e=").$(cause).I$();
        }
        distressed = true;
        throw new CairoError(cause);
    }

    private void truncate(boolean keepSymbolTables) {
        rollback();

        if (!keepSymbolTables) {
            // we do this before size check so that "old" corrupt symbol tables are brought back in line
            for (int i = 0, n = denseSymbolMapWriters.size(); i < n; i++) {
                denseSymbolMapWriters.getQuick(i).truncate();
            }
        }

        if (size() == 0) {
            return;
        }

        // this is a crude block to test things for now
        todoMem.putLong(0, ++todoTxn); // write txn, reader will first read txn at offset 24 and then at offset 0
        Unsafe.getUnsafe().storeFence(); // make sure we do not write hash before writing txn (view from another thread)
        todoMem.putLong(8, configuration.getDatabaseIdLo()); // write out our instance hashes
        todoMem.putLong(16, configuration.getDatabaseIdHi());
        Unsafe.getUnsafe().storeFence();
        todoMem.putLong(24, todoTxn);
        todoMem.putLong(32, 1);
        todoMem.putLong(40, TODO_TRUNCATE);
        // ensure file is closed with correct length
        todoMem.jumpTo(48);

        if (partitionBy != PartitionBy.NONE) {
            freeColumns(false);
            releaseIndexerWriters();
            // Schedule removal of all partitions
            scheduleRemoveAllPartitions();
            rowAction = ROW_ACTION_OPEN_PARTITION;
        } else {
            // truncate columns, we cannot remove them
            truncateColumns();
        }

        txWriter.resetTimestamp();
        columnVersionWriter.truncate();
        txWriter.truncate(columnVersionWriter.getVersion(), denseSymbolMapWriters);
        try {
            clearTodoLog();
        } catch (CairoException e) {
            throwDistressException(e);
        }
        this.minSplitPartitionTimestamp = Long.MAX_VALUE;
        processPartitionRemoveCandidates();

        LOG.info().$("truncated [name=").$safe(tableToken.getTableName()).I$();

        try (MetadataCacheWriter metadataRW = engine.getMetadataCache().writeLock()) {
            metadataRW.hydrateTable(metadata);
        }
    }

    private void truncateColumns() {
        for (int i = 0; i < columnCount; i++) {
            final int columnType = metadata.getColumnType(i);
            if (columnType >= 0) {
                getPrimaryColumn(i).truncate();
                if (ColumnType.isVarSize(columnType)) {
                    MemoryMA auxMem = getSecondaryColumn(i);
                    auxMem.truncate();
                    ColumnType.getDriver(columnType).configureAuxMemMA(auxMem);
                }
            }
        }
    }

    private void updateIndexes() {
        if (indexCount == 0 || avoidIndexOnCommit) {
            avoidIndexOnCommit = false;
            return;
        }
        updateIndexesSlow();
    }

    private void updateIndexesParallel(long lo, long hi) {
        indexSequences.clear();
        indexLatch.setCount(indexCount);
        final int nParallelIndexes = indexCount - 1;
        final Sequence indexPubSequence = this.messageBus.getIndexerPubSequence();
        final RingQueue<ColumnIndexerTask> indexerQueue = this.messageBus.getIndexerQueue();

        LOG.info().$("parallel indexing [table=").$safe(tableToken.getTableName())
                .$(", indexCount=").$(indexCount)
                .$(", rowCount=").$(hi - lo)
                .I$();
        int serialIndexCount = 0;

        // we are going to index the last column in this thread while other columns are on the queue
        OUT:
        for (int i = 0; i < nParallelIndexes; i++) {

            long cursor = indexPubSequence.next();
            if (cursor == -1) {
                // queue is full, process index in the current thread
                indexAndCountDown(denseIndexers.getQuick(i), lo, hi, indexLatch);
                serialIndexCount++;
                continue;
            }

            if (cursor == -2) {
                // CAS issue, retry
                do {
                    Os.pause();
                    cursor = indexPubSequence.next();
                    if (cursor == -1) {
                        indexAndCountDown(denseIndexers.getQuick(i), lo, hi, indexLatch);
                        serialIndexCount++;
                        continue OUT;
                    }
                } while (cursor < 0);
            }

            final ColumnIndexerTask queueItem = indexerQueue.get(cursor);
            final ColumnIndexer indexer = denseIndexers.getQuick(i);
            final long sequence = indexer.getSequence();
            queueItem.indexer = indexer;
            queueItem.lo = lo;
            queueItem.hi = hi;
            queueItem.countDownLatch = indexLatch;
            queueItem.sequence = sequence;
            indexSequences.add(sequence);
            indexPubSequence.done(cursor);
        }

        // index last column while other columns are brewing on the queue
        indexAndCountDown(denseIndexers.getQuick(indexCount - 1), lo, hi, indexLatch);
        serialIndexCount++;

        // At this point, we have re-indexed our column and if things are flowing nicely
        // all other columns should have been done by other threads. Instead of actually
        // waiting we gracefully check latch count.
        if (!indexLatch.await(configuration.getWorkStealTimeoutNanos())) {
            // other columns are still in-flight, we must attempt to steal work from other threads
            for (int i = 0; i < nParallelIndexes; i++) {
                ColumnIndexer indexer = denseIndexers.getQuick(i);
                if (indexer.tryLock(indexSequences.getQuick(i))) {
                    indexAndCountDown(indexer, lo, hi, indexLatch);
                    serialIndexCount++;
                }
            }
            // wait for the ones we cannot steal
            indexLatch.await();
        }

        // reset lock on completed indexers
        boolean distressed = false;
        for (int i = 0; i < indexCount; i++) {
            ColumnIndexer indexer = denseIndexers.getQuick(i);
            distressed = distressed | indexer.isDistressed();
        }

        if (distressed) {
            throwDistressException(null);
        }

        LOG.info().$("parallel indexing done [serialCount=").$(serialIndexCount).I$();
    }

    private void updateIndexesSerially(long lo, long hi) {
        LOG.debug().$("serial indexing [table=").$safe(tableToken.getTableName())
                .$(", indexCount=").$(indexCount)
                .$(", rowCount=").$(hi - lo)
                .I$();
        for (int i = 0, n = denseIndexers.size(); i < n; i++) {
            try {
                denseIndexers.getQuick(i).refreshSourceAndIndex(lo, hi);
            } catch (CairoException e) {
                // this is pretty severe, we hit some sort of limit
                throwDistressException(e);
            }
        }
        LOG.debug().$("serial indexing done [table=").$safe(tableToken.getTableName()).I$();
    }

    private void updateIndexesSlow() {
        final long hi = txWriter.getTransientRowCount();
        final long lo = txWriter.getAppendedPartitionCount() == 1 ? hi - txWriter.getLastTxSize() : 0;
        if (indexCount > 1 && parallelIndexerEnabled && hi - lo > configuration.getParallelIndexThreshold()) {
            updateIndexesParallel(lo, hi);
        } else {
            updateIndexesSerially(lo, hi);
        }
    }

    private void updateMaxTimestamp(long timestamp) {
        txWriter.updateMaxTimestamp(timestamp);
        this.timestampSetter.accept(timestamp);
    }

    private void updateO3ColumnTops() {
        int columnCount = metadata.getColumnCount();
        long blockIndex = -1;

        while ((blockIndex = o3PartitionUpdateSink.nextBlockIndex(blockIndex)) > -1L) {
            long blockAddress = o3PartitionUpdateSink.getBlockAddress(blockIndex);
            long partitionTimestamp = Unsafe.getUnsafe().getLong(blockAddress);
            final long o3SplitPartitionSize = Unsafe.getUnsafe().getLong(blockAddress + 5 * Long.BYTES);
            // When partition is split, data partition timestamp and partition timestamp diverge
            final long dataPartitionTimestamp = Unsafe.getUnsafe().getLong(blockAddress + 6 * Long.BYTES);

            if (o3SplitPartitionSize > 0) {
                // This is partition split. Copy all the column name txns from the donor partition.
                columnVersionWriter.copyColumnVersions(dataPartitionTimestamp, partitionTimestamp);
            }

            if (partitionTimestamp > -1) {
                blockAddress += PARTITION_SINK_SIZE_LONGS * Long.BYTES;
                for (int column = 0; column < columnCount; column++) {

                    long colTop = Unsafe.getUnsafe().getLong(blockAddress);
                    blockAddress += Long.BYTES;
                    if (colTop > -1L) {
                        // Upsert even when colTop value is 0.
                        // TableReader uses the record to determine if the column is supposed to be present for the partition.
                        columnVersionWriter.upsertColumnTop(partitionTimestamp, column, colTop);
                    } else if (o3SplitPartitionSize > 0) {
                        // Remove column tops for the new partition part.
                        columnVersionWriter.removeColumnTop(partitionTimestamp, column);
                    }
                }
            }
        }
    }

    private void validateSwapMeta() {
        try {
            try {
                path.concat(META_SWAP_FILE_NAME);
                if (metaSwapIndex > 0) {
                    path.put('.').put(metaSwapIndex);
                }
                // Map meta-swap file for verification to exact length.
                long len = ff.length(path.$());
                // Check that file length is ok, do not allow you to map to default page size if it's returned as -1.
                if (len < 1) {
                    throw CairoException.critical(ff.errno()).put("cannot swap metadata file, invalid size: ").put(path);
                }
                ddlMem.of(ff, path.$(), ff.getPageSize(), len, MemoryTag.MMAP_TABLE_WRITER, CairoConfiguration.O_NONE, POSIX_MADV_RANDOM);
                validationMap.clear();
                validateMeta(ddlMem, validationMap, ColumnType.VERSION);
            } finally {
                ddlMem.close(false);
                path.trimTo(pathSize);
            }
        } catch (CairoException e) {
            runFragile(RECOVER_FROM_META_RENAME_FAILURE, e);
        }
    }

    private void writeIndex(@NotNull CharSequence columnName, int indexValueBlockSize, int columnIndex, SymbolColumnIndexer indexer) {
        // create indexer
        final long columnNameTxn = columnVersionWriter.getColumnNameTxn(txWriter.getLastPartitionTimestamp(), columnIndex);
        try {
            try {
                // edge cases here are:
                // column spans only part of table - e.g., it was added after table was created and populated
                // column has top value, e.g., does not span the entire partition
                // to this end, we have a super-edge case:

                // This piece of code is unbelievably fragile!
                if (PartitionBy.isPartitioned(partitionBy)) {
                    // run indexer for the whole table
                    indexHistoricPartitions(indexer, columnName, indexValueBlockSize, columnIndex);
                    long timestamp = txWriter.getLastPartitionTimestamp();
                    if (timestamp != Numbers.LONG_NULL) {
                        path.trimTo(pathSize);
                        setStateForTimestamp(path, timestamp);
                        // create index in last partition
                        indexLastPartition(indexer, columnName, columnNameTxn, columnIndex, indexValueBlockSize);
                    }
                } else {
                    setStateForTimestamp(path, 0);
                    // create index in last partition
                    indexLastPartition(indexer, columnName, columnNameTxn, columnIndex, indexValueBlockSize);
                }
            } finally {
                path.trimTo(pathSize);
            }
        } catch (Throwable th) {
            Misc.free(indexer);
            LOG.error().$("rolling back index created so far [path=").$substr(pathRootSize, path).I$();
            rollbackRemoveIndexFiles(columnName, columnIndex);
            throw th;
        }
    }

    private void writeMetadataToDisk() {
        rewriteAndSwapMetadata(metadata);
        clearTodoAndCommitMeta();
        try (MetadataCacheWriter metadataRW = engine.getMetadataCache().writeLock()) {
            metadataRW.hydrateTable(metadata);
        }
    }

    private void writeRestoreMetaTodo() {
        try {
            todoMem.putLong(0, ++todoTxn); // write txn, reader will first read txn at offset 24 and then at offset 0
            Unsafe.getUnsafe().storeFence(); // make sure we do not write hash before writing txn (view from another thread)
            todoMem.putLong(8, configuration.getDatabaseIdLo()); // write out our instance hashes
            todoMem.putLong(16, configuration.getDatabaseIdHi());
            Unsafe.getUnsafe().storeFence();
            todoMem.putLong(32, 1);
            todoMem.putLong(40, TODO_RESTORE_META);
            todoMem.putLong(48, metaPrevIndex);
            Unsafe.getUnsafe().storeFence();
            todoMem.putLong(24, todoTxn);
            todoMem.jumpTo(56);
            todoMem.sync(false);
        } catch (CairoException e) {
            runFragile(RECOVER_FROM_TODO_WRITE_FAILURE, e);
        }
    }

    static void indexAndCountDown(ColumnIndexer indexer, long lo, long hi, SOCountDownLatch latch) {
        try {
            indexer.refreshSourceAndIndex(lo, hi);
        } catch (CairoException e) {
            indexer.distress();
            LOG.critical().$("index error [fd=").$(indexer.getFd()).$("]{").$((Sinkable) e).$('}').$();
        } finally {
            latch.countDown();
        }
    }

    boolean allowMixedIO() {
        return mixedIOFlag;
    }

    void closeActivePartition(long size) {
        for (int i = 0; i < columnCount; i++) {
            setColumnAppendPosition(i, size, false);
            Misc.free(getPrimaryColumn(i));
            Misc.free(getSecondaryColumn(i));
        }
        releaseIndexerWriters();
    }

    BitmapIndexWriter getBitmapIndexWriter(int columnIndex) {
        return indexers.getQuick(columnIndex).getWriter();
    }

    long getColumnTop(int columnIndex) {
        assert lastOpenPartitionTs != Long.MIN_VALUE;
        return columnVersionWriter.getColumnTopQuick(lastOpenPartitionTs, columnIndex);
    }

    ColumnVersionReader getColumnVersionReader() {
        return columnVersionWriter;
    }

    CairoConfiguration getConfiguration() {
        return configuration;
    }

    Sequence getO3CopyPubSeq() {
        return messageBus.getO3CopyPubSeq();
    }

    RingQueue<O3CopyTask> getO3CopyQueue() {
        return messageBus.getO3CopyQueue();
    }

    Sequence getO3OpenColumnPubSeq() {
        return messageBus.getO3OpenColumnPubSeq();
    }

    RingQueue<O3OpenColumnTask> getO3OpenColumnQueue() {
        return messageBus.getO3OpenColumnQueue();
    }

    long getPartitionNameTxnByRawIndex(int index) {
        return txWriter.getPartitionNameTxnByRawIndex(index);
    }

    long getPartitionSizeByRawIndex(int index) {
        return txWriter.getPartitionSizeByRawIndex(index);
    }

    TxReader getTxReader() {
        return txWriter;
    }

    void o3ClockDownPartitionUpdateCount() {
        o3PartitionUpdRemaining.decrementAndGet();
    }

    void o3CountDownDoneLatch() {
        o3DoneLatch.countDown();
    }

    void purgeUnusedPartitions() {
        if (PartitionBy.isPartitioned(partitionBy)) {
            removeNonAttachedPartitions();
        }
    }

    void rowCancel() {
        if ((masterRef & 1) == 0) {
            return;
        }

        if (hasO3()) {
            final long o3RowCount = getO3RowCount0();
            if (o3RowCount > 0) {
                // O3 mode and there are some rows.
                masterRef--;
                setO3AppendPosition(o3RowCount);
            } else {
                // Cancelling the first row in o3, reverting to non-o3
                setO3AppendPosition(0);
                masterRef--;
                clearO3();
            }
            rowValueIsNotNull.fill(0, columnCount, masterRef);
            return;
        }

        long dirtyMaxTimestamp = txWriter.getMaxTimestamp();
        long dirtyTransientRowCount = txWriter.getTransientRowCount();
        long rollbackToMaxTimestamp = txWriter.cancelToMaxTimestamp();
        long rollbackToTransientRowCount = txWriter.cancelToTransientRowCount();

        // dirty timestamp should be 1 because newRow() increments it
        if (dirtyTransientRowCount == 1) {
            if (PartitionBy.isPartitioned(partitionBy)) {
                // we have to undo the creation of partition
                closeActivePartition(false);
                if (removeDirOnCancelRow) {
                    try {
                        setStateForTimestamp(path, txWriter.getPartitionTimestampByTimestamp(dirtyMaxTimestamp));
                        if (!ff.rmdir(path)) {
                            throw CairoException.critical(ff.errno()).put("could not remove directory: ").put(path);
                        }
                        removeDirOnCancelRow = false;
                    } finally {
                        path.trimTo(pathSize);
                    }
                }

                // open old partition
                if (rollbackToMaxTimestamp > Long.MIN_VALUE) {
                    try {
                        txWriter.setMaxTimestamp(rollbackToMaxTimestamp);
                        openPartition(rollbackToMaxTimestamp, rollbackToTransientRowCount);
                        setAppendPosition(rollbackToTransientRowCount, false);
                    } catch (Throwable e) {
                        freeColumns(false);
                        throw e;
                    }
                } else {
                    // we have no partitions, clear partitions in TableWriter
                    txWriter.removeAllPartitions();
                    rowAction = ROW_ACTION_OPEN_PARTITION;
                }

                // undo counts
                removeDirOnCancelRow = true;
                txWriter.cancelRow();
            } else {
                txWriter.cancelRow();
                // we only have one partition, jump to start on every column
                truncateColumns();
            }
        } else {
            txWriter.cancelRow();
            // we are staying within the same partition, prepare append positions for row count
            boolean rowChanged = metadata.getTimestampIndex() >= 0; // adding new row already writes timestamp
            if (!rowChanged) {
                // verify if any of the columns have been changed
                // if not - we don't have to do
                for (int i = 0; i < columnCount; i++) {
                    if (rowValueIsNotNull.getQuick(i) == masterRef) {
                        rowChanged = true;
                        break;
                    }
                }
            }

            // if no column has been changed we take easy option and do nothing
            if (rowChanged) {
                setAppendPosition(dirtyTransientRowCount - 1, false);
            }
        }
        rowValueIsNotNull.fill(0, columnCount, --masterRef);

        // Some execution path in this method already call txWriter.removeAllPartitions()
        // which resets transientRowCount.
        if (txWriter.transientRowCount > 0) {
            txWriter.transientRowCount--;
        }
    }

    @FunctionalInterface
    public interface ColumnTaskHandler {
        void run(
                int columnIndex,
                final int columnType,
                final long timestampColumnIndex,
                long long0,
                long long1,
                long long2,
                long long3,
                long long4
        );
    }

    @FunctionalInterface
    public interface ExtensionListener {
        void onTableExtended(long timestamp);
    }

    @FunctionalInterface
    private interface FragileCode {
        void run();
    }

    public interface Row {

        void append();

        void cancel();

        void putArray(int columnIndex, @NotNull ArrayView array);

        void putBin(int columnIndex, long address, long len);

        void putBin(int columnIndex, BinarySequence sequence);

        void putBool(int columnIndex, boolean value);

        void putByte(int columnIndex, byte value);

        void putChar(int columnIndex, char value);

        void putDate(int columnIndex, long value);

        void putDouble(int columnIndex, double value);

        void putFloat(int columnIndex, float value);

        void putGeoHash(int columnIndex, long value);

        void putGeoHashDeg(int columnIndex, double lat, double lon);

        void putGeoStr(int columnIndex, CharSequence value);

        void putGeoVarchar(int columnIndex, Utf8Sequence value);

        void putIPv4(int columnIndex, int value);

        void putInt(int columnIndex, int value);

        void putLong(int columnIndex, long value);

        void putLong128(int columnIndex, long lo, long hi);

        void putLong256(int columnIndex, long l0, long l1, long l2, long l3);

        void putLong256(int columnIndex, Long256 value);

        void putLong256(int columnIndex, CharSequence hexString);

        void putLong256(int columnIndex, @NotNull CharSequence hexString, int start, int end);

        void putLong256Utf8(int columnIndex, DirectUtf8Sequence hexString);

        void putShort(int columnIndex, short value);

        void putStr(int columnIndex, CharSequence value);

        void putStr(int columnIndex, char value);

        void putStr(int columnIndex, CharSequence value, int pos, int len);

        /**
         * Writes UTF8-encoded string to WAL. As the name of the function suggests the storage format is
         * expected to be UTF16. The function must re-encode string from UTF8 to UTF16 before storing.
         *
         * @param columnIndex index of the column we are writing to
         * @param value       UTF8 bytes represented as CharSequence interface.
         *                    On this interface, getChar() returns a byte, not complete character.
         */
        void putStrUtf8(int columnIndex, DirectUtf8Sequence value);

        void putSym(int columnIndex, CharSequence value);

        void putSym(int columnIndex, char value);

        void putSymIndex(int columnIndex, int key);

        /**
         * Writes UTF8-encoded symbol to WAL. Supported for WAL tables only.
         */
        void putSymUtf8(int columnIndex, DirectUtf8Sequence value);

        void putTimestamp(int columnIndex, long value);

        void putUuid(int columnIndex, CharSequence uuid);

        @SuppressWarnings("unused")
            // Used by assembler
        void putUuidUtf8(int columnIndex, Utf8Sequence uuid);

        void putVarchar(int columnIndex, char value);

        void putVarchar(int columnIndex, Utf8Sequence value);
    }

    private static class NoOpRow implements Row {
        @Override
        public void append() {
            // no-op
        }

        @Override
        public void cancel() {
            // no-op
        }

        @Override
        public void putArray(int columnIndex, @NotNull ArrayView array) {
            // no-op
        }

        @Override
        public void putBin(int columnIndex, long address, long len) {
            // no-op
        }

        @Override
        public void putBin(int columnIndex, BinarySequence sequence) {
            // no-op
        }

        @Override
        public void putBool(int columnIndex, boolean value) {
            // no-op
        }

        @Override
        public void putByte(int columnIndex, byte value) {
            // no-op
        }

        @Override
        public void putChar(int columnIndex, char value) {
            // no-op
        }

        @Override
        public void putDate(int columnIndex, long value) {
            // no-op
        }

        @Override
        public void putDouble(int columnIndex, double value) {
            // no-op
        }

        @Override
        public void putFloat(int columnIndex, float value) {
            // no-op
        }

        @Override
        public void putGeoHash(int columnIndex, long value) {
            // no-op
        }

        @Override
        public void putGeoHashDeg(int index, double lat, double lon) {
            // no-op
        }

        @Override
        public void putGeoStr(int columnIndex, CharSequence value) {
            // no-op
        }

        @Override
        public void putGeoVarchar(int columnIndex, Utf8Sequence value) {
            // no-op
        }

        @Override
        public void putIPv4(int columnIndex, int value) {
            // no-op
        }

        @Override
        public void putInt(int columnIndex, int value) {
            // no-op
        }

        @Override
        public void putLong(int columnIndex, long value) {
            // no-op
        }

        @Override
        public void putLong128(int columnIndex, long lo, long hi) {
            // no-op
        }

        @Override
        public void putLong256(int columnIndex, long l0, long l1, long l2, long l3) {
            // no-op
        }

        @Override
        public void putLong256(int columnIndex, Long256 value) {
            // no-op
        }

        @Override
        public void putLong256(int columnIndex, CharSequence hexString) {
            // no-op
        }

        @Override
        public void putLong256(int columnIndex, @NotNull CharSequence hexString, int start, int end) {
            // no-op
        }

        @Override
        public void putLong256Utf8(int columnIndex, DirectUtf8Sequence hexString) {
            // no-op
        }

        @Override
        public void putShort(int columnIndex, short value) {
            // no-op
        }

        @Override
        public void putStr(int columnIndex, CharSequence value) {
            // no-op
        }

        @Override
        public void putStr(int columnIndex, char value) {
            // no-op
        }

        @Override
        public void putStr(int columnIndex, CharSequence value, int pos, int len) {
            // no-op
        }

        @Override
        public void putStrUtf8(int columnIndex, DirectUtf8Sequence value) {
            // no-op
        }

        @Override
        public void putSym(int columnIndex, CharSequence value) {
            // no-op
        }

        @Override
        public void putSym(int columnIndex, char value) {
            // no-op
        }

        @Override
        public void putSymIndex(int columnIndex, int key) {
            // no-op
        }

        @Override
        public void putSymUtf8(int columnIndex, DirectUtf8Sequence value) {
            // no-op
        }

        @Override
        public void putTimestamp(int columnIndex, long value) {
            // no-op
        }

        @Override
        public void putUuid(int columnIndex, CharSequence uuid) {
            // no-op
        }

        @Override
        public void putUuidUtf8(int columnIndex, Utf8Sequence uuid) {
            // no-op
        }

        @Override
        public void putVarchar(int columnIndex, char value) {
            // no-op
        }

        @Override
        public void putVarchar(int columnIndex, Utf8Sequence value) {
            // no-op
        }
    }

    private class RowImpl implements Row {
        @Override
        public void append() {
            rowAppend(activeNullSetters);
        }

        @Override
        public void cancel() {
            rowCancel();
        }

        @Override
        public void putArray(int columnIndex, @NotNull ArrayView array) {
            ArrayTypeDriver.appendValue(
                    getSecondaryColumn(columnIndex),
                    getPrimaryColumn(columnIndex),
                    array
            );
            setRowValueNotNull(columnIndex);
        }

        @Override
        public void putBin(int columnIndex, long address, long len) {
            getSecondaryColumn(columnIndex).putLong(getPrimaryColumn(columnIndex).putBin(address, len));
            setRowValueNotNull(columnIndex);
        }

        @Override
        public void putBin(int columnIndex, BinarySequence sequence) {
            getSecondaryColumn(columnIndex).putLong(getPrimaryColumn(columnIndex).putBin(sequence));
            setRowValueNotNull(columnIndex);
        }

        @Override
        public void putBool(int columnIndex, boolean value) {
            getPrimaryColumn(columnIndex).putBool(value);
            setRowValueNotNull(columnIndex);
        }

        @Override
        public void putByte(int columnIndex, byte value) {
            getPrimaryColumn(columnIndex).putByte(value);
            setRowValueNotNull(columnIndex);
        }

        @Override
        public void putChar(int columnIndex, char value) {
            getPrimaryColumn(columnIndex).putChar(value);
            setRowValueNotNull(columnIndex);
        }

        @Override
        public void putDate(int columnIndex, long value) {
            putLong(columnIndex, value);
        }

        @Override
        public void putDouble(int columnIndex, double value) {
            getPrimaryColumn(columnIndex).putDouble(value);
            setRowValueNotNull(columnIndex);
        }

        @Override
        public void putFloat(int columnIndex, float value) {
            getPrimaryColumn(columnIndex).putFloat(value);
            setRowValueNotNull(columnIndex);
        }

        @Override
        public void putGeoHash(int columnIndex, long value) {
            int type = metadata.getColumnType(columnIndex);
            WriterRowUtils.putGeoHash(columnIndex, value, type, this);
        }

        @Override
        public void putGeoHashDeg(int columnIndex, double lat, double lon) {
            int type = metadata.getColumnType(columnIndex);
            WriterRowUtils.putGeoHash(columnIndex, GeoHashes.fromCoordinatesDegUnsafe(lat, lon, ColumnType.getGeoHashBits(type)), type, this);
        }

        @Override
        public void putGeoStr(int columnIndex, CharSequence hash) {
            final int type = metadata.getColumnType(columnIndex);
            WriterRowUtils.putGeoStr(columnIndex, hash, type, this);
        }

        @Override
        public void putGeoVarchar(int columnIndex, Utf8Sequence hash) {
            final int type = metadata.getColumnType(columnIndex);
            WriterRowUtils.putGeoVarchar(columnIndex, hash, type, this);
        }

        @Override
        public void putIPv4(int columnIndex, int value) {
            putInt(columnIndex, value);
        }

        @Override
        public void putInt(int columnIndex, int value) {
            getPrimaryColumn(columnIndex).putInt(value);
            setRowValueNotNull(columnIndex);
        }

        @Override
        public void putLong(int columnIndex, long value) {
            getPrimaryColumn(columnIndex).putLong(value);
            setRowValueNotNull(columnIndex);
        }

        @Override
        public void putLong128(int columnIndex, long lo, long hi) {
            MemoryA primaryColumn = getPrimaryColumn(columnIndex);
            primaryColumn.putLong(lo);
            primaryColumn.putLong(hi);
            setRowValueNotNull(columnIndex);
        }

        @Override
        public void putLong256(int columnIndex, long l0, long l1, long l2, long l3) {
            getPrimaryColumn(columnIndex).putLong256(l0, l1, l2, l3);
            setRowValueNotNull(columnIndex);
        }

        @Override
        public void putLong256(int columnIndex, Long256 value) {
            getPrimaryColumn(columnIndex).putLong256(value.getLong0(), value.getLong1(), value.getLong2(), value.getLong3());
            setRowValueNotNull(columnIndex);
        }

        @Override
        public void putLong256(int columnIndex, CharSequence hexString) {
            getPrimaryColumn(columnIndex).putLong256(hexString);
            setRowValueNotNull(columnIndex);
        }

        @Override
        public void putLong256(int columnIndex, @NotNull CharSequence hexString, int start, int end) {
            getPrimaryColumn(columnIndex).putLong256(hexString, start, end);
            setRowValueNotNull(columnIndex);
        }

        @Override
        public void putLong256Utf8(int columnIndex, DirectUtf8Sequence hexString) {
            getPrimaryColumn(columnIndex).putLong256Utf8(hexString);
            setRowValueNotNull(columnIndex);
        }

        @Override
        public void putShort(int columnIndex, short value) {
            getPrimaryColumn(columnIndex).putShort(value);
            setRowValueNotNull(columnIndex);
        }

        @Override
        public void putStr(int columnIndex, CharSequence value) {
            getSecondaryColumn(columnIndex).putLong(getPrimaryColumn(columnIndex).putStr(value));
            setRowValueNotNull(columnIndex);
        }

        @Override
        public void putStr(int columnIndex, char value) {
            getSecondaryColumn(columnIndex).putLong(getPrimaryColumn(columnIndex).putStr(value));
            setRowValueNotNull(columnIndex);
        }

        @Override
        public void putStr(int columnIndex, CharSequence value, int pos, int len) {
            getSecondaryColumn(columnIndex).putLong(getPrimaryColumn(columnIndex).putStr(value, pos, len));
            setRowValueNotNull(columnIndex);
        }

        @Override
        public void putStrUtf8(int columnIndex, DirectUtf8Sequence value) {
            getSecondaryColumn(columnIndex).putLong(getPrimaryColumn(columnIndex).putStrUtf8(value));
            setRowValueNotNull(columnIndex);
        }

        @Override
        public void putSym(int columnIndex, CharSequence value) {
            getPrimaryColumn(columnIndex).putInt(symbolMapWriters.getQuick(columnIndex).put(value));
            setRowValueNotNull(columnIndex);
        }

        @Override
        public void putSym(int columnIndex, char value) {
            getPrimaryColumn(columnIndex).putInt(symbolMapWriters.getQuick(columnIndex).put(value));
            setRowValueNotNull(columnIndex);
        }

        @Override
        public void putSymIndex(int columnIndex, int key) {
            putInt(columnIndex, key);
        }

        @Override
        public void putSymUtf8(int columnIndex, DirectUtf8Sequence value) {
            throw new UnsupportedOperationException();
        }

        @Override
        public void putTimestamp(int columnIndex, long value) {
            putLong(columnIndex, value);
        }

        @Override
        public void putUuid(int columnIndex, CharSequence uuidStr) {
            SqlUtil.implicitCastStrAsUuid(uuidStr, uuid);
            putLong128(columnIndex, uuid.getLo(), uuid.getHi());
        }

        @Override
        public void putUuidUtf8(int columnIndex, Utf8Sequence uuidStr) {
            SqlUtil.implicitCastStrAsUuid(uuidStr, uuid);
            putLong128(columnIndex, uuid.getLo(), uuid.getHi());
        }

        @Override
        public void putVarchar(int columnIndex, char value) {
            utf8Sink.clear();
            utf8Sink.put(value);
            VarcharTypeDriver.appendValue(
                    getSecondaryColumn(columnIndex),
                    getPrimaryColumn(columnIndex),
                    utf8Sink
            );
            setRowValueNotNull(columnIndex);
        }

        @Override
        public void putVarchar(int columnIndex, Utf8Sequence value) {
            VarcharTypeDriver.appendValue(
                    getSecondaryColumn(columnIndex),
                    getPrimaryColumn(columnIndex),
                    value
            );
            setRowValueNotNull(columnIndex);
        }

        private MemoryA getPrimaryColumn(int columnIndex) {
            return activeColumns.getQuick(getPrimaryColumnIndex(columnIndex));
        }

        private MemoryA getSecondaryColumn(int columnIndex) {
            return activeColumns.getQuick(getSecondaryColumnIndex(columnIndex));
        }
    }
}<|MERGE_RESOLUTION|>--- conflicted
+++ resolved
@@ -8474,7 +8474,7 @@
                     distressed = true;
                     CharSequence columnName = metadata.getColumnName(i);
                     LOG.error().$("could not rollback symbol table [table=").$(tableToken)
-                            .$(", columnName=").utf8(columnName)
+                            .$(", columnName=").$safe(columnName)
                             .$(", exception=").$(th)
                             .I$();
                 } else {
@@ -9350,7 +9350,6 @@
         }
     }
 
-<<<<<<< HEAD
     private void squashSplitPartitions(final int partitionIndexLo, final int partitionIndexHi, final int optimalPartitionCount, boolean force) {
         if (partitionIndexHi <= partitionIndexLo + Math.max(1, optimalPartitionCount)) {
             // Nothing to do
@@ -9451,22 +9450,6 @@
                 } catch (Throwable th) {
                     LOG.critical().$("partition squashing failed [table=").$(tableToken)
                             .$(", error=").$(th).I$();
-=======
-    private void rollbackSymbolTables(boolean quiet) {
-        int expectedMapWriters = txWriter.unsafeReadSymbolColumnCount();
-        for (int i = 0; i < expectedMapWriters; i++) {
-            try {
-                denseSymbolMapWriters.get(i).rollback(txWriter.unsafeReadSymbolWriterIndexOffset(i));
-            } catch (Throwable th) {
-                if (quiet) {
-                    distressed = true;
-                    CharSequence columnName = metadata.getColumnName(i);
-                    LOG.error().$("could not rollback symbol table [table=").$(tableToken)
-                            .$(", columnName=").$safe(columnName)
-                            .$(", exception=").$(th)
-                            .I$();
-                } else {
->>>>>>> 7c9c5dcd
                     throw th;
                 }
 
@@ -9714,152 +9697,6 @@
         }
     }
 
-<<<<<<< HEAD
-    private void throwApplyBlockColumnShuffleFailed(int columnIndex, int columnType, long totalRows, long rowCount) {
-        LOG.error().$("wal block apply failed [table=").$(tableToken)
-                .$(", column=").utf8(metadata.getColumnName(columnIndex))
-                .$(", columnType=").$(ColumnType.nameOf(columnType))
-                .$(", expectedResult=").$(totalRows)
-                .$(", actualResult=").$(rowCount)
-                .I$();
-=======
-    private void squashSplitPartitions(final int partitionIndexLo, final int partitionIndexHi, final int optimalPartitionCount, boolean force) {
-        if (partitionIndexHi <= partitionIndexLo + Math.max(1, optimalPartitionCount)) {
-            // Nothing to do
-            return;
-        }
-
-        if (checkpointStatus.partitionsLocked()) {
-            LOG.info().$("cannot squash partition [table=").$safe(tableToken.getTableName())
-                    .$("], checkpoint in progress").$();
-            return;
-        }
-
-        assert partitionIndexHi >= 0 && partitionIndexHi <= txWriter.getPartitionCount() && partitionIndexLo >= 0;
-
-        long targetPartition = Long.MIN_VALUE;
-        boolean copyTargetFrame = false;
-
-        // Move targetPartitionIndex to the first unlocked partition in the range
-        int targetPartitionIndex = partitionIndexLo;
-        for (int n = partitionIndexHi - 1; targetPartitionIndex < n; targetPartitionIndex++) {
-            boolean canOverwrite = canSquashOverwritePartitionTail(targetPartitionIndex);
-            if (canOverwrite || force) {
-                targetPartition = txWriter.getPartitionTimestampByIndex(targetPartitionIndex);
-                copyTargetFrame = !canOverwrite;
-                break;
-            }
-        }
-        if (targetPartition == Long.MIN_VALUE) {
-            return;
-        }
-
-        boolean lastPartitionSquashed = false;
-        int squashCount = Math.min(partitionIndexHi - targetPartitionIndex - 1, partitionIndexHi - partitionIndexLo - optimalPartitionCount);
-
-        if (squashCount <= 0) {
-            // There are fewer partitions we can squash than optimalPartitionCount
-            return;
-        }
-
-        long targetPartitionNameTxn = txWriter.getPartitionNameTxnByPartitionTimestamp(targetPartition);
-        setPathForNativePartition(path, partitionBy, targetPartition, targetPartitionNameTxn);
-        final long originalSize = txWriter.getPartitionRowCountByTimestamp(targetPartition);
-
-        boolean rw = !copyTargetFrame;
-        Frame targetFrame = null;
-        Frame firstPartitionFrame = frameFactory.open(rw, path, targetPartition, metadata, columnVersionWriter, originalSize);
-        try {
-            if (copyTargetFrame) {
-                try {
-                    setPathForNativePartition(other, partitionBy, targetPartition, txWriter.txn);
-                    createDirsOrFail(ff, other.slash(), configuration.getMkDirMode());
-                    LOG.info().$("copying partition to force squash [from=").$substr(pathRootSize, path).$(", to=").$(other).I$();
-
-                    targetFrame = frameFactory.openRW(other, targetPartition, metadata, columnVersionWriter, 0);
-                    FrameAlgebra.append(targetFrame, firstPartitionFrame, configuration.getCommitMode());
-                    addPhysicallyWrittenRows(firstPartitionFrame.getRowCount());
-                    txWriter.updatePartitionSizeAndTxnByRawIndex(targetPartitionIndex * LONGS_PER_TX_ATTACHED_PARTITION, originalSize);
-                    partitionRemoveCandidates.add(targetPartition, targetPartitionNameTxn);
-                    targetPartitionNameTxn = txWriter.txn;
-                } finally {
-                    Misc.free(firstPartitionFrame);
-                }
-            } else {
-                targetFrame = firstPartitionFrame;
-            }
-
-            engine.getPartitionOverwriteControl().notifyPartitionMutates(
-                    tableToken,
-                    targetPartition,
-                    targetPartitionNameTxn,
-                    targetFrame.getRowCount()
-            );
-            for (int i = 0; i < squashCount; i++) {
-                long sourcePartition = txWriter.getPartitionTimestampByIndex(targetPartitionIndex + 1);
-
-                other.trimTo(pathSize);
-                long sourceNameTxn = txWriter.getPartitionNameTxnByPartitionTimestamp(sourcePartition);
-                setPathForNativePartition(other, partitionBy, sourcePartition, sourceNameTxn);
-                long partitionRowCount = txWriter.getPartitionRowCountByTimestamp(sourcePartition);
-                lastPartitionSquashed = targetPartitionIndex + 2 == txWriter.getPartitionCount();
-                if (lastPartitionSquashed) {
-                    closeActivePartition(false);
-                    partitionRowCount = txWriter.getTransientRowCount() + txWriter.getLagRowCount();
-                }
-
-                assert partitionRowCount > 0;
-
-                LOG.info().$("squashing partitions [table=").$(tableToken)
-                        .$(", target=").$(formatPartitionForTimestamp(targetPartition, targetPartitionNameTxn))
-                        .$(", targetSize=").$(targetFrame.getRowCount())
-                        .$(", source=").$(formatPartitionForTimestamp(sourcePartition, sourceNameTxn))
-                        .$(", sourceSize=").$(partitionRowCount)
-                        .I$();
-
-                try (Frame sourceFrame = frameFactory.openRO(other, sourcePartition, metadata, columnVersionWriter, partitionRowCount)) {
-                    FrameAlgebra.append(targetFrame, sourceFrame, configuration.getCommitMode());
-                    addPhysicallyWrittenRows(sourceFrame.getRowCount());
-                } catch (Throwable th) {
-                    LOG.critical().$("partition squashing failed [table=").$(tableToken)
-                            .$(", error=").$(th).I$();
-                    throw th;
-                }
-
-                txWriter.removeAttachedPartitions(sourcePartition);
-                columnVersionWriter.squashPartition(targetPartition, sourcePartition);
-                partitionRemoveCandidates.add(sourcePartition, sourceNameTxn);
-                if (sourcePartition == minSplitPartitionTimestamp) {
-                    minSplitPartitionTimestamp = getPartitionTimestampOrMax(targetPartitionIndex + 1);
-                }
-            }
-
-            txWriter.updatePartitionSizeByTimestamp(targetPartition, targetFrame.getRowCount());
-            if (lastPartitionSquashed) {
-                // last partition is squashed, adjust fixed/transient row sizes
-                long newTransientRowCount = targetFrame.getRowCount() - txWriter.getLagRowCount();
-                assert newTransientRowCount >= 0;
-                txWriter.fixedRowCount += txWriter.getTransientRowCount() - newTransientRowCount;
-                assert txWriter.fixedRowCount >= 0;
-                txWriter.transientRowCount = newTransientRowCount;
-            }
-        } finally {
-            Misc.free(targetFrame);
-            path.trimTo(pathSize);
-            other.trimTo(pathSize);
-        }
->>>>>>> 7c9c5dcd
-
-        if (configuration.getDebugWalApplyBlockFailureNoRetry()) {
-            // This exception is thrown to indicate that the applying block failed,
-            // and it is not of CairoException type so that it is not intercepted and re-tried in tests.
-            // The purpose is to have the special debug test mode where this exception
-            // suspends the table and fails the testing code instead of switching to 1 by 1 commit mode.
-            throw new IllegalStateException("apply block failed");
-        }
-        throw CairoException.txnApplyBlockError(tableToken);
-    }
-
     private int squashSplitPartitions_findPartitionIndexAtOrGreaterTimestamp(long timestampMax) {
         int partitionIndex = txWriter.findAttachedPartitionIndexByLoTimestamp(timestampMax);
         if (partitionIndex < 0) {
@@ -9937,7 +9774,6 @@
         }
     }
 
-<<<<<<< HEAD
     synchronized Frame openPartitionFrameRO(
             Path partitionPath,
             long partitionTimestamp,
@@ -9946,7 +9782,8 @@
     ) {
         // TODO: make frame factory thread safe, including closing it
         return frameFactory.openRO(partitionPath, partitionTimestamp, metadata, columnVersionWriter, partitionRowCount);
-=======
+    }
+
     private void throwApplyBlockColumnShuffleFailed(int columnIndex, int columnType, long totalRows, long rowCount) {
         LOG.error().$("wal block apply failed [table=").$(tableToken)
                 .$(", column=").$safe(metadata.getColumnName(columnIndex))
@@ -9963,7 +9800,6 @@
             throw new IllegalStateException("apply block failed");
         }
         throw CairoException.txnApplyBlockError(tableToken);
->>>>>>> 7c9c5dcd
     }
 
     private void throwDistressException(Throwable cause) {
