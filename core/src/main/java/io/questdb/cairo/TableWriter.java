--- conflicted
+++ resolved
@@ -1637,147 +1637,7 @@
         LOG.info().$("RENAMED column '").utf8(currentName).$("' to '").utf8(newName).$("' from ").$(path).$();
     }
 
-<<<<<<< HEAD
-    public TableSyncModel replCreateTableSyncModel(long slaveTxAddress, long slaveTxDataSize, long slaveMetaData, long slaveMetaDataSize) {
-        replPartitionHash.clear();
-
-        final TableSyncModel model = new TableSyncModel();
-
-        model.setMaxTimestamp(getMaxTimestamp());
-
-        slaveTxMemory.of(slaveTxAddress, slaveTxDataSize);
-        slaveTxReader.initRO(slaveTxMemory, partitionBy);
-        slaveTxReader.unsafeLoadAll();
-
-        final int theirLast;
-        if (slaveTxReader.getDataVersion() != txWriter.getDataVersion()) {
-            // truncate
-            model.setTableAction(TableSyncModel.TABLE_ACTION_TRUNCATE);
-            theirLast = -1;
-        } else {
-            // hash partitions on slave side
-            int partitionCount = slaveTxReader.getPartitionCount();
-            theirLast = partitionCount - 1;
-            for (int i = 0; i < partitionCount; i++) {
-                replPartitionHash.put(slaveTxReader.getPartitionTimestamp(i), i);
-            }
-        }
-        model.setDataVersion(txWriter.getDataVersion());
-
-        // collate local partitions that need to be propagated to this slave
-        final int ourPartitionCount = txWriter.getPartitionCount();
-        final int ourLast = ourPartitionCount - 1;
-
-        for (int i = 0; i < ourPartitionCount; i++) {
-            try {
-                final long ts = txWriter.getPartitionTimestamp(i);
-                final long ourSize = i < ourLast ? txWriter.getPartitionSize(i) : txWriter.transientRowCount;
-                final long ourColumnVersion = i < ourLast ? txWriter.getPartitionColumnVersion(i) : txWriter.columnVersion;
-                final int keyIndex = replPartitionHash.keyIndex(ts);
-                final long theirSize;
-                if (keyIndex < 0) {
-                    int slavePartitionIndex = replPartitionHash.valueAt(keyIndex);
-                    // check if partition name ourDataTxn is the same
-                    if (slaveTxReader.getPartitionNameTxn(slavePartitionIndex) == txWriter.getPartitionNameTxn(i)) {
-                        // this is the same partition roughly
-                        theirSize = slavePartitionIndex < theirLast ?
-                                slaveTxReader.getPartitionSize(slavePartitionIndex) :
-                                slaveTxReader.getTransientRowCount();
-
-                        if (theirSize > ourSize) {
-                            LOG.error()
-                                    .$("slave partition is larger than that on master [table=").utf8(tableName)
-                                    .$(", ts=").$ts(ts)
-                                    .I$();
-                        }
-                    } else {
-                        // partition name ourDataTxn is different, partition mutated
-                        theirSize = 0;
-                    }
-                } else {
-                    theirSize = 0;
-                }
-
-                if (theirSize < ourSize) {
-                    final long partitionNameTxn = txWriter.getPartitionNameTxn(i);
-                    model.addPartitionAction(
-                            theirSize == 0 ?
-                                    TableSyncModel.PARTITION_ACTION_WHOLE :
-                                    TableSyncModel.PARTITION_ACTION_APPEND,
-                            ts,
-                            theirSize,
-                            ourSize - theirSize,
-                            partitionNameTxn,
-                            ourColumnVersion
-                    );
-
-                    setPathForPartition(path, partitionBy, ts, false);
-
-                    if (partitionNameTxn > -1) {
-                        path.put('.').put(partitionNameTxn);
-                    }
-
-                    int plen = path.length();
-
-                    for (int j = 0; j < columnCount; j++) {
-                        final CharSequence columnName = metadata.getColumnName(j);
-                        long top = columnVersionWriter.getColumnTopQuick(ts, j);
-                        if (top > 0) {
-                            model.addColumnTop(ts, j, top);
-                        }
-
-                        if (ColumnType.isVariableLength(metadata.getColumnType(j))) {
-                            long columnNameTxn = columnVersionWriter.getColumnNameTxn(ts, j);
-                            iFile(path.trimTo(plen), columnName, columnNameTxn);
-                            long sz = TableUtils.readLongAtOffset(
-                                    ff,
-                                    path,
-                                    tempMem16b,
-                                    ourSize * 8L
-                            );
-                            model.addVarColumnSize(ts, j, sz);
-                        }
-                    }
-                }
-            } finally {
-                path.trimTo(rootLen);
-            }
-        }
-
-        slaveMetaMem.of(slaveMetaData, slaveMetaDataSize);
-        int slaveColumnCount = slaveMetaMem.getInt(META_OFFSET_COUNT);
-        long offset = getColumnNameOffset(slaveColumnCount);
-
-        int newIndex = 0;
-        for (int masterIndex = 0; masterIndex < columnCount; masterIndex++) {
-            if (masterIndex < slaveColumnCount) {
-                CharSequence slaveName = slaveMetaMem.getStr(offset);
-                offset += Vm.getStorageLength(slaveName);
-                int slaveColumnType = getColumnType(slaveMetaMem, masterIndex);
-                boolean isSlaveIndexed = isColumnIndexed(slaveMetaMem, masterIndex);
-                boolean isRename = !Chars.equalsIgnoreCase(slaveName, metadata.getColumnName(masterIndex));
-
-                if (slaveColumnType != metadata.getColumnType(masterIndex)
-                        || isRename
-                        || isSlaveIndexed != metadata.isColumnIndexed(masterIndex)) {
-                    model.addColumnMetaAction(TableSyncModel.COLUMN_META_ACTION_REMOVE, masterIndex, masterIndex);
-                    if (metadata.getColumnType(masterIndex) > 0) {
-                        model.addColumnMetadata(metadata.getColumnMetadata(masterIndex));
-                        model.addColumnMetaAction(TableSyncModel.COLUMN_META_ACTION_ADD, newIndex++, masterIndex);
-                    }
-                }
-            } else {
-                model.addColumnMetadata(metadata.getColumnMetadata(masterIndex));
-                model.addColumnMetaAction(TableSyncModel.COLUMN_META_ACTION_ADD, newIndex++, masterIndex);
-            }
-        }
-
-        return model;
-    }
-
     @Override
-=======
->>>>>>> 862714dd
     public void rollback() {
         checkDistressed();
         if (o3InError || inTransaction()) {
