/*******************************************************************************
 *     ___                  _   ____  ____
 *    / _ \ _   _  ___  ___| |_|  _ \| __ )
 *   | | | | | | |/ _ \/ __| __| | | |  _ \
 *   | |_| | |_| |  __/\__ \ |_| |_| | |_) |
 *    \__\_\\__,_|\___||___/\__|____/|____/
 *
 *  Copyright (c) 2014-2019 Appsicle
 *  Copyright (c) 2019-2023 QuestDB
 *
 *  Licensed under the Apache License, Version 2.0 (the "License");
 *  you may not use this file except in compliance with the License.
 *  You may obtain a copy of the License at
 *
 *  http://www.apache.org/licenses/LICENSE-2.0
 *
 *  Unless required by applicable law or agreed to in writing, software
 *  distributed under the License is distributed on an "AS IS" BASIS,
 *  WITHOUT WARRANTIES OR CONDITIONS OF ANY KIND, either express or implied.
 *  See the License for the specific language governing permissions and
 *  limitations under the License.
 *
 ******************************************************************************/

package io.questdb.cairo;

import io.questdb.MessageBus;
import io.questdb.MessageBusImpl;
import io.questdb.Metrics;
import io.questdb.cairo.frm.Frame;
import io.questdb.cairo.frm.FrameAlgebra;
import io.questdb.cairo.frm.file.PartitionFrameFactory;
import io.questdb.cairo.sql.AsyncWriterCommand;
import io.questdb.cairo.sql.SymbolTable;
import io.questdb.cairo.sql.TableRecordMetadata;
import io.questdb.cairo.sql.TableReferenceOutOfDateException;
import io.questdb.cairo.vm.NullMapWriter;
import io.questdb.cairo.vm.Vm;
import io.questdb.cairo.vm.api.*;
import io.questdb.cairo.wal.*;
import io.questdb.cairo.wal.seq.TableSequencer;
import io.questdb.cairo.wal.seq.TransactionLogCursor;
import io.questdb.griffin.DropIndexOperator;
import io.questdb.griffin.PurgingOperator;
import io.questdb.griffin.SqlUtil;
import io.questdb.griffin.UpdateOperatorImpl;
import io.questdb.griffin.engine.ops.AbstractOperation;
import io.questdb.griffin.engine.ops.AlterOperation;
import io.questdb.griffin.engine.ops.UpdateOperation;
import io.questdb.log.Log;
import io.questdb.log.LogFactory;
import io.questdb.log.LogRecord;
import io.questdb.mp.*;
import io.questdb.std.*;
import io.questdb.std.datetime.DateFormat;
import io.questdb.std.datetime.microtime.Timestamps;
import io.questdb.std.str.DirectByteCharSequence;
import io.questdb.std.str.LPSZ;
import io.questdb.std.str.Path;
import io.questdb.std.str.StringSink;
import io.questdb.tasks.*;
import org.jetbrains.annotations.NotNull;
import org.jetbrains.annotations.TestOnly;

import java.io.Closeable;
import java.util.Arrays;
import java.util.concurrent.atomic.AtomicInteger;
import java.util.concurrent.atomic.AtomicLong;
import java.util.function.LongConsumer;

import static io.questdb.cairo.BitmapIndexUtils.keyFileName;
import static io.questdb.cairo.BitmapIndexUtils.valueFileName;
import static io.questdb.cairo.TableUtils.*;
import static io.questdb.cairo.sql.AsyncWriterCommand.Error.*;
import static io.questdb.std.Files.FILES_RENAME_OK;
import static io.questdb.tasks.TableWriterTask.*;

public class TableWriter implements TableWriterAPI, MetadataService, Closeable {
    public static final int O3_BLOCK_DATA = 2;
    public static final int O3_BLOCK_MERGE = 3;
    public static final int O3_BLOCK_NONE = -1;
    public static final int O3_BLOCK_O3 = 1;
    // partitionUpdateSink (offset, description):
    // 0, partitionTimestamp
    // 1, timestampMin
    // 2, newPartitionSize
    // 3, oldPartitionSize
    // 4, flags (partitionMutates INT, isLastWrittenPartition INT)
    // ... column top for every column
    public static final int PARTITION_SINK_SIZE_LONGS = 5;
    public static final int PARTITION_SINK_COL_TOP_OFFSET = PARTITION_SINK_SIZE_LONGS * Long.BYTES;
    public static final int TIMESTAMP_MERGE_ENTRY_BYTES = Long.BYTES * 2;
    private static final ObjectFactory<MemoryCMOR> GET_MEMORY_CMOR = Vm::getMemoryCMOR;
    private static final long IGNORE = -1L;
    private static final Log LOG = LogFactory.getLog(TableWriter.class);
    /*
        The most recent logical partition is allowed to have up to cairo.o3.last.partition.max.splits (20 by default) splits.
        Any other partition is allowed to have 0 splits (1 partition in total).
     */
    private static final int MAX_MID_SUB_PARTITION_COUNT = 1;
    private static final Runnable NOOP = () -> {
    };
    private static final Row NOOP_ROW = new NoOpRow();
    private static final int O3_ERRNO_FATAL = Integer.MAX_VALUE - 1;
    private static final int ROW_ACTION_NO_PARTITION = 1;
    private static final int ROW_ACTION_NO_TIMESTAMP = 2;
    private static final int ROW_ACTION_O3 = 3;
    private static final int ROW_ACTION_OPEN_PARTITION = 0;
    private static final int ROW_ACTION_SWITCH_PARTITION = 4;
    final ObjList<MemoryMA> columns;
    // Latest command sequence per command source.
    // Publisher source is identified by a long value
    private final AlterOperation alterOp = new AlterOperation();
    private final LongConsumer appendTimestampSetter;
    private final ColumnVersionWriter columnVersionWriter;
    private final MPSequence commandPubSeq;
    private final RingQueue<TableWriterTask> commandQueue;
    private final SCSequence commandSubSeq;
    private final CairoConfiguration configuration;
    private final DdlListener ddlListener;
    private final MemoryMAR ddlMem;
    private final ObjList<ColumnIndexer> denseIndexers = new ObjList<>();
    private final ObjList<MapWriter> denseSymbolMapWriters;
    private final FilesFacade ff;
    private final StringSink fileNameSink = new StringSink();
    private final int fileOperationRetryCount;
    private final SOCountDownLatch indexLatch = new SOCountDownLatch();
    private final MemoryMR indexMem = Vm.getMRInstance();
    private final LongList indexSequences = new LongList();
    private final ObjList<ColumnIndexer> indexers;
    // This is the same message bus. When TableWriter instance created via CairoEngine, message bus is shared
    // and is owned by the engine. Since TableWriter would not have ownership of the bus it must not free it up.
    // On other hand when TableWrite is created outside CairoEngine, primarily in tests, the ownership of the
    // message bus is with the TableWriter. Therefore, message bus must be freed when writer is freed.
    // To indicate ownership, the message bus owned by the writer will be assigned to `ownMessageBus`. This reference
    // will be released by the writer
    private final MessageBus messageBus;
    private final MemoryMR metaMem;
    private final TableWriterMetadata metadata;
    private final Metrics metrics;
    private final boolean mixedIOFlag;
    private final int mkDirMode;
    private final ObjList<Runnable> nullSetters;
    private final ObjectPool<O3Basket> o3BasketPool = new ObjectPool<>(O3Basket::new, 64);
    private final ObjectPool<O3MutableAtomicInteger> o3ColumnCounters = new ObjectPool<>(O3MutableAtomicInteger::new, 64);
    private final int o3ColumnMemorySize;
    private final ObjList<MemoryCR> o3ColumnOverrides;
    private final SOUnboundedCountDownLatch o3DoneLatch = new SOUnboundedCountDownLatch();
    private final AtomicInteger o3ErrorCount = new AtomicInteger();
    private final long[] o3LastTimestampSpreads;
    private final AtomicLong o3PartitionUpdRemaining = new AtomicLong();
    private final boolean o3QuickSortEnabled;
    private final Path other;
    private final MessageBus ownMessageBus;
    private final boolean parallelIndexerEnabled;
    private final int partitionBy;
    private final DateFormat partitionDirFmt;
    private final PartitionFrameFactory partitionFrameFactory;
    private final LongList partitionRemoveCandidates = new LongList();
    private final Path path;
    private final AtomicLong physicallyWrittenRowsSinceLastCommit = new AtomicLong();
    private final int rootLen;
    private final FragileCode RECOVER_FROM_META_RENAME_FAILURE = this::recoverFromMetaRenameFailure;
    private final Row row = new RowImpl();
    private final LongList rowValueIsNotNull = new LongList();
    private final TxReader slaveTxReader;
    private final ObjList<MapWriter> symbolMapWriters;
    private final IntList symbolRewriteMap = new IntList();
    private final MemoryMARW todoMem = Vm.getMARWInstance();
    private final TxWriter txWriter;
    private final FindVisitor removePartitionDirsNotAttached = this::removePartitionDirsNotAttached;
    private final TxnScoreboard txnScoreboard;
    private final Uuid uuid = new Uuid();
    private final LowerCaseCharSequenceIntHashMap validationMap = new LowerCaseCharSequenceIntHashMap();
    private final WeakClosableObjectPool<MemoryCMOR> walColumnMemoryPool;
    private final ObjList<MemoryCMOR> walMappedColumns = new ObjList<>();
    private ObjList<? extends MemoryA> activeColumns;
    private ObjList<Runnable> activeNullSetters;
    private ColumnVersionReader attachColumnVersionReader;
    private IndexBuilder attachIndexBuilder;
    private long attachMaxTimestamp;
    private MemoryCMR attachMetaMem;
    private TableWriterMetadata attachMetadata;
    private long attachMinTimestamp;
    private TxReader attachTxReader;
    private long avgRecordSize;
    private boolean avoidIndexOnCommit = false;
    private int columnCount;
    private long committedMasterRef;
    private DedupColumnCommitAddresses dedupColumnCommitAddresses;
    private String designatedTimestampColumnName;
    private boolean distressed = false;
    private DropIndexOperator dropIndexOperator;
    private int indexCount;
    private int lastErrno;
    private boolean lastOpenPartitionIsReadOnly;
    private long lastOpenPartitionTs = Long.MIN_VALUE;
    private long lastPartitionTimestamp;
    private LifecycleManager lifecycleManager;
    private int lockFd = -1;
    private long masterRef = 0L;
    private int metaPrevIndex;
    private final FragileCode RECOVER_FROM_TODO_WRITE_FAILURE = this::recoverFromTodoWriteFailure;
    private int metaSwapIndex;
    private long minSplitPartitionTimestamp;
    private long noOpRowCount;
    private ReadOnlyObjList<? extends MemoryCR> o3Columns;
    private long o3CommitBatchTimestampMin = Long.MAX_VALUE;
    private long o3EffectiveLag = 0L;
    private boolean o3InError = false;
    private long o3MasterRef = -1L;
    private ObjList<MemoryCARW> o3MemColumns;
    private ObjList<MemoryCARW> o3MemColumns2;
    private ObjList<Runnable> o3NullSetters;
    private ObjList<Runnable> o3NullSetters2;
    private PagedDirectLongList o3PartitionUpdateSink;
    private long o3RowCount;
    private MemoryMAT o3TimestampMem;
    private MemoryARW o3TimestampMemCpy;
    private long partitionTimestampHi;
    private boolean performRecovery;
    private PurgingOperator purgingOperator;
    private boolean removeDirOnCancelRow = true;
    private int rowAction = ROW_ACTION_OPEN_PARTITION;
    private TableToken tableToken;
    private final O3ColumnUpdateMethod o3MoveWalFromFilesToLastPartitionRef = this::o3MoveWalFromFilesToLastPartition;
    private final O3ColumnUpdateMethod o3SortFixColumnRef = this::o3SortFixColumn;
    private final O3ColumnUpdateMethod o3SortVarColumnRef = this::o3SortVarColumn;
    private final O3ColumnUpdateMethod o3MergeVarColumnLagRef = this::o3MergeVarColumnLag;
    private final O3ColumnUpdateMethod o3MoveUncommittedRef = this::o3MoveUncommitted0;
    private final O3ColumnUpdateMethod o3MoveLagRef = this::o3MoveLag0;
    private final O3ColumnUpdateMethod o3MergeFixColumnLagRef = this::o3MergeFixColumnLag;
    private long tempMem16b = Unsafe.malloc(16, MemoryTag.NATIVE_TABLE_WRITER);
    private LongConsumer timestampSetter;
    private long todoTxn;
    private final FragileCode RECOVER_FROM_SYMBOL_MAP_WRITER_FAILURE = this::recoverFromSymbolMapWriterFailure;
    private final FragileCode RECOVER_FROM_SWAP_RENAME_FAILURE = this::recoverFromSwapRenameFailure;
    private final FragileCode RECOVER_FROM_COLUMN_OPEN_FAILURE = this::recoverOpenColumnFailure;
    private UpdateOperatorImpl updateOperatorImpl;
    private WalTxnDetails walTxnDetails;

    public TableWriter(
            CairoConfiguration configuration,
            TableToken tableToken,
            MessageBus messageBus,
            MessageBus ownMessageBus,
            boolean lock,
            LifecycleManager lifecycleManager,
            CharSequence root,
            Metrics metrics
    ) {
        LOG.info().$("open '").utf8(tableToken.getTableName()).$('\'').$();
        this.configuration = configuration;
        final boolean sysTable = TableUtils.isSysTable(tableToken, configuration);
        this.ddlListener = sysTable || configuration.getFactoryProvider() == null
                ? DdlListenerImpl.INSTANCE
                : configuration.getFactoryProvider().getDdlListenerFactory().getInstance();
        this.partitionFrameFactory = new PartitionFrameFactory(configuration);
        this.mixedIOFlag = configuration.isWriterMixedIOEnabled();
        this.metrics = metrics;
        this.ownMessageBus = ownMessageBus;
        this.messageBus = ownMessageBus != null ? ownMessageBus : messageBus;
        this.lifecycleManager = lifecycleManager;
        this.parallelIndexerEnabled = configuration.isParallelIndexingEnabled();
        this.ff = configuration.getFilesFacade();
        this.mkDirMode = configuration.getMkDirMode();
        this.fileOperationRetryCount = configuration.getFileOperationRetryCount();
        this.tableToken = tableToken;
        this.o3QuickSortEnabled = configuration.isO3QuickSortEnabled();
        this.o3ColumnMemorySize = configuration.getO3ColumnMemorySize();
        this.path = new Path().of(root).concat(tableToken);
        this.other = new Path().of(root).concat(tableToken);
        this.rootLen = path.length();
        try {
            if (lock) {
                lock();
            } else {
                this.lockFd = -1;
            }
            int todo = readTodo();
            if (todo == TODO_RESTORE_META) {
                repairMetaRename((int) todoMem.getLong(48));
            }
            this.ddlMem = Vm.getMARInstance(configuration.getCommitMode());
            this.metaMem = Vm.getMRInstance();
            this.columnVersionWriter = openColumnVersionFile(configuration, path, rootLen);

            openMetaFile(ff, path, rootLen, metaMem);
            this.metadata = new TableWriterMetadata(this.tableToken, metaMem);
            this.partitionBy = metadata.getPartitionBy();
            this.txWriter = new TxWriter(ff, configuration).ofRW(path.concat(TXN_FILE_NAME).$(), partitionBy);
            this.txnScoreboard = new TxnScoreboard(ff, configuration.getTxnScoreboardEntryCount()).ofRW(path.trimTo(rootLen));
            path.trimTo(rootLen);
            this.o3ColumnOverrides = metadata.isWalEnabled() ? new ObjList<>() : null;
            // we have to do truncate repair at this stage of constructor
            // because this operation requires metadata
            switch (todo) {
                case TODO_TRUNCATE:
                    repairTruncate();
                    break;
                case TODO_RESTORE_META:
                case -1:
                    break;
                default:
                    LOG.error().$("ignoring unknown *todo* [code=").$(todo).I$();
                    break;
            }
            this.columnCount = metadata.getColumnCount();
            if (metadata.getTimestampIndex() > -1) {
                this.designatedTimestampColumnName = metadata.getColumnName(metadata.getTimestampIndex());
            }
            this.rowValueIsNotNull.extendAndSet(columnCount, 0);
            this.columns = new ObjList<>(columnCount * 2);
            this.o3MemColumns = new ObjList<>(columnCount * 2);
            this.o3MemColumns2 = new ObjList<>(columnCount * 2);
            this.o3Columns = this.o3MemColumns;
            this.activeColumns = columns;
            this.symbolMapWriters = new ObjList<>(columnCount);
            this.indexers = new ObjList<>(columnCount);
            this.denseSymbolMapWriters = new ObjList<>(metadata.getSymbolMapCount());
            this.nullSetters = new ObjList<>(columnCount);
            this.o3NullSetters = new ObjList<>(columnCount);
            this.o3NullSetters2 = new ObjList<>(columnCount);
            this.activeNullSetters = nullSetters;
            if (PartitionBy.isPartitioned(partitionBy)) {
                this.partitionDirFmt = PartitionBy.getPartitionDirFormatMethod(partitionBy);
                this.partitionTimestampHi = txWriter.getLastPartitionTimestamp();
            } else {
                this.partitionDirFmt = null;
            }

            configureColumnMemory();
            configureTimestampSetter();
            this.appendTimestampSetter = timestampSetter;
            configureAppendPosition();
            purgeUnusedPartitions();
            minSplitPartitionTimestamp = findMinSplitPartitionTimestamp();
            clearTodoLog();
            this.slaveTxReader = new TxReader(ff);
            commandQueue = new RingQueue<>(
                    TableWriterTask::new,
                    configuration.getWriterCommandQueueSlotSize(),
                    configuration.getWriterCommandQueueCapacity(),
                    MemoryTag.NATIVE_REPL
            );
            commandSubSeq = new SCSequence();
            commandPubSeq = new MPSequence(commandQueue.getCycle());
            commandPubSeq.then(commandSubSeq).then(commandPubSeq);
            walColumnMemoryPool = new WeakClosableObjectPool<>(GET_MEMORY_CMOR, columnCount);
            o3LastTimestampSpreads = new long[configuration.getO3LagCalculationWindowsSize()];
            Arrays.fill(o3LastTimestampSpreads, 0);
        } catch (Throwable e) {
            doClose(false);
            throw e;
        }
    }

    @TestOnly
    public TableWriter(CairoConfiguration configuration, TableToken tableToken, Metrics metrics) {
        this(configuration, tableToken, null, new MessageBusImpl(configuration), true, DefaultLifecycleManager.INSTANCE, configuration.getRoot(), metrics);
    }

    @TestOnly
    public TableWriter(CairoConfiguration configuration, TableToken tableToken, MessageBus messageBus, Metrics metrics) {
        this(configuration, tableToken, null, messageBus, true, DefaultLifecycleManager.INSTANCE, configuration.getRoot(), metrics);
    }

    @TestOnly
    public static void dispatchO3CallbackQueue0(RingQueue<O3CallbackTask> queue, int queuedCount, Sequence subSeq, SOUnboundedCountDownLatch o3DoneLatch) {
        while (!o3DoneLatch.done(queuedCount)) {
            long cursor = subSeq.next();
            if (cursor > -1) {
                O3CallbackJob.runCallbackWithCol(queue.get(cursor), cursor, subSeq);
            } else {
                Os.pause();
            }
        }
    }

    public static int getPrimaryColumnIndex(int index) {
        return index * 2;
    }

    public static int getSecondaryColumnIndex(int index) {
        return getPrimaryColumnIndex(index) + 1;
    }

    public static long getTimestampIndexValue(long timestampIndex, long indexRow) {
        return Unsafe.getUnsafe().getLong(timestampIndex + indexRow * 16);
    }

    @Override
    public void addColumn(@NotNull CharSequence columnName, int columnType, SecurityContext securityContext) {
        addColumn(
                columnName,
                columnType,
                configuration.getDefaultSymbolCapacity(),
                configuration.getDefaultSymbolCacheFlag(),
                false,
                0,
                false,
                false,
                securityContext
        );
    }

    @Override
    public void addColumn(
            CharSequence columnName,
            int columnType,
            int symbolCapacity,
            boolean symbolCacheFlag,
            boolean isIndexed,
            int indexValueBlockCapacity,
            boolean isSequential
    ) {
        addColumn(
                columnName,
                columnType,
                symbolCapacity,
                symbolCacheFlag,
                isIndexed,
                indexValueBlockCapacity,
                isSequential,
                null
        );
    }

<<<<<<< HEAD
=======
    @Override
    public void addColumn(
            CharSequence columnName,
            int columnType,
            int symbolCapacity,
            boolean symbolCacheFlag,
            boolean isIndexed,
            int indexValueBlockCapacity,
            boolean isDedupKey,
            SecurityContext securityContext
    ) {
        addColumn(
                columnName,
                columnType,
                symbolCapacity,
                symbolCacheFlag,
                isIndexed,
                indexValueBlockCapacity,
                false,
                isDedupKey,
                securityContext
        );
    }

>>>>>>> 83dacadf
    /**
     * Adds new column to table, which can be either empty or can have data already. When existing columns
     * already have data this function will create ".top" file in addition to column files. ".top" file contains
     * size of partition at the moment of column creation. It must be used to accurately position inside new
     * column when either appending or reading.
     *
     * <b>Failures</b>
     * Adding new column can fail in many situations. None of the failures affect integrity of data that is already in
     * the table but can leave instance of TableWriter in inconsistent state. When this happens function will throw CairoError.
     * Calling code must close TableWriter instance and open another when problems are rectified. Those problems would be
     * either with disk or memory or both.
     * <p>
     * Whenever function throws CairoException application code can continue using TableWriter instance and may attempt to
     * add columns again.
     *
     * <b>Transactions</b>
     * <p>
     * Pending transaction will be committed before function attempts to add column. Even when function is unsuccessful it may
     * still have committed transaction.
     *
     * @param columnName              of column either ASCII or UTF8 encoded.
     * @param symbolCapacity          when column columnType is SYMBOL this parameter specifies approximate capacity for symbol map.
     *                                It should be equal to number of unique symbol values stored in the table and getting this
     *                                value badly wrong will cause performance degradation. Must be power of 2
     * @param symbolCacheFlag         when set to true, symbol values will be cached on Java heap.
     * @param columnType              {@link ColumnType}
     * @param isIndexed               configures column to be indexed or not
     * @param indexValueBlockCapacity approximation of number of rows for single index key, must be power of 2
     * @param isSequential            for columns that contain sequential values query optimiser can make assumptions on range searches (future feature)
     */
    @Override
    public void addColumn(
            CharSequence columnName,
            int columnType,
            int symbolCapacity,
            boolean symbolCacheFlag,
            boolean isIndexed,
            int indexValueBlockCapacity,
            boolean isSequential,
<<<<<<< HEAD
            SqlExecutionContext executionContext
=======
            boolean isDedupKey,
            SecurityContext securityContext
>>>>>>> 83dacadf
    ) {
        assert txWriter.getLagRowCount() == 0;
        assert indexValueBlockCapacity == Numbers.ceilPow2(indexValueBlockCapacity) : "power of 2 expected";
        assert symbolCapacity == Numbers.ceilPow2(symbolCapacity) : "power of 2 expected";

        checkDistressed();
        checkColumnName(columnName);

        if (getColumnIndexQuiet(metaMem, columnName, columnCount) != -1) {
            throw CairoException.duplicateColumn(columnName);
        }

        commit();

        long columnNameTxn = getTxn();
        LOG.info().$("adding column '").utf8(columnName).$('[').$(ColumnType.nameOf(columnType)).$("], columnName txn ").$(columnNameTxn).$(" to ").$(path).$();

        // create new _meta.swp
        this.metaSwapIndex = addColumnToMeta(columnName, columnType, isIndexed, indexValueBlockCapacity, isSequential);

        // close _meta so we can rename it
        metaMem.close();

        // validate new meta
        validateSwapMeta(columnName);

        // rename _meta to _meta.prev
        renameMetaToMetaPrev(columnName);

        // after we moved _meta to _meta.prev
        // we have to have _todo to restore _meta should anything go wrong
        writeRestoreMetaTodo(columnName);

        // rename _meta.swp to _meta
        renameSwapMetaToMeta(columnName);

        if (ColumnType.isSymbol(columnType)) {
            try {
                createSymbolMapWriter(columnName, columnNameTxn, symbolCapacity, symbolCacheFlag);
            } catch (CairoException e) {
                runFragile(RECOVER_FROM_SYMBOL_MAP_WRITER_FAILURE, columnName, e);
            }
        } else {
            // maintain sparse list of symbol writers
            symbolMapWriters.extendAndSet(columnCount, NullMapWriter.INSTANCE);
        }

        // add column objects
        configureColumn(columnType, isIndexed, columnCount);
        if (isIndexed) {
            populateDenseIndexerList();
        }

        // increment column count
        columnCount++;

        // extend columnTop list to make sure row cancel can work
        // need for setting correct top is hard to test without being able to read from table
        int columnIndex = columnCount - 1;

        // Set txn number in the column version file to mark the transaction where the column is added
        columnVersionWriter.upsertDefaultTxnName(columnIndex, columnNameTxn, txWriter.getLastPartitionTimestamp());

        // create column files
        if (txWriter.getTransientRowCount() > 0 || !PartitionBy.isPartitioned(partitionBy)) {
            try {
                openNewColumnFiles(columnName, columnType, isIndexed, indexValueBlockCapacity);
            } catch (CairoException e) {
                runFragile(RECOVER_FROM_COLUMN_OPEN_FAILURE, columnName, e);
            }
        }

        try {
            // open _meta file
            openMetaFile(ff, path, rootLen, metaMem);

            // remove _todo
            clearTodoLog();
        } catch (CairoException e) {
            throwDistressException(e);
        }

        bumpMetadataAndColumnStructureVersion();

        metadata.addColumn(columnName, columnType, isIndexed, indexValueBlockCapacity, columnIndex, isSequential, symbolCapacity, false);

        if (!Os.isWindows()) {
            ff.fsyncAndClose(TableUtils.openRO(ff, path.$(), LOG));
        }

        if (securityContext != null) {
            ddlListener.onColumnAdded(securityContext, tableToken, columnName);
        }
    }

    @Override
    public void addIndex(@NotNull CharSequence columnName, int indexValueBlockSize) {
        assert indexValueBlockSize == Numbers.ceilPow2(indexValueBlockSize) : "power of 2 expected";

        checkDistressed();

        final int columnIndex = getColumnIndexQuiet(metaMem, columnName, columnCount);

        if (columnIndex == -1) {
            throw CairoException.nonCritical().put("column '").put(columnName).put("' does not exist");
        }

        commit();

        if (isColumnIndexed(metaMem, columnIndex)) {
            throw CairoException.nonCritical().put("already indexed [column=").put(columnName).put(']');
        }

        final int existingType = getColumnType(metaMem, columnIndex);
        LOG.info().$("adding index to '").utf8(columnName).$('[').$(ColumnType.nameOf(existingType)).$(", path=").$(path).I$();

        if (!ColumnType.isSymbol(existingType)) {
            LOG.error().$("cannot create index for [column='").utf8(columnName).$(", type=").$(ColumnType.nameOf(existingType)).$(", path=").$(path).I$();
            throw CairoException.nonCritical().put("cannot create index for [column='").put(columnName).put(", type=").put(ColumnType.nameOf(existingType)).put(", path=").put(path).put(']');
        }

        // create indexer
        final SymbolColumnIndexer indexer = new SymbolColumnIndexer(configuration);

        final long columnNameTxn = columnVersionWriter.getColumnNameTxn(txWriter.getLastPartitionTimestamp(), columnIndex);
        try {
            try {
                // edge cases here are:
                // column spans only part of table - e.g. it was added after table was created and populated
                // column has top value, e.g. does not span entire partition
                // to this end, we have a super-edge case:

                // This piece of code is unbelievably fragile!
                if (PartitionBy.isPartitioned(partitionBy)) {
                    // run indexer for the whole table
                    indexHistoricPartitions(indexer, columnName, indexValueBlockSize);
                    long timestamp = txWriter.getLastPartitionTimestamp();
                    if (timestamp != Numbers.LONG_NaN) {
                        path.trimTo(rootLen);
                        setStateForTimestamp(path, timestamp);
                        // create index in last partition
                        indexLastPartition(indexer, columnName, columnNameTxn, columnIndex, indexValueBlockSize);
                    }
                } else {
                    setStateForTimestamp(path, 0);
                    // create index in last partition
                    indexLastPartition(indexer, columnName, columnNameTxn, columnIndex, indexValueBlockSize);
                }
            } finally {
                path.trimTo(rootLen);
            }
        } catch (Throwable e) {
            LOG.error().$("rolling back index created so far [path=").$(path).I$();
            removeIndexFiles(columnName, columnIndex);
            throw e;
        }

        // set index flag in metadata and  create new _meta.swp
        metaSwapIndex = copyMetadataAndSetIndexAttrs(columnIndex, META_FLAG_BIT_INDEXED, indexValueBlockSize);

        swapMetaFile(columnName);

        indexers.extendAndSet(columnIndex, indexer);
        populateDenseIndexerList();

        TableColumnMetadata columnMetadata = metadata.getColumnMetadata(columnIndex);
        columnMetadata.setIndexed(true);
        columnMetadata.setIndexValueBlockCapacity(indexValueBlockSize);

        LOG.info().$("ADDED index to '").utf8(columnName).$('[').$(ColumnType.nameOf(existingType)).$("]' to ").$(path).$();
    }

    public void addPhysicallyWrittenRows(long rows) {
        physicallyWrittenRowsSinceLastCommit.addAndGet(rows);
        metrics.tableWriter().addPhysicallyWrittenRows(rows);
    }

    public void apply(AbstractOperation operation, long seqTxn) {
        try {
            setSeqTxn(seqTxn);
            long txnBefore = getTxn();
            operation.apply(this, true);
            if (txnBefore == getTxn()) {
                // Commit to update seqTxn
                txWriter.commit(denseSymbolMapWriters);
            }
        } catch (CairoException ex) {
            // This is non-critical error, we can mark seqTxn as processed
            if (ex.isWALTolerable()) {
                try {
                    rollback(); // rollback in case on any dirty state
                    commitSeqTxn(seqTxn);
                } catch (Throwable th2) {
                    LOG.critical().$("could not rollback, table is distressed [table=").utf8(tableToken.getTableName()).$(", error=").$(th2).I$();
                }
            }
            throw ex;
        } catch (Throwable th) {
            try {
                rollback(); // rollback seqTxn
            } catch (Throwable th2) {
                LOG.critical().$("could not rollback, table is distressed [table=").utf8(tableToken.getTableName()).$(", error=").$(th2).I$();
            }
            throw th;
        }
    }

    @Override
    public long apply(AlterOperation alterOp, boolean contextAllowsAnyStructureChanges) throws AlterTableContextException {
        return alterOp.apply(this, contextAllowsAnyStructureChanges);
    }

    @Override
    public long apply(UpdateOperation operation) {
        return operation.apply(this, true);
    }

    @Override
    public AttachDetachStatus attachPartition(long timestamp) {
        // -1 means unknown size
        return attachPartition(timestamp, -1L);
    }

    /**
     * Attaches a partition to the table. If size is given, partition file data is not validated.
     *
     * @param timestamp     partition timestamp
     * @param partitionSize partition size in rows. Negative means unknown size.
     * @return attached status code
     */
    public AttachDetachStatus attachPartition(long timestamp, long partitionSize) {
        // Partitioned table must have a timestamp
        // SQL compiler will check that table has it
        assert metadata.getTimestampIndex() > -1;

        if (txWriter.attachedPartitionsContains(timestamp)) {
            LOG.info().$("partition is already attached [path=").$(path).I$();
            // TODO: potentially we can merge with existing data
            return AttachDetachStatus.ATTACH_ERR_PARTITION_EXISTS;
        }

        if (inTransaction()) {
            LOG.info().$("committing open transaction before applying attach partition command [table=").utf8(tableToken.getTableName())
                    .$(", partition=").$ts(timestamp).I$();
            commit();

            // Check that partition we're about to attach hasn't appeared after commit
            if (txWriter.attachedPartitionsContains(timestamp)) {
                LOG.info().$("partition is already attached [path=").$(path).I$();
                return AttachDetachStatus.ATTACH_ERR_PARTITION_EXISTS;
            }
        }

        // final name of partition folder after attach
        setPathForPartition(path.trimTo(rootLen), partitionBy, timestamp, getTxn());
        path.$();

        if (ff.exists(path)) {
            // Very unlikely since txn is part of the folder name
            return AttachDetachStatus.ATTACH_ERR_DIR_EXISTS;
        }

        Path detachedPath = Path.PATH.get().of(configuration.getRoot()).concat(tableToken);
        setPathForPartition(detachedPath, partitionBy, timestamp, -1L);
        detachedPath.put(configuration.getAttachPartitionSuffix()).$();
        int detachedRootLen = detachedPath.length();
        boolean forceRenamePartitionDir = partitionSize < 0;

        boolean checkPassed = false;
        boolean isSoftLink;
        try {
            if (ff.exists(detachedPath)) {

                isSoftLink = ff.isSoftLink(detachedPath); // returns false regardless in Windows

                // detached metadata files validation
                CharSequence timestampColName = metadata.getColumnMetadata(metadata.getTimestampIndex()).getName();
                if (partitionSize > -1L) {
                    // read detachedMinTimestamp and detachedMaxTimestamp
                    readPartitionMinMax(ff, timestamp, detachedPath.trimTo(detachedRootLen), timestampColName, partitionSize);
                } else {
                    // read size, detachedMinTimestamp and detachedMaxTimestamp
                    partitionSize = readPartitionSizeMinMax(ff, timestamp, detachedPath.trimTo(detachedRootLen), timestampColName);
                }

                if (partitionSize < 1) {
                    return AttachDetachStatus.ATTACH_ERR_EMPTY_PARTITION;
                }

                if (forceRenamePartitionDir && !attachPrepare(timestamp, partitionSize, detachedPath, detachedRootLen)) {
                    attachValidateMetadata(partitionSize, detachedPath.trimTo(detachedRootLen), timestamp);
                }

                // main columnVersionWriter is now aligned with the detached partition values read from partition _cv file
                // in case of an error it has to be clean up

                if (forceRenamePartitionDir && configuration.attachPartitionCopy() && !isSoftLink) { // soft links are read-only, no copy involved
                    // Copy partition if configured to do so and it's not CSV import
                    if (ff.copyRecursive(detachedPath.trimTo(detachedRootLen), path, configuration.getMkDirMode()) == 0) {
                        LOG.info().$("copied partition dir [from=").$(detachedPath).$(", to=").$(path).I$();
                    } else {
                        LOG.error().$("could not copy [errno=").$(ff.errno()).$(", from=").$(detachedPath).$(", to=").$(path).I$();
                        return AttachDetachStatus.ATTACH_ERR_COPY;
                    }
                } else {
                    if (ff.rename(detachedPath.trimTo(detachedRootLen).$(), path) == FILES_RENAME_OK) {
                        LOG.info().$("renamed partition dir [from=").$(detachedPath).$(", to=").$(path).I$();
                    } else {
                        LOG.error().$("could not rename [errno=").$(ff.errno()).$(", from=").$(detachedPath).$(", to=").$(path).I$();
                        return AttachDetachStatus.ATTACH_ERR_RENAME;
                    }
                }

                checkPassed = true;
            } else {
                LOG.info().$("attach partition command failed, partition to attach does not exist [path=").$(detachedPath).I$();
                return AttachDetachStatus.ATTACH_ERR_MISSING_PARTITION;
            }
        } finally {
            path.trimTo(rootLen);
            if (!checkPassed) {
                columnVersionWriter.readUnsafe();
            }
        }

        try {
            // find out lo, hi ranges of partition attached as well as size
            assert timestamp <= attachMinTimestamp && attachMinTimestamp <= attachMaxTimestamp;
            long nextMinTimestamp = Math.min(attachMinTimestamp, txWriter.getMinTimestamp());
            long nextMaxTimestamp = Math.max(attachMaxTimestamp, txWriter.getMaxTimestamp());
            boolean appendPartitionAttached = size() == 0 || txWriter.getNextPartitionTimestamp(nextMaxTimestamp) > txWriter.getNextPartitionTimestamp(txWriter.getMaxTimestamp());

            txWriter.beginPartitionSizeUpdate();
            txWriter.updatePartitionSizeByTimestamp(timestamp, partitionSize, getTxn());
            txWriter.finishPartitionSizeUpdate(nextMinTimestamp, nextMaxTimestamp);
            if (isSoftLink) {
                txWriter.setPartitionReadOnlyByTimestamp(timestamp, true);
            }
            txWriter.bumpTruncateVersion();

            columnVersionWriter.commit();
            txWriter.setColumnVersion(columnVersionWriter.getVersion());
            txWriter.commit(denseSymbolMapWriters);

            LOG.info().$("partition attached [table=").utf8(tableToken.getTableName())
                    .$(", partition=").$ts(timestamp).I$();

            if (appendPartitionAttached) {
                LOG.info().$("switch partition after partition attach [tableName=").utf8(tableToken.getTableName())
                        .$(", partition=").$ts(timestamp).I$();
                freeColumns(true);
                configureAppendPosition();
            }
            return AttachDetachStatus.OK;
        } catch (Throwable e) {
            // This is pretty serious, after partition copied there are no OS operations to fail
            // Do full rollback to clean up the state
            LOG.critical().$("failed on attaching partition to the table and rolling back [tableName=").utf8(tableToken.getTableName())
                    .$(", error=").$(e).I$();
            rollback();
            throw e;
        }
    }

    @Override
    public void changeCacheFlag(int columnIndex, boolean cache) {
        checkDistressed();

        commit();

        final MapWriter symbolMapWriter = symbolMapWriters.getQuick(columnIndex);
        if (symbolMapWriter.isCached() != cache) {
            symbolMapWriter.updateCacheFlag(cache);
        } else {
            return;
        }
        updateMetaStructureVersion();
    }

    public boolean checkScoreboardHasReadersBeforeLastCommittedTxn() {
        long lastCommittedTxn = txWriter.getTxn();
        try {
            if (txnScoreboard.acquireTxn(lastCommittedTxn)) {
                txnScoreboard.releaseTxn(lastCommittedTxn);
            }
        } catch (CairoException ex) {
            // Scoreboard can be over allocated, don't stall writing because of that.
            // Schedule async purge and continue
            LOG.critical().$("cannot lock last txn in scoreboard, partition purge will be scheduled [table=")
                    .utf8(tableToken.getTableName())
                    .$(", txn=").$(lastCommittedTxn)
                    .$(", error=").$(ex.getFlyweightMessage())
                    .$(", errno=").$(ex.getErrno()).I$();
        }

        return txnScoreboard.getMin() != lastCommittedTxn;
    }

    @Override
    public void close() {
        if (lifecycleManager.close() && isOpen()) {
            doClose(true);
        }
    }

    public void closeActivePartition(boolean truncate) {
        LOG.debug().$("closing last partition [table=").utf8(tableToken.getTableName()).I$();
        closeAppendMemoryTruncate(truncate);
        freeIndexers();
    }

    @Override
    public long commit() {
        return commit(0);
    }

    public void commitSeqTxn(long seqTxn) {
        txWriter.setSeqTxn(seqTxn);
        txWriter.commit(denseSymbolMapWriters);
    }

    public void commitSeqTxn() {
        txWriter.commit(denseSymbolMapWriters);
    }

    public long commitWalTransaction(
            @Transient Path walPath,
            boolean inOrder,
            long rowLo,
            long rowHi,
            long o3TimestampMin,
            long o3TimestampMax,
            SymbolMapDiffCursor mapDiffCursor,
            long seqTxn
    ) {
        if (inTransaction()) {
            // When writer is returned to pool, it should be rolled back. Having an open transaction is very suspicious.
            // Set the writer to distressed state and throw exception so that writer is re-created.
            distressed = true;
            throw CairoException.critical(0).put("cannot process WAL while in transaction");
        }

        physicallyWrittenRowsSinceLastCommit.set(0);
        txWriter.beginPartitionSizeUpdate();
        long commitToTimestamp = walTxnDetails.getCommitToTimestamp(seqTxn);

        if (commitToTimestamp != WalTxnDetails.FORCE_FULL_COMMIT) {
            final int maxLagTxnCount = configuration.getWalMaxLagTxnCount();
            if (txWriter.getLagTxnCount() >= maxLagTxnCount) {
                // Too many txns are in the lag, so force a full commit.
                commitToTimestamp = WalTxnDetails.FORCE_FULL_COMMIT;
            } else {
                // If committed to this timestamp, will it make any of the transactions fully committed?
                long canCommitToTxn = walTxnDetails.getFullyCommittedTxn(txWriter.getSeqTxn(), seqTxn, commitToTimestamp);
                if (canCommitToTxn <= txWriter.getSeqTxn()) {
                    // no transactions will be fully committed anyway, copy to LAG without committing.
                    commitToTimestamp = Long.MIN_VALUE;
                }
            }
        }

        LOG.info().$("processing WAL [path=").$(walPath).$(", roLo=").$(rowLo)
                .$(", roHi=").$(rowHi)
                .$(", seqTxn=").$(seqTxn)
                .$(", tsMin=").$ts(o3TimestampMin).$(", tsMax=").$ts(o3TimestampMax)
                .$(", commitToTimestamp=").$ts(commitToTimestamp)
                .I$();

        final long committedRowCount = txWriter.getRowCount();
        long maxCommittedTimestamp = processWalBlock(walPath, metadata.getTimestampIndex(), inOrder, rowLo, rowHi, o3TimestampMin, o3TimestampMax, mapDiffCursor, commitToTimestamp);

        if (maxCommittedTimestamp != Long.MIN_VALUE) {
            // Useful for debugging
            // assert readTimestampRaw(txWriter.transientRowCount) == txWriter.getMaxTimestamp();

            final long rowsAdded = txWriter.getRowCount() - committedRowCount;

            updateIndexes();
            columnVersionWriter.commit();

            if (txWriter.getLagRowCount() == 0) {
                txWriter.setSeqTxn(seqTxn);
                txWriter.setLagTxnCount(0);
            } else {
                long committedTxn = walTxnDetails.getFullyCommittedTxn(txWriter.getSeqTxn(), seqTxn, maxCommittedTimestamp);
                txWriter.setSeqTxn(committedTxn);
                txWriter.setLagTxnCount((int) (seqTxn - committedTxn));
            }

            syncColumns();
            txWriter.setColumnVersion(columnVersionWriter.getVersion());
            txWriter.commit(denseSymbolMapWriters);

            squashSplitPartitions(minSplitPartitionTimestamp, txWriter.maxTimestamp, configuration.getO3LastPartitionMaxSplits());

            // Bookmark masterRef to track how many rows is in uncommitted state
            committedMasterRef = masterRef;
            processPartitionRemoveCandidates();

            metrics.tableWriter().incrementCommits();
            metrics.tableWriter().addCommittedRows(rowsAdded);

            shrinkO3Mem();
            return rowsAdded;
        }

        // Nothing was committed to the table, only copied to LAG.
        // Keep in memory last committed seq txn, but do not write it to _txn file.
        txWriter.setLagTxnCount((int) (seqTxn - txWriter.getSeqTxn()));
        shrinkO3Mem();
        return 0L;
    }

    public void destroy() {
        // Closes all the files and makes this instance unusable e.g. it cannot return to the pool on close.
        LOG.info().$("closing table files [table=").utf8(tableToken.getTableName())
                .$(", dirName=").utf8(tableToken.getDirName()).I$();
        distressed = true;
        doClose(false);
    }

    public AttachDetachStatus detachPartition(long timestamp) {
        // Should be checked by SQL compiler
        assert metadata.getTimestampIndex() > -1;
        assert PartitionBy.isPartitioned(partitionBy);

        if (inTransaction()) {
            LOG.info()
                    .$("committing open transaction before applying detach partition command [table=")
                    .utf8(tableToken.getTableName())
                    .$(", partition=").$ts(timestamp)
                    .I$();
            commit();
        }

        timestamp = txWriter.getLogicalPartitionTimestamp(timestamp);
        if (timestamp == txWriter.getLogicalPartitionTimestamp(txWriter.getMaxTimestamp())) {
            return AttachDetachStatus.DETACH_ERR_ACTIVE;
        }

        int partitionIndex = txWriter.getPartitionIndex(timestamp);
        if (partitionIndex < 0) {
            assert !txWriter.attachedPartitionsContains(timestamp);
            return AttachDetachStatus.DETACH_ERR_MISSING_PARTITION;
        }

        // To detach the partition, squash it into single folder if required
        squashPartitionForce(partitionIndex);

        // To check that partition is squashed get the next partition and
        // verify that it's not the same timestamp as the one we are trying to detach.
        // The next partition should exist, since last partition cannot be detached.
        assert txWriter.getLogicalPartitionTimestamp(txWriter.getPartitionTimestampByIndex(partitionIndex + 1)) != timestamp;

        long minTimestamp = txWriter.getMinTimestamp();
        long partitionNameTxn = txWriter.getPartitionNameTxn(partitionIndex);
        Path detachedPath = Path.PATH.get();

        try {
            // path: partition folder to be detached
            setPathForPartition(path.trimTo(rootLen), partitionBy, timestamp, partitionNameTxn);
            if (!ff.exists(path.$())) {
                LOG.error().$("partition folder does not exist [path=").$(path).I$();
                return AttachDetachStatus.DETACH_ERR_MISSING_PARTITION_DIR;
            }

            final int detachedPathLen;
            AttachDetachStatus attachDetachStatus;
            if (ff.isSoftLink(path)) {
                detachedPathLen = 0;
                attachDetachStatus = AttachDetachStatus.OK;
                LOG.info().$("detaching partition via unlink [path=").$(path).I$();
            } else {

                detachedPath.of(configuration.getRoot()).concat(tableToken.getDirName());
                int detachedRootLen = detachedPath.length();
                // detachedPath: detached partition folder
                if (!ff.exists(detachedPath.slash$())) {
                    // the detached and standard folders can have different roots
                    // (server.conf: cairo.sql.detached.root)
                    if (0 != ff.mkdirs(detachedPath, mkDirMode)) {
                        LOG.error().$("could no create detached partition folder [errno=").$(ff.errno())
                                .$(", path=").$(detachedPath).I$();
                        return AttachDetachStatus.DETACH_ERR_MKDIR;
                    }
                }
                setPathForPartition(detachedPath.trimTo(detachedRootLen), partitionBy, timestamp, -1L);
                detachedPath.put(DETACHED_DIR_MARKER).$();
                detachedPathLen = detachedPath.length();
                if (ff.exists(detachedPath)) {
                    LOG.error().$("detached partition folder already exist [path=").$(detachedPath).I$();
                    return AttachDetachStatus.DETACH_ERR_ALREADY_DETACHED;
                }

                // Hard link partition folder recursive to partition.detached
                if (ff.hardLinkDirRecursive(path, detachedPath, mkDirMode) != 0) {
                    if (ff.isCrossDeviceCopyError(ff.errno())) {
                        // Cross drive operation. Make full copy to another device.
                        if (ff.copyRecursive(path, detachedPath, mkDirMode) != 0) {
                            LOG.critical().$("could not copy detached partition [errno=").$(ff.errno())
                                    .$(", from=").$(path)
                                    .$(", to=").$(detachedPath)
                                    .I$();
                            return AttachDetachStatus.DETACH_ERR_COPY;
                        }
                    } else {
                        LOG.critical().$("could not create hard link to detached partition [errno=").$(ff.errno())
                                .$(", from=").$(path)
                                .$(", to=").$(detachedPath)
                                .I$();
                        return AttachDetachStatus.DETACH_ERR_HARD_LINK;
                    }
                }

                // copy _meta, _cv and _txn to partition.detached _meta, _cv and _txn
                other.of(path).trimTo(rootLen).concat(META_FILE_NAME).$(); // exists already checked
                detachedPath.trimTo(detachedPathLen).concat(META_FILE_NAME).$();

                attachDetachStatus = AttachDetachStatus.OK;
                if (-1 == copyOverwrite(detachedPath)) {
                    attachDetachStatus = AttachDetachStatus.DETACH_ERR_COPY_META;
                    LOG.critical().$("could not copy [errno=").$(ff.errno())
                            .$(", from=").$(other)
                            .$(", to=").$(detachedPath)
                            .I$();
                } else {
                    other.parent().concat(COLUMN_VERSION_FILE_NAME).$();
                    detachedPath.parent().concat(COLUMN_VERSION_FILE_NAME).$();
                    if (-1 == copyOverwrite(detachedPath)) {
                        attachDetachStatus = AttachDetachStatus.DETACH_ERR_COPY_META;
                        LOG.critical().$("could not copy [errno=").$(ff.errno())
                                .$(", from=").$(other)
                                .$(", to=").$(detachedPath)
                                .I$();
                    } else {
                        other.parent().concat(TXN_FILE_NAME).$();
                        detachedPath.parent().concat(TXN_FILE_NAME).$();
                        if (-1 == copyOverwrite(detachedPath)) {
                            attachDetachStatus = AttachDetachStatus.DETACH_ERR_COPY_META;
                            LOG.critical().$("could not copy [errno=").$(ff.errno())
                                    .$(", from=").$(other)
                                    .$(", to=").$(detachedPath)
                                    .I$();
                        }
                    }
                }
            }

            if (attachDetachStatus == AttachDetachStatus.OK) {
                // find out if we are removing min partition
                long nextMinTimestamp = minTimestamp;
                if (timestamp == txWriter.getPartitionTimestampByIndex(0)) {
                    other.of(path).trimTo(rootLen);
                    nextMinTimestamp = readMinTimestamp(txWriter.getPartitionTimestampByIndex(1));
                }

                // all good, commit
                txWriter.beginPartitionSizeUpdate();
                txWriter.removeAttachedPartitions(timestamp);
                txWriter.setMinTimestamp(nextMinTimestamp);
                txWriter.finishPartitionSizeUpdate(nextMinTimestamp, txWriter.getMaxTimestamp());
                txWriter.bumpTruncateVersion();

                columnVersionWriter.removePartition(timestamp);
                columnVersionWriter.commit();

                txWriter.setColumnVersion(columnVersionWriter.getVersion());
                txWriter.commit(denseSymbolMapWriters);
                // return at the end of the method after removing partition directory
            } else {
                // rollback detached copy
                detachedPath.trimTo(detachedPathLen).slash().$();
                if (ff.rmdir(detachedPath) != 0) {
                    LOG.error()
                            .$("could not rollback detached copy (rmdir) [errno=").$(ff.errno())
                            .$(", undo=").$(detachedPath)
                            .$(", original=").$(path)
                            .I$();
                }
                return attachDetachStatus;
            }
        } finally {
            path.trimTo(rootLen);
            other.trimTo(rootLen);
        }
        safeDeletePartitionDir(timestamp, partitionNameTxn);
        return AttachDetachStatus.OK;
    }

    @Override
    public void disableDeduplication() {
        assert txWriter.getLagRowCount() == 0;
        checkDistressed();
        LOG.info().$("disabling row deduplication [table=").utf8(tableToken.getTableName()).I$();
        updateMetadataWithDeduplicationUpsertKeys(false, null);
    }

    @Override
    public void dropIndex(@NotNull CharSequence columnName) {
        checkDistressed();

        final int columnIndex = getColumnIndexQuiet(metaMem, columnName, columnCount);
        if (columnIndex == -1) {
            throw CairoException.invalidMetadata("Column does not exist", columnName);
        }
        if (!isColumnIndexed(metaMem, columnIndex)) {
            // if a column is indexed, it is al so of type SYMBOL
            throw CairoException.invalidMetadata("Column is not indexed", columnName);
        }
        final int defaultIndexValueBlockSize = Numbers.ceilPow2(configuration.getIndexValueBlockSize());

        if (inTransaction()) {
            LOG.info()
                    .$("committing current transaction before DROP INDEX execution [txn=").$(txWriter.getTxn())
                    .$(", table=").utf8(tableToken.getTableName())
                    .$(", column=").utf8(columnName)
                    .I$();
            commit();
        }

        try {
            LOG.info().$("BEGIN DROP INDEX [txn=").$(txWriter.getTxn())
                    .$(", table=").utf8(tableToken.getTableName())
                    .$(", column=").utf8(columnName)
                    .I$();
            // drop index
            if (dropIndexOperator == null) {
                dropIndexOperator = new DropIndexOperator(configuration, this, path, other, rootLen, getPurgingOperator());
            }
            dropIndexOperator.executeDropIndex(columnName, columnIndex); // upserts column version in partitions
            // swap meta commit
            metaSwapIndex = copyMetadataAndSetIndexAttrs(columnIndex, META_FLAG_BIT_NOT_INDEXED, defaultIndexValueBlockSize);
            swapMetaFile(columnName); // bumps structure version, this is in effect a commit
            // refresh metadata
            TableColumnMetadata columnMetadata = metadata.getColumnMetadata(columnIndex);
            columnMetadata.setIndexed(false);
            columnMetadata.setIndexValueBlockCapacity(defaultIndexValueBlockSize);
            // remove indexer
            ColumnIndexer columnIndexer = indexers.getQuick(columnIndex);
            if (columnIndexer != null) {
                indexers.setQuick(columnIndex, null);
                Misc.free(columnIndexer);
                populateDenseIndexerList();
            }
            // purge old column versions
            finishColumnPurge();
            LOG.info().$("END DROP INDEX [txn=").$(txWriter.getTxn())
                    .$(", table=").utf8(tableToken.getTableName())
                    .$(", column=").utf8(columnName)
                    .I$();
        } catch (Throwable e) {
            throw CairoException.critical(0)
                    .put("Cannot DROP INDEX for [txn=").put(txWriter.getTxn())
                    .put(", table=").put(tableToken.getTableName())
                    .put(", column=").put(columnName)
                    .put("]: ").put(e.getMessage());
        }
    }

    @Override
    public void enableDeduplicationWithUpsertKeys(LongList columnsIndexes) {
        assert txWriter.getLagRowCount() == 0;
        checkDistressed();
        LogRecord logRec = LOG.info().$("enabling row deduplication [table=").utf8(tableToken.getTableName()).$(", columns=[");

        try {
            int upsertKeyColumn = columnsIndexes.size();
            for (int i = 0; i < upsertKeyColumn; i++) {
                int dedupColIndex = (int) columnsIndexes.getQuick(i);
                if (dedupColIndex < 0 || dedupColIndex >= metadata.getColumnCount()) {
                    throw CairoException.critical(0).put("Invalid column index to make a dedup key [table=")
                            .put(tableToken.getTableName()).put(", columnIndex=").put(dedupColIndex);
                }

                int columnType = metadata.getColumnType(dedupColIndex);
                if (ColumnType.isVariableLength(columnType)) {
                    throw CairoException.critical(0).put("Unsupported column type used as deduplicate key [table=")
                            .put(tableToken.getTableName())
                            .put(", column=").put(metadata.getColumnName(dedupColIndex))
                            .put(", columnType=").put(ColumnType.nameOf(columnType));
                } else if (columnType < 0) {
                    throw CairoException.critical(0).put("Invalid column used as deduplicate key, column is dropped [table=")
                            .put(tableToken.getTableName()).put(", columnIndex=").put(dedupColIndex);
                }
                if (i > 0) {
                    logRec.$(',');
                }
                logRec.$(metadata.getColumnName(dedupColIndex)).$(':').$(ColumnType.nameOf(columnType));
            }
        } finally {
            logRec.I$();
        }
        updateMetadataWithDeduplicationUpsertKeys(true, columnsIndexes);
    }

    public long getAppliedSeqTxn() {
        return txWriter.getSeqTxn() + txWriter.getLagTxnCount();
    }

    public int getColumnCount() {
        return columns.size();
    }

    public int getColumnIndex(CharSequence name) {
        int index = metadata.getColumnIndexQuiet(name);
        if (index > -1) {
            return index;
        }
        throw CairoException.critical(0).put("column '").put(name).put("' does not exist");
    }

    public long getColumnNameTxn(long partitionTimestamp, int columnIndex) {
        return columnVersionWriter.getColumnNameTxn(partitionTimestamp, columnIndex);
    }

    public long getColumnStructureVersion() {
        return txWriter.getColumnStructureVersion();
    }

    public long getColumnTop(long partitionTimestamp, int columnIndex, long defaultValue) {
        long colTop = columnVersionWriter.getColumnTop(partitionTimestamp, columnIndex);
        return colTop > -1L ? colTop : defaultValue;
    }

    public DedupColumnCommitAddresses getDedupCommitAddresses() {
        return dedupColumnCommitAddresses;
    }

    @TestOnly
    public ObjList<MapWriter> getDenseSymbolMapWriters() {
        return denseSymbolMapWriters;
    }

    public String getDesignatedTimestampColumnName() {
        return designatedTimestampColumnName;
    }

    public FilesFacade getFilesFacade() {
        return ff;
    }

    public long getMaxTimestamp() {
        return txWriter.getMaxTimestamp();
    }

    @Override
    public long getMetaMaxUncommittedRows() {
        return metadata.getMaxUncommittedRows();
    }

    @Override
    public TableRecordMetadata getMetadata() {
        return metadata;
    }

    @Override
    public long getMetadataVersion() {
        return txWriter.getMetadataVersion();
    }

    public long getO3RowCount() {
        return hasO3() ? getO3RowCount0() : 0L;
    }

    @Override
    public int getPartitionBy() {
        return partitionBy;
    }

    public int getPartitionCount() {
        return txWriter.getPartitionCount();
    }

    public long getPartitionNameTxn(int partitionIndex) {
        return txWriter.getPartitionNameTxn(partitionIndex);
    }

    public long getPartitionO3SplitThreshold() {
        long splitMinSizeBytes = configuration.getPartitionO3SplitMinSize();
        return splitMinSizeBytes /
                (avgRecordSize != 0 ? avgRecordSize : (avgRecordSize = TableUtils.estimateAvgRecordSize(metadata)));
    }

    public long getPartitionSize(int partitionIndex) {
        if (partitionIndex == txWriter.getPartitionCount() - 1 || !PartitionBy.isPartitioned(partitionBy)) {
            return txWriter.getTransientRowCount();
        }
        return txWriter.getPartitionSize(partitionIndex);
    }

    public long getPartitionTimestamp(int partitionIndex) {
        return txWriter.getPartitionTimestampByIndex(partitionIndex);
    }

    public long getPhysicallyWrittenRowsSinceLastCommit() {
        return physicallyWrittenRowsSinceLastCommit.get();
    }

    public long getRowCount() {
        return txWriter.getRowCount();
    }

    public long getSeqTxn() {
        return txWriter.getSeqTxn();
    }

    public MemoryMA getStorageColumn(int index) {
        return columns.getQuick(index);
    }

    @Override
    public int getSymbolCountWatermark(int columnIndex) {
        // We don't need the watermark for non-WAL tables.
        return -1;
    }

    public int getSymbolIndexNoTransientCountUpdate(int columnIndex, CharSequence symValue) {
        return symbolMapWriters.getQuick(columnIndex).put(symValue, SymbolValueCountCollector.NOOP);
    }

    public MapWriter getSymbolMapWriter(int columnIndex) {
        return symbolMapWriters.getQuick(columnIndex);
    }

    @Override
    public TableToken getTableToken() {
        return tableToken;
    }

    public long getTransientRowCount() {
        return txWriter.getTransientRowCount();
    }

    public long getTruncateVersion() {
        return txWriter.getTruncateVersion();
    }

    @TestOnly
    public TxWriter getTxWriter() {
        return txWriter;
    }

    public long getTxn() {
        return txWriter.getTxn();
    }

    public TxnScoreboard getTxnScoreboard() {
        return txnScoreboard;
    }

    @Override
    public long getUncommittedRowCount() {
        return (masterRef - committedMasterRef) >> 1;
    }

    @Override
    public UpdateOperator getUpdateOperator() {
        if (updateOperatorImpl == null) {
            updateOperatorImpl = new UpdateOperatorImpl(configuration, this, path, rootLen, getPurgingOperator());
        }
        return updateOperatorImpl;
    }

    public WalTxnDetails getWalTnxDetails() {
        return walTxnDetails;
    }

    public boolean hasO3() {
        return o3MasterRef > -1;
    }

    @Override
    public void ic(long o3MaxLag) {
        commit(o3MaxLag);
    }

    @Override
    public void ic() {
        commit(metadata.getO3MaxLag());
    }

    public boolean inTransaction() {
        return txWriter != null && (txWriter.inTransaction() || hasO3() || columnVersionWriter.hasChanges());
    }

    public boolean isDeduplicationEnabled() {
        int tsIndex = metadata.timestampIndex;
        return tsIndex > -1 && metadata.isDedupKey(tsIndex);
    }

    public boolean isOpen() {
        return tempMem16b != 0;
    }

    public boolean isPartitionReadOnly(int partitionIndex) {
        return txWriter.isPartitionReadOnly(partitionIndex);
    }

    public boolean isSymbolMapWriterCached(int columnIndex) {
        return symbolMapWriters.getQuick(columnIndex).isCached();
    }

    public void markSeqTxnCommitted(long seqTxn) {
        setSeqTxn(seqTxn);
        txWriter.commit(denseSymbolMapWriters);
    }

    @Override
    public Row newRow() {
        return newRow(0L);
    }

    @Override
    public Row newRow(long timestamp) {
        switch (rowAction) {
            case ROW_ACTION_OPEN_PARTITION:

                if (timestamp < Timestamps.O3_MIN_TS) {
                    throw CairoException.nonCritical().put("timestamp before 1970-01-01 is not allowed");
                }

                if (txWriter.getMaxTimestamp() == Long.MIN_VALUE) {
                    txWriter.setMinTimestamp(timestamp);
                    initLastPartition(txWriter.getPartitionTimestampByTimestamp(timestamp));
                }
                // fall thru

                rowAction = ROW_ACTION_SWITCH_PARTITION;

            default: // switch partition
                bumpMasterRef();
                if (timestamp > partitionTimestampHi || timestamp < txWriter.getMaxTimestamp()) {
                    if (timestamp < txWriter.getMaxTimestamp()) {
                        return newRowO3(timestamp);
                    }

                    if (timestamp > partitionTimestampHi && PartitionBy.isPartitioned(partitionBy)) {
                        switchPartition(txWriter.getPartitionTimestampByTimestamp(timestamp));
                    }
                }
                if (lastOpenPartitionIsReadOnly) {
                    masterRef--;
                    noOpRowCount++;
                    return NOOP_ROW;
                }
                updateMaxTimestamp(timestamp);
                break;
            case ROW_ACTION_NO_PARTITION:

                if (timestamp < Timestamps.O3_MIN_TS) {
                    throw CairoException.nonCritical().put("timestamp before 1970-01-01 is not allowed");
                }

                if (timestamp < txWriter.getMaxTimestamp()) {
                    throw CairoException.nonCritical().put("Cannot insert rows out of order to non-partitioned table. Table=").put(path);
                }

                bumpMasterRef();
                updateMaxTimestamp(timestamp);
                break;
            case ROW_ACTION_NO_TIMESTAMP:
                bumpMasterRef();
                break;
            case ROW_ACTION_O3:
                bumpMasterRef();
                o3TimestampSetter(timestamp);
                return row;
        }
        txWriter.append();
        return row;
    }

    public void o3BumpErrorCount() {
        o3ErrorCount.incrementAndGet();
    }

    public void openLastPartition() {
        try {
            openLastPartitionAndSetAppendPosition(txWriter.getLastPartitionTimestamp());
        } catch (Throwable e) {
            freeColumns(false);
            throw e;
        }
    }

    public void processCommandQueue(TableWriterTask cmd, Sequence commandSubSeq, long cursor, boolean contextAllowsAnyStructureChanges) {
        if (cmd.getTableId() == getMetadata().getTableId()) {
            switch (cmd.getType()) {
                case CMD_ALTER_TABLE:
                    processAsyncWriterCommand(alterOp, cmd, cursor, commandSubSeq, contextAllowsAnyStructureChanges);
                    break;
                case CMD_UPDATE_TABLE:
                    processAsyncWriterCommand(cmd.getAsyncWriterCommand(), cmd, cursor, commandSubSeq, false);
                    break;
                default:
                    LOG.error().$("unknown TableWriterTask type, ignored: ").$(cmd.getType()).$();
                    // Don't block the queue even if command is unknown
                    commandSubSeq.done(cursor);
                    break;
            }
        } else {
            LOG.info()
                    .$("not my command [cmdTableId=").$(cmd.getTableId())
                    .$(", cmdTableName=").$(cmd.getTableToken())
                    .$(", myTableId=").$(getMetadata().getTableId())
                    .$(", myTableName=").utf8(tableToken.getTableName())
                    .I$();
            commandSubSeq.done(cursor);
        }
    }

    public long processWalBlock(
            @Transient Path walPath,
            int timestampIndex,
            boolean ordered,
            long rowLo,
            long rowHi,
            final long o3TimestampMin,
            final long o3TimestampMax,
            SymbolMapDiffCursor mapDiffCursor,
            long commitToTimestamp
    ) {
        int walRootPathLen = walPath.length();
        long maxTimestamp = txWriter.getMaxTimestamp();
        if (isLastPartitionClosed()) {
            if (txWriter.getPartitionCount() == 0 && txWriter.getLagRowCount() == 0) {
                // The table is empty, last partition does not exist
                // WAL processing needs last partition to store LAG data
                // Create artificial partition at the point of o3TimestampMin.
                openPartition(o3TimestampMin);
                txWriter.setMaxTimestamp(o3TimestampMin);
                // Add the partition to the list of partitions with 0 size.
                txWriter.updatePartitionSizeByTimestamp(o3TimestampMin, 0, txWriter.getTxn() - 1);
            } else {
                throw CairoException.critical(0).put("system error, cannot resolve WAL table last partition [path=")
                        .put(path).put(']');
            }
        }

        assert maxTimestamp == Long.MIN_VALUE ||
                txWriter.getPartitionTimestampByTimestamp(partitionTimestampHi) == txWriter.getPartitionTimestampByTimestamp(txWriter.maxTimestamp);

        lastPartitionTimestamp = txWriter.getPartitionTimestampByTimestamp(partitionTimestampHi);

        try {
            final long maxLagRows = getMaxWalSquashRows();
            final long walLagMaxTimestampBefore = txWriter.getLagMaxTimestamp();
            mmapWalColumns(walPath, timestampIndex, rowLo, rowHi);
            final long newMinLagTs = Math.min(o3TimestampMin, txWriter.getLagMinTimestamp());
            long initialPartitionTimestampHi = partitionTimestampHi;
            long commitMaxTimestamp, commitMinTimestamp;

            long walLagRowCount = txWriter.getLagRowCount();
            long o3Hi = rowHi;
            try {
                long o3Lo = rowLo;
                long commitRowCount = rowHi - rowLo;
                boolean copiedToMemory;

                long totalUncommitted = walLagRowCount + commitRowCount;
                boolean copyToLagOnly = commitToTimestamp < newMinLagTs
                        || (commitToTimestamp != WalTxnDetails.FORCE_FULL_COMMIT && totalUncommitted < metadata.getMaxUncommittedRows());

                if (copyToLagOnly && totalUncommitted <= maxLagRows) {
                    // Don't commit anything, move everything to memory instead.
                    // This usually happens when WAL transactions are very small, so it's faster
                    // to squash several of them together before writing anything to disk.
                    LOG.debug().$("all WAL rows copied to LAG [table=").$(tableToken).I$();

                    o3Columns = remapWalSymbols(mapDiffCursor, rowLo, rowHi, walPath);
                    // This will copy data from mmap files to memory.
                    // Symbols are already mapped to the correct destination.
                    o3ShiftLagRowsUp(timestampIndex, o3Hi - o3Lo, o3Lo, walLagRowCount, true, this.o3MoveWalFromFilesToLastPartitionRef);
                    walLagRowCount += commitRowCount;
                    txWriter.setLagRowCount((int) walLagRowCount);
                    txWriter.setLagOrdered(!isDeduplicationEnabled() && txWriter.isLagOrdered() && ordered && walLagMaxTimestampBefore <= o3TimestampMin);
                    txWriter.setLagMinTimestamp(newMinLagTs);
                    txWriter.setLagMaxTimestamp(Math.max(o3TimestampMax, txWriter.getLagMaxTimestamp()));

                    // Try to fast apply records from LAG to last partition which are before commitToTimestamp
                    return applyFromWalLagToLastPartition(commitToTimestamp, true);
                }

                // Try to fast apply records from LAG to last partition which are before o3TimestampMin and commitToTimestamp.
                // This application will not include the current transaction data, only what's already in WAL lag.
                if (applyFromWalLagToLastPartition(Math.min(o3TimestampMin, commitToTimestamp), false) != Long.MIN_VALUE) {
                    walLagRowCount = txWriter.getLagRowCount();
                    totalUncommitted = walLagRowCount + commitRowCount;
                }

                // Re-valuate WAL lag min/max with impact of the current transaction.
                txWriter.setLagMinTimestamp(Math.min(o3TimestampMin, txWriter.getLagMinTimestamp()));
                txWriter.setLagMaxTimestamp(Math.max(o3TimestampMax, txWriter.getLagMaxTimestamp()));
                boolean needsOrdering = !ordered || walLagRowCount > 0;
                boolean needsDedup = isDeduplicationEnabled();

                long timestampAddr = 0;
                MemoryCR walTimestampColumn = walMappedColumns.getQuick(getPrimaryColumnIndex(timestampIndex));
                o3Columns = remapWalSymbols(mapDiffCursor, rowLo, rowHi, walPath);

                if (needsOrdering || needsDedup) {
                    if (needsOrdering) {
                        LOG.info().$("sorting WAL [table=").$(tableToken)
                                .$(", ordered=").$(ordered)
                                .$(", lagRowCount=").$(walLagRowCount)
                                .$(", walRowLo=").$(rowLo)
                                .$(", walRowHi=").$(rowHi).I$();

                        final long timestampMemorySize = totalUncommitted << 4;
                        o3TimestampMem.jumpTo(timestampMemorySize);
                        o3TimestampMemCpy.jumpTo(timestampMemorySize);

                        MemoryMA timestampColumn = columns.get(getPrimaryColumnIndex(timestampIndex));
                        final long tsLagOffset = txWriter.getTransientRowCount() << 3;
                        final long tsLagSize = walLagRowCount << 3;
                        final long mappedTimestampIndexAddr = walTimestampColumn.addressOf(rowLo << 4);
                        timestampAddr = o3TimestampMem.getAddress();

                        final long tsLagBufferAddr = mapAppendColumnBuffer(timestampColumn, tsLagOffset, tsLagSize, false);
                        try {
                            Vect.radixSortABLongIndexAsc(
                                    Math.abs(tsLagBufferAddr),
                                    walLagRowCount,
                                    mappedTimestampIndexAddr,
                                    commitRowCount,
                                    timestampAddr,
                                    o3TimestampMemCpy.addressOf(0)
                            );
                        } finally {
                            mapAppendColumnBufferRelease(tsLagBufferAddr, tsLagOffset, tsLagSize);
                        }
                    } else {
                        // Needs deduplication only
                        timestampAddr = walTimestampColumn.addressOf(rowLo * TIMESTAMP_MERGE_ENTRY_BYTES);
                    }

                    if (needsDedup) {
                        o3TimestampMemCpy.jumpTo(totalUncommitted * TIMESTAMP_MERGE_ENTRY_BYTES);
                        o3TimestampMem.jumpTo(totalUncommitted * TIMESTAMP_MERGE_ENTRY_BYTES);
                        long dedupTimestampAddr = o3TimestampMem.getAddress();
                        long deduplicatedRowCount = deduplicateSortedIndex(
                                totalUncommitted,
                                timestampAddr,
                                dedupTimestampAddr,
                                o3TimestampMemCpy.addressOf(0),
                                walLagRowCount
                        );
                        if (deduplicatedRowCount > 0) {
                            // There are timestamp duplicates, reshuffle the records
                            needsOrdering = true;
                            timestampAddr = dedupTimestampAddr;
                            totalUncommitted = deduplicatedRowCount;
                        }
                    }
                }

                if (needsOrdering) {
                    o3MergeIntoLag(timestampAddr, totalUncommitted, walLagRowCount, rowLo, rowHi, timestampIndex);

                    // Sorted data is now sorted in memory copy of the data from mmap files
                    // Row indexes start from 0, not rowLo
                    o3Hi = totalUncommitted;
                    o3Lo = 0L;
                    walLagRowCount = 0L;
                    o3Columns = o3MemColumns;
                    copiedToMemory = true;
                } else {
                    timestampAddr = walTimestampColumn.addressOf(0);
                    copiedToMemory = false;
                }

                if (commitToTimestamp < txWriter.getLagMaxTimestamp() && maxLagRows > 0) {
                    final long lagThresholdRow = 1 + Vect.boundedBinarySearchIndexT(
                            timestampAddr,
                            commitToTimestamp,
                            o3Lo,
                            o3Hi - 1,
                            BinarySearch.SCAN_DOWN
                    );

                    final boolean lagTrimmedToMax = o3Hi - lagThresholdRow > maxLagRows;
                    walLagRowCount = lagTrimmedToMax ? maxLagRows : o3Hi - lagThresholdRow;
                    assert walLagRowCount > 0 && walLagRowCount <= o3Hi - o3Lo;

                    o3Hi -= walLagRowCount;

                    if (o3Hi > o3Lo) {
                        commitMaxTimestamp = getTimestampIndexValue(timestampAddr, o3Hi - 1);
                        commitMinTimestamp = txWriter.getLagMinTimestamp();

                        // Assert that LAG row count is calculated correctly.
                        // If lag is not trimmed, timestamp at o3Hi must be the last point <= commitToTimestamp
                        assert lagTrimmedToMax ||
                                (commitMaxTimestamp <= commitToTimestamp
                                        && commitToTimestamp < getTimestampIndexValue(timestampAddr, o3Hi))
                                : "commit lag calculation error";

                        // If lag is trimmed, timestamp at o3Hi must > commitToTimestamp
                        assert !lagTrimmedToMax || commitMaxTimestamp > commitToTimestamp : "commit lag calculation error 2";

                        txWriter.setLagMinTimestamp(getTimestampIndexValue(timestampAddr, o3Hi));

                        LOG.debug().$("committing WAL with LAG [table=").$(tableToken)
                                .$(", lagRowCount=").$(walLagRowCount)
                                .$(", rowLo=").$(o3Lo)
                                .$(", rowHi=").$(o3Hi).I$();
                    } else {
                        // Sometimes deduplication can reduce the number of rows in the lag
                        // to the point that they don't exceed maxLagRows anymore and there is nothing to commit
                        commitMinTimestamp = commitMaxTimestamp = 0;
                    }

                    // walLagMaxTimestamp is already set to the max of all WAL segments
                } else {
                    // Commit everything.
                    walLagRowCount = 0;
                    commitMinTimestamp = txWriter.getLagMinTimestamp();
                    commitMaxTimestamp = txWriter.getLagMaxTimestamp();
                    txWriter.setLagMinTimestamp(Long.MAX_VALUE);
                    txWriter.setLagMaxTimestamp(Long.MIN_VALUE);
                }

                o3RowCount = o3Hi - o3Lo + walLagRowCount;

                // Real data writing into table happens here.
                // Everything above it is to figure out how much data to write now,
                // map symbols and sort data if necessary.
                if (o3Hi > o3Lo) {
                    // Now that everything from WAL lag is in memory or in WAL columns,
                    // we can remove artificial 0 length partition created to store lag when table did not have any partitions
                    if (txWriter.getRowCount() == 0 && txWriter.getPartitionCount() == 1 && txWriter.getPartitionSize(0) == 0) {
                        txWriter.setMaxTimestamp(Long.MIN_VALUE);
                        lastPartitionTimestamp = Long.MIN_VALUE;
                        closeActivePartition(false);
                        partitionTimestampHi = Long.MIN_VALUE;
                        long partitionTimestamp = txWriter.getPartitionTimestampByIndex(0);
                        long partitionNameTxn = txWriter.getPartitionNameTxnByRawIndex(0);
                        txWriter.removeAttachedPartitions(partitionTimestamp);
                        safeDeletePartitionDir(partitionTimestamp, partitionNameTxn);
                    }

                    processO3Block(
                            walLagRowCount,
                            timestampIndex,
                            timestampAddr,
                            o3Hi,
                            commitMinTimestamp,
                            commitMaxTimestamp,
                            copiedToMemory,
                            o3Lo
                    );

                    finishO3Commit(initialPartitionTimestampHi);
                }
                txWriter.setLagOrdered(true);
                txWriter.setLagRowCount((int) walLagRowCount);

                if (walLagRowCount > 0) {
                    LOG.info().$("moving rows to LAG [table=").$(tableToken)
                            .$(", lagRowCount=").$(walLagRowCount)
                            .$(", partitionTimestampHi=").$ts(partitionTimestampHi).I$();
                    o3ShiftLagRowsUp(timestampIndex, walLagRowCount, o3Hi, 0L, false, o3MoveWalFromFilesToLastPartitionRef);
                }
            } finally {
                finishO3Append(walLagRowCount);
                o3Columns = o3MemColumns;
            }

            return commitMaxTimestamp;
        } finally {
            walPath.trimTo(walRootPathLen);
            closeWalColumns();
        }
    }

    public void publishAsyncWriterCommand(AsyncWriterCommand asyncWriterCommand) {
        while (true) {
            long seq = commandPubSeq.next();
            if (seq > -1) {
                TableWriterTask task = commandQueue.get(seq);
                asyncWriterCommand.serialize(task);
                commandPubSeq.done(seq);
                return;
            } else if (seq == -1) {
                throw CairoException.nonCritical().put("could not publish, command queue is full [table=").put(tableToken.getTableName()).put(']');
            }
            Os.pause();
        }
    }

    public void readWalTxnDetails(TransactionLogCursor transactionLogCursor) {
        if (walTxnDetails == null) {
            // Lazy creation
            walTxnDetails = new WalTxnDetails(ff);
        }

        long appliedSeqTxn = txWriter.getSeqTxn();
        transactionLogCursor.setPosition(Math.max(appliedSeqTxn, walTxnDetails.getLastSeqTxn()));
        walTxnDetails.readObservableTxnMeta(other, transactionLogCursor, rootLen, appliedSeqTxn, txWriter.getMaxTimestamp());
    }

    /**
     * Truncates table partitions leaving symbol files.
     * Used for truncate without holding Read lock on the table like in case of WAL tables.
     * This method leaves symbol files intact.
     */
    public final void removeAllPartitions() {
        if (size() == 0) {
            return;
        }

        if (partitionBy == PartitionBy.NONE) {
            throw CairoException.critical(0).put("cannot remove partitions from non-partitioned table");
        }

        // Remove all partitions from txn file, column version file.
        txWriter.beginPartitionSizeUpdate();

        closeActivePartition(false);
        scheduleRemoveAllPartitions();

        columnVersionWriter.truncate();
        txWriter.removeAllPartitions();
        columnVersionWriter.commit();
        txWriter.setColumnVersion(columnVersionWriter.getVersion());
        txWriter.commit(denseSymbolMapWriters);
        rowAction = ROW_ACTION_OPEN_PARTITION;

        closeActivePartition(false);
        processPartitionRemoveCandidates();

        LOG.info().$("removed all partitions (soft truncated) [name=").utf8(tableToken.getTableName()).I$();
    }

    @Override
    public void removeColumn(@NotNull CharSequence name) {
        assert txWriter.getLagRowCount() == 0;

        checkDistressed();
        checkColumnName(name);

        final int index = getColumnIndex(name);
        final int type = metadata.getColumnType(index);

        LOG.info().$("removing [column=").utf8(name).$(", path=").utf8(path).I$();

        // check if we are moving timestamp from a partitioned table
        final int timestampIndex = metaMem.getInt(META_OFFSET_TIMESTAMP_INDEX);
        boolean timestamp = (index == timestampIndex);

        if (timestamp && PartitionBy.isPartitioned(partitionBy)) {
            throw CairoException.nonCritical().put("Cannot remove timestamp from partitioned table");
        }

        commit();

        metaSwapIndex = removeColumnFromMeta(index);

        // close _meta so we can rename it
        metaMem.close();

        // rename _meta to _meta.prev
        renameMetaToMetaPrev(name);

        // after we moved _meta to _meta.prev
        // we have to have _todo to restore _meta should anything go wrong
        writeRestoreMetaTodo(name);

        // rename _meta.swp to _meta
        renameSwapMetaToMeta(name);

        // remove column objects
        removeColumn(index);

        // remove symbol map writer or entry for such
        removeSymbolMapWriter(index);

        // reset timestamp limits
        if (timestamp) {
            txWriter.resetTimestamp();
            timestampSetter = value -> {
            };
        }

        try {
            // open _meta file
            openMetaFile(ff, path, rootLen, metaMem);

            // remove _todo
            clearTodoLog();

            // remove column files has to be done after _todo is removed
            removeColumnFiles(index, type);
        } catch (CairoException e) {
            throwDistressException(e);
        }

        bumpMetadataAndColumnStructureVersion();

        metadata.removeColumn(index);
        if (timestamp) {
            metadata.clearTimestampIndex();
        }

        finishColumnPurge();
        LOG.info().$("REMOVED column '").utf8(name).$('[').$(ColumnType.nameOf(type)).$("]' from ").$(path).$();
    }

    @Override
    public boolean removePartition(long timestamp) {
        if (!PartitionBy.isPartitioned(partitionBy)) {
            return false;
        }

        // commit changes, there may be uncommitted rows of any partition
        commit();

        // Handle split partitions.
        // One logical partition may be split into multiple physical partitions.
        // For example partition daily '2024-02-24' can be stored as 2 pieces '2024-02-24' and '2024-02-24T12'
        long logicalPartitionTimestampToDelete = txWriter.getLogicalPartitionTimestamp(timestamp);
        int partitionIndex = txWriter.getPartitionIndex(logicalPartitionTimestampToDelete);
        boolean dropped = false;
        if (partitionIndex >= 0) {
            long partitionTimestamp;
            while (partitionIndex < txWriter.getPartitionCount() &&
                    txWriter.getLogicalPartitionTimestamp(
                            partitionTimestamp = txWriter.getPartitionTimestampByIndex(partitionIndex)
                    ) == logicalPartitionTimestampToDelete) {
                dropped |= dropPartitionByExactTimestamp(partitionTimestamp);
            }
        }
        return dropped;
    }

    @Override
    public void renameColumn(@NotNull CharSequence currentName, @NotNull CharSequence newName) {
        checkDistressed();
        checkColumnName(newName);

        final int index = getColumnIndex(currentName);
        final int type = metadata.getColumnType(index);

        LOG.info().$("renaming column '").utf8(currentName).$('[').$(ColumnType.nameOf(type)).$("]' to '").utf8(newName).$("' in ").$(path).$();

        commit();

        this.metaSwapIndex = renameColumnFromMeta(index, newName);

        // close _meta so we can rename it
        metaMem.close();

        // rename _meta to _meta.prev
        renameMetaToMetaPrev(currentName);

        // after we moved _meta to _meta.prev
        // we have to have _todo to restore _meta should anything go wrong
        writeRestoreMetaTodo(currentName);

        // rename _meta.swp to _meta
        renameSwapMetaToMeta(currentName);

        try {
            // open _meta file
            openMetaFile(ff, path, rootLen, metaMem);

            // remove _todo
            clearTodoLog();

            // rename column files has to be done after _todo is removed
            hardLinkAndPurgeColumnFiles(currentName, index, newName, type);
        } catch (CairoException e) {
            throwDistressException(e);
        }

        bumpMetadataAndColumnStructureVersion();

        // Call finish purge to remove old column files before renaming them in metadata
        finishColumnPurge();
        metadata.renameColumn(currentName, newName);

        if (index == metadata.getTimestampIndex()) {
            designatedTimestampColumnName = Chars.toString(newName);
        }

        LOG.info().$("RENAMED column '").utf8(currentName).$("' to '").utf8(newName).$("' from ").$(path).$();
    }

    @Override
    public void renameTable(@NotNull CharSequence fromNameTable, @NotNull CharSequence toTableName) {
        // table writer is not involved in concurrent table rename, the `fromTableName` must
        // always match tableWriter's table name
        LOG.debug().$("renaming table [path=").utf8(path).$(", seqTxn=").$(txWriter.getSeqTxn()).I$();
        try {
            TableUtils.overwriteTableNameFile(path, ddlMem, ff, toTableName);
        } finally {
            path.trimTo(rootLen);
        }
        // Record column structure version bump in txn file for WAL sequencer structure version to match writer structure version.
        bumpColumnStructureVersion();
    }

    @Override
    public void rollback() {
        checkDistressed();
        if (o3InError || inTransaction()) {
            try {
                LOG.info().$("tx rollback [name=").utf8(tableToken.getTableName()).I$();
                partitionRemoveCandidates.clear();
                o3CommitBatchTimestampMin = Long.MAX_VALUE;
                if ((masterRef & 1) != 0) {
                    masterRef++;
                }
                freeColumns(false);
                txWriter.unsafeLoadAll();
                rollbackIndexes();
                rollbackSymbolTables();
                columnVersionWriter.readUnsafe();
                closeActivePartition(false);
                purgeUnusedPartitions();
                configureAppendPosition();
                o3InError = false;
                // when we rolled transaction back, hasO3() has to be false
                o3MasterRef = -1;
                LOG.info().$("tx rollback complete [name=").utf8(tableToken.getTableName()).I$();
                processCommandQueue(false);
                metrics.tableWriter().incrementRollbacks();
            } catch (Throwable e) {
                LOG.critical().$("could not perform rollback [name=").utf8(tableToken.getTableName()).$(", msg=").$(e.getMessage()).I$();
                distressed = true;
            }
        }
    }

<<<<<<< HEAD
    public void setCommitListener(CommitListener commitListener) {
        this.commitListener = commitListener;
    }

=======
>>>>>>> 83dacadf
    public void setExtensionListener(ExtensionListener listener) {
        txWriter.setExtensionListener(listener);
    }

    public void setLifecycleManager(LifecycleManager lifecycleManager) {
        this.lifecycleManager = lifecycleManager;
    }

    @Override
    public void setMetaMaxUncommittedRows(int maxUncommittedRows) {
        try {
            commit();
            long metaSize = copyMetadataAndUpdateVersion();
            openMetaSwapFileByIndex(ff, ddlMem, path, rootLen, this.metaSwapIndex);
            try {
                ddlMem.jumpTo(META_OFFSET_MAX_UNCOMMITTED_ROWS);
                ddlMem.putInt(maxUncommittedRows);
                ddlMem.jumpTo(metaSize);
            } finally {
                ddlMem.close();
            }

            finishMetaSwapUpdate();
            metadata.setMaxUncommittedRows(maxUncommittedRows);
        } finally {
            ddlMem.close();
        }
    }

    @Override
    public void setMetaO3MaxLag(long o3MaxLagUs) {
        try {
            commit();
            long metaSize = copyMetadataAndUpdateVersion();
            openMetaSwapFileByIndex(ff, ddlMem, path, rootLen, this.metaSwapIndex);
            try {
                ddlMem.jumpTo(META_OFFSET_O3_MAX_LAG);
                ddlMem.putLong(o3MaxLagUs);
                ddlMem.jumpTo(metaSize);
            } finally {
                ddlMem.close();
            }

            finishMetaSwapUpdate();
            metadata.setO3MaxLag(o3MaxLagUs);
        } finally {
            ddlMem.close();
        }
    }

    public void setSeqTxn(long seqTxn) {
        assert txWriter.getLagRowCount() == 0 && txWriter.getLagTxnCount() == 0;
        txWriter.setSeqTxn(seqTxn);
    }

    public long size() {
        // This is uncommitted row count
        return txWriter.getRowCount() + getO3RowCount();
    }

    @TestOnly
    public void squashAllPartitionsIntoOne() {
        squashSplitPartitions(0, txWriter.getPartitionCount(), 1, false);
    }

    @Override
    public void squashPartitions() {
        // Do not cache txWriter.getPartitionCount() as it changes during the squashing
        for (int i = 0; i < txWriter.getPartitionCount(); i++) {
            squashPartitionForce(i);
        }
    }

    @Override
    public boolean supportsMultipleWriters() {
        return false;
    }

    /**
     * Processes writer command queue to execute writer async commands such as replication and table alters.
     * Does not accept structure changes, e.g. equivalent to tick(false)
     * Some tick calls can result into transaction commit.
     */
    @Override
    public void tick() {
        tick(false);
    }

    /**
     * Processes writer command queue to execute writer async commands such as replication and table alters.
     * Some tick calls can result into transaction commit.
     *
     * @param contextAllowsAnyStructureChanges If true accepts any Alter table command, if false does not accept significant table
     *                                         structure changes like column drop, rename
     */
    public void tick(boolean contextAllowsAnyStructureChanges) {
        // Some alter table trigger commit() which trigger tick()
        // If already inside the tick(), do not re-enter it.
        processCommandQueue(contextAllowsAnyStructureChanges);
    }

    @Override
    public String toString() {
        return "TableWriter{name=" + tableToken.getTableName() + '}';
    }

    public void transferLock(int lockFd) {
        assert lockFd != -1;
        this.lockFd = lockFd;
    }

    /**
     * Truncates table including symbol tables. When operation is unsuccessful it throws CairoException.
     * With that truncate can be retried or alternatively table can be closed. Outcome of any other operation
     * with the table is undefined and likely to cause segmentation fault. When table re-opens any partial
     * truncate will be retried.
     */
    @Override
    public final void truncate() {
        truncate(false);
    }

    /**
     * Truncates table, but keeps symbol tables. When operation is unsuccessful it throws CairoException.
     * With that truncate can be retried or alternatively table can be closed. Outcome of any other operation
     * with the table is undefined and likely to cause segmentation fault. When table re-opens any partial
     * truncate will be retried.
     */
    @Override
    public final void truncateSoft() {
        truncate(true);
    }

    public void updateTableToken(TableToken tableToken) {
        this.tableToken = tableToken;
        this.metadata.updateTableToken(tableToken);
    }

    public void upsertColumnVersion(long partitionTimestamp, int columnIndex, long columnTop) {
        columnVersionWriter.upsert(partitionTimestamp, columnIndex, txWriter.txn, columnTop);
        txWriter.updatePartitionColumnVersion(partitionTimestamp);
    }

    /**
     * Eagerly sets up writer instance. Otherwise, writer will initialize lazily. Invoking this method could improve
     * performance of some applications. UDP receivers use this in order to avoid initial receive buffer contention.
     */
    public void warmUp() {
        Row r = newRow(Math.max(Timestamps.O3_MIN_TS, txWriter.getMaxTimestamp()));
        try {
            for (int i = 0; i < columnCount; i++) {
                r.putByte(i, (byte) 0);
            }
        } finally {
            r.cancel();
        }
    }

    private static void configureNullSetters(ObjList<Runnable> nullers, int type, MemoryA mem1, MemoryA mem2) {
        switch (ColumnType.tagOf(type)) {
            case ColumnType.BOOLEAN:
            case ColumnType.BYTE:
                nullers.add(() -> mem1.putByte((byte) 0));
                break;
            case ColumnType.DOUBLE:
                nullers.add(() -> mem1.putDouble(Double.NaN));
                break;
            case ColumnType.FLOAT:
                nullers.add(() -> mem1.putFloat(Float.NaN));
                break;
            case ColumnType.INT:
                nullers.add(() -> mem1.putInt(Numbers.INT_NaN));
                break;
            case ColumnType.IPv4:
                nullers.add(() -> mem1.putInt(Numbers.IPv4_NULL));
                break;
            case ColumnType.LONG:
            case ColumnType.DATE:
            case ColumnType.TIMESTAMP:
                nullers.add(() -> mem1.putLong(Numbers.LONG_NaN));
                break;
            case ColumnType.LONG128:
                // fall through
            case ColumnType.UUID:
                nullers.add(() -> mem1.putLong128(Numbers.LONG_NaN, Numbers.LONG_NaN));
                break;
            case ColumnType.LONG256:
                nullers.add(() -> mem1.putLong256(Numbers.LONG_NaN, Numbers.LONG_NaN, Numbers.LONG_NaN, Numbers.LONG_NaN));
                break;
            case ColumnType.SHORT:
                nullers.add(() -> mem1.putShort((short) 0));
                break;
            case ColumnType.CHAR:
                nullers.add(() -> mem1.putChar((char) 0));
                break;
            case ColumnType.STRING:
                nullers.add(() -> mem2.putLong(mem1.putNullStr()));
                break;
            case ColumnType.SYMBOL:
                nullers.add(() -> mem1.putInt(SymbolTable.VALUE_IS_NULL));
                break;
            case ColumnType.BINARY:
                nullers.add(() -> mem2.putLong(mem1.putNullBin()));
                break;
            case ColumnType.GEOBYTE:
                nullers.add(() -> mem1.putByte(GeoHashes.BYTE_NULL));
                break;
            case ColumnType.GEOSHORT:
                nullers.add(() -> mem1.putShort(GeoHashes.SHORT_NULL));
                break;
            case ColumnType.GEOINT:
                nullers.add(() -> mem1.putInt(GeoHashes.INT_NULL));
                break;
            case ColumnType.GEOLONG:
                nullers.add(() -> mem1.putLong(GeoHashes.NULL));
                break;
            default:
                nullers.add(NOOP);
        }
    }

    /**
     * This an O(n) method to find if column by the same name already exists. The benefit of poor performance
     * is that we don't keep column name strings on heap. We only use this method when adding new column, where
     * high performance of name check does not matter much.
     *
     * @param name to check
     * @return 0 based column index.
     */
    private static int getColumnIndexQuiet(MemoryMR metaMem, CharSequence name, int columnCount) {
        long nameOffset = getColumnNameOffset(columnCount);
        for (int i = 0; i < columnCount; i++) {
            CharSequence col = metaMem.getStr(nameOffset);
            int columnType = getColumnType(metaMem, i); // Negative means deleted column
            if (columnType > 0 && Chars.equalsIgnoreCase(col, name)) {
                return i;
            }
            nameOffset += Vm.getStorageLength(col);
        }
        return -1;
    }

    private static void linkFile(FilesFacade ff, LPSZ from, LPSZ to) {
        if (ff.exists(from)) {
            if (ff.hardLink(from, to) == FILES_RENAME_OK) {
                LOG.debug().$("renamed [from=").utf8(from).$(", to=").utf8(to).I$();
            } else {
                throw CairoException.critical(ff.errno())
                        .put("could not create hard link [errno=").put(ff.errno())
                        .put(", from=").put(from)
                        .put(", to=").put(to)
                        .put(']');
            }
        }
    }

    private static ColumnVersionWriter openColumnVersionFile(CairoConfiguration configuration, Path path, int rootLen) {
        path.concat(COLUMN_VERSION_FILE_NAME).$();
        try {
            return new ColumnVersionWriter(configuration, path);
        } finally {
            path.trimTo(rootLen);
        }
    }

    private static void openMetaFile(FilesFacade ff, Path path, int rootLen, MemoryMR metaMem) {
        path.concat(META_FILE_NAME).$();
        try {
            metaMem.smallFile(ff, path, MemoryTag.MMAP_TABLE_WRITER);
        } finally {
            path.trimTo(rootLen);
        }
    }

    private static void removeFileAndOrLog(FilesFacade ff, LPSZ name) {
        if (ff.exists(name)) {
            if (ff.remove(name)) {
                LOG.debug().$("removed [file=").utf8(name).I$();
            } else {
                LOG.error()
                        .$("could not remove [errno=").$(ff.errno())
                        .$(", file=").utf8(name)
                        .I$();
            }
        }
    }

    private int addColumnToMeta(
            CharSequence name,
            int type,
            boolean indexFlag,
            int indexValueBlockCapacity,
            boolean sequentialFlag
    ) {
        int index;
        try {
            index = openMetaSwapFile(ff, ddlMem, path, rootLen, configuration.getMaxSwapFileCount());
            int columnCount = metaMem.getInt(META_OFFSET_COUNT);

            ddlMem.putInt(columnCount + 1);
            ddlMem.putInt(metaMem.getInt(META_OFFSET_PARTITION_BY));
            ddlMem.putInt(metaMem.getInt(META_OFFSET_TIMESTAMP_INDEX));
            copyVersionAndLagValues();
            ddlMem.jumpTo(META_OFFSET_COLUMN_TYPES);
            for (int i = 0; i < columnCount; i++) {
                writeColumnEntry(i, false, isColumnDedupKey(metaMem, i));
            }

            // add new column metadata to bottom of list
            ddlMem.putInt(type);
            long flags = 0;
            if (indexFlag) {
                flags |= META_FLAG_BIT_INDEXED;
            }

            if (sequentialFlag) {
                flags |= META_FLAG_BIT_SEQUENTIAL;
            }

            if (false) {
                flags |= META_FLAG_BIT_DEDUP_KEY;
            }

            ddlMem.putLong(flags);
            ddlMem.putInt(indexValueBlockCapacity);
            ddlMem.putLong(configuration.getRandom().nextLong());
            ddlMem.skip(8);

            long nameOffset = getColumnNameOffset(columnCount);
            for (int i = 0; i < columnCount; i++) {
                CharSequence columnName = metaMem.getStr(nameOffset);
                ddlMem.putStr(columnName);
                nameOffset += Vm.getStorageLength(columnName);
            }
            ddlMem.putStr(name);
            ddlMem.sync(false);
        } finally {
            // truncate _meta file exactly, the file size never changes.
            // Metadata updates are written to a new file and then swapped by renaming.
            ddlMem.close(true, Vm.TRUNCATE_TO_POINTER);
        }
        return index;
    }

    private long applyFromWalLagToLastPartition(long commitToTimestamp, boolean commitTerminates) {
        long lagMinTimestamp = txWriter.getLagMinTimestamp();
        if (!isDeduplicationEnabled()
                && txWriter.getLagRowCount() > 0
                && txWriter.isLagOrdered()
                && txWriter.getMaxTimestamp() <= lagMinTimestamp
                && txWriter.getPartitionTimestampByTimestamp(lagMinTimestamp) == lastPartitionTimestamp) {
            // There is some data in LAG, it's ordered, and it's already written to the last partition.
            // We can simply increase the last partition transient row count to make it committed.

            long lagMaxTimestamp = txWriter.getLagMaxTimestamp();
            commitToTimestamp = Math.min(commitToTimestamp, partitionTimestampHi);
            if (lagMaxTimestamp <= commitToTimestamp) {
                // Easy case, all lag data can be marked as committed in the last partition
                LOG.debug().$("fast apply full lag to last partition [table=").$(tableToken).I$();
                applyLagToLastPartition(lagMaxTimestamp, txWriter.getLagRowCount(), Long.MAX_VALUE, commitTerminates);
                return lagMaxTimestamp;
            } else if (lagMinTimestamp <= commitToTimestamp) {
                // Find the max row which can be marked as committed in the last timestamp
                long lagRows = txWriter.getLagRowCount();
                long timestampMapOffset = txWriter.getTransientRowCount() * Long.BYTES;
                long timestampMapSize = lagRows * Long.BYTES;
                long timestampMaAddr = mapAppendColumnBuffer(
                        getPrimaryColumn(metadata.getTimestampIndex()),
                        timestampMapOffset,
                        timestampMapSize,
                        false
                );
                try {
                    final long timestampAddr = Math.abs(timestampMaAddr);
                    final long binarySearchInsertionPoint = Vect.binarySearch64Bit(
                            timestampAddr,
                            commitToTimestamp,
                            0,
                            lagRows - 1,
                            BinarySearch.SCAN_DOWN
                    );
                    long applyCount = (binarySearchInsertionPoint < 0) ? -binarySearchInsertionPoint - 1 : binarySearchInsertionPoint + 1;

                    long newMinLagTimestamp = Unsafe.getUnsafe().getLong(timestampAddr + applyCount * Long.BYTES);
                    long newMaxTimestamp = Unsafe.getUnsafe().getLong(timestampAddr + (applyCount - 1) * Long.BYTES);
                    assert newMinLagTimestamp > commitToTimestamp && commitToTimestamp >= newMaxTimestamp;

                    applyLagToLastPartition(newMaxTimestamp, (int) applyCount, newMinLagTimestamp, commitTerminates);

                    LOG.debug().$("partial apply lag to last partition [table=").$(tableToken)
                            .$(" ,lagSize=").$(lagRows)
                            .$(" ,rowApplied=").$(applyCount)
                            .$(", commitToTimestamp=").$(commitToTimestamp)
                            .$(", newMaxTimestamp=").$(newMaxTimestamp)
                            .$(", newMinLagTimestamp=").$(newMinLagTimestamp)
                            .I$();
                    return newMaxTimestamp;
                } finally {
                    mapAppendColumnBufferRelease(timestampMaAddr, timestampMapOffset, timestampMapSize);
                }
            }
        }
        return Long.MIN_VALUE;
    }

    private void applyLagToLastPartition(long maxTimestamp, int lagRowCount, long lagMinTimestamp, boolean commitTerminates) {
        long initialTransientRowCount = txWriter.transientRowCount;
        txWriter.transientRowCount += lagRowCount;
        txWriter.updatePartitionSizeByTimestamp(lastPartitionTimestamp, txWriter.transientRowCount);
        txWriter.setMinTimestamp(Math.min(txWriter.getMinTimestamp(), txWriter.getLagMinTimestamp()));
        txWriter.setLagMinTimestamp(lagMinTimestamp);
        if (txWriter.getLagRowCount() == lagRowCount) {
            txWriter.setLagMaxTimestamp(Long.MIN_VALUE);
        }
        txWriter.setLagRowCount(txWriter.getLagRowCount() - lagRowCount);
        txWriter.setMaxTimestamp(maxTimestamp);
        if (indexCount > 0) {
            // To index correctly, we need to set append offset of symbol columns first.
            // So that re-indexing can read symbol values to the correct limits.
            final long newTransientRowCount = txWriter.getTransientRowCount();
            final int shl = ColumnType.pow2SizeOf(ColumnType.SYMBOL);
            for (int i = 0, n = metadata.getColumnCount(); i < n; i++) {
                if (metadata.getColumnType(i) == ColumnType.SYMBOL && metadata.isColumnIndexed(i)) {
                    getPrimaryColumn(i).jumpTo(newTransientRowCount << shl);
                }
            }
            updateIndexesParallel(initialTransientRowCount, newTransientRowCount);
        }
        // set append position on columns so that the files are truncated to the correct size
        // if the partition is closed after the commit.
        // If wal commit terminates here, column positions should include lag to not truncate the WAL lag data.
        // Otherwise, lag will be copied out and ok to truncate to the transient row count.
        long partitionTruncateRowCount = txWriter.getTransientRowCount() + (commitTerminates ? txWriter.getLagRowCount() : 0);
        setAppendPosition(partitionTruncateRowCount, false);
    }

    private boolean assertColumnPositionIncludeWalLag() {
        return txWriter.getLagRowCount() == 0
                || columns.get(getPrimaryColumnIndex(metadata.getTimestampIndex())).getAppendOffset() == (txWriter.getTransientRowCount() + txWriter.getLagRowCount()) * Long.BYTES;
    }

    private void attachPartitionCheckFilesMatchFixedColumn(
            int columnType,
            long partitionSize,
            long columnTop,
            String columnName,
            long columnNameTxn,
            Path partitionPath,
            long partitionTimestamp,
            int columnIndex
    ) {
        long columnSize = partitionSize - columnTop;
        if (columnSize == 0) {
            return;
        }

        TableUtils.dFile(partitionPath, columnName, columnNameTxn);
        if (!ff.exists(partitionPath.$())) {
            LOG.info().$("attaching partition with missing column [path=").$(partitionPath).I$();
            columnVersionWriter.upsertColumnTop(partitionTimestamp, columnIndex, partitionSize);
        } else {
            long fileSize = ff.length(partitionPath);
            if (fileSize < (columnSize << ColumnType.pow2SizeOf(columnType))) {
                throw CairoException.critical(0)
                        .put("Column file is too small. ")
                        .put("Partition files inconsistent [file=")
                        .put(partitionPath)
                        .put(", expectedSize=")
                        .put(columnSize << ColumnType.pow2SizeOf(columnType))
                        .put(", actual=")
                        .put(fileSize)
                        .put(']');
            }
        }
    }

    private void attachPartitionCheckFilesMatchVarLenColumn(
            long partitionSize,
            long columnTop,
            String columnName,
            long columnNameTxn,
            Path partitionPath,
            long partitionTimestamp,
            int columnIndex
    ) throws CairoException {
        long columnSize = partitionSize - columnTop;
        if (columnSize == 0) {
            return;
        }

        int pathLen = partitionPath.length();
        TableUtils.dFile(partitionPath, columnName, columnNameTxn);
        long dataLength = ff.length(partitionPath.$());

        if (dataLength > 0) {
            partitionPath.trimTo(pathLen);
            TableUtils.iFile(partitionPath, columnName, columnNameTxn);

            int typeSize = Long.BYTES;
            int indexFd = openRO(ff, partitionPath, LOG);
            try {
                long fileSize = ff.length(indexFd);
                long expectedFileSize = (columnSize + 1) * typeSize;
                if (fileSize < expectedFileSize) {
                    throw CairoException.critical(0)
                            .put("Column file is too small. ")
                            .put("Partition files inconsistent [file=")
                            .put(partitionPath)
                            .put(",expectedSize=")
                            .put(expectedFileSize)
                            .put(",actual=")
                            .put(fileSize)
                            .put(']');
                }

                long mappedAddr = mapRO(ff, indexFd, expectedFileSize, MemoryTag.MMAP_DEFAULT);
                try {
                    long prevDataAddress = dataLength;
                    for (long offset = columnSize * typeSize; offset >= 0; offset -= typeSize) {
                        long dataAddress = Unsafe.getUnsafe().getLong(mappedAddr + offset);
                        if (dataAddress < 0 || dataAddress > dataLength) {
                            throw CairoException.critical(0).put("Variable size column has invalid data address value [path=").put(path)
                                    .put(", indexOffset=").put(offset)
                                    .put(", dataAddress=").put(dataAddress)
                                    .put(", dataFileSize=").put(dataLength)
                                    .put(']');
                        }

                        // Check that addresses are monotonic
                        if (dataAddress > prevDataAddress) {
                            throw CairoException.critical(0).put("Variable size column has invalid data address value [path=").put(partitionPath)
                                    .put(", indexOffset=").put(offset)
                                    .put(", dataAddress=").put(dataAddress)
                                    .put(", prevDataAddress=").put(prevDataAddress)
                                    .put(", dataFileSize=").put(dataLength)
                                    .put(']');
                        }
                        prevDataAddress = dataAddress;
                    }
                } finally {
                    ff.munmap(mappedAddr, expectedFileSize, MemoryTag.MMAP_DEFAULT);
                }
            } finally {
                ff.close(indexFd);
            }
        } else {
            LOG.info().$("attaching partition with missing column [path=").$(partitionPath).I$();
            columnVersionWriter.upsertColumnTop(partitionTimestamp, columnIndex, partitionSize);
        }
    }

    private void attachPartitionCheckSymbolColumn(long partitionSize, long columnTop, String columnName, long columnNameTxn, Path partitionPath, long partitionTimestamp, int columnIndex) {
        long columnSize = partitionSize - columnTop;
        if (columnSize == 0) {
            return;
        }

        int pathLen = partitionPath.length();
        TableUtils.dFile(partitionPath, columnName, columnNameTxn);
        if (!ff.exists(partitionPath.$())) {
            columnVersionWriter.upsertColumnTop(partitionTimestamp, columnIndex, partitionSize);
            return;
        }

        int fd = openRO(ff, partitionPath.$(), LOG);
        try {
            long fileSize = ff.length(fd);
            int typeSize = Integer.BYTES;
            long expectedSize = columnSize * typeSize;
            if (fileSize < expectedSize) {
                throw CairoException.critical(0)
                        .put("Column file is too small. ")
                        .put("Partition files inconsistent [file=")
                        .put(partitionPath)
                        .put(", expectedSize=")
                        .put(expectedSize)
                        .put(", actual=")
                        .put(fileSize)
                        .put(']');
            }

            long address = mapRO(ff, fd, fileSize, MemoryTag.MMAP_DEFAULT);
            try {
                int maxKey = Vect.maxInt(address, columnSize);
                int symbolValues = symbolMapWriters.getQuick(columnIndex).getSymbolCount();
                if (maxKey >= symbolValues) {
                    throw CairoException.critical(0)
                            .put("Symbol file does not match symbol column [file=")
                            .put(path)
                            .put(", key=")
                            .put(maxKey)
                            .put(", columnKeys=")
                            .put(symbolValues)
                            .put(']');
                }
                int minKey = Vect.minInt(address, columnSize);
                if (minKey != SymbolTable.VALUE_IS_NULL && minKey < 0) {
                    throw CairoException.critical(0)
                            .put("Symbol file does not match symbol column, invalid key [file=")
                            .put(path)
                            .put(", key=")
                            .put(minKey)
                            .put(']');
                }
            } finally {
                ff.munmap(address, fileSize, MemoryTag.MMAP_DEFAULT);
            }

            if (metadata.isColumnIndexed(columnIndex)) {
                valueFileName(partitionPath.trimTo(pathLen), columnName, columnNameTxn);
                if (!ff.exists(partitionPath.$())) {
                    throw CairoException.critical(0)
                            .put("Symbol index value file does not exist [file=")
                            .put(partitionPath)
                            .put(']');
                }
                keyFileName(partitionPath.trimTo(pathLen), columnName, columnNameTxn);
                if (!ff.exists(partitionPath.$())) {
                    throw CairoException.critical(0)
                            .put("Symbol index key file does not exist [file=")
                            .put(partitionPath)
                            .put(']');
                }
            }
        } finally {
            ff.close(fd);
        }
    }

    private boolean attachPrepare(long partitionTimestamp, long partitionSize, Path detachedPath, int detachedPartitionRoot) {
        try {
            // load/check _meta
            detachedPath.trimTo(detachedPartitionRoot).concat(META_FILE_NAME);
            if (!ff.exists(detachedPath.$())) {
                // Backups and older versions of detached partitions will not have _dmeta
                LOG.info().$("detached ").$(META_FILE_NAME).$(" file not found, skipping check [path=").$(detachedPath).I$();
                return false;
            }

            if (attachMetadata == null) {
                attachMetaMem = Vm.getCMRInstance();
                attachMetaMem.smallFile(ff, detachedPath, MemoryTag.MMAP_TABLE_WRITER);
                attachMetadata = new TableWriterMetadata(tableToken, attachMetaMem);
            } else {
                attachMetaMem.smallFile(ff, detachedPath, MemoryTag.MMAP_TABLE_WRITER);
                attachMetadata.reload(attachMetaMem);
            }

            if (metadata.getTableId() != attachMetadata.getTableId()) {
                // very same table, attaching foreign partitions is not allowed
                throw CairoException.detachedMetadataMismatch("table_id");
            }
            if (metadata.getTimestampIndex() != attachMetadata.getTimestampIndex()) {
                // designated timestamps in both tables, same index
                throw CairoException.detachedMetadataMismatch("timestamp_index");
            }

            // load/check _dcv, updating local column tops
            // set current _dcv to where the partition was
            detachedPath.trimTo(detachedPartitionRoot).concat(COLUMN_VERSION_FILE_NAME).$();
            if (!ff.exists(detachedPath)) {
                // Backups and older versions of detached partitions will not have _cv
                LOG.error().$("detached _dcv file not found, skipping check [path=").$(detachedPath).I$();
                return false;
            } else {
                if (attachColumnVersionReader == null) {
                    attachColumnVersionReader = new ColumnVersionReader();
                }
                attachColumnVersionReader.ofRO(ff, detachedPath);
                attachColumnVersionReader.readUnsafe();
            }

            // override column tops for the partition we are attaching
            columnVersionWriter.copyPartition(partitionTimestamp, attachColumnVersionReader);

            for (int colIdx = 0; colIdx < columnCount; colIdx++) {
                String columnName = metadata.getColumnName(colIdx);

                // check name
                int detColIdx = attachMetadata.getColumnIndexQuiet(columnName);
                if (detColIdx == -1) {
                    columnVersionWriter.upsertColumnTop(partitionTimestamp, colIdx, partitionSize);
                    continue;
                }

                if (detColIdx != colIdx) {
                    throw CairoException.detachedColumnMetadataMismatch(colIdx, columnName, "name");
                }

                // check type
                int tableColType = metadata.getColumnType(colIdx);
                int attachColType = attachMetadata.getColumnType(detColIdx);
                if (tableColType != attachColType && tableColType != -attachColType) {
                    throw CairoException.detachedColumnMetadataMismatch(colIdx, columnName, "type");
                }

                if (tableColType != attachColType) {
                    // This is very suspicious. The column was deleted in the detached partition,
                    // but it exists in the target table.
                    LOG.info().$("detached partition has column deleted while the table has the same column alive [tableName=").utf8(tableToken.getTableName())
                            .$(", columnName=").utf8(columnName)
                            .$(", columnType=").$(ColumnType.nameOf(tableColType))
                            .I$();
                    columnVersionWriter.upsertColumnTop(partitionTimestamp, colIdx, partitionSize);
                }

                // check column is / was indexed
                if (ColumnType.isSymbol(tableColType)) {
                    boolean isIndexedNow = metadata.isColumnIndexed(colIdx);
                    boolean wasIndexedAtDetached = attachMetadata.isColumnIndexed(detColIdx);
                    int indexValueBlockCapacityNow = metadata.getIndexValueBlockCapacity(colIdx);
                    int indexValueBlockCapacityDetached = attachMetadata.getIndexValueBlockCapacity(detColIdx);

                    if (!isIndexedNow && wasIndexedAtDetached) {
                        long columnNameTxn = attachColumnVersionReader.getColumnNameTxn(partitionTimestamp, colIdx);
                        keyFileName(detachedPath.trimTo(detachedPartitionRoot), columnName, columnNameTxn);
                        removeFileAndOrLog(ff, detachedPath);
                        valueFileName(detachedPath.trimTo(detachedPartitionRoot), columnName, columnNameTxn);
                        removeFileAndOrLog(ff, detachedPath);
                    } else if (isIndexedNow
                            && (!wasIndexedAtDetached || indexValueBlockCapacityNow != indexValueBlockCapacityDetached)) {
                        // Was not indexed before or value block capacity has changed
                        detachedPath.trimTo(detachedPartitionRoot);
                        rebuildAttachedPartitionColumnIndex(partitionTimestamp, partitionSize, columnName);
                    }
                }
            }
            return true;
            // Do not remove _dmeta and _dcv to keep partition attachable in case of fs copy / rename failure
        } finally {
            Misc.free(attachColumnVersionReader);
            Misc.free(attachMetaMem);
            Misc.free(attachIndexBuilder);
        }
    }

    private void attachValidateMetadata(long partitionSize, Path partitionPath, long partitionTimestamp) throws CairoException {
        // for each column, check that file exists in the partition folder
        int rootLen = partitionPath.length();
        for (int columnIndex = 0, size = metadata.getColumnCount(); columnIndex < size; columnIndex++) {
            try {
                final String columnName = metadata.getColumnName(columnIndex);
                int columnType = metadata.getColumnType(columnIndex);

                if (columnType > -1L) {
                    long columnTop = columnVersionWriter.getColumnTop(partitionTimestamp, columnIndex);
                    if (columnTop < 0 || columnTop == partitionSize) {
                        // Column does not exist in the partition
                        continue;
                    }
                    long columnNameTxn = columnVersionWriter.getDefaultColumnNameTxn(columnIndex);
                    switch (ColumnType.tagOf(columnType)) {
                        case ColumnType.INT:
                        case ColumnType.LONG:
                        case ColumnType.BOOLEAN:
                        case ColumnType.BYTE:
                        case ColumnType.TIMESTAMP:
                        case ColumnType.DATE:
                        case ColumnType.DOUBLE:
                        case ColumnType.CHAR:
                        case ColumnType.SHORT:
                        case ColumnType.FLOAT:
                        case ColumnType.LONG128:
                        case ColumnType.LONG256:
                        case ColumnType.GEOBYTE:
                        case ColumnType.GEOSHORT:
                        case ColumnType.GEOINT:
                        case ColumnType.GEOLONG:
                        case ColumnType.UUID:
                        case ColumnType.IPv4:
                            attachPartitionCheckFilesMatchFixedColumn(columnType, partitionSize, columnTop, columnName, columnNameTxn, partitionPath, partitionTimestamp, columnIndex);
                            break;
                        case ColumnType.STRING:
                        case ColumnType.BINARY:
                            attachPartitionCheckFilesMatchVarLenColumn(partitionSize, columnTop, columnName, columnNameTxn, partitionPath, partitionTimestamp, columnIndex);
                            break;
                        case ColumnType.SYMBOL:
                            attachPartitionCheckSymbolColumn(partitionSize, columnTop, columnName, columnNameTxn, partitionPath, partitionTimestamp, columnIndex);
                            break;
                    }
                }
            } finally {
                partitionPath.trimTo(rootLen);
            }
        }
    }

    private void bumpColumnStructureVersion() {
        columnVersionWriter.commit();
        txWriter.setColumnVersion(columnVersionWriter.getVersion());
        txWriter.bumpColumnStructureVersion(this.denseSymbolMapWriters);
        assert txWriter.getMetadataVersion() == metadata.getMetadataVersion();
    }

    private void bumpMasterRef() {
        if ((masterRef & 1) == 0) {
            masterRef++;
        } else {
            cancelRowAndBump();
        }
    }

    private void bumpMetadataAndColumnStructureVersion() {
        columnVersionWriter.commit();
        txWriter.setColumnVersion(columnVersionWriter.getVersion());
        txWriter.bumpMetadataAndColumnStructureVersion(this.denseSymbolMapWriters);
        assert txWriter.getMetadataVersion() == metadata.getMetadataVersion();
    }

    private void bumpMetadataVersion() {
        columnVersionWriter.commit();
        txWriter.setColumnVersion(columnVersionWriter.getVersion());
        txWriter.bumpMetadataVersion(this.denseSymbolMapWriters);
        assert txWriter.getMetadataVersion() == metadata.getMetadataVersion();
    }

    private boolean canSquashOverwritePartitionTail(int partitionIndex) {
        long fromTxn = txWriter.getPartitionNameTxn(partitionIndex);
        if (fromTxn < 0) {
            fromTxn = 0;
        }
        long toTxn = txWriter.getTxn();
        if (partitionIndex + 1 < txWriter.getPartitionCount()) {
            // If next partition is a split partition part of same logical partition
            // for example if the partition is '2020-01-01' and the next partition is '2020-01-01T12.3'
            // then if there are no readers between transaction range [0, 3) the partition is unlocked to append.
            if (txWriter.getLogicalPartitionTimestamp(txWriter.getPartitionTimestampByIndex(partitionIndex)) ==
                    txWriter.getLogicalPartitionTimestamp(txWriter.getPartitionTimestampByIndex(partitionIndex + 1))) {
                toTxn = Math.max(fromTxn + 1, getPartitionNameTxn(partitionIndex + 1) + 1);
            }
        }

        return txnScoreboard.isRangeAvailable(fromTxn, toTxn);
    }

    private void cancelRowAndBump() {
        rowCancel();
        masterRef++;
    }

    private void checkColumnName(CharSequence name) {
        if (!TableUtils.isValidColumnName(name, configuration.getMaxFileNameLength())) {
            throw CairoException.nonCritical().put("invalid column name [table=").put(tableToken.getTableName()).put(", column=").putAsPrintable(name).put(']');
        }
    }

    private void checkDistressed() {
        if (!distressed) {
            return;
        }
        throw new CairoError("Table '" + tableToken.getTableName() + "' is distressed");
    }

    private void checkO3Errors() {
        if (o3ErrorCount.get() > 0) {
            if (lastErrno == O3_ERRNO_FATAL) {
                distressed = true;
                throw new CairoError("commit failed with fatal error, see logs for details [table=" +
                        tableToken.getTableName() +
                        ", tableDir=" + tableToken.getDirName() + "]");
            } else {
                throw CairoException.critical(lastErrno)
                        .put("commit failed, see logs for details [table=")
                        .put(tableToken.getTableName())
                        .put(", tableDir=").put(tableToken.getDirName())
                        .put(']');
            }
        }
    }

    private void clearO3() {
        this.o3MasterRef = -1; // clears o3 flag, hasO3() will be returning false
        rowAction = ROW_ACTION_SWITCH_PARTITION;
        // transaction log is either not required or pending
        activeColumns = columns;
        activeNullSetters = nullSetters;
    }

    private void clearTodoLog() {
        try {
            todoMem.putLong(0, ++todoTxn); // write txn, reader will first read txn at offset 24 and then at offset 0
            Unsafe.getUnsafe().storeFence(); // make sure we do not write hash before writing txn (view from another thread)
            todoMem.putLong(8, 0); // write out our instance hashes
            todoMem.putLong(16, 0);
            Unsafe.getUnsafe().storeFence();
            todoMem.putLong(32, 0);
            Unsafe.getUnsafe().storeFence();
            todoMem.putLong(24, todoTxn);
            // ensure file is closed with correct length
            todoMem.jumpTo(40);
            todoMem.sync(false);
        } finally {
            path.trimTo(rootLen);
        }
    }

    private void closeAppendMemoryTruncate(boolean truncate) {
        for (int i = 0, n = columns.size(); i < n; i++) {
            MemoryMA m = columns.getQuick(i);
            if (m != null) {
                m.close(truncate);
            }
        }
    }

    private void closeWalColumns() {
        for (int col = 0, n = walMappedColumns.size(); col < n; col++) {
            MemoryCMOR mappedColumnMem = walMappedColumns.getQuick(col);
            if (mappedColumnMem != null) {
                Misc.free(mappedColumnMem);
                walColumnMemoryPool.push(mappedColumnMem);
            }
        }
    }

    /**
     * Commits newly added rows of data. This method updates transaction file with pointers to end of appended data.
     * <p>
     * <b>Pending rows</b>
     * <p>This method will cancel pending rows by calling {@link #rowCancel()}. Data in partially appended row will be lost.</p>
     *
     * @param o3MaxLag if > 0 then do a partial commit, leaving the rows within the lag in a new uncommitted transaction
     * @return commit transaction number or -1 if there was nothing to commit
     */
    private long commit(long o3MaxLag) {
        checkDistressed();
        physicallyWrittenRowsSinceLastCommit.set(0);

        if (o3InError) {
            rollback();
            return TableSequencer.NO_TXN;
        }

        if ((masterRef & 1) != 0) {
            rowCancel();
        }

        if (inTransaction()) {
            final boolean o3 = hasO3();
            if (o3) {
                final boolean noop = o3Commit(o3MaxLag);
                if (noop) {
                    // Bookmark masterRef to track how many rows is in uncommitted state
                    this.committedMasterRef = masterRef;
                    return getTxn();
                } else if (o3MaxLag > 0) {
                    // It is possible that O3 commit will create partition just before
                    // the last one, leaving last partition row count 0 when doing ic().
                    // That's when the data from the last partition is moved to in-memory lag.
                    // One way to detect this is to check if index of the "last" partition is not
                    // last partition in the attached partition list.
                    if (reconcileOptimisticPartitions()) {
                        this.lastPartitionTimestamp = txWriter.getLastPartitionTimestamp();
                        this.partitionTimestampHi = txWriter.getNextPartitionTimestamp(txWriter.getMaxTimestamp()) - 1;
                        openLastPartition();
                    }
                }
            } else if (noOpRowCount > 0) {
                LOG.critical()
                        .$("o3 ignoring write on read-only partition [table=").utf8(tableToken.getTableName())
                        .$(", timestamp=").$ts(lastOpenPartitionTs)
                        .$(", numRows=").$(noOpRowCount)
                        .$();
            }


            final long committedRowCount = txWriter.unsafeCommittedFixedRowCount() + txWriter.unsafeCommittedTransientRowCount();
            final long rowsAdded = txWriter.getRowCount() - committedRowCount;

            updateIndexes();
            syncColumns();
            columnVersionWriter.commit();
            txWriter.setColumnVersion(columnVersionWriter.getVersion());
            txWriter.commit(denseSymbolMapWriters);

            // Check if partitions are split into too many pieces and merge few of them back.
            squashSplitPartitions(minSplitPartitionTimestamp, txWriter.getMaxTimestamp(), configuration.getO3LastPartitionMaxSplits());

            // Bookmark masterRef to track how many rows is in uncommitted state
            this.committedMasterRef = masterRef;
            processPartitionRemoveCandidates();

            metrics.tableWriter().incrementCommits();
            metrics.tableWriter().addCommittedRows(rowsAdded);
            if (!o3) {
                // If `o3`, the metric is tracked inside `o3Commit`, possibly async.
                addPhysicallyWrittenRows(rowsAdded);
            }

            noOpRowCount = 0L;
            return getTxn();
        }
        return TableSequencer.NO_TXN;
    }

    private void configureAppendPosition() {
        final boolean partitioned = PartitionBy.isPartitioned(partitionBy);
        if (this.txWriter.getMaxTimestamp() > Long.MIN_VALUE || !partitioned) {
            initLastPartition(this.txWriter.getMaxTimestamp());
            if (partitioned) {
                partitionTimestampHi = txWriter.getNextPartitionTimestamp(txWriter.getMaxTimestamp()) - 1;
                rowAction = ROW_ACTION_OPEN_PARTITION;
                timestampSetter = appendTimestampSetter;
            } else {
                if (metadata.getTimestampIndex() < 0) {
                    rowAction = ROW_ACTION_NO_TIMESTAMP;
                } else {
                    rowAction = ROW_ACTION_NO_PARTITION;
                    timestampSetter = appendTimestampSetter;
                }
            }
        } else {
            rowAction = ROW_ACTION_OPEN_PARTITION;
            timestampSetter = appendTimestampSetter;
        }
        activeColumns = columns;
        activeNullSetters = nullSetters;
    }

    private void configureColumn(int type, boolean indexFlag, int index) {
        final MemoryMA primary;
        final MemoryMA secondary;
        final MemoryCARW oooPrimary;
        final MemoryCARW oooSecondary;
        final MemoryCARW oooPrimary2;
        final MemoryCARW oooSecondary2;

        if (type > 0) {
            primary = Vm.getMAInstance(configuration.getCommitMode());
            oooPrimary = Vm.getCARWInstance(o3ColumnMemorySize, configuration.getO3MemMaxPages(), MemoryTag.NATIVE_O3);
            oooPrimary2 = Vm.getCARWInstance(o3ColumnMemorySize, configuration.getO3MemMaxPages(), MemoryTag.NATIVE_O3);

            switch (ColumnType.tagOf(type)) {
                case ColumnType.BINARY:
                case ColumnType.STRING:
                    secondary = Vm.getMAInstance(configuration.getCommitMode());
                    oooSecondary = Vm.getCARWInstance(o3ColumnMemorySize, configuration.getO3MemMaxPages(), MemoryTag.NATIVE_O3);
                    oooSecondary2 = Vm.getCARWInstance(o3ColumnMemorySize, configuration.getO3MemMaxPages(), MemoryTag.NATIVE_O3);
                    break;
                default:
                    secondary = null;
                    oooSecondary = null;
                    oooSecondary2 = null;
                    break;
            }
        } else {
            primary = secondary = NullMemory.INSTANCE;
            oooPrimary = oooSecondary = oooPrimary2 = oooSecondary2 = NullMemory.INSTANCE;
        }

        int baseIndex = getPrimaryColumnIndex(index);
        columns.extendAndSet(baseIndex, primary);
        columns.extendAndSet(baseIndex + 1, secondary);
        o3MemColumns.extendAndSet(baseIndex, oooPrimary);
        o3MemColumns.extendAndSet(baseIndex + 1, oooSecondary);
        o3MemColumns2.extendAndSet(baseIndex, oooPrimary2);
        o3MemColumns2.extendAndSet(baseIndex + 1, oooSecondary2);
        configureNullSetters(nullSetters, type, primary, secondary);
        configureNullSetters(o3NullSetters, type, oooPrimary, oooSecondary);
        configureNullSetters(o3NullSetters2, type, oooPrimary2, oooSecondary2);

        if (indexFlag && type > 0) {
            indexers.extendAndSet(index, new SymbolColumnIndexer(configuration));
        }
        rowValueIsNotNull.add(0);
    }

    private void configureColumnMemory() {
        symbolMapWriters.setPos(columnCount);
        int dedupColCount = 0;
        for (int i = 0; i < columnCount; i++) {
            int type = metadata.getColumnType(i);
            configureColumn(type, metadata.isColumnIndexed(i), i);

            if (ColumnType.isSymbol(type)) {
                final int symbolIndex = denseSymbolMapWriters.size();
                long columnNameTxn = columnVersionWriter.getDefaultColumnNameTxn(i);
                SymbolMapWriter symbolMapWriter = new SymbolMapWriter(
                        configuration,
                        path.trimTo(rootLen),
                        metadata.getColumnName(i),
                        columnNameTxn,
                        txWriter.unsafeReadSymbolTransientCount(symbolIndex),
                        symbolIndex,
                        txWriter
                );

                symbolMapWriters.extendAndSet(i, symbolMapWriter);
                denseSymbolMapWriters.add(symbolMapWriter);
            }
            if (metadata.isDedupKey(i) && i != metadata.getTimestampIndex()) {
                // Calculate non-timestamp dedup column count
                dedupColCount++;
            }
        }
        if (isDeduplicationEnabled()) {
            dedupColumnCommitAddresses = new DedupColumnCommitAddresses();
            dedupColumnCommitAddresses.setDedupColumnCount(dedupColCount);
        }
        final int timestampIndex = metadata.getTimestampIndex();
        if (timestampIndex != -1) {
            o3TimestampMem = o3MemColumns.getQuick(getPrimaryColumnIndex(timestampIndex));
            o3TimestampMemCpy = o3MemColumns2.getQuick(getPrimaryColumnIndex(timestampIndex));
        }
    }

    private void configureTimestampSetter() {
        int index = metadata.getTimestampIndex();
        if (index == -1) {
            timestampSetter = value -> {
            };
        } else {
            nullSetters.setQuick(index, NOOP);
            o3NullSetters.setQuick(index, NOOP);
            o3NullSetters2.setQuick(index, NOOP);
            timestampSetter = getPrimaryColumn(index)::putLong;
        }
    }

    private int copyMetadataAndSetIndexAttrs(int columnIndex, int indexedFlag, int indexValueBlockSize) {
        try {
            int index = openMetaSwapFile(ff, ddlMem, path, rootLen, configuration.getMaxSwapFileCount());
            int columnCount = metaMem.getInt(META_OFFSET_COUNT);
            ddlMem.putInt(columnCount);
            ddlMem.putInt(metaMem.getInt(META_OFFSET_PARTITION_BY));
            ddlMem.putInt(metaMem.getInt(META_OFFSET_TIMESTAMP_INDEX));
            copyVersionAndLagValues();
            ddlMem.jumpTo(META_OFFSET_COLUMN_TYPES);
            for (int i = 0; i < columnCount; i++) {
                if (i != columnIndex) {
                    writeColumnEntry(i, false, isColumnDedupKey(metaMem, i));
                } else {
                    ddlMem.putInt(getColumnType(metaMem, i));
                    long flags = indexedFlag;
                    if (isSequential(metaMem, i)) {
                        flags |= META_FLAG_BIT_SEQUENTIAL;
                    }
                    ddlMem.putLong(flags);
                    ddlMem.putInt(indexValueBlockSize);
                    ddlMem.skip(16);
                }
            }

            long nameOffset = getColumnNameOffset(columnCount);
            for (int i = 0; i < columnCount; i++) {
                CharSequence columnName = metaMem.getStr(nameOffset);
                ddlMem.putStr(columnName);
                nameOffset += Vm.getStorageLength(columnName);
            }
            return index;
        } finally {
            ddlMem.close();
        }
    }

    private long copyMetadataAndUpdateVersion() {
        try {
            int index = openMetaSwapFile(ff, ddlMem, path, rootLen, configuration.getMaxSwapFileCount());
            int columnCount = metaMem.getInt(META_OFFSET_COUNT);

            ddlMem.putInt(columnCount);
            ddlMem.putInt(metaMem.getInt(META_OFFSET_PARTITION_BY));
            ddlMem.putInt(metaMem.getInt(META_OFFSET_TIMESTAMP_INDEX));
            copyVersionAndLagValues();
            ddlMem.jumpTo(META_OFFSET_COLUMN_TYPES);
            for (int i = 0; i < columnCount; i++) {
                writeColumnEntry(i, false, isColumnDedupKey(metaMem, i));
            }

            long nameOffset = getColumnNameOffset(columnCount);
            for (int i = 0; i < columnCount; i++) {
                CharSequence columnName = metaMem.getStr(nameOffset);
                ddlMem.putStr(columnName);
                nameOffset += Vm.getStorageLength(columnName);
            }
            this.metaSwapIndex = index;
            return nameOffset;
        } finally {
            ddlMem.close();
        }
    }

    private int copyOverwrite(Path to) {
        int res = ff.copy(other, to);
        if (Os.isWindows() && res == -1 && ff.errno() == Files.WINDOWS_ERROR_FILE_EXISTS) {
            // Windows throws an error the destination file already exists, other platforms do not
            if (!ff.remove(to)) {
                // If file is open, return here so that errno is 5 in the error message
                return -1;
            }
            return ff.copy(other, to);
        }
        return res;
    }

    private void copyVersionAndLagValues() {
        ddlMem.putInt(ColumnType.VERSION);
        ddlMem.putInt(metaMem.getInt(META_OFFSET_TABLE_ID));
        ddlMem.putInt(metaMem.getInt(META_OFFSET_MAX_UNCOMMITTED_ROWS));
        ddlMem.putLong(metaMem.getLong(META_OFFSET_O3_MAX_LAG));
        ddlMem.putLong(txWriter.getMetadataVersion() + 1);
        ddlMem.putBool(metaMem.getBool(META_OFFSET_WAL_ENABLED));
        metadata.setMetadataVersion(txWriter.getMetadataVersion() + 1);
    }

    /**
     * Creates bitmap index files for a column. This method uses primary column instance as temporary tool to
     * append index data. Therefore, it must be called before primary column is initialized.
     *
     * @param columnName              column name
     * @param indexValueBlockCapacity approximate number of values per index key
     * @param plen                    path length. This is used to trim shared path object to.
     */
    private void createIndexFiles(CharSequence columnName, long columnNameTxn, int indexValueBlockCapacity, int plen, boolean force) {
        try {
            keyFileName(path.trimTo(plen), columnName, columnNameTxn);

            if (!force && ff.exists(path)) {
                return;
            }

            // reuse memory column object to create index and close it at the end
            try {
                ddlMem.smallFile(ff, path, MemoryTag.MMAP_TABLE_WRITER);
                ddlMem.truncate();
                BitmapIndexWriter.initKeyMemory(ddlMem, indexValueBlockCapacity);
            } catch (CairoException e) {
                // looks like we could not create key file properly
                // lets not leave half-baked file sitting around
                LOG.error()
                        .$("could not create index [name=").utf8(path)
                        .$(", errno=").$(e.getErrno())
                        .I$();
                if (!ff.remove(path)) {
                    LOG.critical()
                            .$("could not remove '").utf8(path).$("'. Please remove MANUALLY.")
                            .$("[errno=").$(ff.errno())
                            .I$();
                }
                throw e;
            } finally {
                ddlMem.close();
            }
            if (!ff.touch(valueFileName(path.trimTo(plen), columnName, columnNameTxn))) {
                LOG.error().$("could not create index [name=").$(path)
                        .$(", errno=").$(ff.errno())
                        .I$();
                throw CairoException.critical(ff.errno()).put("could not create index [name=").put(path).put(']');
            }
        } finally {
            path.trimTo(plen);
        }
    }

    private void createSymbolMapWriter(CharSequence name, long columnNameTxn, int symbolCapacity, boolean symbolCacheFlag) {
        MapWriter.createSymbolMapFiles(ff, ddlMem, path, name, columnNameTxn, symbolCapacity, symbolCacheFlag);
        SymbolMapWriter w = new SymbolMapWriter(
                configuration,
                path,
                name,
                columnNameTxn,
                0,
                denseSymbolMapWriters.size(),
                txWriter
        );
        denseSymbolMapWriters.add(w);
        symbolMapWriters.extendAndSet(columnCount, w);
    }

    private boolean createWalSymbolMapping(SymbolMapDiff symbolMapDiff, int columnIndex, IntList symbolMap) {
        final int cleanSymbolCount = symbolMapDiff.getCleanSymbolCount();
        symbolMap.setPos(symbolMapDiff.getSize());

        // This is defensive. It validates that all the symbols used in WAL are set in SymbolMapDiff
        symbolMap.setAll(symbolMapDiff.getSize(), -1);
        final MapWriter mapWriter = symbolMapWriters.get(columnIndex);
        boolean identical = true;

        if (symbolMapDiff.hasNullValue()) {
            mapWriter.updateNullFlag(true);
        }

        SymbolMapDiffEntry entry;
        while ((entry = symbolMapDiff.nextEntry()) != null) {
            final CharSequence symbolValue = entry.getSymbol();
            final int newKey = mapWriter.put(symbolValue);
            identical &= newKey == entry.getKey();
            symbolMap.setQuick(entry.getKey() - cleanSymbolCount, newKey);
        }
        return identical;
    }

    private long deduplicateSortedIndex(long longIndexLength, long indexSrcAddr, long indexDstAddr, long tempIndexAddr, long lagRows) {
        LOG.info().$("WAL dedup sorted commit index [table=").$(tableToken).$(", totalRows=").$(longIndexLength).$(", lagRows=").$(lagRows).I$();
        int dedupKeyIndex = 0;
        long dedupCommitAddr = 0;
        try {
            if (dedupColumnCommitAddresses.getColumnCount() > 0) {
                dedupCommitAddr = dedupColumnCommitAddresses.allocateBlock();
                for (int i = 0; i < metadata.getColumnCount(); i++) {
                    int columnType = metadata.getColumnType(i);
                    if (i != metadata.getTimestampIndex() && columnType > 0 && metadata.isDedupKey(i)) {
                        int shl = ColumnType.pow2SizeOf(columnType);
                        long lagMemOffset = lagRows > 0 ? (txWriter.getTransientRowCount() - getColumnTop(i)) << shl : 0L;
                        long lagMapSize = lagRows << shl;

                        // Map column buffers for lag rows for deduplication
                        long lagKeyAddr = lagRows > 0 ? mapAppendColumnBuffer(columns.get(getPrimaryColumnIndex(i)), lagMemOffset, lagMapSize, false) : 0L;
                        MemoryCR o3Column = o3Columns.get(getPrimaryColumnIndex(i));
                        long o3ColumnData = o3Column.addressOf(0);
                        assert o3ColumnData != 0;

                        dedupColumnCommitAddresses.setArrayValues(
                                dedupCommitAddr,
                                dedupKeyIndex++,
                                columnType,
                                ColumnType.sizeOf(columnType),
                                0L,
                                o3ColumnData,
                                Math.abs(lagKeyAddr),
                                lagKeyAddr,
                                lagMemOffset,
                                lagMapSize
                        );
                    }
                }
            }
            return Vect.dedupSortedTimestampIndexIntKeysChecked(
                    indexSrcAddr,
                    longIndexLength,
                    indexDstAddr,
                    tempIndexAddr,
                    dedupKeyIndex,
                    dedupColumnCommitAddresses.getAddress(dedupCommitAddr)
            );
        } finally {
            if (dedupColumnCommitAddresses.getColumnCount() > 0 && lagRows > 0) {
                // Release mapped column buffers for lag rows
                for (int i = 0; i < dedupKeyIndex; i++) {
                    long lagAddr = dedupColumnCommitAddresses.getColReserved1(dedupCommitAddr, i);
                    long lagMemOffset = dedupColumnCommitAddresses.getColReserved2(dedupCommitAddr, i);
                    long mapSize = dedupColumnCommitAddresses.getColReserved3(dedupCommitAddr, i);

                    mapAppendColumnBufferRelease(lagAddr, lagMemOffset, mapSize);
                }
            }
            dedupColumnCommitAddresses.clear();
        }
    }

    private void dispatchO3CallbackQueue(RingQueue<O3CallbackTask> queue, int queuedCount) {
        // This is work stealing, can run tasks from other table writers
        final Sequence subSeq = this.messageBus.getO3CallbackSubSeq();
        dispatchO3CallbackQueue0(queue, queuedCount, subSeq, o3DoneLatch);
        checkO3Errors();
    }

    private void doClose(boolean truncate) {
        // destroy() may have already closed everything
        boolean tx = inTransaction();
        freeSymbolMapWriters();
        freeIndexers();
        Misc.free(txWriter);
        Misc.free(metaMem);
        Misc.free(ddlMem);
        Misc.free(indexMem);
        Misc.free(other);
        Misc.free(todoMem);
        Misc.free(attachMetaMem);
        Misc.free(attachColumnVersionReader);
        Misc.free(attachIndexBuilder);
        Misc.free(columnVersionWriter);
        Misc.free(o3PartitionUpdateSink);
        Misc.free(slaveTxReader);
        Misc.free(commandQueue);
        Misc.free(dedupColumnCommitAddresses);
        updateOperatorImpl = Misc.free(updateOperatorImpl);
        dropIndexOperator = null;
        noOpRowCount = 0L;
        lastOpenPartitionTs = Long.MIN_VALUE;
        lastOpenPartitionIsReadOnly = false;
        Misc.free(partitionFrameFactory);
        assert !truncate || distressed || assertColumnPositionIncludeWalLag();
        freeColumns(truncate & !distressed);
        try {
            releaseLock(!truncate | tx | performRecovery | distressed);
        } finally {
            Misc.free(txnScoreboard);
            Misc.free(path);
            Misc.free(o3TimestampMem);
            Misc.free(o3TimestampMemCpy);
            Misc.free(ownMessageBus);
            if (tempMem16b != 0) {
                Unsafe.free(tempMem16b, 16, MemoryTag.NATIVE_TABLE_WRITER);
                tempMem16b = 0;
            }
            LOG.info().$("closed '").utf8(tableToken.getTableName()).$('\'').$();
        }
    }

    private boolean dropPartitionByExactTimestamp(long timestamp) {
        final long minTimestamp = txWriter.getMinTimestamp(); // partition min timestamp
        final long maxTimestamp = txWriter.getMaxTimestamp(); // partition max timestamp

        timestamp = txWriter.getPartitionTimestampByTimestamp(timestamp);
        final int index = txWriter.getPartitionIndex(timestamp);
        if (index < 0) {
            LOG.error().$("partition is already removed [path=").utf8(path).$(", partitionTimestamp=").$ts(timestamp).I$();
            return false;
        }

        final long partitionNameTxn = txWriter.getPartitionNameTxnByPartitionTimestamp(timestamp);

        if (timestamp == txWriter.getPartitionTimestampByTimestamp(maxTimestamp)) {

            // removing active partition

            // calculate new transient row count, min/max timestamps and find the partition to open next
            final long nextMaxTimestamp;
            final long newTransientRowCount;
            final long prevTimestamp;
            if (index == 0) {
                nextMaxTimestamp = Long.MIN_VALUE;
                newTransientRowCount = 0L;
                prevTimestamp = 0L; // meaningless
            } else {
                final int prevIndex = index - 1;
                prevTimestamp = txWriter.getPartitionTimestampByIndex(prevIndex);
                newTransientRowCount = txWriter.getPartitionSize(prevIndex);
                try {
                    setPathForPartition(path.trimTo(rootLen), partitionBy, prevTimestamp, txWriter.getPartitionNameTxn(prevIndex));
                    readPartitionMinMax(ff, prevTimestamp, path, metadata.getColumnName(metadata.getTimestampIndex()), newTransientRowCount);
                    nextMaxTimestamp = attachMaxTimestamp;
                } finally {
                    path.trimTo(rootLen);
                }
            }

            columnVersionWriter.removePartition(timestamp);
            txWriter.beginPartitionSizeUpdate();
            txWriter.removeAttachedPartitions(timestamp);
            txWriter.finishPartitionSizeUpdate(index == 0 ? Long.MAX_VALUE : txWriter.getMinTimestamp(), nextMaxTimestamp);
            txWriter.bumpTruncateVersion();

            columnVersionWriter.commit();
            txWriter.setColumnVersion(columnVersionWriter.getVersion());
            txWriter.commit(denseSymbolMapWriters);

            // No need to truncate before, files to be deleted.
            closeActivePartition(false);

            if (index != 0) {
                openPartition(prevTimestamp);
                setAppendPosition(newTransientRowCount, false);
            } else {
                rowAction = ROW_ACTION_OPEN_PARTITION;
            }
        } else {

            // when we want to delete first partition we must find out minTimestamp from
            // next partition if it exists, or next partition, and so on
            //
            // when somebody removed data directories manually and then attempts to tidy
            // up metadata with logical partition delete we have to uphold the effort and
            // re-compute table size and its minTimestamp from what remains on disk

            // find out if we are removing min partition
            long nextMinTimestamp = minTimestamp;
            if (timestamp == txWriter.getPartitionTimestampByIndex(0)) {
                nextMinTimestamp = readMinTimestamp(txWriter.getPartitionTimestampByIndex(1));
            }

            columnVersionWriter.removePartition(timestamp);

            txWriter.beginPartitionSizeUpdate();
            txWriter.removeAttachedPartitions(timestamp);
            txWriter.setMinTimestamp(nextMinTimestamp);
            txWriter.finishPartitionSizeUpdate(nextMinTimestamp, txWriter.getMaxTimestamp());
            txWriter.bumpTruncateVersion();

            columnVersionWriter.commit();
            txWriter.setColumnVersion(columnVersionWriter.getVersion());
            txWriter.commit(denseSymbolMapWriters);
        }

        // Call O3 methods to remove check TxnScoreboard and remove partition directly
        safeDeletePartitionDir(timestamp, partitionNameTxn);
        return true;
    }

    private long findMinSplitPartitionTimestamp() {
        for (int i = 0, n = txWriter.getPartitionCount(); i < n; i++) {
            long partitionTimestamp = txWriter.getPartitionTimestampByIndex(i);
            if (txWriter.getLogicalPartitionTimestamp(partitionTimestamp) != partitionTimestamp) {
                return partitionTimestamp;
            }
        }
        return Long.MAX_VALUE;
    }

    private void finishColumnPurge() {
        if (purgingOperator == null) {
            return;
        }
        boolean asyncOnly = checkScoreboardHasReadersBeforeLastCommittedTxn();
        purgingOperator.purge(path.trimTo(rootLen), tableToken, partitionBy, asyncOnly, metadata, getTruncateVersion(), getTxn());
        purgingOperator.clear();
    }

    private void finishMetaSwapUpdate() {
        finishMetadataSwap();
        bumpMetadataVersion();
        metadata.setTableVersion();
        clearTodoLog();
    }

    private void finishMetaSwapUpdateStructural() {
        // rename _meta to _meta.prev
        finishMetadataSwap();

        bumpMetadataAndColumnStructureVersion();
        clearTodoLog();
    }

    private void finishMetadataSwap() {
        // rename _meta to _meta.prev
        this.metaPrevIndex = rename(fileOperationRetryCount);
        writeRestoreMetaTodo();

        try {
            // rename _meta.swp to -_meta
            restoreMetaFrom(META_SWAP_FILE_NAME, metaSwapIndex);
        } catch (CairoException e) {
            try {
                recoverFromTodoWriteFailure(null);
            } catch (CairoException e2) {
                throwDistressException(e2);
            }
            throw e;
        }

        try {
            // open _meta file
            openMetaFile(ff, path, rootLen, metaMem);
        } catch (CairoException e) {
            throwDistressException(e);
        }
    }

    private void finishO3Append(long o3LagRowCount) {
        if (denseIndexers.size() == 0) {
            populateDenseIndexerList();
        }
        path.trimTo(rootLen);
        // Alright, we finished updating partitions. Now we need to get this writer instance into
        // a consistent state.
        //
        // We start with ensuring append memory is in ready-to-use state. When max timestamp changes we need to
        // move append memory to new set of files. Otherwise, we stay on the same set but advance to append position.
        avoidIndexOnCommit = o3ErrorCount.get() == 0;
        if (o3LagRowCount == 0) {
            clearO3();
            LOG.debug().$("lag segment is empty").$();
        } else {
            // adjust O3 master ref so that virtual row count becomes equal to value of "o3LagRowCount"
            this.o3MasterRef = this.masterRef - o3LagRowCount * 2 + 1;
            LOG.debug().$("adjusted [o3RowCount=").$(getO3RowCount0()).I$();
        }
    }

    private void finishO3Commit(long partitionTimestampHiLimit) {
        if (!o3InError) {
            updateO3ColumnTops();
        }
        if (isLastPartitionClosed() || partitionTimestampHi > partitionTimestampHiLimit) {
            openPartition(txWriter.getLastPartitionTimestamp());
        }

        // Data is written out successfully, however, we can still fail to set append position, for
        // example when we ran out of address space and new page cannot be mapped. The "allocate" calls here
        // ensure we can trigger this situation in tests. We should perhaps align our data such that setAppendPosition()
        // will attempt to mmap new page and fail... Then we can remove the 'true' parameter
        try {
            setAppendPosition(txWriter.getTransientRowCount(), true);
        } catch (Throwable e) {
            LOG.critical().$("data is committed but writer failed to update its state `").$(e).$('`').$();
            distressed = true;
            throw e;
        }

        metrics.tableWriter().incrementO3Commits();
    }

    private CharSequence formatPartitionForTimestamp(long partitionTimestamp, long nameTxn) {
        fileNameSink.clear();
        TableUtils.setSinkForPartition(fileNameSink, partitionBy, partitionTimestamp, nameTxn);
        return fileNameSink;
    }

    private void freeAndRemoveColumnPair(ObjList<MemoryMA> columns, int pi, int si) {
        Misc.free(columns.getAndSetQuick(pi, NullMemory.INSTANCE));
        Misc.free(columns.getAndSetQuick(si, NullMemory.INSTANCE));
    }

    private void freeAndRemoveO3ColumnPair(ObjList<MemoryCARW> columns, int pi, int si) {
        Misc.free(columns.getAndSetQuick(pi, NullMemory.INSTANCE));
        Misc.free(columns.getAndSetQuick(si, NullMemory.INSTANCE));
    }

    private void freeColumns(boolean truncate) {
        // null check is because this method could be called from the constructor
        if (columns != null) {
            closeAppendMemoryTruncate(truncate);
        }
        Misc.freeObjListAndKeepObjects(o3MemColumns);
        Misc.freeObjListAndKeepObjects(o3MemColumns2);
    }

    private void freeIndexers() {
        if (indexers != null) {
            // Don't change items of indexers, they are re-used
            for (int i = 0, n = indexers.size(); i < n; i++) {
                Misc.free(indexers.getQuick(i));
            }
            denseIndexers.clear();
        }
    }

    private void freeNullSetter(ObjList<Runnable> nullSetters, int columnIndex) {
        nullSetters.setQuick(columnIndex, NOOP);
    }

    private void freeSymbolMapWriters() {
        if (denseSymbolMapWriters != null) {
            for (int i = 0, n = denseSymbolMapWriters.size(); i < n; i++) {
                Misc.freeIfCloseable(denseSymbolMapWriters.getQuick(i));
            }
            denseSymbolMapWriters.clear();
        }

        if (symbolMapWriters != null) {
            symbolMapWriters.clear();
        }
    }

    private long getMaxWalSquashRows() {
        return Math.max(0L, (long) configuration.getWalSquashUncommittedRowsMultiplier() * metadata.getMaxUncommittedRows());
    }

    private long getO3RowCount0() {
        return (masterRef - o3MasterRef + 1) / 2;
    }

    private long getPartitionTimestampOrMax(int partitionIndex) {
        if (partitionIndex < txWriter.getPartitionCount()) {
            return txWriter.getPartitionTimestampByIndex(partitionIndex);
        } else {
            return Long.MAX_VALUE;
        }
    }

    private MemoryMA getPrimaryColumn(int column) {
        assert column < columnCount : "Column index is out of bounds: " + column + " >= " + columnCount;
        return columns.getQuick(getPrimaryColumnIndex(column));
    }

    private PurgingOperator getPurgingOperator() {
        if (purgingOperator == null) {
            purgingOperator = new PurgingOperator(LOG, configuration, messageBus);
        } else {
            purgingOperator.clear();
        }
        return purgingOperator;
    }

    private MemoryMA getSecondaryColumn(int column) {
        assert column < columnCount : "Column index is out of bounds: " + column + " >= " + columnCount;
        return columns.getQuick(getSecondaryColumnIndex(column));
    }

    private void handleWorkStealingException(
            String message,
            int columnIndex,
            int columnType,
            long indexAddr,
            long row1Count,
            long row2Lo,
            long row2Hi,
            Throwable e
    ) {
        o3ErrorCount.incrementAndGet();
        LogRecord logRecord = LOG.critical().$(message + " [table=").$(tableToken.getTableName())
                .$(", column=").$(columnIndex)
                .$(", type=").$(columnType)
                .$(", indexAddr=").$(indexAddr)
                .$(", row1Count=").$(row1Count)
                .$(", row2Lo=").$(row2Lo)
                .$(", row2Hi=").$(row2Hi);
        if (e instanceof CairoException) {
            lastErrno = lastErrno == 0 ? ((CairoException) e).errno : lastErrno;
            logRecord.$(", errno=").$(lastErrno)
                    .$(", ex=").$(((CairoException) e).getFlyweightMessage())
                    .I$();
        } else {
            lastErrno = O3_ERRNO_FATAL;
            logRecord.$(", ex=").$(e).I$();
        }
    }

    private void hardLinkAndPurgeColumnFiles(CharSequence columnName, int columnIndex, CharSequence newName, int columnType) {
        try {
            PurgingOperator purgingOperator = getPurgingOperator();
            long newColumnNameTxn = getTxn();
            long defaultColumnNameTxn = columnVersionWriter.getDefaultColumnNameTxn(columnIndex);
            if (PartitionBy.isPartitioned(partitionBy)) {
                for (int i = txWriter.getPartitionCount() - 1; i > -1L; i--) {
                    // Link files in each partition.
                    long partitionTimestamp = txWriter.getPartitionTimestampByIndex(i);
                    long partitionNameTxn = txWriter.getPartitionNameTxn(i);
                    long columnNameTxn = columnVersionWriter.getColumnNameTxn(partitionTimestamp, columnIndex);
                    hardLinkAndPurgeColumnFiles(columnName, columnIndex, columnType, newName, partitionTimestamp, partitionNameTxn, newColumnNameTxn, columnNameTxn);
                    if (columnVersionWriter.getRecordIndex(partitionTimestamp, columnIndex) > -1L) {
                        long columnTop = columnVersionWriter.getColumnTop(partitionTimestamp, columnIndex);
                        columnVersionWriter.upsert(partitionTimestamp, columnIndex, newColumnNameTxn, columnTop);
                    }
                }
            } else {
                long columnNameTxn = columnVersionWriter.getColumnNameTxn(txWriter.getLastPartitionTimestamp(), columnIndex);
                hardLinkAndPurgeColumnFiles(columnName, columnIndex, columnType, newName, txWriter.getLastPartitionTimestamp(), -1L, newColumnNameTxn, columnNameTxn);
                long columnTop = columnVersionWriter.getColumnTop(txWriter.getLastPartitionTimestamp(), columnIndex);
                columnVersionWriter.upsert(txWriter.getLastPartitionTimestamp(), columnIndex, newColumnNameTxn, columnTop);
            }

            if (ColumnType.isSymbol(columnType)) {
                // Link .o, .c, .k, .v symbol files in the table root folder
                linkFile(ff, offsetFileName(path.trimTo(rootLen), columnName, defaultColumnNameTxn), offsetFileName(other.trimTo(rootLen), newName, newColumnNameTxn));
                linkFile(ff, charFileName(path.trimTo(rootLen), columnName, defaultColumnNameTxn), charFileName(other.trimTo(rootLen), newName, newColumnNameTxn));
                linkFile(ff, keyFileName(path.trimTo(rootLen), columnName, defaultColumnNameTxn), keyFileName(other.trimTo(rootLen), newName, newColumnNameTxn));
                linkFile(ff, valueFileName(path.trimTo(rootLen), columnName, defaultColumnNameTxn), valueFileName(other.trimTo(rootLen), newName, newColumnNameTxn));
                purgingOperator.add(columnIndex, defaultColumnNameTxn, PurgingOperator.TABLE_ROOT_PARTITION, -1L);
            }
            long columnAddedPartition = columnVersionWriter.getColumnTopPartitionTimestamp(columnIndex);
            columnVersionWriter.upsertDefaultTxnName(columnIndex, newColumnNameTxn, columnAddedPartition);
        } finally {
            path.trimTo(rootLen);
            other.trimTo(rootLen);
        }
    }

    private void hardLinkAndPurgeColumnFiles(CharSequence columnName, int columnIndex, int columnType, CharSequence newName, long partitionTimestamp, long partitionNameTxn, long newColumnNameTxn, long columnNameTxn) {
        setPathForPartition(path, partitionBy, partitionTimestamp, partitionNameTxn);
        setPathForPartition(other, partitionBy, partitionTimestamp, partitionNameTxn);
        int plen = path.length();
        linkFile(ff, dFile(path.trimTo(plen), columnName, columnNameTxn), dFile(other.trimTo(plen), newName, newColumnNameTxn));
        if (ColumnType.isVariableLength(columnType)) {
            linkFile(ff, iFile(path.trimTo(plen), columnName, columnNameTxn), iFile(other.trimTo(plen), newName, newColumnNameTxn));
        } else if (ColumnType.isSymbol(columnType) && metadata.isColumnIndexed(columnIndex)) {
            linkFile(ff, keyFileName(path.trimTo(plen), columnName, columnNameTxn), keyFileName(other.trimTo(plen), newName, newColumnNameTxn));
            linkFile(ff, valueFileName(path.trimTo(plen), columnName, columnNameTxn), valueFileName(other.trimTo(plen), newName, newColumnNameTxn));
        }
        path.trimTo(rootLen);
        other.trimTo(rootLen);
        purgingOperator.add(columnIndex, columnNameTxn, partitionTimestamp, partitionNameTxn);
    }

    private void indexHistoricPartitions(SymbolColumnIndexer indexer, CharSequence columnName, int indexValueBlockSize) {
        long ts = this.txWriter.getMaxTimestamp();
        if (ts > Numbers.LONG_NaN) {
            final int columnIndex = metadata.getColumnIndex(columnName);
            try (final MemoryMR roMem = indexMem) {
                // Index last partition separately
                for (int i = 0, n = txWriter.getPartitionCount() - 1; i < n; i++) {

                    long timestamp = txWriter.getPartitionTimestampByIndex(i);
                    path.trimTo(rootLen);
                    setStateForTimestamp(path, timestamp);

                    if (ff.exists(path.$())) {
                        final int plen = path.length();

                        long columnNameTxn = columnVersionWriter.getColumnNameTxn(timestamp, columnIndex);
                        TableUtils.dFile(path.trimTo(plen), columnName, columnNameTxn);

                        if (ff.exists(path)) {

                            path.trimTo(plen);
                            LOG.info().$("indexing [path=").$(path).I$();

                            createIndexFiles(columnName, columnNameTxn, indexValueBlockSize, plen, true);
                            final long partitionSize = txWriter.getPartitionSizeByPartitionTimestamp(timestamp);
                            final long columnTop = columnVersionWriter.getColumnTop(timestamp, columnIndex);

                            if (columnTop > -1L && partitionSize > columnTop) {
                                TableUtils.dFile(path.trimTo(plen), columnName, columnNameTxn);
                                final long columnSize = (partitionSize - columnTop) << ColumnType.pow2SizeOf(ColumnType.INT);
                                roMem.of(ff, path, columnSize, columnSize, MemoryTag.MMAP_TABLE_WRITER);
                                indexer.configureWriter(path.trimTo(plen), columnName, columnNameTxn, columnTop);
                                indexer.index(roMem, columnTop, partitionSize);
                            }
                        }
                    }
                }
            } finally {
                Misc.free(indexer);
            }
        }
    }

    private void indexLastPartition(SymbolColumnIndexer indexer, CharSequence columnName, long columnNameTxn, int columnIndex, int indexValueBlockSize) {
        final int plen = path.length();

        createIndexFiles(columnName, columnNameTxn, indexValueBlockSize, plen, true);

        final long lastPartitionTs = txWriter.getLastPartitionTimestamp();
        final long columnTop = columnVersionWriter.getColumnTopQuick(lastPartitionTs, columnIndex);

        // set indexer up to continue functioning as normal
        indexer.configureFollowerAndWriter(path.trimTo(plen), columnName, columnNameTxn, getPrimaryColumn(columnIndex), columnTop);
        indexer.refreshSourceAndIndex(0, txWriter.getTransientRowCount());
    }

    private void initLastPartition(long timestamp) {
        final long ts = repairDataGaps(timestamp);
        openLastPartitionAndSetAppendPosition(ts);
        populateDenseIndexerList();
        if (performRecovery) {
            performRecovery();
        }
        txWriter.initLastPartition(ts);
    }

    private boolean isLastPartitionClosed() {
        for (int i = 0; i < columnCount; i++) {
            if (metadata.getColumnType(i) > 0) {
                return !columns.getQuick(getPrimaryColumnIndex(i)).isOpen();
            }
        }
        // No columns, doesn't matter
        return false;
    }

    private void lock() {
        try {
            path.trimTo(rootLen);
            lockName(path);
            performRecovery = ff.exists(path);
            this.lockFd = TableUtils.lock(ff, path);
        } finally {
            path.trimTo(rootLen);
        }

        if (this.lockFd == -1) {
            throw CairoException.critical(ff.errno()).put("Cannot lock table: ").put(path.$());
        }
    }

    private long mapAppendColumnBuffer(MemoryMA column, long offset, long size, boolean rw) {
        if (size == 0) {
            return 0;
        }

        column.jumpTo(offset + size);
        long address = column.map(offset, size);

        // column could not provide necessary length of buffer
        // because perhaps its internal buffer is not big enough
        if (address != 0) {
            return address;
        } else {
            return -TableUtils.mapAppendColumnBuffer(ff, column.getFd(), offset, size, rw, MemoryTag.MMAP_TABLE_WRITER);
        }
    }

    private void mapAppendColumnBufferRelease(long address, long offset, long size) {
        if (address < 0) {
            TableUtils.mapAppendColumnBufferRelease(ff, -address, offset, size, MemoryTag.MMAP_TABLE_WRITER);
        }
    }

    private void mmapWalColumns(@Transient Path walPath, int timestampIndex, long rowLo, long rowHi) {
        walMappedColumns.clear();
        int walPathLen = walPath.length();
        final int columnCount = metadata.getColumnCount();

        try {
            for (int columnIndex = 0; columnIndex < columnCount; columnIndex++) {
                int type = metadata.getColumnType(columnIndex);
                o3RowCount = rowHi - rowLo;
                if (type > 0) {
                    int sizeBitsPow2 = ColumnType.pow2SizeOf(type);
                    if (columnIndex == timestampIndex) {
                        sizeBitsPow2 += 1;
                    }

                    if (!ColumnType.isVariableLength(type)) {
                        MemoryCMOR primary = walColumnMemoryPool.pop();

                        dFile(walPath, metadata.getColumnName(columnIndex), -1L);
                        primary.ofOffset(
                                configuration.getFilesFacade(),
                                walPath,
                                rowLo << sizeBitsPow2,
                                rowHi << sizeBitsPow2,
                                MemoryTag.MMAP_TABLE_WRITER,
                                CairoConfiguration.O_NONE
                        );
                        walPath.trimTo(walPathLen);

                        walMappedColumns.add(primary);
                        walMappedColumns.add(null);
                    } else {
                        sizeBitsPow2 = 3;
                        MemoryCMOR fixed = walColumnMemoryPool.pop();
                        MemoryCMOR var = walColumnMemoryPool.pop();

                        iFile(walPath, metadata.getColumnName(columnIndex), -1L);
                        fixed.ofOffset(
                                configuration.getFilesFacade(),
                                walPath,
                                rowLo << sizeBitsPow2,
                                (rowHi + 1) << sizeBitsPow2,
                                MemoryTag.MMAP_TABLE_WRITER,
                                CairoConfiguration.O_NONE
                        );
                        walPath.trimTo(walPathLen);

                        long varOffset = fixed.getLong(rowLo << sizeBitsPow2);
                        long varLen = fixed.getLong(rowHi << sizeBitsPow2) - varOffset;
                        dFile(walPath, metadata.getColumnName(columnIndex), -1L);
                        var.ofOffset(
                                configuration.getFilesFacade(),
                                walPath,
                                varOffset,
                                varOffset + varLen,
                                MemoryTag.MMAP_TABLE_WRITER,
                                CairoConfiguration.O_NONE
                        );
                        walPath.trimTo(walPathLen);

                        walMappedColumns.add(var);
                        walMappedColumns.add(fixed);
                    }
                } else {
                    walMappedColumns.add(null);
                    walMappedColumns.add(null);
                }
            }
            o3Columns = walMappedColumns;
        } catch (Throwable th) {
            closeWalColumns();
            throw th;
        }
    }

    private Row newRowO3(long timestamp) {
        LOG.info().$("switched to o3 [table=").utf8(tableToken.getTableName()).I$();
        txWriter.beginPartitionSizeUpdate();
        o3OpenColumns();
        o3InError = false;
        o3MasterRef = masterRef;
        rowAction = ROW_ACTION_O3;
        o3TimestampSetter(timestamp);
        return row;
    }

    /**
     * Commits O3 data. Lag is optional. When 0 is specified the entire O3 segment is committed.
     *
     * @param o3MaxLag interval in microseconds that determines the length of O3 segment that is not going to be
     *                 committed to disk. The interval starts at max timestamp of O3 segment and ends <i>o3MaxLag</i>
     *                 microseconds before this timestamp.
     * @return <i>true</i> when commit has is a NOOP, e.g. no data has been committed to disk. <i>false</i> otherwise.
     */
    private boolean o3Commit(long o3MaxLag) {
        o3RowCount = getO3RowCount0();

        long o3LagRowCount = 0;
        long maxUncommittedRows = metadata.getMaxUncommittedRows();
        final int timestampIndex = metadata.getTimestampIndex();
        lastPartitionTimestamp = txWriter.getPartitionTimestampByTimestamp(partitionTimestampHi);
        // we will check new partitionTimestampHi value against the limit to see if the writer
        // will have to switch partition internally
        long partitionTimestampHiLimit = txWriter.getNextPartitionTimestamp(partitionTimestampHi) - 1;
        try {
            o3RowCount += o3MoveUncommitted(timestampIndex);

            // we may need to re-use file descriptors when this partition is the "current" one
            // we cannot open file again due to sharing violation
            //
            // to determine that 'ooTimestampLo' goes into current partition
            // we need to compare 'partitionTimestampHi', which is appropriately truncated to DAY/MONTH/YEAR
            // to this.maxTimestamp, which isn't truncated yet. So we need to truncate it first
            LOG.debug().$("sorting o3 [table=").utf8(tableToken.getTableName()).I$();
            final long sortedTimestampsAddr = o3TimestampMem.getAddress();

            // ensure there is enough size
            assert o3TimestampMem.getAppendOffset() == o3RowCount * TIMESTAMP_MERGE_ENTRY_BYTES;
            if (o3RowCount > 600 || !o3QuickSortEnabled) {
                o3TimestampMemCpy.jumpTo(o3TimestampMem.getAppendOffset());
                Vect.radixSortLongIndexAscInPlace(sortedTimestampsAddr, o3RowCount, o3TimestampMemCpy.addressOf(0));
            } else {
                Vect.quickSortLongIndexAscInPlace(sortedTimestampsAddr, o3RowCount);
            }

            // we have three frames:
            // partition logical "lo" and "hi" - absolute bounds (partitionLo, partitionHi)
            // partition actual data "lo" and "hi" (dataLo, dataHi)
            // out of order "lo" and "hi" (indexLo, indexHi)

            long srcOooMax;
            final long o3TimestampMin = getTimestampIndexValue(sortedTimestampsAddr, 0);
            if (o3TimestampMin < Timestamps.O3_MIN_TS) {
                o3InError = true;
                throw CairoException.nonCritical().put("timestamps before 1970-01-01 are not allowed for O3");
            }

            long o3TimestampMax = getTimestampIndexValue(sortedTimestampsAddr, o3RowCount - 1);
            if (o3TimestampMax < Timestamps.O3_MIN_TS) {
                o3InError = true;
                throw CairoException.nonCritical().put("timestamps before 1970-01-01 are not allowed for O3");
            }

            // Safe check of the sort. No known way to reproduce
            assert o3TimestampMin <= o3TimestampMax;

            if (o3MaxLag > 0) {
                long lagError = 0;
                if (getMaxTimestamp() != Long.MIN_VALUE) {

                    // When table already has data we can calculate the overlap of the newly added
                    // batch of records with existing data in the table. Positive value of the overlap
                    // means that our o3EffectiveLag was undersized.

                    lagError = getMaxTimestamp() - o3CommitBatchTimestampMin;

                    int n = o3LastTimestampSpreads.length - 1;

                    if (lagError > 0) {
                        o3EffectiveLag += lagError * configuration.getO3LagIncreaseFactor();
                        o3EffectiveLag = Math.min(o3EffectiveLag, o3MaxLag);
                    } else {
                        // avoid using negative o3EffectiveLag
                        o3EffectiveLag += lagError * configuration.getO3LagDecreaseFactor();
                        o3EffectiveLag = Math.max(0, o3EffectiveLag);
                    }

                    long max = Long.MIN_VALUE;
                    for (int i = 0; i < n; i++) {
                        // shift array left and find out max at the same time
                        final long e = o3LastTimestampSpreads[i + 1];
                        o3LastTimestampSpreads[i] = e;
                        max = Math.max(e, max);
                    }

                    o3LastTimestampSpreads[n] = o3EffectiveLag;
                    o3EffectiveLag = Math.max(o3EffectiveLag, max);
                } else {
                    o3EffectiveLag = o3MaxLag;
                }

                long lagThresholdTimestamp = o3TimestampMax - o3EffectiveLag;
                if (lagThresholdTimestamp >= o3TimestampMin) {
                    final long lagThresholdRow = Vect.boundedBinarySearchIndexT(
                            sortedTimestampsAddr,
                            lagThresholdTimestamp,
                            0,
                            o3RowCount - 1,
                            BinarySearch.SCAN_DOWN
                    );
                    o3LagRowCount = o3RowCount - lagThresholdRow - 1;
                    if (o3LagRowCount > maxUncommittedRows) {
                        o3LagRowCount = maxUncommittedRows;
                        srcOooMax = o3RowCount - maxUncommittedRows;
                    } else {
                        srcOooMax = lagThresholdRow + 1;
                    }
                } else {
                    o3LagRowCount = o3RowCount;
                    // This is a scenario where "o3MaxLag" and "maxUncommitted" values do not work with the data
                    // in that the "o3EffectiveLag" is larger than dictated "maxUncommitted". A simple plan here is to
                    // commit half of the o3MaxLag.
                    if (o3LagRowCount > maxUncommittedRows) {
                        o3LagRowCount = maxUncommittedRows / 2;
                        srcOooMax = o3RowCount - o3LagRowCount;
                    } else {
                        srcOooMax = 0;
                    }
                }

                LOG.info().$("o3 commit [table=").utf8(tableToken.getTableName())
                        .$(", maxUncommittedRows=").$(maxUncommittedRows)
                        .$(", o3TimestampMin=").$ts(o3TimestampMin)
                        .$(", o3TimestampMax=").$ts(o3TimestampMax)
                        .$(", o3MaxLagUs=").$(o3MaxLag)
                        .$(", o3EffectiveLagUs=").$(o3EffectiveLag)
                        .$(", lagError=").$(lagError)
                        .$(", o3SpreadUs=").$(o3TimestampMax - o3TimestampMin)
                        .$(", lagThresholdTimestamp=").$ts(lagThresholdTimestamp)
                        .$(", o3LagRowCount=").$(o3LagRowCount)
                        .$(", srcOooMax=").$(srcOooMax)
                        .$(", o3RowCount=").$(o3RowCount)
                        .I$();

            } else {
                LOG.info()
                        .$("o3 commit [table=").utf8(tableToken.getTableName())
                        .$(", o3RowCount=").$(o3RowCount)
                        .I$();
                srcOooMax = o3RowCount;
            }

            o3CommitBatchTimestampMin = Long.MAX_VALUE;

            if (srcOooMax == 0) {
                return true;
            }

            // we could have moved the "srcOooMax" and hence we re-read the max timestamp
            o3TimestampMax = getTimestampIndexValue(sortedTimestampsAddr, srcOooMax - 1);


            // we are going to use this soon to avoid double-copying lag data
            // final boolean yep = isAppendLastPartitionOnly(sortedTimestampsAddr, o3TimestampMax);

            // reshuffle all columns according to timestamp index
            long mergeRowCount = o3RowCount;
            o3Sort(sortedTimestampsAddr, timestampIndex, mergeRowCount, o3RowCount);
            LOG.info()
                    .$("sorted [table=").utf8(tableToken.getTableName())
                    .$(", o3RowCount=").$(o3RowCount)
                    .I$();

            processO3Block(
                    o3LagRowCount,
                    timestampIndex,
                    sortedTimestampsAddr,
                    srcOooMax,
                    o3TimestampMin,
                    o3TimestampMax,
                    true,
                    0L
            );
        } finally {
            finishO3Append(o3LagRowCount);
        }

        finishO3Commit(partitionTimestampHiLimit);
        return false;
    }

    private void o3CommitPartitionAsync(
            AtomicInteger columnCounter,
            long maxTimestamp,
            long sortedTimestampsAddr,
            long srcOooMax,
            long oooTimestampMin,
            long oooTimestampMax,
            long srcOooLo,
            long srcOooHi,
            long partitionTimestamp,
            boolean last,
            long srcDataMax,
            long srcNameTxn,
            O3Basket o3Basket,
            long partitionUpdateSinkAddr,
            long dedupColSinkAddr
    ) {
        long cursor = messageBus.getO3PartitionPubSeq().next();
        if (cursor > -1) {
            O3PartitionTask task = messageBus.getO3PartitionQueue().get(cursor);
            task.of(
                    path,
                    partitionBy,
                    columns,
                    o3Columns,
                    srcOooLo,
                    srcOooHi,
                    srcOooMax,
                    oooTimestampMin,
                    oooTimestampMax,
                    partitionTimestamp,
                    maxTimestamp,
                    srcDataMax,
                    srcNameTxn,
                    last,
                    getTxn(),
                    sortedTimestampsAddr,
                    this,
                    columnCounter,
                    o3Basket,
                    partitionUpdateSinkAddr,
                    dedupColSinkAddr
            );
            messageBus.getO3PartitionPubSeq().done(cursor);
        } else {
            O3PartitionJob.processPartition(
                    path,
                    partitionBy,
                    columns,
                    o3Columns,
                    srcOooLo,
                    srcOooHi,
                    srcOooMax,
                    oooTimestampMin,
                    oooTimestampMax,
                    partitionTimestamp,
                    maxTimestamp,
                    srcDataMax,
                    srcNameTxn,
                    last,
                    getTxn(),
                    sortedTimestampsAddr,
                    this,
                    columnCounter,
                    o3Basket,
                    partitionUpdateSinkAddr,
                    dedupColSinkAddr
            );
        }
    }

    private void o3ConsumePartitionUpdateSink() {
        long blockIndex = -1;

        while ((blockIndex = o3PartitionUpdateSink.nextBlockIndex(blockIndex)) > -1L) {
            final long blockAddress = o3PartitionUpdateSink.getBlockAddress(blockIndex);
            long partitionTimestamp = Unsafe.getUnsafe().getLong(blockAddress);
            long timestampMin = Unsafe.getUnsafe().getLong(blockAddress + Long.BYTES);

            if (partitionTimestamp != -1L && timestampMin != -1L) {
                long newPartitionSize = Unsafe.getUnsafe().getLong(blockAddress + 2 * Long.BYTES);
                long oldPartitionSize = Unsafe.getUnsafe().getLong(blockAddress + 3 * Long.BYTES);
                long flags = Unsafe.getUnsafe().getLong(blockAddress + 4 * Long.BYTES);
                boolean partitionMutates = Numbers.decodeLowInt(flags) != 0;
                boolean isLastWrittenPartition = Numbers.decodeHighInt(flags) != 0;

                o3PartitionUpdate(
                        timestampMin,
                        partitionTimestamp,
                        newPartitionSize,
                        oldPartitionSize,
                        partitionMutates,
                        isLastWrittenPartition
                );
            }
        }
    }

    private void o3ConsumePartitionUpdates() {
        final Sequence partitionSubSeq = messageBus.getO3PartitionSubSeq();
        final RingQueue<O3PartitionTask> partitionQueue = messageBus.getO3PartitionQueue();
        final Sequence openColumnSubSeq = messageBus.getO3OpenColumnSubSeq();
        final RingQueue<O3OpenColumnTask> openColumnQueue = messageBus.getO3OpenColumnQueue();
        final Sequence copySubSeq = messageBus.getO3CopySubSeq();
        final RingQueue<O3CopyTask> copyQueue = messageBus.getO3CopyQueue();

        do {
            long cursor = partitionSubSeq.next();
            if (cursor > -1) {
                final O3PartitionTask partitionTask = partitionQueue.get(cursor);
                if (partitionTask.getTableWriter() == this && o3ErrorCount.get() > 0) {
                    // do we need to free anything on the task?
                    partitionSubSeq.done(cursor);
                    o3ClockDownPartitionUpdateCount();
                    o3CountDownDoneLatch();
                } else {
                    o3ProcessPartitionSafe(partitionSubSeq, cursor, partitionTask);
                }
                continue;
            }

            cursor = openColumnSubSeq.next();
            if (cursor > -1) {
                O3OpenColumnTask openColumnTask = openColumnQueue.get(cursor);
                if (openColumnTask.getTableWriter() == this && o3ErrorCount.get() > 0) {
                    O3CopyJob.closeColumnIdle(
                            openColumnTask.getColumnCounter(),
                            openColumnTask.getTimestampMergeIndexAddr(),
                            openColumnTask.getTimestampMergeIndexSize(),
                            openColumnTask.getSrcTimestampFd(),
                            openColumnTask.getSrcTimestampAddr(),
                            openColumnTask.getSrcTimestampSize(),
                            this
                    );
                    openColumnSubSeq.done(cursor);
                } else {
                    o3OpenColumnSafe(openColumnSubSeq, cursor, openColumnTask);
                }
                continue;
            }

            cursor = copySubSeq.next();
            if (cursor > -1) {
                O3CopyTask copyTask = copyQueue.get(cursor);
                if (copyTask.getTableWriter() == this && o3ErrorCount.get() > 0) {
                    O3CopyJob.copyIdle(
                            copyTask.getColumnCounter(),
                            copyTask.getPartCounter(),
                            copyTask.getTimestampMergeIndexAddr(),
                            copyTask.getTimestampMergeIndexSize(),
                            copyTask.getSrcDataFixFd(),
                            copyTask.getSrcDataFixAddr(),
                            copyTask.getSrcDataFixSize(),
                            copyTask.getSrcDataVarFd(),
                            copyTask.getSrcDataVarAddr(),
                            copyTask.getSrcDataVarSize(),
                            copyTask.getDstFixFd(),
                            copyTask.getDstFixAddr(),
                            copyTask.getDstFixSize(),
                            copyTask.getDstVarFd(),
                            copyTask.getDstVarAddr(),
                            copyTask.getDstVarSize(),
                            copyTask.getSrcTimestampFd(),
                            copyTask.getSrcTimestampAddr(),
                            copyTask.getSrcTimestampSize(),
                            copyTask.getDstKFd(),
                            copyTask.getDstVFd(),
                            this
                    );
                    copySubSeq.done(cursor);
                } else {
                    o3CopySafe(cursor);
                }
            }
        } while (this.o3PartitionUpdRemaining.get() > 0);

        if (o3ErrorCount.get() == 0) {
            o3ConsumePartitionUpdateSink();
        }
    }

    private void o3CopySafe(
            long cursor
    ) {
        final O3CopyTask task = messageBus.getO3CopyQueue().get(cursor);
        try {
            O3CopyJob.copy(
                    task,
                    cursor,
                    messageBus.getO3CopySubSeq()
            );
        } catch (CairoException | CairoError e) {
            LOG.error().$((Sinkable) e).$();
        } catch (Throwable e) {
            LOG.error().$(e).$();
        }
    }

    private void o3MergeFixColumnLag(int columnIndex, int columnType, long mergeIndex, long mergeCount, long lagRows, long mappedRowLo, long mappedRowHi) {
        if (o3ErrorCount.get() > 0) {
            return;
        }
        try {
            final int primaryColumnIndex = getPrimaryColumnIndex(columnIndex);
            final MemoryMA lagMem = columns.getQuick(primaryColumnIndex);
            final MemoryCR mappedMem = o3Columns.getQuick(primaryColumnIndex);
            final MemoryCARW destMem = o3MemColumns2.getQuick(primaryColumnIndex);

            final int shl = ColumnType.pow2SizeOf(columnType);
            destMem.jumpTo(mergeCount << shl);
            final long srcMapped = mappedMem.addressOf(mappedRowLo << shl) - (mappedRowLo << shl);
            long lagMemOffset = (txWriter.getTransientRowCount() - getColumnTop(columnIndex)) << shl;
            long lagAddr = mapAppendColumnBuffer(lagMem, lagMemOffset, lagRows << shl, false);
            try {
                long srcLag = Math.abs(lagAddr);
                destMem.shiftAddressRight(0);
                final long dest = destMem.addressOf(0);
                if (srcLag == 0 && lagRows != 0) {
                    throw CairoException.critical(0)
                            .put("cannot sort WAL data, lag rows are missing [table").put(tableToken.getTableName())
                            .put(", columnName=").put(metadata.getColumnName(columnIndex))
                            .put(", type=").put(ColumnType.nameOf(columnType))
                            .put(", lagRows=").put(lagRows)
                            .put(']');
                }
                if (srcMapped == 0) {
                    throw CairoException.critical(0)
                            .put("cannot sort WAL data, rows are missing [table").put(tableToken.getTableName())
                            .put(", columnName=").put(metadata.getColumnName(columnIndex))
                            .put(", type=").put(ColumnType.nameOf(columnType))
                            .put(']');
                }
                if (dest == 0) {
                    throw CairoException.critical(0)
                            .put("cannot sort WAL data, destination buffer is empty [table").put(tableToken.getTableName())
                            .put(", columnName=").put(metadata.getColumnName(columnIndex))
                            .put(", type=").put(ColumnType.nameOf(columnType))
                            .put(']');
                }

                switch (shl) {
                    case 0:
                        Vect.mergeShuffle8Bit(srcLag, srcMapped, dest, mergeIndex, mergeCount);
                        break;
                    case 1:
                        Vect.mergeShuffle16Bit(srcLag, srcMapped, dest, mergeIndex, mergeCount);
                        break;
                    case 2:
                        Vect.mergeShuffle32Bit(srcLag, srcMapped, dest, mergeIndex, mergeCount);
                        break;
                    case 3:
                        Vect.mergeShuffle64Bit(srcLag, srcMapped, dest, mergeIndex, mergeCount);
                        break;
                    case 4:
                        Vect.mergeShuffle128Bit(srcLag, srcMapped, dest, mergeIndex, mergeCount);
                        break;
                    case 5:
                        Vect.mergeShuffle256Bit(srcLag, srcMapped, dest, mergeIndex, mergeCount);
                        break;
                    default:
                        assert false : "col type is unsupported";
                        break;
                }
            } finally {
                mapAppendColumnBufferRelease(lagAddr, lagMemOffset, lagRows << shl);
            }
        } catch (Throwable e) {
            handleWorkStealingException(
                    "cannot merge fix column into lag",
                    columnIndex,
                    columnType,
                    mergeIndex,
                    lagRows,
                    mappedRowLo,
                    mappedRowHi,
                    e
            );
        }
    }

    private void o3MergeIntoLag(long mergedTimestamps, long mergeCount, long countInLag, long mappedRowLo, long mappedRoHi, int timestampIndex) {
        final Sequence pubSeq = messageBus.getO3CallbackPubSeq();
        final RingQueue<O3CallbackTask> queue = messageBus.getO3CallbackQueue();

        o3DoneLatch.reset();
        int queuedCount = 0;
        for (int i = 0; i < columnCount; i++) {
            final int type = metadata.getColumnType(i);
            if (timestampIndex != i && type > 0) {
                long cursor = pubSeq.next();
                if (cursor > -1) {
                    final O3CallbackTask task = queue.get(cursor);
                    task.of(
                            o3DoneLatch,
                            i,
                            type,
                            mergedTimestamps,
                            mergeCount,
                            countInLag,
                            mappedRowLo,
                            mappedRoHi,
                            ColumnType.isVariableLength(type) ? o3MergeVarColumnLagRef : o3MergeFixColumnLagRef
                    );
                    queuedCount++;
                    pubSeq.done(cursor);
                } else {
                    o3MergeIntoLagColumn(mergedTimestamps, mergeCount, i, type, countInLag, mappedRowLo, mappedRoHi);
                }
            }
        }

        dispatchO3CallbackQueue(queue, queuedCount);
        swapO3ColumnsExcept(timestampIndex);
    }

    private void o3MergeIntoLagColumn(long mergedTimestampAddress, long mergeCount, int columnIndex, int type, long lagRows, long mappedRowLo, long mappedRowHi) {
        if (ColumnType.isVariableLength(type)) {
            o3MergeVarColumnLag(columnIndex, type, mergedTimestampAddress, mergeCount, lagRows, mappedRowLo, mappedRowHi);
        } else {
            o3MergeFixColumnLag(columnIndex, type, mergedTimestampAddress, mergeCount, lagRows, mappedRowLo, mappedRowHi);
        }
    }

    private void o3MergeVarColumnLag(int columnIndex, int columnType, long mergedTimestampAddress, long mergeCount, long lagRows, long mappedRowLo, long mappedRowHi) {
        if (o3ErrorCount.get() > 0) {
            return;
        }
        try {
            final int primaryIndex = getPrimaryColumnIndex(columnIndex);
            final int secondaryIndex = primaryIndex + 1;

            final MemoryCR src1Data = o3Columns.getQuick(primaryIndex);
            final MemoryCR src1Index = o3Columns.getQuick(secondaryIndex);
            final MemoryMA lagData = columns.getQuick(primaryIndex);
            final MemoryMA lagIndex = columns.getQuick(secondaryIndex);

            final MemoryCARW destData = o3MemColumns2.getQuick(primaryIndex);
            final MemoryCARW destIndex = o3MemColumns2.getQuick(secondaryIndex);

            // ensure we have enough memory allocated
            final long src1DataHi = src1Index.getLong(mappedRowHi << 3);
            final long src1DataLo = src1Index.getLong(mappedRowLo << 3);
            final long src1DataSize = src1DataHi - src1DataLo;
            assert src1Data.size() >= src1DataSize;

            final long srcMappedDataAddr = src1Data.addressOf(src1DataLo) - src1DataLo;
            final long srcMappedIndxAddr = src1Index.addressOf(0);

            final long lagIndxOffset = (txWriter.getTransientRowCount() - getColumnTop(columnIndex)) << 3;
            final long lagIndxSize = (lagRows + 1) << 3;
            final long lagIndxMapAddr = lagRows > 0 ? mapAppendColumnBuffer(lagIndex, lagIndxOffset, lagIndxSize, false) : 0;
            try {
                final long lagIndxAddr = Math.abs(lagIndxMapAddr);

                final long lagDataBegin = lagRows > 0 ? Unsafe.getUnsafe().getLong(lagIndxAddr) : 0;
                final long lagDataEnd = lagRows > 0 ? Unsafe.getUnsafe().getLong(lagIndxAddr + lagIndxSize - 8) : 0;
                final long lagDataSize = lagDataEnd - lagDataBegin;
                assert lagRows == 0 || lagDataSize > 0;
                final long lagDataMapAddr = lagRows > 0 ? mapAppendColumnBuffer(lagData, lagDataBegin, lagDataSize, false) : 0;

                try {
                    final long lagDataAddr = Math.abs(lagDataMapAddr) - lagDataBegin;
                    destData.jumpTo(src1DataSize + lagDataSize);
                    destIndex.jumpTo((mergeCount + 1) << 3);

                    // exclude the trailing offset from shuffling
                    final long destDataAddr = destData.addressOf(0);
                    final long destIndxAddr = destIndex.addressOf(0);

                    if (columnType == ColumnType.STRING) {
                        // add max offset so that we do not have conditionals inside loop
                        Vect.oooMergeCopyStrColumn(
                                mergedTimestampAddress,
                                mergeCount,
                                lagIndxAddr,
                                lagDataAddr,
                                srcMappedIndxAddr,
                                srcMappedDataAddr,
                                destIndxAddr,
                                destDataAddr,
                                0L
                        );
                    } else if (columnType == ColumnType.BINARY) {
                        Vect.oooMergeCopyBinColumn(
                                mergedTimestampAddress,
                                mergeCount,
                                lagIndxAddr,
                                lagDataAddr,
                                srcMappedIndxAddr,
                                srcMappedDataAddr,
                                destIndxAddr,
                                destDataAddr,
                                0L
                        );
                    } else {
                        throw new UnsupportedOperationException("unsupported column type:" + ColumnType.nameOf(columnType));
                    }
                } finally {
                    mapAppendColumnBufferRelease(lagDataMapAddr, lagDataBegin, lagDataSize);
                }
            } finally {
                mapAppendColumnBufferRelease(lagIndxMapAddr, lagIndxOffset, lagIndxSize);
            }
        } catch (Throwable e) {
            handleWorkStealingException(
                    "cannot merge variable length column into lag",
                    columnIndex,
                    columnType,
                    mergedTimestampAddress,
                    lagRows,
                    mappedRowLo,
                    mappedRowHi,
                    e
            );
        }
    }

    private void o3MoveLag0(
            int columnIndex,
            final int columnType,
            long copyToLagRowCount,
            long ignore,
            long columnDataRowOffset,
            long existingLagRows,
            long excludeSymbols
    ) {
        if (o3ErrorCount.get() > 0) {
            return;
        }
        try {
            if (columnIndex > -1) {
                MemoryCR o3SrcDataMem = o3Columns.get(getPrimaryColumnIndex(columnIndex));
                MemoryCR o3SrcIndexMem = o3Columns.get(getSecondaryColumnIndex(columnIndex));
                MemoryARW o3DstDataMem = o3MemColumns.get(getPrimaryColumnIndex(columnIndex));
                MemoryARW o3DstIndexMem = o3MemColumns.get(getSecondaryColumnIndex(columnIndex));

                if (o3SrcDataMem == o3DstDataMem && excludeSymbols > 0 && columnType == ColumnType.SYMBOL) {
                    // nothing to do. This is the case when WAL symbols are remapped to the correct place in LAG buffers.
                    return;
                }

                long size;
                long sourceOffset;
                long destOffset;
                final int shl = ColumnType.pow2SizeOf(columnType);
                if (null == o3SrcIndexMem) {
                    // Fixed size column
                    sourceOffset = columnDataRowOffset << shl;
                    size = copyToLagRowCount << shl;
                    destOffset = existingLagRows << shl;
                } else {
                    // Var size column
                    long committedIndexOffset = columnDataRowOffset << 3;
                    sourceOffset = o3SrcIndexMem.getLong(committedIndexOffset);
                    size = o3SrcIndexMem.getLong((columnDataRowOffset + copyToLagRowCount) << 3) - sourceOffset;
                    destOffset = existingLagRows == 0 ? 0L : o3DstIndexMem.getLong(existingLagRows << 3);

                    // adjust append position of the index column to
                    // maintain n+1 number of entries
                    o3DstIndexMem.jumpTo((existingLagRows + copyToLagRowCount + 1) << 3);

                    // move count + 1 rows, to make sure index column remains n+1
                    // the data is copied back to start of the buffer, no need to set size first
                    O3Utils.shiftCopyFixedSizeColumnData(
                            sourceOffset - destOffset,
                            o3SrcIndexMem.addressOf(committedIndexOffset),
                            0,
                            copyToLagRowCount, // No need to do +1 here, hi is inclusive
                            o3DstIndexMem.addressOf(existingLagRows << 3)
                    );
                }

                o3DstDataMem.jumpTo(destOffset + size);
                assert o3SrcDataMem.size() >= size;
                Vect.memmove(o3DstDataMem.addressOf(destOffset), o3SrcDataMem.addressOf(sourceOffset), size);
                // the data is copied back to start of the buffer, no need to set size first
            } else {
                MemoryCR o3SrcDataMem = o3Columns.get(getPrimaryColumnIndex(-columnIndex - 1));

                // Special case, designated timestamp column
                // Move values and set index to  0..copyToLagRowCount
                final long sourceOffset = columnDataRowOffset << 4;
                o3TimestampMem.jumpTo((copyToLagRowCount + existingLagRows) << 4);
                final long dstTimestampAddr = o3TimestampMem.getAddress() + (existingLagRows << 4);
                Vect.shiftTimestampIndex(o3SrcDataMem.addressOf(sourceOffset), copyToLagRowCount, dstTimestampAddr);
            }
        } catch (Throwable ex) {
            handleWorkStealingException(
                    "o3 move lag failed",
                    columnIndex,
                    columnType,
                    copyToLagRowCount,
                    columnDataRowOffset,
                    existingLagRows,
                    excludeSymbols,
                    ex
            );
        }
    }

    private long o3MoveUncommitted(final int timestampIndex) {
        final long committedRowCount = txWriter.unsafeCommittedFixedRowCount() + txWriter.unsafeCommittedTransientRowCount();
        final long rowsAdded = txWriter.getRowCount() - committedRowCount;
        final long transientRowCount = txWriter.getTransientRowCount();
        final long transientRowsAdded = Math.min(transientRowCount, rowsAdded);
        if (transientRowsAdded > 0) {
            LOG.debug()
                    .$("o3 move uncommitted [table=").utf8(tableToken.getTableName())
                    .$(", transientRowsAdded=").$(transientRowsAdded)
                    .I$();
            final long committedTransientRowCount = transientRowCount - transientRowsAdded;
            return o3ScheduleMoveUncommitted0(
                    timestampIndex,
                    transientRowsAdded,
                    committedTransientRowCount
            );
        }
        return 0;
    }

    private void o3MoveUncommitted0(
            int colIndex,
            int columnType,
            long committedTransientRowCount,
            long ignore1,
            long transientRowsAdded,
            long ignore2,
            long ignore3
    ) {
        if (o3ErrorCount.get() > 0) {
            return;
        }
        try {
            if (colIndex > -1) {
                MemoryMA srcDataMem = getPrimaryColumn(colIndex);
                int shl = ColumnType.pow2SizeOf(columnType);
                long srcFixOffset;
                final MemoryARW o3DataMem = o3MemColumns.get(getPrimaryColumnIndex(colIndex));
                final MemoryARW o3IndexMem = o3MemColumns.get(getSecondaryColumnIndex(colIndex));

                long extendedSize;
                long dstVarOffset = o3DataMem.getAppendOffset();

                final long columnTop = getColumnTop(colIndex);

                if (columnTop > 0) {
                    LOG.debug()
                            .$("move uncommitted [columnTop=").$(columnTop)
                            .$(", columnIndex=").$(colIndex)
                            .$(", committedTransientRowCount=").$(committedTransientRowCount)
                            .$(", transientRowsAdded=").$(transientRowsAdded)
                            .I$();
                }

                if (null == o3IndexMem) {
                    // Fixed size
                    extendedSize = transientRowsAdded << shl;
                    srcFixOffset = (committedTransientRowCount - columnTop) << shl;
                } else {
                    // Var size
                    final int indexShl = 3; // ColumnType.pow2SizeOf(ColumnType.LONG);
                    final MemoryMA srcFixMem = getSecondaryColumn(colIndex);
                    long sourceOffset = (committedTransientRowCount - columnTop) << indexShl;

                    // the size includes trailing LONG
                    long sourceLen = (transientRowsAdded + 1) << indexShl;
                    long dstAppendOffset = o3IndexMem.getAppendOffset();

                    // ensure memory is available
                    o3IndexMem.jumpTo(dstAppendOffset + (transientRowsAdded << indexShl));
                    long alignedExtraLen;
                    long srcAddress = srcFixMem.map(sourceOffset, sourceLen);
                    boolean locallyMapped = srcAddress == 0;

                    if (!locallyMapped) {
                        alignedExtraLen = 0;
                    } else {
                        // Linux requires the mmap offset to be page aligned
                        final long alignedOffset = Files.floorPageSize(sourceOffset);
                        alignedExtraLen = sourceOffset - alignedOffset;
                        srcAddress = mapRO(ff, srcFixMem.getFd(), sourceLen + alignedExtraLen, alignedOffset, MemoryTag.MMAP_TABLE_WRITER);
                    }

                    final long srcVarOffset = Unsafe.getUnsafe().getLong(srcAddress + alignedExtraLen);
                    O3Utils.shiftCopyFixedSizeColumnData(
                            srcVarOffset - dstVarOffset,
                            srcAddress + alignedExtraLen + Long.BYTES,
                            0,
                            transientRowsAdded - 1,
                            // copy uncommitted index over the trailing LONG
                            o3IndexMem.addressOf(dstAppendOffset)
                    );

                    if (locallyMapped) {
                        // If memory mapping was mapped specially for this move, close it
                        ff.munmap(srcAddress, sourceLen + alignedExtraLen, MemoryTag.MMAP_TABLE_WRITER);
                    }

                    extendedSize = srcDataMem.getAppendOffset() - srcVarOffset;
                    srcFixOffset = srcVarOffset;
                    srcFixMem.jumpTo(sourceOffset + Long.BYTES);
                }

                o3DataMem.jumpTo(dstVarOffset + extendedSize);
                long appendAddress = o3DataMem.addressOf(dstVarOffset);
                long sourceAddress = srcDataMem.map(srcFixOffset, extendedSize);
                if (sourceAddress != 0) {
                    Vect.memcpy(appendAddress, sourceAddress, extendedSize);
                } else {
                    // Linux requires the mmap offset to be page aligned
                    long alignedOffset = Files.floorPageSize(srcFixOffset);
                    long alignedExtraLen = srcFixOffset - alignedOffset;
                    sourceAddress = mapRO(ff, srcDataMem.getFd(), extendedSize + alignedExtraLen, alignedOffset, MemoryTag.MMAP_TABLE_WRITER);
                    Vect.memcpy(appendAddress, sourceAddress + alignedExtraLen, extendedSize);
                    ff.munmap(sourceAddress, extendedSize + alignedExtraLen, MemoryTag.MMAP_TABLE_WRITER);
                }
                srcDataMem.jumpTo(srcFixOffset);
            } else {
                // Timestamp column
                colIndex = -colIndex - 1;
                int shl = ColumnType.pow2SizeOf(ColumnType.TIMESTAMP);
                MemoryMA srcDataMem = getPrimaryColumn(colIndex);
                // this cannot have "top"
                long srcFixOffset = committedTransientRowCount << shl;
                long srcFixLen = transientRowsAdded << shl;
                long alignedExtraLen;
                long address = srcDataMem.map(srcFixOffset, srcFixLen);
                boolean locallyMapped = address == 0;

                // column could not provide necessary length of buffer
                // because perhaps its internal buffer is not big enough
                if (!locallyMapped) {
                    alignedExtraLen = 0;
                } else {
                    // Linux requires the mmap offset to be page aligned
                    long alignedOffset = Files.floorPageSize(srcFixOffset);
                    alignedExtraLen = srcFixOffset - alignedOffset;
                    address = mapRO(ff, srcDataMem.getFd(), srcFixLen + alignedExtraLen, alignedOffset, MemoryTag.MMAP_TABLE_WRITER);
                }

                try {
                    for (long n = 0; n < transientRowsAdded; n++) {
                        long ts = Unsafe.getUnsafe().getLong(address + alignedExtraLen + (n << shl));
                        o3TimestampMem.putLong128(ts, o3RowCount + n);
                    }
                } finally {
                    if (locallyMapped) {
                        ff.munmap(address, srcFixLen + alignedExtraLen, MemoryTag.MMAP_TABLE_WRITER);
                    }
                }

                srcDataMem.jumpTo(srcFixOffset);
            }
        } catch (Throwable ex) {
            handleWorkStealingException(
                    "could not move uncommitted data",
                    colIndex,
                    columnType,
                    committedTransientRowCount,
                    transientRowsAdded,
                    ignore1,
                    ignore2,
                    ex
            );
        }
    }

    private void o3MoveWalFromFilesToLastPartition(
            int columnIndex,
            final int columnType,
            long copyToLagRowCount,
            long ignore,
            long columnDataRowOffset,
            long existingLagRows,
            long symbolsFlags
    ) {
        if (o3ErrorCount.get() > 0) {
            return;
        }
        try {
            boolean isDesignatedTimestamp = columnIndex < 0;
            columnIndex = columnIndex < 0 ? -columnIndex - 1 : columnIndex;

            MemoryCR o3SrcDataMem = o3Columns.get(getPrimaryColumnIndex(columnIndex));
            MemoryCR o3SrcIndexMem = o3Columns.get(getSecondaryColumnIndex(columnIndex));
            MemoryMA o3DstDataMem = columns.get(getPrimaryColumnIndex(columnIndex));
            MemoryMA o3DstIndexMem = columns.get(getSecondaryColumnIndex(columnIndex));
            long destRowOffset = txWriter.getTransientRowCount() - getColumnTop(columnIndex) + existingLagRows;

            long size;
            long sourceOffset;
            long destOffset;
            if (o3SrcIndexMem == null) {
                // Fixed size column
                final int shl = ColumnType.pow2SizeOf(columnType);
                sourceOffset = isDesignatedTimestamp ? columnDataRowOffset << 4 : columnDataRowOffset << shl;
                size = copyToLagRowCount << shl;
                destOffset = destRowOffset << shl;
            } else {
                // Var size column
                long committedIndexOffset = columnDataRowOffset << 3;
                sourceOffset = o3SrcIndexMem.getLong(committedIndexOffset);
                size = o3SrcIndexMem.getLong((columnDataRowOffset + copyToLagRowCount) << 3) - sourceOffset;

                long destIndexOffset = destRowOffset << 3;
                long destIndexSize = (copyToLagRowCount + 1) << 3;

                if (destIndexOffset > 0) {
                    o3DstIndexMem.jumpTo(destIndexOffset);
                    destOffset = Unsafe.getUnsafe().getLong(o3DstIndexMem.addressOf(destIndexOffset));
                } else {
                    destOffset = 0;
                }

                // move count + 1 rows, to make sure index column remains n+1
                // the data is copied back to start of the buffer, no need to set size first
                long destAddr = mapAppendColumnBuffer(o3DstIndexMem, destIndexOffset, destIndexSize, true);
                assert destAddr != 0;
                try {
                    O3Utils.shiftCopyFixedSizeColumnData(
                            sourceOffset - destOffset,
                            o3SrcIndexMem.addressOf(committedIndexOffset),
                            0,
                            copyToLagRowCount, // No need to do +1 here, hi is inclusive
                            Math.abs(destAddr)
                    );
                } finally {
                    mapAppendColumnBufferRelease(destAddr, destIndexOffset, destIndexSize);
                }
            }

            o3DstDataMem.jumpTo(destOffset + size);

            if (!isDesignatedTimestamp) {
                if (o3SrcDataMem instanceof MemoryCARW) {
                    MemoryCARW o3MemBuff = (MemoryCARW) o3SrcDataMem;
                    if (mixedIOFlag) {
                        long bytesWritten = ff.write(o3DstDataMem.getFd(), o3MemBuff.addressOf(sourceOffset), size, destOffset);
                        if (bytesWritten != size) {
                            throw CairoException.critical(ff.errno()).put("Could not copy data from WAL lag [fd=")
                                    .put(o3DstDataMem.getFd()).put(", size=").put(size).put(", bytesWritten=").put(bytesWritten).put(']');
                        }
                    } else {
                        long destAddr = mapAppendColumnBuffer(o3DstDataMem, destOffset, size, true);
                        try {
                            Vect.memcpy(Math.abs(destAddr), o3MemBuff.addressOf(sourceOffset), size);
                        } finally {
                            mapAppendColumnBufferRelease(destAddr, destOffset, size);
                        }
                    }
                } else {
                    if (mixedIOFlag) {
                        MemoryCM o3SrcDataMemFile = (MemoryCMOR) o3SrcDataMem;
                        long bytesWritten = ff.copyData(o3SrcDataMemFile.getFd(), o3DstDataMem.getFd(), sourceOffset, destOffset, size);
                        if (bytesWritten != size) {
                            throw CairoException.critical(ff.errno()).put("Could not copy data from WAL lag [fd=")
                                    .put(o3DstDataMem.getFd()).put(", size=").put(size).put(", bytesWritten=").put(bytesWritten).put(']');
                        }
                    } else {
                        long destAddr = mapAppendColumnBuffer(o3DstDataMem, destOffset, size, true);
                        try {
                            Vect.memcpy(Math.abs(destAddr), o3SrcDataMem.addressOf(sourceOffset), size);
                        } finally {
                            mapAppendColumnBufferRelease(destAddr, destOffset, size);
                        }
                    }
                }
            } else {
                // WAL format has timestamp written as 2 LONGs per record, in so-called timestamp index data structure.
                // There is no point storing in 2 LONGs per record the LAG it is enough to have 1 LONG with timestamp.
                // The sort will convert the format back to timestamp index data structure.
                long srcLo = o3SrcDataMem.addressOf(sourceOffset);

                long destAddr = mapAppendColumnBuffer(o3DstDataMem, destOffset, size, true);
                try {
                    Vect.copyFromTimestampIndex(srcLo, 0, copyToLagRowCount - 1, Math.abs(destAddr));
                } finally {
                    mapAppendColumnBufferRelease(destAddr, destOffset, size);
                }
            }
        } catch (Throwable th) {
            handleWorkStealingException(
                    "move wal to lag failed",
                    columnIndex,
                    columnType,
                    copyToLagRowCount,
                    columnDataRowOffset,
                    existingLagRows,
                    symbolsFlags,
                    th
            );
        }
    }

    private void o3OpenColumnSafe(Sequence openColumnSubSeq, long cursor, O3OpenColumnTask openColumnTask) {
        try {
            O3OpenColumnJob.openColumn(openColumnTask, cursor, openColumnSubSeq);
        } catch (CairoException | CairoError e) {
            LOG.error().$((Sinkable) e).$();
        } catch (Throwable e) {
            LOG.error().$(e).$();
        }
    }

    private void o3OpenColumns() {
        for (int i = 0; i < columnCount; i++) {
            if (metadata.getColumnType(i) > 0) {
                MemoryARW mem1 = o3MemColumns.getQuick(getPrimaryColumnIndex(i));
                mem1.jumpTo(0);
                MemoryARW mem2 = o3MemColumns.getQuick(getSecondaryColumnIndex(i));
                if (mem2 != null) {
                    mem2.jumpTo(0);
                    mem2.putLong(0);
                }
            }
        }
        activeColumns = o3MemColumns;
        activeNullSetters = o3NullSetters;
        LOG.debug().$("switched partition to memory").$();
    }

    private void o3PartitionUpdate(
            long timestampMin,
            long partitionTimestamp,
            final long newPartitionSize,
            final long oldPartitionSize,
            boolean partitionMutates,
            boolean isLastWrittenPartition
    ) {
        txWriter.minTimestamp = Math.min(timestampMin, txWriter.minTimestamp);
        int partitionIndexRaw = txWriter.findAttachedPartitionRawIndexByLoTimestamp(partitionTimestamp);

        final long newPartitionTimestamp = partitionTimestamp;
        final int newPartitionIndex = partitionIndexRaw;
        if (partitionIndexRaw < 0) {
            // This is partition split. Instead of rewriting partition because of O3 merge
            // the partition is kept, and its tail rewritten.
            // The new partition overlaps in time with the previous one.
            partitionTimestamp = txWriter.getPartitionTimestampByTimestamp(partitionTimestamp);
            partitionIndexRaw = txWriter.findAttachedPartitionRawIndexByLoTimestamp(partitionTimestamp);
        }

        if (partitionTimestamp == lastPartitionTimestamp && newPartitionTimestamp == partitionTimestamp) {
            if (partitionMutates) {
                // Last partition is rewritten.
                closeActivePartition(true);
            } else if (!isLastWrittenPartition) {
                // Last partition is appended, and it is not the last partition anymore.
                closeActivePartition(oldPartitionSize);
            } else {
                // Last partition is appended, and it is still the last partition.
                setAppendPosition(oldPartitionSize, false);
            }
        }

        LOG.debug().$("o3 partition update [timestampMin=").$ts(timestampMin)
                .$(", last=").$(partitionTimestamp == lastPartitionTimestamp)
                .$(", partitionTimestamp=").$ts(partitionTimestamp)
                .$(", partitionMutates=").$(partitionMutates)
                .$(", lastPartitionTimestamp=").$(lastPartitionTimestamp)
                .$(", partitionSize=").$(oldPartitionSize)
                .I$();

        if (newPartitionTimestamp != partitionTimestamp) {
            LOG.info()
                    .$("o3 split partition [table=").utf8(tableToken.getTableName())
                    .$(", part1=").$(
                            formatPartitionForTimestamp(
                                    partitionTimestamp,
                                    txWriter.getPartitionNameTxnByPartitionTimestamp(partitionTimestamp)
                            )
                    )
                    .$(", part1OldSize=").$(
                            txWriter.getPartitionSizeByPartitionTimestamp(partitionTimestamp)
                    )
                    .$(", part1NewSize=").$(oldPartitionSize)
                    .$(", part2=").$(formatPartitionForTimestamp(newPartitionTimestamp, txWriter.txn))
                    .$(", part2Size=").$(newPartitionSize)
                    .I$();
            this.minSplitPartitionTimestamp = Math.min(this.minSplitPartitionTimestamp, newPartitionTimestamp);
            txWriter.bumpPartitionTableVersion();
            txWriter.updateAttachedPartitionSizeByRawIndex(newPartitionIndex, newPartitionTimestamp, newPartitionSize, txWriter.txn);
            if (partitionTimestamp == lastPartitionTimestamp) {
                // Close last partition without truncating it.
                long committedLastPartitionSize = txWriter.getPartitionSizeByPartitionTimestamp(partitionTimestamp);
                closeActivePartition(committedLastPartitionSize);
                if (isLastWrittenPartition) {
                    txWriter.transientRowCount = newPartitionSize;
                    txWriter.fixedRowCount += oldPartitionSize;
                }
            }
        } else if (partitionTimestamp >= lastPartitionTimestamp && isLastWrittenPartition) {
            // Update transient row count for last partition, it may have changed due to dedups.
            txWriter.transientRowCount = newPartitionSize;
        }

        if (partitionMutates && newPartitionTimestamp == partitionTimestamp) {
            final long srcDataTxn = txWriter.getPartitionNameTxnByRawIndex(partitionIndexRaw);
            LOG.info()
                    .$("merged partition [table=`").utf8(tableToken.getTableName())
                    .$("`, ts=").$ts(partitionTimestamp)
                    .$(", txn=").$(txWriter.txn).I$();
            txWriter.updatePartitionSizeAndTxnByRawIndex(partitionIndexRaw, oldPartitionSize);
            partitionRemoveCandidates.add(partitionTimestamp, srcDataTxn);
            txWriter.bumpPartitionTableVersion();
        } else {
            if (partitionTimestamp != lastPartitionTimestamp) {
                txWriter.bumpPartitionTableVersion();
            }
            txWriter.updatePartitionSizeByRawIndex(partitionIndexRaw, partitionTimestamp, oldPartitionSize);
        }
    }

    private void o3ProcessPartitionSafe(Sequence partitionSubSeq, long cursor, O3PartitionTask partitionTask) {
        try {
            O3PartitionJob.processPartition(partitionTask, cursor, partitionSubSeq);
        } catch (CairoException | CairoError e) {
            LOG.error().$((Sinkable) e).$();
        } catch (Throwable e) {
            LOG.error().$(e).$();
        }
    }

    private long o3ScheduleMoveUncommitted0(int timestampIndex, long transientRowsAdded, long committedTransientRowCount) {
        if (transientRowsAdded > 0) {
            final Sequence pubSeq = this.messageBus.getO3CallbackPubSeq();
            final RingQueue<O3CallbackTask> queue = this.messageBus.getO3CallbackQueue();
            o3DoneLatch.reset();
            int queuedCount = 0;

            for (int colIndex = 0; colIndex < columnCount; colIndex++) {
                int columnType = metadata.getColumnType(colIndex);
                if (columnType > 0) {
                    int columnIndex = colIndex != timestampIndex ? colIndex : -colIndex - 1;

                    long cursor = pubSeq.next();

                    // Pass column index as -1 when it's designated timestamp column to o3 move method
                    if (cursor > -1) {
                        try {
                            final O3CallbackTask task = queue.get(cursor);
                            task.of(
                                    o3DoneLatch,
                                    columnIndex,
                                    columnType,
                                    committedTransientRowCount,
                                    IGNORE,
                                    transientRowsAdded,
                                    IGNORE,
                                    IGNORE,
                                    this.o3MoveUncommittedRef
                            );
                        } finally {
                            queuedCount++;
                            pubSeq.done(cursor);
                        }
                    } else {
                        o3MoveUncommitted0(columnIndex, columnType, committedTransientRowCount, IGNORE, transientRowsAdded, IGNORE, IGNORE);
                    }
                }
            }

            dispatchO3CallbackQueue(queue, queuedCount);
        }
        txWriter.resetToLastPartition(committedTransientRowCount);
        return transientRowsAdded;
    }

    private void o3SetAppendOffset(
            int columnIndex,
            final int columnType,
            long o3RowCount
    ) {
        if (columnIndex != metadata.getTimestampIndex()) {
            MemoryARW o3DataMem = o3MemColumns.get(getPrimaryColumnIndex(columnIndex));
            MemoryARW o3IndexMem = o3MemColumns.get(getSecondaryColumnIndex(columnIndex));

            long size;
            if (null == o3IndexMem) {
                // Fixed size column
                size = o3RowCount << ColumnType.pow2SizeOf(columnType);
            } else {
                // Var size column
                if (o3RowCount > 0) {
                    size = o3IndexMem.getLong(o3RowCount * 8);
                } else {
                    size = 0;
                }
                o3IndexMem.jumpTo((o3RowCount + 1) * 8);
            }

            o3DataMem.jumpTo(size);
        } else {
            // Special case, designated timestamp column
            o3TimestampMem.jumpTo(o3RowCount * 16);
        }
    }

    private void o3ShiftLagRowsUp(int timestampIndex, long o3LagRowCount, long o3RowCount, long existingLagRowCount, boolean excludeSymbols, O3ColumnUpdateMethod o3MoveLagRef) {

        final Sequence pubSeq = this.messageBus.getO3CallbackPubSeq();
        final RingQueue<O3CallbackTask> queue = this.messageBus.getO3CallbackQueue();

        o3DoneLatch.reset();
        int queuedCount = 0;
        long excludeSymbolsL = excludeSymbols ? 1 : 0;
        for (int colIndex = 0; colIndex < columnCount; colIndex++) {
            int columnType = metadata.getColumnType(colIndex);
            int columnIndex = colIndex != timestampIndex ? colIndex : -colIndex - 1;

            if (columnType > 0) {
                long cursor = pubSeq.next();

                // Pass column index as -1 when it's designated timestamp column to o3 move method
                if (cursor > -1) {
                    try {
                        final O3CallbackTask task = queue.get(cursor);
                        task.of(
                                o3DoneLatch,
                                columnIndex,
                                columnType,
                                o3LagRowCount,
                                IGNORE,
                                o3RowCount,
                                existingLagRowCount,
                                excludeSymbolsL,
                                o3MoveLagRef
                        );

                    } finally {
                        queuedCount++;
                        pubSeq.done(cursor);
                    }
                } else {
                    o3MoveLagRef.run(columnIndex, columnType, o3LagRowCount, IGNORE, o3RowCount, existingLagRowCount, excludeSymbolsL);
                }
            }
        }

        dispatchO3CallbackQueue(queue, queuedCount);
    }

    private void o3Sort(long mergedTimestamps, int timestampIndex, long mergeCount, long rowCount) {
        o3ErrorCount.set(0);
        lastErrno = 0;

        final Sequence pubSeq = this.messageBus.getO3CallbackPubSeq();
        final RingQueue<O3CallbackTask> queue = this.messageBus.getO3CallbackQueue();

        o3DoneLatch.reset();
        int queuedCount = 0;
        for (int i = 0; i < columnCount; i++) {
            final int type = metadata.getColumnType(i);
            if (timestampIndex != i && type > 0) {
                long cursor = pubSeq.next();
                if (cursor > -1) {
                    try {
                        final O3CallbackTask task = queue.get(cursor);
                        task.of(
                                o3DoneLatch,
                                i,
                                type,
                                mergedTimestamps,
                                mergeCount,
                                rowCount,
                                IGNORE,
                                IGNORE,
                                ColumnType.isVariableLength(type) ? o3SortVarColumnRef : o3SortFixColumnRef
                        );
                    } finally {
                        queuedCount++;
                        pubSeq.done(cursor);
                    }
                } else {
                    o3SortColumn(mergedTimestamps, mergeCount, i, type, rowCount);
                }
            }
        }

        dispatchO3CallbackQueue(queue, queuedCount);
        swapO3ColumnsExcept(timestampIndex);
    }

    private void o3SortColumn(long mergedTimestamps, long mergeCount, int i, int type, long rowCount) {
        if (ColumnType.isVariableLength(type)) {
            o3SortVarColumn(i, type, mergedTimestamps, mergeCount, rowCount, IGNORE, IGNORE);
        } else {
            o3SortFixColumn(i, type, mergedTimestamps, mergeCount, rowCount, IGNORE, IGNORE);
        }
    }

    private void o3SortFixColumn(
            int columnIndex,
            final int columnType,
            long mergedTimestampsAddr,
            long mergeCount,
            long valueCount,
            long ignore1,
            long ignore2
    ) {
        if (o3ErrorCount.get() > 0) {
            return;
        }
        try {
            final int columnOffset = getPrimaryColumnIndex(columnIndex);
            final MemoryCR mem = o3Columns.getQuick(columnOffset);
            final MemoryCARW mem2 = o3MemColumns2.getQuick(columnOffset);
            final int shl = ColumnType.pow2SizeOf(columnType);
            final long src = mem.addressOf(0);
            mem2.jumpTo(valueCount << shl);
            final long tgtDataAddr = mem2.addressOf(0);
            switch (shl) {
                case 0:
                    Vect.indexReshuffle8Bit(src, tgtDataAddr, mergedTimestampsAddr, valueCount);
                    break;
                case 1:
                    Vect.indexReshuffle16Bit(src, tgtDataAddr, mergedTimestampsAddr, valueCount);
                    break;
                case 2:
                    Vect.indexReshuffle32Bit(src, tgtDataAddr, mergedTimestampsAddr, valueCount);
                    break;
                case 3:
                    Vect.indexReshuffle64Bit(src, tgtDataAddr, mergedTimestampsAddr, valueCount);
                    break;
                case 4:
                    Vect.indexReshuffle128Bit(src, tgtDataAddr, mergedTimestampsAddr, valueCount);
                    break;
                case 5:
                    Vect.indexReshuffle256Bit(src, tgtDataAddr, mergedTimestampsAddr, valueCount);
                    break;
                default:
                    assert false : "col type is unsupported";
                    break;
            }
        } catch (Throwable th) {
            handleWorkStealingException("sort fixed size column failed", columnIndex, columnType, mergedTimestampsAddr, valueCount, ignore1, ignore2, th);
        }
    }

    private void o3SortVarColumn(
            int columnIndex,
            int columnType,
            long mergedTimestampsAddr,
            long mergeCount,
            long valueCount,
            long ignore1,
            long ignore2
    ) {
        if (o3ErrorCount.get() > 0) {
            return;
        }
        try {
            final int primaryIndex = getPrimaryColumnIndex(columnIndex);
            final int secondaryIndex = primaryIndex + 1;
            final MemoryCR dataMem = o3Columns.getQuick(primaryIndex);
            final MemoryCR indexMem = o3Columns.getQuick(secondaryIndex);
            final MemoryCARW dataMem2 = o3MemColumns2.getQuick(primaryIndex);
            final MemoryCARW indexMem2 = o3MemColumns2.getQuick(secondaryIndex);
            // ensure we have enough memory allocated
            final long srcDataAddr = dataMem.addressOf(0);
            final long srcIndxAddr = indexMem.addressOf(0);
            // exclude the trailing offset from shuffling
            final long tgtDataAddr = dataMem2.resize(dataMem.size());
            final long tgtIndxAddr = indexMem2.resize(valueCount * Long.BYTES);

            assert srcDataAddr != 0;
            assert srcIndxAddr != 0;
            assert tgtDataAddr != 0;
            assert tgtIndxAddr != 0;

            // add max offset so that we do not have conditionals inside loop
            final long offset = Vect.sortVarColumn(
                    mergedTimestampsAddr,
                    valueCount,
                    srcDataAddr,
                    srcIndxAddr,
                    tgtDataAddr,
                    tgtIndxAddr
            );
            dataMem2.jumpTo(offset);
            indexMem2.jumpTo(valueCount * Long.BYTES);
            indexMem2.putLong(offset);
        } catch (Throwable th) {
            handleWorkStealingException("sort variable size column failed", columnIndex, columnType, mergedTimestampsAddr, valueCount, ignore1, ignore2, th);
        }
    }

    private void o3TimestampSetter(long timestamp) {
        o3TimestampMem.putLong128(timestamp, getO3RowCount0());
        o3CommitBatchTimestampMin = Math.min(o3CommitBatchTimestampMin, timestamp);
    }

    private void openColumnFiles(CharSequence name, long columnNameTxn, int columnIndex, int pathTrimToLen) {
        MemoryMA mem1 = getPrimaryColumn(columnIndex);
        MemoryMA mem2 = getSecondaryColumn(columnIndex);

        try {
            mem1.of(
                    ff,
                    dFile(path.trimTo(pathTrimToLen), name, columnNameTxn),
                    configuration.getDataAppendPageSize(),
                    -1,
                    MemoryTag.MMAP_TABLE_WRITER,
                    configuration.getWriterFileOpenOpts(),
                    Files.POSIX_MADV_RANDOM
            );
            if (mem2 != null) {
                mem2.of(
                        ff,
                        iFile(path.trimTo(pathTrimToLen), name, columnNameTxn),
                        configuration.getDataAppendPageSize(),
                        -1,
                        MemoryTag.MMAP_TABLE_WRITER,
                        configuration.getWriterFileOpenOpts(),
                        Files.POSIX_MADV_RANDOM
                );
            }
        } finally {
            path.trimTo(pathTrimToLen);
        }
    }

    private void openLastPartitionAndSetAppendPosition(long ts) {
        openPartition(ts);
        setAppendPosition(txWriter.getTransientRowCount() + txWriter.getLagRowCount(), false);
    }

    private void openNewColumnFiles(CharSequence name, int columnType, boolean indexFlag, int indexValueBlockCapacity) {
        try {
            // open column files
            long partitionTimestamp = txWriter.getLastPartitionTimestamp();
            setStateForTimestamp(path, partitionTimestamp);
            final int plen = path.length();
            final int columnIndex = columnCount - 1;

            // Adding column in the current transaction.
            long columnNameTxn = getTxn();

            // index must be created before column is initialised because
            // it uses primary column object as temporary tool
            if (indexFlag) {
                createIndexFiles(name, columnNameTxn, indexValueBlockCapacity, plen, true);
            }

            openColumnFiles(name, columnNameTxn, columnIndex, plen);
            if (txWriter.getTransientRowCount() > 0) {
                // write top offset to column version file
                columnVersionWriter.upsert(txWriter.getLastPartitionTimestamp(), columnIndex, columnNameTxn, txWriter.getTransientRowCount());
            }

            if (indexFlag) {
                ColumnIndexer indexer = indexers.getQuick(columnIndex);
                assert indexer != null;
                indexers.getQuick(columnIndex).configureFollowerAndWriter(path.trimTo(plen), name, columnNameTxn, getPrimaryColumn(columnIndex), txWriter.getTransientRowCount());
            }

            // configure append position for variable length columns
            MemoryMA mem2 = getSecondaryColumn(columnCount - 1);
            if (mem2 != null) {
                mem2.putLong(0);
            }

            LOG.info().$("ADDED column '").utf8(name)
                    .$('[').$(ColumnType.nameOf(columnType)).$("], columnName txn ").$(columnNameTxn)
                    .$(" to ").$(path)
                    .$(" with columnTop ").$(txWriter.getTransientRowCount())
                    .$();
        } finally {
            path.trimTo(rootLen);
        }
    }

    private void openPartition(long timestamp) {
        try {
            timestamp = txWriter.getPartitionTimestampByTimestamp(timestamp);
            setStateForTimestamp(path, timestamp);
            partitionTimestampHi = txWriter.getNextPartitionTimestamp(timestamp) - 1;
            int plen = path.length();
            if (ff.mkdirs(path.slash$(), mkDirMode) != 0) {
                throw CairoException.critical(ff.errno()).put("Cannot create directory: ").put(path);
            }

            assert columnCount > 0;

            lastOpenPartitionTs = timestamp;
            lastOpenPartitionIsReadOnly = partitionBy != PartitionBy.NONE && txWriter.isPartitionReadOnlyByPartitionTimestamp(lastOpenPartitionTs);

            for (int i = 0; i < columnCount; i++) {
                if (metadata.getColumnType(i) > 0) {
                    final CharSequence name = metadata.getColumnName(i);
                    long columnNameTxn = columnVersionWriter.getColumnNameTxn(lastOpenPartitionTs, i);
                    final ColumnIndexer indexer = metadata.isColumnIndexed(i) ? indexers.getQuick(i) : null;

                    // prepare index writer if column requires indexing
                    if (indexer != null) {
                        // we have to create files before columns are open
                        // because we are reusing MAMemoryImpl object from columns list
                        createIndexFiles(name, columnNameTxn, metadata.getIndexValueBlockCapacity(i), plen, txWriter.getTransientRowCount() < 1);
                        indexer.closeSlider();
                    }

                    openColumnFiles(name, columnNameTxn, i, plen);

                    if (indexer != null) {
                        final long columnTop = columnVersionWriter.getColumnTopQuick(lastOpenPartitionTs, i);
                        indexer.configureFollowerAndWriter(path, name, columnNameTxn, getPrimaryColumn(i), columnTop);
                    }
                }
            }
            populateDenseIndexerList();
            LOG.info().$("switched partition [path='").utf8(path).$('\'').I$();
        } catch (Throwable e) {
            distressed = true;
            throw e;
        } finally {
            path.trimTo(rootLen);
        }
    }

    private long openTodoMem() {
        path.concat(TODO_FILE_NAME).$();
        try {
            if (ff.exists(path)) {
                long fileLen = ff.length(path);
                if (fileLen < 32) {
                    throw CairoException.critical(0).put("corrupt ").put(path);
                }

                todoMem.smallFile(ff, path, MemoryTag.MMAP_TABLE_WRITER);
                this.todoTxn = todoMem.getLong(0);
                // check if _todo_ file is consistent, if not, we just ignore its contents and reset hash
                if (todoMem.getLong(24) != todoTxn) {
                    todoMem.putLong(8, configuration.getDatabaseIdLo());
                    todoMem.putLong(16, configuration.getDatabaseIdHi());
                    Unsafe.getUnsafe().storeFence();
                    todoMem.putLong(24, todoTxn);
                    return 0;
                }

                return todoMem.getLong(32);
            } else {
                TableUtils.resetTodoLog(ff, path, rootLen, todoMem);
                todoTxn = 0;
                return 0;
            }
        } finally {
            path.trimTo(rootLen);
        }
    }

    private void performRecovery() {
        rollbackIndexes();
        rollbackSymbolTables();
        performRecovery = false;
    }

    private void populateDenseIndexerList() {
        denseIndexers.clear();
        for (int i = 0, n = indexers.size(); i < n; i++) {
            ColumnIndexer indexer = indexers.getQuick(i);
            if (indexer != null) {
                denseIndexers.add(indexer);
            }
        }
        indexCount = denseIndexers.size();
    }

    private void processAsyncWriterCommand(
            AsyncWriterCommand asyncWriterCommand,
            TableWriterTask cmd,
            long cursor,
            Sequence sequence,
            boolean contextAllowsAnyStructureChanges
    ) {
        final int cmdType = cmd.getType();
        final long correlationId = cmd.getInstance();
        final long tableId = cmd.getTableId();

        int errorCode = 0;
        CharSequence errorMsg = null;
        long affectedRowsCount = 0;
        try {
            publishTableWriterEvent(cmdType, tableId, correlationId, AsyncWriterCommand.Error.OK, null, 0L, TSK_BEGIN);
            LOG.info()
                    .$("received async cmd [type=").$(cmdType)
                    .$(", tableName=").utf8(tableToken.getTableName())
                    .$(", tableId=").$(tableId)
                    .$(", correlationId=").$(correlationId)
                    .$(", cursor=").$(cursor)
                    .I$();
            asyncWriterCommand = asyncWriterCommand.deserialize(cmd);
            affectedRowsCount = asyncWriterCommand.apply(this, contextAllowsAnyStructureChanges);
        } catch (TableReferenceOutOfDateException ex) {
            LOG.info()
                    .$("cannot complete async cmd, reader is out of date [type=").$(cmdType)
                    .$(", tableName=").utf8(tableToken.getTableName())
                    .$(", tableId=").$(tableId)
                    .$(", correlationId=").$(correlationId)
                    .I$();
            errorCode = READER_OUT_OF_DATE;
            errorMsg = ex.getMessage();
        } catch (AlterTableContextException ex) {
            LOG.info()
                    .$("cannot complete async cmd, table structure change is not allowed [type=").$(cmdType)
                    .$(", tableName=").utf8(tableToken.getTableName())
                    .$(", tableId=").$(tableId)
                    .$(", correlationId=").$(correlationId)
                    .I$();
            errorCode = STRUCTURE_CHANGE_NOT_ALLOWED;
            errorMsg = "async cmd cannot change table structure while writer is busy";
        } catch (CairoException ex) {
            errorCode = CAIRO_ERROR;
            errorMsg = ex.getFlyweightMessage();
        } catch (Throwable ex) {
            LOG.error().$("error on processing async cmd [type=").$(cmdType)
                    .$(", tableName=").utf8(tableToken.getTableName())
                    .$(", ex=").$(ex)
                    .I$();
            errorCode = UNEXPECTED_ERROR;
            errorMsg = ex.getMessage();
        } finally {
            sequence.done(cursor);
        }
        publishTableWriterEvent(cmdType, tableId, correlationId, errorCode, errorMsg, affectedRowsCount, TSK_COMPLETE);
    }

    private void processCommandQueue(boolean contextAllowsAnyStructureChanges) {
        long cursor;
        while ((cursor = commandSubSeq.next()) > -1) {
            TableWriterTask cmd = commandQueue.get(cursor);
            processCommandQueue(cmd, commandSubSeq, cursor, contextAllowsAnyStructureChanges);
        }
    }

    private void processO3Block(
            final long o3LagRowCount,
            int timestampIndex,
            long sortedTimestampsAddr,
            final long srcOooMax,
            long o3TimestampMin,
            long o3TimestampMax,
            boolean flattenTimestamp,
            long rowLo
    ) {
        o3ErrorCount.set(0);
        lastErrno = 0;
        partitionRemoveCandidates.clear();
        o3ColumnCounters.clear();
        o3BasketPool.clear();

        // move uncommitted is liable to change max timestamp
        // however we need to identify last partition before max timestamp skips to NULL for example
        final long maxTimestamp = txWriter.getMaxTimestamp();
        final long transientRowCount = txWriter.transientRowCount;

        o3DoneLatch.reset();
        o3PartitionUpdRemaining.set(0L);
        boolean success = true;
        int latchCount = 0;
        long srcOoo = rowLo;
        int pCount = 0;
        try {
            // We do not know upfront which partition is going to be last because this is
            // a single pass over the data. Instead, we will update transient row count in a rolling
            // manner, assuming the partition marked "last" is the last and then for a new partition
            // we move prevTransientRowCount into the "fixedRowCount" sum and set new value on the
            // transientRowCount
            long commitTransientRowCount = transientRowCount;

            resizePartitionUpdateSink();

            // One loop iteration per partition.
            while (srcOoo < srcOooMax) {
                try {
                    final long srcOooLo = srcOoo;
                    final long o3Timestamp = getTimestampIndexValue(sortedTimestampsAddr, srcOoo);

                    // Check that the value is not 0 (or another unreasonable value) because of reading beyond written range.
                    assert o3Timestamp >= Math.min(o3TimestampMin, Math.max(txWriter.getMinTimestamp(), 0));

                    final long srcOooHi;
                    // keep ceil inclusive in the interval
                    final long srcOooTimestampCeil = txWriter.getNextPartitionTimestamp(o3Timestamp) - 1;
                    if (srcOooTimestampCeil < o3TimestampMax) {
                        srcOooHi = Vect.boundedBinarySearchIndexT(
                                sortedTimestampsAddr,
                                srcOooTimestampCeil,
                                srcOooLo,
                                srcOooMax - 1,
                                BinarySearch.SCAN_DOWN
                        );
                    } else {
                        srcOooHi = srcOooMax - 1;
                    }

                    final long partitionTimestamp = txWriter.getPartitionTimestampByTimestamp(o3Timestamp);

                    // This partition is the last partition.
                    final boolean last = partitionTimestamp == lastPartitionTimestamp;

                    srcOoo = srcOooHi + 1;

                    final long srcDataMax;
                    final long srcNameTxn;
                    final int partitionIndexRaw = txWriter.findAttachedPartitionRawIndexByLoTimestamp(partitionTimestamp);
                    if (partitionIndexRaw > -1) {
                        if (last) {
                            srcDataMax = transientRowCount;
                        } else {
                            srcDataMax = getPartitionSizeByRawIndex(partitionIndexRaw);
                        }
                        srcNameTxn = getPartitionNameTxnByRawIndex(partitionIndexRaw);
                    } else {
                        srcDataMax = 0;
                        // A version needed to housekeep dropped partitions.
                        // When partition created without O3 merge, use `txn-1` as partition version.
                        // `txn` version is used when partition is merged. Both `txn-1` and `txn` can
                        // be written within the same commit when new partition initially written in order
                        // and then O3 triggers a merge of the partition.
                        srcNameTxn = txWriter.getTxn() - 1;
                    }

                    // We're appending onto the last (active) partition.
                    final boolean append = last && (srcDataMax == 0 || (isDeduplicationEnabled() && o3Timestamp > maxTimestamp) || (!isDeduplicationEnabled() && o3Timestamp >= maxTimestamp));

                    // Number of rows to insert from the O3 segment into this partition.
                    final long srcOooBatchRowSize = srcOooHi - srcOooLo + 1;

                    // Final partition size after current insertions.
                    final long partitionSize = srcDataMax + srcOooBatchRowSize;

                    // check partition read-only state
                    final boolean partitionIsReadOnly = txWriter.isPartitionReadOnlyByPartitionTimestamp(partitionTimestamp);

                    pCount++;

                    LOG.info().$("o3 partition task [table=").utf8(tableToken.getTableName())
                            .$(", partitionIsReadOnly=").$(partitionIsReadOnly)
                            .$(", srcOooBatchRowSize=").$(srcOooBatchRowSize)
                            .$(", srcOooLo=").$(srcOooLo)
                            .$(", srcOooHi=").$(srcOooHi)
                            .$(", srcOooMax=").$(srcOooMax)
                            .$(", o3RowCount=").$(o3RowCount)
                            .$(", o3LagRowCount=").$(o3LagRowCount)
                            .$(", srcDataMax=").$(srcDataMax)
                            .$(", o3TimestampMin=").$ts(o3TimestampMin)
                            .$(", o3Timestamp=").$ts(o3Timestamp)
                            .$(", o3TimestampMax=").$ts(o3TimestampMax)
                            .$(", partitionTimestamp=").$ts(partitionTimestamp)
                            .$(", partitionIndex=").$(partitionIndexRaw)
                            .$(", partitionSize=").$(partitionSize)
                            .$(", maxTimestamp=").$ts(maxTimestamp)
                            .$(", last=").$(last)
                            .$(", append=").$(append)
                            .$(", pCount=").$(pCount)
                            .$(", flattenTimestamp=").$(flattenTimestamp)
                            .$(", memUsed=").$(Unsafe.getMemUsed())
                            .I$();

                    if (partitionIsReadOnly) {
                        // move over read-only partitions
                        LOG.critical()
                                .$("o3 ignoring write on read-only partition [table=").utf8(tableToken.getTableName())
                                .$(", timestamp=").$ts(partitionTimestamp)
                                .$(", numRows=").$(srcOooBatchRowSize)
                                .$();
                        continue;
                    }

                    if (partitionTimestamp < lastPartitionTimestamp) {
                        // increment fixedRowCount by number of rows old partition incremented
                        this.txWriter.fixedRowCount += srcOooBatchRowSize;
                    } else if (partitionTimestamp == lastPartitionTimestamp) {
                        // this is existing "last" partition, we can set the size directly
                        commitTransientRowCount = partitionSize;
                    } else {
                        // this is potentially a new last partition
                        this.txWriter.fixedRowCount += commitTransientRowCount;
                        commitTransientRowCount = partitionSize;
                    }

                    o3PartitionUpdRemaining.incrementAndGet();
                    final O3Basket o3Basket = o3BasketPool.next();
                    o3Basket.ensureCapacity(configuration, columnCount, indexCount);

                    AtomicInteger columnCounter = o3ColumnCounters.next();

                    // async partition processing set this counter to the column count
                    // and then manages issues if publishing of column tasks fails
                    // mid-column-count.
                    latchCount++;

                    // To collect column top values and partition updates
                    // from o3 partition tasks add them to pre-allocated continuous block of memory
                    long partitionUpdateSinkAddr = o3PartitionUpdateSink.allocateBlock();
                    // Set column top memory to -1, no need to initialize partition update memory, it always set by O3 partition tasks
                    Vect.memset(partitionUpdateSinkAddr + (long) PARTITION_SINK_SIZE_LONGS * Long.BYTES, (long) metadata.getColumnCount() * Long.BYTES, -1);
                    Unsafe.getUnsafe().putLong(partitionUpdateSinkAddr, partitionTimestamp);

                    if (append) {
                        // we are appending last partition, make sure it has been mapped!
                        // this also might fail, make sure exception is trapped and partitions are
                        // counted down correctly
                        try {
                            setAppendPosition(srcDataMax, false);
                        } catch (Throwable e) {
                            o3BumpErrorCount();
                            o3ClockDownPartitionUpdateCount();
                            o3CountDownDoneLatch();
                            throw e;
                        }

                        columnCounter.set(TableUtils.compressColumnCount(metadata));
                        Path pathToPartition = Path.getThreadLocal(path);
                        TableUtils.setPathForPartition(pathToPartition, partitionBy, txWriter.getPartitionTimestampByTimestamp(o3TimestampMin), srcNameTxn);
                        final int plen = pathToPartition.length();
                        int columnsPublished = 0;
                        for (int i = 0; i < columnCount; i++) {
                            final int columnType = metadata.getColumnType(i);
                            if (columnType < 0) {
                                continue;
                            }
                            final int colOffset = TableWriter.getPrimaryColumnIndex(i);
                            final boolean notTheTimestamp = i != timestampIndex;
                            final CharSequence columnName = metadata.getColumnName(i);
                            final int indexBlockCapacity = metadata.isColumnIndexed(i) ? metadata.getIndexValueBlockCapacity(i) : -1;
                            final BitmapIndexWriter indexWriter = indexBlockCapacity > -1 ? getBitmapIndexWriter(i) : null;
                            final MemoryR oooMem1 = o3Columns.getQuick(colOffset);
                            final MemoryR oooMem2 = o3Columns.getQuick(colOffset + 1);
                            final MemoryMA mem1 = columns.getQuick(colOffset);
                            final MemoryMA mem2 = columns.getQuick(colOffset + 1);
                            final long srcDataTop = getColumnTop(i);
                            final long srcOooFixAddr;
                            final long srcOooVarAddr;
                            final MemoryMA dstFixMem;
                            final MemoryMA dstVarMem;
                            if (!ColumnType.isVariableLength(columnType)) {
                                srcOooFixAddr = oooMem1.addressOf(0);
                                srcOooVarAddr = 0;
                                dstFixMem = mem1;
                                dstVarMem = null;
                            } else {
                                srcOooFixAddr = oooMem2.addressOf(0);
                                srcOooVarAddr = oooMem1.addressOf(0);
                                dstFixMem = mem2;
                                dstVarMem = mem1;
                            }

                            columnsPublished++;
                            try {
                                O3OpenColumnJob.appendLastPartition(
                                        pathToPartition,
                                        plen,
                                        columnName,
                                        columnCounter,
                                        notTheTimestamp ? columnType : ColumnType.setDesignatedTimestampBit(columnType, true),
                                        srcOooFixAddr,
                                        srcOooVarAddr,
                                        srcOooLo,
                                        srcOooHi,
                                        srcOooMax,
                                        o3TimestampMin,
                                        partitionTimestamp,
                                        srcDataTop,
                                        srcDataMax,
                                        indexBlockCapacity,
                                        dstFixMem,
                                        dstVarMem,
                                        partitionSize,
                                        partitionSize,
                                        this,
                                        indexWriter,
                                        getColumnNameTxn(partitionTimestamp, i),
                                        partitionUpdateSinkAddr
                                );
                            } catch (Throwable e) {
                                if (columnCounter.addAndGet(columnsPublished - columnCount) == 0) {
                                    o3ClockDownPartitionUpdateCount();
                                    o3CountDownDoneLatch();
                                }
                                throw e;
                            }
                        }

                        addPhysicallyWrittenRows(srcOooBatchRowSize);
                    } else {
                        if (flattenTimestamp && o3RowCount > 0) {
                            Vect.flattenIndex(sortedTimestampsAddr, o3RowCount);
                            flattenTimestamp = false;
                        }
                        final long dedupColSinkAddr = dedupColumnCommitAddresses != null ? dedupColumnCommitAddresses.allocateBlock() : 0;
                        o3CommitPartitionAsync(
                                columnCounter,
                                maxTimestamp,
                                sortedTimestampsAddr,
                                srcOooMax,
                                o3TimestampMin,
                                o3TimestampMax,
                                srcOooLo,
                                srcOooHi,
                                partitionTimestamp,
                                last,
                                srcDataMax,
                                srcNameTxn,
                                o3Basket,
                                partitionUpdateSinkAddr,
                                dedupColSinkAddr
                        );
                    }
                } catch (CairoException | CairoError e) {
                    LOG.error().$((Sinkable) e).$();
                    success = false;
                    throw e;
                }
            } // end while(srcOoo < srcOooMax)

            // at this point we should know the last partition row count
            this.txWriter.transientRowCount = commitTransientRowCount;
            this.partitionTimestampHi = Math.max(this.partitionTimestampHi, txWriter.getNextPartitionTimestamp(o3TimestampMax) - 1);
            this.txWriter.updateMaxTimestamp(Math.max(txWriter.getMaxTimestamp(), o3TimestampMax));
        } catch (Throwable th) {
            LOG.error().$(th).$();
            throw th;
        } finally {
            // we are stealing work here it is possible we get exception from this method
            LOG.debug()
                    .$("o3 expecting updates [table=").utf8(tableToken.getTableName())
                    .$(", partitionsPublished=").$(pCount)
                    .I$();

            o3ConsumePartitionUpdates();
            o3DoneLatch.await(latchCount);

            o3InError = !success || o3ErrorCount.get() > 0;
            if (success && o3ErrorCount.get() > 0) {
                //noinspection ThrowFromFinallyBlock
                throw CairoException.critical(0).put("bulk update failed and will be rolled back");
            }
        }

        if (o3LagRowCount > 0 && !metadata.isWalEnabled()) {
            LOG.info().$("shifting lag rows up [table=").$(tableToken.getTableName()).$(", lagCount=").$(o3LagRowCount).I$();
            o3ShiftLagRowsUp(timestampIndex, o3LagRowCount, srcOooMax, 0L, false, this.o3MoveLagRef);
        }
    }

    private void processPartitionRemoveCandidates() {
        try {
            final int n = partitionRemoveCandidates.size();
            if (n > 0) {
                processPartitionRemoveCandidates0(n);
            }
        } finally {
            partitionRemoveCandidates.clear();
        }
    }

    private void processPartitionRemoveCandidates0(int n) {
        boolean anyReadersBeforeCommittedTxn = checkScoreboardHasReadersBeforeLastCommittedTxn();
        // This flag will determine to schedule O3PartitionPurgeJob at the end or all done already.
        boolean scheduleAsyncPurge = anyReadersBeforeCommittedTxn;

        if (!anyReadersBeforeCommittedTxn) {
            for (int i = 0; i < n; i += 2) {
                try {
                    final long timestamp = partitionRemoveCandidates.getQuick(i);
                    final long txn = partitionRemoveCandidates.getQuick(i + 1);
                    setPathForPartition(
                            other,
                            partitionBy,
                            timestamp,
                            txn
                    );
                    other.$();
                    int errno = ff.unlinkOrRemove(other, LOG);
                    if (!(errno == 0 || errno == -1)) {
                        LOG.info()
                                .$("could not purge partition version, async purge will be scheduled [path=")
                                .utf8(other)
                                .$(", errno=").$(errno).I$();
                        scheduleAsyncPurge = true;
                    }
                } finally {
                    other.trimTo(rootLen);
                }
            }
        }

        if (scheduleAsyncPurge) {
            // Any more complicated case involve looking at what folders are present on disk before removing
            // do it async in O3PartitionPurgeJob
            if (schedulePurgeO3Partitions(messageBus, tableToken, partitionBy)) {
                LOG.info().$("scheduled to purge partitions [table=").utf8(tableToken.getTableName()).I$();
            } else {
                LOG.error().$("could not queue for purge, queue is full [table=").utf8(tableToken.getTableName()).I$();
            }
        }
    }

    private void publishTableWriterEvent(int cmdType, long tableId, long correlationId, int errorCode, CharSequence errorMsg, long affectedRowsCount, int eventType) {
        long pubCursor;
        do {
            pubCursor = messageBus.getTableWriterEventPubSeq().next();
            if (pubCursor == -2) {
                Os.pause();
            }
        } while (pubCursor < -1);

        if (pubCursor > -1) {
            try {
                final TableWriterTask event = messageBus.getTableWriterEventQueue().get(pubCursor);
                event.of(eventType, tableId, tableToken);
                event.putInt(errorCode);
                if (errorCode != AsyncWriterCommand.Error.OK) {
                    event.putStr(errorMsg);
                } else {
                    event.putLong(affectedRowsCount);
                }
                event.setInstance(correlationId);
            } finally {
                messageBus.getTableWriterEventPubSeq().done(pubCursor);
            }

            // Log result
            if (eventType == TSK_COMPLETE) {
                LogRecord lg = LOG.info()
                        .$("published async command complete event [type=").$(cmdType)
                        .$(",tableName=").utf8(tableToken.getTableName())
                        .$(",tableId=").$(tableId)
                        .$(",correlationId=").$(correlationId);
                if (errorCode != AsyncWriterCommand.Error.OK) {
                    lg.$(",errorCode=").$(errorCode).$(",errorMsg=").$(errorMsg);
                }
                lg.I$();
            }
        } else {
            // Queue is full
            LOG.error()
                    .$("could not publish sync command complete event [type=").$(cmdType)
                    .$(",tableName=").utf8(tableToken.getTableName())
                    .$(",tableId=").$(tableId)
                    .$(",correlationId=").$(correlationId)
                    .I$();
        }
    }

    private long readMinTimestamp(long partitionTimestamp) {
        setStateForTimestamp(other, partitionTimestamp);
        try {
            dFile(other, metadata.getColumnName(metadata.getTimestampIndex()), COLUMN_NAME_TXN_NONE);
            if (ff.exists(other)) {
                // read min timestamp value
                final int fd = TableUtils.openRO(ff, other, LOG);
                try {
                    return TableUtils.readLongOrFail(ff, fd, 0, tempMem16b, other);
                } finally {
                    ff.close(fd);
                }
            } else {
                throw CairoException.critical(0).put("Partition does not exist [path=").put(other).put(']');
            }
        } finally {
            other.trimTo(rootLen);
        }
    }

    private void readPartitionMinMax(FilesFacade ff, long partitionTimestamp, Path path, CharSequence columnName, long partitionSize) {
        dFile(path, columnName, COLUMN_NAME_TXN_NONE);
        final int fd = TableUtils.openRO(ff, path, LOG);
        try {
            attachMinTimestamp = ff.readNonNegativeLong(fd, 0);
            attachMaxTimestamp = ff.readNonNegativeLong(fd, (partitionSize - 1) * ColumnType.sizeOf(ColumnType.TIMESTAMP));
            if (attachMinTimestamp < 0 || attachMaxTimestamp < 0) {
                throw CairoException.critical(ff.errno())
                        .put("cannot read min, max timestamp from the column [path=").put(path)
                        .put(", partitionSizeRows=").put(partitionSize)
                        .put(", errno=").put(ff.errno()).put(']');
            }
            if (txWriter.getPartitionTimestampByTimestamp(attachMinTimestamp) != partitionTimestamp
                    || txWriter.getPartitionTimestampByTimestamp(attachMaxTimestamp) != partitionTimestamp) {
                throw CairoException.critical(0)
                        .put("invalid timestamp column data in detached partition, data does not match partition directory name [path=").put(path)
                        .put(", minTimestamp=").ts(attachMinTimestamp)
                        .put(", maxTimestamp=").ts(attachMaxTimestamp).put(']');
            }
        } finally {
            ff.close(fd);
        }
    }

    // Scans timestamp file
    // returns size of partition detected, e.g. size of monotonic increase
    // of timestamp longs read from 0 offset to the end of the file
    // It also writes min and max values found in detachedMinTimestamp and detachedMaxTimestamp
    private long readPartitionSizeMinMax(FilesFacade ff, long partitionTimestamp, Path path, CharSequence columnName) {
        int pathLen = path.length();
        try {
            path.concat(TXN_FILE_NAME).$();
            if (ff.exists(path)) {
                if (attachTxReader == null) {
                    attachTxReader = new TxReader(ff);
                }
                attachTxReader.ofRO(path, partitionBy);
                attachTxReader.unsafeLoadAll();

                try {
                    path.trimTo(pathLen);
                    long partitionSize = attachTxReader.getPartitionSizeByPartitionTimestamp(partitionTimestamp);
                    if (partitionSize <= 0) {
                        throw CairoException.nonCritical()
                                .put("partition is not preset in detached txn file [path=")
                                .put(path).put(", partitionSize=").put(partitionSize).put(']');
                    }

                    // Read min and max timestamp values from the file
                    readPartitionMinMax(ff, partitionTimestamp, path.trimTo(pathLen), columnName, partitionSize);
                    return partitionSize;
                } finally {
                    Misc.free(attachTxReader);
                }
            }

            // No txn file found, scan the file to get min, max timestamp
            // Scan forward while value increases

            dFile(path.trimTo(pathLen), columnName, COLUMN_NAME_TXN_NONE);
            final int fd = TableUtils.openRO(ff, path, LOG);
            try {
                long fileSize = ff.length(fd);
                if (fileSize <= 0) {
                    throw CairoException.critical(ff.errno())
                            .put("timestamp column is too small to attach the partition [path=")
                            .put(path).put(", fileSize=").put(fileSize).put(']');
                }
                long mappedMem = mapRO(ff, fd, fileSize, MemoryTag.MMAP_DEFAULT);
                try {
                    long maxTimestamp = partitionTimestamp;
                    long size = 0L;

                    for (long ptr = mappedMem, hi = mappedMem + fileSize; ptr < hi; ptr += Long.BYTES) {
                        long ts = Unsafe.getUnsafe().getLong(ptr);
                        if (ts >= maxTimestamp) {
                            maxTimestamp = ts;
                            size++;
                        } else {
                            break;
                        }
                    }
                    if (size > 0) {
                        attachMinTimestamp = Unsafe.getUnsafe().getLong(mappedMem);
                        attachMaxTimestamp = maxTimestamp;
                    }
                    return size;
                } finally {
                    ff.munmap(mappedMem, fileSize, MemoryTag.MMAP_DEFAULT);
                }
            } finally {
                ff.close(fd);
            }
        } finally {
            path.trimTo(pathLen);
        }
    }

    // This method is useful for debugging, it's not used in production code.
    @SuppressWarnings("unused")
    private long readTimestampRaw(long transientRowCount) {
        long offset = (transientRowCount - 1) * 8;
        long addr = mapAppendColumnBuffer(getPrimaryColumn(metadata.getTimestampIndex()), offset, 8, false);
        try {
            return Unsafe.getUnsafe().getLong(Math.abs(addr));
        } finally {
            mapAppendColumnBufferRelease(addr, offset, 8);
        }
    }

    private int readTodo() {
        long todoCount;
        try {
            // This is first FS call to the table directory.
            // If table is removed / renamed this should fail with table does not exist.
            todoCount = openTodoMem();
        } catch (CairoException ex) {
            if (ex.errnoReadPathDoesNotExist()) {
                throw CairoException.tableDoesNotExist(tableToken.getTableName());
            }
            throw ex;
        }
        int todo;
        if (todoCount > 0) {
            todo = (int) todoMem.getLong(40);
        } else {
            todo = -1;
        }
        return todo;
    }

    private void rebuildAttachedPartitionColumnIndex(long partitionTimestamp, long partitionSize, CharSequence columnName) {
        if (attachIndexBuilder == null) {
            attachIndexBuilder = new IndexBuilder(configuration);

            // no need to pass table name, full partition name will be specified
            attachIndexBuilder.of("");
        }

        attachIndexBuilder.reindexColumn(
                ff,
                attachColumnVersionReader,
                // use metadata instead of detachedMetadata to get correct value block capacity
                // detachedMetadata does not have the column
                metadata,
                metadata.getColumnIndex(columnName),
                -1L,
                partitionTimestamp,
                partitionBy,
                partitionSize
        );
    }

    private boolean reconcileOptimisticPartitions() {
        if (txWriter.getPartitionTimestampByIndex(txWriter.getPartitionCount() - 1) > txWriter.getMaxTimestamp()) {
            int maxTimestampPartitionIndex = txWriter.getPartitionIndex(txWriter.getMaxTimestamp());
            if (maxTimestampPartitionIndex < getPartitionCount() - 1) {
                for (int i = maxTimestampPartitionIndex + 1, n = getPartitionCount(); i < n; i++) {
                    // Schedule partitions directory deletions
                    long timestamp = txWriter.getPartitionTimestampByIndex(i);
                    long partitionTxn = txWriter.getPartitionNameTxn(i);
                    partitionRemoveCandidates.add(timestamp, partitionTxn);
                }
                txWriter.reconcileOptimisticPartitions();
                return true;
            }
        }
        return false;
    }

    private void recoverFromMetaRenameFailure(CharSequence columnName) {
        openMetaFile(ff, path, rootLen, metaMem);
    }

    private void recoverFromSwapRenameFailure(CharSequence columnName) {
        recoverFromTodoWriteFailure(columnName);
        clearTodoLog();
    }

    private void recoverFromSymbolMapWriterFailure(CharSequence columnName) {
        removeSymbolMapFilesQuiet(columnName, getTxn());
        removeMetaFile();
        recoverFromSwapRenameFailure(columnName);
    }

    private void recoverFromTodoWriteFailure(CharSequence columnName) {
        restoreMetaFrom(META_PREV_FILE_NAME, metaPrevIndex);
        openMetaFile(ff, path, rootLen, metaMem);
    }

    private void recoverOpenColumnFailure(CharSequence columnName) {
        final int index = columnCount - 1;
        removeMetaFile();
        removeLastColumn();
        columnCount--;
        recoverFromSwapRenameFailure(columnName);
        removeSymbolMapWriter(index);
    }

    private void releaseLock(boolean distressed) {
        if (lockFd != -1L) {
            if (distressed) {
                ff.close(lockFd);
                return;
            }

            try {
                lockName(path);
                removeOrException(ff, lockFd, path);
            } finally {
                path.trimTo(rootLen);
            }
        }
    }

    private ReadOnlyObjList<? extends MemoryCR> remapWalSymbols(
            SymbolMapDiffCursor symbolMapDiffCursor,
            long rowLo,
            long rowHi,
            Path walPath
    ) {
        o3ColumnOverrides.clear();
        if (symbolMapDiffCursor != null) {
            SymbolMapDiff symbolMapDiff;
            while ((symbolMapDiff = symbolMapDiffCursor.nextSymbolMapDiff()) != null) {
                int columnIndex = symbolMapDiff.getColumnIndex();
                int columnType = metadata.getColumnType(columnIndex);
                if (columnType == -ColumnType.SYMBOL) {
                    // Scroll the cursor, don't apply, symbol is deleted
                    symbolMapDiff.drain();
                    continue;
                }

                if (!ColumnType.isSymbol(columnType)) {
                    throw CairoException.critical(0).put("WAL column and table writer column types don't match [columnIndex=").put(columnIndex)
                            .put(", walPath=").put(walPath)
                            .put(']');
                }
                boolean identical = createWalSymbolMapping(symbolMapDiff, columnIndex, symbolRewriteMap);

                if (!identical) {
                    int primaryColumnIndex = getPrimaryColumnIndex(columnIndex);
                    MemoryCR o3SymbolColumn = o3Columns.getQuick(primaryColumnIndex);
                    final MemoryCARW symbolColumnDest;

                    // Column is read-only mapped memory, so we need to take in RAM column and remap values into it
                    if (o3ColumnOverrides.size() == 0) {
                        o3ColumnOverrides.addAll(o3Columns);
                    }

                    symbolColumnDest = o3MemColumns.get(primaryColumnIndex);
                    // If rowLo != 0 then we
                    symbolColumnDest.shiftAddressRight(0);
                    symbolColumnDest.jumpTo((rowHi - rowLo) << 2);

                    o3ColumnOverrides.setQuick(primaryColumnIndex, symbolColumnDest);
                    final int cleanSymbolCount = symbolMapDiff.getCleanSymbolCount();
                    for (long rowId = rowLo; rowId < rowHi; rowId++) {

                        int symKey = o3SymbolColumn.getInt(rowId << 2);
                        assert (symKey >= 0 || symKey == SymbolTable.VALUE_IS_NULL);
                        if (symKey >= cleanSymbolCount) {
                            int newKey = symbolRewriteMap.getQuick(symKey - cleanSymbolCount);
                            if (newKey < 0) {
                                // This symbol was not mapped in WAL
                                // WAL is invalid
                                throw CairoException.critical(0).put("WAL symbol key not mapped [columnIndex=").put(columnIndex)
                                        .put(", columnKey=").put(symKey)
                                        .put(", walPath=").put(walPath)
                                        .put(", walRowId=").put(rowId)
                                        .put(']');
                            }
                            symKey = newKey;
                        }
                        symbolColumnDest.putInt((rowId - rowLo) << 2, symKey);
                    }
                    symbolColumnDest.shiftAddressRight(rowLo << 2);
                }
            }
        }

        if (o3ColumnOverrides.size() == 0) {
            // No mappings were made.
            return o3Columns;
        }
        return o3ColumnOverrides;
    }

    private void removeColumn(int columnIndex) {
        final int pi = getPrimaryColumnIndex(columnIndex);
        final int si = getSecondaryColumnIndex(columnIndex);
        freeNullSetter(nullSetters, columnIndex);
        freeNullSetter(o3NullSetters, columnIndex);
        freeNullSetter(o3NullSetters2, columnIndex);
        freeAndRemoveColumnPair(columns, pi, si);
        freeAndRemoveO3ColumnPair(o3MemColumns, pi, si);
        freeAndRemoveO3ColumnPair(o3MemColumns2, pi, si);
        if (columnIndex < indexers.size()) {
            Misc.free(indexers.getAndSetQuick(columnIndex, null));
            populateDenseIndexerList();
        }
    }

    private void removeColumnFiles(int columnIndex, int columnType) {
        PurgingOperator purgingOperator = getPurgingOperator();
        long defaultNameTxn = columnVersionWriter.getDefaultColumnNameTxn(columnIndex);
        if (PartitionBy.isPartitioned(partitionBy)) {
            for (int i = txWriter.getPartitionCount() - 1; i > -1L; i--) {
                long partitionTimestamp = txWriter.getPartitionTimestampByIndex(i);
                if (!txWriter.isPartitionReadOnlyByPartitionTimestamp(partitionTimestamp)) {
                    long partitionNameTxn = txWriter.getPartitionNameTxn(i);
                    long columnNameTxn = columnVersionWriter.getColumnNameTxn(partitionTimestamp, columnIndex);
                    purgingOperator.add(columnIndex, columnNameTxn, partitionTimestamp, partitionNameTxn);
                }
            }
        } else {
            purgingOperator.add(columnIndex, defaultNameTxn, txWriter.getLastPartitionTimestamp(), -1L);
        }
        if (ColumnType.isSymbol(columnType)) {
            purgingOperator.add(columnIndex, defaultNameTxn, PurgingOperator.TABLE_ROOT_PARTITION, -1);
        }
    }

    private void removeColumnFilesInPartition(CharSequence columnName, int columnIndex, long partitionTimestamp) {
        if (!txWriter.isPartitionReadOnlyByPartitionTimestamp(partitionTimestamp)) {
            setPathForPartition(path, partitionBy, partitionTimestamp, -1);
            int plen = path.length();
            long columnNameTxn = columnVersionWriter.getColumnNameTxn(partitionTimestamp, columnIndex);
            removeFileAndOrLog(ff, dFile(path, columnName, columnNameTxn));
            removeFileAndOrLog(ff, iFile(path.trimTo(plen), columnName, columnNameTxn));
            removeFileAndOrLog(ff, keyFileName(path.trimTo(plen), columnName, columnNameTxn));
            removeFileAndOrLog(ff, valueFileName(path.trimTo(plen), columnName, columnNameTxn));
            path.trimTo(rootLen);
        } else {
            LOG.critical()
                    .$("o3 ignoring removal of column in read-only partition [table=").utf8(tableToken.getTableName())
                    .$(", columnName=").utf8(columnName)
                    .$(", timestamp=").$ts(partitionTimestamp)
                    .$();
        }
    }

    private int removeColumnFromMeta(int index) {
        try {
            int metaSwapIndex = openMetaSwapFile(ff, ddlMem, path, rootLen, fileOperationRetryCount);
            int timestampIndex = metaMem.getInt(META_OFFSET_TIMESTAMP_INDEX);
            ddlMem.putInt(columnCount);
            ddlMem.putInt(partitionBy);

            if (timestampIndex == index) {
                ddlMem.putInt(-1);
            } else {
                ddlMem.putInt(timestampIndex);
            }
            copyVersionAndLagValues();
            ddlMem.jumpTo(META_OFFSET_COLUMN_TYPES);

            for (int i = 0; i < columnCount; i++) {
                writeColumnEntry(i, i == index, isColumnDedupKey(metaMem, i));
            }

            long nameOffset = getColumnNameOffset(columnCount);
            for (int i = 0; i < columnCount; i++) {
                CharSequence columnName = metaMem.getStr(nameOffset);
                ddlMem.putStr(columnName);
                nameOffset += Vm.getStorageLength(columnName);
            }

            return metaSwapIndex;
        } finally {
            ddlMem.close();
        }
    }

    private void removeIndexFiles(CharSequence columnName, int columnIndex) {
        try {
            for (int i = txWriter.getPartitionCount() - 1; i > -1L; i--) {
                long partitionTimestamp = txWriter.getPartitionTimestampByIndex(i);
                long partitionNameTxn = txWriter.getPartitionNameTxn(i);
                removeIndexFilesInPartition(columnName, columnIndex, partitionTimestamp, partitionNameTxn);
            }
            if (!PartitionBy.isPartitioned(partitionBy)) {
                removeColumnFilesInPartition(columnName, columnIndex, txWriter.getLastPartitionTimestamp());
            }
        } finally {
            path.trimTo(rootLen);
        }
    }

    private void removeIndexFilesInPartition(CharSequence columnName, int columnIndex, long partitionTimestamp, long partitionNameTxn) {
        setPathForPartition(path, partitionBy, partitionTimestamp, partitionNameTxn);
        int plen = path.length();
        long columnNameTxn = columnVersionWriter.getColumnNameTxn(partitionTimestamp, columnIndex);
        removeFileAndOrLog(ff, keyFileName(path.trimTo(plen), columnName, columnNameTxn));
        removeFileAndOrLog(ff, valueFileName(path.trimTo(plen), columnName, columnNameTxn));
        path.trimTo(rootLen);
    }

    private void removeLastColumn() {
        removeColumn(columnCount - 1);
    }

    private void removeMetaFile() {
        try {
            path.concat(META_FILE_NAME).$();
            if (ff.exists(path) && !ff.remove(path)) {
                // On Windows opened file cannot be removed
                // but can be renamed
                other.concat(META_FILE_NAME).put('.').put(configuration.getMicrosecondClock().getTicks()).$();
                if (ff.rename(path, other) != FILES_RENAME_OK) {
                    LOG.error().$("could not remove [path=").$(path).$(']').$();
                    throw CairoException.critical(ff.errno()).put("Recovery failed. Cannot remove: ").put(path);
                }
            }
        } finally {
            path.trimTo(rootLen);
            other.trimTo(rootLen);
        }
    }

    private void removeNonAttachedPartitions() {
        LOG.debug().$("purging non attached partitions [path=").$(path.$()).I$();
        try {
            ff.iterateDir(path.$(), removePartitionDirsNotAttached);
            processPartitionRemoveCandidates();
        } finally {
            path.trimTo(rootLen);
        }
    }

    private void removePartitionDirsNotAttached(long pUtf8NameZ, int type) {
        // Do not remove detached partitions, they are probably about to be attached
        // Do not remove wal and sequencer directories either
        int checkedType = ff.typeDirOrSoftLinkDirNoDots(path, rootLen, pUtf8NameZ, type, fileNameSink);
        if (checkedType != Files.DT_UNKNOWN &&
                !CairoKeywords.isDetachedDirMarker(pUtf8NameZ) &&
                !CairoKeywords.isWal(pUtf8NameZ) &&
                !CairoKeywords.isTxnSeq(pUtf8NameZ) &&
                !CairoKeywords.isSeq(pUtf8NameZ) &&
                !Chars.endsWith(fileNameSink, configuration.getAttachPartitionSuffix())
        ) {
            try {
                long txn = 0;
                int txnSep = Chars.indexOf(fileNameSink, '.');
                if (txnSep < 0) {
                    txnSep = fileNameSink.length();
                } else {
                    txn = Numbers.parseLong(fileNameSink, txnSep + 1, fileNameSink.length());
                }
                long dirTimestamp = partitionDirFmt.parse(fileNameSink, 0, txnSep, null);
                if (txn <= txWriter.txn &&
                        (txWriter.attachedPartitionsContains(dirTimestamp) || txWriter.isActivePartition(dirTimestamp))) {
                    return;
                }
                partitionRemoveCandidates.add(dirTimestamp, txn);
                path.trimTo(rootLen).$();
            } catch (NumericException ignore) {
                // not a date?
                // ignore exception and leave the directory
                path.trimTo(rootLen);
                path.concat(pUtf8NameZ).$();
                LOG.error().$("invalid partition directory inside table folder: ").utf8(path).$();
            }
        }
    }

    private void removeSymbolMapFilesQuiet(CharSequence name, long columnNamTxn) {
        try {
            removeFileAndOrLog(ff, offsetFileName(path.trimTo(rootLen), name, columnNamTxn));
            removeFileAndOrLog(ff, charFileName(path.trimTo(rootLen), name, columnNamTxn));
            removeFileAndOrLog(ff, keyFileName(path.trimTo(rootLen), name, columnNamTxn));
            removeFileAndOrLog(ff, valueFileName(path.trimTo(rootLen), name, columnNamTxn));
        } finally {
            path.trimTo(rootLen);
        }
    }

    private void removeSymbolMapWriter(int index) {
        MapWriter writer = symbolMapWriters.getAndSetQuick(index, NullMapWriter.INSTANCE);
        if (writer != null && writer != NullMapWriter.INSTANCE) {
            int symColIndex = denseSymbolMapWriters.remove(writer);
            // Shift all subsequent symbol indexes by 1 back
            while (symColIndex < denseSymbolMapWriters.size()) {
                MapWriter w = denseSymbolMapWriters.getQuick(symColIndex);
                w.setSymbolIndexInTxWriter(symColIndex);
                symColIndex++;
            }
            Misc.freeIfCloseable(writer);
        }
    }

    private int rename(int retries) {
        try {
            int index = 0;
            other.concat(META_PREV_FILE_NAME).$();
            path.concat(META_FILE_NAME).$();
            int l = other.length();

            do {
                if (index > 0) {
                    other.trimTo(l);
                    other.put('.').put(index);
                    other.$();
                }

                if (ff.exists(other) && !ff.remove(other)) {
                    LOG.info().$("could not remove target of rename '").$(path).$("' to '").$(other).$(" [errno=").$(ff.errno()).I$();
                    index++;
                    continue;
                }

                if (ff.rename(path, other) != FILES_RENAME_OK) {
                    LOG.info().$("could not rename '").$(path).$("' to '").$(other).$(" [errno=").$(ff.errno()).I$();
                    index++;
                    continue;
                }

                return index;

            } while (index < retries);

            throw CairoException.critical(0).put("could not rename ").put(path).put(". Max number of attempts reached [").put(index).put("]. Last target was: ").put(other);
        } finally {
            path.trimTo(rootLen);
            other.trimTo(rootLen);
        }
    }

    private int renameColumnFromMeta(int index, CharSequence newName) {
        try {
            int metaSwapIndex = openMetaSwapFile(ff, ddlMem, path, rootLen, fileOperationRetryCount);
            int timestampIndex = metaMem.getInt(META_OFFSET_TIMESTAMP_INDEX);
            ddlMem.putInt(columnCount);
            ddlMem.putInt(partitionBy);
            ddlMem.putInt(timestampIndex);
            copyVersionAndLagValues();
            ddlMem.jumpTo(META_OFFSET_COLUMN_TYPES);

            for (int i = 0; i < columnCount; i++) {
                writeColumnEntry(i, false, isColumnDedupKey(metaMem, i));
            }

            long nameOffset = getColumnNameOffset(columnCount);
            for (int i = 0; i < columnCount; i++) {
                CharSequence columnName = metaMem.getStr(nameOffset);
                nameOffset += Vm.getStorageLength(columnName);

                if (i == index && getColumnType(metaMem, i) > 0) {
                    columnName = newName;
                }
                ddlMem.putStr(columnName);
            }

            return metaSwapIndex;
        } finally {
            ddlMem.close();
        }
    }

    private void renameMetaToMetaPrev(CharSequence columnName) {
        try {
            this.metaPrevIndex = rename(fileOperationRetryCount);
        } catch (CairoException e) {
            runFragile(RECOVER_FROM_META_RENAME_FAILURE, columnName, e);
        }
    }

    private void renameSwapMetaToMeta(CharSequence columnName) {
        // rename _meta.swp to _meta
        try {
            restoreMetaFrom(META_SWAP_FILE_NAME, metaSwapIndex);
        } catch (CairoException e) {
            runFragile(RECOVER_FROM_SWAP_RENAME_FAILURE, columnName, e);
        }
    }

    private long repairDataGaps(final long timestamp) {
        if (txWriter.getMaxTimestamp() != Numbers.LONG_NaN && PartitionBy.isPartitioned(partitionBy)) {
            long fixedRowCount = 0;
            long lastTimestamp = -1;
            long transientRowCount = this.txWriter.getTransientRowCount();
            long maxTimestamp = this.txWriter.getMaxTimestamp();
            try {
                final long tsLimit = txWriter.getPartitionTimestampByTimestamp(this.txWriter.getMaxTimestamp());
                for (long ts = txWriter.getPartitionTimestampByTimestamp(txWriter.getMinTimestamp()); ts < tsLimit; ts = txWriter.getNextPartitionTimestamp(ts)) {
                    path.trimTo(rootLen);
                    setStateForTimestamp(path, ts);
                    int p = path.length();

                    long partitionSize = txWriter.getPartitionSizeByPartitionTimestamp(ts);
                    if (partitionSize >= 0 && ff.exists(path.$())) {
                        fixedRowCount += partitionSize;
                        lastTimestamp = ts;
                    } else {
                        Path other = Path.getThreadLocal2(path.trimTo(p).$());
                        TableUtils.oldPartitionName(other, getTxn());
                        if (ff.exists(other.$())) {
                            if (ff.rename(other, path) != FILES_RENAME_OK) {
                                LOG.error().$("could not rename [from=").$(other).$(", to=").$(path).I$();
                                throw new CairoError("could not restore directory, see log for details");
                            } else {
                                LOG.info().$("restored [path=").$(path).I$();
                            }
                        } else {
                            LOG.debug().$("missing partition [name=").$(path.trimTo(p).$()).I$();
                        }
                    }
                }

                if (lastTimestamp > -1) {
                    path.trimTo(rootLen);
                    setStateForTimestamp(path, tsLimit);
                    if (!ff.exists(path.$())) {
                        Path other = Path.getThreadLocal2(path);
                        TableUtils.oldPartitionName(other, getTxn());
                        if (ff.exists(other.$())) {
                            if (ff.rename(other, path) != FILES_RENAME_OK) {
                                LOG.error().$("could not rename [from=").$(other).$(", to=").$(path).I$();
                                throw new CairoError("could not restore directory, see log for details");
                            } else {
                                LOG.info().$("restored [path=").$(path).I$();
                            }
                        } else {
                            LOG.error().$("last partition does not exist [name=").$(path).I$();
                            // ok, create last partition we discovered the active
                            // 1. read its size
                            path.trimTo(rootLen);
                            setStateForTimestamp(path, lastTimestamp);
                            int p = path.length();
                            transientRowCount = txWriter.getPartitionSizeByPartitionTimestamp(lastTimestamp);


                            // 2. read max timestamp
                            TableUtils.dFile(path.trimTo(p), metadata.getColumnName(metadata.getTimestampIndex()), COLUMN_NAME_TXN_NONE);
                            maxTimestamp = TableUtils.readLongAtOffset(ff, path, tempMem16b, (transientRowCount - 1) * Long.BYTES);
                            fixedRowCount -= transientRowCount;
                            txWriter.removeAttachedPartitions(txWriter.getMaxTimestamp());
                            LOG.info()
                                    .$("updated active partition [name=").$(path.trimTo(p).$())
                                    .$(", maxTimestamp=").$ts(maxTimestamp)
                                    .$(", transientRowCount=").$(transientRowCount)
                                    .$(", fixedRowCount=").$(txWriter.getFixedRowCount())
                                    .I$();
                        }
                    }
                }
            } finally {
                path.trimTo(rootLen);
            }

            final long expectedSize = txWriter.unsafeReadFixedRowCount();
            if (expectedSize != fixedRowCount || maxTimestamp != this.txWriter.getMaxTimestamp()) {
                LOG.info()
                        .$("actual table size has been adjusted [name=`").utf8(tableToken.getTableName()).$('`')
                        .$(", expectedFixedSize=").$(expectedSize)
                        .$(", actualFixedSize=").$(fixedRowCount)
                        .I$();

                txWriter.reset(
                        fixedRowCount,
                        transientRowCount,
                        maxTimestamp,
                        denseSymbolMapWriters
                );
                return maxTimestamp;
            }
        }

        return timestamp;
    }

    private void repairMetaRename(int index) {
        try {
            path.concat(META_PREV_FILE_NAME);
            if (index > 0) {
                path.put('.').put(index);
            }
            path.$();

            if (ff.exists(path)) {
                LOG.info().$("Repairing metadata from: ").$(path).$();
                if (ff.exists(other.concat(META_FILE_NAME).$()) && !ff.remove(other)) {
                    throw CairoException.critical(ff.errno()).put("Repair failed. Cannot replace ").put(other);
                }

                if (ff.rename(path, other) != FILES_RENAME_OK) {
                    throw CairoException.critical(ff.errno()).put("Repair failed. Cannot rename ").put(path).put(" -> ").put(other);
                }
            }
        } finally {
            path.trimTo(rootLen);
            other.trimTo(rootLen);
        }

        clearTodoLog();
    }

    private void repairTruncate() {
        LOG.info().$("repairing abnormally terminated truncate on ").$(path).$();
        scheduleRemoveAllPartitions();
        txWriter.truncate(columnVersionWriter.getVersion(), denseSymbolMapWriters);
        clearTodoLog();
        processPartitionRemoveCandidates();
    }

    private void resizePartitionUpdateSink() {
        if (o3PartitionUpdateSink == null) {
            o3PartitionUpdateSink = new PagedDirectLongList(MemoryTag.NATIVE_O3);
        }
        o3PartitionUpdateSink.clear();
        o3PartitionUpdateSink.setBlockSize(PARTITION_SINK_SIZE_LONGS + metadata.getColumnCount());
    }

    private void restoreMetaFrom(CharSequence fromBase, int fromIndex) {
        try {
            path.concat(fromBase);
            if (fromIndex > 0) {
                path.put('.').put(fromIndex);
            }
            path.$();

            TableUtils.renameOrFail(ff, path, other.concat(META_FILE_NAME).$());
        } finally {
            path.trimTo(rootLen);
            other.trimTo(rootLen);
        }
    }

    private void rollbackIndexes() {
        final long maxRow = txWriter.getTransientRowCount() - 1;
        for (int i = 0, n = denseIndexers.size(); i < n; i++) {
            ColumnIndexer indexer = denseIndexers.getQuick(i);
            int fd = indexer.getFd();
            if (fd > -1) {
                LOG.info().$("recovering index [fd=").$(fd).I$();
                indexer.rollback(maxRow);
            }
        }
    }

    private void rollbackSymbolTables() {
        int expectedMapWriters = txWriter.unsafeReadSymbolColumnCount();
        for (int i = 0; i < expectedMapWriters; i++) {
            denseSymbolMapWriters.getQuick(i).rollback(txWriter.unsafeReadSymbolWriterIndexOffset(i));
        }
    }

    private void rowAppend(ObjList<Runnable> activeNullSetters) {
        if ((masterRef & 1) != 0) {
            for (int i = 0; i < columnCount; i++) {
                if (rowValueIsNotNull.getQuick(i) < masterRef) {
                    activeNullSetters.getQuick(i).run();
                }
            }
            masterRef++;
        }
    }

    private void runFragile(FragileCode fragile, CharSequence columnName, CairoException e) {
        try {
            fragile.run(columnName);
        } catch (CairoException e2) {
            LOG.error().$("DOUBLE ERROR: 1st: {").$((Sinkable) e).$('}').$();
            throwDistressException(e2);
        }
        throw e;
    }

    private void safeDeletePartitionDir(long timestamp, long partitionNameTxn) {
        // Call O3 methods to remove check TxnScoreboard and remove partition directly
        partitionRemoveCandidates.clear();
        partitionRemoveCandidates.add(timestamp, partitionNameTxn);
        processPartitionRemoveCandidates();
    }

    private void scheduleRemoveAllPartitions() {
        for (int i = txWriter.getPartitionCount() - 1; i > -1L; i--) {
            long timestamp = txWriter.getPartitionTimestampByIndex(i);
            long partitionTxn = txWriter.getPartitionNameTxn(i);
            partitionRemoveCandidates.add(timestamp, partitionTxn);
        }
    }

    private void setAppendPosition(final long rowCount, boolean doubleAllocate) {
        long recordLength = 0;
        for (int i = 0; i < columnCount; i++) {
            // stop calculating oversize as soon as we find first over-sized column
            recordLength += setColumnSize(i, rowCount, doubleAllocate);
        }
        avgRecordSize = rowCount > 0 ? recordLength / rowCount : Math.max(avgRecordSize, recordLength);
    }

    private long setColumnSize(int columnIndex, long size, boolean doubleAllocate) {
        long dataSizeBytes = 0;
        try {
            MemoryMA mem1 = getPrimaryColumn(columnIndex);
            MemoryMA mem2 = getSecondaryColumn(columnIndex);
            int type = metadata.getColumnType(columnIndex);
            if (type > 0) { // Not deleted
                final long pos = size - getColumnTop(columnIndex);
                if (pos > 0) {
                    // subtract column top
                    final long m1pos;
                    switch (ColumnType.tagOf(type)) {
                        case ColumnType.BINARY:
                        case ColumnType.STRING:
                            assert mem2 != null;
                            if (doubleAllocate) {
                                mem2.allocate(pos * Long.BYTES + Long.BYTES);
                            }
                            // Jump to the number of records written to read length of var column correctly
                            mem2.jumpTo(pos * Long.BYTES);
                            m1pos = Unsafe.getUnsafe().getLong(mem2.getAppendAddress());
                            // Jump to the end of file to correctly trim the file
                            mem2.jumpTo((pos + 1) * Long.BYTES);
                            dataSizeBytes = m1pos + (pos + 1) * Long.BYTES;
                            break;
                        default:
                            m1pos = pos << ColumnType.pow2SizeOf(type);
                            dataSizeBytes = m1pos;
                            break;
                    }
                    if (doubleAllocate) {
                        mem1.allocate(m1pos);
                    }
                    mem1.jumpTo(m1pos);
                } else {
                    mem1.jumpTo(0);
                    dataSizeBytes = ColumnType.sizeOf(type);
                    if (mem2 != null) {
                        mem2.jumpTo(0);
                        mem2.putLong(0);
                        // Assume var length columns use 28 bytes per value to estimate the record size
                        // if there are no rows in the partition yet.
                        // The record size used to estimate the partition size
                        // to split partition in O3 commit when necessary
                        dataSizeBytes = TableUtils.ESTIMATED_VAR_COL_SIZE;
                    }
                }
            }
        } catch (CairoException e) {
            throwDistressException(e);
        }

        return dataSizeBytes;
    }

    private void setO3AppendPosition(final long position) {
        for (int i = 0; i < columnCount; i++) {
            int columnType = metadata.getColumnType(i);
            if (columnType > 0) {
                o3SetAppendOffset(i, columnType, position);
            }
        }
    }

    private void setRowValueNotNull(int columnIndex) {
        assert rowValueIsNotNull.getQuick(columnIndex) != masterRef;
        rowValueIsNotNull.setQuick(columnIndex, masterRef);
    }

    /**
     * Sets path member variable to partition directory for the given timestamp and
     * partitionLo and partitionHi to partition interval in millis. These values are
     * determined based on input timestamp and value of partitionBy. For any given
     * timestamp this method will determine either day, month or year interval timestamp falls to.
     * Partition directory name is ISO string of interval start.
     * <p>
     * Because this method modifies "path" member variable, be sure path is trimmed to original
     * state within try..finally block.
     *
     * @param path      path instance to modify
     * @param timestamp to determine interval for
     */
    private void setStateForTimestamp(Path path, long timestamp) {
        // When partition is create a txn name must always be set to purge dropped partitions.
        // When partition is created outside O3 merge use `txn-1` as the version
        long partitionTxnName = PartitionBy.isPartitioned(partitionBy) ? txWriter.getTxn() - 1 : -1;
        partitionTxnName = txWriter.getPartitionNameTxnByPartitionTimestamp(timestamp, partitionTxnName);
        TableUtils.setPathForPartition(path, partitionBy, timestamp, partitionTxnName);
    }

    private void shrinkO3Mem() {
        for (int i = 0, n = o3MemColumns.size(); i < n; i++) {
            MemoryCARW o3mem = o3MemColumns.getQuick(i);
            if (o3mem != null) {
                // truncate will shrink the memory to a single page
                o3mem.truncate();
            }
        }
        for (int i = 0, n = o3MemColumns2.size(); i < n; i++) {
            MemoryCARW o3mem2 = o3MemColumns2.getQuick(i);
            if (o3mem2 != null) {
                o3mem2.truncate();
            }
        }
    }

    private void squashPartitionForce(int partitionIndex) {
        int lastLogicalPartitionIndex = partitionIndex;
        long lastLogicalPartitionTimestamp = txWriter.getPartitionTimestampByIndex(partitionIndex);
        assert lastLogicalPartitionTimestamp == txWriter.getLogicalPartitionTimestamp(lastLogicalPartitionTimestamp);

        // Do not cache txWriter.getPartitionCount() as it changes during the squashing
        while (partitionIndex < txWriter.getPartitionCount()) {
            long partitionTimestamp = txWriter.getPartitionTimestampByIndex(partitionIndex);
            long logicalPartitionTimestamp = txWriter.getLogicalPartitionTimestamp(partitionTimestamp);
            if (logicalPartitionTimestamp != lastLogicalPartitionTimestamp) {
                if (partitionIndex > lastLogicalPartitionIndex + 1) {
                    squashSplitPartitions(lastLogicalPartitionIndex, partitionIndex, 1, true);
                }
                return;
            }
            partitionIndex++;
        }
        if (partitionIndex > lastLogicalPartitionIndex + 1) {
            squashSplitPartitions(lastLogicalPartitionIndex, partitionIndex, 1, true);
        }
    }

    private void squashPartitionRange(int maxLastSubPartitionCount, int partitionIndexLo, int partitionIndexHi) {
        if (partitionIndexHi > partitionIndexLo) {
            int subpartitions = partitionIndexHi - partitionIndexLo;
            int optimalPartitionCount = partitionIndexHi == txWriter.getPartitionCount() ? maxLastSubPartitionCount : MAX_MID_SUB_PARTITION_COUNT;
            if (subpartitions > Math.max(1, optimalPartitionCount)) {
                squashSplitPartitions(partitionIndexLo, partitionIndexHi, optimalPartitionCount, false);
            } else if (subpartitions == 1) {
                if (partitionIndexLo >= 0 &&
                        partitionIndexLo < txWriter.getPartitionCount() && minSplitPartitionTimestamp == txWriter.getPartitionTimestampByIndex(partitionIndexLo)) {
                    minSplitPartitionTimestamp = getPartitionTimestampOrMax(partitionIndexLo + 1);
                }
            }
        }
    }

    private long squashPartitionTimestamp(long ts) {
        int partitionIndex = txWriter.findAttachedPartitionIndexByLoTimestamp(ts);
        if (partitionIndex < 0) {
            partitionIndex = -partitionIndex - 1;
        }
        if (partitionIndex >= txWriter.getPartitionCount()) {
            return Long.MAX_VALUE;
        }
        return txWriter.getLogicalPartitionTimestamp(txWriter.getPartitionTimestampByIndex(partitionIndex));
    }

    private void squashSplitPartitions(long timestampMin, long timestampMax, int maxLastSubPartitionCount) {

        if (timestampMin > txWriter.getMaxTimestamp() || txWriter.getPartitionCount() < 2) {
            return;
        }

        // Take the control of split partition population here.
        // When the number of split partitions is too big, start merging them together.
        // This is to avoid having too many partitions / files in the system which penalizes the reading performance.
        long logicalPartition = squashPartitionTimestamp(timestampMin);
        int partitionIndex = txWriter.getPartitionIndex(logicalPartition);
        if (partitionIndex > -1) {
            int partitionIndexLo = partitionIndex;
            int partitionCount = txWriter.getPartitionCount();

            while (logicalPartition < timestampMax && ++partitionIndex < partitionCount) {
                long partitionTimestamp = txWriter.getPartitionTimestampByIndex(partitionIndex);
                long newLogicalPartition = txWriter.getLogicalPartitionTimestamp(partitionTimestamp);

                if (logicalPartition != newLogicalPartition) {
                    squashPartitionRange(maxLastSubPartitionCount, partitionIndexLo, partitionIndex);

                    // txn records can be changed by squashing. Reset the position and the partition count.
                    partitionCount = txWriter.getPartitionCount();
                    partitionIndex = txWriter.getPartitionIndex(newLogicalPartition);

                    // switch to the next logical partition
                    logicalPartition = newLogicalPartition;
                    partitionIndexLo = partitionIndex;
                }
            }

            // This can shift last partition timestamp, save what was the last partition timestamp before squashing
            long lastPartitionTimestamp = txWriter.getLastPartitionTimestamp();
            squashPartitionRange(maxLastSubPartitionCount, partitionIndexLo, partitionIndex);
            if (lastPartitionTimestamp != txWriter.getLastPartitionTimestamp()) {
                openLastPartition();
            }
        }
    }

    private void squashSplitPartitions(final int partitionIndexLo, final int partitionIndexHi, final int optimalPartitionCount, boolean force) {
        assert partitionIndexHi >= 0 && partitionIndexHi <= txWriter.getPartitionCount() && partitionIndexLo >= 0;
        int targetPartitionIndex = partitionIndexLo;

        if (partitionIndexHi > partitionIndexLo + 1) {
            long targetPartition = Long.MIN_VALUE;
            boolean copyTargetFrame = false;

            // Move partitionIndexLo to the first unlocked partition in the range
            for (; targetPartitionIndex + 1 < partitionIndexHi; targetPartitionIndex++) {
                boolean canOverwrite = canSquashOverwritePartitionTail(targetPartitionIndex);
                if (canOverwrite || force) {
                    targetPartition = txWriter.getPartitionTimestampByIndex(partitionIndexLo);
                    copyTargetFrame = !canOverwrite;
                    break;
                }
            }
            if (targetPartition == Long.MIN_VALUE) {
                return;
            }

            boolean lastPartitionSquashed = false;
            int squashCount = partitionIndexHi - partitionIndexLo - optimalPartitionCount;

            if (squashCount > 0) {
                long targetPartitionNameTxn = txWriter.getPartitionNameTxnByPartitionTimestamp(targetPartition);
                TableUtils.setPathForPartition(path, partitionBy, targetPartition, targetPartitionNameTxn);
                final long originalSize = txWriter.getPartitionSizeByPartitionTimestamp(targetPartition);

                boolean rw = !copyTargetFrame;
                Frame targetFrame = null;
                Frame firstPartitionFrame = partitionFrameFactory.open(rw, path, targetPartition, metadata, columnVersionWriter, originalSize);
                try {
                    if (copyTargetFrame) {
                        try {
                            TableUtils.setPathForPartition(other, partitionBy, targetPartition, txWriter.txn);
                            TableUtils.createDirsOrFail(ff, other.slash$(), configuration.getMkDirMode());
                            LOG.info().$("copying partition to force squash [from=").$(path).$(", to=").$(other).I$();

                            targetFrame = partitionFrameFactory.openRW(other, targetPartition, metadata, columnVersionWriter, 0);
                            FrameAlgebra.append(targetFrame, firstPartitionFrame, configuration.getCommitMode());
                            addPhysicallyWrittenRows(firstPartitionFrame.getSize());
                            txWriter.updatePartitionSizeAndTxnByRawIndex(partitionIndexLo * LONGS_PER_TX_ATTACHED_PARTITION, originalSize);
                            partitionRemoveCandidates.add(targetPartition, targetPartitionNameTxn);
                        } finally {
                            Misc.free(firstPartitionFrame);
                        }
                    } else {
                        targetFrame = firstPartitionFrame;
                    }
                    for (int i = 0; i < squashCount; i++) {
                        long sourcePartition = txWriter.getPartitionTimestampByIndex(partitionIndexLo + 1);

                        other.trimTo(rootLen);
                        long sourceNameTxn = txWriter.getPartitionNameTxnByPartitionTimestamp(sourcePartition);
                        TableUtils.setPathForPartition(other, partitionBy, sourcePartition, sourceNameTxn);
                        long partitionSize = txWriter.getPartitionSizeByPartitionTimestamp(sourcePartition);
                        lastPartitionSquashed = partitionIndexLo + 2 == txWriter.getPartitionCount();
                        if (lastPartitionSquashed) {
                            closeActivePartition(false);
                            partitionSize = txWriter.getTransientRowCount() + txWriter.getLagRowCount();
                        }

                        assert partitionSize > 0;
                        LOG.info().$("squashing partitions [table=").$(tableToken)
                                .$(", target=").$(formatPartitionForTimestamp(targetPartition, targetPartitionNameTxn)).$(", targetSize=").$(targetFrame.getSize())
                                .$(", source=").$(formatPartitionForTimestamp(sourcePartition, sourceNameTxn)).$(", sourceSize=").$(partitionSize).I$();
                        try (Frame sourceFrame = partitionFrameFactory.openRO(other, sourcePartition, metadata, columnVersionWriter, partitionSize)) {
                            FrameAlgebra.append(targetFrame, sourceFrame, configuration.getCommitMode());
                            addPhysicallyWrittenRows(sourceFrame.getSize());
                        } catch (Throwable th) {
                            LOG.critical().$("partition squashing failed [table=").$(tableToken).$(", error=").$(th).I$();
                            throw th;
                        }

                        txWriter.removeAttachedPartitions(sourcePartition);
                        columnVersionWriter.removePartition(sourcePartition);
                        txWriter.updatePartitionColumnVersion(targetPartition);
                        partitionRemoveCandidates.add(sourcePartition, sourceNameTxn);
                        if (sourcePartition == minSplitPartitionTimestamp) {
                            minSplitPartitionTimestamp = getPartitionTimestampOrMax(partitionIndexLo + 1);
                        }
                    }

                    txWriter.updatePartitionSizeByTimestamp(targetPartition, targetFrame.getSize());
                    if (lastPartitionSquashed) {
                        // last partition is squashed, adjust fixed/transient row sizes
                        long newTransientRowCount = targetFrame.getSize() - txWriter.getLagRowCount();
                        assert newTransientRowCount >= 0;
                        txWriter.fixedRowCount += txWriter.getTransientRowCount() - newTransientRowCount;
                        assert txWriter.fixedRowCount >= 0;
                        txWriter.transientRowCount = newTransientRowCount;
                    }
                } finally {
                    Misc.free(targetFrame);
                    path.trimTo(rootLen);
                    other.trimTo(rootLen);
                }

                columnVersionWriter.commit();
                txWriter.setColumnVersion(columnVersionWriter.getVersion());
                txWriter.commit(denseSymbolMapWriters);
                processPartitionRemoveCandidates();
            }
        }
    }

    private void swapMetaFile(CharSequence columnName) {
        // close _meta so we can rename it
        metaMem.close();
        // validate new meta
        validateSwapMeta(columnName);
        // rename _meta to _meta.prev
        renameMetaToMetaPrev(columnName);
        // after we moved _meta to _meta.prev
        // we have to have _todo to restore _meta should anything go wrong
        writeRestoreMetaTodo(columnName);
        // rename _meta.swp to -_meta
        renameSwapMetaToMeta(columnName);
        try {
            // open _meta file
            openMetaFile(ff, path, rootLen, metaMem);
            // remove _todo
            clearTodoLog();
        } catch (CairoException e) {
            throwDistressException(e);
        }
        bumpMetadataVersion();
    }

    private void swapO3ColumnsExcept(int timestampIndex) {
        ObjList<MemoryCARW> temp = o3MemColumns;
        o3MemColumns = o3MemColumns2;
        o3MemColumns2 = temp;

        // Swap timestamp column back, timestamp column is not sorted, it's the sort key.
        final int timestampMemoryIndex = getPrimaryColumnIndex(timestampIndex);
        o3MemColumns2.setQuick(
                timestampMemoryIndex,
                o3MemColumns.getAndSetQuick(timestampMemoryIndex, o3MemColumns2.getQuick(timestampMemoryIndex))
        );
        o3Columns = o3MemColumns;
        activeColumns = o3MemColumns;

        ObjList<Runnable> tempNullSetters = o3NullSetters;
        o3NullSetters = o3NullSetters2;
        o3NullSetters2 = tempNullSetters;
        activeNullSetters = o3NullSetters;
    }

    private void switchPartition(long timestamp) {
        // Before partition can be switched we need to index records
        // added so far. Index writers will start point to different
        // files after switch.
        updateIndexes();
        txWriter.switchPartitions(timestamp);
        openPartition(timestamp);
        setAppendPosition(0, false);
    }

    private void syncColumns() {
        final int commitMode = configuration.getCommitMode();
        if (commitMode != CommitMode.NOSYNC) {
            final boolean async = commitMode == CommitMode.ASYNC;
            syncColumns0(async);
            for (int i = 0, n = denseIndexers.size(); i < n; i++) {
                denseIndexers.getQuick(i).sync(async);
            }
            for (int i = 0, n = denseSymbolMapWriters.size(); i < n; i++) {
                denseSymbolMapWriters.getQuick(i).sync(async);
            }
        }
    }

    private void syncColumns0(boolean async) {
        for (int i = 0; i < columnCount; i++) {
            columns.getQuick(i * 2).sync(async);
            final MemoryMA m2 = columns.getQuick(i * 2 + 1);
            if (m2 != null) {
                m2.sync(async);
            }
        }
    }

    private void throwDistressException(CairoException cause) {
        LOG.critical().$("writer error [table=").utf8(tableToken.getTableName()).$(", e=").$((Sinkable) cause).I$();
        distressed = true;
        throw new CairoError(cause);
    }

    private void truncate(boolean keepSymbolTables) {
        rollback();

        if (!keepSymbolTables) {
            // we do this before size check so that "old" corrupt symbol tables are brought back in line
            for (int i = 0, n = denseSymbolMapWriters.size(); i < n; i++) {
                denseSymbolMapWriters.getQuick(i).truncate();
            }
        }

        if (size() == 0) {
            return;
        }

        // this is a crude block to test things for now
        todoMem.putLong(0, ++todoTxn); // write txn, reader will first read txn at offset 24 and then at offset 0
        Unsafe.getUnsafe().storeFence(); // make sure we do not write hash before writing txn (view from another thread)
        todoMem.putLong(8, configuration.getDatabaseIdLo()); // write out our instance hashes
        todoMem.putLong(16, configuration.getDatabaseIdHi());
        Unsafe.getUnsafe().storeFence();
        todoMem.putLong(24, todoTxn);
        todoMem.putLong(32, 1);
        todoMem.putLong(40, TODO_TRUNCATE);
        // ensure file is closed with correct length
        todoMem.jumpTo(48);

        if (partitionBy != PartitionBy.NONE) {
            freeColumns(false);
            if (indexers != null) {
                for (int i = 0, n = indexers.size(); i < n; i++) {
                    Misc.free(indexers.getQuick(i));
                }
            }
            // Schedule removal of all partitions
            scheduleRemoveAllPartitions();
            rowAction = ROW_ACTION_OPEN_PARTITION;
        } else {
            // truncate columns, we cannot remove them
            truncateColumns();
        }

        txWriter.resetTimestamp();
        columnVersionWriter.truncate();
        txWriter.truncate(columnVersionWriter.getVersion(), denseSymbolMapWriters);
        try {
            clearTodoLog();
        } catch (CairoException e) {
            throwDistressException(e);
        }
        this.minSplitPartitionTimestamp = Long.MAX_VALUE;
        processPartitionRemoveCandidates();

        LOG.info().$("truncated [name=").utf8(tableToken.getTableName()).I$();
    }

    private void truncateColumns() {
        for (int i = 0; i < columnCount; i++) {
            if (metadata.getColumnType(i) >= 0) {
                getPrimaryColumn(i).truncate();
                MemoryMA mem = getSecondaryColumn(i);
                if (mem != null && mem.isOpen()) {
                    mem.truncate();
                    mem.putLong(0);
                }
            }
        }
    }

    private void updateIndexes() {
        if (indexCount == 0 || avoidIndexOnCommit) {
            avoidIndexOnCommit = false;
            return;
        }
        updateIndexesSlow();
    }

    private void updateIndexesParallel(long lo, long hi) {
        indexSequences.clear();
        indexLatch.setCount(indexCount);
        final int nParallelIndexes = indexCount - 1;
        final Sequence indexPubSequence = this.messageBus.getIndexerPubSequence();
        final RingQueue<ColumnIndexerTask> indexerQueue = this.messageBus.getIndexerQueue();

        LOG.info().$("parallel indexing [table=").utf8(tableToken.getTableName())
                .$(", indexCount=").$(indexCount)
                .$(", rowCount=").$(hi - lo)
                .I$();
        int serialIndexCount = 0;

        // we are going to index last column in this thread while other columns are on the queue
        OUT:
        for (int i = 0; i < nParallelIndexes; i++) {

            long cursor = indexPubSequence.next();
            if (cursor == -1) {
                // queue is full, process index in the current thread
                indexAndCountDown(denseIndexers.getQuick(i), lo, hi, indexLatch);
                serialIndexCount++;
                continue;
            }

            if (cursor == -2) {
                // CAS issue, retry
                do {
                    Os.pause();
                    cursor = indexPubSequence.next();
                    if (cursor == -1) {
                        indexAndCountDown(denseIndexers.getQuick(i), lo, hi, indexLatch);
                        serialIndexCount++;
                        continue OUT;
                    }
                } while (cursor < 0);
            }

            final ColumnIndexerTask queueItem = indexerQueue.get(cursor);
            final ColumnIndexer indexer = denseIndexers.getQuick(i);
            final long sequence = indexer.getSequence();
            queueItem.indexer = indexer;
            queueItem.lo = lo;
            queueItem.hi = hi;
            queueItem.countDownLatch = indexLatch;
            queueItem.sequence = sequence;
            indexSequences.add(sequence);
            indexPubSequence.done(cursor);
        }

        // index last column while other columns are brewing on the queue
        indexAndCountDown(denseIndexers.getQuick(indexCount - 1), lo, hi, indexLatch);
        serialIndexCount++;

        // At this point we have re-indexed our column and if things are flowing nicely
        // all other columns should have been done by other threads. Instead of actually
        // waiting we gracefully check latch count.
        if (!indexLatch.await(configuration.getWorkStealTimeoutNanos())) {
            // other columns are still in-flight, we must attempt to steal work from other threads
            for (int i = 0; i < nParallelIndexes; i++) {
                ColumnIndexer indexer = denseIndexers.getQuick(i);
                if (indexer.tryLock(indexSequences.getQuick(i))) {
                    indexAndCountDown(indexer, lo, hi, indexLatch);
                    serialIndexCount++;
                }
            }
            // wait for the ones we cannot steal
            indexLatch.await();
        }

        // reset lock on completed indexers
        boolean distressed = false;
        for (int i = 0; i < indexCount; i++) {
            ColumnIndexer indexer = denseIndexers.getQuick(i);
            distressed = distressed | indexer.isDistressed();
        }

        if (distressed) {
            throwDistressException(null);
        }

        LOG.info().$("parallel indexing done [serialCount=").$(serialIndexCount).I$();
    }

    private void updateIndexesSerially(long lo, long hi) {
        LOG.info().$("serial indexing [table=").utf8(tableToken.getTableName())
                .$(", indexCount=").$(indexCount)
                .$(", rowCount=").$(hi - lo)
                .I$();
        for (int i = 0, n = denseIndexers.size(); i < n; i++) {
            try {
                denseIndexers.getQuick(i).refreshSourceAndIndex(lo, hi);
            } catch (CairoException e) {
                // this is pretty severe, we hit some sort of limit
                throwDistressException(e);
            }
        }
        LOG.info().$("serial indexing done [table=").utf8(tableToken.getTableName()).I$();
    }

    private void updateIndexesSlow() {
        final long hi = txWriter.getTransientRowCount();
        final long lo = txWriter.getAppendedPartitionCount() == 1 ? hi - txWriter.getLastTxSize() : 0;
        if (indexCount > 1 && parallelIndexerEnabled && hi - lo > configuration.getParallelIndexThreshold()) {
            updateIndexesParallel(lo, hi);
        } else {
            updateIndexesSerially(lo, hi);
        }
    }

    private void updateMaxTimestamp(long timestamp) {
        txWriter.updateMaxTimestamp(timestamp);
        this.timestampSetter.accept(timestamp);
    }

    private void updateMetaStructureVersion() {
        try {
            copyMetadataAndUpdateVersion();
            finishMetaSwapUpdate();
        } finally {
            ddlMem.close();
        }
    }

    private void updateMetadataWithDeduplicationUpsertKeys(boolean enable, LongList columnsIndexes) {
        try {
            int index = openMetaSwapFile(ff, ddlMem, path, rootLen, configuration.getMaxSwapFileCount());
            int columnCount = metaMem.getInt(META_OFFSET_COUNT);

            ddlMem.putInt(columnCount);
            ddlMem.putInt(metaMem.getInt(META_OFFSET_PARTITION_BY));
            ddlMem.putInt(metaMem.getInt(META_OFFSET_TIMESTAMP_INDEX));
            copyVersionAndLagValues();
            ddlMem.jumpTo(META_OFFSET_COLUMN_TYPES);
            for (int i = 0; i < columnCount; i++) {
                writeColumnEntry(i, false, enable && columnsIndexes.indexOf(i) >= 0);
            }

            long nameOffset = getColumnNameOffset(columnCount);
            for (int i = 0; i < columnCount; i++) {
                CharSequence columnName = metaMem.getStr(nameOffset);
                ddlMem.putStr(columnName);
                nameOffset += Vm.getStorageLength(columnName);
            }
            this.metaSwapIndex = index;
        } finally {
            ddlMem.close();
        }

        finishMetaSwapUpdateStructural();

        for (int i = 0; i < columnCount; i++) {
            metadata.getColumnMetadata(i).setDedupKeyFlag(enable && columnsIndexes.indexOf(i) >= 0);
        }

        if (enable) {
            if (dedupColumnCommitAddresses == null) {
                dedupColumnCommitAddresses = new DedupColumnCommitAddresses();
            } else {
                dedupColumnCommitAddresses.clear();
            }
            dedupColumnCommitAddresses.setDedupColumnCount(columnsIndexes.size() - 1);
        } else {
            if (dedupColumnCommitAddresses == null) {
                dedupColumnCommitAddresses.clear();
                dedupColumnCommitAddresses.setDedupColumnCount(0);
            }
        }
    }

    private void updateO3ColumnTops() {
        int columnCount = metadata.getColumnCount();
        long blockIndex = -1;

        while ((blockIndex = o3PartitionUpdateSink.nextBlockIndex(blockIndex)) > -1L) {
            long blockAddress = o3PartitionUpdateSink.getBlockAddress(blockIndex);
            long partitionTimestamp = Unsafe.getUnsafe().getLong(blockAddress);

            if (partitionTimestamp > -1) {
                blockAddress += PARTITION_SINK_SIZE_LONGS * Long.BYTES;
                for (int column = 0; column < columnCount; column++) {

                    long colTop = Unsafe.getUnsafe().getLong(blockAddress);
                    blockAddress += Long.BYTES;
                    if (colTop > -1L) {
                        // Upsert even when colTop value is 0.
                        // TableReader uses the record to determine if the column is supposed to be present for the partition.
                        columnVersionWriter.upsertColumnTop(partitionTimestamp, column, colTop);
                    }
                }
            }
        }
    }

    private void validateSwapMeta(CharSequence columnName) {
        try {
            try {
                path.concat(META_SWAP_FILE_NAME);
                if (metaSwapIndex > 0) {
                    path.put('.').put(metaSwapIndex);
                }
                metaMem.smallFile(ff, path.$(), MemoryTag.MMAP_TABLE_WRITER);
                validationMap.clear();
                validateMeta(metaMem, validationMap, ColumnType.VERSION);
            } finally {
                metaMem.close();
                path.trimTo(rootLen);
            }
        } catch (CairoException e) {
            runFragile(RECOVER_FROM_META_RENAME_FAILURE, columnName, e);
        }
    }

    private void writeColumnEntry(int i, boolean markDeleted, boolean columnDedupKey) {
        int columnType = getColumnType(metaMem, i);
        // When column is deleted it's written to metadata with negative type
        if (markDeleted) {
            columnType = -Math.abs(columnType);
        }
        ddlMem.putInt(columnType);

        long flags = 0;
        if (isColumnIndexed(metaMem, i)) {
            flags |= META_FLAG_BIT_INDEXED;
        }

        if (isSequential(metaMem, i)) {
            flags |= META_FLAG_BIT_SEQUENTIAL;
        }

        if (columnDedupKey) {
            flags |= META_FLAG_BIT_DEDUP_KEY;
        }
        ddlMem.putLong(flags);
        ddlMem.putInt(getIndexBlockCapacity(metaMem, i));
        ddlMem.skip(16);
    }

    private void writeRestoreMetaTodo(CharSequence columnName) {
        try {
            writeRestoreMetaTodo();
        } catch (CairoException e) {
            runFragile(RECOVER_FROM_TODO_WRITE_FAILURE, columnName, e);
        }
    }

    private void writeRestoreMetaTodo() {
        todoMem.putLong(0, ++todoTxn); // write txn, reader will first read txn at offset 24 and then at offset 0
        Unsafe.getUnsafe().storeFence(); // make sure we do not write hash before writing txn (view from another thread)
        todoMem.putLong(8, configuration.getDatabaseIdLo()); // write out our instance hashes
        todoMem.putLong(16, configuration.getDatabaseIdHi());
        Unsafe.getUnsafe().storeFence();
        todoMem.putLong(32, 1);
        todoMem.putLong(40, TODO_RESTORE_META);
        todoMem.putLong(48, metaPrevIndex);
        Unsafe.getUnsafe().storeFence();
        todoMem.putLong(24, todoTxn);
        todoMem.jumpTo(56);
        todoMem.sync(false);
    }

    static void indexAndCountDown(ColumnIndexer indexer, long lo, long hi, SOCountDownLatch latch) {
        try {
            indexer.refreshSourceAndIndex(lo, hi);
        } catch (CairoException e) {
            indexer.distress();
            LOG.critical().$("index error [fd=").$(indexer.getFd()).$("]{").$((Sinkable) e).$('}').$();
        } finally {
            latch.countDown();
        }
    }

    boolean allowMixedIO() {
        return mixedIOFlag;
    }

    void closeActivePartition(long size) {
        for (int i = 0; i < columnCount; i++) {
            // stop calculating oversize as soon as we find first over-sized column
            setColumnSize(i, size, false);
            Misc.free(getPrimaryColumn(i));
            Misc.free(getSecondaryColumn(i));
        }
        Misc.freeObjList(denseIndexers);
        denseIndexers.clear();
    }

    BitmapIndexWriter getBitmapIndexWriter(int columnIndex) {
        return indexers.getQuick(columnIndex).getWriter();
    }

    long getColumnTop(int columnIndex) {
        assert lastOpenPartitionTs != Long.MIN_VALUE;
        return columnVersionWriter.getColumnTopQuick(lastOpenPartitionTs, columnIndex);
    }

    ColumnVersionReader getColumnVersionReader() {
        return columnVersionWriter;
    }

    CairoConfiguration getConfiguration() {
        return configuration;
    }

    Sequence getO3CopyPubSeq() {
        return messageBus.getO3CopyPubSeq();
    }

    RingQueue<O3CopyTask> getO3CopyQueue() {
        return messageBus.getO3CopyQueue();
    }

    Sequence getO3OpenColumnPubSeq() {
        return messageBus.getO3OpenColumnPubSeq();
    }

    RingQueue<O3OpenColumnTask> getO3OpenColumnQueue() {
        return messageBus.getO3OpenColumnQueue();
    }

    long getPartitionNameTxnByRawIndex(int index) {
        return txWriter.getPartitionNameTxnByRawIndex(index);
    }

    long getPartitionSizeByRawIndex(int index) {
        return txWriter.getPartitionSizeByRawIndex(index);
    }

    TxReader getTxReader() {
        return txWriter;
    }

    void o3ClockDownPartitionUpdateCount() {
        o3PartitionUpdRemaining.decrementAndGet();
    }

    void o3CountDownDoneLatch() {
        o3DoneLatch.countDown();
    }

    void purgeUnusedPartitions() {
        if (PartitionBy.isPartitioned(partitionBy)) {
            removeNonAttachedPartitions();
        }
    }

    void rowCancel() {
        if ((masterRef & 1) == 0) {
            return;
        }

        if (hasO3()) {
            final long o3RowCount = getO3RowCount0();
            if (o3RowCount > 0) {
                // O3 mode and there are some rows.
                masterRef--;
                setO3AppendPosition(o3RowCount);
            } else {
                // Cancelling first row in o3, reverting to non-o3
                setO3AppendPosition(0);
                masterRef--;
                clearO3();
            }
            rowValueIsNotNull.fill(0, columnCount, masterRef);
            return;
        }

        long dirtyMaxTimestamp = txWriter.getMaxTimestamp();
        long dirtyTransientRowCount = txWriter.getTransientRowCount();
        long rollbackToMaxTimestamp = txWriter.cancelToMaxTimestamp();
        long rollbackToTransientRowCount = txWriter.cancelToTransientRowCount();

        // dirty timestamp should be 1 because newRow() increments it
        if (dirtyTransientRowCount == 1) {
            if (PartitionBy.isPartitioned(partitionBy)) {
                // we have to undo creation of partition
                closeActivePartition(false);
                if (removeDirOnCancelRow) {
                    try {
                        setStateForTimestamp(path, txWriter.getPartitionTimestampByTimestamp(dirtyMaxTimestamp));
                        int errno;
                        if ((errno = ff.rmdir(path.$())) != 0) {
                            throw CairoException.critical(errno).put("Cannot remove directory: ").put(path);
                        }
                        removeDirOnCancelRow = false;
                    } finally {
                        path.trimTo(rootLen);
                    }
                }

                // open old partition
                if (rollbackToMaxTimestamp > Long.MIN_VALUE) {
                    try {
                        txWriter.setMaxTimestamp(rollbackToMaxTimestamp);
                        openPartition(rollbackToMaxTimestamp);
                        setAppendPosition(rollbackToTransientRowCount, false);
                    } catch (Throwable e) {
                        freeColumns(false);
                        throw e;
                    }
                } else {
                    // we have no partitions, clear partitions in TableWriter
                    txWriter.removeAllPartitions();
                    rowAction = ROW_ACTION_OPEN_PARTITION;
                }

                // undo counts
                removeDirOnCancelRow = true;
                txWriter.cancelRow();
            } else {
                txWriter.cancelRow();
                // we only have one partition, jump to start on every column
                truncateColumns();
            }
        } else {
            txWriter.cancelRow();
            // we are staying within same partition, prepare append positions for row count
            boolean rowChanged = metadata.getTimestampIndex() >= 0; // adding new row already writes timestamp
            if (!rowChanged) {
                // verify if any of the columns have been changed
                // if not - we don't have to do
                for (int i = 0; i < columnCount; i++) {
                    if (rowValueIsNotNull.getQuick(i) == masterRef) {
                        rowChanged = true;
                        break;
                    }
                }
            }

            // is no column has been changed we take easy option and do nothing
            if (rowChanged) {
                setAppendPosition(dirtyTransientRowCount - 1, false);
            }
        }
        rowValueIsNotNull.fill(0, columnCount, --masterRef);

        // Some executions path in this method already call txWriter.removeAllPartitions()
        // which resets transientRowCount.
        if (txWriter.transientRowCount > 0) {
            txWriter.transientRowCount--;
        }
    }

    @FunctionalInterface
    public interface ExtensionListener {
        void onTableExtended(long timestamp);
    }

    @FunctionalInterface
    private interface FragileCode {
        void run(CharSequence columnName);
    }

    @FunctionalInterface
    public interface O3ColumnUpdateMethod {
        void run(
                int columnIndex,
                final int columnType,
                long mergedTimestampsAddr,
                long mergeCount,
                long row1Count,
                long row2CountLo,
                long row2CountHi
        );
    }

    public interface Row {

        void append();

        void cancel();

        void putBin(int columnIndex, long address, long len);

        void putBin(int columnIndex, BinarySequence sequence);

        void putBool(int columnIndex, boolean value);

        void putByte(int columnIndex, byte value);

        void putChar(int columnIndex, char value);

        void putDate(int columnIndex, long value);

        void putDouble(int columnIndex, double value);

        void putFloat(int columnIndex, float value);

        void putGeoHash(int columnIndex, long value);

        void putGeoHashDeg(int columnIndex, double lat, double lon);

        void putGeoStr(int columnIndex, CharSequence value);

        void putInt(int columnIndex, int value);

        void putLong(int columnIndex, long value);

        void putLong128(int columnIndex, long lo, long hi);

        void putLong256(int columnIndex, long l0, long l1, long l2, long l3);

        void putLong256(int columnIndex, Long256 value);

        void putLong256(int columnIndex, CharSequence hexString);

        void putLong256(int columnIndex, @NotNull CharSequence hexString, int start, int end);

        void putShort(int columnIndex, short value);

        void putStr(int columnIndex, CharSequence value);

        void putStr(int columnIndex, char value);

        void putStr(int columnIndex, CharSequence value, int pos, int len);

        /**
         * Writes UTF8-encoded string to WAL. As the name of the function suggest the storage format is
         * expected to be UTF16. The function must re-encode string from UTF8 to UTF16 before storing.
         *
         * @param columnIndex      index of the column we are writing to
         * @param value            UTF8 bytes represented as CharSequence interface.
         *                         On this interface getChar() returns a byte, not complete character.
         * @param hasNonAsciiChars helper flag to indicate implementation if all bytes can be assumed as ASCII.
         *                         "true" here indicates that UTF8 decoding is compulsory.
         */
        void putStrUtf8AsUtf16(int columnIndex, DirectByteCharSequence value, boolean hasNonAsciiChars);

        void putSym(int columnIndex, CharSequence value);

        void putSym(int columnIndex, char value);

        void putSymIndex(int columnIndex, int key);

        void putSymUtf8(int columnIndex, DirectByteCharSequence value, boolean hasNonAsciiChars);

        void putTimestamp(int columnIndex, long value);

        void putUuid(int columnIndex, CharSequence uuid);
    }

    private static class NoOpRow implements Row {
        @Override
        public void append() {
            // no-op
        }

        @Override
        public void cancel() {
            // no-op
        }

        @Override
        public void putBin(int columnIndex, long address, long len) {
            // no-op
        }

        @Override
        public void putBin(int columnIndex, BinarySequence sequence) {
            // no-op
        }

        @Override
        public void putBool(int columnIndex, boolean value) {
            // no-op
        }

        @Override
        public void putByte(int columnIndex, byte value) {
            // no-op
        }

        @Override
        public void putChar(int columnIndex, char value) {
            // no-op
        }

        @Override
        public void putDate(int columnIndex, long value) {
            // no-op
        }

        @Override
        public void putDouble(int columnIndex, double value) {
            // no-op
        }

        @Override
        public void putFloat(int columnIndex, float value) {
            // no-op
        }

        @Override
        public void putGeoHash(int columnIndex, long value) {
            // no-op
        }

        @Override
        public void putGeoHashDeg(int index, double lat, double lon) {
            // no-op
        }

        @Override
        public void putGeoStr(int columnIndex, CharSequence value) {
            // no-op
        }

        @Override
        public void putInt(int columnIndex, int value) {
            // no-op
        }

        @Override
        public void putLong(int columnIndex, long value) {
            // no-op
        }

        @Override
        public void putLong128(int columnIndex, long lo, long hi) {
            // no-op
        }

        @Override
        public void putLong256(int columnIndex, long l0, long l1, long l2, long l3) {
            // no-op
        }

        @Override
        public void putLong256(int columnIndex, Long256 value) {
            // no-op
        }

        @Override
        public void putLong256(int columnIndex, CharSequence hexString) {
            // no-op
        }

        @Override
        public void putLong256(int columnIndex, @NotNull CharSequence hexString, int start, int end) {
            // no-op
        }

        @Override
        public void putShort(int columnIndex, short value) {
            // no-op
        }

        @Override
        public void putStr(int columnIndex, CharSequence value) {
            // no-op
        }

        @Override
        public void putStr(int columnIndex, char value) {
            // no-op
        }

        @Override
        public void putStr(int columnIndex, CharSequence value, int pos, int len) {
            // no-op
        }

        @Override
        public void putStrUtf8AsUtf16(int columnIndex, DirectByteCharSequence value, boolean hasNonAsciiChars) {
            // no-op
        }

        @Override
        public void putSym(int columnIndex, CharSequence value) {
            // no-op
        }

        @Override
        public void putSym(int columnIndex, char value) {
            // no-op
        }

        @Override
        public void putSymIndex(int columnIndex, int key) {
            // no-op
        }

        @Override
        public void putSymUtf8(int columnIndex, DirectByteCharSequence value, boolean hasNonAsciiChars) {
            // no-op
        }

        @Override
        public void putTimestamp(int columnIndex, long value) {
            // no-op
        }

        @Override
        public void putUuid(int columnIndex, CharSequence uuid) {
            // no-op
        }
    }

    private class RowImpl implements Row {
        @Override
        public void append() {
            rowAppend(activeNullSetters);
        }

        @Override
        public void cancel() {
            rowCancel();
        }

        @Override
        public void putBin(int columnIndex, long address, long len) {
            getSecondaryColumn(columnIndex).putLong(getPrimaryColumn(columnIndex).putBin(address, len));
            setRowValueNotNull(columnIndex);
        }

        @Override
        public void putBin(int columnIndex, BinarySequence sequence) {
            getSecondaryColumn(columnIndex).putLong(getPrimaryColumn(columnIndex).putBin(sequence));
            setRowValueNotNull(columnIndex);
        }

        @Override
        public void putBool(int columnIndex, boolean value) {
            getPrimaryColumn(columnIndex).putBool(value);
            setRowValueNotNull(columnIndex);
        }

        @Override
        public void putByte(int columnIndex, byte value) {
            getPrimaryColumn(columnIndex).putByte(value);
            setRowValueNotNull(columnIndex);
        }

        @Override
        public void putChar(int columnIndex, char value) {
            getPrimaryColumn(columnIndex).putChar(value);
            setRowValueNotNull(columnIndex);
        }

        @Override
        public void putDate(int columnIndex, long value) {
            putLong(columnIndex, value);
        }

        @Override
        public void putDouble(int columnIndex, double value) {
            getPrimaryColumn(columnIndex).putDouble(value);
            setRowValueNotNull(columnIndex);
        }

        @Override
        public void putFloat(int columnIndex, float value) {
            getPrimaryColumn(columnIndex).putFloat(value);
            setRowValueNotNull(columnIndex);
        }

        @Override
        public void putGeoHash(int columnIndex, long value) {
            int type = metadata.getColumnType(columnIndex);
            WriterRowUtils.putGeoHash(columnIndex, value, type, this);
        }

        @Override
        public void putGeoHashDeg(int columnIndex, double lat, double lon) {
            int type = metadata.getColumnType(columnIndex);
            WriterRowUtils.putGeoHash(columnIndex, GeoHashes.fromCoordinatesDegUnsafe(lat, lon, ColumnType.getGeoHashBits(type)), type, this);
        }

        @Override
        public void putGeoStr(int columnIndex, CharSequence hash) {
            final int type = metadata.getColumnType(columnIndex);
            WriterRowUtils.putGeoStr(columnIndex, hash, type, this);
        }

        @Override
        public void putInt(int columnIndex, int value) {
            getPrimaryColumn(columnIndex).putInt(value);
            setRowValueNotNull(columnIndex);
        }

        @Override
        public void putLong(int columnIndex, long value) {
            getPrimaryColumn(columnIndex).putLong(value);
            setRowValueNotNull(columnIndex);
        }

        @Override
        public void putLong128(int columnIndex, long lo, long hi) {
            MemoryA primaryColumn = getPrimaryColumn(columnIndex);
            primaryColumn.putLong(lo);
            primaryColumn.putLong(hi);
            setRowValueNotNull(columnIndex);
        }

        @Override
        public void putLong256(int columnIndex, long l0, long l1, long l2, long l3) {
            getPrimaryColumn(columnIndex).putLong256(l0, l1, l2, l3);
            setRowValueNotNull(columnIndex);
        }

        @Override
        public void putLong256(int columnIndex, Long256 value) {
            getPrimaryColumn(columnIndex).putLong256(value.getLong0(), value.getLong1(), value.getLong2(), value.getLong3());
            setRowValueNotNull(columnIndex);
        }

        @Override
        public void putLong256(int columnIndex, CharSequence hexString) {
            getPrimaryColumn(columnIndex).putLong256(hexString);
            setRowValueNotNull(columnIndex);
        }

        @Override
        public void putLong256(int columnIndex, @NotNull CharSequence hexString, int start, int end) {
            getPrimaryColumn(columnIndex).putLong256(hexString, start, end);
            setRowValueNotNull(columnIndex);
        }

        @Override
        public void putShort(int columnIndex, short value) {
            getPrimaryColumn(columnIndex).putShort(value);
            setRowValueNotNull(columnIndex);
        }

        @Override
        public void putStr(int columnIndex, CharSequence value) {
            getSecondaryColumn(columnIndex).putLong(getPrimaryColumn(columnIndex).putStr(value));
            setRowValueNotNull(columnIndex);
        }

        @Override
        public void putStr(int columnIndex, char value) {
            getSecondaryColumn(columnIndex).putLong(getPrimaryColumn(columnIndex).putStr(value));
            setRowValueNotNull(columnIndex);
        }

        @Override
        public void putStr(int columnIndex, CharSequence value, int pos, int len) {
            getSecondaryColumn(columnIndex).putLong(getPrimaryColumn(columnIndex).putStr(value, pos, len));
            setRowValueNotNull(columnIndex);
        }

        @Override
        public void putStrUtf8AsUtf16(int columnIndex, DirectByteCharSequence value, boolean hasNonAsciiChars) {
            getSecondaryColumn(columnIndex).putLong(getPrimaryColumn(columnIndex).putStrUtf8AsUtf16(value, hasNonAsciiChars));
            setRowValueNotNull(columnIndex);
        }

        @Override
        public void putSym(int columnIndex, CharSequence value) {
            getPrimaryColumn(columnIndex).putInt(symbolMapWriters.getQuick(columnIndex).put(value));
            setRowValueNotNull(columnIndex);
        }

        @Override
        public void putSym(int columnIndex, char value) {
            getPrimaryColumn(columnIndex).putInt(symbolMapWriters.getQuick(columnIndex).put(value));
            setRowValueNotNull(columnIndex);
        }

        @Override
        public void putSymIndex(int columnIndex, int key) {
            putInt(columnIndex, key);
        }

        @Override
        public void putSymUtf8(int columnIndex, DirectByteCharSequence value, boolean hasNonAsciiChars) {
            throw new UnsupportedOperationException();
        }

        @Override
        public void putTimestamp(int columnIndex, long value) {
            putLong(columnIndex, value);
        }

        @Override
        public void putUuid(int columnIndex, CharSequence uuidStr) {
            SqlUtil.implicitCastStrAsUuid(uuidStr, uuid);
            putLong128(columnIndex, uuid.getLo(), uuid.getHi());
        }

        private MemoryA getPrimaryColumn(int columnIndex) {
            return activeColumns.getQuick(getPrimaryColumnIndex(columnIndex));
        }

        private MemoryA getSecondaryColumn(int columnIndex) {
            return activeColumns.getQuick(getSecondaryColumnIndex(columnIndex));
        }
    }
}<|MERGE_RESOLUTION|>--- conflicted
+++ resolved
@@ -421,13 +421,12 @@
                 symbolCacheFlag,
                 isIndexed,
                 indexValueBlockCapacity,
-                isSequential,
+                false,
+                isDedupKey,
                 null
         );
     }
 
-<<<<<<< HEAD
-=======
     @Override
     public void addColumn(
             CharSequence columnName,
@@ -452,7 +451,6 @@
         );
     }
 
->>>>>>> 83dacadf
     /**
      * Adds new column to table, which can be either empty or can have data already. When existing columns
      * already have data this function will create ".top" file in addition to column files. ".top" file contains
@@ -492,12 +490,8 @@
             boolean isIndexed,
             int indexValueBlockCapacity,
             boolean isSequential,
-<<<<<<< HEAD
-            SqlExecutionContext executionContext
-=======
             boolean isDedupKey,
             SecurityContext securityContext
->>>>>>> 83dacadf
     ) {
         assert txWriter.getLagRowCount() == 0;
         assert indexValueBlockCapacity == Numbers.ceilPow2(indexValueBlockCapacity) : "power of 2 expected";
@@ -516,7 +510,7 @@
         LOG.info().$("adding column '").utf8(columnName).$('[').$(ColumnType.nameOf(columnType)).$("], columnName txn ").$(columnNameTxn).$(" to ").$(path).$();
 
         // create new _meta.swp
-        this.metaSwapIndex = addColumnToMeta(columnName, columnType, isIndexed, indexValueBlockCapacity, isSequential);
+        this.metaSwapIndex = addColumnToMeta(columnName, columnType, isIndexed, indexValueBlockCapacity, isSequential, isDedupKey);
 
         // close _meta so we can rename it
         metaMem.close();
@@ -582,7 +576,7 @@
 
         bumpMetadataAndColumnStructureVersion();
 
-        metadata.addColumn(columnName, columnType, isIndexed, indexValueBlockCapacity, columnIndex, isSequential, symbolCapacity, false);
+        metadata.addColumn(columnName, columnType, isIndexed, indexValueBlockCapacity, columnIndex, isSequential, symbolCapacity, isDedupKey);
 
         if (!Os.isWindows()) {
             ff.fsyncAndClose(TableUtils.openRO(ff, path.$(), LOG));
@@ -2132,13 +2126,6 @@
         }
     }
 
-<<<<<<< HEAD
-    public void setCommitListener(CommitListener commitListener) {
-        this.commitListener = commitListener;
-    }
-
-=======
->>>>>>> 83dacadf
     public void setExtensionListener(ExtensionListener listener) {
         txWriter.setExtensionListener(listener);
     }
@@ -2431,7 +2418,8 @@
             int type,
             boolean indexFlag,
             int indexValueBlockCapacity,
-            boolean sequentialFlag
+            boolean sequentialFlag,
+            boolean dedupKeyFlag
     ) {
         int index;
         try {
@@ -2458,7 +2446,7 @@
                 flags |= META_FLAG_BIT_SEQUENTIAL;
             }
 
-            if (false) {
+            if (dedupKeyFlag) {
                 flags |= META_FLAG_BIT_DEDUP_KEY;
             }
 
