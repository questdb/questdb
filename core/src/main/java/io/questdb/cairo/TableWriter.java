/*******************************************************************************
 *     ___                  _   ____  ____
 *    / _ \ _   _  ___  ___| |_|  _ \| __ )
 *   | | | | | | |/ _ \/ __| __| | | |  _ \
 *   | |_| | |_| |  __/\__ \ |_| |_| | |_) |
 *    \__\_\\__,_|\___||___/\__|____/|____/
 *
 *  Copyright (c) 2014-2019 Appsicle
 *  Copyright (c) 2019-2023 QuestDB
 *
 *  Licensed under the Apache License, Version 2.0 (the "License");
 *  you may not use this file except in compliance with the License.
 *  You may obtain a copy of the License at
 *
 *  http://www.apache.org/licenses/LICENSE-2.0
 *
 *  Unless required by applicable law or agreed to in writing, software
 *  distributed under the License is distributed on an "AS IS" BASIS,
 *  WITHOUT WARRANTIES OR CONDITIONS OF ANY KIND, either express or implied.
 *  See the License for the specific language governing permissions and
 *  limitations under the License.
 *
 ******************************************************************************/

package io.questdb.cairo;

import io.questdb.MessageBus;
import io.questdb.MessageBusImpl;
import io.questdb.Metrics;
import io.questdb.cairo.sql.AsyncWriterCommand;
import io.questdb.cairo.sql.SymbolTable;
import io.questdb.cairo.sql.TableRecordMetadata;
import io.questdb.cairo.sql.TableReferenceOutOfDateException;
import io.questdb.cairo.vm.NullMapWriter;
import io.questdb.cairo.vm.Vm;
import io.questdb.cairo.vm.api.*;
import io.questdb.cairo.wal.*;
import io.questdb.cairo.wal.seq.TableSequencer;
import io.questdb.cairo.wal.seq.TransactionLogCursor;
import io.questdb.griffin.DropIndexOperator;
import io.questdb.griffin.SqlUtil;
import io.questdb.griffin.UpdateOperatorImpl;
import io.questdb.griffin.engine.ops.AbstractOperation;
import io.questdb.griffin.engine.ops.AlterOperation;
import io.questdb.griffin.engine.ops.UpdateOperation;
import io.questdb.log.Log;
import io.questdb.log.LogFactory;
import io.questdb.log.LogRecord;
import io.questdb.mp.*;
import io.questdb.std.*;
import io.questdb.std.datetime.DateFormat;
import io.questdb.std.datetime.microtime.Timestamps;
import io.questdb.std.str.DirectByteCharSequence;
import io.questdb.std.str.LPSZ;
import io.questdb.std.str.Path;
import io.questdb.std.str.StringSink;
import io.questdb.tasks.*;
import org.jetbrains.annotations.NotNull;
import org.jetbrains.annotations.TestOnly;

import java.io.Closeable;
import java.util.Arrays;
import java.util.concurrent.atomic.AtomicInteger;
import java.util.concurrent.atomic.AtomicLong;
import java.util.function.LongConsumer;

import static io.questdb.cairo.BitmapIndexUtils.keyFileName;
import static io.questdb.cairo.BitmapIndexUtils.valueFileName;
import static io.questdb.cairo.TableUtils.*;
import static io.questdb.cairo.sql.AsyncWriterCommand.Error.*;
import static io.questdb.cairo.wal.WalUtils.*;
import static io.questdb.std.Files.FILES_RENAME_OK;
import static io.questdb.tasks.TableWriterTask.*;

public class TableWriter implements TableWriterAPI, MetadataService, Closeable {
    public static final int O3_BLOCK_DATA = 2;
    public static final int O3_BLOCK_MERGE = 3;
    public static final int O3_BLOCK_NONE = -1;
    public static final int O3_BLOCK_O3 = 1;
    public static final int TIMESTAMP_MERGE_ENTRY_BYTES = Long.BYTES * 2;
    private static final ObjectFactory<MemoryCMOR> GET_MEMORY_CMOR = Vm::getMemoryCMOR;
    private static final long IGNORE = -1L;
    private static final Log LOG = LogFactory.getLog(TableWriter.class);
    private static final Runnable NOOP = () -> {
    };
    private static final Row NOOP_ROW = new NoOpRow();
    private static final int O3_ERRNO_FATAL = Integer.MAX_VALUE - 1;
    private static final int PARTITION_UPDATE_SINK_ENTRY_SIZE = 8;
    private static final int ROW_ACTION_NO_PARTITION = 1;
    private static final int ROW_ACTION_NO_TIMESTAMP = 2;
    private static final int ROW_ACTION_O3 = 3;
    private static final int ROW_ACTION_OPEN_PARTITION = 0;
    private static final int ROW_ACTION_SWITCH_PARTITION = 4;
    final ObjList<MemoryMA> columns;
    // Latest command sequence per command source.
    // Publisher source is identified by a long value
    private final AlterOperation alterOp = new AlterOperation();
    private final LongConsumer appendTimestampSetter;
    private final LongList columnTops;
    private final ColumnVersionWriter columnVersionWriter;
    private final MPSequence commandPubSeq;
    private final RingQueue<TableWriterTask> commandQueue;
    private final SCSequence commandSubSeq;
    private final CairoConfiguration configuration;
    private final MemoryMAR ddlMem;
    private final int defaultCommitMode;
    private final ObjList<ColumnIndexer> denseIndexers = new ObjList<>();
    private final ObjList<MapWriter> denseSymbolMapWriters;
    private final boolean directIOFlag;
    private final FilesFacade ff;
    private final StringSink fileNameSink = new StringSink();
    private final int fileOperationRetryCount;
    private final SOCountDownLatch indexLatch = new SOCountDownLatch();
    private final MemoryMR indexMem = Vm.getMRInstance();
    private final LongList indexSequences = new LongList();
    private final ObjList<ColumnIndexer> indexers;
    // This is the same message bus. When TableWriter instance created via CairoEngine, message bus is shared
    // and is owned by the engine. Since TableWriter would not have ownership of the bus it must not free it up.
    // On other hand when TableWrite is created outside CairoEngine, primarily in tests, the ownership of the
    // message bus is with the TableWriter. Therefore, message bus must be freed when writer is freed.
    // To indicate ownership, the message bus owned by the writer will be assigned to `ownMessageBus`. This reference
    // will be released by the writer
    private final MessageBus messageBus;
    private final MemoryMR metaMem;
    private final TableWriterMetadata metadata;
    private final Metrics metrics;
    private final int mkDirMode;
    private final ObjList<Runnable> nullSetters;
    private final ObjectPool<O3Basket> o3BasketPool = new ObjectPool<>(O3Basket::new, 64);
    private final ObjectPool<O3MutableAtomicInteger> o3ColumnCounters = new ObjectPool<>(O3MutableAtomicInteger::new, 64);
    private final int o3ColumnMemorySize;
    private final ObjList<MemoryCR> o3ColumnOverrides;
    private final SOUnboundedCountDownLatch o3DoneLatch = new SOUnboundedCountDownLatch();
    private final AtomicInteger o3ErrorCount = new AtomicInteger();
    private final long[] o3LastTimestampSpreads;
    private final AtomicLong o3PartitionUpdRemaining = new AtomicLong();
    private final boolean o3QuickSortEnabled;
    private final Path other;
    private final MessageBus ownMessageBus;
    private final boolean parallelIndexerEnabled;
    private final int partitionBy;
    private final PartitionBy.PartitionCeilMethod partitionCeilMethod;
    private final DateFormat partitionDirFmt;
    private final PartitionBy.PartitionFloorMethod partitionFloorMethod;
    private final LongList partitionRemoveCandidates = new LongList();
    private final Path path;
    private final AtomicLong physicallyWrittenRowsSinceLastCommit = new AtomicLong();
    private final int rootLen;
    private final FragileCode RECOVER_FROM_META_RENAME_FAILURE = this::recoverFromMetaRenameFailure;
    private final FindVisitor removePartitionDirectories = this::removePartitionDirectories0;
    private final Row row = new RowImpl();
    private final LongList rowValueIsNotNull = new LongList();
    private final TxReader slaveTxReader;
    private final ObjList<MapWriter> symbolMapWriters;
    private final IntList symbolRewriteMap = new IntList();
    private final MemoryMARW todoMem = Vm.getMARWInstance();
    private final TxWriter txWriter;
    private final FindVisitor removePartitionDirsNotAttached = this::removePartitionDirsNotAttached;
    private final TxnScoreboard txnScoreboard;
    private final Uuid uuid = new Uuid();
    private final LowerCaseCharSequenceIntHashMap validationMap = new LowerCaseCharSequenceIntHashMap();
    private final WeakClosableObjectPool<MemoryCMOR> walColumnMemoryPool;
    private final ObjList<MemoryCMOR> walMappedColumns = new ObjList<>();
    private ObjList<? extends MemoryA> activeColumns;
    private ObjList<Runnable> activeNullSetters;
    private ColumnVersionReader attachColumnVersionReader;
    private IndexBuilder attachIndexBuilder;
    private long attachMaxTimestamp;
    private MemoryCMR attachMetaMem;
    private TableWriterMetadata attachMetadata;
    private long attachMinTimestamp;
    private TxReader attachTxReader;
    private boolean avoidIndexOnCommit = false;
    private int columnCount;
    private long committedMasterRef;
    private String designatedTimestampColumnName;
    private boolean distressed = false;
    private DropIndexOperator dropIndexOperator;
    private int indexCount;
    private int lastErrno;
    private boolean lastOpenPartitionIsReadOnly;
    private long lastOpenPartitionTs = -1L;
    private long lastPartitionTimestamp;
    private LifecycleManager lifecycleManager;
    private int lockFd = -1;
    private long masterRef = 0L;
    private int metaPrevIndex;
    private final FragileCode RECOVER_FROM_TODO_WRITE_FAILURE = this::recoverFromTodoWriteFailure;
    private int metaSwapIndex;
    private long noOpRowCount;
    private DirectLongList o3ColumnTopSink;
    private ReadOnlyObjList<? extends MemoryCR> o3Columns;
    private final O3ColumnUpdateMethod o3MoveWalFromFilesToLastPartitionRef = this::o3MoveWalFromFilesToLastPartition;
    private long o3CommitBatchTimestampMin = Long.MAX_VALUE;
    private long o3EffectiveLag = 0L;
    private boolean o3InError = false;
    private long o3MasterRef = -1L;
    private ObjList<MemoryCARW> o3MemColumns;
    private ObjList<MemoryCARW> o3MemColumns2;
    private ObjList<Runnable> o3NullSetters;
    private ObjList<Runnable> o3NullSetters2;
    // o3PartitionUpdateSink (offset, description):
    // 0, partitionTimestamp
    // 1, timestampMin
    // 2, timestampMax
    // 3, srcOooPartitionLo
    // 4, srcOooPartitionHi
    // 5, partitionMutates ? 1 : 0
    // 6, srcOooMax
    // 7, srcDataMax
    private DirectLongList o3PartitionUpdateSink;
    private long o3RowCount;
    private MemoryMAT o3TimestampMem;
    private MemoryARW o3TimestampMemCpy;
    private long partitionTimestampHi;
    private boolean performRecovery;
    private boolean removeDirOnCancelRow = true;
    private int rowAction = ROW_ACTION_OPEN_PARTITION;
    private TableToken tableToken;
    private final O3ColumnUpdateMethod oooSortFixColumnRef = this::o3SortFixColumn;
    private final O3ColumnUpdateMethod oooSortVarColumnRef = this::o3SortVarColumn;
    private final O3ColumnUpdateMethod o3MergeLagVarColumnRef = this::o3MergeVarColumnLag;
    private final O3ColumnUpdateMethod o3MoveUncommittedRef = this::o3MoveUncommitted0;
    private final O3ColumnUpdateMethod o3MoveLagRef = this::o3MoveLag0;
    private final O3ColumnUpdateMethod o3MergeLagFixColumnRef = this::o3MergeFixColumnLag;
    private long tempMem16b = Unsafe.malloc(16, MemoryTag.NATIVE_TABLE_WRITER);
    private LongConsumer timestampSetter;
    private long todoTxn;
    private final FragileCode RECOVER_FROM_SYMBOL_MAP_WRITER_FAILURE = this::recoverFromSymbolMapWriterFailure;
    private final FragileCode RECOVER_FROM_SWAP_RENAME_FAILURE = this::recoverFromSwapRenameFailure;
    private final FragileCode RECOVER_FROM_COLUMN_OPEN_FAILURE = this::recoverOpenColumnFailure;
    private UpdateOperatorImpl updateOperatorImpl;
    private WalTxnDetails walTxnDetails;

    public TableWriter(
            CairoConfiguration configuration,
            TableToken tableToken,
            MessageBus messageBus,
            MessageBus ownMessageBus,
            boolean lock,
            LifecycleManager lifecycleManager,
            CharSequence root,
            Metrics metrics
    ) {
        LOG.info().$("open '").utf8(tableToken.getTableName()).$('\'').$();
        this.configuration = configuration;
        this.directIOFlag = (Os.type != Os.WINDOWS || configuration.getWriterFileOpenOpts() != CairoConfiguration.O_NONE);
        this.metrics = metrics;
        this.ownMessageBus = ownMessageBus;
        this.messageBus = ownMessageBus != null ? ownMessageBus : messageBus;
        this.defaultCommitMode = configuration.getCommitMode();
        this.lifecycleManager = lifecycleManager;
        this.parallelIndexerEnabled = configuration.isParallelIndexingEnabled();
        this.ff = configuration.getFilesFacade();
        this.mkDirMode = configuration.getMkDirMode();
        this.fileOperationRetryCount = configuration.getFileOperationRetryCount();
        this.tableToken = tableToken;
        this.o3QuickSortEnabled = configuration.isO3QuickSortEnabled();
        this.o3ColumnMemorySize = configuration.getO3ColumnMemorySize();
        this.path = new Path().of(root).concat(tableToken);
        this.other = new Path().of(root).concat(tableToken);
        this.rootLen = path.length();
        try {
            if (lock) {
                lock();
            } else {
                this.lockFd = -1;
            }
            int todo = readTodo();
            if (todo == TODO_RESTORE_META) {
                repairMetaRename((int) todoMem.getLong(48));
            }
            this.ddlMem = Vm.getMARInstance();
            this.metaMem = Vm.getMRInstance();
            this.columnVersionWriter = openColumnVersionFile(ff, path, rootLen);

            openMetaFile(ff, path, rootLen, metaMem);
            this.metadata = new TableWriterMetadata(this.tableToken, metaMem);
            this.partitionBy = metaMem.getInt(META_OFFSET_PARTITION_BY);
            this.txWriter = new TxWriter(ff).ofRW(path.concat(TXN_FILE_NAME).$(), partitionBy);
            this.txnScoreboard = new TxnScoreboard(ff, configuration.getTxnScoreboardEntryCount()).ofRW(path.trimTo(rootLen));
            path.trimTo(rootLen);
            this.o3ColumnOverrides = metadata.isWalEnabled() ? new ObjList<>() : null;
            // we have to do truncate repair at this stage of constructor
            // because this operation requires metadata
            switch (todo) {
                case TODO_TRUNCATE:
                    repairTruncate();
                    break;
                case TODO_RESTORE_META:
                case -1:
                    break;
                default:
                    LOG.error().$("ignoring unknown *todo* [code=").$(todo).I$();
                    break;
            }
            this.columnCount = metadata.getColumnCount();
            if (metadata.getTimestampIndex() > -1) {
                this.designatedTimestampColumnName = metadata.getColumnName(metadata.getTimestampIndex());
            }
            this.rowValueIsNotNull.extendAndSet(columnCount, 0);
            this.columns = new ObjList<>(columnCount * 2);
            this.o3MemColumns = new ObjList<>(columnCount * 2);
            this.o3MemColumns2 = new ObjList<>(columnCount * 2);
            this.o3Columns = this.o3MemColumns;
            this.activeColumns = columns;
            this.symbolMapWriters = new ObjList<>(columnCount);
            this.indexers = new ObjList<>(columnCount);
            this.denseSymbolMapWriters = new ObjList<>(metadata.getSymbolMapCount());
            this.nullSetters = new ObjList<>(columnCount);
            this.o3NullSetters = new ObjList<>(columnCount);
            this.o3NullSetters2 = new ObjList<>(columnCount);
            this.activeNullSetters = nullSetters;
            this.columnTops = new LongList(columnCount);
            this.partitionFloorMethod = PartitionBy.getPartitionFloorMethod(partitionBy);
            this.partitionCeilMethod = PartitionBy.getPartitionCeilMethod(partitionBy);
            if (PartitionBy.isPartitioned(partitionBy)) {
                this.partitionDirFmt = PartitionBy.getPartitionDirFormatMethod(partitionBy);
                this.partitionTimestampHi = txWriter.getLastPartitionTimestamp();
            } else {
                this.partitionDirFmt = null;
            }

            configureColumnMemory();
            configureTimestampSetter();
            this.appendTimestampSetter = timestampSetter;
            configureAppendPosition();
            purgeUnusedPartitions();
            clearTodoLog();
            this.slaveTxReader = new TxReader(ff);
            commandQueue = new RingQueue<>(
                    TableWriterTask::new,
                    configuration.getWriterCommandQueueSlotSize(),
                    configuration.getWriterCommandQueueCapacity(),
                    MemoryTag.NATIVE_REPL
            );
            commandSubSeq = new SCSequence();
            commandPubSeq = new MPSequence(commandQueue.getCycle());
            commandPubSeq.then(commandSubSeq).then(commandPubSeq);
            walColumnMemoryPool = new WeakClosableObjectPool<>(GET_MEMORY_CMOR, columnCount);
            o3LastTimestampSpreads = new long[configuration.getO3LagCalculationWindowsSize()];
            Arrays.fill(o3LastTimestampSpreads, 0);
        } catch (Throwable e) {
            doClose(false);
            throw e;
        }
    }

    @TestOnly
    public TableWriter(CairoConfiguration configuration, TableToken tableToken, Metrics metrics) {
        this(configuration, tableToken, null, new MessageBusImpl(configuration), true, DefaultLifecycleManager.INSTANCE, configuration.getRoot(), metrics);
    }

    @TestOnly
    public TableWriter(CairoConfiguration configuration, TableToken tableToken, MessageBus messageBus, Metrics metrics) {
        this(configuration, tableToken, null, messageBus, true, DefaultLifecycleManager.INSTANCE, configuration.getRoot(), metrics);
    }

    public static int getPrimaryColumnIndex(int index) {
        return index * 2;
    }

    public static int getSecondaryColumnIndex(int index) {
        return getPrimaryColumnIndex(index) + 1;
    }

    public static long getTimestampIndexValue(long timestampIndex, long indexRow) {
        return Unsafe.getUnsafe().getLong(timestampIndex + indexRow * 16);
    }

    @Override
    public void addColumn(CharSequence columnName, int columnType) {
        addColumn(
                columnName,
                columnType,
                configuration.getDefaultSymbolCapacity(),
                configuration.getDefaultSymbolCacheFlag(),
                false,
                0,
                false
        );
    }

    @Override
    public void addColumn(
            CharSequence columnName,
            int columnType,
            int symbolCapacity,
            boolean symbolCacheFlag,
            boolean isIndexed,
            int indexValueBlockCapacity
    ) {
        addColumn(
                columnName,
                columnType,
                symbolCapacity,
                symbolCacheFlag,
                isIndexed,
                indexValueBlockCapacity,
                false
        );
    }

    /**
     * Adds new column to table, which can be either empty or can have data already. When existing columns
     * already have data this function will create ".top" file in addition to column files. ".top" file contains
     * size of partition at the moment of column creation. It must be used to accurately position inside new
     * column when either appending or reading.
     *
     * <b>Failures</b>
     * Adding new column can fail in many situations. None of the failures affect integrity of data that is already in
     * the table but can leave instance of TableWriter in inconsistent state. When this happens function will throw CairoError.
     * Calling code must close TableWriter instance and open another when problems are rectified. Those problems would be
     * either with disk or memory or both.
     * <p>
     * Whenever function throws CairoException application code can continue using TableWriter instance and may attempt to
     * add columns again.
     *
     * <b>Transactions</b>
     * <p>
     * Pending transaction will be committed before function attempts to add column. Even when function is unsuccessful it may
     * still have committed transaction.
     *
     * @param columnName              of column either ASCII or UTF8 encoded.
     * @param symbolCapacity          when column columnType is SYMBOL this parameter specifies approximate capacity for symbol map.
     *                                It should be equal to number of unique symbol values stored in the table and getting this
     *                                value badly wrong will cause performance degradation. Must be power of 2
     * @param symbolCacheFlag         when set to true, symbol values will be cached on Java heap.
     * @param columnType              {@link ColumnType}
     * @param isIndexed               configures column to be indexed or not
     * @param indexValueBlockCapacity approximation of number of rows for single index key, must be power of 2
     * @param isSequential            for columns that contain sequential values query optimiser can make assumptions on range searches (future feature)
     */
    public void addColumn(
            CharSequence columnName,
            int columnType,
            int symbolCapacity,
            boolean symbolCacheFlag,
            boolean isIndexed,
            int indexValueBlockCapacity,
            boolean isSequential
    ) {

        assert txWriter.getLagRowCount() == 0;
        assert indexValueBlockCapacity == Numbers.ceilPow2(indexValueBlockCapacity) : "power of 2 expected";
        assert symbolCapacity == Numbers.ceilPow2(symbolCapacity) : "power of 2 expected";

        checkDistressed();
        checkColumnName(columnName);

        if (getColumnIndexQuiet(metaMem, columnName, columnCount) != -1) {
            throw CairoException.duplicateColumn(columnName);
        }

        commit();

        long columnNameTxn = getTxn();
        LOG.info().$("adding column '").utf8(columnName).$('[').$(ColumnType.nameOf(columnType)).$("], columnName txn ").$(columnNameTxn).$(" to ").$(path).$();

        // create new _meta.swp
        this.metaSwapIndex = addColumnToMeta(columnName, columnType, isIndexed, indexValueBlockCapacity, isSequential);

        // close _meta so we can rename it
        metaMem.close();

        // validate new meta
        validateSwapMeta(columnName);

        // rename _meta to _meta.prev
        renameMetaToMetaPrev(columnName);

        // after we moved _meta to _meta.prev
        // we have to have _todo to restore _meta should anything go wrong
        writeRestoreMetaTodo(columnName);

        // rename _meta.swp to _meta
        renameSwapMetaToMeta(columnName);

        if (ColumnType.isSymbol(columnType)) {
            try {
                createSymbolMapWriter(columnName, columnNameTxn, symbolCapacity, symbolCacheFlag);
            } catch (CairoException e) {
                runFragile(RECOVER_FROM_SYMBOL_MAP_WRITER_FAILURE, columnName, e);
            }
        } else {
            // maintain sparse list of symbol writers
            symbolMapWriters.extendAndSet(columnCount, NullMapWriter.INSTANCE);
        }

        // add column objects
        configureColumn(columnType, isIndexed, columnCount);
        if (isIndexed) {
            populateDenseIndexerList();
        }

        // increment column count
        columnCount++;

        // extend columnTop list to make sure row cancel can work
        // need for setting correct top is hard to test without being able to read from table
        int columnIndex = columnCount - 1;
        columnTops.extendAndSet(columnIndex, txWriter.getTransientRowCount());

        // Set txn number in the column version file to mark the transaction where the column is added
        columnVersionWriter.upsertDefaultTxnName(columnIndex, columnNameTxn, txWriter.getLastPartitionTimestamp());

        // create column files
        if (txWriter.getTransientRowCount() > 0 || !PartitionBy.isPartitioned(partitionBy)) {
            try {
                openNewColumnFiles(columnName, isIndexed, indexValueBlockCapacity);
            } catch (CairoException e) {
                runFragile(RECOVER_FROM_COLUMN_OPEN_FAILURE, columnName, e);
            }
        }

        try {
            // open _meta file
            openMetaFile(ff, path, rootLen, metaMem);

            // remove _todo
            clearTodoLog();
        } catch (CairoException e) {
            throwDistressException(e);
        }

        bumpStructureVersion();

        metadata.addColumn(columnName, columnType, isIndexed, indexValueBlockCapacity, columnIndex);

        LOG.info().$("ADDED column '").utf8(columnName).$('[').$(ColumnType.nameOf(columnType)).$("], columnName txn ").$(columnNameTxn).$(" to ").$(path).$();
    }

    @Override
    public void addIndex(CharSequence columnName, int indexValueBlockSize) {
        assert indexValueBlockSize == Numbers.ceilPow2(indexValueBlockSize) : "power of 2 expected";

        checkDistressed();

        final int columnIndex = getColumnIndexQuiet(metaMem, columnName, columnCount);

        if (columnIndex == -1) {
            throw CairoException.nonCritical().put("column '").put(columnName).put("' does not exist");
        }

        commit();

        if (isColumnIndexed(metaMem, columnIndex)) {
            throw CairoException.nonCritical().put("already indexed [column=").put(columnName).put(']');
        }

        final int existingType = getColumnType(metaMem, columnIndex);
        LOG.info().$("adding index to '").utf8(columnName).$('[').$(ColumnType.nameOf(existingType)).$(", path=").$(path).I$();

        if (!ColumnType.isSymbol(existingType)) {
            LOG.error().$("cannot create index for [column='").utf8(columnName).$(", type=").$(ColumnType.nameOf(existingType)).$(", path=").$(path).I$();
            throw CairoException.nonCritical().put("cannot create index for [column='").put(columnName).put(", type=").put(ColumnType.nameOf(existingType)).put(", path=").put(path).put(']');
        }

        // create indexer
        final SymbolColumnIndexer indexer = new SymbolColumnIndexer();

        final long columnNameTxn = columnVersionWriter.getColumnNameTxn(txWriter.getLastPartitionTimestamp(), columnIndex);
        try {
            try {
                // edge cases here are:
                // column spans only part of table - e.g. it was added after table was created and populated
                // column has top value, e.g. does not span entire partition
                // to this end, we have a super-edge case:

                // This piece of code is unbelievably fragile!
                if (PartitionBy.isPartitioned(partitionBy)) {
                    // run indexer for the whole table
                    indexHistoricPartitions(indexer, columnName, indexValueBlockSize);
                    long timestamp = txWriter.getMaxTimestamp();
                    if (timestamp != Numbers.LONG_NaN) {
                        path.trimTo(rootLen);
                        setStateForTimestamp(path, timestamp);
                        // create index in last partition
                        indexLastPartition(indexer, columnName, columnNameTxn, columnIndex, indexValueBlockSize);
                    }
                } else {
                    setStateForTimestamp(path, 0);
                    // create index in last partition
                    indexLastPartition(indexer, columnName, columnNameTxn, columnIndex, indexValueBlockSize);
                }
            } finally {
                path.trimTo(rootLen);
            }
        } catch (Throwable e) {
            LOG.error().$("rolling back index created so far [path=").$(path).I$();
            removeIndexFiles(columnName, columnIndex);
            throw e;
        }

        // set index flag in metadata and  create new _meta.swp
        metaSwapIndex = copyMetadataAndSetIndexAttrs(columnIndex, META_FLAG_BIT_INDEXED, indexValueBlockSize);

        swapMetaFile(columnName);

        indexers.extendAndSet(columnIndex, indexer);
        populateDenseIndexerList();

        TableColumnMetadata columnMetadata = metadata.getColumnMetadata(columnIndex);
        columnMetadata.setIndexed(true);
        columnMetadata.setIndexValueBlockCapacity(indexValueBlockSize);

        LOG.info().$("ADDED index to '").utf8(columnName).$('[').$(ColumnType.nameOf(existingType)).$("]' to ").$(path).$();
    }

    public void addPhysicallyWrittenRows(long rows) {
        // maybe not thread safe but hey it's just a metric
        physicallyWrittenRowsSinceLastCommit.addAndGet(rows);
        metrics.tableWriter().addPhysicallyWrittenRows(rows);
    }

    public void apply(AbstractOperation operation, long seqTxn) {
        try {
            setSeqTxn(seqTxn);
            long txnBefore = getTxn();
            operation.apply(this, true);
            if (txnBefore == getTxn()) {
                // Commit to update seqTxn
                txWriter.commit(defaultCommitMode, denseSymbolMapWriters);
            }
        } catch (CairoException ex) {
            // This is non-critical error, we can mark seqTxn as processed
            if (ex.isWALTolerable()) {
                try {
                    rollback(); // rollback in case on any dirty state
                    commitSeqTxn(seqTxn);
                } catch (Throwable th2) {
                    LOG.critical().$("could not rollback, table is distressed [table=").utf8(tableToken.getTableName()).$(", error=").$(th2).I$();
                }
            }
            throw ex;
        } catch (Throwable th) {
            try {
                rollback(); // rollback seqTxn
            } catch (Throwable th2) {
                LOG.critical().$("could not rollback, table is distressed [table=").utf8(tableToken.getTableName()).$(", error=").$(th2).I$();
            }
            throw th;
        }
    }

    @Override
    public long apply(AlterOperation alterOp, boolean contextAllowsAnyStructureChanges) throws AlterTableContextException {
        return alterOp.apply(this, contextAllowsAnyStructureChanges);
    }

    @Override
    public long apply(UpdateOperation operation) {
        return operation.apply(this, true);
    }

    @Override
    public AttachDetachStatus attachPartition(long timestamp) {
        // -1 means unknown size
        return attachPartition(timestamp, -1L);
    }

    /**
     * Attaches a partition to the table. If size is given, partition file data is not validated.
     *
     * @param timestamp     partition timestamp
     * @param partitionSize partition size in rows. Negative means unknown size.
     * @return attached status code
     */
    public AttachDetachStatus attachPartition(long timestamp, long partitionSize) {
        // Partitioned table must have a timestamp
        // SQL compiler will check that table has it
        assert metadata.getTimestampIndex() > -1;

        if (txWriter.attachedPartitionsContains(timestamp)) {
            LOG.info().$("partition is already attached [path=").$(path).I$();
            // TODO: potentially we can merge with existing data
            return AttachDetachStatus.ATTACH_ERR_PARTITION_EXISTS;
        }

        if (inTransaction()) {
            LOG.info().$("committing open transaction before applying attach partition command [table=").utf8(tableToken.getTableName())
                    .$(", partition=").$ts(timestamp).I$();
            commit();

            // Check that partition we're about to attach hasn't appeared after commit
            if (txWriter.attachedPartitionsContains(timestamp)) {
                LOG.info().$("partition is already attached [path=").$(path).I$();
                return AttachDetachStatus.ATTACH_ERR_PARTITION_EXISTS;
            }
        }

        // final name of partition folder after attach
        setPathForPartition(path.trimTo(rootLen), partitionBy, timestamp, false);
        TableUtils.txnPartitionConditionally(path, getTxn());
        path.$();

        if (ff.exists(path)) {
            // Very unlikely since txn is part of the folder name
            return AttachDetachStatus.ATTACH_ERR_DIR_EXISTS;
        }

        Path detachedPath = Path.PATH.get().of(configuration.getRoot()).concat(tableToken);
        setPathForPartition(detachedPath, partitionBy, timestamp, false);
        detachedPath.put(configuration.getAttachPartitionSuffix()).$();
        int detachedRootLen = detachedPath.length();
        boolean forceRenamePartitionDir = partitionSize < 0;

        boolean checkPassed = false;
        boolean isSoftLink;
        try {
            if (ff.exists(detachedPath)) {

                isSoftLink = ff.isSoftLink(detachedPath); // returns false regardless in Windows

                // detached metadata files validation
                CharSequence timestampColName = metadata.getColumnMetadata(metadata.getTimestampIndex()).getName();
                if (partitionSize > -1L) {
                    // read detachedMinTimestamp and detachedMaxTimestamp
                    readPartitionMinMax(ff, timestamp, detachedPath.trimTo(detachedRootLen), timestampColName, partitionSize);
                } else {
                    // read size, detachedMinTimestamp and detachedMaxTimestamp
                    partitionSize = readPartitionSizeMinMax(ff, timestamp, detachedPath.trimTo(detachedRootLen), timestampColName);
                }

                if (partitionSize < 1) {
                    return AttachDetachStatus.ATTACH_ERR_EMPTY_PARTITION;
                }

                if (forceRenamePartitionDir && !attachPrepare(timestamp, partitionSize, detachedPath, detachedRootLen)) {
                    attachValidateMetadata(partitionSize, detachedPath.trimTo(detachedRootLen), timestamp);
                }

                // main columnVersionWriter is now aligned with the detached partition values read from partition _cv file
                // in case of an error it has to be clean up

                if (forceRenamePartitionDir && configuration.attachPartitionCopy() && !isSoftLink) { // soft links are read-only, no copy involved
                    // Copy partition if configured to do so and it's not CSV import
                    if (ff.copyRecursive(detachedPath.trimTo(detachedRootLen), path, configuration.getMkDirMode()) == 0) {
                        LOG.info().$("copied partition dir [from=").$(detachedPath).$(", to=").$(path).I$();
                    } else {
                        LOG.error().$("could not copy [errno=").$(ff.errno()).$(", from=").$(detachedPath).$(", to=").$(path).I$();
                        return AttachDetachStatus.ATTACH_ERR_COPY;
                    }
                } else {
                    if (ff.rename(detachedPath.trimTo(detachedRootLen).$(), path) == FILES_RENAME_OK) {
                        LOG.info().$("renamed partition dir [from=").$(detachedPath).$(", to=").$(path).I$();
                    } else {
                        LOG.error().$("could not rename [errno=").$(ff.errno()).$(", from=").$(detachedPath).$(", to=").$(path).I$();
                        return AttachDetachStatus.ATTACH_ERR_RENAME;
                    }
                }

                checkPassed = true;
            } else {
                LOG.info().$("attach partition command failed, partition to attach does not exist [path=").$(detachedPath).I$();
                return AttachDetachStatus.ATTACH_ERR_MISSING_PARTITION;
            }
        } finally {
            path.trimTo(rootLen);
            if (!checkPassed) {
                columnVersionWriter.readUnsafe();
            }
        }

        try {
            // find out lo, hi ranges of partition attached as well as size
            assert timestamp <= attachMinTimestamp && attachMinTimestamp <= attachMaxTimestamp;
            long nextMinTimestamp = Math.min(attachMinTimestamp, txWriter.getMinTimestamp());
            long nextMaxTimestamp = Math.max(attachMaxTimestamp, txWriter.getMaxTimestamp());
            boolean appendPartitionAttached = size() == 0 || getPartitionLo(nextMaxTimestamp) > getPartitionLo(txWriter.getMaxTimestamp());

            txWriter.beginPartitionSizeUpdate();
            txWriter.updatePartitionSizeByTimestamp(timestamp, partitionSize, getTxn());
            txWriter.finishPartitionSizeUpdate(nextMinTimestamp, nextMaxTimestamp);
            if (isSoftLink) {
                txWriter.setPartitionReadOnlyByTimestamp(timestamp, true);
            }
            txWriter.bumpTruncateVersion();

            columnVersionWriter.commit();
            txWriter.setColumnVersion(columnVersionWriter.getVersion());
            txWriter.commit(defaultCommitMode, denseSymbolMapWriters);

            LOG.info().$("partition attached [table=").utf8(tableToken.getTableName())
                    .$(", partition=").$ts(timestamp).I$();

            if (appendPartitionAttached) {
                LOG.info().$("switch partition after partition attach [tableName=").utf8(tableToken.getTableName())
                        .$(", partition=").$ts(timestamp).I$();
                freeColumns(true);
                configureAppendPosition();
            }
            return AttachDetachStatus.OK;
        } catch (Throwable e) {
            // This is pretty serious, after partition copied there are no OS operations to fail
            // Do full rollback to clean up the state
            LOG.critical().$("failed on attaching partition to the table and rolling back [tableName=").utf8(tableToken.getTableName())
                    .$(", error=").$(e).I$();
            rollback();
            throw e;
        }
    }

    @Override
    public void changeCacheFlag(int columnIndex, boolean cache) {
        checkDistressed();

        commit();

        final MapWriter symbolMapWriter = symbolMapWriters.getQuick(columnIndex);
        if (symbolMapWriter.isCached() != cache) {
            symbolMapWriter.updateCacheFlag(cache);
        } else {
            return;
        }
        updateMetaStructureVersion();
    }

    public boolean checkScoreboardHasReadersBeforeLastCommittedTxn() {
        long lastCommittedTxn = txWriter.getTxn();
        try {
            if (txnScoreboard.acquireTxn(lastCommittedTxn)) {
                txnScoreboard.releaseTxn(lastCommittedTxn);
            }
        } catch (CairoException ex) {
            // Scoreboard can be over allocated, don't stall writing because of that.
            // Schedule async purge and continue
            LOG.error().$("cannot lock last txn in scoreboard, partition purge will be scheduled [table=")
                    .utf8(tableToken.getTableName())
                    .$(", txn=").$(lastCommittedTxn)
                    .$(", error=").$(ex.getFlyweightMessage())
                    .$(", errno=").$(ex.getErrno()).I$();
        }

        return txnScoreboard.getMin() != lastCommittedTxn;
    }

    @Override
    public void close() {
        if (lifecycleManager.close() && isOpen()) {
            doClose(true);
        }
    }

    @Override
    public long commit() {
        return commit(defaultCommitMode);
    }

    public long commit(int commitMode) {
        return commit(commitMode, 0);
    }

    public void commitSeqTxn(long seqTxn) {
        txWriter.setSeqTxn(seqTxn);
        txWriter.commit(defaultCommitMode, denseSymbolMapWriters);
    }

    public void commitSeqTxn() {
        txWriter.commit(defaultCommitMode, denseSymbolMapWriters);
    }

    public void destroy() {
        // Closes all the files and makes this instance unusable e.g. it cannot return to the pool on close.
        LOG.info().$("closing table files [table=").utf8(tableToken.getTableName())
                .$(", dirName=").utf8(tableToken.getDirName()).I$();
        distressed = true;
        doClose(false);
    }

    public AttachDetachStatus detachPartition(long timestamp) {
        // Should be checked by SQL compiler
        assert metadata.getTimestampIndex() > -1;
        assert PartitionBy.isPartitioned(partitionBy);

        if (inTransaction()) {
            LOG.info()
                    .$("committing open transaction before applying detach partition command [table=")
                    .utf8(tableToken.getTableName())
                    .$(", partition=").$ts(timestamp)
                    .I$();
            commit();
        }

        int partitionIndex = txWriter.getPartitionIndex(timestamp);
        if (partitionIndex == -1) {
            assert !txWriter.attachedPartitionsContains(timestamp);
            return AttachDetachStatus.DETACH_ERR_MISSING_PARTITION;
        }

        long maxTimestamp = txWriter.getMaxTimestamp();
        if (timestamp == getPartitionLo(maxTimestamp)) {
            return AttachDetachStatus.DETACH_ERR_ACTIVE;
        }
        long minTimestamp = txWriter.getMinTimestamp();

        long partitionNameTxn = txWriter.getPartitionNameTxn(partitionIndex);
        Path detachedPath = Path.PATH.get();

        try {
            // path: partition folder to be detached
            setPathForPartition(path, rootLen, partitionBy, timestamp, partitionNameTxn);
            if (!ff.exists(path.$())) {
                LOG.error().$("partition folder does not exist [path=").$(path).I$();
                return AttachDetachStatus.DETACH_ERR_MISSING_PARTITION_DIR;
            }

            final int detachedPathLen;
            AttachDetachStatus attachDetachStatus;
            if (ff.isSoftLink(path)) {
                detachedPathLen = 0;
                attachDetachStatus = AttachDetachStatus.OK;
                LOG.info().$("detaching partition via unlink [path=").$(path).I$();
            } else {

                detachedPath.of(configuration.getRoot()).concat(tableToken.getDirName());
                int detachedRootLen = detachedPath.length();
                // detachedPath: detached partition folder
                if (!ff.exists(detachedPath.slash$())) {
                    // the detached and standard folders can have different roots
                    // (server.conf: cairo.sql.detached.root)
                    if (0 != ff.mkdirs(detachedPath, mkDirMode)) {
                        LOG.error().$("could no create detached partition folder [errno=").$(ff.errno())
                                .$(", path=").$(detachedPath).I$();
                        return AttachDetachStatus.DETACH_ERR_MKDIR;
                    }
                }
                setPathForPartition(detachedPath.trimTo(detachedRootLen), partitionBy, timestamp, false);
                detachedPath.put(DETACHED_DIR_MARKER).$();
                detachedPathLen = detachedPath.length();
                if (ff.exists(detachedPath)) {
                    LOG.error().$("detached partition folder already exist [path=").$(detachedPath).I$();
                    return AttachDetachStatus.DETACH_ERR_ALREADY_DETACHED;
                }

                // Hard link partition folder recursive to partition.detached
                if (ff.hardLinkDirRecursive(path, detachedPath, mkDirMode) != 0) {
                    if (ff.isCrossDeviceCopyError(ff.errno())) {
                        // Cross drive operation. Make full copy to another device.
                        if (ff.copyRecursive(path, detachedPath, mkDirMode) != 0) {
                            LOG.critical().$("could not copy detached partition [errno=").$(ff.errno())
                                    .$(", from=").$(path)
                                    .$(", to=").$(detachedPath)
                                    .I$();
                            return AttachDetachStatus.DETACH_ERR_COPY;
                        }
                    } else {
                        LOG.critical().$("could not create hard link to detached partition [errno=").$(ff.errno())
                                .$(", from=").$(path)
                                .$(", to=").$(detachedPath)
                                .I$();
                        return AttachDetachStatus.DETACH_ERR_HARD_LINK;
                    }
                }

                // copy _meta, _cv and _txn to partition.detached _meta, _cv and _txn
                other.of(path).trimTo(rootLen).concat(META_FILE_NAME).$(); // exists already checked
                detachedPath.trimTo(detachedPathLen).concat(META_FILE_NAME).$();

                attachDetachStatus = AttachDetachStatus.OK;
                if (-1 == copyOverwrite(detachedPath)) {
                    attachDetachStatus = AttachDetachStatus.DETACH_ERR_COPY_META;
                    LOG.critical().$("could not copy [errno=").$(ff.errno())
                            .$(", from=").$(other)
                            .$(", to=").$(detachedPath)
                            .I$();
                } else {
                    other.parent().concat(COLUMN_VERSION_FILE_NAME).$();
                    detachedPath.parent().concat(COLUMN_VERSION_FILE_NAME).$();
                    if (-1 == copyOverwrite(detachedPath)) {
                        attachDetachStatus = AttachDetachStatus.DETACH_ERR_COPY_META;
                        LOG.critical().$("could not copy [errno=").$(ff.errno())
                                .$(", from=").$(other)
                                .$(", to=").$(detachedPath)
                                .I$();
                    } else {
                        other.parent().concat(TXN_FILE_NAME).$();
                        detachedPath.parent().concat(TXN_FILE_NAME).$();
                        if (-1 == copyOverwrite(detachedPath)) {
                            attachDetachStatus = AttachDetachStatus.DETACH_ERR_COPY_META;
                            LOG.critical().$("could not copy [errno=").$(ff.errno())
                                    .$(", from=").$(other)
                                    .$(", to=").$(detachedPath)
                                    .I$();
                        }
                    }
                }
            }

            if (attachDetachStatus == AttachDetachStatus.OK) {
                // find out if we are removing min partition
                long nextMinTimestamp = minTimestamp;
                if (timestamp == txWriter.getPartitionTimestamp(0)) {
                    other.of(path).trimTo(rootLen);
                    nextMinTimestamp = readMinTimestamp(txWriter.getPartitionTimestamp(1));
                }

                // all good, commit
                txWriter.beginPartitionSizeUpdate();
                txWriter.removeAttachedPartitions(timestamp);
                txWriter.setMinTimestamp(nextMinTimestamp);
                txWriter.finishPartitionSizeUpdate(nextMinTimestamp, txWriter.getMaxTimestamp());
                txWriter.bumpTruncateVersion();

                columnVersionWriter.removePartition(timestamp);
                columnVersionWriter.commit();

                txWriter.setColumnVersion(columnVersionWriter.getVersion());
                txWriter.commit(defaultCommitMode, denseSymbolMapWriters);
                // return at the end of the method after removing partition directory
            } else {
                // rollback detached copy
                detachedPath.trimTo(detachedPathLen).slash().$();
                if (ff.rmdir(detachedPath) != 0) {
                    LOG.error()
                            .$("could not rollback detached copy (rmdir) [errno=").$(ff.errno())
                            .$(", undo=").$(detachedPath)
                            .$(", original=").$(path)
                            .I$();
                }
                return attachDetachStatus;
            }
        } finally {
            path.trimTo(rootLen);
            other.trimTo(rootLen);
        }
        safeDeletePartitionDir(timestamp, partitionNameTxn);
        return AttachDetachStatus.OK;
    }

    @Override
    public void dropIndex(CharSequence columnName) {
        checkDistressed();

        final int columnIndex = getColumnIndexQuiet(metaMem, columnName, columnCount);
        if (columnIndex == -1) {
            throw CairoException.invalidMetadata("Column does not exist", columnName);
        }
        if (!isColumnIndexed(metaMem, columnIndex)) {
            // if a column is indexed, it is al so of type SYMBOL
            throw CairoException.invalidMetadata("Column is not indexed", columnName);
        }
        final int defaultIndexValueBlockSize = Numbers.ceilPow2(configuration.getIndexValueBlockSize());

        if (inTransaction()) {
            LOG.info()
                    .$("committing current transaction before DROP INDEX execution [txn=").$(txWriter.getTxn())
                    .$(", table=").utf8(tableToken.getTableName())
                    .$(", column=").utf8(columnName)
                    .I$();
            commit();
        }

        try {
            LOG.info().$("BEGIN DROP INDEX [txn=").$(txWriter.getTxn())
                    .$(", table=").utf8(tableToken.getTableName())
                    .$(", column=").utf8(columnName)
                    .I$();
            // drop index
            if (dropIndexOperator == null) {
                dropIndexOperator = new DropIndexOperator(configuration, messageBus, this, path, other, rootLen);
            }
            dropIndexOperator.executeDropIndex(columnName, columnIndex); // upserts column version in partitions
            // swap meta commit
            metaSwapIndex = copyMetadataAndSetIndexAttrs(columnIndex, META_FLAG_BIT_NOT_INDEXED, defaultIndexValueBlockSize);
            swapMetaFile(columnName); // bumps structure version, this is in effect a commit
            // refresh metadata
            TableColumnMetadata columnMetadata = metadata.getColumnMetadata(columnIndex);
            columnMetadata.setIndexed(false);
            columnMetadata.setIndexValueBlockCapacity(defaultIndexValueBlockSize);
            // remove indexer
            ColumnIndexer columnIndexer = indexers.getQuick(columnIndex);
            if (columnIndexer != null) {
                indexers.setQuick(columnIndex, null);
                Misc.free(columnIndexer);
                populateDenseIndexerList();
            }
            // purge old column versions
            dropIndexOperator.purgeOldColumnVersions();
            LOG.info().$("END DROP INDEX [txn=").$(txWriter.getTxn())
                    .$(", table=").utf8(tableToken.getTableName())
                    .$(", column=").utf8(columnName)
                    .I$();
        } catch (Throwable e) {
            throw CairoException.critical(0)
                    .put("Cannot DROP INDEX for [txn=").put(txWriter.getTxn())
                    .put(", table=").put(tableToken.getTableName())
                    .put(", column=").put(columnName)
                    .put("]: ").put(e.getMessage());
        }
    }

<<<<<<< HEAD
    public int getColumnCount() {
        return columns.size();
=======
    public long getAppliedSeqTxn() {
        return txWriter.getSeqTxn() + txWriter.getLagTxnCount();
>>>>>>> f30081c6
    }

    public int getColumnIndex(CharSequence name) {
        int index = metadata.getColumnIndexQuiet(name);
        if (index > -1) {
            return index;
        }
        throw CairoException.critical(0).put("column '").put(name).put("' does not exist");
    }

    public long getColumnNameTxn(long partitionTimestamp, int columnIndex) {
        return columnVersionWriter.getColumnNameTxn(partitionTimestamp, columnIndex);
    }

    public long getColumnTop(long partitionTimestamp, int columnIndex, long defaultValue) {
        long colTop = columnVersionWriter.getColumnTop(partitionTimestamp, columnIndex);
        return colTop > -1L ? colTop : defaultValue;
    }

    @TestOnly
    public ObjList<MapWriter> getDenseSymbolMapWriters() {
        return denseSymbolMapWriters;
    }

    public String getDesignatedTimestampColumnName() {
        return designatedTimestampColumnName;
    }

    public FilesFacade getFilesFacade() {
        return ff;
    }

    public long getMaxTimestamp() {
        return txWriter.getMaxTimestamp();
    }

    @Override
    public long getMetaMaxUncommittedRows() {
        return metadata.getMaxUncommittedRows();
    }

    @Override
    public TableRecordMetadata getMetadata() {
        return metadata;
    }

    public long getO3RowCount() {
        return hasO3() ? getO3RowCount0() : 0L;
    }

    @Override
    public int getPartitionBy() {
        return partitionBy;
    }

    public int getPartitionCount() {
        return txWriter.getPartitionCount();
    }

    public long getPartitionNameTxn(int partitionIndex) {
        return txWriter.getPartitionNameTxn(partitionIndex);
    }

    public long getPartitionSize(int partitionIndex) {
        if (partitionIndex == txWriter.getPartitionCount() - 1 || !PartitionBy.isPartitioned(partitionBy)) {
            return txWriter.getTransientRowCount();
        }
        return txWriter.getPartitionSize(partitionIndex);
    }

    public long getPartitionTimestamp(int partitionIndex) {
        return txWriter.getPartitionTimestamp(partitionIndex);
    }

    public long getPhysicallyWrittenRowsSinceLastCommit() {
        return physicallyWrittenRowsSinceLastCommit.get();
    }

    public long getRowCount() {
        return txWriter.getRowCount();
    }

    @Override
    public long getStructureVersion() {
        return txWriter.getStructureVersion();
    }

    @Override
    public int getSymbolCountWatermark(int columnIndex) {
        // We don't need the watermark for non-WAL tables.
        return -1;
    }

    public int getSymbolIndexNoTransientCountUpdate(int columnIndex, CharSequence symValue) {
        return symbolMapWriters.getQuick(columnIndex).put(symValue, SymbolValueCountCollector.NOOP);
    }

    public MapWriter getSymbolMapWriter(int columnIndex) {
        return symbolMapWriters.getQuick(columnIndex);
    }

    @Override
    public TableToken getTableToken() {
        return tableToken;
    }

    public long getTransientRowCount() {
        return txWriter.getTransientRowCount();
    }

    public long getTruncateVersion() {
        return txWriter.getTruncateVersion();
    }

    @TestOnly
    public TxWriter getTxWriter() {
        return txWriter;
    }

    public long getTxn() {
        return txWriter.getTxn();
    }

    public TxnScoreboard getTxnScoreboard() {
        return txnScoreboard;
    }

    @Override
    public long getUncommittedRowCount() {
        return (masterRef - committedMasterRef) >> 1;
    }

    @Override
    public UpdateOperator getUpdateOperator() {
        if (updateOperatorImpl == null) {
            updateOperatorImpl = new UpdateOperatorImpl(configuration, messageBus, this, path, rootLen);
        }
        return updateOperatorImpl;
    }

    public WalTxnDetails getWalTnxDetails() {
        return walTxnDetails;
    }

    public boolean hasO3() {
        return o3MasterRef > -1;
    }

    @Override
    public void ic(long o3MaxLag) {
        commit(defaultCommitMode, o3MaxLag);
    }

    public void ic(int commitMode) {
        commit(commitMode, metadata.getO3MaxLag());
    }

    @Override
    public void ic() {
        commit(defaultCommitMode, metadata.getO3MaxLag());
    }

    public boolean inTransaction() {
        return txWriter != null && (txWriter.inTransaction() || hasO3() || columnVersionWriter.hasChanges());
    }

    public boolean isOpen() {
        return tempMem16b != 0;
    }

    public boolean isPartitionReadOnly(int partitionIndex) {
        return txWriter.isPartitionReadOnly(partitionIndex);
    }

    public boolean isSymbolMapWriterCached(int columnIndex) {
        return symbolMapWriters.getQuick(columnIndex).isCached();
    }

    public void markSeqTxnCommitted(long seqTxn) {
        setSeqTxn(seqTxn);
        txWriter.commit(defaultCommitMode, denseSymbolMapWriters);
    }

    @Override
    public Row newRow() {
        return newRow(0L);
    }

    @Override
    public Row newRow(long timestamp) {
        switch (rowAction) {
            case ROW_ACTION_OPEN_PARTITION:

                if (timestamp < Timestamps.O3_MIN_TS) {
                    throw CairoException.nonCritical().put("timestamp before 1970-01-01 is not allowed");
                }

                if (txWriter.getMaxTimestamp() == Long.MIN_VALUE) {
                    txWriter.setMinTimestamp(timestamp);
                    openFirstPartition(timestamp);
                }
                // fall thru

                rowAction = ROW_ACTION_SWITCH_PARTITION;

            default: // switch partition
                bumpMasterRef();
                if (timestamp > partitionTimestampHi || timestamp < txWriter.getMaxTimestamp()) {
                    if (timestamp < txWriter.getMaxTimestamp()) {
                        return newRowO3(timestamp);
                    }

                    if (timestamp > partitionTimestampHi && PartitionBy.isPartitioned(partitionBy)) {
                        switchPartition(timestamp);
                    }
                }
                if (lastOpenPartitionIsReadOnly) {
                    masterRef--;
                    noOpRowCount++;
                    return NOOP_ROW;
                }
                updateMaxTimestamp(timestamp);
                break;
            case ROW_ACTION_NO_PARTITION:

                if (timestamp < Timestamps.O3_MIN_TS) {
                    throw CairoException.nonCritical().put("timestamp before 1970-01-01 is not allowed");
                }

                if (timestamp < txWriter.getMaxTimestamp()) {
                    throw CairoException.nonCritical().put("Cannot insert rows out of order to non-partitioned table. Table=").put(path);
                }

                bumpMasterRef();
                updateMaxTimestamp(timestamp);
                break;
            case ROW_ACTION_NO_TIMESTAMP:
                bumpMasterRef();
                break;
            case ROW_ACTION_O3:
                bumpMasterRef();
                o3TimestampSetter(timestamp);
                return row;
        }
        txWriter.append();
        return row;
    }

    public void o3BumpErrorCount() {
        o3ErrorCount.incrementAndGet();
    }

    public void openLastPartition() {
        try {
            openPartition(txWriter.getLastPartitionTimestamp());
            setAppendPosition(txWriter.getTransientRowCount(), false);
        } catch (Throwable e) {
            freeColumns(false);
            throw e;
        }
    }

    public void processCommandQueue(TableWriterTask cmd, Sequence commandSubSeq, long cursor, boolean contextAllowsAnyStructureChanges) {
        if (cmd.getTableId() == getMetadata().getTableId()) {
            switch (cmd.getType()) {
                case CMD_ALTER_TABLE:
                    processAsyncWriterCommand(alterOp, cmd, cursor, commandSubSeq, contextAllowsAnyStructureChanges);
                    break;
                case CMD_UPDATE_TABLE:
                    processAsyncWriterCommand(cmd.getAsyncWriterCommand(), cmd, cursor, commandSubSeq, false);
                    break;
                default:
                    LOG.error().$("unknown TableWriterTask type, ignored: ").$(cmd.getType()).$();
                    // Don't block the queue even if command is unknown
                    commandSubSeq.done(cursor);
                    break;
            }
        } else {
            LOG.info()
                    .$("not my command [cmdTableId=").$(cmd.getTableId())
                    .$(", cmdTableName=").$(cmd.getTableToken())
                    .$(", myTableId=").$(getMetadata().getTableId())
                    .$(", myTableName=").utf8(tableToken.getTableName())
                    .I$();
            commandSubSeq.done(cursor);
        }
    }

    public long processWalBlock(
            @Transient Path walPath,
            int timestampIndex,
            boolean ordered,
            long rowLo,
            long rowHi,
            final long o3TimestampMin,
            final long o3TimestampMax,
            SymbolMapDiffCursor mapDiffCursor,
            long commitToTimestamp
    ) {
        int walRootPathLen = walPath.length();
        long maxTimestamp = txWriter.getMaxTimestamp();
        if (maxTimestamp == Long.MIN_VALUE) {
            if (!isLastPartitionColumnsOpen()) {
                openPartition(o3TimestampMin);
                // If data is kept in lag on empty table, mark the partition it's stored
                // as maxTimestamp.
                txWriter.maxTimestamp = o3TimestampMin;
                txWriter.updatePartitionSizeByTimestamp(o3TimestampMin, 0, txWriter.getTxn() - 1);
            }
        }

        assert maxTimestamp == Long.MIN_VALUE ||
                partitionFloorMethod.floor(partitionTimestampHi) == partitionFloorMethod.floor(txWriter.maxTimestamp);

        lastPartitionTimestamp = partitionFloorMethod.floor(partitionTimestampHi);

        try {
            final long walLagMaxTimestampBefore = txWriter.getLagMaxTimestamp();
            mmapWalColumns(walPath, timestampIndex, rowLo, rowHi);
            txWriter.setLagMinTimestamp(Math.min(o3TimestampMin, txWriter.getLagMinTimestamp()));
            txWriter.setLagMaxTimestamp(Math.max(o3TimestampMax, txWriter.getLagMaxTimestamp()));
            long partitionTsHi = partitionTimestampHi;
            long commitMaxTimestamp, commitMinTimestamp;

            long walLagRowCount = txWriter.getLagRowCount();
            long o3Hi = rowHi;
            try {
                long o3Lo = rowLo;
                long commitRowCount = rowHi - rowLo;
                final boolean copiedToMemory;
                final boolean needsOrdering = !ordered || walLagRowCount > 0;

                long totalUncommitted = walLagRowCount + commitRowCount;
                boolean copyToLagOnly = commitToTimestamp < txWriter.getLagMinTimestamp()
                        || (commitToTimestamp != WalTxnDetails.FORCE_FULL_COMMIT && totalUncommitted < metadata.getMaxUncommittedRows());

                if (copyToLagOnly && totalUncommitted <= getMaxWalSquashRows()) {
                    o3Columns = remapWalSymbols(mapDiffCursor, rowLo, rowHi, walPath, 0);

                    // Don't commit anything, move everything to memory instead.
                    // This usually happens when WAL transactions are very small, so it's faster
                    // to squash several of them together before writing anything to disk.
                    LOG.debug().$("all WAL rows copied to LAG [table=").$(tableToken).I$();
                    // This will copy data from mmap files to memory.
                    // Symbols are already mapped to the correct destination.
                    o3ShiftLagRowsUp(timestampIndex, o3Hi - o3Lo, o3Lo, walLagRowCount, true, this.o3MoveWalFromFilesToLastPartitionRef);
                    walLagRowCount += commitRowCount;
                    txWriter.setLagRowCount((int) walLagRowCount);
                    txWriter.setLagOrdered(txWriter.isLagOrdered() && ordered && walLagMaxTimestampBefore <= o3TimestampMin);
                    return Long.MIN_VALUE;
                }

                long timestampAddr;
                MemoryCR walTimestampColumn = walMappedColumns.getQuick(getPrimaryColumnIndex(timestampIndex));
                if (needsOrdering) {
                    LOG.info().$("sorting WAL [table=").$(tableToken)
                            .$(", ordered=").$(ordered)
                            .$(", lagRowCount=").$(walLagRowCount)
                            .$(", walRowLo=").$(rowLo)
                            .$(", walRowHi=").$(rowHi).I$();

                    o3Columns = remapWalSymbols(mapDiffCursor, rowLo, rowHi, walPath, 0);
                    final long timestampMemorySize = totalUncommitted << 4;
                    o3TimestampMem.jumpTo(timestampMemorySize);
                    o3TimestampMemCpy.jumpTo(timestampMemorySize);

                    MemoryMA timestampColumn = columns.get(getPrimaryColumnIndex(timestampIndex));
                    final long tsLagOffset = txWriter.getTransientRowCount() << 3;
                    final long tsLagSize = walLagRowCount << 4;
                    final long tsLagBufferAddr = mapAppendColumnBuffer(timestampColumn, tsLagOffset, tsLagSize, false);
                    final long mappedTimestampIndexAddr = walTimestampColumn.addressOf(rowLo << 4);

                    timestampAddr = o3TimestampMem.getAddress();
                    Vect.radixSortABLongIndexAsc(
                            Math.abs(tsLagBufferAddr),
                            walLagRowCount,
                            mappedTimestampIndexAddr,
                            commitRowCount,
                            timestampAddr,
                            o3TimestampMemCpy.addressOf(0)
                    );
                    mapAppendColumnBufferRelease(tsLagBufferAddr, tsLagOffset, tsLagSize);
                    o3MergeIntoLag(timestampAddr, walLagRowCount, rowLo, rowHi, timestampIndex);

                    // Sorted data is now sorted in memory copy of the data from mmap files
                    // Row indexes start from 0, not rowLo
                    o3Hi = totalUncommitted;
                    o3Lo = 0L;
                    walLagRowCount = 0L;
                    o3Columns = o3MemColumns;
                    copiedToMemory = true;
                } else {
                    o3Columns = remapWalSymbols(mapDiffCursor, rowLo, rowHi, walPath, rowLo);
                    timestampAddr = walTimestampColumn.addressOf(0);
                    copiedToMemory = false;
                }

                if (commitToTimestamp < txWriter.getLagMaxTimestamp()) {
                    final long lagThresholdRow = 1 +
                            Vect.boundedBinarySearchIndexT(
                                    timestampAddr,
                                    commitToTimestamp,
                                    o3Lo,
                                    o3Hi - 1,
                                    BinarySearch.SCAN_DOWN
                            );
                    walLagRowCount = Math.min(o3Hi - o3Lo - lagThresholdRow, getMaxWalSquashRows());
                    assert walLagRowCount >= 0 && walLagRowCount < o3Hi - o3Lo;
                    o3Hi -= walLagRowCount;
                    commitMaxTimestamp = getTimestampIndexValue(timestampAddr, o3Hi - 1);
                    commitMinTimestamp = txWriter.getLagMinTimestamp();
                    txWriter.setLagMinTimestamp(getTimestampIndexValue(timestampAddr, o3Hi));

                    LOG.debug().$("committing WAL with LAG [table=").$(tableToken)
                            .$(", lagRowCount=").$(walLagRowCount)
                            .$(", rowLo=").$(o3Lo)
                            .$(", rowHi=").$(o3Hi).I$();

                    // walLagMaxTimestamp is already set to the max of all WAL segments
                } else {
                    // Commit everything.
                    walLagRowCount = 0;
                    commitMinTimestamp = txWriter.getLagMinTimestamp();
                    commitMaxTimestamp = txWriter.getLagMaxTimestamp();
                    txWriter.setLagMinTimestamp(Long.MAX_VALUE);
                    txWriter.setLagMaxTimestamp(Long.MIN_VALUE);
                }

                o3RowCount = o3Hi - o3Lo + walLagRowCount;
                // Real data writing into table happens here.
                // Everything above it is to figure out how much data to write now,
                // map symbols and sort data if necessary.
                processO3Block(
                        walLagRowCount,
                        timestampIndex,
                        timestampAddr,
                        o3Hi,
                        commitMinTimestamp,
                        commitMaxTimestamp,
                        copiedToMemory,
                        o3Lo
                );

                txWriter.setLagOrdered(true);
                txWriter.setLagRowCount((int) walLagRowCount);

                finishO3Commit(partitionTsHi);
                if (walLagRowCount > 0) {
                    o3ShiftLagRowsUp(timestampIndex, walLagRowCount, o3Hi, 0L, false, this.o3MoveWalFromFilesToLastPartitionRef);
                }

            } finally {
                finishO3Append(walLagRowCount);
                o3Columns = o3MemColumns;
            }

            return commitMaxTimestamp;
        } finally {
            walPath.trimTo(walRootPathLen);
            closeWalColumns();
        }
    }

    public long processWalData(
            @Transient Path walPath,
            boolean inOrder,
            long rowLo,
            long rowHi,
            long o3TimestampMin,
            long o3TimestampMax,
            SymbolMapDiffCursor mapDiffCursor,
            long seqTxn
    ) {
        if (inTransaction()) {
            // When writer is returned to pool, it should be rolled back. Having an open transaction is very suspicious.
            // Set the writer to distressed state and throw exception so that writer is re-created.
            distressed = true;
            throw CairoException.critical(0).put("cannot process WAL while in transaction");
        }

        physicallyWrittenRowsSinceLastCommit.set(0);
        txWriter.beginPartitionSizeUpdate();
        long commitToTimestamp = walTxnDetails.getCommitToTimestamp(seqTxn);

        if (commitToTimestamp != WalTxnDetails.FORCE_FULL_COMMIT) {
            // If committed to this timestamp, will it make any of the transactions fully committed?
            long canCommitToTxn = walTxnDetails.getFullyCommittedTxn(txWriter.getSeqTxn(), seqTxn, commitToTimestamp);
            if (canCommitToTxn <= txWriter.getSeqTxn()) {
                // no transactions will be fully committed anyway, copy to LAG without committing.
                commitToTimestamp = Long.MIN_VALUE;
            }
        }

        LOG.info().$("processing WAL [path=").$(walPath).$(", roLo=").$(rowLo)
                .$(", roHi=").$(rowHi)
                .$(", seqTxn=").$(seqTxn)
                .$(", tsMin=").$ts(o3TimestampMin).$(", tsMax=").$ts(o3TimestampMax)
                .$(", commitToTimestamp=").$ts(commitToTimestamp)
                .I$();

        final long committedRowCount = txWriter.getRowCount();
        long maxCommittedTimestamp = processWalBlock(walPath, metadata.getTimestampIndex(), inOrder, rowLo, rowHi, o3TimestampMin, o3TimestampMax, mapDiffCursor, commitToTimestamp);

        if (maxCommittedTimestamp != Long.MIN_VALUE) {
            final long rowsAdded = txWriter.getRowCount() - committedRowCount;

            updateIndexes();
            columnVersionWriter.commit();

            if (txWriter.getLagRowCount() == 0) {
                txWriter.setSeqTxn(seqTxn);
                txWriter.setLagTxnCount(0);
            } else {
                long committedTxn = walTxnDetails.getFullyCommittedTxn(txWriter.getSeqTxn(), seqTxn, maxCommittedTimestamp);
                txWriter.setSeqTxn(committedTxn);
                txWriter.setLagTxnCount((int) (seqTxn - committedTxn));
            }

            txWriter.setColumnVersion(columnVersionWriter.getVersion());
            txWriter.commit(defaultCommitMode, this.denseSymbolMapWriters);

            // Bookmark masterRef to track how many rows is in uncommitted state
            this.committedMasterRef = masterRef;
            processPartitionRemoveCandidates();

            metrics.tableWriter().incrementCommits();
            metrics.tableWriter().addCommittedRows(rowsAdded);

            return rowsAdded;
        } else {
            // Nothing was committed to the table, only copied to LAG.
            // Keep in memory last committed seq txn, but do not write it to _txn file.
            txWriter.setLagTxnCount((int) (seqTxn - txWriter.getSeqTxn()));
        }
        return 0L;
    }

    public void publishAsyncWriterCommand(AsyncWriterCommand asyncWriterCommand) {
        while (true) {
            long seq = commandPubSeq.next();
            if (seq > -1) {
                TableWriterTask task = commandQueue.get(seq);
                asyncWriterCommand.serialize(task);
                commandPubSeq.done(seq);
                return;
            } else if (seq == -1) {
                throw CairoException.nonCritical().put("could not publish, command queue is full [table=").put(tableToken.getTableName()).put(']');
            }
            Os.pause();
        }
    }

    public void readWalTxnDetails(TransactionLogCursor transactionLogCursor) {
        if (walTxnDetails == null) {
            // Lazy creation
            walTxnDetails = new WalTxnDetails(ff);
        }

        long appliedSeqTxn = txWriter.getSeqTxn();
        transactionLogCursor.setPosition(Math.max(appliedSeqTxn, walTxnDetails.getLastSeqTxn()));
        walTxnDetails.readObservableTxnMeta(other, transactionLogCursor, rootLen, appliedSeqTxn, txWriter.getMaxTimestamp());
    }

    /**
     * Truncates table partitions leaving symbol files.
     * Used for truncate without holding Read lock on the table like in case of WAL tables.
     * This method leaves symbol files intact.
     */
    public final void removeAllPartitions() {
        if (size() == 0) {
            return;
        }

        if (partitionBy == PartitionBy.NONE) {
            throw CairoException.critical(0).put("cannot remove partitions from non-partitioned table");
        }

        // Remove all partition from txn file, column version file.
        txWriter.beginPartitionSizeUpdate();

        closeActivePartition(false);
        for (int i = txWriter.getPartitionCount() - 1; i > -1L; i--) {
            long timestamp = txWriter.getPartitionTimestamp(i);
            long partitionTxn = txWriter.getPartitionNameTxn(i);
            partitionRemoveCandidates.add(timestamp, partitionTxn);
        }

        columnVersionWriter.truncate(true);
        txWriter.removeAllPartitions();
        columnVersionWriter.commit();
        txWriter.setColumnVersion(columnVersionWriter.getVersion());
        txWriter.commit(defaultCommitMode, denseSymbolMapWriters);
        rowAction = ROW_ACTION_OPEN_PARTITION;

        closeActivePartition(false);
        processPartitionRemoveCandidates();

        LOG.info().$("removed all partitions (soft truncated) [name=").utf8(tableToken.getTableName()).I$();
    }

    @Override
    public void removeColumn(CharSequence name) {
        assert txWriter.getLagRowCount() == 0;

        checkDistressed();
        checkColumnName(name);

        final int index = getColumnIndex(name);
        final int type = metadata.getColumnType(index);

        LOG.info().$("removing [column=").utf8(name).$(", path=").utf8(path).I$();

        // check if we are moving timestamp from a partitioned table
        final int timestampIndex = metaMem.getInt(META_OFFSET_TIMESTAMP_INDEX);
        boolean timestamp = index == timestampIndex;

        if (timestamp && PartitionBy.isPartitioned(partitionBy)) {
            throw CairoException.nonCritical().put("Cannot remove timestamp from partitioned table");
        }

        commit();

        metaSwapIndex = removeColumnFromMeta(index);

        // close _meta so we can rename it
        metaMem.close();

        // rename _meta to _meta.prev
        renameMetaToMetaPrev(name);

        // after we moved _meta to _meta.prev
        // we have to have _todo to restore _meta should anything go wrong
        writeRestoreMetaTodo(name);

        // rename _meta.swp to _meta
        renameSwapMetaToMeta(name);

        // remove column objects
        removeColumn(index);

        // remove symbol map writer or entry for such
        removeSymbolMapWriter(index);

        // reset timestamp limits
        if (timestamp) {
            txWriter.resetTimestamp();
            timestampSetter = value -> {
            };
        }

        try {
            // open _meta file
            openMetaFile(ff, path, rootLen, metaMem);

            // remove _todo
            clearTodoLog();

            // remove column files has to be done after _todo is removed
            removeColumnFiles(name, index, type);
        } catch (CairoException e) {
            throwDistressException(e);
        }

        bumpStructureVersion();

        metadata.removeColumn(index);
        if (timestamp) {
            metadata.clearTimestampIndex();
        }

        LOG.info().$("REMOVED column '").utf8(name).$('[').$(ColumnType.nameOf(type)).$("]' from ").$(path).$();
    }

    @Override
    public boolean removePartition(long timestamp) {
        if (!PartitionBy.isPartitioned(partitionBy)) {
            return false;
        }

        // commit changes, there may be uncommitted rows of any partition
        commit();

        final long minTimestamp = txWriter.getMinTimestamp(); // partition min timestamp
        final long maxTimestamp = txWriter.getMaxTimestamp(); // partition max timestamp

        timestamp = getPartitionLo(timestamp);
        final int index = txWriter.getPartitionIndex(timestamp);
        if (index < 0) {
            LOG.error().$("partition is already removed [path=").utf8(path).$(", partitionTimestamp=").$ts(timestamp).I$();
            return false;
        }

        final long partitionNameTxn = txWriter.getPartitionNameTxnByPartitionTimestamp(timestamp);

        if (timestamp == getPartitionLo(maxTimestamp)) {

            // removing active partition

            // calculate new transient row count, min/max timestamps and find the partition to open next
            final long nextMaxTimestamp;
            final long newTransientRowCount;
            final long prevTimestamp;
            if (index == 0) {
                nextMaxTimestamp = Long.MIN_VALUE;
                newTransientRowCount = 0L;
                prevTimestamp = 0L; // meaningless
            } else {
                final int prevIndex = index - 1;
                prevTimestamp = txWriter.getPartitionTimestamp(prevIndex);
                newTransientRowCount = txWriter.getPartitionSize(prevIndex);
                try {
                    setPathForPartition(path.trimTo(rootLen), partitionBy, prevTimestamp, false);
                    TableUtils.txnPartitionConditionally(path, txWriter.getPartitionNameTxn(prevIndex));
                    readPartitionMinMax(ff, prevTimestamp, path, metadata.getColumnName(metadata.getTimestampIndex()), newTransientRowCount);
                    nextMaxTimestamp = attachMaxTimestamp;
                } finally {
                    path.trimTo(rootLen);
                }
            }

            columnVersionWriter.removePartition(timestamp);
            txWriter.beginPartitionSizeUpdate();
            txWriter.removeAttachedPartitions(timestamp);
            txWriter.finishPartitionSizeUpdate(index == 0 ? Long.MAX_VALUE : txWriter.getMinTimestamp(), nextMaxTimestamp);
            txWriter.bumpTruncateVersion();

            columnVersionWriter.commit();
            txWriter.setColumnVersion(columnVersionWriter.getVersion());
            txWriter.commit(defaultCommitMode, denseSymbolMapWriters);

            // No need to truncate before, files to be deleted.
            closeActivePartition(false);

            if (index != 0) {
                openPartition(prevTimestamp);
                setAppendPosition(newTransientRowCount, false);
            } else {
                rowAction = ROW_ACTION_OPEN_PARTITION;
            }
        } else {

            // when we want to delete first partition we must find out minTimestamp from
            // next partition if it exists, or next partition, and so on
            //
            // when somebody removed data directories manually and then attempts to tidy
            // up metadata with logical partition delete we have to uphold the effort and
            // re-compute table size and its minTimestamp from what remains on disk

            // find out if we are removing min partition
            long nextMinTimestamp = minTimestamp;
            if (timestamp == txWriter.getPartitionTimestamp(0)) {
                nextMinTimestamp = readMinTimestamp(txWriter.getPartitionTimestamp(1));
            }

            columnVersionWriter.removePartition(timestamp);

            txWriter.beginPartitionSizeUpdate();
            txWriter.removeAttachedPartitions(timestamp);
            txWriter.setMinTimestamp(nextMinTimestamp);
            txWriter.finishPartitionSizeUpdate(nextMinTimestamp, txWriter.getMaxTimestamp());
            txWriter.bumpTruncateVersion();

            columnVersionWriter.commit();
            txWriter.setColumnVersion(columnVersionWriter.getVersion());
            txWriter.commit(defaultCommitMode, denseSymbolMapWriters);
        }

        // Call O3 methods to remove check TxnScoreboard and remove partition directly
        safeDeletePartitionDir(timestamp, partitionNameTxn);
        return true;
    }

    @Override
    public void renameColumn(CharSequence currentName, CharSequence newName) {
        checkDistressed();
        checkColumnName(newName);

        final int index = getColumnIndex(currentName);
        final int type = metadata.getColumnType(index);

        LOG.info().$("renaming column '").utf8(currentName).$('[').$(ColumnType.nameOf(type)).$("]' to '").utf8(newName).$("' in ").$(path).$();

        commit();

        this.metaSwapIndex = renameColumnFromMeta(index, newName);

        // close _meta so we can rename it
        metaMem.close();

        // rename _meta to _meta.prev
        renameMetaToMetaPrev(currentName);

        // after we moved _meta to _meta.prev
        // we have to have _todo to restore _meta should anything go wrong
        writeRestoreMetaTodo(currentName);

        // rename _meta.swp to _meta
        renameSwapMetaToMeta(currentName);

        try {
            // open _meta file
            openMetaFile(ff, path, rootLen, metaMem);

            // remove _todo
            clearTodoLog();

            // rename column files has to be done after _todo is removed
            renameColumnFiles(currentName, index, newName, type);
        } catch (CairoException e) {
            throwDistressException(e);
        }

        bumpStructureVersion();

        metadata.renameColumn(currentName, newName);

        if (index == metadata.getTimestampIndex()) {
            designatedTimestampColumnName = Chars.toString(newName);
        }

        LOG.info().$("RENAMED column '").utf8(currentName).$("' to '").utf8(newName).$("' from ").$(path).$();
    }

    @Override
    public void rollback() {
        checkDistressed();
        if (o3InError || inTransaction()) {
            try {
                LOG.info().$("tx rollback [name=").utf8(tableToken.getTableName()).I$();
                partitionRemoveCandidates.clear();
                o3CommitBatchTimestampMin = Long.MAX_VALUE;
                if ((masterRef & 1) != 0) {
                    masterRef++;
                }
                freeColumns(false);
                txWriter.unsafeLoadAll();
                rollbackIndexes();
                rollbackSymbolTables();
                columnVersionWriter.readUnsafe();
                purgeUnusedPartitions();
                configureAppendPosition();
                o3InError = false;
                // when we rolled transaction back, hasO3() has to be false
                o3MasterRef = -1;
                LOG.info().$("tx rollback complete [name=").utf8(tableToken.getTableName()).I$();
                processCommandQueue(false);
                metrics.tableWriter().incrementRollbacks();
            } catch (Throwable e) {
                LOG.critical().$("could not perform rollback [name=").utf8(tableToken.getTableName()).$(", msg=").$(e.getMessage()).I$();
                distressed = true;
            }
        }
    }

    public void setExtensionListener(ExtensionListener listener) {
        txWriter.setExtensionListener(listener);
    }

    public void setLifecycleManager(LifecycleManager lifecycleManager) {
        this.lifecycleManager = lifecycleManager;
    }

    @Override
    public void setMetaMaxUncommittedRows(int maxUncommittedRows) {
        try {
            commit();
            long metaSize = copyMetadataAndUpdateVersion();
            openMetaSwapFileByIndex(ff, ddlMem, path, rootLen, this.metaSwapIndex);
            try {
                ddlMem.jumpTo(META_OFFSET_MAX_UNCOMMITTED_ROWS);
                ddlMem.putInt(maxUncommittedRows);
                ddlMem.jumpTo(metaSize);
            } finally {
                ddlMem.close();
            }

            finishMetaSwapUpdate();
            metadata.setMaxUncommittedRows(maxUncommittedRows);
            clearTodoLog();
        } finally {
            ddlMem.close();
        }
    }

    @Override
    public void setMetaO3MaxLag(long o3MaxLagUs) {
        try {
            commit();
            long metaSize = copyMetadataAndUpdateVersion();
            openMetaSwapFileByIndex(ff, ddlMem, path, rootLen, this.metaSwapIndex);
            try {
                ddlMem.jumpTo(META_OFFSET_O3_MAX_LAG);
                ddlMem.putLong(o3MaxLagUs);
                ddlMem.jumpTo(metaSize);
            } finally {
                ddlMem.close();
            }

            finishMetaSwapUpdate();
            metadata.setO3MaxLag(o3MaxLagUs);
            clearTodoLog();
        } finally {
            ddlMem.close();
        }
    }

    public void setSeqTxn(long seqTxn) {
        assert txWriter.getLagRowCount() == 0 && txWriter.getLagTxnCount() == 0;
        txWriter.setSeqTxn(seqTxn);
    }

    public long size() {
        // This is uncommitted row count
        return txWriter.getRowCount() + getO3RowCount();
    }

    @Override
    public boolean supportsMultipleWriters() {
        return false;
    }

    /**
     * Processes writer command queue to execute writer async commands such as replication and table alters.
     * Does not accept structure changes, e.g. equivalent to tick(false)
     * Some tick calls can result into transaction commit.
     */
    @Override
    public void tick() {
        tick(false);
    }

    /**
     * Processes writer command queue to execute writer async commands such as replication and table alters.
     * Some tick calls can result into transaction commit.
     *
     * @param contextAllowsAnyStructureChanges If true accepts any Alter table command, if false does not accept significant table
     *                                         structure changes like column drop, rename
     */
    public void tick(boolean contextAllowsAnyStructureChanges) {
        // Some alter table trigger commit() which trigger tick()
        // If already inside the tick(), do not re-enter it.
        processCommandQueue(contextAllowsAnyStructureChanges);
    }

    @Override
    public String toString() {
        return "TableWriter{name=" + tableToken.getTableName() + '}';
    }

    public void transferLock(int lockFd) {
        assert lockFd != -1;
        this.lockFd = lockFd;
    }

    /**
     * Truncates table. When operation is unsuccessful it throws CairoException. With that truncate can be
     * retried or alternatively table can be closed. Outcome of any other operation with the table is undefined
     * and likely to cause segmentation fault. When table re-opens any partial truncate will be retried.
     */
    @Override
    public final void truncate() {
        rollback();

        // we do this before size check so that "old" corrupt symbol tables are brought back in line
        for (int i = 0, n = denseSymbolMapWriters.size(); i < n; i++) {
            denseSymbolMapWriters.getQuick(i).truncate();
        }

        if (size() == 0) {
            return;
        }

        // this is a crude block to test things for now
        todoMem.putLong(0, ++todoTxn); // write txn, reader will first read txn at offset 24 and then at offset 0
        Unsafe.getUnsafe().storeFence(); // make sure we do not write hash before writing txn (view from another thread)
        todoMem.putLong(8, configuration.getDatabaseIdLo()); // write out our instance hashes
        todoMem.putLong(16, configuration.getDatabaseIdHi());
        Unsafe.getUnsafe().storeFence();
        todoMem.putLong(24, todoTxn);
        todoMem.putLong(32, 1);
        todoMem.putLong(40, TODO_TRUNCATE);
        // ensure file is closed with correct length
        todoMem.jumpTo(48);

        if (partitionBy != PartitionBy.NONE) {
            freeColumns(false);
            if (indexers != null) {
                for (int i = 0, n = indexers.size(); i < n; i++) {
                    Misc.free(indexers.getQuick(i));
                }
            }
            removePartitionDirectories();
            rowAction = ROW_ACTION_OPEN_PARTITION;
        } else {
            // truncate columns, we cannot remove them
            for (int i = 0; i < columnCount; i++) {
                getPrimaryColumn(i).truncate();
                MemoryMA mem = getSecondaryColumn(i);
                if (mem != null && mem.isOpen()) {
                    mem.truncate();
                    mem.putLong(0);
                }
            }
        }

        txWriter.resetTimestamp();
        columnVersionWriter.truncate(PartitionBy.isPartitioned(partitionBy));
        txWriter.truncate(columnVersionWriter.getVersion());
        try {
            clearTodoLog();
        } catch (CairoException e) {
            throwDistressException(e);
        }

        LOG.info().$("truncated [name=").utf8(tableToken.getTableName()).I$();
    }

    public void updateTableToken(TableToken tableToken) {
        this.tableToken = tableToken;
        this.metadata.updateTableToken(tableToken);
    }

    public void upsertColumnVersion(long partitionTimestamp, int columnIndex, long columnTop) {
        columnVersionWriter.upsert(partitionTimestamp, columnIndex, txWriter.txn, columnTop);
        txWriter.updatePartitionColumnVersion(partitionTimestamp);
    }

    /**
     * Eagerly sets up writer instance. Otherwise, writer will initialize lazily. Invoking this method could improve
     * performance of some applications. UDP receivers use this in order to avoid initial receive buffer contention.
     */
    public void warmUp() {
        Row r = newRow(Math.max(Timestamps.O3_MIN_TS, txWriter.getMaxTimestamp()));
        try {
            for (int i = 0; i < columnCount; i++) {
                r.putByte(i, (byte) 0);
            }
        } finally {
            r.cancel();
        }
    }

    private static void configureNullSetters(ObjList<Runnable> nullers, int type, MemoryA mem1, MemoryA mem2) {
        switch (ColumnType.tagOf(type)) {
            case ColumnType.BOOLEAN:
            case ColumnType.BYTE:
                nullers.add(() -> mem1.putByte((byte) 0));
                break;
            case ColumnType.DOUBLE:
                nullers.add(() -> mem1.putDouble(Double.NaN));
                break;
            case ColumnType.FLOAT:
                nullers.add(() -> mem1.putFloat(Float.NaN));
                break;
            case ColumnType.INT:
                nullers.add(() -> mem1.putInt(Numbers.INT_NaN));
                break;
            case ColumnType.LONG:
            case ColumnType.DATE:
            case ColumnType.TIMESTAMP:
                nullers.add(() -> mem1.putLong(Numbers.LONG_NaN));
                break;
            case ColumnType.LONG128:
                // fall through
            case ColumnType.UUID:
                nullers.add(() -> mem1.putLong128(Numbers.LONG_NaN, Numbers.LONG_NaN));
                break;
            case ColumnType.LONG256:
                nullers.add(() -> mem1.putLong256(Numbers.LONG_NaN, Numbers.LONG_NaN, Numbers.LONG_NaN, Numbers.LONG_NaN));
                break;
            case ColumnType.SHORT:
                nullers.add(() -> mem1.putShort((short) 0));
                break;
            case ColumnType.CHAR:
                nullers.add(() -> mem1.putChar((char) 0));
                break;
            case ColumnType.STRING:
                nullers.add(() -> mem2.putLong(mem1.putNullStr()));
                break;
            case ColumnType.SYMBOL:
                nullers.add(() -> mem1.putInt(SymbolTable.VALUE_IS_NULL));
                break;
            case ColumnType.BINARY:
                nullers.add(() -> mem2.putLong(mem1.putNullBin()));
                break;
            case ColumnType.GEOBYTE:
                nullers.add(() -> mem1.putByte(GeoHashes.BYTE_NULL));
                break;
            case ColumnType.GEOSHORT:
                nullers.add(() -> mem1.putShort(GeoHashes.SHORT_NULL));
                break;
            case ColumnType.GEOINT:
                nullers.add(() -> mem1.putInt(GeoHashes.INT_NULL));
                break;
            case ColumnType.GEOLONG:
                nullers.add(() -> mem1.putLong(GeoHashes.NULL));
                break;
            default:
                nullers.add(NOOP);
        }
    }

    /**
     * This an O(n) method to find if column by the same name already exists. The benefit of poor performance
     * is that we don't keep column name strings on heap. We only use this method when adding new column, where
     * high performance of name check does not matter much.
     *
     * @param name to check
     * @return 0 based column index.
     */
    private static int getColumnIndexQuiet(MemoryMR metaMem, CharSequence name, int columnCount) {
        long nameOffset = getColumnNameOffset(columnCount);
        for (int i = 0; i < columnCount; i++) {
            CharSequence col = metaMem.getStr(nameOffset);
            int columnType = getColumnType(metaMem, i); // Negative means deleted column
            if (columnType > 0 && Chars.equalsIgnoreCase(col, name)) {
                return i;
            }
            nameOffset += Vm.getStorageLength(col);
        }
        return -1;
    }

    private static ColumnVersionWriter openColumnVersionFile(FilesFacade ff, Path path, int rootLen) {
        path.concat(COLUMN_VERSION_FILE_NAME).$();
        try {
            return new ColumnVersionWriter(ff, path, 0);
        } finally {
            path.trimTo(rootLen);
        }
    }

    private static void openMetaFile(FilesFacade ff, Path path, int rootLen, MemoryMR metaMem) {
        path.concat(META_FILE_NAME).$();
        try {
            metaMem.smallFile(ff, path, MemoryTag.MMAP_TABLE_WRITER);
        } finally {
            path.trimTo(rootLen);
        }
    }

    private static void removeFileAndOrLog(FilesFacade ff, LPSZ name) {
        if (ff.exists(name)) {
            if (ff.remove(name)) {
                LOG.debug().$("removed [file=").utf8(name).I$();
            } else {
                LOG.error()
                        .$("could not remove [errno=").$(ff.errno())
                        .$(", file=").utf8(name)
                        .I$();
            }
        }
    }

    private static void renameFileOrLog(FilesFacade ff, LPSZ from, LPSZ to) {
        if (ff.exists(from)) {
            if (ff.rename(from, to) == FILES_RENAME_OK) {
                LOG.debug().$("renamed [from=").utf8(from).$(", to=").utf8(to).I$();
            } else {
                LOG.critical()
                        .$("could not rename [errno=").$(ff.errno())
                        .$(", from=").utf8(from)
                        .$(", to=").utf8(to)
                        .I$();
            }
        }
    }

    private int addColumnToMeta(
            CharSequence name,
            int type,
            boolean indexFlag,
            int indexValueBlockCapacity,
            boolean sequentialFlag
    ) {
        int index;
        try {
            index = openMetaSwapFile(ff, ddlMem, path, rootLen, configuration.getMaxSwapFileCount());
            int columnCount = metaMem.getInt(META_OFFSET_COUNT);

            ddlMem.putInt(columnCount + 1);
            ddlMem.putInt(metaMem.getInt(META_OFFSET_PARTITION_BY));
            ddlMem.putInt(metaMem.getInt(META_OFFSET_TIMESTAMP_INDEX));
            copyVersionAndLagValues();
            ddlMem.jumpTo(META_OFFSET_COLUMN_TYPES);
            for (int i = 0; i < columnCount; i++) {
                writeColumnEntry(i, false);
            }

            // add new column metadata to bottom of list
            ddlMem.putInt(type);
            long flags = 0;
            if (indexFlag) {
                flags |= META_FLAG_BIT_INDEXED;
            }

            if (sequentialFlag) {
                flags |= META_FLAG_BIT_SEQUENTIAL;
            }

            ddlMem.putLong(flags);
            ddlMem.putInt(indexValueBlockCapacity);
            ddlMem.putLong(configuration.getRandom().nextLong());
            ddlMem.skip(8);

            long nameOffset = getColumnNameOffset(columnCount);
            for (int i = 0; i < columnCount; i++) {
                CharSequence columnName = metaMem.getStr(nameOffset);
                ddlMem.putStr(columnName);
                nameOffset += Vm.getStorageLength(columnName);
            }
            ddlMem.putStr(name);
        } finally {
            ddlMem.close();
        }
        return index;
    }

    private void attachPartitionCheckFilesMatchFixedColumn(
            int columnType,
            long partitionSize,
            long columnTop,
            String columnName,
            long columnNameTxn,
            Path partitionPath,
            long partitionTimestamp,
            int columnIndex
    ) {
        long columnSize = partitionSize - columnTop;
        if (columnSize == 0) {
            return;
        }

        TableUtils.dFile(partitionPath, columnName, columnNameTxn);
        if (!ff.exists(partitionPath.$())) {
            LOG.info().$("attaching partition with missing column [path=").$(partitionPath).I$();
            columnVersionWriter.upsertColumnTop(partitionTimestamp, columnIndex, partitionSize);
        } else {
            long fileSize = ff.length(partitionPath);
            if (fileSize < (columnSize << ColumnType.pow2SizeOf(columnType))) {
                throw CairoException.critical(0)
                        .put("Column file is too small. ")
                        .put("Partition files inconsistent [file=")
                        .put(partitionPath)
                        .put(", expectedSize=")
                        .put(columnSize << ColumnType.pow2SizeOf(columnType))
                        .put(", actual=")
                        .put(fileSize)
                        .put(']');
            }
        }
    }

    private void attachPartitionCheckFilesMatchVarLenColumn(
            long partitionSize,
            long columnTop,
            String columnName,
            long columnNameTxn,
            Path partitionPath,
            long partitionTimestamp,
            int columnIndex
    ) throws CairoException {
        long columnSize = partitionSize - columnTop;
        if (columnSize == 0) {
            return;
        }

        int pathLen = partitionPath.length();
        TableUtils.dFile(partitionPath, columnName, columnNameTxn);
        long dataLength = ff.length(partitionPath.$());

        if (dataLength > 0) {
            partitionPath.trimTo(pathLen);
            TableUtils.iFile(partitionPath, columnName, columnNameTxn);

            int typeSize = Long.BYTES;
            int indexFd = openRO(ff, partitionPath, LOG);
            try {
                long fileSize = ff.length(indexFd);
                long expectedFileSize = (columnSize + 1) * typeSize;
                if (fileSize < expectedFileSize) {
                    throw CairoException.critical(0)
                            .put("Column file is too small. ")
                            .put("Partition files inconsistent [file=")
                            .put(partitionPath)
                            .put(",expectedSize=")
                            .put(expectedFileSize)
                            .put(",actual=")
                            .put(fileSize)
                            .put(']');
                }

                long mappedAddr = mapRO(ff, indexFd, expectedFileSize, MemoryTag.MMAP_DEFAULT);
                try {
                    long prevDataAddress = dataLength;
                    for (long offset = columnSize * typeSize; offset >= 0; offset -= typeSize) {
                        long dataAddress = Unsafe.getUnsafe().getLong(mappedAddr + offset);
                        if (dataAddress < 0 || dataAddress > dataLength) {
                            throw CairoException.critical(0).put("Variable size column has invalid data address value [path=").put(path)
                                    .put(", indexOffset=").put(offset)
                                    .put(", dataAddress=").put(dataAddress)
                                    .put(", dataFileSize=").put(dataLength)
                                    .put(']');
                        }

                        // Check that addresses are monotonic
                        if (dataAddress > prevDataAddress) {
                            throw CairoException.critical(0).put("Variable size column has invalid data address value [path=").put(partitionPath)
                                    .put(", indexOffset=").put(offset)
                                    .put(", dataAddress=").put(dataAddress)
                                    .put(", prevDataAddress=").put(prevDataAddress)
                                    .put(", dataFileSize=").put(dataLength)
                                    .put(']');
                        }
                        prevDataAddress = dataAddress;
                    }
                } finally {
                    ff.munmap(mappedAddr, expectedFileSize, MemoryTag.MMAP_DEFAULT);
                }
            } finally {
                ff.close(indexFd);
            }
        } else {
            LOG.info().$("attaching partition with missing column [path=").$(partitionPath).I$();
            columnVersionWriter.upsertColumnTop(partitionTimestamp, columnIndex, partitionSize);
        }
    }

    private void attachPartitionCheckSymbolColumn(long partitionSize, long columnTop, String columnName, long columnNameTxn, Path partitionPath, long partitionTimestamp, int columnIndex) {
        long columnSize = partitionSize - columnTop;
        if (columnSize == 0) {
            return;
        }

        int pathLen = partitionPath.length();
        TableUtils.dFile(partitionPath, columnName, columnNameTxn);
        if (!ff.exists(partitionPath.$())) {
            columnVersionWriter.upsertColumnTop(partitionTimestamp, columnIndex, partitionSize);
            return;
        }

        int fd = openRO(ff, partitionPath.$(), LOG);
        try {
            long fileSize = ff.length(fd);
            int typeSize = Integer.BYTES;
            long expectedSize = columnSize * typeSize;
            if (fileSize < expectedSize) {
                throw CairoException.critical(0)
                        .put("Column file is too small. ")
                        .put("Partition files inconsistent [file=")
                        .put(partitionPath)
                        .put(", expectedSize=")
                        .put(expectedSize)
                        .put(", actual=")
                        .put(fileSize)
                        .put(']');
            }

            long address = mapRO(ff, fd, fileSize, MemoryTag.MMAP_DEFAULT);
            try {
                int maxKey = Vect.maxInt(address, columnSize);
                int symbolValues = symbolMapWriters.getQuick(columnIndex).getSymbolCount();
                if (maxKey >= symbolValues) {
                    throw CairoException.critical(0)
                            .put("Symbol file does not match symbol column [file=")
                            .put(path)
                            .put(", key=")
                            .put(maxKey)
                            .put(", columnKeys=")
                            .put(symbolValues)
                            .put(']');
                }
                int minKey = Vect.minInt(address, columnSize);
                if (minKey != SymbolTable.VALUE_IS_NULL && minKey < 0) {
                    throw CairoException.critical(0)
                            .put("Symbol file does not match symbol column, invalid key [file=")
                            .put(path)
                            .put(", key=")
                            .put(minKey)
                            .put(']');
                }
            } finally {
                ff.munmap(address, fileSize, MemoryTag.MMAP_DEFAULT);
            }

            if (metadata.isColumnIndexed(columnIndex)) {
                valueFileName(partitionPath.trimTo(pathLen), columnName, columnNameTxn);
                if (!ff.exists(partitionPath.$())) {
                    throw CairoException.critical(0)
                            .put("Symbol index value file does not exist [file=")
                            .put(partitionPath)
                            .put(']');
                }
                keyFileName(partitionPath.trimTo(pathLen), columnName, columnNameTxn);
                if (!ff.exists(partitionPath.$())) {
                    throw CairoException.critical(0)
                            .put("Symbol index key file does not exist [file=")
                            .put(partitionPath)
                            .put(']');
                }
            }
        } finally {
            ff.close(fd);
        }
    }

    private boolean attachPrepare(long partitionTimestamp, long partitionSize, Path detachedPath, int detachedPartitionRoot) {
        try {
            // load/check _meta
            detachedPath.trimTo(detachedPartitionRoot).concat(META_FILE_NAME);
            if (!ff.exists(detachedPath.$())) {
                // Backups and older versions of detached partitions will not have _dmeta
                LOG.info().$("detached ").$(META_FILE_NAME).$(" file not found, skipping check [path=").$(detachedPath).I$();
                return false;
            }

            if (attachMetadata == null) {
                attachMetaMem = Vm.getCMRInstance();
                attachMetaMem.smallFile(ff, detachedPath, MemoryTag.MMAP_TABLE_WRITER);
                attachMetadata = new TableWriterMetadata(tableToken, attachMetaMem);
            } else {
                attachMetaMem.smallFile(ff, detachedPath, MemoryTag.MMAP_TABLE_WRITER);
                attachMetadata.reload(attachMetaMem);
            }

            if (metadata.getTableId() != attachMetadata.getTableId()) {
                // very same table, attaching foreign partitions is not allowed
                throw CairoException.detachedMetadataMismatch("table_id");
            }
            if (metadata.getTimestampIndex() != attachMetadata.getTimestampIndex()) {
                // designated timestamps in both tables, same index
                throw CairoException.detachedMetadataMismatch("timestamp_index");
            }

            // load/check _dcv, updating local column tops
            // set current _dcv to where the partition was
            detachedPath.trimTo(detachedPartitionRoot).concat(COLUMN_VERSION_FILE_NAME).$();
            if (!ff.exists(detachedPath)) {
                // Backups and older versions of detached partitions will not have _cv
                LOG.error().$("detached _dcv file not found, skipping check [path=").$(detachedPath).I$();
                return false;
            } else {
                if (attachColumnVersionReader == null) {
                    attachColumnVersionReader = new ColumnVersionReader();
                }
                attachColumnVersionReader.ofRO(ff, detachedPath);
                attachColumnVersionReader.readUnsafe();
            }

            // override column tops for the partition we are attaching
            columnVersionWriter.copyPartition(partitionTimestamp, attachColumnVersionReader);

            for (int colIdx = 0; colIdx < columnCount; colIdx++) {
                String columnName = metadata.getColumnName(colIdx);

                // check name
                int detColIdx = attachMetadata.getColumnIndexQuiet(columnName);
                if (detColIdx == -1) {
                    columnVersionWriter.upsertColumnTop(partitionTimestamp, colIdx, partitionSize);
                    continue;
                }

                if (detColIdx != colIdx) {
                    throw CairoException.detachedColumnMetadataMismatch(colIdx, columnName, "name");
                }

                // check type
                int tableColType = metadata.getColumnType(colIdx);
                int attachColType = attachMetadata.getColumnType(detColIdx);
                if (tableColType != attachColType && tableColType != -attachColType) {
                    throw CairoException.detachedColumnMetadataMismatch(colIdx, columnName, "type");
                }

                if (tableColType != attachColType) {
                    // This is very suspicious. The column was deleted in the detached partition,
                    // but it exists in the target table.
                    LOG.info().$("detached partition has column deleted while the table has the same column alive [tableName=").utf8(tableToken.getTableName())
                            .$(", columnName=").utf8(columnName)
                            .$(", columnType=").$(ColumnType.nameOf(tableColType))
                            .I$();
                    columnVersionWriter.upsertColumnTop(partitionTimestamp, colIdx, partitionSize);
                }

                // check column is / was indexed
                if (ColumnType.isSymbol(tableColType)) {
                    boolean isIndexedNow = metadata.isColumnIndexed(colIdx);
                    boolean wasIndexedAtDetached = attachMetadata.isColumnIndexed(detColIdx);
                    int indexValueBlockCapacityNow = metadata.getIndexValueBlockCapacity(colIdx);
                    int indexValueBlockCapacityDetached = attachMetadata.getIndexValueBlockCapacity(detColIdx);

                    if (!isIndexedNow && wasIndexedAtDetached) {
                        long columnNameTxn = attachColumnVersionReader.getColumnNameTxn(partitionTimestamp, colIdx);
                        keyFileName(detachedPath.trimTo(detachedPartitionRoot), columnName, columnNameTxn);
                        removeFileAndOrLog(ff, detachedPath);
                        valueFileName(detachedPath.trimTo(detachedPartitionRoot), columnName, columnNameTxn);
                        removeFileAndOrLog(ff, detachedPath);
                    } else if (isIndexedNow
                            && (!wasIndexedAtDetached || indexValueBlockCapacityNow != indexValueBlockCapacityDetached)) {
                        // Was not indexed before or value block capacity has changed
                        detachedPath.trimTo(detachedPartitionRoot);
                        rebuildAttachedPartitionColumnIndex(partitionTimestamp, partitionSize, detachedPath, columnName);
                    }
                }
            }
            return true;
            // Do not remove _dmeta and _dcv to keep partition attachable in case of fs copy / rename failure
        } finally {
            Misc.free(attachColumnVersionReader);
            Misc.free(attachMetaMem);
            Misc.free(attachIndexBuilder);
        }
    }

    private void attachValidateMetadata(long partitionSize, Path partitionPath, long partitionTimestamp) throws CairoException {
        // for each column, check that file exists in the partition folder
        int rootLen = partitionPath.length();
        for (int columnIndex = 0, size = metadata.getColumnCount(); columnIndex < size; columnIndex++) {
            try {
                final String columnName = metadata.getColumnName(columnIndex);
                int columnType = metadata.getColumnType(columnIndex);

                if (columnType > -1L) {
                    long columnTop = columnVersionWriter.getColumnTop(partitionTimestamp, columnIndex);
                    if (columnTop < 0 || columnTop == partitionSize) {
                        // Column does not exist in the partition
                        continue;
                    }
                    long columnNameTxn = columnVersionWriter.getDefaultColumnNameTxn(columnIndex);
                    switch (ColumnType.tagOf(columnType)) {
                        case ColumnType.INT:
                        case ColumnType.LONG:
                        case ColumnType.BOOLEAN:
                        case ColumnType.BYTE:
                        case ColumnType.TIMESTAMP:
                        case ColumnType.DATE:
                        case ColumnType.DOUBLE:
                        case ColumnType.CHAR:
                        case ColumnType.SHORT:
                        case ColumnType.FLOAT:
                        case ColumnType.LONG128:
                        case ColumnType.LONG256:
                        case ColumnType.GEOBYTE:
                        case ColumnType.GEOSHORT:
                        case ColumnType.GEOINT:
                        case ColumnType.GEOLONG:
                        case ColumnType.UUID:
                            attachPartitionCheckFilesMatchFixedColumn(columnType, partitionSize, columnTop, columnName, columnNameTxn, partitionPath, partitionTimestamp, columnIndex);
                            break;
                        case ColumnType.STRING:
                        case ColumnType.BINARY:
                            attachPartitionCheckFilesMatchVarLenColumn(partitionSize, columnTop, columnName, columnNameTxn, partitionPath, partitionTimestamp, columnIndex);
                            break;
                        case ColumnType.SYMBOL:
                            attachPartitionCheckSymbolColumn(partitionSize, columnTop, columnName, columnNameTxn, partitionPath, partitionTimestamp, columnIndex);
                            break;
                    }
                }
            } finally {
                partitionPath.trimTo(rootLen);
            }
        }
    }

    private void bumpMasterRef() {
        if ((masterRef & 1) == 0) {
            masterRef++;
        } else {
            cancelRowAndBump();
        }
    }

    private void bumpStructureVersion() {
        columnVersionWriter.commit();
        txWriter.setColumnVersion(columnVersionWriter.getVersion());
        txWriter.bumpStructureVersion(this.denseSymbolMapWriters);
        assert txWriter.getStructureVersion() == metadata.getStructureVersion();
    }

    private void cancelRowAndBump() {
        rowCancel();
        masterRef++;
    }

    private void checkColumnName(CharSequence name) {
        if (!TableUtils.isValidColumnName(name, configuration.getMaxFileNameLength())) {
            throw CairoException.nonCritical().put("invalid column name [table=").put(tableToken.getTableName()).put(", column=").putAsPrintable(name).put(']');
        }
    }

    private void checkDistressed() {
        if (!distressed) {
            return;
        }
        throw new CairoError("Table '" + tableToken.getTableName() + "' is distressed");
    }

    private void checkO3Errors() {
        if (o3ErrorCount.get() > 0) {
            if (lastErrno == O3_ERRNO_FATAL) {
                distressed = true;
                throw new CairoError("commit failed with fatal error, see logs for details [table=" +
                        tableToken.getTableName() +
                        ", tableDir=" + tableToken.getDirName() + "]");
            } else {
                throw CairoException.critical(lastErrno)
                        .put("commit failed, see logs for details [table=")
                        .put(tableToken.getTableName())
                        .put(", tableDir=").put(tableToken.getDirName())
                        .put(']');
            }
        }
    }

    private void clearO3() {
        this.o3MasterRef = -1; // clears o3 flag, hasO3() will be returning false
        rowAction = ROW_ACTION_SWITCH_PARTITION;
        // transaction log is either not required or pending
        activeColumns = columns;
        activeNullSetters = nullSetters;
    }

    private void clearTodoLog() {
        try {
            todoMem.putLong(0, ++todoTxn); // write txn, reader will first read txn at offset 24 and then at offset 0
            Unsafe.getUnsafe().storeFence(); // make sure we do not write hash before writing txn (view from another thread)
            todoMem.putLong(8, 0); // write out our instance hashes
            todoMem.putLong(16, 0);
            Unsafe.getUnsafe().storeFence();
            todoMem.putLong(32, 0);
            Unsafe.getUnsafe().storeFence();
            todoMem.putLong(24, todoTxn);
            // ensure file is closed with correct length
            todoMem.jumpTo(40);
        } finally {
            path.trimTo(rootLen);
        }
    }

    private void closeAppendMemoryTruncate(boolean truncate) {
        for (int i = 0, n = columns.size(); i < n; i++) {
            MemoryMA m = columns.getQuick(i);
            if (m != null) {
                m.close(truncate);
            }
        }
    }

    private void closeWalColumns() {
        for (int col = 0, n = walMappedColumns.size(); col < n; col++) {
            MemoryCMOR mappedColumnMem = walMappedColumns.getQuick(col);
            if (mappedColumnMem != null) {
                Misc.free(mappedColumnMem);
                walColumnMemoryPool.push(mappedColumnMem);
            }
        }
    }

    /**
     * Commits newly added rows of data. This method updates transaction file with pointers to end of appended data.
     * <p>
     * <b>Pending rows</b>
     * <p>This method will cancel pending rows by calling {@link #rowCancel()}. Data in partially appended row will be lost.</p>
     *
     * @param commitMode commit durability mode.
     * @param o3MaxLag   if > 0 then do a partial commit, leaving the rows within the lag in a new uncommitted transaction
     * @return commit transaction number or -1 if there was nothing to commit
     */
    private long commit(int commitMode, long o3MaxLag) {
        checkDistressed();
        physicallyWrittenRowsSinceLastCommit.set(0);

        if (o3InError) {
            rollback();
            return TableSequencer.NO_TXN;
        }

        if ((masterRef & 1) != 0) {
            rowCancel();
        }

        if (inTransaction()) {
            final boolean o3 = hasO3();
            if (o3) {
                final boolean noop = o3Commit(o3MaxLag);
                if (noop) {
                    // Bookmark masterRef to track how many rows is in uncommitted state
                    this.committedMasterRef = masterRef;
                    return getTxn();
                } else if (o3MaxLag > 0) {
                    // It is possible that O3 commit will create partition just before
                    // the last one, leaving last partition row count 0 when doing ic().
                    // That's when the data from the last partition is moved to in-memory lag.
                    // One way to detect this is to check if index of the "last" partition is not
                    // last partition in the attached partition list.
                    if (txWriter.reconcileOptimisticPartitions()) {
                        this.lastPartitionTimestamp = txWriter.getLastPartitionTimestamp();
                        this.partitionTimestampHi = partitionCeilMethod.ceil(txWriter.getMaxTimestamp()) - 1;
                        openLastPartition();
                    }
                }
            } else if (noOpRowCount > 0) {
                LOG.critical()
                        .$("o3 ignoring write on read-only partition [table=").utf8(tableToken.getTableName())
                        .$(", timestamp=").$ts(lastOpenPartitionTs)
                        .$(", numRows=").$(noOpRowCount)
                        .$();
            }

            if (commitMode != CommitMode.NOSYNC) {
                syncColumns(commitMode);
            }

            final long committedRowCount = txWriter.unsafeCommittedFixedRowCount() + txWriter.unsafeCommittedTransientRowCount();
            final long rowsAdded = txWriter.getRowCount() - committedRowCount;

            updateIndexes();
            columnVersionWriter.commit();
            txWriter.setColumnVersion(columnVersionWriter.getVersion());
            txWriter.commit(commitMode, denseSymbolMapWriters);

            // Bookmark masterRef to track how many rows is in uncommitted state
            this.committedMasterRef = masterRef;
            processPartitionRemoveCandidates();

            metrics.tableWriter().incrementCommits();
            metrics.tableWriter().addCommittedRows(rowsAdded);
            if (!o3) {
                // If `o3`, the metric is tracked inside `o3Commit`, possibly async.
                addPhysicallyWrittenRows(rowsAdded);
            }

            noOpRowCount = 0L;
            return getTxn();
        }
        return TableSequencer.NO_TXN;
    }

    private void configureAppendPosition() {
        final boolean partitioned = PartitionBy.isPartitioned(partitionBy);
        if (this.txWriter.getMaxTimestamp() > Long.MIN_VALUE || !partitioned) {
            openFirstPartition(this.txWriter.getMaxTimestamp());
            if (partitioned) {
                partitionTimestampHi = partitionCeilMethod.ceil(txWriter.getMaxTimestamp()) - 1;
                rowAction = ROW_ACTION_OPEN_PARTITION;
                timestampSetter = appendTimestampSetter;
            } else {
                if (metadata.getTimestampIndex() < 0) {
                    rowAction = ROW_ACTION_NO_TIMESTAMP;
                } else {
                    rowAction = ROW_ACTION_NO_PARTITION;
                    timestampSetter = appendTimestampSetter;
                }
            }
        } else {
            rowAction = ROW_ACTION_OPEN_PARTITION;
            timestampSetter = appendTimestampSetter;
        }
        activeColumns = columns;
        activeNullSetters = nullSetters;
    }

    private void configureColumn(int type, boolean indexFlag, int index) {
        final MemoryMA primary;
        final MemoryMA secondary;
        final MemoryCARW oooPrimary;
        final MemoryCARW oooSecondary;
        final MemoryCARW oooPrimary2;
        final MemoryCARW oooSecondary2;

        if (type > 0) {
            primary = Vm.getMAInstance();
            oooPrimary = Vm.getCARWInstance(o3ColumnMemorySize, configuration.getO3MemMaxPages(), MemoryTag.NATIVE_O3);
            oooPrimary2 = Vm.getCARWInstance(o3ColumnMemorySize, configuration.getO3MemMaxPages(), MemoryTag.NATIVE_O3);

            switch (ColumnType.tagOf(type)) {
                case ColumnType.BINARY:
                case ColumnType.STRING:
                    secondary = Vm.getMAInstance();
                    oooSecondary = Vm.getCARWInstance(o3ColumnMemorySize, configuration.getO3MemMaxPages(), MemoryTag.NATIVE_O3);
                    oooSecondary2 = Vm.getCARWInstance(o3ColumnMemorySize, configuration.getO3MemMaxPages(), MemoryTag.NATIVE_O3);
                    break;
                default:
                    secondary = null;
                    oooSecondary = null;
                    oooSecondary2 = null;
                    break;
            }
        } else {
            primary = secondary = NullMemory.INSTANCE;
            oooPrimary = oooSecondary = oooPrimary2 = oooSecondary2 = NullMemory.INSTANCE;
        }

        int baseIndex = getPrimaryColumnIndex(index);
        columns.extendAndSet(baseIndex, primary);
        columns.extendAndSet(baseIndex + 1, secondary);
        o3MemColumns.extendAndSet(baseIndex, oooPrimary);
        o3MemColumns.extendAndSet(baseIndex + 1, oooSecondary);
        o3MemColumns2.extendAndSet(baseIndex, oooPrimary2);
        o3MemColumns2.extendAndSet(baseIndex + 1, oooSecondary2);
        configureNullSetters(nullSetters, type, primary, secondary);
        configureNullSetters(o3NullSetters, type, oooPrimary, oooSecondary);
        configureNullSetters(o3NullSetters2, type, oooPrimary2, oooSecondary2);

        if (indexFlag) {
            indexers.extendAndSet(index, new SymbolColumnIndexer());
        }
        rowValueIsNotNull.add(0);
    }

    private void configureColumnMemory() {
        this.symbolMapWriters.setPos(columnCount);
        for (int i = 0; i < columnCount; i++) {
            int type = metadata.getColumnType(i);
            configureColumn(type, metadata.isColumnIndexed(i), i);

            if (ColumnType.isSymbol(type)) {
                final int symbolIndex = denseSymbolMapWriters.size();
                long columnNameTxn = columnVersionWriter.getDefaultColumnNameTxn(i);
                SymbolMapWriter symbolMapWriter = new SymbolMapWriter(
                        configuration,
                        path.trimTo(rootLen),
                        metadata.getColumnName(i),
                        columnNameTxn,
                        txWriter.unsafeReadSymbolTransientCount(symbolIndex),
                        symbolIndex,
                        txWriter
                );

                symbolMapWriters.extendAndSet(i, symbolMapWriter);
                denseSymbolMapWriters.add(symbolMapWriter);
            }
        }
        final int timestampIndex = metadata.getTimestampIndex();
        if (timestampIndex != -1) {
            o3TimestampMem = o3MemColumns.getQuick(getPrimaryColumnIndex(timestampIndex));
            o3TimestampMemCpy = o3MemColumns2.getQuick(getPrimaryColumnIndex(timestampIndex));
        }
    }

    private void configureTimestampSetter() {
        int index = metadata.getTimestampIndex();
        if (index == -1) {
            timestampSetter = value -> {
            };
        } else {
            nullSetters.setQuick(index, NOOP);
            o3NullSetters.setQuick(index, NOOP);
            o3NullSetters2.setQuick(index, NOOP);
            timestampSetter = getPrimaryColumn(index)::putLong;
        }
    }

    private int copyMetadataAndSetIndexAttrs(int columnIndex, int indexedFlag, int indexValueBlockSize) {
        try {
            int index = openMetaSwapFile(ff, ddlMem, path, rootLen, configuration.getMaxSwapFileCount());
            int columnCount = metaMem.getInt(META_OFFSET_COUNT);
            ddlMem.putInt(columnCount);
            ddlMem.putInt(metaMem.getInt(META_OFFSET_PARTITION_BY));
            ddlMem.putInt(metaMem.getInt(META_OFFSET_TIMESTAMP_INDEX));
            copyVersionAndLagValues();
            ddlMem.jumpTo(META_OFFSET_COLUMN_TYPES);
            for (int i = 0; i < columnCount; i++) {
                if (i != columnIndex) {
                    writeColumnEntry(i, false);
                } else {
                    ddlMem.putInt(getColumnType(metaMem, i));
                    long flags = indexedFlag;
                    if (isSequential(metaMem, i)) {
                        flags |= META_FLAG_BIT_SEQUENTIAL;
                    }
                    ddlMem.putLong(flags);
                    ddlMem.putInt(indexValueBlockSize);
                    ddlMem.skip(16);
                }
            }

            long nameOffset = getColumnNameOffset(columnCount);
            for (int i = 0; i < columnCount; i++) {
                CharSequence columnName = metaMem.getStr(nameOffset);
                ddlMem.putStr(columnName);
                nameOffset += Vm.getStorageLength(columnName);
            }
            return index;
        } finally {
            ddlMem.close();
        }
    }

    private long copyMetadataAndUpdateVersion() {
        try {
            int index = openMetaSwapFile(ff, ddlMem, path, rootLen, configuration.getMaxSwapFileCount());
            int columnCount = metaMem.getInt(META_OFFSET_COUNT);

            ddlMem.putInt(columnCount);
            ddlMem.putInt(metaMem.getInt(META_OFFSET_PARTITION_BY));
            ddlMem.putInt(metaMem.getInt(META_OFFSET_TIMESTAMP_INDEX));
            copyVersionAndLagValues();
            ddlMem.jumpTo(META_OFFSET_COLUMN_TYPES);
            for (int i = 0; i < columnCount; i++) {
                writeColumnEntry(i, false);
            }

            long nameOffset = getColumnNameOffset(columnCount);
            for (int i = 0; i < columnCount; i++) {
                CharSequence columnName = metaMem.getStr(nameOffset);
                ddlMem.putStr(columnName);
                nameOffset += Vm.getStorageLength(columnName);
            }
            this.metaSwapIndex = index;
            return nameOffset;
        } finally {
            ddlMem.close();
        }
    }

    private int copyOverwrite(Path to) {
        int res = ff.copy(other, to);
        if (Os.isWindows() && res == -1 && ff.errno() == Files.WINDOWS_ERROR_FILE_EXISTS) {
            // Windows throws an error the destination file already exists, other platforms do not
            if (!ff.remove(to)) {
                // If file is open, return here so that errno is 5 in the error message
                return -1;
            }
            return ff.copy(other, to);
        }
        return res;
    }

    private void copyVersionAndLagValues() {
        ddlMem.putInt(ColumnType.VERSION);
        ddlMem.putInt(metaMem.getInt(META_OFFSET_TABLE_ID));
        ddlMem.putInt(metaMem.getInt(META_OFFSET_MAX_UNCOMMITTED_ROWS));
        ddlMem.putLong(metaMem.getLong(META_OFFSET_O3_MAX_LAG));
        ddlMem.putLong(txWriter.getStructureVersion() + 1);
        ddlMem.putBool(metaMem.getBool(META_OFFSET_WAL_ENABLED));
        metadata.setStructureVersion(txWriter.getStructureVersion() + 1);
    }

    /**
     * Creates bitmap index files for a column. This method uses primary column instance as temporary tool to
     * append index data. Therefore, it must be called before primary column is initialized.
     *
     * @param columnName              column name
     * @param indexValueBlockCapacity approximate number of values per index key
     * @param plen                    path length. This is used to trim shared path object to.
     */
    private void createIndexFiles(CharSequence columnName, long columnNameTxn, int indexValueBlockCapacity, int plen, boolean force) {
        try {
            keyFileName(path.trimTo(plen), columnName, columnNameTxn);

            if (!force && ff.exists(path)) {
                return;
            }

            // reuse memory column object to create index and close it at the end
            try {
                ddlMem.smallFile(ff, path, MemoryTag.MMAP_TABLE_WRITER);
                BitmapIndexWriter.initKeyMemory(ddlMem, indexValueBlockCapacity);
            } catch (CairoException e) {
                // looks like we could not create key file properly
                // lets not leave half-baked file sitting around
                LOG.error()
                        .$("could not create index [name=").utf8(path)
                        .$(", errno=").$(e.getErrno())
                        .I$();
                if (!ff.remove(path)) {
                    LOG.critical()
                            .$("could not remove '").utf8(path).$("'. Please remove MANUALLY.")
                            .$("[errno=").$(ff.errno())
                            .I$();
                }
                throw e;
            } finally {
                ddlMem.close();
            }
            if (!ff.touch(valueFileName(path.trimTo(plen), columnName, columnNameTxn))) {
                LOG.error().$("could not create index [name=").$(path)
                        .$(", errno=").$(ff.errno())
                        .I$();
                throw CairoException.critical(ff.errno()).put("could not create index [name=").put(path).put(']');
            }
        } finally {
            path.trimTo(plen);
        }
    }

    private void createSymbolMapWriter(CharSequence name, long columnNameTxn, int symbolCapacity, boolean symbolCacheFlag) {
        MapWriter.createSymbolMapFiles(ff, ddlMem, path, name, columnNameTxn, symbolCapacity, symbolCacheFlag);
        SymbolMapWriter w = new SymbolMapWriter(
                configuration,
                path,
                name,
                columnNameTxn,
                0,
                denseSymbolMapWriters.size(),
                txWriter
        );
        denseSymbolMapWriters.add(w);
        symbolMapWriters.extendAndSet(columnCount, w);
    }

    private boolean createWalSymbolMapping(SymbolMapDiff symbolMapDiff, int columnIndex, IntList symbolMap) {
        final int cleanSymbolCount = symbolMapDiff.getCleanSymbolCount();
        symbolMap.setPos(symbolMapDiff.getSize());

        // This is defensive. It validates that all the symbols used in WAL are set in SymbolMapDiff
        symbolMap.setAll(symbolMapDiff.getSize(), -1);
        final MapWriter mapWriter = symbolMapWriters.get(columnIndex);
        boolean identical = true;

        if (symbolMapDiff.hasNullValue()) {
            mapWriter.updateNullFlag(true);
        }

        SymbolMapDiffEntry entry;
        while ((entry = symbolMapDiff.nextEntry()) != null) {
            final CharSequence symbolValue = entry.getSymbol();
            final int newKey = mapWriter.put(symbolValue);
            identical &= newKey == entry.getKey();
            symbolMap.setQuick(entry.getKey() - cleanSymbolCount, newKey);
        }
        return identical;
    }

    private void dispatchO3CallbackQueue(RingQueue<O3CallbackTask> queue, int queuedCount) {
        // This is work stealing, can run tasks from other table writers
        final Sequence subSeq = this.messageBus.getO3CallbackSubSeq();
        while (!o3DoneLatch.done(queuedCount)) {
            long cursor = subSeq.next();
            if (cursor > -1) {
                O3CallbackJob.runCallbackWithCol(queue.get(cursor), cursor, subSeq);
            } else if (cursor == -1) {
                o3DoneLatch.await(queuedCount);
            } else {
                Os.pause();
            }
        }
        checkO3Errors();
    }

    private void doClose(boolean truncate) {
        // destroy() may already closed everything
        boolean tx = inTransaction();
        freeSymbolMapWriters();
        freeIndexers();
        Misc.free(txWriter);
        Misc.free(metaMem);
        Misc.free(ddlMem);
        Misc.free(indexMem);
        Misc.free(other);
        Misc.free(todoMem);
        Misc.free(attachMetaMem);
        Misc.free(attachColumnVersionReader);
        Misc.free(attachIndexBuilder);
        Misc.free(columnVersionWriter);
        Misc.free(o3ColumnTopSink);
        Misc.free(o3PartitionUpdateSink);
        Misc.free(slaveTxReader);
        Misc.free(commandQueue);
        updateOperatorImpl = Misc.free(updateOperatorImpl);
        dropIndexOperator = null;
        noOpRowCount = 0L;
        lastOpenPartitionTs = -1L;
        lastOpenPartitionIsReadOnly = false;
        freeColumns(truncate & !distressed);
        try {
            releaseLock(!truncate | tx | performRecovery | distressed);
        } finally {
            Misc.free(txnScoreboard);
            Misc.free(path);
            Misc.free(o3TimestampMem);
            Misc.free(o3TimestampMemCpy);
            Misc.free(ownMessageBus);
            if (tempMem16b != 0) {
                Unsafe.free(tempMem16b, 16, MemoryTag.NATIVE_TABLE_WRITER);
                tempMem16b = 0;
            }
            LOG.info().$("closed '").utf8(tableToken.getTableName()).$('\'').$();
        }
    }

    private void finishMetaSwapUpdate() {

        // rename _meta to _meta.prev
        this.metaPrevIndex = rename(fileOperationRetryCount);
        writeRestoreMetaTodo();

        try {
            // rename _meta.swp to -_meta
            restoreMetaFrom(META_SWAP_FILE_NAME, metaSwapIndex);
        } catch (CairoException e) {
            try {
                recoverFromTodoWriteFailure(null);
            } catch (CairoException e2) {
                throwDistressException(e2);
            }
            throw e;
        }

        try {
            // open _meta file
            openMetaFile(ff, path, rootLen, metaMem);
        } catch (CairoException e) {
            throwDistressException(e);
        }

        bumpStructureVersion();
        metadata.setTableVersion();
    }

    private void finishO3Append(long o3LagRowCount) {
        if (denseIndexers.size() == 0) {
            populateDenseIndexerList();
        }
        path.trimTo(rootLen);
        // Alright, we finished updating partitions. Now we need to get this writer instance into
        // a consistent state.
        //
        // We start with ensuring append memory is in ready-to-use state. When max timestamp changes we need to
        // move append memory to new set of files. Otherwise, we stay on the same set but advance to append position.
        avoidIndexOnCommit = o3ErrorCount.get() == 0;
        if (o3LagRowCount == 0) {
            clearO3();
            LOG.debug().$("lag segment is empty").$();
        } else {
            // adjust O3 master ref so that virtual row count becomes equal to value of "o3LagRowCount"
            this.o3MasterRef = this.masterRef - o3LagRowCount * 2 + 1;
            LOG.debug().$("adjusted [o3RowCount=").$(getO3RowCount0()).I$();
        }
    }

    private void finishO3Commit(long partitionTimestampHiLimit) {
        if (!o3InError) {
            updateO3ColumnTops();
        }
        if (!isLastPartitionColumnsOpen() || partitionTimestampHi > partitionTimestampHiLimit) {
            openPartition(txWriter.getMaxTimestamp());
        }

        // Data is written out successfully, however, we can still fail to set append position, for
        // example when we ran out of address space and new page cannot be mapped. The "allocate" calls here
        // ensure we can trigger this situation in tests. We should perhaps align our data such that setAppendPosition()
        // will attempt to mmap new page and fail... Then we can remove the 'true' parameter
        try {
            setAppendPosition(txWriter.getTransientRowCount(), true);
        } catch (Throwable e) {
            LOG.critical().$("data is committed but writer failed to update its state `").$(e).$('`').$();
            distressed = true;
            throw e;
        }

        metrics.tableWriter().incrementO3Commits();
    }

    private void freeAndRemoveColumnPair(ObjList<MemoryMA> columns, int pi, int si) {
        Misc.free(columns.getAndSetQuick(pi, NullMemory.INSTANCE));
        Misc.free(columns.getAndSetQuick(si, NullMemory.INSTANCE));
    }

    private void freeAndRemoveO3ColumnPair(ObjList<MemoryCARW> columns, int pi, int si) {
        Misc.free(columns.getAndSetQuick(pi, NullMemory.INSTANCE));
        Misc.free(columns.getAndSetQuick(si, NullMemory.INSTANCE));
    }

    private void freeColumns(boolean truncate) {
        // null check is because this method could be called from the constructor
        if (columns != null) {
            closeAppendMemoryTruncate(truncate);
        }
        Misc.freeObjListAndKeepObjects(o3MemColumns);
        Misc.freeObjListAndKeepObjects(o3MemColumns2);
    }

    private void freeIndexers() {
        if (indexers != null) {
            // Don't change items of indexers, they are re-used
            for (int i = 0, n = indexers.size(); i < n; i++) {
                Misc.free(indexers.getQuick(i));
            }
            denseIndexers.clear();
        }
    }

    private void freeNullSetter(ObjList<Runnable> nullSetters, int columnIndex) {
        nullSetters.setQuick(columnIndex, NOOP);
    }

    private void freeSymbolMapWriters() {
        if (denseSymbolMapWriters != null) {
            for (int i = 0, n = denseSymbolMapWriters.size(); i < n; i++) {
                Misc.freeIfCloseable(denseSymbolMapWriters.getQuick(i));
            }
            denseSymbolMapWriters.clear();
        }

        if (symbolMapWriters != null) {
            symbolMapWriters.clear();
        }
    }

    private long getMaxWalSquashRows() {
        return (long) configuration.getWalSquashUncommittedRowsMultiplier() * metadata.getMaxUncommittedRows();
    }

    private long getO3RowCount0() {
        return (masterRef - o3MasterRef + 1) / 2;
    }

    private long getPartitionLo(long timestamp) {
        return partitionFloorMethod.floor(timestamp);
    }

    private MemoryMA getPrimaryColumn(int column) {
        assert column < columnCount : "Column index is out of bounds: " + column + " >= " + columnCount;
        return columns.getQuick(getPrimaryColumnIndex(column));
    }

    private MemoryMA getSecondaryColumn(int column) {
        assert column < columnCount : "Column index is out of bounds: " + column + " >= " + columnCount;
        return columns.getQuick(getSecondaryColumnIndex(column));
    }

    private void handleWorkStealingException(
            String message,
            int columnIndex,
            int columnType,
            long indexAddr,
            long row1Count,
            long row2Lo,
            long row2Hi,
            Throwable e
    ) {
        o3ErrorCount.incrementAndGet();
        LogRecord logRecord = LOG.critical().$(message + " [table=").$(tableToken.getTableName())
                .$(", column=").$(columnIndex)
                .$(", type=").$(columnType)
                .$(", indexAddr=").$(indexAddr)
                .$(", row1Count=").$(row1Count)
                .$(", row2Lo=").$(row2Lo)
                .$(", row2Hi=").$(row2Hi);
        if (e instanceof CairoException) {
            lastErrno = lastErrno == 0 ? ((CairoException) e).errno : lastErrno;
            logRecord.$(", errno=").$(lastErrno)
                    .$(", ex=").$(((CairoException) e).getFlyweightMessage())
                    .I$();
        } else {
            lastErrno = O3_ERRNO_FATAL;
            logRecord.$(", ex=").$(e).I$();
        }
    }

    private void indexHistoricPartitions(SymbolColumnIndexer indexer, CharSequence columnName, int indexValueBlockSize) {
        long ts = this.txWriter.getMaxTimestamp();
        if (ts > Numbers.LONG_NaN) {
            final int columnIndex = metadata.getColumnIndex(columnName);
            try (final MemoryMR roMem = indexMem) {
                // Index last partition separately
                for (int i = 0, n = txWriter.getPartitionCount() - 1; i < n; i++) {

                    long timestamp = txWriter.getPartitionTimestamp(i);
                    path.trimTo(rootLen);
                    setStateForTimestamp(path, timestamp);

                    if (ff.exists(path.$())) {
                        final int plen = path.length();

                        long columnNameTxn = columnVersionWriter.getColumnNameTxn(timestamp, columnIndex);
                        TableUtils.dFile(path.trimTo(plen), columnName, columnNameTxn);

                        if (ff.exists(path)) {

                            path.trimTo(plen);
                            LOG.info().$("indexing [path=").$(path).I$();

                            createIndexFiles(columnName, columnNameTxn, indexValueBlockSize, plen, true);
                            final long partitionSize = txWriter.getPartitionSizeByPartitionTimestamp(timestamp);
                            final long columnTop = columnVersionWriter.getColumnTop(timestamp, columnIndex);

                            if (columnTop > -1L && partitionSize > columnTop) {
                                TableUtils.dFile(path.trimTo(plen), columnName, columnNameTxn);
                                final long columnSize = (partitionSize - columnTop) << ColumnType.pow2SizeOf(ColumnType.INT);
                                roMem.of(ff, path, columnSize, columnSize, MemoryTag.MMAP_TABLE_WRITER);
                                indexer.configureWriter(configuration, path.trimTo(plen), columnName, columnNameTxn, columnTop);
                                indexer.index(roMem, columnTop, partitionSize);
                            }
                        }
                    }
                }
            } finally {
                Misc.free(indexer);
            }
        }
    }

    private void indexLastPartition(SymbolColumnIndexer indexer, CharSequence columnName, long columnNameTxn, int columnIndex, int indexValueBlockSize) {
        final int plen = path.length();

        createIndexFiles(columnName, columnNameTxn, indexValueBlockSize, plen, true);

        final long lastPartitionTs = txWriter.getLastPartitionTimestamp();
        final long columnTop = columnVersionWriter.getColumnTopQuick(lastPartitionTs, columnIndex);

        // set indexer up to continue functioning as normal
        indexer.configureFollowerAndWriter(configuration, path.trimTo(plen), columnName, columnNameTxn, getPrimaryColumn(columnIndex), columnTop);
        indexer.refreshSourceAndIndex(0, txWriter.getTransientRowCount());
    }

    private boolean isLastPartitionColumnsOpen() {
        for (int i = 0; i < columnCount; i++) {
            if (metadata.getColumnType(i) > 0) {
                return columns.getQuick(getPrimaryColumnIndex(i)).isOpen();
            }
        }
        // No columns, doesn't matter
        return true;
    }

    private void lock() {
        try {
            path.trimTo(rootLen);
            lockName(path);
            performRecovery = ff.exists(path);
            this.lockFd = TableUtils.lock(ff, path);
        } finally {
            path.trimTo(rootLen);
        }

        if (this.lockFd == -1) {
            throw CairoException.critical(ff.errno()).put("Cannot lock table: ").put(path.$());
        }
    }

    private long mapAppendColumnBuffer(MemoryMA column, long offset, long size, boolean rw) {
        if (size == 0) {
            return 0;
        }

        column.jumpTo(offset + size);
        long address = column.map(offset, size);

        // column could not provide necessary length of buffer
        // because perhaps its internal buffer is not big enough
        if (address != 0) {
            return address;
        } else {
            // Linux requires the mmap offset to be page aligned
            long alignedOffset = Files.floorPageSize(offset);
            long alignedExtraLen = offset - alignedOffset;
            long mapAddr = rw ?
                    mapRW(ff, column.getFd(), size + alignedExtraLen, alignedOffset, MemoryTag.MMAP_TABLE_WRITER) :
                    mapRO(ff, column.getFd(), size + alignedExtraLen, alignedOffset, MemoryTag.MMAP_TABLE_WRITER);
            return -(mapAddr + alignedExtraLen);
        }
    }

    private void mapAppendColumnBufferRelease(long address, long offset, long size) {
        if (address < 0) {
            long alignedOffset = Files.floorPageSize(offset);
            long alignedExtraLen = offset - alignedOffset;

            ff.munmap(-address - alignedExtraLen, size + alignedExtraLen, MemoryTag.MMAP_TABLE_WRITER);
        }
    }

    private void mmapWalColumns(@Transient Path walPath, int timestampIndex, long rowLo, long rowHi) {
        walMappedColumns.clear();
        int walPathLen = walPath.length();
        final int columnCount = metadata.getColumnCount();

        try {
            for (int columnIndex = 0; columnIndex < columnCount; columnIndex++) {
                int type = metadata.getColumnType(columnIndex);
                o3RowCount = rowHi - rowLo;
                if (type > 0) {
                    int sizeBitsPow2 = ColumnType.pow2SizeOf(type);
                    if (columnIndex == timestampIndex) {
                        sizeBitsPow2 += 1;
                    }

                    if (!ColumnType.isVariableLength(type)) {
                        MemoryCMOR primary = walColumnMemoryPool.pop();

                        dFile(walPath, metadata.getColumnName(columnIndex), -1L);
                        primary.ofOffset(
                                configuration.getFilesFacade(),
                                walPath,
                                rowLo << sizeBitsPow2,
                                rowHi << sizeBitsPow2,
                                MemoryTag.MMAP_TABLE_WRITER,
                                CairoConfiguration.O_NONE
                        );
                        walPath.trimTo(walPathLen);

                        walMappedColumns.add(primary);
                        walMappedColumns.add(null);
                    } else {
                        sizeBitsPow2 = 3;
                        MemoryCMOR fixed = walColumnMemoryPool.pop();
                        MemoryCMOR var = walColumnMemoryPool.pop();

                        iFile(walPath, metadata.getColumnName(columnIndex), -1L);
                        fixed.ofOffset(
                                configuration.getFilesFacade(),
                                walPath,
                                rowLo << sizeBitsPow2,
                                (rowHi + 1) << sizeBitsPow2,
                                MemoryTag.MMAP_TABLE_WRITER,
                                CairoConfiguration.O_NONE
                        );
                        walPath.trimTo(walPathLen);

                        long varOffset = fixed.getLong(rowLo << sizeBitsPow2);
                        long varLen = fixed.getLong(rowHi << sizeBitsPow2) - varOffset;
                        dFile(walPath, metadata.getColumnName(columnIndex), -1L);
                        var.ofOffset(
                                configuration.getFilesFacade(),
                                walPath,
                                varOffset,
                                varOffset + varLen,
                                MemoryTag.MMAP_TABLE_WRITER,
                                CairoConfiguration.O_NONE
                        );
                        walPath.trimTo(walPathLen);

                        walMappedColumns.add(var);
                        walMappedColumns.add(fixed);
                    }
                } else {
                    walMappedColumns.add(null);
                    walMappedColumns.add(null);
                }
            }
            o3Columns = walMappedColumns;
        } catch (Throwable th) {
            closeWalColumns();
            throw th;
        }
    }

    private Row newRowO3(long timestamp) {
        LOG.info().$("switched to o3 [table=").utf8(tableToken.getTableName()).I$();
        txWriter.beginPartitionSizeUpdate();
        o3OpenColumns();
        o3InError = false;
        o3MasterRef = masterRef;
        rowAction = ROW_ACTION_O3;
        o3TimestampSetter(timestamp);
        return row;
    }

    /**
     * Commits O3 data. Lag is optional. When 0 is specified the entire O3 segment is committed.
     *
     * @param o3MaxLag interval in microseconds that determines the length of O3 segment that is not going to be
     *                 committed to disk. The interval starts at max timestamp of O3 segment and ends <i>o3MaxLag</i>
     *                 microseconds before this timestamp.
     * @return <i>true</i> when commit has is a NOOP, e.g. no data has been committed to disk. <i>false</i> otherwise.
     */
    private boolean o3Commit(long o3MaxLag) {
        o3RowCount = getO3RowCount0();

        long o3LagRowCount = 0;
        long maxUncommittedRows = metadata.getMaxUncommittedRows();
        final int timestampIndex = metadata.getTimestampIndex();
        lastPartitionTimestamp = partitionFloorMethod.floor(partitionTimestampHi);
        // we will check new partitionTimestampHi value against the limit to see if the writer
        // will have to switch partition internally
        long partitionTimestampHiLimit = partitionCeilMethod.ceil(partitionTimestampHi) - 1;
        try {
            o3RowCount += o3MoveUncommitted(timestampIndex);

            // we may need to re-use file descriptors when this partition is the "current" one
            // we cannot open file again due to sharing violation
            //
            // to determine that 'ooTimestampLo' goes into current partition
            // we need to compare 'partitionTimestampHi', which is appropriately truncated to DAY/MONTH/YEAR
            // to this.maxTimestamp, which isn't truncated yet. So we need to truncate it first
            LOG.debug().$("sorting o3 [table=").utf8(tableToken.getTableName()).I$();
            final long sortedTimestampsAddr = o3TimestampMem.getAddress();

            // ensure there is enough size
            assert o3TimestampMem.getAppendOffset() == o3RowCount * TIMESTAMP_MERGE_ENTRY_BYTES;
            if (o3RowCount > 600 || !o3QuickSortEnabled) {
                o3TimestampMemCpy.jumpTo(o3TimestampMem.getAppendOffset());
                Vect.radixSortLongIndexAscInPlace(sortedTimestampsAddr, o3RowCount, o3TimestampMemCpy.addressOf(0));
            } else {
                Vect.quickSortLongIndexAscInPlace(sortedTimestampsAddr, o3RowCount);
            }

            // we have three frames:
            // partition logical "lo" and "hi" - absolute bounds (partitionLo, partitionHi)
            // partition actual data "lo" and "hi" (dataLo, dataHi)
            // out of order "lo" and "hi" (indexLo, indexHi)

            long srcOooMax;
            final long o3TimestampMin = getTimestampIndexValue(sortedTimestampsAddr, 0);
            if (o3TimestampMin < Timestamps.O3_MIN_TS) {
                o3InError = true;
                throw CairoException.nonCritical().put("timestamps before 1970-01-01 are not allowed for O3");
            }

            long o3TimestampMax = getTimestampIndexValue(sortedTimestampsAddr, o3RowCount - 1);
            if (o3TimestampMax < Timestamps.O3_MIN_TS) {
                o3InError = true;
                throw CairoException.nonCritical().put("timestamps before 1970-01-01 are not allowed for O3");
            }

            // Safe check of the sort. No known way to reproduce
            assert o3TimestampMin <= o3TimestampMax;

            if (o3MaxLag > 0) {
                long lagError = 0;
                if (getMaxTimestamp() != Long.MIN_VALUE) {

                    // When table already has data we can calculate the overlap of the newly added
                    // batch of records with existing data in the table. Positive value of the overlap
                    // means that our o3EffectiveLag was undersized.

                    lagError = getMaxTimestamp() - o3CommitBatchTimestampMin;

                    int n = o3LastTimestampSpreads.length - 1;

                    if (lagError > 0) {
                        o3EffectiveLag += lagError * configuration.getO3LagIncreaseFactor();
                        o3EffectiveLag = Math.min(o3EffectiveLag, o3MaxLag);
                    } else {
                        // avoid using negative o3EffectiveLag
                        o3EffectiveLag += lagError * configuration.getO3LagDecreaseFactor();
                        o3EffectiveLag = Math.max(0, o3EffectiveLag);
                    }

                    long max = Long.MIN_VALUE;
                    for (int i = 0; i < n; i++) {
                        // shift array left and find out max at the same time
                        final long e = o3LastTimestampSpreads[i + 1];
                        o3LastTimestampSpreads[i] = e;
                        max = Math.max(e, max);
                    }

                    o3LastTimestampSpreads[n] = o3EffectiveLag;
                    o3EffectiveLag = Math.max(o3EffectiveLag, max);
                } else {
                    o3EffectiveLag = o3MaxLag;
                }

                long lagThresholdTimestamp = o3TimestampMax - o3EffectiveLag;
                if (lagThresholdTimestamp >= o3TimestampMin) {
                    final long lagThresholdRow = Vect.boundedBinarySearchIndexT(
                            sortedTimestampsAddr,
                            lagThresholdTimestamp,
                            0,
                            o3RowCount - 1,
                            BinarySearch.SCAN_DOWN
                    );
                    o3LagRowCount = o3RowCount - lagThresholdRow - 1;
                    if (o3LagRowCount > maxUncommittedRows) {
                        o3LagRowCount = maxUncommittedRows;
                        srcOooMax = o3RowCount - maxUncommittedRows;
                    } else {
                        srcOooMax = lagThresholdRow + 1;
                    }
                } else {
                    o3LagRowCount = o3RowCount;
                    // This is a scenario where "o3MaxLag" and "maxUncommitted" values do not work with the data
                    // in that the "o3EffectiveLag" is larger than dictated "maxUncommitted". A simple plan here is to
                    // commit half of the o3MaxLag.
                    if (o3LagRowCount > maxUncommittedRows) {
                        o3LagRowCount = maxUncommittedRows / 2;
                        srcOooMax = o3RowCount - o3LagRowCount;
                    } else {
                        srcOooMax = 0;
                    }
                }

                LOG.info().$("o3 commit [table=").utf8(tableToken.getTableName())
                        .$(", maxUncommittedRows=").$(maxUncommittedRows)
                        .$(", o3TimestampMin=").$ts(o3TimestampMin)
                        .$(", o3TimestampMax=").$ts(o3TimestampMax)
                        .$(", o3MaxLagUs=").$(o3MaxLag)
                        .$(", o3EffectiveLagUs=").$(o3EffectiveLag)
                        .$(", lagError=").$(lagError)
                        .$(", o3SpreadUs=").$(o3TimestampMax - o3TimestampMin)
                        .$(", lagThresholdTimestamp=").$ts(lagThresholdTimestamp)
                        .$(", o3LagRowCount=").$(o3LagRowCount)
                        .$(", srcOooMax=").$(srcOooMax)
                        .$(", o3RowCount=").$(o3RowCount)
                        .I$();

            } else {
                LOG.info()
                        .$("o3 commit [table=").utf8(tableToken.getTableName())
                        .$(", o3RowCount=").$(o3RowCount)
                        .I$();
                srcOooMax = o3RowCount;
            }

            o3CommitBatchTimestampMin = Long.MAX_VALUE;

            if (srcOooMax == 0) {
                return true;
            }

            // we could have moved the "srcOooMax" and hence we re-read the max timestamp
            o3TimestampMax = getTimestampIndexValue(sortedTimestampsAddr, srcOooMax - 1);


            // we are going to use this soon to avoid double-copying lag data
            // final boolean yep = isAppendLastPartitionOnly(sortedTimestampsAddr, o3TimestampMax);

            // reshuffle all columns according to timestamp index
            o3Sort(sortedTimestampsAddr, timestampIndex, o3RowCount);
            LOG.info()
                    .$("sorted [table=").utf8(tableToken.getTableName())
                    .$(", o3RowCount=").$(o3RowCount)
                    .I$();

            processO3Block(
                    o3LagRowCount,
                    timestampIndex,
                    sortedTimestampsAddr,
                    srcOooMax,
                    o3TimestampMin,
                    o3TimestampMax,
                    true,
                    0L
            );
        } finally {
            finishO3Append(o3LagRowCount);
        }

        finishO3Commit(partitionTimestampHiLimit);
        return false;
    }

    private void o3CommitPartitionAsync(
            AtomicInteger columnCounter,
            long maxTimestamp,
            long sortedTimestampsAddr,
            long srcOooMax,
            long oooTimestampMin,
            long oooTimestampMax,
            long srcOooLo,
            long srcOooHi,
            long partitionTimestamp,
            boolean last,
            long srcDataMax,
            long srcNameTxn,
            O3Basket o3Basket,
            long colTopSinkAddr
    ) {
        long cursor = messageBus.getO3PartitionPubSeq().next();
        if (cursor > -1) {
            O3PartitionTask task = messageBus.getO3PartitionQueue().get(cursor);
            task.of(
                    path,
                    partitionBy,
                    columns,
                    o3Columns,
                    srcOooLo,
                    srcOooHi,
                    srcOooMax,
                    oooTimestampMin,
                    oooTimestampMax,
                    partitionTimestamp,
                    maxTimestamp,
                    srcDataMax,
                    srcNameTxn,
                    last,
                    getTxn(),
                    sortedTimestampsAddr,
                    this,
                    columnCounter,
                    o3Basket,
                    colTopSinkAddr
            );
            messageBus.getO3PartitionPubSeq().done(cursor);
        } else {
            O3PartitionJob.processPartition(
                    path,
                    partitionBy,
                    columns,
                    o3Columns,
                    srcOooLo,
                    srcOooHi,
                    srcOooMax,
                    oooTimestampMin,
                    oooTimestampMax,
                    partitionTimestamp,
                    maxTimestamp,
                    srcDataMax,
                    srcNameTxn,
                    last,
                    getTxn(),
                    sortedTimestampsAddr,
                    this,
                    columnCounter,
                    o3Basket,
                    colTopSinkAddr
            );
        }
    }

    private void o3ConsumePartitionUpdateSink() {
        long size = o3PartitionUpdateSink.size();

        for (long offset = 0; offset < size; offset += PARTITION_UPDATE_SINK_ENTRY_SIZE) {
            long partitionTimestamp = o3PartitionUpdateSink.get(offset);
            long timestampMin = o3PartitionUpdateSink.get(offset + 1);

            if (partitionTimestamp != -1L && timestampMin != -1L) {
                long timestampMax = o3PartitionUpdateSink.get(offset + 2);
                long srcOooPartitionLo = o3PartitionUpdateSink.get(offset + 3);
                long srcOooPartitionHi = o3PartitionUpdateSink.get(offset + 4);
                boolean partitionMutates = o3PartitionUpdateSink.get(offset + 5) != 0;
                long srcOooMax = o3PartitionUpdateSink.get(offset + 6);
                long srcDataMax = o3PartitionUpdateSink.get(offset + 7);

                o3PartitionUpdate(
                        timestampMin,
                        timestampMax,
                        partitionTimestamp,
                        srcOooPartitionLo,
                        srcOooPartitionHi,
                        srcOooMax,
                        srcDataMax,
                        partitionMutates
                );

            }
        }
    }

    private void o3ConsumePartitionUpdates() {
        final Sequence partitionSubSeq = messageBus.getO3PartitionSubSeq();
        final RingQueue<O3PartitionTask> partitionQueue = messageBus.getO3PartitionQueue();
        final Sequence openColumnSubSeq = messageBus.getO3OpenColumnSubSeq();
        final RingQueue<O3OpenColumnTask> openColumnQueue = messageBus.getO3OpenColumnQueue();
        final Sequence copySubSeq = messageBus.getO3CopySubSeq();
        final RingQueue<O3CopyTask> copyQueue = messageBus.getO3CopyQueue();

        do {
            long cursor = partitionSubSeq.next();
            if (cursor > -1) {
                final O3PartitionTask partitionTask = partitionQueue.get(cursor);
                if (partitionTask.getTableWriter() == this && o3ErrorCount.get() > 0) {
                    // do we need to free anything on the task?
                    partitionSubSeq.done(cursor);
                    o3ClockDownPartitionUpdateCount();
                    o3CountDownDoneLatch();
                } else {
                    o3ProcessPartitionSafe(partitionSubSeq, cursor, partitionTask);
                }
                continue;
            }

            cursor = openColumnSubSeq.next();
            if (cursor > -1) {
                O3OpenColumnTask openColumnTask = openColumnQueue.get(cursor);
                if (openColumnTask.getTableWriter() == this && o3ErrorCount.get() > 0) {
                    O3CopyJob.closeColumnIdle(
                            openColumnTask.getColumnCounter(),
                            openColumnTask.getTimestampMergeIndexAddr(),
                            openColumnTask.getTimestampMergeIndexSize(),
                            openColumnTask.getSrcTimestampFd(),
                            openColumnTask.getSrcTimestampAddr(),
                            openColumnTask.getSrcTimestampSize(),
                            this
                    );
                    openColumnSubSeq.done(cursor);
                } else {
                    o3OpenColumnSafe(openColumnSubSeq, cursor, openColumnTask);
                }
                continue;
            }

            cursor = copySubSeq.next();
            if (cursor > -1) {
                O3CopyTask copyTask = copyQueue.get(cursor);
                if (copyTask.getTableWriter() == this && o3ErrorCount.get() > 0) {
                    O3CopyJob.copyIdle(
                            copyTask.getColumnCounter(),
                            copyTask.getPartCounter(),
                            copyTask.getTimestampMergeIndexAddr(),
                            copyTask.getTimestampMergeIndexSize(),
                            copyTask.getSrcDataFixFd(),
                            copyTask.getSrcDataFixAddr(),
                            copyTask.getSrcDataFixSize(),
                            copyTask.getSrcDataVarFd(),
                            copyTask.getSrcDataVarAddr(),
                            copyTask.getSrcDataVarSize(),
                            copyTask.getDstFixFd(),
                            copyTask.getDstFixAddr(),
                            copyTask.getDstFixSize(),
                            copyTask.getDstVarFd(),
                            copyTask.getDstVarAddr(),
                            copyTask.getDstVarSize(),
                            copyTask.getSrcTimestampFd(),
                            copyTask.getSrcTimestampAddr(),
                            copyTask.getSrcTimestampSize(),
                            copyTask.getDstKFd(),
                            copyTask.getDstVFd(),
                            this
                    );
                    copySubSeq.done(cursor);
                } else {
                    o3CopySafe(cursor);
                }
            }
        } while (this.o3PartitionUpdRemaining.get() > 0);

        if (o3ErrorCount.get() == 0) {
            o3ConsumePartitionUpdateSink();
        }
    }

    private void o3CopySafe(
            long cursor
    ) {
        final O3CopyTask task = messageBus.getO3CopyQueue().get(cursor);
        try {
            O3CopyJob.copy(
                    task,
                    cursor,
                    messageBus.getO3CopySubSeq()
            );
        } catch (CairoException | CairoError e) {
            LOG.error().$((Sinkable) e).$();
        } catch (Throwable e) {
            LOG.error().$(e).$();
        }
    }

    private void o3MergeFixColumnLag(int columnIndex, int columnType, long mergeIndex, long lagRows, long mappedRowLo, long mappedRowHi) {
        if (o3ErrorCount.get() > 0) {
            return;
        }
        try {
            final long rowCount = lagRows + mappedRowHi - mappedRowLo;
            final int primaryColumnIndex = getPrimaryColumnIndex(columnIndex);
            final MemoryMA lagMem = columns.getQuick(primaryColumnIndex);
            final MemoryCR mappedMem = o3Columns.getQuick(primaryColumnIndex);
            if (ColumnType.isSymbol(columnType) && mappedMem instanceof MemoryCARW) {
                // If symbol column is in memory buffer it means that it was re-mapped
                // and the offset it 0.
                mappedRowLo = 0;
            }
            final MemoryCARW destMem = o3MemColumns2.getQuick(primaryColumnIndex);

            final int shl = ColumnType.pow2SizeOf(columnType);
            destMem.jumpTo(rowCount << shl);
            long src1 = mappedMem.addressOf(mappedRowLo << shl);
            long lagMemOffset = (txWriter.getTransientRowCount() - columnTops.getQuick(columnIndex)) << shl;
            long lagAddr = mapAppendColumnBuffer(lagMem, lagMemOffset, lagRows << shl, false);
            try {
                long src2 = Math.abs(lagAddr);
                final long dest = destMem.addressOf(0);
                if (src2 == 0 && lagRows != 0) {
                    throw CairoException.critical(0)
                            .put("cannot sort WAL data, lag rows are missing [table").put(tableToken.getTableName())
                            .put(", columnName=").put(metadata.getColumnName(columnIndex))
                            .put(", type=").put(ColumnType.nameOf(columnType))
                            .put(", lagRows=").put(lagRows)
                            .put(']');
                }
                if (src1 == 0) {
                    throw CairoException.critical(0)
                            .put("cannot sort WAL data, rows are missing [table").put(tableToken.getTableName())
                            .put(", columnName=").put(metadata.getColumnName(columnIndex))
                            .put(", type=").put(ColumnType.nameOf(columnType))
                            .put(']');
                }
                if (dest == 0) {
                    throw CairoException.critical(0)
                            .put("cannot sort WAL data, destination buffer is empty [table").put(tableToken.getTableName())
                            .put(", columnName=").put(metadata.getColumnName(columnIndex))
                            .put(", type=").put(ColumnType.nameOf(columnType))
                            .put(']');
                }

                switch (shl) {
                    case 0:
                        Vect.mergeShuffle8Bit(src1, src2, dest, mergeIndex, rowCount);
                        break;
                    case 1:
                        Vect.mergeShuffle16Bit(src1, src2, dest, mergeIndex, rowCount);
                        break;
                    case 2:
                        Vect.mergeShuffle32Bit(src1, src2, dest, mergeIndex, rowCount);
                        break;
                    case 3:
                        Vect.mergeShuffle64Bit(src1, src2, dest, mergeIndex, rowCount);
                        break;
                    case 4:
                        Vect.mergeShuffle128Bit(src1, src2, dest, mergeIndex, rowCount);
                        break;
                    case 5:
                        Vect.mergeShuffle256Bit(src1, src2, dest, mergeIndex, rowCount);
                        break;
                    default:
                        assert false : "col type is unsupported";
                        break;
                }
            } finally {
                mapAppendColumnBufferRelease(lagAddr, lagMemOffset, lagRows << shl);
            }
        } catch (Throwable e) {
            handleWorkStealingException(
                    "cannot merge fix column into lag",
                    columnIndex,
                    columnType,
                    mergeIndex,
                    lagRows,
                    mappedRowLo,
                    mappedRowHi,
                    e
            );
        }
    }

    private void o3MergeIntoLag(long mergedTimestamps, long countInLag, long mappedRowLo, long mappedRoHi, int timestampIndex) {
        final Sequence pubSeq = this.messageBus.getO3CallbackPubSeq();
        final RingQueue<O3CallbackTask> queue = this.messageBus.getO3CallbackQueue();

        o3DoneLatch.reset();
        int queuedCount = 0;
        for (int i = 0; i < columnCount; i++) {
            final int type = metadata.getColumnType(i);
            if (timestampIndex != i && type > 0) {
                long cursor = pubSeq.next();
                if (cursor > -1) {
                    final O3CallbackTask task = queue.get(cursor);
                    task.of(
                            o3DoneLatch,
                            i,
                            type,
                            mergedTimestamps,
                            countInLag,
                            mappedRowLo,
                            mappedRoHi,
                            ColumnType.isVariableLength(type) ? o3MergeLagVarColumnRef : o3MergeLagFixColumnRef
                    );
                    queuedCount++;
                    pubSeq.done(cursor);
                } else {
                    o3MergeIntoLagColumn(mergedTimestamps, i, type, countInLag, mappedRowLo, mappedRoHi);
                }
            }
        }

        dispatchO3CallbackQueue(queue, queuedCount);
        swapO3ColumnsExcept(timestampIndex);
    }

    private void o3MergeIntoLagColumn(long mergedTimestampAddress, int columnIndex, int type, long lagRows, long mappedRowLo, long mappedRowHi) {
        if (ColumnType.isVariableLength(type)) {
            o3MergeVarColumnLag(columnIndex, type, mergedTimestampAddress, lagRows, mappedRowLo, mappedRowHi);
        } else {
            o3MergeFixColumnLag(columnIndex, type, mergedTimestampAddress, lagRows, mappedRowLo, mappedRowHi);
        }
    }

    private void o3MergeVarColumnLag(int columnIndex, int columnType, long mergedTimestampAddress, long lagRows, long mappedRowLo, long mappedRowHi) {
        if (o3ErrorCount.get() > 0) {
            return;
        }
        try {
            final long rowCount = lagRows + mappedRowHi - mappedRowLo;
            final int primaryIndex = getPrimaryColumnIndex(columnIndex);
            final int secondaryIndex = primaryIndex + 1;

            final MemoryCR src1Data = o3Columns.getQuick(primaryIndex);
            final MemoryCR src1Index = o3Columns.getQuick(secondaryIndex);
            final MemoryMA lagData = columns.getQuick(primaryIndex);
            final MemoryMA lagIndex = columns.getQuick(secondaryIndex);

            final MemoryCARW destData = o3MemColumns2.getQuick(primaryIndex);
            final MemoryCARW destIndex = o3MemColumns2.getQuick(secondaryIndex);

            // ensure we have enough memory allocated
            final long src1DataHi = src1Index.getLong(mappedRowHi << 3);
            final long src1DataLo = src1Index.getLong(mappedRowLo << 3);
            final long src1DataSize = src1DataHi - src1DataLo;
            assert src1Data.size() >= src1DataSize;

            final long src1DataAddr = src1Data.addressOf(src1DataLo) - src1DataLo;
            final long src1IndxAddr = src1Index.addressOf(mappedRowLo << 3);

            final long lagIndxOffset = (txWriter.getTransientRowCount() - columnTops.getQuick(columnIndex)) << 3;
            final long lagIndxSize = (lagRows + 1) << 3;
            final long lagIndxMapAddr = lagRows > 0 ? mapAppendColumnBuffer(lagIndex, lagIndxOffset, lagIndxSize, false) : 0;
            try {
                final long lagIndxAddr = Math.abs(lagIndxMapAddr);

                final long lagDataBegin = lagRows > 0 ? Unsafe.getUnsafe().getLong(lagIndxAddr) : 0;
                final long lagDataEnd = lagRows > 0 ? Unsafe.getUnsafe().getLong(lagIndxAddr + lagIndxSize - 8) : 0;
                final long lagDataSize = lagDataEnd - lagDataBegin;
                assert lagRows == 0 || lagDataSize > 0;
                final long lagDataMapAddr = lagRows > 0 ? mapAppendColumnBuffer(lagData, lagDataBegin, lagDataSize, false) : 0;

                try {
                    final long lagDataAddr = Math.abs(lagDataMapAddr) - lagDataBegin;
                    destData.jumpTo(src1DataSize + lagDataSize);
                    destIndex.jumpTo((rowCount + 1) << 3);
                    destIndex.putLong(rowCount << 3, src1DataSize + lagDataSize);

                    // exclude the trailing offset from shuffling
                    final long destDataAddr = destData.addressOf(0);
                    final long destIndxAddr = destIndex.addressOf(0);

                    if (columnType == ColumnType.STRING) {
                        // add max offset so that we do not have conditionals inside loop
                        Vect.oooMergeCopyStrColumn(
                                mergedTimestampAddress,
                                rowCount,
                                src1IndxAddr,
                                src1DataAddr,
                                lagIndxAddr,
                                lagDataAddr,
                                destIndxAddr,
                                destDataAddr,
                                0L
                        );
                    } else if (columnType == ColumnType.BINARY) {
                        Vect.oooMergeCopyBinColumn(
                                mergedTimestampAddress,
                                rowCount,
                                src1IndxAddr,
                                src1DataAddr,
                                lagIndxAddr,
                                lagDataAddr,
                                destIndxAddr,
                                destDataAddr,
                                0L
                        );
                    } else {
                        throw new UnsupportedOperationException("unsupported column type:" + ColumnType.nameOf(columnType));
                    }
                } finally {
                    mapAppendColumnBufferRelease(lagDataMapAddr, lagDataBegin, lagDataSize);
                }
            } finally {
                mapAppendColumnBufferRelease(lagIndxMapAddr, lagIndxOffset, lagIndxSize);
            }
        } catch (Throwable e) {
            handleWorkStealingException(
                    "cannot merge variable length column into lag",
                    columnIndex,
                    columnType,
                    mergedTimestampAddress,
                    lagRows,
                    mappedRowLo,
                    mappedRowHi,
                    e
            );
        }
    }

    private void o3MoveLag0(
            int columnIndex,
            final int columnType,
            long copyToLagRowCount,
            long columnDataRowOffset,
            long existingLagRows,
            long excludeSymbols
    ) {
        if (o3ErrorCount.get() > 0) {
            return;
        }
        try {
            if (columnIndex > -1) {
                MemoryCR o3SrcDataMem = o3Columns.get(getPrimaryColumnIndex(columnIndex));
                MemoryCR o3SrcIndexMem = o3Columns.get(getSecondaryColumnIndex(columnIndex));
                MemoryARW o3DstDataMem = o3MemColumns.get(getPrimaryColumnIndex(columnIndex));
                MemoryARW o3DstIndexMem = o3MemColumns.get(getSecondaryColumnIndex(columnIndex));

                if (o3SrcDataMem == o3DstDataMem && excludeSymbols > 0 && columnType == ColumnType.SYMBOL) {
                    // nothing to do. This is the case when WAL symbols are remapped to the correct place in LAG buffers.
                    return;
                }

                long size;
                long sourceOffset;
                long destOffset;
                final int shl = ColumnType.pow2SizeOf(columnType);
                if (null == o3SrcIndexMem) {
                    // Fixed size column
                    sourceOffset = columnDataRowOffset << shl;
                    size = copyToLagRowCount << shl;
                    destOffset = existingLagRows << shl;
                } else {
                    // Var size column
                    long committedIndexOffset = columnDataRowOffset << 3;
                    sourceOffset = o3SrcIndexMem.getLong(committedIndexOffset);
                    size = o3SrcIndexMem.getLong((columnDataRowOffset + copyToLagRowCount) << 3) - sourceOffset;
                    destOffset = existingLagRows == 0 ? 0L : o3DstIndexMem.getLong(existingLagRows << 3);

                    // adjust append position of the index column to
                    // maintain n+1 number of entries
                    o3DstIndexMem.jumpTo((existingLagRows + copyToLagRowCount + 1) << 3);

                    // move count + 1 rows, to make sure index column remains n+1
                    // the data is copied back to start of the buffer, no need to set size first
                    O3Utils.shiftCopyFixedSizeColumnData(
                            sourceOffset - destOffset,
                            o3SrcIndexMem.addressOf(committedIndexOffset),
                            0,
                            copyToLagRowCount, // No need to do +1 here, hi is inclusive
                            o3DstIndexMem.addressOf(existingLagRows << 3)
                    );
                }


                o3DstDataMem.jumpTo(destOffset + size);
                assert o3SrcDataMem.size() >= size;
                Vect.memmove(o3DstDataMem.addressOf(destOffset), o3SrcDataMem.addressOf(sourceOffset), size);
                // the data is copied back to start of the buffer, no need to set size first
            } else {
                MemoryCR o3SrcDataMem = o3Columns.get(getPrimaryColumnIndex(-columnIndex - 1));

                // Special case, designated timestamp column
                // Move values and set index to  0..copyToLagRowCount
                final long sourceOffset = columnDataRowOffset << 4;
                o3TimestampMem.jumpTo((copyToLagRowCount + existingLagRows) << 4);
                final long dstTimestampAddr = o3TimestampMem.getAddress() + (existingLagRows << 4);
                Vect.shiftTimestampIndex(o3SrcDataMem.addressOf(sourceOffset), copyToLagRowCount, dstTimestampAddr);
            }
        } catch (Throwable ex) {
            handleWorkStealingException(
                    "o3 move lag failed",
                    columnIndex,
                    columnType,
                    copyToLagRowCount,
                    columnDataRowOffset,
                    existingLagRows,
                    excludeSymbols,
                    ex
            );
        }
    }

    private long o3MoveUncommitted(final int timestampIndex) {
        final long committedRowCount = txWriter.unsafeCommittedFixedRowCount() + txWriter.unsafeCommittedTransientRowCount();
        final long rowsAdded = txWriter.getRowCount() - committedRowCount;
        final long transientRowCount = txWriter.getTransientRowCount();
        final long transientRowsAdded = Math.min(transientRowCount, rowsAdded);
        if (transientRowsAdded > 0) {
            LOG.debug()
                    .$("o3 move uncommitted [table=").utf8(tableToken.getTableName())
                    .$(", transientRowsAdded=").$(transientRowsAdded)
                    .I$();
            final long committedTransientRowCount = transientRowCount - transientRowsAdded;
            return o3ScheduleMoveUncommitted0(
                    timestampIndex,
                    transientRowsAdded,
                    committedTransientRowCount
            );
        }
        return 0;
    }

    private void o3MoveUncommitted0(
            int colIndex,
            int columnType,
            long committedTransientRowCount,
            long transientRowsAdded,
            long ignore1,
            long ignore2
    ) {
        if (o3ErrorCount.get() > 0) {
            return;
        }
        try {
            if (colIndex > -1) {
                MemoryMA srcDataMem = getPrimaryColumn(colIndex);
                int shl = ColumnType.pow2SizeOf(columnType);
                long srcFixOffset;
                final MemoryARW o3DataMem = o3MemColumns.get(getPrimaryColumnIndex(colIndex));
                final MemoryARW o3IndexMem = o3MemColumns.get(getSecondaryColumnIndex(colIndex));

                long extendedSize;
                long dstVarOffset = o3DataMem.getAppendOffset();

                final long columnTop = columnTops.getQuick(colIndex);

                if (columnTop > 0) {
                    LOG.debug()
                            .$("move uncommitted [columnTop=").$(columnTop)
                            .$(", columnIndex=").$(colIndex)
                            .$(", committedTransientRowCount=").$(committedTransientRowCount)
                            .$(", transientRowsAdded=").$(transientRowsAdded)
                            .I$();
                }

                if (null == o3IndexMem) {
                    // Fixed size
                    extendedSize = transientRowsAdded << shl;
                    srcFixOffset = (committedTransientRowCount - columnTop) << shl;
                } else {
                    // Var size
                    final int indexShl = 3; // ColumnType.pow2SizeOf(ColumnType.LONG);
                    final MemoryMA srcFixMem = getSecondaryColumn(colIndex);
                    long sourceOffset = (committedTransientRowCount - columnTop) << indexShl;

                    // the size includes trailing LONG
                    long sourceLen = (transientRowsAdded + 1) << indexShl;
                    long dstAppendOffset = o3IndexMem.getAppendOffset();

                    // ensure memory is available
                    o3IndexMem.jumpTo(dstAppendOffset + (transientRowsAdded << indexShl));
                    long alignedExtraLen;
                    long srcAddress = srcFixMem.map(sourceOffset, sourceLen);
                    boolean locallyMapped = srcAddress == 0;

                    if (!locallyMapped) {
                        alignedExtraLen = 0;
                    } else {
                        // Linux requires the mmap offset to be page aligned
                        final long alignedOffset = Files.floorPageSize(sourceOffset);
                        alignedExtraLen = sourceOffset - alignedOffset;
                        srcAddress = mapRO(ff, srcFixMem.getFd(), sourceLen + alignedExtraLen, alignedOffset, MemoryTag.MMAP_TABLE_WRITER);
                    }

                    final long srcVarOffset = Unsafe.getUnsafe().getLong(srcAddress + alignedExtraLen);
                    O3Utils.shiftCopyFixedSizeColumnData(
                            srcVarOffset - dstVarOffset,
                            srcAddress + alignedExtraLen + Long.BYTES,
                            0,
                            transientRowsAdded - 1,
                            // copy uncommitted index over the trailing LONG
                            o3IndexMem.addressOf(dstAppendOffset)
                    );

                    if (locallyMapped) {
                        // If memory mapping was mapped specially for this move, close it
                        ff.munmap(srcAddress, sourceLen + alignedExtraLen, MemoryTag.MMAP_TABLE_WRITER);
                    }

                    extendedSize = srcDataMem.getAppendOffset() - srcVarOffset;
                    srcFixOffset = srcVarOffset;
                    srcFixMem.jumpTo(sourceOffset + Long.BYTES);
                }

                o3DataMem.jumpTo(dstVarOffset + extendedSize);
                long appendAddress = o3DataMem.addressOf(dstVarOffset);
                long sourceAddress = srcDataMem.map(srcFixOffset, extendedSize);
                if (sourceAddress != 0) {
                    Vect.memcpy(appendAddress, sourceAddress, extendedSize);
                } else {
                    // Linux requires the mmap offset to be page aligned
                    long alignedOffset = Files.floorPageSize(srcFixOffset);
                    long alignedExtraLen = srcFixOffset - alignedOffset;
                    sourceAddress = mapRO(ff, srcDataMem.getFd(), extendedSize + alignedExtraLen, alignedOffset, MemoryTag.MMAP_TABLE_WRITER);
                    Vect.memcpy(appendAddress, sourceAddress + alignedExtraLen, extendedSize);
                    ff.munmap(sourceAddress, extendedSize + alignedExtraLen, MemoryTag.MMAP_TABLE_WRITER);
                }
                srcDataMem.jumpTo(srcFixOffset);
            } else {
                // Timestamp column
                colIndex = -colIndex - 1;
                int shl = ColumnType.pow2SizeOf(ColumnType.TIMESTAMP);
                MemoryMA srcDataMem = getPrimaryColumn(colIndex);
                // this cannot have "top"
                long srcFixOffset = committedTransientRowCount << shl;
                long srcFixLen = transientRowsAdded << shl;
                long alignedExtraLen;
                long address = srcDataMem.map(srcFixOffset, srcFixLen);
                boolean locallyMapped = address == 0;

                // column could not provide necessary length of buffer
                // because perhaps its internal buffer is not big enough
                if (!locallyMapped) {
                    alignedExtraLen = 0;
                } else {
                    // Linux requires the mmap offset to be page aligned
                    long alignedOffset = Files.floorPageSize(srcFixOffset);
                    alignedExtraLen = srcFixOffset - alignedOffset;
                    address = mapRO(ff, srcDataMem.getFd(), srcFixLen + alignedExtraLen, alignedOffset, MemoryTag.MMAP_TABLE_WRITER);
                }

                try {
                    for (long n = 0; n < transientRowsAdded; n++) {
                        long ts = Unsafe.getUnsafe().getLong(address + alignedExtraLen + (n << shl));
                        o3TimestampMem.putLong128(ts, o3RowCount + n);
                    }
                } finally {
                    if (locallyMapped) {
                        ff.munmap(address, srcFixLen + alignedExtraLen, MemoryTag.MMAP_TABLE_WRITER);
                    }
                }

                srcDataMem.jumpTo(srcFixOffset);
            }
        } catch (Throwable ex) {
            handleWorkStealingException(
                    "could not move uncommitted data",
                    colIndex,
                    columnType,
                    committedTransientRowCount,
                    transientRowsAdded,
                    ignore1,
                    ignore2,
                    ex
            );
        }
    }

    private void o3MoveWalFromFilesToLastPartition(
            int columnIndex,
            final int columnType,
            long copyToLagRowCount,
            long columnDataRowOffset,
            long existingLagRows,
            long symbolsFlags
    ) {
        boolean isDesignatedTimestamp = columnIndex < 0;
        columnIndex = columnIndex < 0 ? -columnIndex - 1 : columnIndex;

        MemoryCR o3SrcDataMem = o3Columns.get(getPrimaryColumnIndex(columnIndex));
        MemoryCR o3SrcIndexMem = o3Columns.get(getSecondaryColumnIndex(columnIndex));
        MemoryMA o3DstDataMem = columns.get(getPrimaryColumnIndex(columnIndex));
        MemoryMA o3DstIndexMem = columns.get(getSecondaryColumnIndex(columnIndex));
        long destRowOffset = txWriter.getTransientRowCount() - columnTops.getQuick(columnIndex) + existingLagRows;

        long size;
        long sourceOffset;
        long destOffset;
        final int shl = isDesignatedTimestamp ? 4 : ColumnType.pow2SizeOf(columnType);
        if (null == o3SrcIndexMem) {
            // Fixed size column
            sourceOffset = columnDataRowOffset << shl;
            size = copyToLagRowCount << shl;
            destOffset = isDesignatedTimestamp ? (txWriter.getTransientRowCount() << 3) + (existingLagRows << 4) : destRowOffset << shl;
        } else {
            // Var size column
            long committedIndexOffset = columnDataRowOffset << 3;
            sourceOffset = o3SrcIndexMem.getLong(committedIndexOffset);
            size = o3SrcIndexMem.getLong((columnDataRowOffset + copyToLagRowCount) << 3) - sourceOffset;

            long destIndexOffset = destRowOffset << 3;
            long destIndexSize = (copyToLagRowCount + 1) << 3;

            if (destIndexOffset > 0) {
                o3DstIndexMem.jumpTo(destIndexOffset);
                destOffset = Unsafe.getUnsafe().getLong(o3DstIndexMem.addressOf(destIndexOffset));
            } else {
                destOffset = 0;
            }

            // move count + 1 rows, to make sure index column remains n+1
            // the data is copied back to start of the buffer, no need to set size first
            long destAddr = mapAppendColumnBuffer(o3DstIndexMem, destIndexOffset, destIndexSize, true);
            assert destAddr != 0;

            O3Utils.shiftCopyFixedSizeColumnData(
                    sourceOffset - destOffset,
                    o3SrcIndexMem.addressOf(committedIndexOffset),
                    0,
                    copyToLagRowCount, // No need to do +1 here, hi is inclusive
                    Math.abs(destAddr)
            );
            mapAppendColumnBufferRelease(destAddr, destIndexOffset, destIndexSize);
        }

        o3DstDataMem.jumpTo(destOffset + size);
        if (o3SrcDataMem instanceof MemoryCARW) {
            if (symbolsFlags > 0 && ColumnType.isSymbol(columnType)) {
                // Symbol is re-mapped to memory with 0 source offset.
                sourceOffset = 0;
            }
            MemoryCARW o3MemBuff = (MemoryCARW) o3SrcDataMem;
            long bytesWritten = ff.write(o3DstDataMem.getFd(), o3MemBuff.addressOf(sourceOffset), size, destOffset);
            if (bytesWritten != size) {
                throw CairoException.critical(ff.errno()).put("Could not copy data from WAL lag [fd=")
                        .put(o3DstDataMem.getFd()).put(", size=").put(size).put(", bytesWritten=").put(bytesWritten).put(']');
            }

        } else {
            MemoryCM o3SrcDataMemFile = (MemoryCMOR) o3SrcDataMem;
            ff.copyData(o3SrcDataMemFile.getFd(), o3DstDataMem.getFd(), sourceOffset, destOffset, size);
        }
    }

    private void o3OpenColumnSafe(Sequence openColumnSubSeq, long cursor, O3OpenColumnTask openColumnTask) {
        try {
            O3OpenColumnJob.openColumn(openColumnTask, cursor, openColumnSubSeq);
        } catch (CairoException | CairoError e) {
            LOG.error().$((Sinkable) e).$();
        } catch (Throwable e) {
            LOG.error().$(e).$();
        }
    }

    private void o3OpenColumns() {
        for (int i = 0; i < columnCount; i++) {
            if (metadata.getColumnType(i) > 0) {
                MemoryARW mem1 = o3MemColumns.getQuick(getPrimaryColumnIndex(i));
                mem1.jumpTo(0);
                MemoryARW mem2 = o3MemColumns.getQuick(getSecondaryColumnIndex(i));
                if (mem2 != null) {
                    mem2.jumpTo(0);
                    mem2.putLong(0);
                }
            }
        }
        activeColumns = o3MemColumns;
        activeNullSetters = o3NullSetters;
        LOG.debug().$("switched partition to memory").$();
    }

    private void o3PartitionUpdate(
            long timestampMin,
            long timestampMax,
            long partitionTimestamp,
            long srcOooPartitionLo,
            long srcOooPartitionHi,
            long srcOooMax,
            long srcDataMax,
            boolean partitionMutates
    ) {
        txWriter.minTimestamp = Math.min(timestampMin, txWriter.minTimestamp);
        final long partitionSize = srcDataMax + srcOooPartitionHi - srcOooPartitionLo + 1;
        final long rowDelta = srcOooPartitionHi - srcOooMax;
        final int partitionIndex = txWriter.findAttachedPartitionIndexByLoTimestamp(partitionTimestamp);
        if (partitionTimestamp == lastPartitionTimestamp) {
            if (partitionMutates) {
                closeActivePartition(true);
            } else if (rowDelta < -1) {
                closeActivePartition(partitionSize);
            } else {
                setAppendPosition(partitionSize, false);
            }
        }

        LOG.debug().$("o3 partition update [timestampMin=").$ts(timestampMin)
                .$(", timestampMax=").$ts(timestampMax)
                .$(", last=").$(partitionTimestamp == lastPartitionTimestamp)
                .$(", partitionTimestamp=").$ts(partitionTimestamp)
                .$(", srcOooPartitionLo=").$(srcOooPartitionLo)
                .$(", srcOooPartitionHi=").$(srcOooPartitionHi)
                .$(", srcOooMax=").$(srcOooMax)
                .$(", srcDataMax=").$(srcDataMax)
                .$(", partitionMutates=").$(partitionMutates)
                .$(", lastPartitionTimestamp=").$(lastPartitionTimestamp)
                .$(", partitionSize=").$(partitionSize)
                .I$();

        if (partitionMutates) {
            final long srcDataTxn = txWriter.getPartitionNameTxnByIndex(partitionIndex);
            LOG.info()
                    .$("merged partition [table=`").utf8(tableToken.getTableName())
                    .$("`, ts=").$ts(partitionTimestamp)
                    .$(", txn=").$(txWriter.txn).I$();
            txWriter.updatePartitionSizeAndTxnByIndex(partitionIndex, partitionSize);
            partitionRemoveCandidates.add(partitionTimestamp, srcDataTxn);
            txWriter.bumpPartitionTableVersion();
        } else {
            if (partitionTimestamp != lastPartitionTimestamp) {
                txWriter.bumpPartitionTableVersion();
            }
            txWriter.updatePartitionSizeByIndex(partitionIndex, partitionTimestamp, partitionSize);
        }
    }

    private void o3ProcessPartitionSafe(Sequence partitionSubSeq, long cursor, O3PartitionTask partitionTask) {
        try {
            O3PartitionJob.processPartition(partitionTask, cursor, partitionSubSeq);
        } catch (CairoException | CairoError e) {
            LOG.error().$((Sinkable) e).$();
        } catch (Throwable e) {
            LOG.error().$(e).$();
        }
    }

    private long o3ScheduleMoveUncommitted0(int timestampIndex, long transientRowsAdded, long committedTransientRowCount) {
        if (transientRowsAdded > 0) {
            final Sequence pubSeq = this.messageBus.getO3CallbackPubSeq();
            final RingQueue<O3CallbackTask> queue = this.messageBus.getO3CallbackQueue();
            o3DoneLatch.reset();
            int queuedCount = 0;

            for (int colIndex = 0; colIndex < columnCount; colIndex++) {
                int columnType = metadata.getColumnType(colIndex);
                if (columnType > 0) {
                    int columnIndex = colIndex != timestampIndex ? colIndex : -colIndex - 1;

                    long cursor = pubSeq.next();

                    // Pass column index as -1 when it's designated timestamp column to o3 move method
                    if (cursor > -1) {
                        try {
                            final O3CallbackTask task = queue.get(cursor);
                            task.of(
                                    o3DoneLatch,
                                    columnIndex,
                                    columnType,
                                    committedTransientRowCount,
                                    transientRowsAdded,
                                    IGNORE,
                                    IGNORE,
                                    this.o3MoveUncommittedRef
                            );
                        } finally {
                            queuedCount++;
                            pubSeq.done(cursor);
                        }
                    } else {
                        o3MoveUncommitted0(columnIndex, columnType, committedTransientRowCount, transientRowsAdded, IGNORE, IGNORE);
                    }
                }
            }

            dispatchO3CallbackQueue(queue, queuedCount);
        }
        txWriter.resetToLastPartition(committedTransientRowCount);
        return transientRowsAdded;
    }

    private void o3SetAppendOffset(
            int columnIndex,
            final int columnType,
            long o3RowCount
    ) {
        if (columnIndex != metadata.getTimestampIndex()) {
            MemoryARW o3DataMem = o3MemColumns.get(getPrimaryColumnIndex(columnIndex));
            MemoryARW o3IndexMem = o3MemColumns.get(getSecondaryColumnIndex(columnIndex));

            long size;
            if (null == o3IndexMem) {
                // Fixed size column
                size = o3RowCount << ColumnType.pow2SizeOf(columnType);
            } else {
                // Var size column
                if (o3RowCount > 0) {
                    size = o3IndexMem.getLong(o3RowCount * 8);
                } else {
                    size = 0;
                }
                o3IndexMem.jumpTo((o3RowCount + 1) * 8);
            }

            o3DataMem.jumpTo(size);
        } else {
            // Special case, designated timestamp column
            o3TimestampMem.jumpTo(o3RowCount * 16);
        }
    }

    private void o3ShiftLagRowsUp(int timestampIndex, long o3LagRowCount, long o3RowCount, long existingLagRowCount, boolean excludeSymbols, O3ColumnUpdateMethod o3MoveLagRef) {

        final Sequence pubSeq = this.messageBus.getO3CallbackPubSeq();
        final RingQueue<O3CallbackTask> queue = this.messageBus.getO3CallbackQueue();

        o3DoneLatch.reset();
        int queuedCount = 0;
        long excludeSymbolsL = excludeSymbols ? 1 : 0;
        for (int colIndex = 0; colIndex < columnCount; colIndex++) {
            int columnType = metadata.getColumnType(colIndex);
            int columnIndex = colIndex != timestampIndex ? colIndex : -colIndex - 1;

            if (columnType > 0) {
                long cursor = pubSeq.next();

                // Pass column index as -1 when it's designated timestamp column to o3 move method
                if (cursor > -1) {
                    try {
                        final O3CallbackTask task = queue.get(cursor);
                        task.of(
                                o3DoneLatch,
                                columnIndex,
                                columnType,
                                o3LagRowCount,
                                o3RowCount,
                                existingLagRowCount,
                                excludeSymbolsL,
                                o3MoveLagRef
                        );

                    } finally {
                        queuedCount++;
                        pubSeq.done(cursor);
                    }
                } else {
                    o3MoveLagRef.run(columnIndex, columnType, o3LagRowCount, o3RowCount, existingLagRowCount, excludeSymbolsL);
                }
            }
        }

        dispatchO3CallbackQueue(queue, queuedCount);
    }

    private void o3Sort(long mergedTimestamps, int timestampIndex, long rowCount) {
        o3ErrorCount.set(0);
        lastErrno = 0;

        final Sequence pubSeq = this.messageBus.getO3CallbackPubSeq();
        final RingQueue<O3CallbackTask> queue = this.messageBus.getO3CallbackQueue();

        o3DoneLatch.reset();
        int queuedCount = 0;
        for (int i = 0; i < columnCount; i++) {
            final int type = metadata.getColumnType(i);
            if (timestampIndex != i && type > 0) {
                long cursor = pubSeq.next();
                if (cursor > -1) {
                    try {
                        final O3CallbackTask task = queue.get(cursor);
                        task.of(
                                o3DoneLatch,
                                i,
                                type,
                                mergedTimestamps,
                                rowCount,
                                IGNORE,
                                IGNORE,
                                ColumnType.isVariableLength(type) ? oooSortVarColumnRef : oooSortFixColumnRef
                        );
                    } finally {
                        queuedCount++;
                        pubSeq.done(cursor);
                    }
                } else {
                    o3SortColumn(mergedTimestamps, i, type, rowCount);
                }
            }
        }

        dispatchO3CallbackQueue(queue, queuedCount);
        swapO3ColumnsExcept(timestampIndex);
    }

    private void o3SortColumn(long mergedTimestamps, int i, int type, long rowCount) {
        if (ColumnType.isVariableLength(type)) {
            o3SortVarColumn(i, type, mergedTimestamps, rowCount, IGNORE, IGNORE);
        } else {
            o3SortFixColumn(i, type, mergedTimestamps, rowCount, IGNORE, IGNORE);
        }
    }

    private void o3SortFixColumn(
            int columnIndex,
            final int columnType,
            long mergedTimestampsAddr,
            long valueCount,
            long ignore1,
            long ignore2
    ) {
        if (o3ErrorCount.get() > 0) {
            return;
        }
        try {
            final int columnOffset = getPrimaryColumnIndex(columnIndex);
            final MemoryCR mem = o3Columns.getQuick(columnOffset);
            final MemoryCARW mem2 = o3MemColumns2.getQuick(columnOffset);
            final int shl = ColumnType.pow2SizeOf(columnType);
            final long src = mem.addressOf(0);
            mem2.jumpTo(valueCount << shl);
            final long tgtDataAddr = mem2.addressOf(0);
            switch (shl) {
                case 0:
                    Vect.indexReshuffle8Bit(src, tgtDataAddr, mergedTimestampsAddr, valueCount);
                    break;
                case 1:
                    Vect.indexReshuffle16Bit(src, tgtDataAddr, mergedTimestampsAddr, valueCount);
                    break;
                case 2:
                    Vect.indexReshuffle32Bit(src, tgtDataAddr, mergedTimestampsAddr, valueCount);
                    break;
                case 3:
                    Vect.indexReshuffle64Bit(src, tgtDataAddr, mergedTimestampsAddr, valueCount);
                    break;
                case 4:
                    Vect.indexReshuffle128Bit(src, tgtDataAddr, mergedTimestampsAddr, valueCount);
                    break;
                case 5:
                    Vect.indexReshuffle256Bit(src, tgtDataAddr, mergedTimestampsAddr, valueCount);
                    break;
                default:
                    assert false : "col type is unsupported";
                    break;
            }
        } catch (Throwable th) {
            handleWorkStealingException("sort fixed size column failed", columnIndex, columnType, mergedTimestampsAddr, valueCount, ignore1, ignore2, th);
        }
    }

    private void o3SortVarColumn(
            int columnIndex,
            int columnType,
            long mergedTimestampsAddr,
            long valueCount,
            long ignore1,
            long ignore2
    ) {
        if (o3ErrorCount.get() > 0) {
            return;
        }
        try {
            final int primaryIndex = getPrimaryColumnIndex(columnIndex);
            final int secondaryIndex = primaryIndex + 1;
            final MemoryCR dataMem = o3Columns.getQuick(primaryIndex);
            final MemoryCR indexMem = o3Columns.getQuick(secondaryIndex);
            final MemoryCARW dataMem2 = o3MemColumns2.getQuick(primaryIndex);
            final MemoryCARW indexMem2 = o3MemColumns2.getQuick(secondaryIndex);
            // ensure we have enough memory allocated
            final long srcDataAddr = dataMem.addressOf(0);
            final long srcIndxAddr = indexMem.addressOf(0);
            // exclude the trailing offset from shuffling
            final long tgtDataAddr = dataMem2.resize(dataMem.size());
            final long tgtIndxAddr = indexMem2.resize(valueCount * Long.BYTES);

            assert srcDataAddr != 0;
            assert srcIndxAddr != 0;
            assert tgtDataAddr != 0;
            assert tgtIndxAddr != 0;

            // add max offset so that we do not have conditionals inside loop
            final long offset = Vect.sortVarColumn(
                    mergedTimestampsAddr,
                    valueCount,
                    srcDataAddr,
                    srcIndxAddr,
                    tgtDataAddr,
                    tgtIndxAddr
            );
            dataMem2.jumpTo(offset);
            indexMem2.jumpTo(valueCount * Long.BYTES);
            indexMem2.putLong(offset);
        } catch (Throwable th) {
            handleWorkStealingException("sort variable size column failed", columnIndex, columnType, mergedTimestampsAddr, valueCount, ignore1, ignore2, th);
        }
    }

    private void o3TimestampSetter(long timestamp) {
        o3TimestampMem.putLong128(timestamp, getO3RowCount0());
        o3CommitBatchTimestampMin = Math.min(o3CommitBatchTimestampMin, timestamp);
    }

    private void openColumnFiles(CharSequence name, long columnNameTxn, int columnIndex, int pathTrimToLen) {
        MemoryMA mem1 = getPrimaryColumn(columnIndex);
        MemoryMA mem2 = getSecondaryColumn(columnIndex);

        try {
            mem1.of(ff,
                    dFile(path.trimTo(pathTrimToLen), name, columnNameTxn),
                    configuration.getDataAppendPageSize(),
                    -1,
                    MemoryTag.MMAP_TABLE_WRITER,
                    configuration.getWriterFileOpenOpts(),
                    Files.POSIX_MADV_RANDOM
            );
            if (mem2 != null) {
                mem2.of(
                        ff,
                        iFile(path.trimTo(pathTrimToLen), name, columnNameTxn),
                        configuration.getDataAppendPageSize(),
                        -1,
                        MemoryTag.MMAP_TABLE_WRITER,
                        configuration.getWriterFileOpenOpts(),
                        Files.POSIX_MADV_RANDOM
                );
            }
        } finally {
            path.trimTo(pathTrimToLen);
        }
    }

    private void openFirstPartition(long timestamp) {
        final long ts = repairDataGaps(timestamp);
        openPartition(ts);
        populateDenseIndexerList();
        setAppendPosition(txWriter.getTransientRowCount(), false);
        if (performRecovery) {
            performRecovery();
        }
        txWriter.openFirstPartition(ts);
    }

    private void openNewColumnFiles(CharSequence name, boolean indexFlag, int indexValueBlockCapacity) {
        try {
            // open column files
            long partitionTimestamp = txWriter.getLastPartitionTimestamp();
            setStateForTimestamp(path, partitionTimestamp);
            final int plen = path.length();
            final int columnIndex = columnCount - 1;

            // Adding column in the current transaction.
            long columnNameTxn = getTxn();

            // index must be created before column is initialised because
            // it uses primary column object as temporary tool
            if (indexFlag) {
                createIndexFiles(name, columnNameTxn, indexValueBlockCapacity, plen, true);
            }

            openColumnFiles(name, columnNameTxn, columnIndex, plen);
            if (txWriter.getTransientRowCount() > 0) {
                // write top offset to column version file
                columnVersionWriter.upsert(txWriter.getLastPartitionTimestamp(), columnIndex, columnNameTxn, txWriter.getTransientRowCount());
            }

            if (indexFlag) {
                ColumnIndexer indexer = indexers.getQuick(columnIndex);
                assert indexer != null;
                indexers.getQuick(columnIndex).configureFollowerAndWriter(configuration, path.trimTo(plen), name, columnNameTxn, getPrimaryColumn(columnIndex), txWriter.getTransientRowCount());
            }

            // configure append position for variable length columns
            MemoryMA mem2 = getSecondaryColumn(columnCount - 1);
            if (mem2 != null) {
                mem2.putLong(0);
            }
        } finally {
            path.trimTo(rootLen);
        }
    }

    private void openPartition(long timestamp) {
        try {
            partitionTimestampHi = setStateForTimestamp(path, timestamp);
            int plen = path.length();
            if (ff.mkdirs(path.slash$(), mkDirMode) != 0) {
                throw CairoException.critical(ff.errno()).put("Cannot create directory: ").put(path);
            }

            assert columnCount > 0;

            lastOpenPartitionTs = txWriter.getPartitionTimestampLo(timestamp);
            lastOpenPartitionIsReadOnly = partitionBy != PartitionBy.NONE && txWriter.isPartitionReadOnlyByPartitionTimestamp(lastOpenPartitionTs);

            for (int i = 0; i < columnCount; i++) {
                if (metadata.getColumnType(i) > 0) {
                    final CharSequence name = metadata.getColumnName(i);
                    long columnNameTxn = columnVersionWriter.getColumnNameTxn(lastOpenPartitionTs, i);
                    final ColumnIndexer indexer = metadata.isColumnIndexed(i) ? indexers.getQuick(i) : null;
                    final long columnTop;

                    // prepare index writer if column requires indexing
                    if (indexer != null) {
                        // we have to create files before columns are open
                        // because we are reusing MAMemoryImpl object from columns list
                        createIndexFiles(name, columnNameTxn, metadata.getIndexValueBlockCapacity(i), plen, txWriter.getTransientRowCount() < 1);
                        indexer.closeSlider();
                    }

                    openColumnFiles(name, columnNameTxn, i, plen);
                    columnTop = columnVersionWriter.getColumnTopQuick(lastOpenPartitionTs, i);
                    columnTops.extendAndSet(i, columnTop);

                    if (indexer != null) {
                        indexer.configureFollowerAndWriter(configuration, path, name, columnNameTxn, getPrimaryColumn(i), columnTop);
                    }
                }
            }
            populateDenseIndexerList();
            LOG.info().$("switched partition [path='").utf8(path).$('\'').I$();
        } catch (Throwable e) {
            distressed = true;
            throw e;
        } finally {
            path.trimTo(rootLen);
        }
    }

    private long openTodoMem() {
        path.concat(TODO_FILE_NAME).$();
        try {
            if (ff.exists(path)) {
                long fileLen = ff.length(path);
                if (fileLen < 32) {
                    throw CairoException.critical(0).put("corrupt ").put(path);
                }

                todoMem.smallFile(ff, path, MemoryTag.MMAP_TABLE_WRITER);
                this.todoTxn = todoMem.getLong(0);
                // check if _todo_ file is consistent, if not, we just ignore its contents and reset hash
                if (todoMem.getLong(24) != todoTxn) {
                    todoMem.putLong(8, configuration.getDatabaseIdLo());
                    todoMem.putLong(16, configuration.getDatabaseIdHi());
                    Unsafe.getUnsafe().storeFence();
                    todoMem.putLong(24, todoTxn);
                    return 0;
                }

                return todoMem.getLong(32);
            } else {
                TableUtils.resetTodoLog(ff, path, rootLen, todoMem);
                todoTxn = 0;
                return 0;
            }
        } finally {
            path.trimTo(rootLen);
        }
    }

    private void performRecovery() {
        rollbackIndexes();
        rollbackSymbolTables();
        performRecovery = false;
    }

    private void populateDenseIndexerList() {
        denseIndexers.clear();
        for (int i = 0, n = indexers.size(); i < n; i++) {
            ColumnIndexer indexer = indexers.getQuick(i);
            if (indexer != null) {
                denseIndexers.add(indexer);
            }
        }
        indexCount = denseIndexers.size();
    }

    private void processAsyncWriterCommand(
            AsyncWriterCommand asyncWriterCommand,
            TableWriterTask cmd,
            long cursor,
            Sequence sequence,
            boolean contextAllowsAnyStructureChanges
    ) {
        final int cmdType = cmd.getType();
        final long correlationId = cmd.getInstance();
        final long tableId = cmd.getTableId();

        int errorCode = 0;
        CharSequence errorMsg = null;
        long affectedRowsCount = 0;
        try {
            publishTableWriterEvent(cmdType, tableId, correlationId, AsyncWriterCommand.Error.OK, null, 0L, TSK_BEGIN);
            LOG.info()
                    .$("received async cmd [type=").$(cmdType)
                    .$(", tableName=").utf8(tableToken.getTableName())
                    .$(", tableId=").$(tableId)
                    .$(", correlationId=").$(correlationId)
                    .$(", cursor=").$(cursor)
                    .I$();
            asyncWriterCommand = asyncWriterCommand.deserialize(cmd);
            affectedRowsCount = asyncWriterCommand.apply(this, contextAllowsAnyStructureChanges);
        } catch (TableReferenceOutOfDateException ex) {
            LOG.info()
                    .$("cannot complete async cmd, reader is out of date [type=").$(cmdType)
                    .$(", tableName=").utf8(tableToken.getTableName())
                    .$(", tableId=").$(tableId)
                    .$(", correlationId=").$(correlationId)
                    .I$();
            errorCode = READER_OUT_OF_DATE;
            errorMsg = ex.getMessage();
        } catch (AlterTableContextException ex) {
            LOG.info()
                    .$("cannot complete async cmd, table structure change is not allowed [type=").$(cmdType)
                    .$(", tableName=").utf8(tableToken.getTableName())
                    .$(", tableId=").$(tableId)
                    .$(", correlationId=").$(correlationId)
                    .I$();
            errorCode = STRUCTURE_CHANGE_NOT_ALLOWED;
            errorMsg = "async cmd cannot change table structure while writer is busy";
        } catch (CairoException ex) {
            errorCode = CAIRO_ERROR;
            errorMsg = ex.getFlyweightMessage();
        } catch (Throwable ex) {
            LOG.error().$("error on processing async cmd [type=").$(cmdType)
                    .$(", tableName=").utf8(tableToken.getTableName())
                    .$(", ex=").$(ex)
                    .I$();
            errorCode = UNEXPECTED_ERROR;
            errorMsg = ex.getMessage();
        } finally {
            sequence.done(cursor);
        }
        publishTableWriterEvent(cmdType, tableId, correlationId, errorCode, errorMsg, affectedRowsCount, TSK_COMPLETE);
    }

    private void processCommandQueue(boolean contextAllowsAnyStructureChanges) {
        long cursor;
        while ((cursor = commandSubSeq.next()) > -1) {
            TableWriterTask cmd = commandQueue.get(cursor);
            processCommandQueue(cmd, commandSubSeq, cursor, contextAllowsAnyStructureChanges);
        }
    }

    private void processO3Block(
            final long o3LagRowCount,
            int timestampIndex,
            long sortedTimestampsAddr,
            final long srcOooMax,
            long o3TimestampMin,
            long o3TimestampMax,
            boolean flattenTimestamp,
            long rowLo
    ) {
        o3ErrorCount.set(0);
        lastErrno = 0;
        partitionRemoveCandidates.clear();
        o3ColumnCounters.clear();
        o3BasketPool.clear();

        // move uncommitted is liable to change max timestamp
        // however we need to identify last partition before max timestamp skips to NULL for example
        final long maxTimestamp = txWriter.getMaxTimestamp();
        final long transientRowCount = txWriter.transientRowCount;

        o3DoneLatch.reset();
        o3PartitionUpdRemaining.set(0L);
        boolean success = true;
        int latchCount = 0;
        long srcOoo = rowLo;
        int pCount = 0;
        try {
            // We do not know upfront which partition is going to be last because this is
            // a single pass over the data. Instead, we will update transient row count in a rolling
            // manner, assuming the partition marked "last" is the last and then for a new partition
            // we move prevTransientRowCount into the "fixedRowCount" sum and set new value on the
            // transientRowCount
            long commitTransientRowCount = transientRowCount;

            resizeColumnTopSink(o3TimestampMin, o3TimestampMax);
            resizePartitionUpdateSink(o3TimestampMin, o3TimestampMax);

            // One loop iteration per partition.
            while (srcOoo < srcOooMax) {
                try {
                    final long srcOooLo = srcOoo;
                    final long o3Timestamp = getTimestampIndexValue(sortedTimestampsAddr, srcOoo);
                    final long srcOooHi;
                    // keep ceil inclusive in the interval
                    final long srcOooTimestampCeil = partitionCeilMethod.ceil(o3Timestamp) - 1;
                    if (srcOooTimestampCeil < o3TimestampMax) {
                        srcOooHi = Vect.boundedBinarySearchIndexT(
                                sortedTimestampsAddr,
                                srcOooTimestampCeil,
                                srcOooLo,
                                srcOooMax - 1,
                                BinarySearch.SCAN_DOWN
                        );
                    } else {
                        srcOooHi = srcOooMax - 1;
                    }

                    final long partitionTimestamp = partitionFloorMethod.floor(o3Timestamp);

                    // This partition is the last partition.
                    final boolean last = partitionTimestamp == lastPartitionTimestamp;

                    srcOoo = srcOooHi + 1;

                    final long srcDataMax;
                    final long srcNameTxn;
                    final int partitionIndex = txWriter.findAttachedPartitionIndexByLoTimestamp(partitionTimestamp);
                    if (partitionIndex > -1) {
                        if (last) {
                            srcDataMax = transientRowCount;
                        } else {
                            srcDataMax = getPartitionSizeByIndex(partitionIndex);
                        }
                        srcNameTxn = getPartitionNameTxnByIndex(partitionIndex);
                    } else {
                        srcDataMax = 0;
                        // A version needed to housekeep dropped partitions
                        // When partition created without O3 merge, use `txn-1` as partition version.
                        // `txn` version is used when partition is merged. Both `txn-1` and `txn` can
                        // be written within the same commit when new partition initially written in order
                        // and then O3 triggers a merge of the partition.
                        srcNameTxn = txWriter.getTxn() - 1;
                    }

                    // We're appending onto the last (active) partition.
                    final boolean append = last && (srcDataMax == 0 || o3Timestamp >= maxTimestamp);

                    // Number of rows to insert from the O3 segment into this partition.
                    final long srcOooBatchRowSize = srcOooHi - srcOooLo + 1;

                    // Final partition size after current insertions.
                    final long partitionSize = srcDataMax + srcOooBatchRowSize;

                    // check partition read-only state
                    final boolean partitionIsReadOnly = txWriter.isPartitionReadOnlyByPartitionTimestamp(partitionTimestamp);

                    pCount++;

                    LOG.info().
                            $("o3 partition task [table=").utf8(tableToken.getTableName())
                            .$(", partitionIsReadOnly=").$(partitionIsReadOnly)
                            .$(", srcOooBatchRowSize=").$(srcOooBatchRowSize)
                            .$(", srcOooLo=").$(srcOooLo)
                            .$(", srcOooHi=").$(srcOooHi)
                            .$(", srcOooMax=").$(srcOooMax)
                            .$(", o3RowCount=").$(o3RowCount)
                            .$(", o3LagRowCount=").$(o3LagRowCount)
                            .$(", srcDataMax=").$(srcDataMax)
                            .$(", o3TimestampMin=").$ts(o3TimestampMin)
                            .$(", o3Timestamp=").$ts(o3Timestamp)
                            .$(", o3TimestampMax=").$ts(o3TimestampMax)
                            .$(", partitionTimestamp=").$ts(partitionTimestamp)
                            .$(", partitionIndex=").$(partitionIndex)
                            .$(", partitionSize=").$(partitionSize)
                            .$(", maxTimestamp=").$ts(maxTimestamp)
                            .$(", last=").$(last)
                            .$(", append=").$(append)
                            .$(", pCount=").$(pCount)
                            .$(", flattenTimestamp=").$(flattenTimestamp)
                            .$(", memUsed=").$(Unsafe.getMemUsed())
                            .I$();

                    if (partitionIsReadOnly) {
                        // move over read-only partitions
                        LOG.critical()
                                .$("o3 ignoring write on read-only partition [table=").utf8(tableToken.getTableName())
                                .$(", timestamp=").$ts(partitionTimestamp)
                                .$(", numRows=").$(srcOooBatchRowSize)
                                .$();
                        continue;
                    }

                    if (partitionTimestamp < lastPartitionTimestamp) {
                        // increment fixedRowCount by number of rows old partition incremented
                        this.txWriter.fixedRowCount += srcOooBatchRowSize;
                    } else if (partitionTimestamp == lastPartitionTimestamp) {
                        // this is existing "last" partition, we can set the size directly
                        commitTransientRowCount = partitionSize;
                    } else {
                        // this is potentially a new last partition
                        this.txWriter.fixedRowCount += commitTransientRowCount;
                        commitTransientRowCount = partitionSize;
                    }

                    o3PartitionUpdRemaining.incrementAndGet();
                    final O3Basket o3Basket = o3BasketPool.next();
                    o3Basket.ensureCapacity(columnCount, indexCount);

                    AtomicInteger columnCounter = o3ColumnCounters.next();

                    // async partition processing set this counter to the column count
                    // and then manages issues if publishing of column tasks fails
                    // mid-column-count.
                    latchCount++;

                    if (append) {
                        // we are appending last partition, make sure it has been mapped!
                        // this also might fail, make sure exception is trapped and partitions are
                        // counted down correctly
                        try {
                            setAppendPosition(srcDataMax, false);
                        } catch (Throwable e) {
                            o3BumpErrorCount();
                            o3ClockDownPartitionUpdateCount();
                            o3CountDownDoneLatch();
                            throw e;
                        }

                        columnCounter.set(TableUtils.compressColumnCount(metadata));
                        Path pathToPartition = Path.getThreadLocal(path);
                        TableUtils.setPathForPartition(pathToPartition, partitionBy, o3TimestampMin, false);
                        TableUtils.txnPartitionConditionally(pathToPartition, srcNameTxn);
                        final int plen = pathToPartition.length();
                        int columnsPublished = 0;
                        for (int i = 0; i < columnCount; i++) {
                            final int columnType = metadata.getColumnType(i);
                            if (columnType < 0) {
                                continue;
                            }
                            final int colOffset = TableWriter.getPrimaryColumnIndex(i);
                            final boolean notTheTimestamp = i != timestampIndex;
                            final CharSequence columnName = metadata.getColumnName(i);
                            final int indexBlockCapacity = metadata.isColumnIndexed(i) ? metadata.getIndexValueBlockCapacity(i) : -1;
                            final BitmapIndexWriter indexWriter = indexBlockCapacity > -1 ? getBitmapIndexWriter(i) : null;
                            final MemoryR oooMem1 = o3Columns.getQuick(colOffset);
                            final MemoryR oooMem2 = o3Columns.getQuick(colOffset + 1);
                            final MemoryMA mem1 = columns.getQuick(colOffset);
                            final MemoryMA mem2 = columns.getQuick(colOffset + 1);
                            final long srcDataTop = getColumnTop(i);
                            final long srcOooFixAddr;
                            final long srcOooVarAddr;
                            final MemoryMA dstFixMem;
                            final MemoryMA dstVarMem;
                            if (!ColumnType.isVariableLength(columnType)) {
                                srcOooFixAddr = oooMem1.addressOf(0);
                                srcOooVarAddr = 0;
                                dstFixMem = mem1;
                                dstVarMem = null;
                            } else {
                                srcOooFixAddr = oooMem2.addressOf(0);
                                srcOooVarAddr = oooMem1.addressOf(0);
                                dstFixMem = mem2;
                                dstVarMem = mem1;
                            }

                            columnsPublished++;
                            try {
                                O3OpenColumnJob.appendLastPartition(
                                        pathToPartition,
                                        plen,
                                        columnName,
                                        columnCounter,
                                        notTheTimestamp ? columnType : ColumnType.setDesignatedTimestampBit(columnType, true),
                                        srcOooFixAddr,
                                        srcOooVarAddr,
                                        srcOooLo,
                                        srcOooHi,
                                        srcOooMax,
                                        o3TimestampMin,
                                        o3TimestampMax,
                                        partitionTimestamp,
                                        srcDataTop,
                                        srcDataMax,
                                        indexBlockCapacity,
                                        dstFixMem,
                                        dstVarMem,
                                        this,
                                        indexWriter,
                                        getColumnNameTxn(partitionTimestamp, i)
                                );
                            } catch (Throwable e) {
                                if (columnCounter.addAndGet(columnsPublished - columnCount) == 0) {
                                    o3ClockDownPartitionUpdateCount();
                                    o3CountDownDoneLatch();
                                }
                                throw e;
                            }
                        }

                        addPhysicallyWrittenRows(srcOooBatchRowSize);
                    } else {
                        if (flattenTimestamp && o3RowCount > 0) {
                            Vect.flattenIndex(sortedTimestampsAddr, o3RowCount);
                            flattenTimestamp = false;
                        }

                        // To collect column top values from o3 partition tasks add them to pre-allocated array of longs
                        // use o3ColumnTopSink LongList and allocate columns + 1 longs per partition
                        // then set first value to partition timestamp
                        long colTopSinkIndex = (long) (pCount - 1) * (metadata.getColumnCount() + 1);
                        long columnTopSinkAddress = colTopSinkIndex * Long.BYTES;
                        long columnTopPartitionSinkAddr = o3ColumnTopSink.getAddress() + columnTopSinkAddress;
                        assert columnTopPartitionSinkAddr + (columnCount + 1L) * Long.BYTES <= o3ColumnTopSink.getAddress() + o3ColumnTopSink.size() * Long.BYTES;

                        o3ColumnTopSink.set(colTopSinkIndex, partitionTimestamp);
                        o3CommitPartitionAsync(
                                columnCounter,
                                maxTimestamp,
                                sortedTimestampsAddr,
                                srcOooMax,
                                o3TimestampMin,
                                o3TimestampMax,
                                srcOooLo,
                                srcOooHi,
                                partitionTimestamp,
                                last,
                                srcDataMax,
                                srcNameTxn,
                                o3Basket,
                                columnTopPartitionSinkAddr + Long.BYTES
                        );
                    }
                } catch (CairoException | CairoError e) {
                    LOG.error().$((Sinkable) e).$();
                    success = false;
                    throw e;
                }
            } // end while(srcOoo < srcOooMax)

            // at this point we should know the last partition row count
            this.txWriter.transientRowCount = commitTransientRowCount;
            this.partitionTimestampHi = Math.max(this.partitionTimestampHi, partitionCeilMethod.ceil(o3TimestampMax) - 1);
            this.txWriter.updateMaxTimestamp(Math.max(txWriter.getMaxTimestamp(), o3TimestampMax));
        } catch (Throwable th) {
            LOG.error().$(th).$();
            throw th;
        } finally {
            // we are stealing work here it is possible we get exception from this method
            LOG.debug()
                    .$("o3 expecting updates [table=").utf8(tableToken.getTableName())
                    .$(", partitionsPublished=").$(pCount)
                    .I$();

            o3ConsumePartitionUpdates();
            o3DoneLatch.await(latchCount);

            o3InError = !success || o3ErrorCount.get() > 0;
            if (success && o3ErrorCount.get() > 0) {
                //noinspection ThrowFromFinallyBlock
                throw CairoException.critical(0).put("bulk update failed and will be rolled back");
            }
        }

        if (o3LagRowCount > 0 && !metadata.isWalEnabled()) {
            LOG.info().$("shifting lag rows up [table=").$(tableToken.getTableName()).$(", lagCount=").$(o3LagRowCount).I$();
            o3ShiftLagRowsUp(timestampIndex, o3LagRowCount, srcOooMax, 0L, false, this.o3MoveLagRef);
        }
    }

    private void processPartitionRemoveCandidates() {
        try {
            final int n = partitionRemoveCandidates.size();
            if (n > 0) {
                processPartitionRemoveCandidates0(n);
            }
        } finally {
            partitionRemoveCandidates.clear();
        }
    }

    private void processPartitionRemoveCandidates0(int n) {
        boolean anyReadersBeforeCommittedTxn = checkScoreboardHasReadersBeforeLastCommittedTxn();
        // This flag will determine to schedule O3PartitionPurgeJob at the end or all done already.
        boolean scheduleAsyncPurge = anyReadersBeforeCommittedTxn;

        if (!anyReadersBeforeCommittedTxn) {
            for (int i = 0; i < n; i += 2) {
                try {
                    final long timestamp = partitionRemoveCandidates.getQuick(i);
                    final long txn = partitionRemoveCandidates.getQuick(i + 1);
                    setPathForPartition(
                            other,
                            partitionBy,
                            timestamp,
                            false
                    );
                    TableUtils.txnPartitionConditionally(other, txn);
                    other.$();
                    int errno = ff.unlinkOrRemove(other, LOG);
                    if (!(errno == 0 || errno == -1)) {
                        LOG.info()
                                .$("could not purge partition version, async purge will be scheduled [path=")
                                .utf8(other)
                                .$(", errno=").$(errno).I$();
                        scheduleAsyncPurge = true;
                    }
                } finally {
                    other.trimTo(rootLen);
                }
            }
        }

        if (scheduleAsyncPurge) {
            // Any more complicated case involve looking at what folders are present on disk before removing
            // do it async in O3PartitionPurgeJob
            if (schedulePurgeO3Partitions(messageBus, tableToken, partitionBy)) {
                LOG.info().$("scheduled to purge partitions [table=").utf8(tableToken.getTableName()).I$();
            } else {
                LOG.error().$("could not queue for purge, queue is full [table=").utf8(tableToken.getTableName()).I$();
            }
        }
    }

    private void publishTableWriterEvent(int cmdType, long tableId, long correlationId, int errorCode, CharSequence errorMsg, long affectedRowsCount, int eventType) {
        long pubCursor;
        do {
            pubCursor = messageBus.getTableWriterEventPubSeq().next();
            if (pubCursor == -2) {
                Os.pause();
            }
        } while (pubCursor < -1);

        if (pubCursor > -1) {
            try {
                final TableWriterTask event = messageBus.getTableWriterEventQueue().get(pubCursor);
                event.of(eventType, tableId, tableToken);
                event.putInt(errorCode);
                if (errorCode != AsyncWriterCommand.Error.OK) {
                    event.putStr(errorMsg);
                } else {
                    event.putLong(affectedRowsCount);
                }
                event.setInstance(correlationId);
            } finally {
                messageBus.getTableWriterEventPubSeq().done(pubCursor);
            }

            // Log result
            if (eventType == TSK_COMPLETE) {
                LogRecord lg = LOG.info()
                        .$("published async command complete event [type=").$(cmdType)
                        .$(",tableName=").utf8(tableToken.getTableName())
                        .$(",tableId=").$(tableId)
                        .$(",correlationId=").$(correlationId);
                if (errorCode != AsyncWriterCommand.Error.OK) {
                    lg.$(",errorCode=").$(errorCode).$(",errorMsg=").$(errorMsg);
                }
                lg.I$();
            }
        } else {
            // Queue is full
            LOG.error()
                    .$("could not publish sync command complete event [type=").$(cmdType)
                    .$(",tableName=").utf8(tableToken.getTableName())
                    .$(",tableId=").$(tableId)
                    .$(",correlationId=").$(correlationId)
                    .I$();
        }
    }

    private long readMinTimestamp(long partitionTimestamp) {
        setStateForTimestamp(other, partitionTimestamp);
        try {
            dFile(other, metadata.getColumnName(metadata.getTimestampIndex()), COLUMN_NAME_TXN_NONE);
            if (ff.exists(other)) {
                // read min timestamp value
                final int fd = TableUtils.openRO(ff, other, LOG);
                try {
                    return TableUtils.readLongOrFail(ff, fd, 0, tempMem16b, other);
                } finally {
                    ff.close(fd);
                }
            } else {
                throw CairoException.critical(0).put("Partition does not exist [path=").put(other).put(']');
            }
        } finally {
            other.trimTo(rootLen);
        }
    }

    private void readPartitionMinMax(FilesFacade ff, long partitionTimestamp, Path path, CharSequence columnName, long partitionSize) {
        dFile(path, columnName, COLUMN_NAME_TXN_NONE);
        final int fd = TableUtils.openRO(ff, path, LOG);
        try {
            attachMinTimestamp = ff.readNonNegativeLong(fd, 0);
            attachMaxTimestamp = ff.readNonNegativeLong(fd, (partitionSize - 1) * ColumnType.sizeOf(ColumnType.TIMESTAMP));
            if (attachMinTimestamp < 0 || attachMaxTimestamp < 0) {
                throw CairoException.critical(ff.errno())
                        .put("cannot read min, max timestamp from the column [path=").put(path)
                        .put(", partitionSizeRows=").put(partitionSize)
                        .put(", errno=").put(ff.errno()).put(']');
            }
            if (partitionFloorMethod.floor(attachMinTimestamp) != partitionTimestamp
                    || partitionFloorMethod.floor(attachMaxTimestamp) != partitionTimestamp) {
                throw CairoException.critical(0)
                        .put("invalid timestamp column data in detached partition, data does not match partition directory name [path=").put(path)
                        .put(", minTimestamp=").ts(attachMinTimestamp)
                        .put(", maxTimestamp=").ts(attachMaxTimestamp).put(']');
            }
        } finally {
            ff.close(fd);
        }
    }

    // Scans timestamp file
    // returns size of partition detected, e.g. size of monotonic increase
    // of timestamp longs read from 0 offset to the end of the file
    // It also writes min and max values found in detachedMinTimestamp and detachedMaxTimestamp
    private long readPartitionSizeMinMax(FilesFacade ff, long partitionTimestamp, Path path, CharSequence columnName) {
        int pathLen = path.length();
        try {
            path.concat(TXN_FILE_NAME).$();
            if (ff.exists(path)) {
                if (attachTxReader == null) {
                    attachTxReader = new TxReader(ff);
                }
                attachTxReader.ofRO(path, partitionBy);
                attachTxReader.unsafeLoadAll();

                try {
                    path.trimTo(pathLen);
                    long partitionSize = attachTxReader.getPartitionSizeByPartitionTimestamp(partitionTimestamp);
                    if (partitionSize <= 0) {
                        throw CairoException.nonCritical()
                                .put("partition is not preset in detached txn file [path=")
                                .put(path).put(", partitionSize=").put(partitionSize).put(']');
                    }

                    // Read min and max timestamp values from the file
                    readPartitionMinMax(ff, partitionTimestamp, path.trimTo(pathLen), columnName, partitionSize);
                    return partitionSize;
                } finally {
                    Misc.free(attachTxReader);
                }
            }

            // No txn file found, scan the file to get min, max timestamp
            // Scan forward while value increases

            dFile(path.trimTo(pathLen), columnName, COLUMN_NAME_TXN_NONE);
            final int fd = TableUtils.openRO(ff, path, LOG);
            try {
                long fileSize = ff.length(fd);
                if (fileSize <= 0) {
                    throw CairoException.critical(ff.errno())
                            .put("timestamp column is too small to attach the partition [path=")
                            .put(path).put(", fileSize=").put(fileSize).put(']');
                }
                long mappedMem = mapRO(ff, fd, fileSize, MemoryTag.MMAP_DEFAULT);
                try {
                    long maxTimestamp = partitionTimestamp;
                    long size = 0L;

                    for (long ptr = mappedMem, hi = mappedMem + fileSize; ptr < hi; ptr += Long.BYTES) {
                        long ts = Unsafe.getUnsafe().getLong(ptr);
                        if (ts >= maxTimestamp) {
                            maxTimestamp = ts;
                            size++;
                        } else {
                            break;
                        }
                    }
                    if (size > 0) {
                        attachMinTimestamp = Unsafe.getUnsafe().getLong(mappedMem);
                        attachMaxTimestamp = maxTimestamp;
                    }
                    return size;
                } finally {
                    ff.munmap(mappedMem, fileSize, MemoryTag.MMAP_DEFAULT);
                }
            } finally {
                ff.close(fd);
            }
        } finally {
            path.trimTo(pathLen);
        }
    }

    private int readTodo() {
        long todoCount;
        try {
            // This is first FS call to the table directory.
            // If table is removed / renamed this should fail with table does not exist.
            todoCount = openTodoMem();
        } catch (CairoException ex) {
            if (ex.errnoReadPathDoesNotExist()) {
                throw CairoException.tableDoesNotExist(tableToken.getTableName());
            }
            throw ex;
        }
        int todo;
        if (todoCount > 0) {
            todo = (int) todoMem.getLong(40);
        } else {
            todo = -1;
        }
        return todo;
    }

    private void rebuildAttachedPartitionColumnIndex(long partitionTimestamp, long partitionSize, Path path, CharSequence columnName) {
        if (attachIndexBuilder == null) {
            attachIndexBuilder = new IndexBuilder();

            // no need to pass table name, full partition name will be specified
            attachIndexBuilder.of("", configuration);
        }

        attachIndexBuilder.reindexColumn(
                attachColumnVersionReader,
                // use metadata instead of detachedMetadata to get correct value block capacity
                // detachedMetadata does not have the column
                metadata,
                metadata.getColumnIndex(columnName),
                path,
                -1L,
                partitionTimestamp,
                partitionSize
        );
    }

    private void recoverFromMetaRenameFailure(CharSequence columnName) {
        openMetaFile(ff, path, rootLen, metaMem);
    }

    private void recoverFromSwapRenameFailure(CharSequence columnName) {
        recoverFromTodoWriteFailure(columnName);
        clearTodoLog();
    }

    private void recoverFromSymbolMapWriterFailure(CharSequence columnName) {
        removeSymbolMapFilesQuiet(columnName, getTxn());
        removeMetaFile();
        recoverFromSwapRenameFailure(columnName);
    }

    private void recoverFromTodoWriteFailure(CharSequence columnName) {
        restoreMetaFrom(META_PREV_FILE_NAME, metaPrevIndex);
        openMetaFile(ff, path, rootLen, metaMem);
    }

    private void recoverOpenColumnFailure(CharSequence columnName) {
        final int index = columnCount - 1;
        removeMetaFile();
        removeLastColumn();
        columnCount--;
        recoverFromSwapRenameFailure(columnName);
        removeSymbolMapWriter(index);
    }

    private void releaseLock(boolean distressed) {
        if (lockFd != -1L) {
            if (distressed) {
                ff.close(lockFd);
                return;
            }

            try {
                lockName(path);
                removeOrException(ff, lockFd, path);
            } finally {
                path.trimTo(rootLen);
            }
        }
    }

    private ReadOnlyObjList<? extends MemoryCR> remapWalSymbols(
            SymbolMapDiffCursor symbolMapDiffCursor,
            long rowLo,
            long rowHi,
            Path walPath,
            long destRowLo
    ) {
        o3ColumnOverrides.clear();
        if (symbolMapDiffCursor != null) {
            SymbolMapDiff symbolMapDiff;
            while ((symbolMapDiff = symbolMapDiffCursor.nextSymbolMapDiff()) != null) {
                int columnIndex = symbolMapDiff.getColumnIndex();
                int columnType = metadata.getColumnType(columnIndex);
                if (columnType == -ColumnType.SYMBOL) {
                    // Scroll the cursor, don't apply, symbol is deleted
                    symbolMapDiff.drain();
                    continue;
                }

                if (!ColumnType.isSymbol(columnType)) {
                    throw CairoException.critical(0).put("WAL column and table writer column types don't match [columnIndex=").put(columnIndex)
                            .put(", walPath=").put(walPath)
                            .put(']');
                }
                boolean identical = createWalSymbolMapping(symbolMapDiff, columnIndex, symbolRewriteMap);

                if (!identical) {
                    int primaryColumnIndex = getPrimaryColumnIndex(columnIndex);
                    MemoryCR o3SymbolColumn = o3Columns.getQuick(primaryColumnIndex);
                    final MemoryCARW symbolColumnDest;

                    // Column is read-only mapped memory, so we need to take in RAM column and remap values into it
                    if (o3ColumnOverrides.size() == 0) {
                        o3ColumnOverrides.addAll(o3Columns);
                    }

                    symbolColumnDest = o3MemColumns.get(primaryColumnIndex);
                    long destOffset = (destRowLo - rowLo) << 2;
                    symbolColumnDest.jumpTo(destOffset + (rowHi << 2));
                    o3ColumnOverrides.setQuick(primaryColumnIndex, symbolColumnDest);
                    final int cleanSymbolCount = symbolMapDiff.getCleanSymbolCount();
                    for (long rowId = rowLo; rowId < rowHi; rowId++) {

                        final long valueOffset = rowId << 2;
                        int symKey = o3SymbolColumn.getInt(valueOffset);
                        assert (symKey >= 0 || symKey == SymbolTable.VALUE_IS_NULL);
                        if (symKey >= cleanSymbolCount) {
                            int newKey = symbolRewriteMap.getQuick(symKey - cleanSymbolCount);
                            if (newKey < 0) {
                                // This symbol was not mapped in WAL
                                // WAL is invalid
                                throw CairoException.critical(0).put("WAL symbol key not mapped [columnIndex=").put(columnIndex)
                                        .put(", columnKey=").put(symKey)
                                        .put(", walPath=").put(walPath)
                                        .put(", walRowId=").put(rowId)
                                        .put(']');
                            }
                            symKey = newKey;
                        }
                        symbolColumnDest.putInt(destOffset + valueOffset, symKey);
                    }
                }
            }
        }

        if (o3ColumnOverrides.size() == 0) {
            // No mappings were made.
            return o3Columns;
        }
        return o3ColumnOverrides;
    }

    private void removeColumn(int columnIndex) {
        final int pi = getPrimaryColumnIndex(columnIndex);
        final int si = getSecondaryColumnIndex(columnIndex);
        freeNullSetter(nullSetters, columnIndex);
        freeNullSetter(o3NullSetters, columnIndex);
        freeNullSetter(o3NullSetters2, columnIndex);
        freeAndRemoveColumnPair(columns, pi, si);
        freeAndRemoveO3ColumnPair(o3MemColumns, pi, si);
        freeAndRemoveO3ColumnPair(o3MemColumns2, pi, si);
        if (columnIndex < indexers.size()) {
            Misc.free(indexers.getAndSetQuick(columnIndex, null));
            populateDenseIndexerList();
        }
    }

    private void removeColumnFiles(CharSequence columnName, int columnIndex, int columnType) {
        try {
            for (int i = txWriter.getPartitionCount() - 1; i > -1L; i--) {
                long partitionTimestamp = txWriter.getPartitionTimestamp(i);
                long partitionNameTxn = txWriter.getPartitionNameTxn(i);
                removeColumnFilesInPartition(columnName, columnIndex, partitionTimestamp, partitionNameTxn);
            }
            if (!PartitionBy.isPartitioned(partitionBy)) {
                removeColumnFilesInPartition(columnName, columnIndex, txWriter.getLastPartitionTimestamp(), -1L);
            }

            long columnNameTxn = columnVersionWriter.getDefaultColumnNameTxn(columnIndex);
            if (ColumnType.isSymbol(columnType)) {
                removeFileAndOrLog(ff, offsetFileName(path.trimTo(rootLen), columnName, columnNameTxn));
                removeFileAndOrLog(ff, charFileName(path.trimTo(rootLen), columnName, columnNameTxn));
                removeFileAndOrLog(ff, keyFileName(path.trimTo(rootLen), columnName, columnNameTxn));
                removeFileAndOrLog(ff, valueFileName(path.trimTo(rootLen), columnName, columnNameTxn));
            }
        } finally {
            path.trimTo(rootLen);
        }
    }

    private void removeColumnFilesInPartition(CharSequence columnName, int columnIndex, long partitionTimestamp, long partitionNameTxn) {
        if (!txWriter.isPartitionReadOnlyByPartitionTimestamp(partitionTimestamp)) {
            setPathForPartition(path, partitionBy, partitionTimestamp, false);
            txnPartitionConditionally(path, partitionNameTxn);
            int plen = path.length();
            long columnNameTxn = columnVersionWriter.getColumnNameTxn(partitionTimestamp, columnIndex);
            removeFileAndOrLog(ff, dFile(path, columnName, columnNameTxn));
            removeFileAndOrLog(ff, iFile(path.trimTo(plen), columnName, columnNameTxn));
            removeFileAndOrLog(ff, keyFileName(path.trimTo(plen), columnName, columnNameTxn));
            removeFileAndOrLog(ff, valueFileName(path.trimTo(plen), columnName, columnNameTxn));
            path.trimTo(rootLen);
        } else {
            LOG.critical()
                    .$("o3 ignoring removal of column in read-only partition [table=").utf8(tableToken.getTableName())
                    .$(", columnName=").utf8(columnName)
                    .$(", timestamp=").$ts(partitionTimestamp)
                    .$();
        }
    }

    private int removeColumnFromMeta(int index) {
        try {
            int metaSwapIndex = openMetaSwapFile(ff, ddlMem, path, rootLen, fileOperationRetryCount);
            int timestampIndex = metaMem.getInt(META_OFFSET_TIMESTAMP_INDEX);
            ddlMem.putInt(columnCount);
            ddlMem.putInt(partitionBy);

            if (timestampIndex == index) {
                ddlMem.putInt(-1);
            } else {
                ddlMem.putInt(timestampIndex);
            }
            copyVersionAndLagValues();
            ddlMem.jumpTo(META_OFFSET_COLUMN_TYPES);

            for (int i = 0; i < columnCount; i++) {
                writeColumnEntry(i, i == index);
            }

            long nameOffset = getColumnNameOffset(columnCount);
            for (int i = 0; i < columnCount; i++) {
                CharSequence columnName = metaMem.getStr(nameOffset);
                ddlMem.putStr(columnName);
                nameOffset += Vm.getStorageLength(columnName);
            }

            return metaSwapIndex;
        } finally {
            ddlMem.close();
        }
    }

    private void removeIndexFiles(CharSequence columnName, int columnIndex) {
        try {
            for (int i = txWriter.getPartitionCount() - 1; i > -1L; i--) {
                long partitionTimestamp = txWriter.getPartitionTimestamp(i);
                long partitionNameTxn = txWriter.getPartitionNameTxn(i);
                removeIndexFilesInPartition(columnName, columnIndex, partitionTimestamp, partitionNameTxn);
            }
            if (!PartitionBy.isPartitioned(partitionBy)) {
                removeColumnFilesInPartition(columnName, columnIndex, txWriter.getLastPartitionTimestamp(), -1L);
            }
        } finally {
            path.trimTo(rootLen);
        }
    }

    private void removeIndexFilesInPartition(CharSequence columnName, int columnIndex, long partitionTimestamp, long partitionNameTxn) {
        setPathForPartition(path, partitionBy, partitionTimestamp, false);
        txnPartitionConditionally(path, partitionNameTxn);
        int plen = path.length();
        long columnNameTxn = columnVersionWriter.getColumnNameTxn(partitionTimestamp, columnIndex);
        removeFileAndOrLog(ff, keyFileName(path.trimTo(plen), columnName, columnNameTxn));
        removeFileAndOrLog(ff, valueFileName(path.trimTo(plen), columnName, columnNameTxn));
        path.trimTo(rootLen);
    }

    private void removeLastColumn() {
        removeColumn(columnCount - 1);
    }

    private void removeMetaFile() {
        try {
            path.concat(META_FILE_NAME).$();
            if (ff.exists(path) && !ff.remove(path)) {
                // On Windows opened file cannot be removed
                // but can be renamed
                other.concat(META_FILE_NAME).put('.').put(configuration.getMicrosecondClock().getTicks()).$();
                if (ff.rename(path, other) != FILES_RENAME_OK) {
                    LOG.error().$("could not remove [path=").$(path).$(']').$();
                    throw CairoException.critical(ff.errno()).put("Recovery failed. Cannot remove: ").put(path);
                }
            }
        } finally {
            path.trimTo(rootLen);
            other.trimTo(rootLen);
        }
    }

    private void removeNonAttachedPartitions() {
        LOG.info().$("purging non attached partitions [path=").$(path.$()).I$();
        try {
            ff.iterateDir(path.$(), removePartitionDirsNotAttached);
        } finally {
            path.trimTo(rootLen);
        }
    }

    private void removePartitionDirectories() {
        try {
            ff.iterateDir(path.$(), removePartitionDirectories);
        } finally {
            path.trimTo(rootLen);
        }
    }

    private void removePartitionDirectories0(long pUtf8NameZ, int type) {
        int checkedType = ff.typeDirOrSoftLinkDirNoDots(path, rootLen, pUtf8NameZ, type, fileNameSink);
        if (checkedType != Files.DT_UNKNOWN &&
                !Chars.endsWith(fileNameSink, DETACHED_DIR_MARKER) &&
                !Chars.startsWith(fileNameSink, WAL_NAME_BASE) &&
                !Chars.startsWith(fileNameSink, SEQ_DIR)) {
            ff.unlinkOrRemove(path, checkedType, LOG);
            path.trimTo(rootLen).$();
        }
    }

    private void removePartitionDirsNotAttached(long pUtf8NameZ, int type) {
        // Do not remove detached partitions, they are probably about to be attached
        // Do not remove wal and sequencer directories either
        int checkedType = ff.typeDirOrSoftLinkDirNoDots(path, rootLen, pUtf8NameZ, type, fileNameSink);
        if (checkedType != Files.DT_UNKNOWN &&
                !Chars.endsWith(fileNameSink, DETACHED_DIR_MARKER) &&
                !Chars.startsWith(fileNameSink, WAL_NAME_BASE) &&
                !Chars.startsWith(fileNameSink, SEQ_DIR) &&
                !Chars.startsWith(fileNameSink, SEQ_DIR_DEPRECATED) &&
                !Chars.endsWith(fileNameSink, configuration.getAttachPartitionSuffix())
        ) {
            try {
                long txn = 0;
                int txnSep = Chars.indexOf(fileNameSink, '.');
                if (txnSep < 0) {
                    txnSep = fileNameSink.length();
                } else {
                    txn = Numbers.parseLong(fileNameSink, txnSep + 1, fileNameSink.length());
                }
                long dirTimestamp = partitionDirFmt.parse(fileNameSink, 0, txnSep, null);
                if (txn <= txWriter.txn &&
                        (txWriter.attachedPartitionsContains(dirTimestamp) || txWriter.isActivePartition(dirTimestamp))) {
                    return;
                }
                ff.unlinkOrRemove(path, checkedType, LOG);
                path.trimTo(rootLen).$();
            } catch (NumericException ignore) {
                // not a date?
                // ignore exception and leave the directory
                path.trimTo(rootLen);
                path.concat(pUtf8NameZ).$();
                LOG.error().$("invalid partition directory inside table folder: ").utf8(path).$();
            }
        }
    }

    private void removeSymbolMapFilesQuiet(CharSequence name, long columnNamTxn) {
        try {
            removeFileAndOrLog(ff, offsetFileName(path.trimTo(rootLen), name, columnNamTxn));
            removeFileAndOrLog(ff, charFileName(path.trimTo(rootLen), name, columnNamTxn));
            removeFileAndOrLog(ff, keyFileName(path.trimTo(rootLen), name, columnNamTxn));
            removeFileAndOrLog(ff, valueFileName(path.trimTo(rootLen), name, columnNamTxn));
        } finally {
            path.trimTo(rootLen);
        }
    }

    private void removeSymbolMapWriter(int index) {
        MapWriter writer = symbolMapWriters.getAndSetQuick(index, NullMapWriter.INSTANCE);
        if (writer != null && writer != NullMapWriter.INSTANCE) {
            int symColIndex = denseSymbolMapWriters.remove(writer);
            // Shift all subsequent symbol indexes by 1 back
            while (symColIndex < denseSymbolMapWriters.size()) {
                MapWriter w = denseSymbolMapWriters.getQuick(symColIndex);
                w.setSymbolIndexInTxWriter(symColIndex);
                symColIndex++;
            }
            Misc.freeIfCloseable(writer);
        }
    }

    private int rename(int retries) {
        try {
            int index = 0;
            other.concat(META_PREV_FILE_NAME).$();
            path.concat(META_FILE_NAME).$();
            int l = other.length();

            do {
                if (index > 0) {
                    other.trimTo(l);
                    other.put('.').put(index);
                    other.$();
                }

                if (ff.exists(other) && !ff.remove(other)) {
                    LOG.info().$("could not remove target of rename '").$(path).$("' to '").$(other).$(" [errno=").$(ff.errno()).I$();
                    index++;
                    continue;
                }

                if (ff.rename(path, other) != FILES_RENAME_OK) {
                    LOG.info().$("could not rename '").$(path).$("' to '").$(other).$(" [errno=").$(ff.errno()).I$();
                    index++;
                    continue;
                }

                return index;

            } while (index < retries);

            throw CairoException.critical(0).put("could not rename ").put(path).put(". Max number of attempts reached [").put(index).put("]. Last target was: ").put(other);
        } finally {
            path.trimTo(rootLen);
            other.trimTo(rootLen);
        }
    }

    private void renameColumnFiles(CharSequence columnName, int columnIndex, CharSequence newName, int columnType) {
        try {
            for (int i = txWriter.getPartitionCount() - 1; i > -1L; i--) {
                long partitionTimestamp = txWriter.getPartitionTimestamp(i);
                long partitionNameTxn = txWriter.getPartitionNameTxn(i);
                renameColumnFiles(columnName, columnIndex, newName, partitionTimestamp, partitionNameTxn);
            }
            if (!PartitionBy.isPartitioned(partitionBy)) {
                renameColumnFiles(columnName, columnIndex, newName, txWriter.getLastPartitionTimestamp(), -1L);
            }

            long columnNameTxn = columnVersionWriter.getDefaultColumnNameTxn(columnIndex);
            if (ColumnType.isSymbol(columnType)) {
                renameFileOrLog(ff, offsetFileName(path.trimTo(rootLen), columnName, columnNameTxn), offsetFileName(other.trimTo(rootLen), newName, columnNameTxn));
                renameFileOrLog(ff, charFileName(path.trimTo(rootLen), columnName, columnNameTxn), charFileName(other.trimTo(rootLen), newName, columnNameTxn));
                renameFileOrLog(ff, keyFileName(path.trimTo(rootLen), columnName, columnNameTxn), keyFileName(other.trimTo(rootLen), newName, columnNameTxn));
                renameFileOrLog(ff, valueFileName(path.trimTo(rootLen), columnName, columnNameTxn), valueFileName(other.trimTo(rootLen), newName, columnNameTxn));
            }
        } finally {
            path.trimTo(rootLen);
            other.trimTo(rootLen);
        }
    }

    private void renameColumnFiles(CharSequence columnName, int columnIndex, CharSequence newName, long partitionTimestamp, long partitionNameTxn) {
        setPathForPartition(path, partitionBy, partitionTimestamp, false);
        setPathForPartition(other, partitionBy, partitionTimestamp, false);
        txnPartitionConditionally(path, partitionNameTxn);
        txnPartitionConditionally(other, partitionNameTxn);
        int plen = path.length();
        long columnNameTxn = columnVersionWriter.getColumnNameTxn(partitionTimestamp, columnIndex);
        renameFileOrLog(ff, dFile(path.trimTo(plen), columnName, columnNameTxn), dFile(other.trimTo(plen), newName, columnNameTxn));
        renameFileOrLog(ff, iFile(path.trimTo(plen), columnName, columnNameTxn), iFile(other.trimTo(plen), newName, columnNameTxn));
        renameFileOrLog(ff, keyFileName(path.trimTo(plen), columnName, columnNameTxn), keyFileName(other.trimTo(plen), newName, columnNameTxn));
        renameFileOrLog(ff, valueFileName(path.trimTo(plen), columnName, columnNameTxn), valueFileName(other.trimTo(plen), newName, columnNameTxn));
        path.trimTo(rootLen);
        other.trimTo(rootLen);
    }

    private int renameColumnFromMeta(int index, CharSequence newName) {
        try {
            int metaSwapIndex = openMetaSwapFile(ff, ddlMem, path, rootLen, fileOperationRetryCount);
            int timestampIndex = metaMem.getInt(META_OFFSET_TIMESTAMP_INDEX);
            ddlMem.putInt(columnCount);
            ddlMem.putInt(partitionBy);
            ddlMem.putInt(timestampIndex);
            copyVersionAndLagValues();
            ddlMem.jumpTo(META_OFFSET_COLUMN_TYPES);

            for (int i = 0; i < columnCount; i++) {
                writeColumnEntry(i, false);
            }

            long nameOffset = getColumnNameOffset(columnCount);
            for (int i = 0; i < columnCount; i++) {
                CharSequence columnName = metaMem.getStr(nameOffset);
                nameOffset += Vm.getStorageLength(columnName);

                if (i == index && getColumnType(metaMem, i) > 0) {
                    columnName = newName;
                }
                ddlMem.putStr(columnName);
            }

            return metaSwapIndex;
        } finally {
            ddlMem.close();
        }
    }

    private void renameMetaToMetaPrev(CharSequence columnName) {
        try {
            this.metaPrevIndex = rename(fileOperationRetryCount);
        } catch (CairoException e) {
            runFragile(RECOVER_FROM_META_RENAME_FAILURE, columnName, e);
        }
    }

    private void renameSwapMetaToMeta(CharSequence columnName) {
        // rename _meta.swp to _meta
        try {
            restoreMetaFrom(META_SWAP_FILE_NAME, metaSwapIndex);
        } catch (CairoException e) {
            runFragile(RECOVER_FROM_SWAP_RENAME_FAILURE, columnName, e);
        }
    }

    private long repairDataGaps(final long timestamp) {
        if (txWriter.getMaxTimestamp() != Numbers.LONG_NaN && PartitionBy.isPartitioned(partitionBy)) {
            long fixedRowCount = 0;
            long lastTimestamp = -1;
            long transientRowCount = this.txWriter.getTransientRowCount();
            long maxTimestamp = this.txWriter.getMaxTimestamp();
            try {
                final long tsLimit = partitionFloorMethod.floor(this.txWriter.getMaxTimestamp());
                for (long ts = getPartitionLo(txWriter.getMinTimestamp()); ts < tsLimit; ts = partitionCeilMethod.ceil(ts)) {
                    path.trimTo(rootLen);
                    setStateForTimestamp(path, ts);
                    int p = path.length();

                    long partitionSize = txWriter.getPartitionSizeByPartitionTimestamp(ts);
                    if (partitionSize >= 0 && ff.exists(path.$())) {
                        fixedRowCount += partitionSize;
                        lastTimestamp = ts;
                    } else {
                        Path other = Path.getThreadLocal2(path.trimTo(p).$());
                        TableUtils.oldPartitionName(other, getTxn());
                        if (ff.exists(other.$())) {
                            if (ff.rename(other, path) != FILES_RENAME_OK) {
                                LOG.error().$("could not rename [from=").$(other).$(", to=").$(path).I$();
                                throw new CairoError("could not restore directory, see log for details");
                            } else {
                                LOG.info().$("restored [path=").$(path).I$();
                            }
                        } else {
                            LOG.debug().$("missing partition [name=").$(path.trimTo(p).$()).I$();
                        }
                    }
                }

                if (lastTimestamp > -1) {
                    path.trimTo(rootLen);
                    setStateForTimestamp(path, tsLimit);
                    if (!ff.exists(path.$())) {
                        Path other = Path.getThreadLocal2(path);
                        TableUtils.oldPartitionName(other, getTxn());
                        if (ff.exists(other.$())) {
                            if (ff.rename(other, path) != FILES_RENAME_OK) {
                                LOG.error().$("could not rename [from=").$(other).$(", to=").$(path).I$();
                                throw new CairoError("could not restore directory, see log for details");
                            } else {
                                LOG.info().$("restored [path=").$(path).I$();
                            }
                        } else {
                            LOG.error().$("last partition does not exist [name=").$(path).I$();
                            // ok, create last partition we discovered the active
                            // 1. read its size
                            path.trimTo(rootLen);
                            setStateForTimestamp(path, lastTimestamp);
                            int p = path.length();
                            transientRowCount = txWriter.getPartitionSizeByPartitionTimestamp(lastTimestamp);


                            // 2. read max timestamp
                            TableUtils.dFile(path.trimTo(p), metadata.getColumnName(metadata.getTimestampIndex()), COLUMN_NAME_TXN_NONE);
                            maxTimestamp = TableUtils.readLongAtOffset(ff, path, tempMem16b, (transientRowCount - 1) * Long.BYTES);
                            fixedRowCount -= transientRowCount;
                            txWriter.removeAttachedPartitions(txWriter.getMaxTimestamp());
                            LOG.info()
                                    .$("updated active partition [name=").$(path.trimTo(p).$())
                                    .$(", maxTimestamp=").$ts(maxTimestamp)
                                    .$(", transientRowCount=").$(transientRowCount)
                                    .$(", fixedRowCount=").$(txWriter.getFixedRowCount())
                                    .I$();
                        }
                    }
                }
            } finally {
                path.trimTo(rootLen);
            }

            final long expectedSize = txWriter.unsafeReadFixedRowCount();
            if (expectedSize != fixedRowCount || maxTimestamp != this.txWriter.getMaxTimestamp()) {
                LOG.info()
                        .$("actual table size has been adjusted [name=`").utf8(tableToken.getTableName()).$('`')
                        .$(", expectedFixedSize=").$(expectedSize)
                        .$(", actualFixedSize=").$(fixedRowCount)
                        .I$();

                txWriter.reset(
                        fixedRowCount,
                        transientRowCount,
                        maxTimestamp,
                        defaultCommitMode,
                        denseSymbolMapWriters
                );
                return maxTimestamp;
            }
        }

        return timestamp;
    }

    private void repairMetaRename(int index) {
        try {
            path.concat(META_PREV_FILE_NAME);
            if (index > 0) {
                path.put('.').put(index);
            }
            path.$();

            if (ff.exists(path)) {
                LOG.info().$("Repairing metadata from: ").$(path).$();
                if (ff.exists(other.concat(META_FILE_NAME).$()) && !ff.remove(other)) {
                    throw CairoException.critical(ff.errno()).put("Repair failed. Cannot replace ").put(other);
                }

                if (ff.rename(path, other) != FILES_RENAME_OK) {
                    throw CairoException.critical(ff.errno()).put("Repair failed. Cannot rename ").put(path).put(" -> ").put(other);
                }
            }
        } finally {
            path.trimTo(rootLen);
            other.trimTo(rootLen);
        }

        clearTodoLog();
    }

    private void repairTruncate() {
        LOG.info().$("repairing abnormally terminated truncate on ").$(path).$();
        if (PartitionBy.isPartitioned(partitionBy)) {
            removePartitionDirectories();
        }
        txWriter.truncate(columnVersionWriter.getVersion());
        clearTodoLog();
    }

    private void resizeColumnTopSink(long o3TimestampMin, long o3TimestampMax) {
        long maxPartitionsAffected = (o3TimestampMax - o3TimestampMin) / PartitionBy.getPartitionTimeIntervalFloor(partitionBy) + 2;
        long size = maxPartitionsAffected * (metadata.getColumnCount() + 1);
        if (o3ColumnTopSink == null) {
            o3ColumnTopSink = new DirectLongList(size, MemoryTag.NATIVE_O3);
        }
        o3ColumnTopSink.setCapacity(size);
        o3ColumnTopSink.setPos(size);
        o3ColumnTopSink.zero(-1L);
    }

    private void resizePartitionUpdateSink(long o3TimestampMin, long o3TimestampMax) {
        int maxPartitionsAffected = (int) ((o3TimestampMax - o3TimestampMin) / PartitionBy.getPartitionTimeIntervalFloor(partitionBy) + 2);
        int size = maxPartitionsAffected * PARTITION_UPDATE_SINK_ENTRY_SIZE;
        if (o3PartitionUpdateSink == null) {
            o3PartitionUpdateSink = new DirectLongList(size, MemoryTag.NATIVE_O3);
        }
        o3PartitionUpdateSink.setCapacity(size);
        o3PartitionUpdateSink.setPos(size);
        o3PartitionUpdateSink.zero(-1);
        o3PartitionUpdateSink.set(0, partitionFloorMethod.floor(o3TimestampMin));
    }

    private void restoreMetaFrom(CharSequence fromBase, int fromIndex) {
        try {
            path.concat(fromBase);
            if (fromIndex > 0) {
                path.put('.').put(fromIndex);
            }
            path.$();

            TableUtils.renameOrFail(ff, path, other.concat(META_FILE_NAME).$());
        } finally {
            path.trimTo(rootLen);
            other.trimTo(rootLen);
        }
    }

    private void rollbackIndexes() {
        final long maxRow = txWriter.getTransientRowCount() - 1;
        for (int i = 0, n = denseIndexers.size(); i < n; i++) {
            ColumnIndexer indexer = denseIndexers.getQuick(i);
            int fd = indexer.getFd();
            if (fd > -1) {
                LOG.info().$("recovering index [fd=").$(fd).I$();
                indexer.rollback(maxRow);
            }
        }
    }

    private void rollbackSymbolTables() {
        int expectedMapWriters = txWriter.unsafeReadSymbolColumnCount();
        for (int i = 0; i < expectedMapWriters; i++) {
            denseSymbolMapWriters.getQuick(i).rollback(txWriter.unsafeReadSymbolWriterIndexOffset(i));
        }
    }

    private void rowAppend(ObjList<Runnable> activeNullSetters) {
        if ((masterRef & 1) != 0) {
            for (int i = 0; i < columnCount; i++) {
                if (rowValueIsNotNull.getQuick(i) < masterRef) {
                    activeNullSetters.getQuick(i).run();
                }
            }
            masterRef++;
        }
    }

    private void runFragile(FragileCode fragile, CharSequence columnName, CairoException e) {
        try {
            fragile.run(columnName);
        } catch (CairoException e2) {
            LOG.error().$("DOUBLE ERROR: 1st: {").$((Sinkable) e).$('}').$();
            throwDistressException(e2);
        }
        throw e;
    }

    private void safeDeletePartitionDir(long timestamp, long partitionNameTxn) {
        // Call O3 methods to remove check TxnScoreboard and remove partition directly
        partitionRemoveCandidates.clear();
        partitionRemoveCandidates.add(timestamp, partitionNameTxn);
        processPartitionRemoveCandidates();
    }

    private void setAppendPosition(final long position, boolean doubleAllocate) {
        for (int i = 0; i < columnCount; i++) {
            // stop calculating oversize as soon as we find first over-sized column
            setColumnSize(i, position, doubleAllocate);
        }
    }

    private void setColumnSize(int columnIndex, long size, boolean doubleAllocate) {
        try {
            MemoryMA mem1 = getPrimaryColumn(columnIndex);
            MemoryMA mem2 = getSecondaryColumn(columnIndex);
            int type = metadata.getColumnType(columnIndex);
            if (type > 0) { // Not deleted
                final long pos = size - columnTops.getQuick(columnIndex);
                if (pos > 0) {
                    // subtract column top
                    final long m1pos;
                    switch (ColumnType.tagOf(type)) {
                        case ColumnType.BINARY:
                        case ColumnType.STRING:
                            assert mem2 != null;
                            if (doubleAllocate) {
                                mem2.allocate(pos * Long.BYTES + Long.BYTES);
                            }
                            // Jump to the number of records written to read length of var column correctly
                            mem2.jumpTo(pos * Long.BYTES);
                            m1pos = Unsafe.getUnsafe().getLong(mem2.getAppendAddress());
                            // Jump to the end of file to correctly trim the file
                            mem2.jumpTo((pos + 1) * Long.BYTES);
                            break;
                        default:
                            m1pos = pos << ColumnType.pow2SizeOf(type);
                            break;
                    }
                    if (doubleAllocate) {
                        mem1.allocate(m1pos);
                    }
                    mem1.jumpTo(m1pos);
                } else {
                    mem1.jumpTo(0);
                    if (mem2 != null) {
                        mem2.jumpTo(0);
                        mem2.putLong(0);
                    }
                }
            }
        } catch (CairoException e) {
            throwDistressException(e);
        }
    }

    private void setO3AppendPosition(final long position) {
        for (int i = 0; i < columnCount; i++) {
            int columnType = metadata.getColumnType(i);
            if (columnType > 0) {
                o3SetAppendOffset(i, columnType, position);
            }
        }
    }

    private void setRowValueNotNull(int columnIndex) {
        assert rowValueIsNotNull.getQuick(columnIndex) != masterRef;
        rowValueIsNotNull.setQuick(columnIndex, masterRef);
    }

    /**
     * Sets path member variable to partition directory for the given timestamp and
     * partitionLo and partitionHi to partition interval in millis. These values are
     * determined based on input timestamp and value of partitionBy. For any given
     * timestamp this method will determine either day, month or year interval timestamp falls to.
     * Partition directory name is ISO string of interval start.
     * <p>
     * Because this method modifies "path" member variable, be sure path is trimmed to original
     * state within try..finally block.
     *
     * @param path      path instance to modify
     * @param timestamp to determine interval for
     */
    private long setStateForTimestamp(Path path, long timestamp) {
        final long partitionTimestampHi = TableUtils.setPathForPartition(path, partitionBy, timestamp, true);
        // When partition is create a txn name must always be set to purge dropped partitions.
        // When partition is created outside O3 merge use `txn-1` as the version
        long partitionTxnName = PartitionBy.isPartitioned(partitionBy) ? txWriter.getTxn() - 1 : -1;
        TableUtils.txnPartitionConditionally(
                path,
                txWriter.getPartitionNameTxnByPartitionTimestamp(partitionTimestampHi, partitionTxnName)
        );
        return partitionTimestampHi;
    }

    private void swapMetaFile(CharSequence columnName) {
        // close _meta so we can rename it
        metaMem.close();
        // validate new meta
        validateSwapMeta(columnName);
        // rename _meta to _meta.prev
        renameMetaToMetaPrev(columnName);
        // after we moved _meta to _meta.prev
        // we have to have _todo to restore _meta should anything go wrong
        writeRestoreMetaTodo(columnName);
        // rename _meta.swp to -_meta
        renameSwapMetaToMeta(columnName);
        try {
            // open _meta file
            openMetaFile(ff, path, rootLen, metaMem);
            // remove _todo
            clearTodoLog();
        } catch (CairoException e) {
            throwDistressException(e);
        }
        bumpStructureVersion();
    }

    private void swapO3ColumnsExcept(int timestampIndex) {
        ObjList<MemoryCARW> temp = o3MemColumns;
        o3MemColumns = o3MemColumns2;
        o3MemColumns2 = temp;

        // Swap timestamp column back, timestamp column is not sorted, it's the sort key.
        final int timestampMemoryIndex = getPrimaryColumnIndex(timestampIndex);
        o3MemColumns2.setQuick(
                timestampMemoryIndex,
                o3MemColumns.getAndSetQuick(timestampMemoryIndex, o3MemColumns2.getQuick(timestampMemoryIndex))
        );
        o3Columns = o3MemColumns;
        activeColumns = o3MemColumns;

        ObjList<Runnable> tempNullSetters = o3NullSetters;
        o3NullSetters = o3NullSetters2;
        o3NullSetters2 = tempNullSetters;
        activeNullSetters = o3NullSetters;
    }

    private void switchPartition(long timestamp) {
        // Before partition can be switched we need to index records
        // added so far. Index writers will start point to different
        // files after switch.
        updateIndexes();
        txWriter.switchPartitions(timestamp);
        openPartition(timestamp);
        setAppendPosition(0, false);
    }

    private void syncColumns(int commitMode) {
        final boolean async = commitMode == CommitMode.ASYNC;
        for (int i = 0; i < columnCount; i++) {
            columns.getQuick(i * 2).sync(async);
            final MemoryMA m2 = columns.getQuick(i * 2 + 1);
            if (m2 != null) {
                m2.sync(false);
            }
        }
    }

    private void throwDistressException(CairoException cause) {
        LOG.critical().$("writer error [table=").utf8(tableToken.getTableName()).$(", e=").$((Sinkable) cause).I$();
        distressed = true;
        throw new CairoError(cause);
    }

    private void updateIndexes() {
        if (indexCount == 0 || avoidIndexOnCommit) {
            avoidIndexOnCommit = false;
            return;
        }
        updateIndexesSlow();
    }

    private void updateIndexesParallel(long lo, long hi) {
        indexSequences.clear();
        indexLatch.setCount(indexCount);
        final int nParallelIndexes = indexCount - 1;
        final Sequence indexPubSequence = this.messageBus.getIndexerPubSequence();
        final RingQueue<ColumnIndexerTask> indexerQueue = this.messageBus.getIndexerQueue();

        LOG.info().$("parallel indexing [table=").utf8(tableToken.getTableName())
                .$(", indexCount=").$(indexCount)
                .$(", rowCount=").$(hi - lo)
                .I$();
        int serialIndexCount = 0;

        // we are going to index last column in this thread while other columns are on the queue
        OUT:
        for (int i = 0; i < nParallelIndexes; i++) {

            long cursor = indexPubSequence.next();
            if (cursor == -1) {
                // queue is full, process index in the current thread
                indexAndCountDown(denseIndexers.getQuick(i), lo, hi, indexLatch);
                serialIndexCount++;
                continue;
            }

            if (cursor == -2) {
                // CAS issue, retry
                do {
                    Os.pause();
                    cursor = indexPubSequence.next();
                    if (cursor == -1) {
                        indexAndCountDown(denseIndexers.getQuick(i), lo, hi, indexLatch);
                        serialIndexCount++;
                        continue OUT;
                    }
                } while (cursor < 0);
            }

            final ColumnIndexerTask queueItem = indexerQueue.get(cursor);
            final ColumnIndexer indexer = denseIndexers.getQuick(i);
            final long sequence = indexer.getSequence();
            queueItem.indexer = indexer;
            queueItem.lo = lo;
            queueItem.hi = hi;
            queueItem.countDownLatch = indexLatch;
            queueItem.sequence = sequence;
            indexSequences.add(sequence);
            indexPubSequence.done(cursor);
        }

        // index last column while other columns are brewing on the queue
        indexAndCountDown(denseIndexers.getQuick(indexCount - 1), lo, hi, indexLatch);
        serialIndexCount++;

        // At this point we have re-indexed our column and if things are flowing nicely
        // all other columns should have been done by other threads. Instead of actually
        // waiting we gracefully check latch count.
        if (!indexLatch.await(configuration.getWorkStealTimeoutNanos())) {
            // other columns are still in-flight, we must attempt to steal work from other threads
            for (int i = 0; i < nParallelIndexes; i++) {
                ColumnIndexer indexer = denseIndexers.getQuick(i);
                if (indexer.tryLock(indexSequences.getQuick(i))) {
                    indexAndCountDown(indexer, lo, hi, indexLatch);
                    serialIndexCount++;
                }
            }
            // wait for the ones we cannot steal
            indexLatch.await();
        }

        // reset lock on completed indexers
        boolean distressed = false;
        for (int i = 0; i < indexCount; i++) {
            ColumnIndexer indexer = denseIndexers.getQuick(i);
            distressed = distressed | indexer.isDistressed();
        }

        if (distressed) {
            throwDistressException(null);
        }

        LOG.info().$("parallel indexing done [serialCount=").$(serialIndexCount).I$();
    }

    private void updateIndexesSerially(long lo, long hi) {
        LOG.info().$("serial indexing [table=").utf8(tableToken.getTableName())
                .$(", indexCount=").$(indexCount)
                .$(", rowCount=").$(hi - lo)
                .I$();
        for (int i = 0, n = denseIndexers.size(); i < n; i++) {
            try {
                denseIndexers.getQuick(i).refreshSourceAndIndex(lo, hi);
            } catch (CairoException e) {
                // this is pretty severe, we hit some sort of limit
                throwDistressException(e);
            }
        }
        LOG.info().$("serial indexing done [table=").utf8(tableToken.getTableName()).I$();
    }

    private void updateIndexesSlow() {
        final long hi = txWriter.getTransientRowCount();
        final long lo = txWriter.getAppendedPartitionCount() == 1 ? hi - txWriter.getLastTxSize() : 0;
        if (indexCount > 1 && parallelIndexerEnabled && hi - lo > configuration.getParallelIndexThreshold()) {
            updateIndexesParallel(lo, hi);
        } else {
            updateIndexesSerially(lo, hi);
        }
    }

    private void updateMaxTimestamp(long timestamp) {
        txWriter.updateMaxTimestamp(timestamp);
        this.timestampSetter.accept(timestamp);
    }

    private void updateMetaStructureVersion() {
        try {
            copyMetadataAndUpdateVersion();
            finishMetaSwapUpdate();
            clearTodoLog();
        } finally {
            ddlMem.close();
        }
    }

    private void updateO3ColumnTops() {
        int columnCount = metadata.getColumnCount();
        int increment = columnCount + 1;

        for (int partitionOffset = 0, n = (int) o3ColumnTopSink.size(); partitionOffset < n; partitionOffset += increment) {
            long partitionTimestamp = o3ColumnTopSink.get(partitionOffset);
            if (partitionTimestamp > -1) {
                for (int column = 0; column < columnCount; column++) {
                    long colTop = o3ColumnTopSink.get(partitionOffset + column + 1);
                    if (colTop > -1L) {
                        // Upsert even when colTop value is 0.
                        // TableReader uses the record to determine if the column is supposed to be present for the partition.
                        columnVersionWriter.upsertColumnTop(partitionTimestamp, column, colTop);
                    }
                }
            }
        }
    }

    private void validateSwapMeta(CharSequence columnName) {
        try {
            try {
                path.concat(META_SWAP_FILE_NAME);
                if (metaSwapIndex > 0) {
                    path.put('.').put(metaSwapIndex);
                }
                metaMem.smallFile(ff, path.$(), MemoryTag.MMAP_TABLE_WRITER);
                validationMap.clear();
                validateMeta(metaMem, validationMap, ColumnType.VERSION);
            } finally {
                metaMem.close();
                path.trimTo(rootLen);
            }
        } catch (CairoException e) {
            runFragile(RECOVER_FROM_META_RENAME_FAILURE, columnName, e);
        }
    }

    private void writeColumnEntry(int i, boolean markDeleted) {
        int columnType = getColumnType(metaMem, i);
        // When column is deleted it's written to metadata with negative type
        if (markDeleted) {
            columnType = -Math.abs(columnType);
        }
        ddlMem.putInt(columnType);

        long flags = 0;
        if (isColumnIndexed(metaMem, i)) {
            flags |= META_FLAG_BIT_INDEXED;
        }

        if (isSequential(metaMem, i)) {
            flags |= META_FLAG_BIT_SEQUENTIAL;
        }
        ddlMem.putLong(flags);
        ddlMem.putInt(getIndexBlockCapacity(metaMem, i));
        ddlMem.skip(16);
    }

    private void writeRestoreMetaTodo(CharSequence columnName) {
        try {
            writeRestoreMetaTodo();
        } catch (CairoException e) {
            runFragile(RECOVER_FROM_TODO_WRITE_FAILURE, columnName, e);
        }
    }

    private void writeRestoreMetaTodo() {
        todoMem.putLong(0, ++todoTxn); // write txn, reader will first read txn at offset 24 and then at offset 0
        Unsafe.getUnsafe().storeFence(); // make sure we do not write hash before writing txn (view from another thread)
        todoMem.putLong(8, configuration.getDatabaseIdLo()); // write out our instance hashes
        todoMem.putLong(16, configuration.getDatabaseIdHi());
        Unsafe.getUnsafe().storeFence();
        todoMem.putLong(32, 1);
        todoMem.putLong(40, TODO_RESTORE_META);
        todoMem.putLong(48, metaPrevIndex);
        Unsafe.getUnsafe().storeFence();
        todoMem.putLong(24, todoTxn);
        todoMem.jumpTo(56);
    }

    static void indexAndCountDown(ColumnIndexer indexer, long lo, long hi, SOCountDownLatch latch) {
        try {
            indexer.refreshSourceAndIndex(lo, hi);
        } catch (CairoException e) {
            indexer.distress();
            LOG.critical().$("index error [fd=").$(indexer.getFd()).$(']').$('{').$((Sinkable) e).$('}').$();
        } finally {
            latch.countDown();
        }
    }

<<<<<<< HEAD
    public void closeActivePartition(boolean truncate) {
        LOG.info().$("closing last partition [table=").utf8(tableToken.getTableName()).I$();
=======
    void closeActivePartition(boolean truncate) {
        LOG.debug().$("closing last partition [table=").utf8(tableToken.getTableName()).I$();
>>>>>>> f30081c6
        closeAppendMemoryTruncate(truncate);
        freeIndexers();
    }

    public MemoryMA getStorageColumn(int index) {
        return columns.getQuick(index);
    }

    void closeActivePartition(long size) {
        for (int i = 0; i < columnCount; i++) {
            // stop calculating oversize as soon as we find first over-sized column
            setColumnSize(i, size, false);
            Misc.free(getPrimaryColumn(i));
            Misc.free(getSecondaryColumn(i));
        }
        Misc.freeObjList(denseIndexers);
        denseIndexers.clear();
    }

    BitmapIndexWriter getBitmapIndexWriter(int columnIndex) {
        return indexers.getQuick(columnIndex).getWriter();
    }

    long getColumnTop(int columnIndex) {
        return columnTops.getQuick(columnIndex);
    }

    ColumnVersionReader getColumnVersionReader() {
        return columnVersionWriter;
    }

    CairoConfiguration getConfiguration() {
        return configuration;
    }

    Sequence getO3CopyPubSeq() {
        return messageBus.getO3CopyPubSeq();
    }

    RingQueue<O3CopyTask> getO3CopyQueue() {
        return messageBus.getO3CopyQueue();
    }

    Sequence getO3OpenColumnPubSeq() {
        return messageBus.getO3OpenColumnPubSeq();
    }

    RingQueue<O3OpenColumnTask> getO3OpenColumnQueue() {
        return messageBus.getO3OpenColumnQueue();
    }

    long getPartitionNameTxnByIndex(int index) {
        return txWriter.getPartitionNameTxnByIndex(index);
    }

    long getPartitionSizeByIndex(int index) {
        return txWriter.getPartitionSizeByIndex(index);
    }

    TxReader getTxReader() {
        return txWriter;
    }

    void o3ClockDownPartitionUpdateCount() {
        o3PartitionUpdRemaining.decrementAndGet();
    }

    void o3CountDownDoneLatch() {
        o3DoneLatch.countDown();
    }

    void o3NotifyPartitionUpdate(
            long timestampMin,
            long timestampMax,
            long partitionTimestamp,
            long srcOooPartitionLo,
            long srcOooPartitionHi,
            boolean partitionMutates,
            long srcOooMax,
            long srcDataMax
    ) {
        long basePartitionTs = o3PartitionUpdateSink.get(0);
        int partitionSinkIndex = (int) ((partitionTimestamp - basePartitionTs) / PartitionBy.getPartitionTimeIntervalFloor(partitionBy));
        int offset = partitionSinkIndex * PARTITION_UPDATE_SINK_ENTRY_SIZE;

        o3PartitionUpdateSink.set(offset, partitionTimestamp);
        o3PartitionUpdateSink.set(offset + 1, timestampMin);
        o3PartitionUpdateSink.set(offset + 2, timestampMax);
        o3PartitionUpdateSink.set(offset + 3, srcOooPartitionLo);
        o3PartitionUpdateSink.set(offset + 4, srcOooPartitionHi);
        o3PartitionUpdateSink.set(offset + 5, partitionMutates ? 1 : 0);
        o3PartitionUpdateSink.set(offset + 6, srcOooMax);
        o3PartitionUpdateSink.set(offset + 7, srcDataMax);

        o3ClockDownPartitionUpdateCount();
    }

    boolean preferDirectIO() {
        return directIOFlag;
    }

    void purgeUnusedPartitions() {
        if (PartitionBy.isPartitioned(partitionBy)) {
            removeNonAttachedPartitions();
        }
    }

    void rowCancel() {
        if ((masterRef & 1) == 0) {
            return;
        }

        if (hasO3()) {
            final long o3RowCount = getO3RowCount0();
            if (o3RowCount > 0) {
                // O3 mode and there are some rows.
                masterRef--;
                setO3AppendPosition(o3RowCount);
            } else {
                // Cancelling first row in o3, reverting to non-o3
                setO3AppendPosition(0);
                masterRef--;
                clearO3();
            }
            rowValueIsNotNull.fill(0, columnCount, masterRef);
            return;
        }

        long dirtyMaxTimestamp = txWriter.getMaxTimestamp();
        long dirtyTransientRowCount = txWriter.getTransientRowCount();
        long rollbackToMaxTimestamp = txWriter.cancelToMaxTimestamp();
        long rollbackToTransientRowCount = txWriter.cancelToTransientRowCount();

        // dirty timestamp should be 1 because newRow() increments it
        if (dirtyTransientRowCount == 1) {
            if (PartitionBy.isPartitioned(partitionBy)) {
                // we have to undo creation of partition
                closeActivePartition(false);
                if (removeDirOnCancelRow) {
                    try {
                        setStateForTimestamp(path, dirtyMaxTimestamp);
                        int errno;
                        if ((errno = ff.rmdir(path.$())) != 0) {
                            throw CairoException.critical(errno).put("Cannot remove directory: ").put(path);
                        }
                        removeDirOnCancelRow = false;
                    } finally {
                        path.trimTo(rootLen);
                    }
                }

                // open old partition
                if (rollbackToMaxTimestamp > Long.MIN_VALUE) {
                    try {
                        openPartition(rollbackToMaxTimestamp);
                        setAppendPosition(rollbackToTransientRowCount, false);
                    } catch (Throwable e) {
                        freeColumns(false);
                        throw e;
                    }
                } else {
                    rowAction = ROW_ACTION_OPEN_PARTITION;
                }

                // undo counts
                removeDirOnCancelRow = true;
                txWriter.cancelRow();
            } else {
                txWriter.cancelRow();
                // we only have one partition, jump to start on every column
                for (int i = 0; i < columnCount; i++) {
                    getPrimaryColumn(i).jumpTo(0L);
                    MemoryMA mem = getSecondaryColumn(i);
                    if (mem != null) {
                        mem.jumpTo(0L);
                        mem.putLong(0L);
                    }
                }
            }
        } else {
            txWriter.cancelRow();
            // we are staying within same partition, prepare append positions for row count
            boolean rowChanged = metadata.getTimestampIndex() >= 0; // adding new row already writes timestamp
            if (!rowChanged) {
                // verify if any of the columns have been changed
                // if not - we don't have to do
                for (int i = 0; i < columnCount; i++) {
                    if (rowValueIsNotNull.getQuick(i) == masterRef) {
                        rowChanged = true;
                        break;
                    }
                }
            }

            // is no column has been changed we take easy option and do nothing
            if (rowChanged) {
                setAppendPosition(dirtyTransientRowCount - 1, false);
            }
        }
        rowValueIsNotNull.fill(0, columnCount, --masterRef);
        txWriter.transientRowCount--;
    }

    @FunctionalInterface
    public interface ExtensionListener {
        void onTableExtended(long timestamp);
    }

    @FunctionalInterface
    private interface FragileCode {
        void run(CharSequence columnName);
    }

    @FunctionalInterface
    public interface O3ColumnUpdateMethod {
        void run(
                int columnIndex,
                final int columnType,
                long mergedTimestampsAddr,
                long row1Count,
                long row2CountLo,
                long row2CountHi
        );
    }

    public interface Row {

        void append();

        void cancel();

        void putBin(int columnIndex, long address, long len);

        void putBin(int columnIndex, BinarySequence sequence);

        void putBool(int columnIndex, boolean value);

        void putByte(int columnIndex, byte value);

        void putChar(int columnIndex, char value);

        default void putDate(int columnIndex, long value) {
            putLong(columnIndex, value);
        }

        void putDouble(int columnIndex, double value);

        void putFloat(int columnIndex, float value);

        void putGeoHash(int columnIndex, long value);

        void putGeoHashDeg(int index, double lat, double lon);

        void putGeoStr(int columnIndex, CharSequence value);

        void putInt(int columnIndex, int value);

        void putLong(int columnIndex, long value);

        void putLong128(int columnIndex, long lo, long hi);

        void putLong256(int columnIndex, long l0, long l1, long l2, long l3);

        void putLong256(int columnIndex, Long256 value);

        void putLong256(int columnIndex, CharSequence hexString);

        void putLong256(int columnIndex, @NotNull CharSequence hexString, int start, int end);

        void putShort(int columnIndex, short value);

        void putStr(int columnIndex, CharSequence value);

        void putStr(int columnIndex, char value);

        void putStr(int columnIndex, CharSequence value, int pos, int len);

        /**
         * Writes UTF8-encoded string to WAL. As the name of the function suggest the storage format is
         * expected to be UTF16. The function must re-encode string from UTF8 to UTF16 before storing.
         *
         * @param columnIndex      index of the column we are writing to
         * @param value            UTF8 bytes represented as CharSequence interface.
         *                         On this interface getChar() returns a byte, not complete character.
         * @param hasNonAsciiChars helper flag to indicate implementation if all bytes can be assumed as ASCII.
         *                         "true" here indicates that UTF8 decoding is compulsory.
         */
        void putStrUtf8AsUtf16(int columnIndex, DirectByteCharSequence value, boolean hasNonAsciiChars);

        void putSym(int columnIndex, CharSequence value);

        void putSym(int columnIndex, char value);

        default void putSymIndex(int columnIndex, int key) {
            putInt(columnIndex, key);
        }

        default void putSymUtf8(int columnIndex, DirectByteCharSequence value, boolean hasNonAsciiChars) {
            throw new UnsupportedOperationException();
        }

        default void putTimestamp(int columnIndex, long value) {
            putLong(columnIndex, value);
        }

        void putUuid(int columnIndex, CharSequence uuid);
    }

    private static class NoOpRow implements Row {
        @Override
        public void append() {
            // no-op
        }

        @Override
        public void cancel() {
            // no-op
        }

        @Override
        public void putBin(int columnIndex, long address, long len) {
            // no-op
        }

        @Override
        public void putBin(int columnIndex, BinarySequence sequence) {
            // no-op
        }

        @Override
        public void putBool(int columnIndex, boolean value) {
            // no-op
        }

        @Override
        public void putByte(int columnIndex, byte value) {
            // no-op
        }

        @Override
        public void putChar(int columnIndex, char value) {
            // no-op
        }

        @Override
        public void putDate(int columnIndex, long value) {
            // no-op
        }

        @Override
        public void putDouble(int columnIndex, double value) {
            // no-op
        }

        @Override
        public void putFloat(int columnIndex, float value) {
            // no-op
        }

        @Override
        public void putGeoHash(int columnIndex, long value) {
            // no-op
        }

        @Override
        public void putGeoHashDeg(int index, double lat, double lon) {
            // no-op
        }

        @Override
        public void putGeoStr(int columnIndex, CharSequence value) {

        }

        @Override
        public void putInt(int columnIndex, int value) {
            // no-op
        }

        @Override
        public void putLong(int columnIndex, long value) {
            // no-op
        }

        @Override
        public void putLong128(int columnIndex, long lo, long hi) {
            // no-op
        }

        @Override
        public void putLong256(int columnIndex, long l0, long l1, long l2, long l3) {
            // no-op
        }

        @Override
        public void putLong256(int columnIndex, Long256 value) {
            // no-op
        }

        @Override
        public void putLong256(int columnIndex, CharSequence hexString) {
            // no-op
        }

        @Override
        public void putLong256(int columnIndex, @NotNull CharSequence hexString, int start, int end) {
            // no-op
        }

        @Override
        public void putShort(int columnIndex, short value) {
            // no-op
        }

        @Override
        public void putStr(int columnIndex, CharSequence value) {
            // no-op
        }

        @Override
        public void putStr(int columnIndex, char value) {
            // no-op
        }

        @Override
        public void putStr(int columnIndex, CharSequence value, int pos, int len) {
            // no-op
        }

        @Override
        public void putStrUtf8AsUtf16(int columnIndex, DirectByteCharSequence value, boolean hasNonAsciiChars) {
            // no-op
        }

        @Override
        public void putSym(int columnIndex, CharSequence value) {
            // no-op
        }

        @Override
        public void putSym(int columnIndex, char value) {
            // no-op
        }

        @Override
        public void putSymIndex(int columnIndex, int key) {
            // no-op
        }

        @Override
        public void putSymUtf8(int columnIndex, DirectByteCharSequence value, boolean hasNonAsciiChars) {
            // no-op
        }

        @Override
        public void putTimestamp(int columnIndex, long value) {
            // no-op
        }

        @Override
        public void putUuid(int columnIndex, CharSequence uuid) {

        }
    }

    private class RowImpl implements Row {
        @Override
        public void append() {
            rowAppend(activeNullSetters);
        }

        @Override
        public void cancel() {
            rowCancel();
        }

        @Override
        public void putBin(int columnIndex, long address, long len) {
            getSecondaryColumn(columnIndex).putLong(getPrimaryColumn(columnIndex).putBin(address, len));
            setRowValueNotNull(columnIndex);
        }

        @Override
        public void putBin(int columnIndex, BinarySequence sequence) {
            getSecondaryColumn(columnIndex).putLong(getPrimaryColumn(columnIndex).putBin(sequence));
            setRowValueNotNull(columnIndex);
        }

        @Override
        public void putBool(int columnIndex, boolean value) {
            getPrimaryColumn(columnIndex).putBool(value);
            setRowValueNotNull(columnIndex);
        }

        @Override
        public void putByte(int columnIndex, byte value) {
            getPrimaryColumn(columnIndex).putByte(value);
            setRowValueNotNull(columnIndex);
        }

        @Override
        public void putChar(int columnIndex, char value) {
            getPrimaryColumn(columnIndex).putChar(value);
            setRowValueNotNull(columnIndex);
        }

        @Override
        public void putDouble(int columnIndex, double value) {
            getPrimaryColumn(columnIndex).putDouble(value);
            setRowValueNotNull(columnIndex);
        }

        @Override
        public void putFloat(int columnIndex, float value) {
            getPrimaryColumn(columnIndex).putFloat(value);
            setRowValueNotNull(columnIndex);
        }

        @Override
        public void putGeoHash(int index, long value) {
            int type = metadata.getColumnType(index);
            WriterRowUtils.putGeoHash(index, value, type, this);
        }

        @Override
        public void putGeoHashDeg(int index, double lat, double lon) {
            int type = metadata.getColumnType(index);
            WriterRowUtils.putGeoHash(index, GeoHashes.fromCoordinatesDegUnsafe(lat, lon, ColumnType.getGeoHashBits(type)), type, this);
        }

        @Override
        public void putGeoStr(int index, CharSequence hash) {
            final int type = metadata.getColumnType(index);
            WriterRowUtils.putGeoStr(index, hash, type, this);
        }

        @Override
        public void putInt(int columnIndex, int value) {
            getPrimaryColumn(columnIndex).putInt(value);
            setRowValueNotNull(columnIndex);
        }

        @Override
        public void putLong(int columnIndex, long value) {
            getPrimaryColumn(columnIndex).putLong(value);
            setRowValueNotNull(columnIndex);
        }

        @Override
        public void putLong128(int columnIndex, long lo, long hi) {
            MemoryA primaryColumn = getPrimaryColumn(columnIndex);
            primaryColumn.putLong(lo);
            primaryColumn.putLong(hi);
            setRowValueNotNull(columnIndex);
        }

        @Override
        public void putLong256(int columnIndex, long l0, long l1, long l2, long l3) {
            getPrimaryColumn(columnIndex).putLong256(l0, l1, l2, l3);
            setRowValueNotNull(columnIndex);
        }

        @Override
        public void putLong256(int columnIndex, Long256 value) {
            getPrimaryColumn(columnIndex).putLong256(value.getLong0(), value.getLong1(), value.getLong2(), value.getLong3());
            setRowValueNotNull(columnIndex);
        }

        @Override
        public void putLong256(int columnIndex, CharSequence hexString) {
            getPrimaryColumn(columnIndex).putLong256(hexString);
            setRowValueNotNull(columnIndex);
        }

        @Override
        public void putLong256(int columnIndex, @NotNull CharSequence hexString, int start, int end) {
            getPrimaryColumn(columnIndex).putLong256(hexString, start, end);
            setRowValueNotNull(columnIndex);
        }

        @Override
        public void putShort(int columnIndex, short value) {
            getPrimaryColumn(columnIndex).putShort(value);
            setRowValueNotNull(columnIndex);
        }

        @Override
        public void putStr(int columnIndex, CharSequence value) {
            getSecondaryColumn(columnIndex).putLong(getPrimaryColumn(columnIndex).putStr(value));
            setRowValueNotNull(columnIndex);
        }

        @Override
        public void putStr(int columnIndex, char value) {
            getSecondaryColumn(columnIndex).putLong(getPrimaryColumn(columnIndex).putStr(value));
            setRowValueNotNull(columnIndex);
        }

        @Override
        public void putStr(int columnIndex, CharSequence value, int pos, int len) {
            getSecondaryColumn(columnIndex).putLong(getPrimaryColumn(columnIndex).putStr(value, pos, len));
            setRowValueNotNull(columnIndex);
        }

        @Override
        public void putStrUtf8AsUtf16(int columnIndex, DirectByteCharSequence value, boolean hasNonAsciiChars) {
            getSecondaryColumn(columnIndex).putLong(getPrimaryColumn(columnIndex).putStrUtf8AsUtf16(value, hasNonAsciiChars));
            setRowValueNotNull(columnIndex);
        }

        @Override
        public void putSym(int columnIndex, CharSequence value) {
            getPrimaryColumn(columnIndex).putInt(symbolMapWriters.getQuick(columnIndex).put(value));
            setRowValueNotNull(columnIndex);
        }

        @Override
        public void putSym(int columnIndex, char value) {
            getPrimaryColumn(columnIndex).putInt(symbolMapWriters.getQuick(columnIndex).put(value));
            setRowValueNotNull(columnIndex);
        }

        @Override
        public void putUuid(int columnIndex, CharSequence uuidStr) {
            SqlUtil.implicitCastStrAsUuid(uuidStr, uuid);
            putLong128(columnIndex, uuid.getLo(), uuid.getHi());
        }

        private MemoryA getPrimaryColumn(int columnIndex) {
            return activeColumns.getQuick(getPrimaryColumnIndex(columnIndex));
        }

        private MemoryA getSecondaryColumn(int columnIndex) {
            return activeColumns.getQuick(getSecondaryColumnIndex(columnIndex));
        }
    }
}<|MERGE_RESOLUTION|>--- conflicted
+++ resolved
@@ -1090,13 +1090,12 @@
         }
     }
 
-<<<<<<< HEAD
     public int getColumnCount() {
         return columns.size();
-=======
+    }
+
     public long getAppliedSeqTxn() {
         return txWriter.getSeqTxn() + txWriter.getLagTxnCount();
->>>>>>> f30081c6
     }
 
     public int getColumnIndex(CharSequence name) {
@@ -6714,13 +6713,8 @@
         }
     }
 
-<<<<<<< HEAD
     public void closeActivePartition(boolean truncate) {
-        LOG.info().$("closing last partition [table=").utf8(tableToken.getTableName()).I$();
-=======
-    void closeActivePartition(boolean truncate) {
         LOG.debug().$("closing last partition [table=").utf8(tableToken.getTableName()).I$();
->>>>>>> f30081c6
         closeAppendMemoryTruncate(truncate);
         freeIndexers();
     }
