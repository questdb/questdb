/*******************************************************************************
 *     ___                  _   ____  ____
 *    / _ \ _   _  ___  ___| |_|  _ \| __ )
 *   | | | | | | |/ _ \/ __| __| | | |  _ \
 *   | |_| | |_| |  __/\__ \ |_| |_| | |_) |
 *    \__\_\\__,_|\___||___/\__|____/|____/
 *
 *  Copyright (c) 2014-2019 Appsicle
 *  Copyright (c) 2019-2023 QuestDB
 *
 *  Licensed under the Apache License, Version 2.0 (the "License");
 *  you may not use this file except in compliance with the License.
 *  You may obtain a copy of the License at
 *
 *  http://www.apache.org/licenses/LICENSE-2.0
 *
 *  Unless required by applicable law or agreed to in writing, software
 *  distributed under the License is distributed on an "AS IS" BASIS,
 *  WITHOUT WARRANTIES OR CONDITIONS OF ANY KIND, either express or implied.
 *  See the License for the specific language governing permissions and
 *  limitations under the License.
 *
 ******************************************************************************/

package io.questdb.cairo;

import io.questdb.MessageBus;
import io.questdb.MessageBusImpl;
import io.questdb.Metrics;
import io.questdb.cairo.frm.Frame;
import io.questdb.cairo.frm.FrameAlgebra;
import io.questdb.cairo.frm.file.PartitionFrameFactory;
import io.questdb.cairo.sql.AsyncWriterCommand;
import io.questdb.cairo.sql.SymbolTable;
import io.questdb.cairo.sql.TableRecordMetadata;
import io.questdb.cairo.sql.TableReferenceOutOfDateException;
import io.questdb.cairo.vm.NullMapWriter;
import io.questdb.cairo.vm.Vm;
import io.questdb.cairo.vm.api.*;
import io.questdb.cairo.wal.*;
import io.questdb.cairo.wal.seq.TableSequencer;
import io.questdb.cairo.wal.seq.TransactionLogCursor;
import io.questdb.griffin.DropIndexOperator;
import io.questdb.griffin.PurgingOperator;
import io.questdb.griffin.SqlUtil;
import io.questdb.griffin.UpdateOperatorImpl;
import io.questdb.griffin.engine.ops.AbstractOperation;
import io.questdb.griffin.engine.ops.AlterOperation;
import io.questdb.griffin.engine.ops.UpdateOperation;
import io.questdb.log.Log;
import io.questdb.log.LogFactory;
import io.questdb.log.LogRecord;
import io.questdb.mp.*;
import io.questdb.std.*;
import io.questdb.std.datetime.DateFormat;
import io.questdb.std.datetime.microtime.Timestamps;
import io.questdb.std.str.DirectByteCharSequence;
import io.questdb.std.str.LPSZ;
import io.questdb.std.str.Path;
import io.questdb.std.str.StringSink;
import io.questdb.tasks.*;
import org.jetbrains.annotations.NotNull;
import org.jetbrains.annotations.TestOnly;

import java.io.Closeable;
import java.util.Arrays;
import java.util.concurrent.atomic.AtomicInteger;
import java.util.concurrent.atomic.AtomicLong;
import java.util.function.LongConsumer;

import static io.questdb.cairo.BitmapIndexUtils.keyFileName;
import static io.questdb.cairo.BitmapIndexUtils.valueFileName;
import static io.questdb.cairo.TableUtils.*;
import static io.questdb.cairo.sql.AsyncWriterCommand.Error.*;
import static io.questdb.std.Files.FILES_RENAME_OK;
import static io.questdb.tasks.TableWriterTask.*;

public class TableWriter implements TableWriterAPI, MetadataService, Closeable {
    public static final int O3_BLOCK_DATA = 2;
    public static final int O3_BLOCK_MERGE = 3;
    public static final int O3_BLOCK_NONE = -1;
    public static final int O3_BLOCK_O3 = 1;
    // partitionUpdateSink (offset, description):
    // 0, partitionTimestamp
    // 1, timestampMin
    // 2, newPartitionSize
    // 3, oldPartitionSize
    // 4, flags (partitionMutates INT, isLastWrittenPartition INT)
    // ... column top for every column
    public static final int PARTITION_SINK_SIZE_LONGS = 5;
    public static final int PARTITION_SINK_COL_TOP_OFFSET = PARTITION_SINK_SIZE_LONGS * Long.BYTES;
    public static final int TIMESTAMP_MERGE_ENTRY_BYTES = Long.BYTES * 2;
    private static final ObjectFactory<MemoryCMOR> GET_MEMORY_CMOR = Vm::getMemoryCMOR;
    private static final long IGNORE = -1L;
    private static final Log LOG = LogFactory.getLog(TableWriter.class);
    /*
        The most recent logical partition is allowed to have up to cairo.o3.last.partition.max.splits (20 by default) splits.
        Any other partition is allowed to have 0 splits (1 partition in total).
     */
    private static final int MAX_MID_SUB_PARTITION_COUNT = 1;
    private static final Runnable NOOP = () -> {
    };
    private static final Row NOOP_ROW = new NoOpRow();
    private static final int O3_ERRNO_FATAL = Integer.MAX_VALUE - 1;
    private static final int ROW_ACTION_NO_PARTITION = 1;
    private static final int ROW_ACTION_NO_TIMESTAMP = 2;
    private static final int ROW_ACTION_O3 = 3;
    private static final int ROW_ACTION_OPEN_PARTITION = 0;
    private static final int ROW_ACTION_SWITCH_PARTITION = 4;
    final ObjList<MemoryMA> columns;
    // Latest command sequence per command source.
    // Publisher source is identified by a long value
    private final AlterOperation alterOp = new AlterOperation();
    private final LongConsumer appendTimestampSetter;
    private final ColumnVersionWriter columnVersionWriter;
    private final MPSequence commandPubSeq;
    private final RingQueue<TableWriterTask> commandQueue;
    private final SCSequence commandSubSeq;
    private final CairoConfiguration configuration;
    private final DdlListener ddlListener;
    private final MemoryMAR ddlMem;
    private final ObjList<ColumnIndexer> denseIndexers = new ObjList<>();
    private final ObjList<MapWriter> denseSymbolMapWriters;
    private final FilesFacade ff;
    private final StringSink fileNameSink = new StringSink();
    private final int fileOperationRetryCount;
    private final SOCountDownLatch indexLatch = new SOCountDownLatch();
    private final MemoryMR indexMem = Vm.getMRInstance();
    private final LongList indexSequences = new LongList();
    private final ObjList<ColumnIndexer> indexers;
    // This is the same message bus. When TableWriter instance created via CairoEngine, message bus is shared
    // and is owned by the engine. Since TableWriter would not have ownership of the bus it must not free it up.
    // On other hand when TableWrite is created outside CairoEngine, primarily in tests, the ownership of the
    // message bus is with the TableWriter. Therefore, message bus must be freed when writer is freed.
    // To indicate ownership, the message bus owned by the writer will be assigned to `ownMessageBus`. This reference
    // will be released by the writer
    private final MessageBus messageBus;
    private final MemoryMR metaMem;
    private final TableWriterMetadata metadata;
    private final Metrics metrics;
    private final boolean mixedIOFlag;
    private final int mkDirMode;
    private final ObjList<Runnable> nullSetters;
    private final ObjectPool<O3Basket> o3BasketPool = new ObjectPool<>(O3Basket::new, 64);
    private final ObjectPool<O3MutableAtomicInteger> o3ColumnCounters = new ObjectPool<>(O3MutableAtomicInteger::new, 64);
    private final int o3ColumnMemorySize;
    private final ObjList<MemoryCR> o3ColumnOverrides;
    private final SOUnboundedCountDownLatch o3DoneLatch = new SOUnboundedCountDownLatch();
    private final AtomicInteger o3ErrorCount = new AtomicInteger();
    private final long[] o3LastTimestampSpreads;
    private final AtomicLong o3PartitionUpdRemaining = new AtomicLong();
    private final boolean o3QuickSortEnabled;
    private final Path other;
    private final MessageBus ownMessageBus;
    private final boolean parallelIndexerEnabled;
    private final int partitionBy;
    private final DateFormat partitionDirFmt;
    private final PartitionFrameFactory partitionFrameFactory;
    private final LongList partitionRemoveCandidates = new LongList();
    private final Path path;
    private final AtomicLong physicallyWrittenRowsSinceLastCommit = new AtomicLong();
    private final int rootLen;
    private final FragileCode RECOVER_FROM_META_RENAME_FAILURE = this::recoverFromMetaRenameFailure;
    private final Row row = new RowImpl();
    private final LongList rowValueIsNotNull = new LongList();
    private final TxReader slaveTxReader;
    private final ObjList<MapWriter> symbolMapWriters;
    private final IntList symbolRewriteMap = new IntList();
    private final MemoryMARW todoMem = Vm.getMARWInstance();
    private final TxWriter txWriter;
    private final FindVisitor removePartitionDirsNotAttached = this::removePartitionDirsNotAttached;
    private final TxnScoreboard txnScoreboard;
    private final Uuid uuid = new Uuid();
    private final LowerCaseCharSequenceIntHashMap validationMap = new LowerCaseCharSequenceIntHashMap();
    private final WeakClosableObjectPool<MemoryCMOR> walColumnMemoryPool;
    private final ObjList<MemoryCMOR> walMappedColumns = new ObjList<>();
    private ObjList<? extends MemoryA> activeColumns;
    private ObjList<Runnable> activeNullSetters;
    private ColumnVersionReader attachColumnVersionReader;
    private IndexBuilder attachIndexBuilder;
    private long attachMaxTimestamp;
    private MemoryCMR attachMetaMem;
    private TableWriterMetadata attachMetadata;
    private long attachMinTimestamp;
    private TxReader attachTxReader;
    private long avgRecordSize;
    private boolean avoidIndexOnCommit = false;
    private int columnCount;
    private long committedMasterRef;
    private DedupColumnCommitAddresses dedupColumnCommitAddresses;
    private String designatedTimestampColumnName;
    private boolean distressed = false;
    private DropIndexOperator dropIndexOperator;
    private int indexCount;
    private int lastErrno;
    private boolean lastOpenPartitionIsReadOnly;
    private long lastOpenPartitionTs = Long.MIN_VALUE;
    private long lastPartitionTimestamp;
    private LifecycleManager lifecycleManager;
    private int lockFd = -1;
    private long masterRef = 0L;
    private int metaPrevIndex;
    private final FragileCode RECOVER_FROM_TODO_WRITE_FAILURE = this::recoverFromTodoWriteFailure;
    private int metaSwapIndex;
    private long minSplitPartitionTimestamp;
    private long noOpRowCount;
    private ReadOnlyObjList<? extends MemoryCR> o3Columns;
    private long o3CommitBatchTimestampMin = Long.MAX_VALUE;
    private long o3EffectiveLag = 0L;
    private boolean o3InError = false;
    private long o3MasterRef = -1L;
    private ObjList<MemoryCARW> o3MemColumns;
    private ObjList<MemoryCARW> o3MemColumns2;
    private ObjList<Runnable> o3NullSetters;
    private ObjList<Runnable> o3NullSetters2;
    private PagedDirectLongList o3PartitionUpdateSink;
    private long o3RowCount;
    private MemoryMAT o3TimestampMem;
    private MemoryARW o3TimestampMemCpy;
    private long partitionTimestampHi;
    private boolean performRecovery;
    private PurgingOperator purgingOperator;
    private boolean removeDirOnCancelRow = true;
    private int rowAction = ROW_ACTION_OPEN_PARTITION;
    private TableToken tableToken;
    private final O3ColumnUpdateMethod o3MoveWalFromFilesToLastPartitionRef = this::o3MoveWalFromFilesToLastPartition;
    private final O3ColumnUpdateMethod o3SortFixColumnRef = this::o3SortFixColumn;
    private final O3ColumnUpdateMethod o3SortVarColumnRef = this::o3SortVarColumn;
    private final O3ColumnUpdateMethod o3MergeVarColumnLagRef = this::o3MergeVarColumnLag;
    private final O3ColumnUpdateMethod o3MoveUncommittedRef = this::o3MoveUncommitted0;
    private final O3ColumnUpdateMethod o3MoveLagRef = this::o3MoveLag0;
    private final O3ColumnUpdateMethod o3MergeFixColumnLagRef = this::o3MergeFixColumnLag;
    private long tempMem16b = Unsafe.malloc(16, MemoryTag.NATIVE_TABLE_WRITER);
    private LongConsumer timestampSetter;
    private long todoTxn;
    private final FragileCode RECOVER_FROM_SYMBOL_MAP_WRITER_FAILURE = this::recoverFromSymbolMapWriterFailure;
    private final FragileCode RECOVER_FROM_SWAP_RENAME_FAILURE = this::recoverFromSwapRenameFailure;
    private final FragileCode RECOVER_FROM_COLUMN_OPEN_FAILURE = this::recoverOpenColumnFailure;
    private UpdateOperatorImpl updateOperatorImpl;
    private WalTxnDetails walTxnDetails;

    public TableWriter(
            CairoConfiguration configuration,
            TableToken tableToken,
            MessageBus messageBus,
            MessageBus ownMessageBus,
            boolean lock,
            LifecycleManager lifecycleManager,
            CharSequence root,
            DdlListener ddlListener,
            Metrics metrics
    ) {
        LOG.info().$("open '").utf8(tableToken.getTableName()).$('\'').$();
        this.configuration = configuration;
        this.ddlListener = ddlListener;
        this.partitionFrameFactory = new PartitionFrameFactory(configuration);
        this.mixedIOFlag = configuration.isWriterMixedIOEnabled();
        this.metrics = metrics;
        this.ownMessageBus = ownMessageBus;
        this.messageBus = ownMessageBus != null ? ownMessageBus : messageBus;
        this.lifecycleManager = lifecycleManager;
        this.parallelIndexerEnabled = configuration.isParallelIndexingEnabled();
        this.ff = configuration.getFilesFacade();
        this.mkDirMode = configuration.getMkDirMode();
        this.fileOperationRetryCount = configuration.getFileOperationRetryCount();
        this.tableToken = tableToken;
        this.o3QuickSortEnabled = configuration.isO3QuickSortEnabled();
        this.o3ColumnMemorySize = configuration.getO3ColumnMemorySize();
        this.path = new Path().of(root).concat(tableToken);
        this.other = new Path().of(root).concat(tableToken);
        this.rootLen = path.length();
        try {
            if (lock) {
                lock();
            } else {
                this.lockFd = -1;
            }
            int todo = readTodo();
            if (todo == TODO_RESTORE_META) {
                repairMetaRename((int) todoMem.getLong(48));
            }
            this.ddlMem = Vm.getMARInstance(configuration.getCommitMode());
            this.metaMem = Vm.getMRInstance();
            this.columnVersionWriter = openColumnVersionFile(configuration, path, rootLen);

            openMetaFile(ff, path, rootLen, metaMem);
            this.metadata = new TableWriterMetadata(this.tableToken, metaMem);
            this.partitionBy = metadata.getPartitionBy();
            this.txWriter = new TxWriter(ff, configuration).ofRW(path.concat(TXN_FILE_NAME).$(), partitionBy);
            this.txnScoreboard = new TxnScoreboard(ff, configuration.getTxnScoreboardEntryCount()).ofRW(path.trimTo(rootLen));
            path.trimTo(rootLen);
            this.o3ColumnOverrides = metadata.isWalEnabled() ? new ObjList<>() : null;
            // we have to do truncate repair at this stage of constructor
            // because this operation requires metadata
            switch (todo) {
                case TODO_TRUNCATE:
                    repairTruncate();
                    break;
                case TODO_RESTORE_META:
                case -1:
                    break;
                default:
                    LOG.error().$("ignoring unknown *todo* [code=").$(todo).I$();
                    break;
            }
            this.columnCount = metadata.getColumnCount();
            if (metadata.getTimestampIndex() > -1) {
                this.designatedTimestampColumnName = metadata.getColumnName(metadata.getTimestampIndex());
            }
            this.rowValueIsNotNull.extendAndSet(columnCount, 0);
            this.columns = new ObjList<>(columnCount * 2);
            this.o3MemColumns = new ObjList<>(columnCount * 2);
            this.o3MemColumns2 = new ObjList<>(columnCount * 2);
            this.o3Columns = this.o3MemColumns;
            this.activeColumns = columns;
            this.symbolMapWriters = new ObjList<>(columnCount);
            this.indexers = new ObjList<>(columnCount);
            this.denseSymbolMapWriters = new ObjList<>(metadata.getSymbolMapCount());
            this.nullSetters = new ObjList<>(columnCount);
            this.o3NullSetters = new ObjList<>(columnCount);
            this.o3NullSetters2 = new ObjList<>(columnCount);
            this.activeNullSetters = nullSetters;
            if (PartitionBy.isPartitioned(partitionBy)) {
                this.partitionDirFmt = PartitionBy.getPartitionDirFormatMethod(partitionBy);
                this.partitionTimestampHi = txWriter.getLastPartitionTimestamp();
            } else {
                this.partitionDirFmt = null;
            }

            configureColumnMemory();
            configureTimestampSetter();
            this.appendTimestampSetter = timestampSetter;
            configureAppendPosition();
            purgeUnusedPartitions();
            minSplitPartitionTimestamp = findMinSplitPartitionTimestamp();
            clearTodoLog();
            this.slaveTxReader = new TxReader(ff);
            commandQueue = new RingQueue<>(
                    TableWriterTask::new,
                    configuration.getWriterCommandQueueSlotSize(),
                    configuration.getWriterCommandQueueCapacity(),
                    MemoryTag.NATIVE_REPL
            );
            commandSubSeq = new SCSequence();
            commandPubSeq = new MPSequence(commandQueue.getCycle());
            commandPubSeq.then(commandSubSeq).then(commandPubSeq);
            walColumnMemoryPool = new WeakClosableObjectPool<>(GET_MEMORY_CMOR, columnCount);
            o3LastTimestampSpreads = new long[configuration.getO3LagCalculationWindowsSize()];
            Arrays.fill(o3LastTimestampSpreads, 0);
        } catch (Throwable e) {
            doClose(false);
            throw e;
        }
    }

    @TestOnly
    public TableWriter(CairoConfiguration configuration, TableToken tableToken, Metrics metrics) {
        this(configuration, tableToken, null, new MessageBusImpl(configuration), true, DefaultLifecycleManager.INSTANCE, configuration.getRoot(), DefaultDdlListener.INSTANCE, metrics);
    }

    @TestOnly
    public TableWriter(CairoConfiguration configuration, TableToken tableToken, MessageBus messageBus, Metrics metrics) {
        this(configuration, tableToken, null, messageBus, true, DefaultLifecycleManager.INSTANCE, configuration.getRoot(), DefaultDdlListener.INSTANCE, metrics);
    }

    @TestOnly
    public static void dispatchO3CallbackQueue0(RingQueue<O3CallbackTask> queue, int queuedCount, Sequence subSeq, SOUnboundedCountDownLatch o3DoneLatch) {
        while (!o3DoneLatch.done(queuedCount)) {
            long cursor = subSeq.next();
            if (cursor > -1) {
                O3CallbackJob.runCallbackWithCol(queue.get(cursor), cursor, subSeq);
            } else {
                Os.pause();
            }
        }
    }

    public static int getPrimaryColumnIndex(int index) {
        return index * 2;
    }

    public static int getSecondaryColumnIndex(int index) {
        return getPrimaryColumnIndex(index) + 1;
    }

    public static long getTimestampIndexValue(long timestampIndex, long indexRow) {
        return Unsafe.getUnsafe().getLong(timestampIndex + indexRow * 16);
    }

    @Override
    public void addColumn(@NotNull CharSequence columnName, int columnType, SecurityContext securityContext) {
        addColumn(
                columnName,
                columnType,
                configuration.getDefaultSymbolCapacity(),
                configuration.getDefaultSymbolCacheFlag(),
                false,
                0,
                false,
                false,
                securityContext
        );
    }

    @Override
    public void addColumn(
            CharSequence columnName,
            int columnType,
            int symbolCapacity,
            boolean symbolCacheFlag,
            boolean isIndexed,
            int indexValueBlockCapacity,
            boolean isDedupKey
    ) {
        addColumn(
                columnName,
                columnType,
                symbolCapacity,
                symbolCacheFlag,
                isIndexed,
                indexValueBlockCapacity,
                false,
                isDedupKey,
                null
        );
    }

    @Override
    public void addColumn(
            CharSequence columnName,
            int columnType,
            int symbolCapacity,
            boolean symbolCacheFlag,
            boolean isIndexed,
            int indexValueBlockCapacity,
            boolean isDedupKey,
            SecurityContext securityContext
    ) {
        addColumn(
                columnName,
                columnType,
                symbolCapacity,
                symbolCacheFlag,
                isIndexed,
                indexValueBlockCapacity,
                false,
                isDedupKey,
                securityContext
        );
    }

    /**
     * Adds new column to table, which can be either empty or can have data already. When existing columns
     * already have data this function will create ".top" file in addition to column files. ".top" file contains
     * size of partition at the moment of column creation. It must be used to accurately position inside new
     * column when either appending or reading.
     *
     * <b>Failures</b>
     * Adding new column can fail in many situations. None of the failures affect integrity of data that is already in
     * the table but can leave instance of TableWriter in inconsistent state. When this happens function will throw CairoError.
     * Calling code must close TableWriter instance and open another when problems are rectified. Those problems would be
     * either with disk or memory or both.
     * <p>
     * Whenever function throws CairoException application code can continue using TableWriter instance and may attempt to
     * add columns again.
     *
     * <b>Transactions</b>
     * <p>
     * Pending transaction will be committed before function attempts to add column. Even when function is unsuccessful it may
     * still have committed transaction.
     *
     * @param columnName              of column either ASCII or UTF8 encoded.
     * @param symbolCapacity          when column columnType is SYMBOL this parameter specifies approximate capacity for symbol map.
     *                                It should be equal to number of unique symbol values stored in the table and getting this
     *                                value badly wrong will cause performance degradation. Must be power of 2
     * @param symbolCacheFlag         when set to true, symbol values will be cached on Java heap.
     * @param columnType              {@link ColumnType}
     * @param isIndexed               configures column to be indexed or not
     * @param indexValueBlockCapacity approximation of number of rows for single index key, must be power of 2
     * @param isSequential            for columns that contain sequential values query optimiser can make assumptions on range searches (future feature)
     */
    public void addColumn(
            CharSequence columnName,
            int columnType,
            int symbolCapacity,
            boolean symbolCacheFlag,
            boolean isIndexed,
            int indexValueBlockCapacity,
            boolean isSequential,
            boolean isDedupKey,
            SecurityContext securityContext
    ) {
        assert txWriter.getLagRowCount() == 0;
        assert indexValueBlockCapacity == Numbers.ceilPow2(indexValueBlockCapacity) : "power of 2 expected";
        assert symbolCapacity == Numbers.ceilPow2(symbolCapacity) : "power of 2 expected";

        checkDistressed();
        checkColumnName(columnName);

        if (getColumnIndexQuiet(metaMem, columnName, columnCount) != -1) {
            throw CairoException.duplicateColumn(columnName);
        }

        commit();

        long columnNameTxn = getTxn();
        LOG.info().$("adding column '").utf8(columnName).$('[').$(ColumnType.nameOf(columnType)).$("], columnName txn ").$(columnNameTxn).$(" to ").$(path).$();

        // create new _meta.swp
        this.metaSwapIndex = addColumnToMeta(columnName, columnType, isIndexed, indexValueBlockCapacity, isSequential, isDedupKey);

        // close _meta so we can rename it
        metaMem.close();

        // validate new meta
        validateSwapMeta(columnName);

        // rename _meta to _meta.prev
        renameMetaToMetaPrev(columnName);

        // after we moved _meta to _meta.prev
        // we have to have _todo to restore _meta should anything go wrong
        writeRestoreMetaTodo(columnName);

        // rename _meta.swp to _meta
        renameSwapMetaToMeta(columnName);

        if (ColumnType.isSymbol(columnType)) {
            try {
                createSymbolMapWriter(columnName, columnNameTxn, symbolCapacity, symbolCacheFlag);
            } catch (CairoException e) {
                runFragile(RECOVER_FROM_SYMBOL_MAP_WRITER_FAILURE, columnName, e);
            }
        } else {
            // maintain sparse list of symbol writers
            symbolMapWriters.extendAndSet(columnCount, NullMapWriter.INSTANCE);
        }

        // add column objects
        configureColumn(columnType, isIndexed, columnCount);
        if (isIndexed) {
            populateDenseIndexerList();
        }

        // increment column count
        columnCount++;

        // extend columnTop list to make sure row cancel can work
        // need for setting correct top is hard to test without being able to read from table
        int columnIndex = columnCount - 1;

        // Set txn number in the column version file to mark the transaction where the column is added
        columnVersionWriter.upsertDefaultTxnName(columnIndex, columnNameTxn, txWriter.getLastPartitionTimestamp());

        // create column files
        if (txWriter.getTransientRowCount() > 0 || !PartitionBy.isPartitioned(partitionBy)) {
            try {
                openNewColumnFiles(columnName, columnType, isIndexed, indexValueBlockCapacity);
            } catch (CairoException e) {
                runFragile(RECOVER_FROM_COLUMN_OPEN_FAILURE, columnName, e);
            }
        }

        try {
            // open _meta file
            openMetaFile(ff, path, rootLen, metaMem);

            // remove _todo
            clearTodoLog();
        } catch (CairoException e) {
            throwDistressException(e);
        }

        bumpMetadataAndColumnStructureVersion();

        metadata.addColumn(columnName, columnType, isIndexed, indexValueBlockCapacity, columnIndex, isSequential, symbolCapacity, isDedupKey);

        if (!Os.isWindows()) {
            ff.fsyncAndClose(TableUtils.openRO(ff, path.$(), LOG));
        }

        if (securityContext != null) {
            ddlListener.onColumnAdded(securityContext, tableToken, columnName);
        }
    }

    @Override
    public void addIndex(@NotNull CharSequence columnName, int indexValueBlockSize) {
        assert indexValueBlockSize == Numbers.ceilPow2(indexValueBlockSize) : "power of 2 expected";

        checkDistressed();

        final int columnIndex = getColumnIndexQuiet(metaMem, columnName, columnCount);

        if (columnIndex == -1) {
            throw CairoException.nonCritical().put("column '").put(columnName).put("' does not exist");
        }

        commit();

        if (isColumnIndexed(metaMem, columnIndex)) {
            throw CairoException.nonCritical().put("already indexed [column=").put(columnName).put(']');
        }

        final int existingType = getColumnType(metaMem, columnIndex);
        LOG.info().$("adding index to '").utf8(columnName).$('[').$(ColumnType.nameOf(existingType)).$(", path=").$(path).I$();

        if (!ColumnType.isSymbol(existingType)) {
            LOG.error().$("cannot create index for [column='").utf8(columnName).$(", type=").$(ColumnType.nameOf(existingType)).$(", path=").$(path).I$();
            throw CairoException.nonCritical().put("cannot create index for [column='").put(columnName).put(", type=").put(ColumnType.nameOf(existingType)).put(", path=").put(path).put(']');
        }

        // create indexer
        final SymbolColumnIndexer indexer = new SymbolColumnIndexer(configuration);

        final long columnNameTxn = columnVersionWriter.getColumnNameTxn(txWriter.getLastPartitionTimestamp(), columnIndex);
        try {
            try {
                // edge cases here are:
                // column spans only part of table - e.g. it was added after table was created and populated
                // column has top value, e.g. does not span entire partition
                // to this end, we have a super-edge case:

                // This piece of code is unbelievably fragile!
                if (PartitionBy.isPartitioned(partitionBy)) {
                    // run indexer for the whole table
                    indexHistoricPartitions(indexer, columnName, indexValueBlockSize);
                    long timestamp = txWriter.getLastPartitionTimestamp();
                    if (timestamp != Numbers.LONG_NaN) {
                        path.trimTo(rootLen);
                        setStateForTimestamp(path, timestamp);
                        // create index in last partition
                        indexLastPartition(indexer, columnName, columnNameTxn, columnIndex, indexValueBlockSize);
                    }
                } else {
                    setStateForTimestamp(path, 0);
                    // create index in last partition
                    indexLastPartition(indexer, columnName, columnNameTxn, columnIndex, indexValueBlockSize);
                }
            } finally {
                path.trimTo(rootLen);
            }
        } catch (Throwable e) {
            LOG.error().$("rolling back index created so far [path=").$(path).I$();
            removeIndexFiles(columnName, columnIndex);
            throw e;
        }

        // set index flag in metadata and  create new _meta.swp
        metaSwapIndex = copyMetadataAndSetIndexAttrs(columnIndex, META_FLAG_BIT_INDEXED, indexValueBlockSize);

        swapMetaFile(columnName);

        indexers.extendAndSet(columnIndex, indexer);
        populateDenseIndexerList();

        TableColumnMetadata columnMetadata = metadata.getColumnMetadata(columnIndex);
        columnMetadata.setIndexed(true);
        columnMetadata.setIndexValueBlockCapacity(indexValueBlockSize);

        LOG.info().$("ADDED index to '").utf8(columnName).$('[').$(ColumnType.nameOf(existingType)).$("]' to ").$(path).$();
    }

    public void addPhysicallyWrittenRows(long rows) {
        physicallyWrittenRowsSinceLastCommit.addAndGet(rows);
        metrics.tableWriter().addPhysicallyWrittenRows(rows);
    }

    public void apply(AbstractOperation operation, long seqTxn) {
        try {
            setSeqTxn(seqTxn);
            long txnBefore = getTxn();
            operation.apply(this, true);
            if (txnBefore == getTxn()) {
                // Commit to update seqTxn
                txWriter.commit(denseSymbolMapWriters);
            }
        } catch (CairoException ex) {
            // This is non-critical error, we can mark seqTxn as processed
            if (ex.isWALTolerable()) {
                try {
                    rollback(); // rollback in case on any dirty state
                    commitSeqTxn(seqTxn);
                } catch (Throwable th2) {
                    LOG.critical().$("could not rollback, table is distressed [table=").utf8(tableToken.getTableName()).$(", error=").$(th2).I$();
                }
            }
            throw ex;
        } catch (Throwable th) {
            try {
                rollback(); // rollback seqTxn
            } catch (Throwable th2) {
                LOG.critical().$("could not rollback, table is distressed [table=").utf8(tableToken.getTableName()).$(", error=").$(th2).I$();
            }
            throw th;
        }
    }

    @Override
    public long apply(AlterOperation alterOp, boolean contextAllowsAnyStructureChanges) throws AlterTableContextException {
        return alterOp.apply(this, contextAllowsAnyStructureChanges);
    }

    @Override
    public long apply(UpdateOperation operation) {
        return operation.apply(this, true);
    }

    @Override
    public AttachDetachStatus attachPartition(long timestamp) {
        // -1 means unknown size
        return attachPartition(timestamp, -1L);
    }

    /**
     * Attaches a partition to the table. If size is given, partition file data is not validated.
     *
     * @param timestamp     partition timestamp
     * @param partitionSize partition size in rows. Negative means unknown size.
     * @return attached status code
     */
    public AttachDetachStatus attachPartition(long timestamp, long partitionSize) {
        // Partitioned table must have a timestamp
        // SQL compiler will check that table has it
        assert metadata.getTimestampIndex() > -1;

        if (txWriter.attachedPartitionsContains(timestamp)) {
            LOG.info().$("partition is already attached [path=").$(path).I$();
            // TODO: potentially we can merge with existing data
            return AttachDetachStatus.ATTACH_ERR_PARTITION_EXISTS;
        }

        if (inTransaction()) {
            LOG.info().$("committing open transaction before applying attach partition command [table=").utf8(tableToken.getTableName())
                    .$(", partition=").$ts(timestamp).I$();
            commit();

            // Check that partition we're about to attach hasn't appeared after commit
            if (txWriter.attachedPartitionsContains(timestamp)) {
                LOG.info().$("partition is already attached [path=").$(path).I$();
                return AttachDetachStatus.ATTACH_ERR_PARTITION_EXISTS;
            }
        }

        // final name of partition folder after attach
        setPathForPartition(path.trimTo(rootLen), partitionBy, timestamp, getTxn());
        path.$();

        if (ff.exists(path)) {
            // Very unlikely since txn is part of the folder name
            return AttachDetachStatus.ATTACH_ERR_DIR_EXISTS;
        }

        Path detachedPath = Path.PATH.get().of(configuration.getRoot()).concat(tableToken);
        setPathForPartition(detachedPath, partitionBy, timestamp, -1L);
        detachedPath.put(configuration.getAttachPartitionSuffix()).$();
        int detachedRootLen = detachedPath.length();
        boolean forceRenamePartitionDir = partitionSize < 0;

        boolean checkPassed = false;
        boolean isSoftLink;
        try {
            if (ff.exists(detachedPath)) {

                isSoftLink = ff.isSoftLink(detachedPath); // returns false regardless in Windows

                // detached metadata files validation
                CharSequence timestampColName = metadata.getColumnMetadata(metadata.getTimestampIndex()).getName();
                if (partitionSize > -1L) {
                    // read detachedMinTimestamp and detachedMaxTimestamp
                    readPartitionMinMax(ff, timestamp, detachedPath.trimTo(detachedRootLen), timestampColName, partitionSize);
                } else {
                    // read size, detachedMinTimestamp and detachedMaxTimestamp
                    partitionSize = readPartitionSizeMinMax(ff, timestamp, detachedPath.trimTo(detachedRootLen), timestampColName);
                }

                if (partitionSize < 1) {
                    return AttachDetachStatus.ATTACH_ERR_EMPTY_PARTITION;
                }

                if (forceRenamePartitionDir && !attachPrepare(timestamp, partitionSize, detachedPath, detachedRootLen)) {
                    attachValidateMetadata(partitionSize, detachedPath.trimTo(detachedRootLen), timestamp);
                }

                // main columnVersionWriter is now aligned with the detached partition values read from partition _cv file
                // in case of an error it has to be clean up

                if (forceRenamePartitionDir && configuration.attachPartitionCopy() && !isSoftLink) { // soft links are read-only, no copy involved
                    // Copy partition if configured to do so and it's not CSV import
                    if (ff.copyRecursive(detachedPath.trimTo(detachedRootLen), path, configuration.getMkDirMode()) == 0) {
                        LOG.info().$("copied partition dir [from=").$(detachedPath).$(", to=").$(path).I$();
                    } else {
                        LOG.error().$("could not copy [errno=").$(ff.errno()).$(", from=").$(detachedPath).$(", to=").$(path).I$();
                        return AttachDetachStatus.ATTACH_ERR_COPY;
                    }
                } else {
                    if (ff.rename(detachedPath.trimTo(detachedRootLen).$(), path) == FILES_RENAME_OK) {
                        LOG.info().$("renamed partition dir [from=").$(detachedPath).$(", to=").$(path).I$();
                    } else {
                        LOG.error().$("could not rename [errno=").$(ff.errno()).$(", from=").$(detachedPath).$(", to=").$(path).I$();
                        return AttachDetachStatus.ATTACH_ERR_RENAME;
                    }
                }

                checkPassed = true;
            } else {
                LOG.info().$("attach partition command failed, partition to attach does not exist [path=").$(detachedPath).I$();
                return AttachDetachStatus.ATTACH_ERR_MISSING_PARTITION;
            }
        } finally {
            path.trimTo(rootLen);
            if (!checkPassed) {
                columnVersionWriter.readUnsafe();
            }
        }

        try {
            // find out lo, hi ranges of partition attached as well as size
            assert timestamp <= attachMinTimestamp && attachMinTimestamp <= attachMaxTimestamp;
            long nextMinTimestamp = Math.min(attachMinTimestamp, txWriter.getMinTimestamp());
            long nextMaxTimestamp = Math.max(attachMaxTimestamp, txWriter.getMaxTimestamp());
            boolean appendPartitionAttached = size() == 0 || txWriter.getNextPartitionTimestamp(nextMaxTimestamp) > txWriter.getNextPartitionTimestamp(txWriter.getMaxTimestamp());

            txWriter.beginPartitionSizeUpdate();
            txWriter.updatePartitionSizeByTimestamp(timestamp, partitionSize, getTxn());
            txWriter.finishPartitionSizeUpdate(nextMinTimestamp, nextMaxTimestamp);
            if (isSoftLink) {
                txWriter.setPartitionReadOnlyByTimestamp(timestamp, true);
            }
            txWriter.bumpTruncateVersion();

            columnVersionWriter.commit();
            txWriter.setColumnVersion(columnVersionWriter.getVersion());
            txWriter.commit(denseSymbolMapWriters);

            LOG.info().$("partition attached [table=").utf8(tableToken.getTableName())
                    .$(", partition=").$ts(timestamp).I$();

            if (appendPartitionAttached) {
                LOG.info().$("switch partition after partition attach [tableName=").utf8(tableToken.getTableName())
                        .$(", partition=").$ts(timestamp).I$();
                freeColumns(true);
                configureAppendPosition();
            }
            return AttachDetachStatus.OK;
        } catch (Throwable e) {
            // This is pretty serious, after partition copied there are no OS operations to fail
            // Do full rollback to clean up the state
            LOG.critical().$("failed on attaching partition to the table and rolling back [tableName=").utf8(tableToken.getTableName())
                    .$(", error=").$(e).I$();
            rollback();
            throw e;
        }
    }

    @Override
    public void changeCacheFlag(int columnIndex, boolean cache) {
        checkDistressed();

        commit();

        final MapWriter symbolMapWriter = symbolMapWriters.getQuick(columnIndex);
        if (symbolMapWriter.isCached() != cache) {
            symbolMapWriter.updateCacheFlag(cache);
        } else {
            return;
        }
        updateMetaStructureVersion();
    }

    public boolean checkScoreboardHasReadersBeforeLastCommittedTxn() {
        long lastCommittedTxn = txWriter.getTxn();
        try {
            if (txnScoreboard.acquireTxn(lastCommittedTxn)) {
                txnScoreboard.releaseTxn(lastCommittedTxn);
            }
        } catch (CairoException ex) {
            // Scoreboard can be over allocated, don't stall writing because of that.
            // Schedule async purge and continue
            LOG.critical().$("cannot lock last txn in scoreboard, partition purge will be scheduled [table=")
                    .utf8(tableToken.getTableName())
                    .$(", txn=").$(lastCommittedTxn)
                    .$(", error=").$(ex.getFlyweightMessage())
                    .$(", errno=").$(ex.getErrno()).I$();
        }

        return txnScoreboard.getMin() != lastCommittedTxn;
    }

    @Override
    public void close() {
        if (lifecycleManager.close() && isOpen()) {
            doClose(true);
        }
    }

    public void closeActivePartition(boolean truncate) {
        LOG.debug().$("closing last partition [table=").utf8(tableToken.getTableName()).I$();
        closeAppendMemoryTruncate(truncate);
        freeIndexers();
    }

    @Override
    public long commit() {
        return commit(0);
    }

    public void commitSeqTxn(long seqTxn) {
        txWriter.setSeqTxn(seqTxn);
        txWriter.commit(denseSymbolMapWriters);
    }

    public void commitSeqTxn() {
        txWriter.commit(denseSymbolMapWriters);
    }

    public long commitWalTransaction(
            @Transient Path walPath,
            boolean inOrder,
            long rowLo,
            long rowHi,
            long o3TimestampMin,
            long o3TimestampMax,
            SymbolMapDiffCursor mapDiffCursor,
            long seqTxn
    ) {
        if (inTransaction()) {
            // When writer is returned to pool, it should be rolled back. Having an open transaction is very suspicious.
            // Set the writer to distressed state and throw exception so that writer is re-created.
            distressed = true;
            throw CairoException.critical(0).put("cannot process WAL while in transaction");
        }

        physicallyWrittenRowsSinceLastCommit.set(0);
        txWriter.beginPartitionSizeUpdate();
        long commitToTimestamp = walTxnDetails.getCommitToTimestamp(seqTxn);

        if (commitToTimestamp != WalTxnDetails.FORCE_FULL_COMMIT) {
            final int maxLagTxnCount = configuration.getWalMaxLagTxnCount();
            if (txWriter.getLagTxnCount() >= maxLagTxnCount) {
                // Too many txns are in the lag, so force a full commit.
                commitToTimestamp = WalTxnDetails.FORCE_FULL_COMMIT;
            } else {
                // If committed to this timestamp, will it make any of the transactions fully committed?
                long canCommitToTxn = walTxnDetails.getFullyCommittedTxn(txWriter.getSeqTxn(), seqTxn, commitToTimestamp);
                if (canCommitToTxn <= txWriter.getSeqTxn()) {
                    // no transactions will be fully committed anyway, copy to LAG without committing.
                    commitToTimestamp = Long.MIN_VALUE;
                }
            }
        }

        LOG.info().$("processing WAL [path=").$(walPath).$(", roLo=").$(rowLo)
                .$(", roHi=").$(rowHi)
                .$(", seqTxn=").$(seqTxn)
                .$(", tsMin=").$ts(o3TimestampMin).$(", tsMax=").$ts(o3TimestampMax)
                .$(", commitToTimestamp=").$ts(commitToTimestamp)
                .I$();

        final long committedRowCount = txWriter.getRowCount();
        long maxCommittedTimestamp = processWalBlock(walPath, metadata.getTimestampIndex(), inOrder, rowLo, rowHi, o3TimestampMin, o3TimestampMax, mapDiffCursor, commitToTimestamp);

        if (maxCommittedTimestamp != Long.MIN_VALUE) {
            // Useful for debugging
            // assert readTimestampRaw(txWriter.transientRowCount) == txWriter.getMaxTimestamp();

            final long rowsAdded = txWriter.getRowCount() - committedRowCount;

            updateIndexes();
            columnVersionWriter.commit();

            if (txWriter.getLagRowCount() == 0) {
                txWriter.setSeqTxn(seqTxn);
                txWriter.setLagTxnCount(0);
            } else {
                long committedTxn = walTxnDetails.getFullyCommittedTxn(txWriter.getSeqTxn(), seqTxn, maxCommittedTimestamp);
                txWriter.setSeqTxn(committedTxn);
                txWriter.setLagTxnCount((int) (seqTxn - committedTxn));
            }

            syncColumns();
            txWriter.setColumnVersion(columnVersionWriter.getVersion());
            txWriter.commit(denseSymbolMapWriters);

            squashSplitPartitions(minSplitPartitionTimestamp, txWriter.maxTimestamp, configuration.getO3LastPartitionMaxSplits());

            // Bookmark masterRef to track how many rows is in uncommitted state
            committedMasterRef = masterRef;
            processPartitionRemoveCandidates();

            metrics.tableWriter().incrementCommits();
            metrics.tableWriter().addCommittedRows(rowsAdded);

            shrinkO3Mem();
            return rowsAdded;
        }

        // Nothing was committed to the table, only copied to LAG.
        // Keep in memory last committed seq txn, but do not write it to _txn file.
        txWriter.setLagTxnCount((int) (seqTxn - txWriter.getSeqTxn()));
        shrinkO3Mem();
        return 0L;
    }

    public void destroy() {
        // Closes all the files and makes this instance unusable e.g. it cannot return to the pool on close.
        LOG.info().$("closing table files [table=").utf8(tableToken.getTableName())
                .$(", dirName=").utf8(tableToken.getDirName()).I$();
        distressed = true;
        doClose(false);
    }

    public AttachDetachStatus detachPartition(long timestamp) {
        // Should be checked by SQL compiler
        assert metadata.getTimestampIndex() > -1;
        assert PartitionBy.isPartitioned(partitionBy);

        if (inTransaction()) {
            LOG.info()
                    .$("committing open transaction before applying detach partition command [table=")
                    .utf8(tableToken.getTableName())
                    .$(", partition=").$ts(timestamp)
                    .I$();
            commit();
        }

        timestamp = txWriter.getLogicalPartitionTimestamp(timestamp);
        if (timestamp == txWriter.getLogicalPartitionTimestamp(txWriter.getMaxTimestamp())) {
            return AttachDetachStatus.DETACH_ERR_ACTIVE;
        }

        int partitionIndex = txWriter.getPartitionIndex(timestamp);
        if (partitionIndex < 0) {
            assert !txWriter.attachedPartitionsContains(timestamp);
            return AttachDetachStatus.DETACH_ERR_MISSING_PARTITION;
        }

        // To detach the partition, squash it into single folder if required
        squashPartitionForce(partitionIndex);

        // To check that partition is squashed get the next partition and
        // verify that it's not the same timestamp as the one we are trying to detach.
        // The next partition should exist, since last partition cannot be detached.
        assert txWriter.getLogicalPartitionTimestamp(txWriter.getPartitionTimestampByIndex(partitionIndex + 1)) != timestamp;

        long minTimestamp = txWriter.getMinTimestamp();
        long partitionNameTxn = txWriter.getPartitionNameTxn(partitionIndex);
        Path detachedPath = Path.PATH.get();

        try {
            // path: partition folder to be detached
            setPathForPartition(path.trimTo(rootLen), partitionBy, timestamp, partitionNameTxn);
            if (!ff.exists(path.$())) {
                LOG.error().$("partition folder does not exist [path=").$(path).I$();
                return AttachDetachStatus.DETACH_ERR_MISSING_PARTITION_DIR;
            }

            final int detachedPathLen;
            AttachDetachStatus attachDetachStatus;
            if (ff.isSoftLink(path)) {
                detachedPathLen = 0;
                attachDetachStatus = AttachDetachStatus.OK;
                LOG.info().$("detaching partition via unlink [path=").$(path).I$();
            } else {

                detachedPath.of(configuration.getRoot()).concat(tableToken.getDirName());
                int detachedRootLen = detachedPath.length();
                // detachedPath: detached partition folder
                if (!ff.exists(detachedPath.slash$())) {
                    // the detached and standard folders can have different roots
                    // (server.conf: cairo.sql.detached.root)
                    if (0 != ff.mkdirs(detachedPath, mkDirMode)) {
                        LOG.error().$("could no create detached partition folder [errno=").$(ff.errno())
                                .$(", path=").$(detachedPath).I$();
                        return AttachDetachStatus.DETACH_ERR_MKDIR;
                    }
                }
                setPathForPartition(detachedPath.trimTo(detachedRootLen), partitionBy, timestamp, -1L);
                detachedPath.put(DETACHED_DIR_MARKER).$();
                detachedPathLen = detachedPath.length();
                if (ff.exists(detachedPath)) {
                    LOG.error().$("detached partition folder already exist [path=").$(detachedPath).I$();
                    return AttachDetachStatus.DETACH_ERR_ALREADY_DETACHED;
                }

                // Hard link partition folder recursive to partition.detached
                if (ff.hardLinkDirRecursive(path, detachedPath, mkDirMode) != 0) {
                    if (ff.isCrossDeviceCopyError(ff.errno())) {
                        // Cross drive operation. Make full copy to another device.
                        if (ff.copyRecursive(path, detachedPath, mkDirMode) != 0) {
                            LOG.critical().$("could not copy detached partition [errno=").$(ff.errno())
                                    .$(", from=").$(path)
                                    .$(", to=").$(detachedPath)
                                    .I$();
                            return AttachDetachStatus.DETACH_ERR_COPY;
                        }
                    } else {
                        LOG.critical().$("could not create hard link to detached partition [errno=").$(ff.errno())
                                .$(", from=").$(path)
                                .$(", to=").$(detachedPath)
                                .I$();
                        return AttachDetachStatus.DETACH_ERR_HARD_LINK;
                    }
                }

                // copy _meta, _cv and _txn to partition.detached _meta, _cv and _txn
                other.of(path).trimTo(rootLen).concat(META_FILE_NAME).$(); // exists already checked
                detachedPath.trimTo(detachedPathLen).concat(META_FILE_NAME).$();

                attachDetachStatus = AttachDetachStatus.OK;
                if (-1 == copyOverwrite(detachedPath)) {
                    attachDetachStatus = AttachDetachStatus.DETACH_ERR_COPY_META;
                    LOG.critical().$("could not copy [errno=").$(ff.errno())
                            .$(", from=").$(other)
                            .$(", to=").$(detachedPath)
                            .I$();
                } else {
                    other.parent().concat(COLUMN_VERSION_FILE_NAME).$();
                    detachedPath.parent().concat(COLUMN_VERSION_FILE_NAME).$();
                    if (-1 == copyOverwrite(detachedPath)) {
                        attachDetachStatus = AttachDetachStatus.DETACH_ERR_COPY_META;
                        LOG.critical().$("could not copy [errno=").$(ff.errno())
                                .$(", from=").$(other)
                                .$(", to=").$(detachedPath)
                                .I$();
                    } else {
                        other.parent().concat(TXN_FILE_NAME).$();
                        detachedPath.parent().concat(TXN_FILE_NAME).$();
                        if (-1 == copyOverwrite(detachedPath)) {
                            attachDetachStatus = AttachDetachStatus.DETACH_ERR_COPY_META;
                            LOG.critical().$("could not copy [errno=").$(ff.errno())
                                    .$(", from=").$(other)
                                    .$(", to=").$(detachedPath)
                                    .I$();
                        }
                    }
                }
            }

            if (attachDetachStatus == AttachDetachStatus.OK) {
                // find out if we are removing min partition
                long nextMinTimestamp = minTimestamp;
                if (timestamp == txWriter.getPartitionTimestampByIndex(0)) {
                    other.of(path).trimTo(rootLen);
                    nextMinTimestamp = readMinTimestamp(txWriter.getPartitionTimestampByIndex(1));
                }

                // all good, commit
                txWriter.beginPartitionSizeUpdate();
                txWriter.removeAttachedPartitions(timestamp);
                txWriter.setMinTimestamp(nextMinTimestamp);
                txWriter.finishPartitionSizeUpdate(nextMinTimestamp, txWriter.getMaxTimestamp());
                txWriter.bumpTruncateVersion();

                columnVersionWriter.removePartition(timestamp);
                columnVersionWriter.commit();

                txWriter.setColumnVersion(columnVersionWriter.getVersion());
                txWriter.commit(denseSymbolMapWriters);
                // return at the end of the method after removing partition directory
            } else {
                // rollback detached copy
                detachedPath.trimTo(detachedPathLen).slash().$();
                if (ff.rmdir(detachedPath) != 0) {
                    LOG.error()
                            .$("could not rollback detached copy (rmdir) [errno=").$(ff.errno())
                            .$(", undo=").$(detachedPath)
                            .$(", original=").$(path)
                            .I$();
                }
                return attachDetachStatus;
            }
        } finally {
            path.trimTo(rootLen);
            other.trimTo(rootLen);
        }
        safeDeletePartitionDir(timestamp, partitionNameTxn);
        return AttachDetachStatus.OK;
    }

    @Override
    public void disableDeduplication() {
        assert txWriter.getLagRowCount() == 0;
        checkDistressed();
        LOG.info().$("disabling row deduplication [table=").utf8(tableToken.getTableName()).I$();
        updateMetadataWithDeduplicationUpsertKeys(false, null);
    }

    @Override
    public void dropIndex(@NotNull CharSequence columnName) {
        checkDistressed();

        final int columnIndex = getColumnIndexQuiet(metaMem, columnName, columnCount);
        if (columnIndex == -1) {
            throw CairoException.invalidMetadata("Column does not exist", columnName);
        }
        if (!isColumnIndexed(metaMem, columnIndex)) {
            // if a column is indexed, it is al so of type SYMBOL
            throw CairoException.invalidMetadata("Column is not indexed", columnName);
        }
        final int defaultIndexValueBlockSize = Numbers.ceilPow2(configuration.getIndexValueBlockSize());

        if (inTransaction()) {
            LOG.info()
                    .$("committing current transaction before DROP INDEX execution [txn=").$(txWriter.getTxn())
                    .$(", table=").utf8(tableToken.getTableName())
                    .$(", column=").utf8(columnName)
                    .I$();
            commit();
        }

        try {
            LOG.info().$("BEGIN DROP INDEX [txn=").$(txWriter.getTxn())
                    .$(", table=").utf8(tableToken.getTableName())
                    .$(", column=").utf8(columnName)
                    .I$();
            // drop index
            if (dropIndexOperator == null) {
                dropIndexOperator = new DropIndexOperator(configuration, this, path, other, rootLen, getPurgingOperator());
            }
            dropIndexOperator.executeDropIndex(columnName, columnIndex); // upserts column version in partitions
            // swap meta commit
            metaSwapIndex = copyMetadataAndSetIndexAttrs(columnIndex, META_FLAG_BIT_NOT_INDEXED, defaultIndexValueBlockSize);
            swapMetaFile(columnName); // bumps structure version, this is in effect a commit
            // refresh metadata
            TableColumnMetadata columnMetadata = metadata.getColumnMetadata(columnIndex);
            columnMetadata.setIndexed(false);
            columnMetadata.setIndexValueBlockCapacity(defaultIndexValueBlockSize);
            // remove indexer
            ColumnIndexer columnIndexer = indexers.getQuick(columnIndex);
            if (columnIndexer != null) {
                indexers.setQuick(columnIndex, null);
                Misc.free(columnIndexer);
                populateDenseIndexerList();
            }
            // purge old column versions
            finishColumnPurge();
            LOG.info().$("END DROP INDEX [txn=").$(txWriter.getTxn())
                    .$(", table=").utf8(tableToken.getTableName())
                    .$(", column=").utf8(columnName)
                    .I$();
        } catch (Throwable e) {
            throw CairoException.critical(0)
                    .put("Cannot DROP INDEX for [txn=").put(txWriter.getTxn())
                    .put(", table=").put(tableToken.getTableName())
                    .put(", column=").put(columnName)
                    .put("]: ").put(e.getMessage());
        }
    }

    @Override
    public void enableDeduplicationWithUpsertKeys(LongList columnsIndexes) {
        assert txWriter.getLagRowCount() == 0;
        checkDistressed();
        LogRecord logRec = LOG.info().$("enabling row deduplication [table=").utf8(tableToken.getTableName()).$(", columns=[");

        try {
            int upsertKeyColumn = columnsIndexes.size();
            for (int i = 0; i < upsertKeyColumn; i++) {
                int dedupColIndex = (int) columnsIndexes.getQuick(i);
                if (dedupColIndex < 0 || dedupColIndex >= metadata.getColumnCount()) {
                    throw CairoException.critical(0).put("Invalid column index to make a dedup key [table=")
                            .put(tableToken.getTableName()).put(", columnIndex=").put(dedupColIndex);
                }

                int columnType = metadata.getColumnType(dedupColIndex);
                if (ColumnType.isVariableLength(columnType)) {
                    throw CairoException.critical(0).put("Unsupported column type used as deduplicate key [table=")
                            .put(tableToken.getTableName())
                            .put(", column=").put(metadata.getColumnName(dedupColIndex))
                            .put(", columnType=").put(ColumnType.nameOf(columnType));
                } else if (columnType < 0) {
                    throw CairoException.critical(0).put("Invalid column used as deduplicate key, column is dropped [table=")
                            .put(tableToken.getTableName()).put(", columnIndex=").put(dedupColIndex);
                }
                if (i > 0) {
                    logRec.$(',');
                }
                logRec.$(metadata.getColumnName(dedupColIndex)).$(':').$(ColumnType.nameOf(columnType));
            }
        } finally {
            logRec.I$();
        }
        updateMetadataWithDeduplicationUpsertKeys(true, columnsIndexes);
    }

    public long getAppliedSeqTxn() {
        return txWriter.getSeqTxn() + txWriter.getLagTxnCount();
    }

    public int getColumnCount() {
        return columns.size();
    }

    public int getColumnIndex(CharSequence name) {
        int index = metadata.getColumnIndexQuiet(name);
        if (index > -1) {
            return index;
        }
        throw CairoException.critical(0).put("column '").put(name).put("' does not exist");
    }

    public long getColumnNameTxn(long partitionTimestamp, int columnIndex) {
        return columnVersionWriter.getColumnNameTxn(partitionTimestamp, columnIndex);
    }

    public long getColumnStructureVersion() {
        return txWriter.getColumnStructureVersion();
    }

    public long getColumnTop(long partitionTimestamp, int columnIndex, long defaultValue) {
        long colTop = columnVersionWriter.getColumnTop(partitionTimestamp, columnIndex);
        return colTop > -1L ? colTop : defaultValue;
    }

    public DedupColumnCommitAddresses getDedupCommitAddresses() {
        return dedupColumnCommitAddresses;
    }

    @TestOnly
    public ObjList<MapWriter> getDenseSymbolMapWriters() {
        return denseSymbolMapWriters;
    }

    public String getDesignatedTimestampColumnName() {
        return designatedTimestampColumnName;
    }

    public FilesFacade getFilesFacade() {
        return ff;
    }

    public long getMaxTimestamp() {
        return txWriter.getMaxTimestamp();
    }

    @Override
    public long getMetaMaxUncommittedRows() {
        return metadata.getMaxUncommittedRows();
    }

    @Override
    public TableRecordMetadata getMetadata() {
        return metadata;
    }

    @Override
    public long getMetadataVersion() {
        return txWriter.getMetadataVersion();
    }

    public long getO3RowCount() {
        return hasO3() ? getO3RowCount0() : 0L;
    }

    @Override
    public int getPartitionBy() {
        return partitionBy;
    }

    public int getPartitionCount() {
        return txWriter.getPartitionCount();
    }

    public long getPartitionNameTxn(int partitionIndex) {
        return txWriter.getPartitionNameTxn(partitionIndex);
    }

    public long getPartitionO3SplitThreshold() {
        long splitMinSizeBytes = configuration.getPartitionO3SplitMinSize();
        return splitMinSizeBytes /
                (avgRecordSize != 0 ? avgRecordSize : (avgRecordSize = TableUtils.estimateAvgRecordSize(metadata)));
    }

    public long getPartitionSize(int partitionIndex) {
        if (partitionIndex == txWriter.getPartitionCount() - 1 || !PartitionBy.isPartitioned(partitionBy)) {
            return txWriter.getTransientRowCount();
        }
        return txWriter.getPartitionSize(partitionIndex);
    }

    public long getPartitionTimestamp(int partitionIndex) {
        return txWriter.getPartitionTimestampByIndex(partitionIndex);
    }

    public long getPhysicallyWrittenRowsSinceLastCommit() {
        return physicallyWrittenRowsSinceLastCommit.get();
    }

    public long getRowCount() {
        return txWriter.getRowCount();
    }

    public long getSeqTxn() {
        return txWriter.getSeqTxn();
    }

    public MemoryMA getStorageColumn(int index) {
        return columns.getQuick(index);
    }

    @Override
    public int getSymbolCountWatermark(int columnIndex) {
        // We don't need the watermark for non-WAL tables.
        return -1;
    }

    public int getSymbolIndexNoTransientCountUpdate(int columnIndex, CharSequence symValue) {
        return symbolMapWriters.getQuick(columnIndex).put(symValue, SymbolValueCountCollector.NOOP);
    }

    public MapWriter getSymbolMapWriter(int columnIndex) {
        return symbolMapWriters.getQuick(columnIndex);
    }

    @Override
    public TableToken getTableToken() {
        return tableToken;
    }

    public long getTransientRowCount() {
        return txWriter.getTransientRowCount();
    }

    public long getTruncateVersion() {
        return txWriter.getTruncateVersion();
    }

    @TestOnly
    public TxWriter getTxWriter() {
        return txWriter;
    }

    public long getTxn() {
        return txWriter.getTxn();
    }

    public TxnScoreboard getTxnScoreboard() {
        return txnScoreboard;
    }

    @Override
    public long getUncommittedRowCount() {
        return (masterRef - committedMasterRef) >> 1;
    }

    @Override
    public UpdateOperator getUpdateOperator() {
        if (updateOperatorImpl == null) {
            updateOperatorImpl = new UpdateOperatorImpl(configuration, this, path, rootLen, getPurgingOperator());
        }
        return updateOperatorImpl;
    }

    public WalTxnDetails getWalTnxDetails() {
        return walTxnDetails;
    }

    public boolean hasO3() {
        return o3MasterRef > -1;
    }

    @Override
    public void ic(long o3MaxLag) {
        commit(o3MaxLag);
    }

    @Override
    public void ic() {
        commit(metadata.getO3MaxLag());
    }

    public boolean inTransaction() {
        return txWriter != null && (txWriter.inTransaction() || hasO3() || columnVersionWriter.hasChanges());
    }

    public boolean isDeduplicationEnabled() {
        int tsIndex = metadata.timestampIndex;
        return tsIndex > -1 && metadata.isDedupKey(tsIndex);
    }

    public boolean isOpen() {
        return tempMem16b != 0;
    }

    public boolean isPartitionReadOnly(int partitionIndex) {
        return txWriter.isPartitionReadOnly(partitionIndex);
    }

    public boolean isSymbolMapWriterCached(int columnIndex) {
        return symbolMapWriters.getQuick(columnIndex).isCached();
    }

    public void markSeqTxnCommitted(long seqTxn) {
        setSeqTxn(seqTxn);
        txWriter.commit(denseSymbolMapWriters);
    }

    @Override
    public Row newRow() {
        return newRow(0L);
    }

    @Override
    public Row newRow(long timestamp) {
        switch (rowAction) {
            case ROW_ACTION_OPEN_PARTITION:

                if (timestamp < Timestamps.O3_MIN_TS) {
                    throw CairoException.nonCritical().put("timestamp before 1970-01-01 is not allowed");
                }

                if (txWriter.getMaxTimestamp() == Long.MIN_VALUE) {
                    txWriter.setMinTimestamp(timestamp);
                    initLastPartition(txWriter.getPartitionTimestampByTimestamp(timestamp));
                }
                // fall thru

                rowAction = ROW_ACTION_SWITCH_PARTITION;

            default: // switch partition
                bumpMasterRef();
                if (timestamp > partitionTimestampHi || timestamp < txWriter.getMaxTimestamp()) {
                    if (timestamp < txWriter.getMaxTimestamp()) {
                        return newRowO3(timestamp);
                    }

                    if (timestamp > partitionTimestampHi && PartitionBy.isPartitioned(partitionBy)) {
                        switchPartition(txWriter.getPartitionTimestampByTimestamp(timestamp));
                    }
                }
                if (lastOpenPartitionIsReadOnly) {
                    masterRef--;
                    noOpRowCount++;
                    return NOOP_ROW;
                }
                updateMaxTimestamp(timestamp);
                break;
            case ROW_ACTION_NO_PARTITION:

                if (timestamp < Timestamps.O3_MIN_TS) {
                    throw CairoException.nonCritical().put("timestamp before 1970-01-01 is not allowed");
                }

                if (timestamp < txWriter.getMaxTimestamp()) {
                    throw CairoException.nonCritical().put("Cannot insert rows out of order to non-partitioned table. Table=").put(path);
                }

                bumpMasterRef();
                updateMaxTimestamp(timestamp);
                break;
            case ROW_ACTION_NO_TIMESTAMP:
                bumpMasterRef();
                break;
            case ROW_ACTION_O3:
                bumpMasterRef();
                o3TimestampSetter(timestamp);
                return row;
        }
        txWriter.append();
        return row;
    }

    public void o3BumpErrorCount() {
        o3ErrorCount.incrementAndGet();
    }

    public void openLastPartition() {
        try {
            openLastPartitionAndSetAppendPosition(txWriter.getLastPartitionTimestamp());
        } catch (Throwable e) {
            freeColumns(false);
            throw e;
        }
    }

    public void processCommandQueue(TableWriterTask cmd, Sequence commandSubSeq, long cursor, boolean contextAllowsAnyStructureChanges) {
        if (cmd.getTableId() == getMetadata().getTableId()) {
            switch (cmd.getType()) {
                case CMD_ALTER_TABLE:
                    processAsyncWriterCommand(alterOp, cmd, cursor, commandSubSeq, contextAllowsAnyStructureChanges);
                    break;
                case CMD_UPDATE_TABLE:
                    processAsyncWriterCommand(cmd.getAsyncWriterCommand(), cmd, cursor, commandSubSeq, false);
                    break;
                default:
                    LOG.error().$("unknown TableWriterTask type, ignored: ").$(cmd.getType()).$();
                    // Don't block the queue even if command is unknown
                    commandSubSeq.done(cursor);
                    break;
            }
        } else {
            LOG.info()
                    .$("not my command [cmdTableId=").$(cmd.getTableId())
                    .$(", cmdTableName=").$(cmd.getTableToken())
                    .$(", myTableId=").$(getMetadata().getTableId())
                    .$(", myTableName=").utf8(tableToken.getTableName())
                    .I$();
            commandSubSeq.done(cursor);
        }
    }

    public long processWalBlock(
            @Transient Path walPath,
            int timestampIndex,
            boolean ordered,
            long rowLo,
            long rowHi,
            final long o3TimestampMin,
            final long o3TimestampMax,
            SymbolMapDiffCursor mapDiffCursor,
            long commitToTimestamp
    ) {
        int walRootPathLen = walPath.length();
        long maxTimestamp = txWriter.getMaxTimestamp();
        if (isLastPartitionClosed()) {
            if (txWriter.getPartitionCount() == 0 && txWriter.getLagRowCount() == 0) {
                // The table is empty, last partition does not exist
                // WAL processing needs last partition to store LAG data
                // Create artificial partition at the point of o3TimestampMin.
                openPartition(o3TimestampMin);
                txWriter.setMaxTimestamp(o3TimestampMin);
                // Add the partition to the list of partitions with 0 size.
                txWriter.updatePartitionSizeByTimestamp(o3TimestampMin, 0, txWriter.getTxn() - 1);
            } else {
                throw CairoException.critical(0).put("system error, cannot resolve WAL table last partition [path=")
                        .put(path).put(']');
            }
        }

        assert maxTimestamp == Long.MIN_VALUE ||
                txWriter.getPartitionTimestampByTimestamp(partitionTimestampHi) == txWriter.getPartitionTimestampByTimestamp(txWriter.maxTimestamp);

        lastPartitionTimestamp = txWriter.getPartitionTimestampByTimestamp(partitionTimestampHi);

        try {
            final long maxLagRows = getMaxWalSquashRows();
            final long walLagMaxTimestampBefore = txWriter.getLagMaxTimestamp();
            mmapWalColumns(walPath, timestampIndex, rowLo, rowHi);
            final long newMinLagTs = Math.min(o3TimestampMin, txWriter.getLagMinTimestamp());
            long initialPartitionTimestampHi = partitionTimestampHi;
            long commitMaxTimestamp, commitMinTimestamp;

            long walLagRowCount = txWriter.getLagRowCount();
            long o3Hi = rowHi;
            try {
                long o3Lo = rowLo;
                long commitRowCount = rowHi - rowLo;
                boolean copiedToMemory;

                long totalUncommitted = walLagRowCount + commitRowCount;
                boolean copyToLagOnly = commitToTimestamp < newMinLagTs
                        || (commitToTimestamp != WalTxnDetails.FORCE_FULL_COMMIT && totalUncommitted < metadata.getMaxUncommittedRows());

                if (copyToLagOnly && totalUncommitted <= maxLagRows) {
                    // Don't commit anything, move everything to memory instead.
                    // This usually happens when WAL transactions are very small, so it's faster
                    // to squash several of them together before writing anything to disk.
                    LOG.debug().$("all WAL rows copied to LAG [table=").$(tableToken).I$();

                    o3Columns = remapWalSymbols(mapDiffCursor, rowLo, rowHi, walPath);
                    // This will copy data from mmap files to memory.
                    // Symbols are already mapped to the correct destination.
                    o3ShiftLagRowsUp(timestampIndex, o3Hi - o3Lo, o3Lo, walLagRowCount, true, this.o3MoveWalFromFilesToLastPartitionRef);
                    walLagRowCount += commitRowCount;
                    txWriter.setLagRowCount((int) walLagRowCount);
                    txWriter.setLagOrdered(!isDeduplicationEnabled() && txWriter.isLagOrdered() && ordered && walLagMaxTimestampBefore <= o3TimestampMin);
                    txWriter.setLagMinTimestamp(newMinLagTs);
                    txWriter.setLagMaxTimestamp(Math.max(o3TimestampMax, txWriter.getLagMaxTimestamp()));

                    // Try to fast apply records from LAG to last partition which are before commitToTimestamp
                    return applyFromWalLagToLastPartition(commitToTimestamp, true);
                }

                // Try to fast apply records from LAG to last partition which are before o3TimestampMin and commitToTimestamp.
                // This application will not include the current transaction data, only what's already in WAL lag.
                if (applyFromWalLagToLastPartition(Math.min(o3TimestampMin, commitToTimestamp), false) != Long.MIN_VALUE) {
                    walLagRowCount = txWriter.getLagRowCount();
                    totalUncommitted = walLagRowCount + commitRowCount;
                }

                // Re-valuate WAL lag min/max with impact of the current transaction.
                txWriter.setLagMinTimestamp(Math.min(o3TimestampMin, txWriter.getLagMinTimestamp()));
                txWriter.setLagMaxTimestamp(Math.max(o3TimestampMax, txWriter.getLagMaxTimestamp()));
                boolean needsOrdering = !ordered || walLagRowCount > 0;
                boolean needsDedup = isDeduplicationEnabled();

                long timestampAddr = 0;
                MemoryCR walTimestampColumn = walMappedColumns.getQuick(getPrimaryColumnIndex(timestampIndex));
                o3Columns = remapWalSymbols(mapDiffCursor, rowLo, rowHi, walPath);

                if (needsOrdering || needsDedup) {
                    if (needsOrdering) {
                        LOG.info().$("sorting WAL [table=").$(tableToken)
                                .$(", ordered=").$(ordered)
                                .$(", lagRowCount=").$(walLagRowCount)
                                .$(", walRowLo=").$(rowLo)
                                .$(", walRowHi=").$(rowHi).I$();

                        final long timestampMemorySize = totalUncommitted << 4;
                        o3TimestampMem.jumpTo(timestampMemorySize);
                        o3TimestampMemCpy.jumpTo(timestampMemorySize);

                        MemoryMA timestampColumn = columns.get(getPrimaryColumnIndex(timestampIndex));
                        final long tsLagOffset = txWriter.getTransientRowCount() << 3;
                        final long tsLagSize = walLagRowCount << 3;
                        final long mappedTimestampIndexAddr = walTimestampColumn.addressOf(rowLo << 4);
                        timestampAddr = o3TimestampMem.getAddress();

                        final long tsLagBufferAddr = mapAppendColumnBuffer(timestampColumn, tsLagOffset, tsLagSize, false);
                        try {
                            Vect.radixSortABLongIndexAsc(
                                    Math.abs(tsLagBufferAddr),
                                    walLagRowCount,
                                    mappedTimestampIndexAddr,
                                    commitRowCount,
                                    timestampAddr,
                                    o3TimestampMemCpy.addressOf(0)
                            );
                        } finally {
                            mapAppendColumnBufferRelease(tsLagBufferAddr, tsLagOffset, tsLagSize);
                        }
                    } else {
                        // Needs deduplication only
                        timestampAddr = walTimestampColumn.addressOf(rowLo * TIMESTAMP_MERGE_ENTRY_BYTES);
                    }

                    if (needsDedup) {
                        o3TimestampMemCpy.jumpTo(totalUncommitted * TIMESTAMP_MERGE_ENTRY_BYTES);
                        o3TimestampMem.jumpTo(totalUncommitted * TIMESTAMP_MERGE_ENTRY_BYTES);
                        long dedupTimestampAddr = o3TimestampMem.getAddress();
                        long deduplicatedRowCount = deduplicateSortedIndex(
                                totalUncommitted,
                                timestampAddr,
                                dedupTimestampAddr,
                                o3TimestampMemCpy.addressOf(0),
                                walLagRowCount
                        );
                        if (deduplicatedRowCount > 0) {
                            // There are timestamp duplicates, reshuffle the records
                            needsOrdering = true;
                            timestampAddr = dedupTimestampAddr;
                            totalUncommitted = deduplicatedRowCount;
                        }
                    }
                }

                if (needsOrdering) {
                    o3MergeIntoLag(timestampAddr, totalUncommitted, walLagRowCount, rowLo, rowHi, timestampIndex);

                    // Sorted data is now sorted in memory copy of the data from mmap files
                    // Row indexes start from 0, not rowLo
                    o3Hi = totalUncommitted;
                    o3Lo = 0L;
                    walLagRowCount = 0L;
                    o3Columns = o3MemColumns;
                    copiedToMemory = true;
                } else {
                    timestampAddr = walTimestampColumn.addressOf(0);
                    copiedToMemory = false;
                }

                if (commitToTimestamp < txWriter.getLagMaxTimestamp() && maxLagRows > 0) {
                    final long lagThresholdRow = 1 + Vect.boundedBinarySearchIndexT(
                            timestampAddr,
                            commitToTimestamp,
                            o3Lo,
                            o3Hi - 1,
                            BinarySearch.SCAN_DOWN
                    );

                    final boolean lagTrimmedToMax = o3Hi - lagThresholdRow > maxLagRows;
                    walLagRowCount = lagTrimmedToMax ? maxLagRows : o3Hi - lagThresholdRow;
                    assert walLagRowCount > 0 && walLagRowCount <= o3Hi - o3Lo;

                    o3Hi -= walLagRowCount;

                    if (o3Hi > o3Lo) {
                        commitMaxTimestamp = getTimestampIndexValue(timestampAddr, o3Hi - 1);
                        commitMinTimestamp = txWriter.getLagMinTimestamp();

                        // Assert that LAG row count is calculated correctly.
                        // If lag is not trimmed, timestamp at o3Hi must be the last point <= commitToTimestamp
                        assert lagTrimmedToMax ||
                                (commitMaxTimestamp <= commitToTimestamp
                                        && commitToTimestamp < getTimestampIndexValue(timestampAddr, o3Hi))
                                : "commit lag calculation error";

                        // If lag is trimmed, timestamp at o3Hi must > commitToTimestamp
                        assert !lagTrimmedToMax || commitMaxTimestamp > commitToTimestamp : "commit lag calculation error 2";

                        txWriter.setLagMinTimestamp(getTimestampIndexValue(timestampAddr, o3Hi));

                        LOG.debug().$("committing WAL with LAG [table=").$(tableToken)
                                .$(", lagRowCount=").$(walLagRowCount)
                                .$(", rowLo=").$(o3Lo)
                                .$(", rowHi=").$(o3Hi).I$();
                    } else {
                        // Sometimes deduplication can reduce the number of rows in the lag
                        // to the point that they don't exceed maxLagRows anymore and there is nothing to commit
                        commitMinTimestamp = commitMaxTimestamp = 0;
                    }

                    // walLagMaxTimestamp is already set to the max of all WAL segments
                } else {
                    // Commit everything.
                    walLagRowCount = 0;
                    commitMinTimestamp = txWriter.getLagMinTimestamp();
                    commitMaxTimestamp = txWriter.getLagMaxTimestamp();
                    txWriter.setLagMinTimestamp(Long.MAX_VALUE);
                    txWriter.setLagMaxTimestamp(Long.MIN_VALUE);
                }

                o3RowCount = o3Hi - o3Lo + walLagRowCount;

                // Real data writing into table happens here.
                // Everything above it is to figure out how much data to write now,
                // map symbols and sort data if necessary.
                if (o3Hi > o3Lo) {
                    // Now that everything from WAL lag is in memory or in WAL columns,
                    // we can remove artificial 0 length partition created to store lag when table did not have any partitions
                    if (txWriter.getRowCount() == 0 && txWriter.getPartitionCount() == 1 && txWriter.getPartitionSize(0) == 0) {
                        txWriter.setMaxTimestamp(Long.MIN_VALUE);
                        lastPartitionTimestamp = Long.MIN_VALUE;
                        closeActivePartition(false);
                        partitionTimestampHi = Long.MIN_VALUE;
                        long partitionTimestamp = txWriter.getPartitionTimestampByIndex(0);
                        long partitionNameTxn = txWriter.getPartitionNameTxnByRawIndex(0);
                        txWriter.removeAttachedPartitions(partitionTimestamp);
                        safeDeletePartitionDir(partitionTimestamp, partitionNameTxn);
                    }

                    processO3Block(
                            walLagRowCount,
                            timestampIndex,
                            timestampAddr,
                            o3Hi,
                            commitMinTimestamp,
                            commitMaxTimestamp,
                            copiedToMemory,
                            o3Lo
                    );

                    finishO3Commit(initialPartitionTimestampHi);
                }
                txWriter.setLagOrdered(true);
                txWriter.setLagRowCount((int) walLagRowCount);

                if (walLagRowCount > 0) {
                    LOG.info().$("moving rows to LAG [table=").$(tableToken)
                            .$(", lagRowCount=").$(walLagRowCount)
                            .$(", partitionTimestampHi=").$ts(partitionTimestampHi).I$();
                    o3ShiftLagRowsUp(timestampIndex, walLagRowCount, o3Hi, 0L, false, o3MoveWalFromFilesToLastPartitionRef);
                }
            } finally {
                finishO3Append(walLagRowCount);
                o3Columns = o3MemColumns;
            }

            return commitMaxTimestamp;
        } finally {
            walPath.trimTo(walRootPathLen);
            closeWalColumns();
        }
    }

    public void publishAsyncWriterCommand(AsyncWriterCommand asyncWriterCommand) {
        while (true) {
            long seq = commandPubSeq.next();
            if (seq > -1) {
                TableWriterTask task = commandQueue.get(seq);
                asyncWriterCommand.serialize(task);
                commandPubSeq.done(seq);
                return;
            } else if (seq == -1) {
                throw CairoException.nonCritical().put("could not publish, command queue is full [table=").put(tableToken.getTableName()).put(']');
            }
            Os.pause();
        }
    }

    public void readWalTxnDetails(TransactionLogCursor transactionLogCursor) {
        if (walTxnDetails == null) {
            // Lazy creation
            walTxnDetails = new WalTxnDetails(ff);
        }

        long appliedSeqTxn = txWriter.getSeqTxn();
        transactionLogCursor.setPosition(Math.max(appliedSeqTxn, walTxnDetails.getLastSeqTxn()));
        walTxnDetails.readObservableTxnMeta(other, transactionLogCursor, rootLen, appliedSeqTxn, txWriter.getMaxTimestamp());
    }

    /**
     * Truncates table partitions leaving symbol files.
     * Used for truncate without holding Read lock on the table like in case of WAL tables.
     * This method leaves symbol files intact.
     */
    public final void removeAllPartitions() {
        if (size() == 0) {
            return;
        }

        if (partitionBy == PartitionBy.NONE) {
            throw CairoException.critical(0).put("cannot remove partitions from non-partitioned table");
        }

        // Remove all partitions from txn file, column version file.
        txWriter.beginPartitionSizeUpdate();

        closeActivePartition(false);
        scheduleRemoveAllPartitions();

        columnVersionWriter.truncate();
        txWriter.removeAllPartitions();
        columnVersionWriter.commit();
        txWriter.setColumnVersion(columnVersionWriter.getVersion());
        txWriter.commit(denseSymbolMapWriters);
        rowAction = ROW_ACTION_OPEN_PARTITION;

        closeActivePartition(false);
        processPartitionRemoveCandidates();

        LOG.info().$("removed all partitions (soft truncated) [name=").utf8(tableToken.getTableName()).I$();
    }

    @Override
    public void removeColumn(@NotNull CharSequence name) {
        assert txWriter.getLagRowCount() == 0;

        checkDistressed();
        checkColumnName(name);

        final int index = getColumnIndex(name);
        final int type = metadata.getColumnType(index);

        LOG.info().$("removing [column=").utf8(name).$(", path=").utf8(path).I$();

        // check if we are moving timestamp from a partitioned table
        final int timestampIndex = metaMem.getInt(META_OFFSET_TIMESTAMP_INDEX);
        boolean timestamp = (index == timestampIndex);

        if (timestamp && PartitionBy.isPartitioned(partitionBy)) {
            throw CairoException.nonCritical().put("Cannot remove timestamp from partitioned table");
        }

        commit();

        metaSwapIndex = removeColumnFromMeta(index);

        // close _meta so we can rename it
        metaMem.close();

        // rename _meta to _meta.prev
        renameMetaToMetaPrev(name);

        // after we moved _meta to _meta.prev
        // we have to have _todo to restore _meta should anything go wrong
        writeRestoreMetaTodo(name);

        // rename _meta.swp to _meta
        renameSwapMetaToMeta(name);

        // remove column objects
        removeColumn(index);

        // remove symbol map writer or entry for such
        removeSymbolMapWriter(index);

        // reset timestamp limits
        if (timestamp) {
            txWriter.resetTimestamp();
            timestampSetter = value -> {
            };
        }

        try {
            // open _meta file
            openMetaFile(ff, path, rootLen, metaMem);

            // remove _todo
            clearTodoLog();

            // remove column files has to be done after _todo is removed
            removeColumnFiles(index, type);
        } catch (CairoException e) {
            throwDistressException(e);
        }

        bumpMetadataAndColumnStructureVersion();

        metadata.removeColumn(index);
        if (timestamp) {
            metadata.clearTimestampIndex();
        }

        finishColumnPurge();
        LOG.info().$("REMOVED column '").utf8(name).$('[').$(ColumnType.nameOf(type)).$("]' from ").$(path).$();
    }

    @Override
    public boolean removePartition(long timestamp) {
        if (!PartitionBy.isPartitioned(partitionBy)) {
            return false;
        }

        // commit changes, there may be uncommitted rows of any partition
        commit();

        // Handle split partitions.
        // One logical partition may be split into multiple physical partitions.
        // For example partition daily '2024-02-24' can be stored as 2 pieces '2024-02-24' and '2024-02-24T12'
        long logicalPartitionTimestampToDelete = txWriter.getLogicalPartitionTimestamp(timestamp);
        int partitionIndex = txWriter.getPartitionIndex(logicalPartitionTimestampToDelete);
        boolean dropped = false;
        if (partitionIndex >= 0) {
            long partitionTimestamp;
            while (partitionIndex < txWriter.getPartitionCount() &&
                    txWriter.getLogicalPartitionTimestamp(
                            partitionTimestamp = txWriter.getPartitionTimestampByIndex(partitionIndex)
                    ) == logicalPartitionTimestampToDelete) {
                dropped |= dropPartitionByExactTimestamp(partitionTimestamp);
            }
        }
        return dropped;
    }

    @Override
    public void renameColumn(@NotNull CharSequence currentName, @NotNull CharSequence newName) {
        checkDistressed();
        checkColumnName(newName);

        final int index = getColumnIndex(currentName);
        final int type = metadata.getColumnType(index);

        LOG.info().$("renaming column '").utf8(currentName).$('[').$(ColumnType.nameOf(type)).$("]' to '").utf8(newName).$("' in ").$(path).$();

        commit();

        this.metaSwapIndex = renameColumnFromMeta(index, newName);

        // close _meta so we can rename it
        metaMem.close();

        // rename _meta to _meta.prev
        renameMetaToMetaPrev(currentName);

        // after we moved _meta to _meta.prev
        // we have to have _todo to restore _meta should anything go wrong
        writeRestoreMetaTodo(currentName);

        // rename _meta.swp to _meta
        renameSwapMetaToMeta(currentName);

        try {
            // open _meta file
            openMetaFile(ff, path, rootLen, metaMem);

            // remove _todo
            clearTodoLog();

            // rename column files has to be done after _todo is removed
            hardLinkAndPurgeColumnFiles(currentName, index, newName, type);
        } catch (CairoException e) {
            throwDistressException(e);
        }

        bumpMetadataAndColumnStructureVersion();

        // Call finish purge to remove old column files before renaming them in metadata
        finishColumnPurge();
        metadata.renameColumn(currentName, newName);

        if (index == metadata.getTimestampIndex()) {
            designatedTimestampColumnName = Chars.toString(newName);
        }

        LOG.info().$("RENAMED column '").utf8(currentName).$("' to '").utf8(newName).$("' from ").$(path).$();
    }

    @Override
    public void renameTable(@NotNull CharSequence fromNameTable, @NotNull CharSequence toTableName) {
        // table writer is not involved in concurrent table rename, the `fromTableName` must
        // always match tableWriter's table name
        LOG.debug().$("renaming table [path=").utf8(path).$(", seqTxn=").$(txWriter.getSeqTxn()).I$();
        try {
            TableUtils.overwriteTableNameFile(path, ddlMem, ff, toTableName);
        } finally {
            path.trimTo(rootLen);
        }
        // Record column structure version bump in txn file for WAL sequencer structure version to match writer structure version.
        bumpColumnStructureVersion();
    }

    @Override
    public void rollback() {
        checkDistressed();
        if (o3InError || inTransaction()) {
            try {
                LOG.info().$("tx rollback [name=").utf8(tableToken.getTableName()).I$();
                partitionRemoveCandidates.clear();
                o3CommitBatchTimestampMin = Long.MAX_VALUE;
                if ((masterRef & 1) != 0) {
                    masterRef++;
                }
                freeColumns(false);
                txWriter.unsafeLoadAll();
                rollbackIndexes();
                rollbackSymbolTables();
                columnVersionWriter.readUnsafe();
                closeActivePartition(false);
                purgeUnusedPartitions();
                configureAppendPosition();
                o3InError = false;
                // when we rolled transaction back, hasO3() has to be false
                o3MasterRef = -1;
                LOG.info().$("tx rollback complete [name=").utf8(tableToken.getTableName()).I$();
                processCommandQueue(false);
                metrics.tableWriter().incrementRollbacks();
            } catch (Throwable e) {
                LOG.critical().$("could not perform rollback [name=").utf8(tableToken.getTableName()).$(", msg=").$(e.getMessage()).I$();
                distressed = true;
            }
        }
    }

    public void setExtensionListener(ExtensionListener listener) {
        txWriter.setExtensionListener(listener);
    }

    public void setLifecycleManager(LifecycleManager lifecycleManager) {
        this.lifecycleManager = lifecycleManager;
    }

    @Override
    public void setMetaMaxUncommittedRows(int maxUncommittedRows) {
        try {
            commit();
            long metaSize = copyMetadataAndUpdateVersion();
            openMetaSwapFileByIndex(ff, ddlMem, path, rootLen, this.metaSwapIndex);
            try {
                ddlMem.jumpTo(META_OFFSET_MAX_UNCOMMITTED_ROWS);
                ddlMem.putInt(maxUncommittedRows);
                ddlMem.jumpTo(metaSize);
            } finally {
                ddlMem.close();
            }

            finishMetaSwapUpdate();
            metadata.setMaxUncommittedRows(maxUncommittedRows);
        } finally {
            ddlMem.close();
        }
    }

    @Override
    public void setMetaO3MaxLag(long o3MaxLagUs) {
        try {
            commit();
            long metaSize = copyMetadataAndUpdateVersion();
            openMetaSwapFileByIndex(ff, ddlMem, path, rootLen, this.metaSwapIndex);
            try {
                ddlMem.jumpTo(META_OFFSET_O3_MAX_LAG);
                ddlMem.putLong(o3MaxLagUs);
                ddlMem.jumpTo(metaSize);
            } finally {
                ddlMem.close();
            }

            finishMetaSwapUpdate();
            metadata.setO3MaxLag(o3MaxLagUs);
        } finally {
            ddlMem.close();
        }
    }

    public void setSeqTxn(long seqTxn) {
        assert txWriter.getLagRowCount() == 0 && txWriter.getLagTxnCount() == 0;
        txWriter.setSeqTxn(seqTxn);
    }

    public long size() {
        // This is uncommitted row count
        return txWriter.getRowCount() + getO3RowCount();
    }

    @TestOnly
    public void squashAllPartitionsIntoOne() {
        squashSplitPartitions(0, txWriter.getPartitionCount(), 1, false);
    }

    @Override
    public void squashPartitions() {
        // Do not cache txWriter.getPartitionCount() as it changes during the squashing
        for (int i = 0; i < txWriter.getPartitionCount(); i++) {
            squashPartitionForce(i);
        }
    }

    @Override
    public boolean supportsMultipleWriters() {
        return false;
    }

    /**
     * Processes writer command queue to execute writer async commands such as replication and table alters.
     * Does not accept structure changes, e.g. equivalent to tick(false)
     * Some tick calls can result into transaction commit.
     */
    @Override
    public void tick() {
        tick(false);
    }

    /**
     * Processes writer command queue to execute writer async commands such as replication and table alters.
     * Some tick calls can result into transaction commit.
     *
     * @param contextAllowsAnyStructureChanges If true accepts any Alter table command, if false does not accept significant table
     *                                         structure changes like column drop, rename
     */
    public void tick(boolean contextAllowsAnyStructureChanges) {
        // Some alter table trigger commit() which trigger tick()
        // If already inside the tick(), do not re-enter it.
        processCommandQueue(contextAllowsAnyStructureChanges);
    }

    @Override
    public String toString() {
        return "TableWriter{name=" + tableToken.getTableName() + '}';
    }

    public void transferLock(int lockFd) {
        assert lockFd != -1;
        this.lockFd = lockFd;
    }

    /**
     * Truncates table including symbol tables. When operation is unsuccessful it throws CairoException.
     * With that truncate can be retried or alternatively table can be closed. Outcome of any other operation
     * with the table is undefined and likely to cause segmentation fault. When table re-opens any partial
     * truncate will be retried.
     */
    @Override
    public final void truncate() {
        truncate(false);
    }

    /**
     * Truncates table, but keeps symbol tables. When operation is unsuccessful it throws CairoException.
     * With that truncate can be retried or alternatively table can be closed. Outcome of any other operation
     * with the table is undefined and likely to cause segmentation fault. When table re-opens any partial
     * truncate will be retried.
     */
    @Override
    public final void truncateSoft() {
        truncate(true);
    }

    public void updateTableToken(TableToken tableToken) {
        this.tableToken = tableToken;
        this.metadata.updateTableToken(tableToken);
    }

    public void upsertColumnVersion(long partitionTimestamp, int columnIndex, long columnTop) {
        columnVersionWriter.upsert(partitionTimestamp, columnIndex, txWriter.txn, columnTop);
        txWriter.updatePartitionColumnVersion(partitionTimestamp);
    }

    /**
     * Eagerly sets up writer instance. Otherwise, writer will initialize lazily. Invoking this method could improve
     * performance of some applications. UDP receivers use this in order to avoid initial receive buffer contention.
     */
    public void warmUp() {
        Row r = newRow(Math.max(Timestamps.O3_MIN_TS, txWriter.getMaxTimestamp()));
        try {
            for (int i = 0; i < columnCount; i++) {
                r.putByte(i, (byte) 0);
            }
        } finally {
            r.cancel();
        }
    }

    private static void configureNullSetters(ObjList<Runnable> nullers, int type, MemoryA mem1, MemoryA mem2) {
        switch (ColumnType.tagOf(type)) {
            case ColumnType.BOOLEAN:
            case ColumnType.BYTE:
                nullers.add(() -> mem1.putByte((byte) 0));
                break;
            case ColumnType.DOUBLE:
                nullers.add(() -> mem1.putDouble(Double.NaN));
                break;
            case ColumnType.FLOAT:
                nullers.add(() -> mem1.putFloat(Float.NaN));
                break;
            case ColumnType.INT:
                nullers.add(() -> mem1.putInt(Numbers.INT_NaN));
                break;
            case ColumnType.IPv4:
                nullers.add(() -> mem1.putInt(Numbers.IPv4_NULL));
                break;
            case ColumnType.LONG:
            case ColumnType.DATE:
            case ColumnType.TIMESTAMP:
                nullers.add(() -> mem1.putLong(Numbers.LONG_NaN));
                break;
            case ColumnType.LONG128:
                // fall through
            case ColumnType.UUID:
                nullers.add(() -> mem1.putLong128(Numbers.LONG_NaN, Numbers.LONG_NaN));
                break;
            case ColumnType.LONG256:
                nullers.add(() -> mem1.putLong256(Numbers.LONG_NaN, Numbers.LONG_NaN, Numbers.LONG_NaN, Numbers.LONG_NaN));
                break;
            case ColumnType.SHORT:
                nullers.add(() -> mem1.putShort((short) 0));
                break;
            case ColumnType.CHAR:
                nullers.add(() -> mem1.putChar((char) 0));
                break;
            case ColumnType.STRING:
                nullers.add(() -> mem2.putLong(mem1.putNullStr()));
                break;
            case ColumnType.SYMBOL:
                nullers.add(() -> mem1.putInt(SymbolTable.VALUE_IS_NULL));
                break;
            case ColumnType.BINARY:
                nullers.add(() -> mem2.putLong(mem1.putNullBin()));
                break;
            case ColumnType.GEOBYTE:
                nullers.add(() -> mem1.putByte(GeoHashes.BYTE_NULL));
                break;
            case ColumnType.GEOSHORT:
                nullers.add(() -> mem1.putShort(GeoHashes.SHORT_NULL));
                break;
            case ColumnType.GEOINT:
                nullers.add(() -> mem1.putInt(GeoHashes.INT_NULL));
                break;
            case ColumnType.GEOLONG:
                nullers.add(() -> mem1.putLong(GeoHashes.NULL));
                break;
            default:
                nullers.add(NOOP);
        }
    }

    /**
     * This an O(n) method to find if column by the same name already exists. The benefit of poor performance
     * is that we don't keep column name strings on heap. We only use this method when adding new column, where
     * high performance of name check does not matter much.
     *
     * @param name to check
     * @return 0 based column index.
     */
    private static int getColumnIndexQuiet(MemoryMR metaMem, CharSequence name, int columnCount) {
        long nameOffset = getColumnNameOffset(columnCount);
        for (int i = 0; i < columnCount; i++) {
            CharSequence col = metaMem.getStr(nameOffset);
            int columnType = getColumnType(metaMem, i); // Negative means deleted column
            if (columnType > 0 && Chars.equalsIgnoreCase(col, name)) {
                return i;
            }
            nameOffset += Vm.getStorageLength(col);
        }
        return -1;
    }

    private static void linkFile(FilesFacade ff, LPSZ from, LPSZ to) {
        if (ff.exists(from)) {
            if (ff.hardLink(from, to) == FILES_RENAME_OK) {
                LOG.debug().$("renamed [from=").utf8(from).$(", to=").utf8(to).I$();
            } else {
                throw CairoException.critical(ff.errno())
                        .put("could not create hard link [errno=").put(ff.errno())
                        .put(", from=").put(from)
                        .put(", to=").put(to)
                        .put(']');
            }
        }
    }

    private static ColumnVersionWriter openColumnVersionFile(CairoConfiguration configuration, Path path, int rootLen) {
        path.concat(COLUMN_VERSION_FILE_NAME).$();
        try {
            return new ColumnVersionWriter(configuration, path);
        } finally {
            path.trimTo(rootLen);
        }
    }

    private static void openMetaFile(FilesFacade ff, Path path, int rootLen, MemoryMR metaMem) {
        path.concat(META_FILE_NAME).$();
        try {
            metaMem.smallFile(ff, path, MemoryTag.MMAP_TABLE_WRITER);
        } finally {
            path.trimTo(rootLen);
        }
    }

    private static void removeFileAndOrLog(FilesFacade ff, LPSZ name) {
        if (ff.exists(name)) {
            if (ff.remove(name)) {
                LOG.debug().$("removed [file=").utf8(name).I$();
            } else {
                LOG.error()
                        .$("could not remove [errno=").$(ff.errno())
                        .$(", file=").utf8(name)
                        .I$();
            }
        }
    }

    private int addColumnToMeta(
            CharSequence name,
            int type,
            boolean indexFlag,
            int indexValueBlockCapacity,
            boolean sequentialFlag,
            boolean dedupKeyFlag
    ) {
        int index;
        try {
            index = openMetaSwapFile(ff, ddlMem, path, rootLen, configuration.getMaxSwapFileCount());
            int columnCount = metaMem.getInt(META_OFFSET_COUNT);

            ddlMem.putInt(columnCount + 1);
            ddlMem.putInt(metaMem.getInt(META_OFFSET_PARTITION_BY));
            ddlMem.putInt(metaMem.getInt(META_OFFSET_TIMESTAMP_INDEX));
            copyVersionAndLagValues();
            ddlMem.jumpTo(META_OFFSET_COLUMN_TYPES);
            for (int i = 0; i < columnCount; i++) {
                writeColumnEntry(i, false, isColumnDedupKey(metaMem, i));
            }

            // add new column metadata to bottom of list
            ddlMem.putInt(type);
            long flags = 0;
            if (indexFlag) {
                flags |= META_FLAG_BIT_INDEXED;
            }

            if (sequentialFlag) {
                flags |= META_FLAG_BIT_SEQUENTIAL;
            }

            if (dedupKeyFlag) {
                flags |= META_FLAG_BIT_DEDUP_KEY;
            }

            ddlMem.putLong(flags);
            ddlMem.putInt(indexValueBlockCapacity);
            ddlMem.putLong(configuration.getRandom().nextLong());
            ddlMem.skip(8);

            long nameOffset = getColumnNameOffset(columnCount);
            for (int i = 0; i < columnCount; i++) {
                CharSequence columnName = metaMem.getStr(nameOffset);
                ddlMem.putStr(columnName);
                nameOffset += Vm.getStorageLength(columnName);
            }
            ddlMem.putStr(name);
            ddlMem.sync(false);
        } finally {
            // truncate _meta file exactly, the file size never changes.
            // Metadata updates are written to a new file and then swapped by renaming.
            ddlMem.close(true, Vm.TRUNCATE_TO_POINTER);
        }
        return index;
    }

    private long applyFromWalLagToLastPartition(long commitToTimestamp, boolean commitTerminates) {
        long lagMinTimestamp = txWriter.getLagMinTimestamp();
        if (!isDeduplicationEnabled()
                && txWriter.getLagRowCount() > 0
                && txWriter.isLagOrdered()
                && txWriter.getMaxTimestamp() <= lagMinTimestamp
                && txWriter.getPartitionTimestampByTimestamp(lagMinTimestamp) == lastPartitionTimestamp) {
            // There is some data in LAG, it's ordered, and it's already written to the last partition.
            // We can simply increase the last partition transient row count to make it committed.

            long lagMaxTimestamp = txWriter.getLagMaxTimestamp();
            commitToTimestamp = Math.min(commitToTimestamp, partitionTimestampHi);
            if (lagMaxTimestamp <= commitToTimestamp) {
                // Easy case, all lag data can be marked as committed in the last partition
                LOG.debug().$("fast apply full lag to last partition [table=").$(tableToken).I$();
                applyLagToLastPartition(lagMaxTimestamp, txWriter.getLagRowCount(), Long.MAX_VALUE, commitTerminates);
                return lagMaxTimestamp;
            } else if (lagMinTimestamp <= commitToTimestamp) {
                // Find the max row which can be marked as committed in the last timestamp
                long lagRows = txWriter.getLagRowCount();
                long timestampMapOffset = txWriter.getTransientRowCount() * Long.BYTES;
                long timestampMapSize = lagRows * Long.BYTES;
                long timestampMaAddr = mapAppendColumnBuffer(
                        getPrimaryColumn(metadata.getTimestampIndex()),
                        timestampMapOffset,
                        timestampMapSize,
                        false
                );
                try {
                    final long timestampAddr = Math.abs(timestampMaAddr);
                    final long binarySearchInsertionPoint = Vect.binarySearch64Bit(
                            timestampAddr,
                            commitToTimestamp,
                            0,
                            lagRows - 1,
                            BinarySearch.SCAN_DOWN
                    );
                    long applyCount = (binarySearchInsertionPoint < 0) ? -binarySearchInsertionPoint - 1 : binarySearchInsertionPoint + 1;

                    long newMinLagTimestamp = Unsafe.getUnsafe().getLong(timestampAddr + applyCount * Long.BYTES);
                    long newMaxTimestamp = Unsafe.getUnsafe().getLong(timestampAddr + (applyCount - 1) * Long.BYTES);
                    assert newMinLagTimestamp > commitToTimestamp && commitToTimestamp >= newMaxTimestamp;

                    applyLagToLastPartition(newMaxTimestamp, (int) applyCount, newMinLagTimestamp, commitTerminates);

                    LOG.debug().$("partial apply lag to last partition [table=").$(tableToken)
                            .$(" ,lagSize=").$(lagRows)
                            .$(" ,rowApplied=").$(applyCount)
                            .$(", commitToTimestamp=").$(commitToTimestamp)
                            .$(", newMaxTimestamp=").$(newMaxTimestamp)
                            .$(", newMinLagTimestamp=").$(newMinLagTimestamp)
                            .I$();
                    return newMaxTimestamp;
                } finally {
                    mapAppendColumnBufferRelease(timestampMaAddr, timestampMapOffset, timestampMapSize);
                }
            }
        }
        return Long.MIN_VALUE;
    }

    private void applyLagToLastPartition(long maxTimestamp, int lagRowCount, long lagMinTimestamp, boolean commitTerminates) {
        long initialTransientRowCount = txWriter.transientRowCount;
        txWriter.transientRowCount += lagRowCount;
        txWriter.updatePartitionSizeByTimestamp(lastPartitionTimestamp, txWriter.transientRowCount);
        txWriter.setMinTimestamp(Math.min(txWriter.getMinTimestamp(), txWriter.getLagMinTimestamp()));
        txWriter.setLagMinTimestamp(lagMinTimestamp);
        if (txWriter.getLagRowCount() == lagRowCount) {
            txWriter.setLagMaxTimestamp(Long.MIN_VALUE);
        }
        txWriter.setLagRowCount(txWriter.getLagRowCount() - lagRowCount);
        txWriter.setMaxTimestamp(maxTimestamp);
        if (indexCount > 0) {
            // To index correctly, we need to set append offset of symbol columns first.
            // So that re-indexing can read symbol values to the correct limits.
            final long newTransientRowCount = txWriter.getTransientRowCount();
            final int shl = ColumnType.pow2SizeOf(ColumnType.SYMBOL);
            for (int i = 0, n = metadata.getColumnCount(); i < n; i++) {
                if (metadata.getColumnType(i) == ColumnType.SYMBOL && metadata.isColumnIndexed(i)) {
                    getPrimaryColumn(i).jumpTo(newTransientRowCount << shl);
                }
            }
            updateIndexesParallel(initialTransientRowCount, newTransientRowCount);
        }
        // set append position on columns so that the files are truncated to the correct size
        // if the partition is closed after the commit.
        // If wal commit terminates here, column positions should include lag to not truncate the WAL lag data.
        // Otherwise, lag will be copied out and ok to truncate to the transient row count.
        long partitionTruncateRowCount = txWriter.getTransientRowCount() + (commitTerminates ? txWriter.getLagRowCount() : 0);
        setAppendPosition(partitionTruncateRowCount, false);
    }

    private boolean assertColumnPositionIncludeWalLag() {
        return txWriter.getLagRowCount() == 0
                || columns.get(getPrimaryColumnIndex(metadata.getTimestampIndex())).getAppendOffset() == (txWriter.getTransientRowCount() + txWriter.getLagRowCount()) * Long.BYTES;
    }

    private void attachPartitionCheckFilesMatchFixedColumn(
            int columnType,
            long partitionSize,
            long columnTop,
            String columnName,
            long columnNameTxn,
            Path partitionPath,
            long partitionTimestamp,
            int columnIndex
    ) {
        long columnSize = partitionSize - columnTop;
        if (columnSize == 0) {
            return;
        }

        TableUtils.dFile(partitionPath, columnName, columnNameTxn);
        if (!ff.exists(partitionPath.$())) {
            LOG.info().$("attaching partition with missing column [path=").$(partitionPath).I$();
            columnVersionWriter.upsertColumnTop(partitionTimestamp, columnIndex, partitionSize);
        } else {
            long fileSize = ff.length(partitionPath);
            if (fileSize < (columnSize << ColumnType.pow2SizeOf(columnType))) {
                throw CairoException.critical(0)
                        .put("Column file is too small. ")
                        .put("Partition files inconsistent [file=")
                        .put(partitionPath)
                        .put(", expectedSize=")
                        .put(columnSize << ColumnType.pow2SizeOf(columnType))
                        .put(", actual=")
                        .put(fileSize)
                        .put(']');
            }
        }
    }

    private void attachPartitionCheckFilesMatchVarLenColumn(
            long partitionSize,
            long columnTop,
            String columnName,
            long columnNameTxn,
            Path partitionPath,
            long partitionTimestamp,
            int columnIndex
    ) throws CairoException {
        long columnSize = partitionSize - columnTop;
        if (columnSize == 0) {
            return;
        }

        int pathLen = partitionPath.length();
        TableUtils.dFile(partitionPath, columnName, columnNameTxn);
        long dataLength = ff.length(partitionPath.$());

        if (dataLength > 0) {
            partitionPath.trimTo(pathLen);
            TableUtils.iFile(partitionPath, columnName, columnNameTxn);

            int typeSize = Long.BYTES;
            int indexFd = openRO(ff, partitionPath, LOG);
            try {
                long fileSize = ff.length(indexFd);
                long expectedFileSize = (columnSize + 1) * typeSize;
                if (fileSize < expectedFileSize) {
                    throw CairoException.critical(0)
                            .put("Column file is too small. ")
                            .put("Partition files inconsistent [file=")
                            .put(partitionPath)
                            .put(",expectedSize=")
                            .put(expectedFileSize)
                            .put(",actual=")
                            .put(fileSize)
                            .put(']');
                }

                long mappedAddr = mapRO(ff, indexFd, expectedFileSize, MemoryTag.MMAP_DEFAULT);
                try {
                    long prevDataAddress = dataLength;
                    for (long offset = columnSize * typeSize; offset >= 0; offset -= typeSize) {
                        long dataAddress = Unsafe.getUnsafe().getLong(mappedAddr + offset);
                        if (dataAddress < 0 || dataAddress > dataLength) {
                            throw CairoException.critical(0).put("Variable size column has invalid data address value [path=").put(path)
                                    .put(", indexOffset=").put(offset)
                                    .put(", dataAddress=").put(dataAddress)
                                    .put(", dataFileSize=").put(dataLength)
                                    .put(']');
                        }

                        // Check that addresses are monotonic
                        if (dataAddress > prevDataAddress) {
                            throw CairoException.critical(0).put("Variable size column has invalid data address value [path=").put(partitionPath)
                                    .put(", indexOffset=").put(offset)
                                    .put(", dataAddress=").put(dataAddress)
                                    .put(", prevDataAddress=").put(prevDataAddress)
                                    .put(", dataFileSize=").put(dataLength)
                                    .put(']');
                        }
                        prevDataAddress = dataAddress;
                    }
                } finally {
                    ff.munmap(mappedAddr, expectedFileSize, MemoryTag.MMAP_DEFAULT);
                }
            } finally {
                ff.close(indexFd);
            }
        } else {
            LOG.info().$("attaching partition with missing column [path=").$(partitionPath).I$();
            columnVersionWriter.upsertColumnTop(partitionTimestamp, columnIndex, partitionSize);
        }
    }

    private void attachPartitionCheckSymbolColumn(long partitionSize, long columnTop, String columnName, long columnNameTxn, Path partitionPath, long partitionTimestamp, int columnIndex) {
        long columnSize = partitionSize - columnTop;
        if (columnSize == 0) {
            return;
        }

        int pathLen = partitionPath.length();
        TableUtils.dFile(partitionPath, columnName, columnNameTxn);
        if (!ff.exists(partitionPath.$())) {
            columnVersionWriter.upsertColumnTop(partitionTimestamp, columnIndex, partitionSize);
            return;
        }

        int fd = openRO(ff, partitionPath.$(), LOG);
        try {
            long fileSize = ff.length(fd);
            int typeSize = Integer.BYTES;
            long expectedSize = columnSize * typeSize;
            if (fileSize < expectedSize) {
                throw CairoException.critical(0)
                        .put("Column file is too small. ")
                        .put("Partition files inconsistent [file=")
                        .put(partitionPath)
                        .put(", expectedSize=")
                        .put(expectedSize)
                        .put(", actual=")
                        .put(fileSize)
                        .put(']');
            }

            long address = mapRO(ff, fd, fileSize, MemoryTag.MMAP_DEFAULT);
            try {
                int maxKey = Vect.maxInt(address, columnSize);
                int symbolValues = symbolMapWriters.getQuick(columnIndex).getSymbolCount();
                if (maxKey >= symbolValues) {
                    throw CairoException.critical(0)
                            .put("Symbol file does not match symbol column [file=")
                            .put(path)
                            .put(", key=")
                            .put(maxKey)
                            .put(", columnKeys=")
                            .put(symbolValues)
                            .put(']');
                }
                int minKey = Vect.minInt(address, columnSize);
                if (minKey != SymbolTable.VALUE_IS_NULL && minKey < 0) {
                    throw CairoException.critical(0)
                            .put("Symbol file does not match symbol column, invalid key [file=")
                            .put(path)
                            .put(", key=")
                            .put(minKey)
                            .put(']');
                }
            } finally {
                ff.munmap(address, fileSize, MemoryTag.MMAP_DEFAULT);
            }

            if (metadata.isColumnIndexed(columnIndex)) {
                valueFileName(partitionPath.trimTo(pathLen), columnName, columnNameTxn);
                if (!ff.exists(partitionPath.$())) {
                    throw CairoException.critical(0)
                            .put("Symbol index value file does not exist [file=")
                            .put(partitionPath)
                            .put(']');
                }
                keyFileName(partitionPath.trimTo(pathLen), columnName, columnNameTxn);
                if (!ff.exists(partitionPath.$())) {
                    throw CairoException.critical(0)
                            .put("Symbol index key file does not exist [file=")
                            .put(partitionPath)
                            .put(']');
                }
            }
        } finally {
            ff.close(fd);
        }
    }

    private boolean attachPrepare(long partitionTimestamp, long partitionSize, Path detachedPath, int detachedPartitionRoot) {
        try {
            // load/check _meta
            detachedPath.trimTo(detachedPartitionRoot).concat(META_FILE_NAME);
            if (!ff.exists(detachedPath.$())) {
                // Backups and older versions of detached partitions will not have _dmeta
                LOG.info().$("detached ").$(META_FILE_NAME).$(" file not found, skipping check [path=").$(detachedPath).I$();
                return false;
            }

            if (attachMetadata == null) {
                attachMetaMem = Vm.getCMRInstance();
                attachMetaMem.smallFile(ff, detachedPath, MemoryTag.MMAP_TABLE_WRITER);
                attachMetadata = new TableWriterMetadata(tableToken, attachMetaMem);
            } else {
                attachMetaMem.smallFile(ff, detachedPath, MemoryTag.MMAP_TABLE_WRITER);
                attachMetadata.reload(attachMetaMem);
            }

            if (metadata.getTableId() != attachMetadata.getTableId()) {
                // very same table, attaching foreign partitions is not allowed
                throw CairoException.detachedMetadataMismatch("table_id");
            }
            if (metadata.getTimestampIndex() != attachMetadata.getTimestampIndex()) {
                // designated timestamps in both tables, same index
                throw CairoException.detachedMetadataMismatch("timestamp_index");
            }

            // load/check _dcv, updating local column tops
            // set current _dcv to where the partition was
            detachedPath.trimTo(detachedPartitionRoot).concat(COLUMN_VERSION_FILE_NAME).$();
            if (!ff.exists(detachedPath)) {
                // Backups and older versions of detached partitions will not have _cv
                LOG.error().$("detached _dcv file not found, skipping check [path=").$(detachedPath).I$();
                return false;
            } else {
                if (attachColumnVersionReader == null) {
                    attachColumnVersionReader = new ColumnVersionReader();
                }
                attachColumnVersionReader.ofRO(ff, detachedPath);
                attachColumnVersionReader.readUnsafe();
            }

            // override column tops for the partition we are attaching
            columnVersionWriter.copyPartition(partitionTimestamp, attachColumnVersionReader);

            for (int colIdx = 0; colIdx < columnCount; colIdx++) {
                String columnName = metadata.getColumnName(colIdx);

                // check name
                int detColIdx = attachMetadata.getColumnIndexQuiet(columnName);
                if (detColIdx == -1) {
                    columnVersionWriter.upsertColumnTop(partitionTimestamp, colIdx, partitionSize);
                    continue;
                }

                if (detColIdx != colIdx) {
                    throw CairoException.detachedColumnMetadataMismatch(colIdx, columnName, "name");
                }

                // check type
                int tableColType = metadata.getColumnType(colIdx);
                int attachColType = attachMetadata.getColumnType(detColIdx);
                if (tableColType != attachColType && tableColType != -attachColType) {
                    throw CairoException.detachedColumnMetadataMismatch(colIdx, columnName, "type");
                }

                if (tableColType != attachColType) {
                    // This is very suspicious. The column was deleted in the detached partition,
                    // but it exists in the target table.
                    LOG.info().$("detached partition has column deleted while the table has the same column alive [tableName=").utf8(tableToken.getTableName())
                            .$(", columnName=").utf8(columnName)
                            .$(", columnType=").$(ColumnType.nameOf(tableColType))
                            .I$();
                    columnVersionWriter.upsertColumnTop(partitionTimestamp, colIdx, partitionSize);
                }

                // check column is / was indexed
                if (ColumnType.isSymbol(tableColType)) {
                    boolean isIndexedNow = metadata.isColumnIndexed(colIdx);
                    boolean wasIndexedAtDetached = attachMetadata.isColumnIndexed(detColIdx);
                    int indexValueBlockCapacityNow = metadata.getIndexValueBlockCapacity(colIdx);
                    int indexValueBlockCapacityDetached = attachMetadata.getIndexValueBlockCapacity(detColIdx);

                    if (!isIndexedNow && wasIndexedAtDetached) {
                        long columnNameTxn = attachColumnVersionReader.getColumnNameTxn(partitionTimestamp, colIdx);
                        keyFileName(detachedPath.trimTo(detachedPartitionRoot), columnName, columnNameTxn);
                        removeFileAndOrLog(ff, detachedPath);
                        valueFileName(detachedPath.trimTo(detachedPartitionRoot), columnName, columnNameTxn);
                        removeFileAndOrLog(ff, detachedPath);
                    } else if (isIndexedNow
                            && (!wasIndexedAtDetached || indexValueBlockCapacityNow != indexValueBlockCapacityDetached)) {
                        // Was not indexed before or value block capacity has changed
                        detachedPath.trimTo(detachedPartitionRoot);
                        rebuildAttachedPartitionColumnIndex(partitionTimestamp, partitionSize, columnName);
                    }
                }
            }
            return true;
            // Do not remove _dmeta and _dcv to keep partition attachable in case of fs copy / rename failure
        } finally {
            Misc.free(attachColumnVersionReader);
            Misc.free(attachMetaMem);
            Misc.free(attachIndexBuilder);
        }
    }

    private void attachValidateMetadata(long partitionSize, Path partitionPath, long partitionTimestamp) throws CairoException {
        // for each column, check that file exists in the partition folder
        int rootLen = partitionPath.length();
        for (int columnIndex = 0, size = metadata.getColumnCount(); columnIndex < size; columnIndex++) {
            try {
                final String columnName = metadata.getColumnName(columnIndex);
                int columnType = metadata.getColumnType(columnIndex);

                if (columnType > -1L) {
                    long columnTop = columnVersionWriter.getColumnTop(partitionTimestamp, columnIndex);
                    if (columnTop < 0 || columnTop == partitionSize) {
                        // Column does not exist in the partition
                        continue;
                    }
                    long columnNameTxn = columnVersionWriter.getDefaultColumnNameTxn(columnIndex);
                    switch (ColumnType.tagOf(columnType)) {
                        case ColumnType.INT:
                        case ColumnType.LONG:
                        case ColumnType.BOOLEAN:
                        case ColumnType.BYTE:
                        case ColumnType.TIMESTAMP:
                        case ColumnType.DATE:
                        case ColumnType.DOUBLE:
                        case ColumnType.CHAR:
                        case ColumnType.SHORT:
                        case ColumnType.FLOAT:
                        case ColumnType.LONG128:
                        case ColumnType.LONG256:
                        case ColumnType.GEOBYTE:
                        case ColumnType.GEOSHORT:
                        case ColumnType.GEOINT:
                        case ColumnType.GEOLONG:
                        case ColumnType.UUID:
                        case ColumnType.IPv4:
                            attachPartitionCheckFilesMatchFixedColumn(columnType, partitionSize, columnTop, columnName, columnNameTxn, partitionPath, partitionTimestamp, columnIndex);
                            break;
                        case ColumnType.STRING:
                        case ColumnType.BINARY:
                            attachPartitionCheckFilesMatchVarLenColumn(partitionSize, columnTop, columnName, columnNameTxn, partitionPath, partitionTimestamp, columnIndex);
                            break;
                        case ColumnType.SYMBOL:
                            attachPartitionCheckSymbolColumn(partitionSize, columnTop, columnName, columnNameTxn, partitionPath, partitionTimestamp, columnIndex);
                            break;
                    }
                }
            } finally {
                partitionPath.trimTo(rootLen);
            }
        }
    }

    private void bumpColumnStructureVersion() {
        columnVersionWriter.commit();
        txWriter.setColumnVersion(columnVersionWriter.getVersion());
        txWriter.bumpColumnStructureVersion(this.denseSymbolMapWriters);
        assert txWriter.getMetadataVersion() == metadata.getMetadataVersion();
    }

    private void bumpMasterRef() {
        if ((masterRef & 1) == 0) {
            masterRef++;
        } else {
            cancelRowAndBump();
        }
    }

    private void bumpMetadataAndColumnStructureVersion() {
        columnVersionWriter.commit();
        txWriter.setColumnVersion(columnVersionWriter.getVersion());
        txWriter.bumpMetadataAndColumnStructureVersion(this.denseSymbolMapWriters);
        assert txWriter.getMetadataVersion() == metadata.getMetadataVersion();
    }

    private void bumpMetadataVersion() {
        columnVersionWriter.commit();
        txWriter.setColumnVersion(columnVersionWriter.getVersion());
        txWriter.bumpMetadataVersion(this.denseSymbolMapWriters);
        assert txWriter.getMetadataVersion() == metadata.getMetadataVersion();
    }

    private boolean canSquashOverwritePartitionTail(int partitionIndex) {
        long fromTxn = txWriter.getPartitionNameTxn(partitionIndex);
        if (fromTxn < 0) {
            fromTxn = 0;
        }
        long toTxn = txWriter.getTxn();
        if (partitionIndex + 1 < txWriter.getPartitionCount()) {
            // If next partition is a split partition part of same logical partition
            // for example if the partition is '2020-01-01' and the next partition is '2020-01-01T12.3'
            // then if there are no readers between transaction range [0, 3) the partition is unlocked to append.
            if (txWriter.getLogicalPartitionTimestamp(txWriter.getPartitionTimestampByIndex(partitionIndex)) ==
                    txWriter.getLogicalPartitionTimestamp(txWriter.getPartitionTimestampByIndex(partitionIndex + 1))) {
                toTxn = Math.max(fromTxn + 1, getPartitionNameTxn(partitionIndex + 1) + 1);
            }
        }

        return txnScoreboard.isRangeAvailable(fromTxn, toTxn);
    }

    private void cancelRowAndBump() {
        rowCancel();
        masterRef++;
    }

    private void checkColumnName(CharSequence name) {
        if (!TableUtils.isValidColumnName(name, configuration.getMaxFileNameLength())) {
            throw CairoException.nonCritical().put("invalid column name [table=").put(tableToken.getTableName()).put(", column=").putAsPrintable(name).put(']');
        }
    }

    private void checkDistressed() {
        if (!distressed) {
            return;
        }
        throw new CairoError("Table '" + tableToken.getTableName() + "' is distressed");
    }

    private void checkO3Errors() {
        if (o3ErrorCount.get() > 0) {
            if (lastErrno == O3_ERRNO_FATAL) {
                distressed = true;
                throw new CairoError("commit failed with fatal error, see logs for details [table=" +
                        tableToken.getTableName() +
                        ", tableDir=" + tableToken.getDirName() + "]");
            } else {
                throw CairoException.critical(lastErrno)
                        .put("commit failed, see logs for details [table=")
                        .put(tableToken.getTableName())
                        .put(", tableDir=").put(tableToken.getDirName())
                        .put(']');
            }
        }
    }

    private void clearO3() {
        this.o3MasterRef = -1; // clears o3 flag, hasO3() will be returning false
        rowAction = ROW_ACTION_SWITCH_PARTITION;
        // transaction log is either not required or pending
        activeColumns = columns;
        activeNullSetters = nullSetters;
    }

    private void clearTodoLog() {
        try {
            todoMem.putLong(0, ++todoTxn); // write txn, reader will first read txn at offset 24 and then at offset 0
            Unsafe.getUnsafe().storeFence(); // make sure we do not write hash before writing txn (view from another thread)
            todoMem.putLong(8, 0); // write out our instance hashes
            todoMem.putLong(16, 0);
            Unsafe.getUnsafe().storeFence();
            todoMem.putLong(32, 0);
            Unsafe.getUnsafe().storeFence();
            todoMem.putLong(24, todoTxn);
            // ensure file is closed with correct length
            todoMem.jumpTo(40);
            todoMem.sync(false);
        } finally {
            path.trimTo(rootLen);
        }
    }

    private void closeAppendMemoryTruncate(boolean truncate) {
        for (int i = 0, n = columns.size(); i < n; i++) {
            MemoryMA m = columns.getQuick(i);
            if (m != null) {
                m.close(truncate);
            }
        }
    }

    private void closeWalColumns() {
        for (int col = 0, n = walMappedColumns.size(); col < n; col++) {
            MemoryCMOR mappedColumnMem = walMappedColumns.getQuick(col);
            if (mappedColumnMem != null) {
                Misc.free(mappedColumnMem);
                walColumnMemoryPool.push(mappedColumnMem);
            }
        }
    }

    /**
     * Commits newly added rows of data. This method updates transaction file with pointers to end of appended data.
     * <p>
     * <b>Pending rows</b>
     * <p>This method will cancel pending rows by calling {@link #rowCancel()}. Data in partially appended row will be lost.</p>
     *
     * @param o3MaxLag if > 0 then do a partial commit, leaving the rows within the lag in a new uncommitted transaction
     * @return commit transaction number or -1 if there was nothing to commit
     */
    private long commit(long o3MaxLag) {
        checkDistressed();
        physicallyWrittenRowsSinceLastCommit.set(0);

        if (o3InError) {
            rollback();
            return TableSequencer.NO_TXN;
        }

        if ((masterRef & 1) != 0) {
            rowCancel();
        }

        if (inTransaction()) {
            final boolean o3 = hasO3();
            if (o3) {
                final boolean noop = o3Commit(o3MaxLag);
                if (noop) {
                    // Bookmark masterRef to track how many rows is in uncommitted state
                    this.committedMasterRef = masterRef;
                    return getTxn();
                } else if (o3MaxLag > 0) {
                    // It is possible that O3 commit will create partition just before
                    // the last one, leaving last partition row count 0 when doing ic().
                    // That's when the data from the last partition is moved to in-memory lag.
                    // One way to detect this is to check if index of the "last" partition is not
                    // last partition in the attached partition list.
                    if (reconcileOptimisticPartitions()) {
                        this.lastPartitionTimestamp = txWriter.getLastPartitionTimestamp();
                        this.partitionTimestampHi = txWriter.getNextPartitionTimestamp(txWriter.getMaxTimestamp()) - 1;
                        openLastPartition();
                    }
                }
            } else if (noOpRowCount > 0) {
                LOG.critical()
                        .$("o3 ignoring write on read-only partition [table=").utf8(tableToken.getTableName())
                        .$(", timestamp=").$ts(lastOpenPartitionTs)
                        .$(", numRows=").$(noOpRowCount)
                        .$();
            }


            final long committedRowCount = txWriter.unsafeCommittedFixedRowCount() + txWriter.unsafeCommittedTransientRowCount();
            final long rowsAdded = txWriter.getRowCount() - committedRowCount;

            updateIndexes();
            syncColumns();
            columnVersionWriter.commit();
            txWriter.setColumnVersion(columnVersionWriter.getVersion());
            txWriter.commit(denseSymbolMapWriters);

            // Check if partitions are split into too many pieces and merge few of them back.
            squashSplitPartitions(minSplitPartitionTimestamp, txWriter.getMaxTimestamp(), configuration.getO3LastPartitionMaxSplits());

            // Bookmark masterRef to track how many rows is in uncommitted state
            this.committedMasterRef = masterRef;
            processPartitionRemoveCandidates();

            metrics.tableWriter().incrementCommits();
            metrics.tableWriter().addCommittedRows(rowsAdded);
            if (!o3) {
                // If `o3`, the metric is tracked inside `o3Commit`, possibly async.
                addPhysicallyWrittenRows(rowsAdded);
            }

            noOpRowCount = 0L;
            return getTxn();
        }
        return TableSequencer.NO_TXN;
    }

    private void configureAppendPosition() {
        final boolean partitioned = PartitionBy.isPartitioned(partitionBy);
        if (this.txWriter.getMaxTimestamp() > Long.MIN_VALUE || !partitioned) {
            initLastPartition(this.txWriter.getMaxTimestamp());
            if (partitioned) {
                partitionTimestampHi = txWriter.getNextPartitionTimestamp(txWriter.getMaxTimestamp()) - 1;
                rowAction = ROW_ACTION_OPEN_PARTITION;
                timestampSetter = appendTimestampSetter;
            } else {
                if (metadata.getTimestampIndex() < 0) {
                    rowAction = ROW_ACTION_NO_TIMESTAMP;
                } else {
                    rowAction = ROW_ACTION_NO_PARTITION;
                    timestampSetter = appendTimestampSetter;
                }
            }
        } else {
            rowAction = ROW_ACTION_OPEN_PARTITION;
            timestampSetter = appendTimestampSetter;
        }
        activeColumns = columns;
        activeNullSetters = nullSetters;
    }

    private void configureColumn(int type, boolean indexFlag, int index) {
        final MemoryMA primary;
        final MemoryMA secondary;
        final MemoryCARW oooPrimary;
        final MemoryCARW oooSecondary;
        final MemoryCARW oooPrimary2;
        final MemoryCARW oooSecondary2;

        if (type > 0) {
            primary = Vm.getMAInstance(configuration.getCommitMode());
            oooPrimary = Vm.getCARWInstance(o3ColumnMemorySize, configuration.getO3MemMaxPages(), MemoryTag.NATIVE_O3);
            oooPrimary2 = Vm.getCARWInstance(o3ColumnMemorySize, configuration.getO3MemMaxPages(), MemoryTag.NATIVE_O3);

            switch (ColumnType.tagOf(type)) {
                case ColumnType.BINARY:
                case ColumnType.STRING:
                    secondary = Vm.getMAInstance(configuration.getCommitMode());
                    oooSecondary = Vm.getCARWInstance(o3ColumnMemorySize, configuration.getO3MemMaxPages(), MemoryTag.NATIVE_O3);
                    oooSecondary2 = Vm.getCARWInstance(o3ColumnMemorySize, configuration.getO3MemMaxPages(), MemoryTag.NATIVE_O3);
                    break;
                default:
                    secondary = null;
                    oooSecondary = null;
                    oooSecondary2 = null;
                    break;
            }
        } else {
            primary = secondary = NullMemory.INSTANCE;
            oooPrimary = oooSecondary = oooPrimary2 = oooSecondary2 = NullMemory.INSTANCE;
        }

        int baseIndex = getPrimaryColumnIndex(index);
        columns.extendAndSet(baseIndex, primary);
        columns.extendAndSet(baseIndex + 1, secondary);
        o3MemColumns.extendAndSet(baseIndex, oooPrimary);
        o3MemColumns.extendAndSet(baseIndex + 1, oooSecondary);
        o3MemColumns2.extendAndSet(baseIndex, oooPrimary2);
        o3MemColumns2.extendAndSet(baseIndex + 1, oooSecondary2);
        configureNullSetters(nullSetters, type, primary, secondary);
        configureNullSetters(o3NullSetters, type, oooPrimary, oooSecondary);
        configureNullSetters(o3NullSetters2, type, oooPrimary2, oooSecondary2);

        if (indexFlag && type > 0) {
            indexers.extendAndSet(index, new SymbolColumnIndexer(configuration));
        }
        rowValueIsNotNull.add(0);
    }

    private void configureColumnMemory() {
        symbolMapWriters.setPos(columnCount);
        int dedupColCount = 0;
        for (int i = 0; i < columnCount; i++) {
            int type = metadata.getColumnType(i);
            configureColumn(type, metadata.isColumnIndexed(i), i);

            if (ColumnType.isSymbol(type)) {
                final int symbolIndex = denseSymbolMapWriters.size();
                long columnNameTxn = columnVersionWriter.getDefaultColumnNameTxn(i);
                SymbolMapWriter symbolMapWriter = new SymbolMapWriter(
                        configuration,
                        path.trimTo(rootLen),
                        metadata.getColumnName(i),
                        columnNameTxn,
                        txWriter.unsafeReadSymbolTransientCount(symbolIndex),
                        symbolIndex,
                        txWriter
                );

                symbolMapWriters.extendAndSet(i, symbolMapWriter);
                denseSymbolMapWriters.add(symbolMapWriter);
            }
            if (metadata.isDedupKey(i) && i != metadata.getTimestampIndex()) {
                // Calculate non-timestamp dedup column count
                dedupColCount++;
            }
        }
        if (isDeduplicationEnabled()) {
            dedupColumnCommitAddresses = new DedupColumnCommitAddresses();
            dedupColumnCommitAddresses.setDedupColumnCount(dedupColCount);
        }
        final int timestampIndex = metadata.getTimestampIndex();
        if (timestampIndex != -1) {
            o3TimestampMem = o3MemColumns.getQuick(getPrimaryColumnIndex(timestampIndex));
            o3TimestampMemCpy = o3MemColumns2.getQuick(getPrimaryColumnIndex(timestampIndex));
        }
    }

    private void configureTimestampSetter() {
        int index = metadata.getTimestampIndex();
        if (index == -1) {
            timestampSetter = value -> {
            };
        } else {
            nullSetters.setQuick(index, NOOP);
            o3NullSetters.setQuick(index, NOOP);
            o3NullSetters2.setQuick(index, NOOP);
            timestampSetter = getPrimaryColumn(index)::putLong;
        }
    }

    private int copyMetadataAndSetIndexAttrs(int columnIndex, int indexedFlag, int indexValueBlockSize) {
        try {
            int index = openMetaSwapFile(ff, ddlMem, path, rootLen, configuration.getMaxSwapFileCount());
            int columnCount = metaMem.getInt(META_OFFSET_COUNT);
            ddlMem.putInt(columnCount);
            ddlMem.putInt(metaMem.getInt(META_OFFSET_PARTITION_BY));
            ddlMem.putInt(metaMem.getInt(META_OFFSET_TIMESTAMP_INDEX));
            copyVersionAndLagValues();
            ddlMem.jumpTo(META_OFFSET_COLUMN_TYPES);
            for (int i = 0; i < columnCount; i++) {
                if (i != columnIndex) {
                    writeColumnEntry(i, false, isColumnDedupKey(metaMem, i));
                } else {
                    ddlMem.putInt(getColumnType(metaMem, i));
                    long flags = indexedFlag;
                    if (isSequential(metaMem, i)) {
                        flags |= META_FLAG_BIT_SEQUENTIAL;
                    }
                    ddlMem.putLong(flags);
                    ddlMem.putInt(indexValueBlockSize);
                    ddlMem.skip(16);
                }
            }

            long nameOffset = getColumnNameOffset(columnCount);
            for (int i = 0; i < columnCount; i++) {
                CharSequence columnName = metaMem.getStr(nameOffset);
                ddlMem.putStr(columnName);
                nameOffset += Vm.getStorageLength(columnName);
            }
            return index;
        } finally {
            ddlMem.close();
        }
    }

    private long copyMetadataAndUpdateVersion() {
        try {
            int index = openMetaSwapFile(ff, ddlMem, path, rootLen, configuration.getMaxSwapFileCount());
            int columnCount = metaMem.getInt(META_OFFSET_COUNT);

            ddlMem.putInt(columnCount);
            ddlMem.putInt(metaMem.getInt(META_OFFSET_PARTITION_BY));
            ddlMem.putInt(metaMem.getInt(META_OFFSET_TIMESTAMP_INDEX));
            copyVersionAndLagValues();
            ddlMem.jumpTo(META_OFFSET_COLUMN_TYPES);
            for (int i = 0; i < columnCount; i++) {
                writeColumnEntry(i, false, isColumnDedupKey(metaMem, i));
            }

            long nameOffset = getColumnNameOffset(columnCount);
            for (int i = 0; i < columnCount; i++) {
                CharSequence columnName = metaMem.getStr(nameOffset);
                ddlMem.putStr(columnName);
                nameOffset += Vm.getStorageLength(columnName);
            }
            this.metaSwapIndex = index;
            return nameOffset;
        } finally {
            ddlMem.close();
        }
    }

    private int copyOverwrite(Path to) {
        int res = ff.copy(other, to);
        if (Os.isWindows() && res == -1 && ff.errno() == Files.WINDOWS_ERROR_FILE_EXISTS) {
            // Windows throws an error the destination file already exists, other platforms do not
            if (!ff.remove(to)) {
                // If file is open, return here so that errno is 5 in the error message
                return -1;
            }
            return ff.copy(other, to);
        }
        return res;
    }

    private void copyVersionAndLagValues() {
        ddlMem.putInt(ColumnType.VERSION);
        ddlMem.putInt(metaMem.getInt(META_OFFSET_TABLE_ID));
        ddlMem.putInt(metaMem.getInt(META_OFFSET_MAX_UNCOMMITTED_ROWS));
        ddlMem.putLong(metaMem.getLong(META_OFFSET_O3_MAX_LAG));
        ddlMem.putLong(txWriter.getMetadataVersion() + 1);
        ddlMem.putBool(metaMem.getBool(META_OFFSET_WAL_ENABLED));
        metadata.setMetadataVersion(txWriter.getMetadataVersion() + 1);
    }

    /**
     * Creates bitmap index files for a column. This method uses primary column instance as temporary tool to
     * append index data. Therefore, it must be called before primary column is initialized.
     *
     * @param columnName              column name
     * @param indexValueBlockCapacity approximate number of values per index key
     * @param plen                    path length. This is used to trim shared path object to.
     */
    private void createIndexFiles(CharSequence columnName, long columnNameTxn, int indexValueBlockCapacity, int plen, boolean force) {
        try {
            keyFileName(path.trimTo(plen), columnName, columnNameTxn);

            if (!force && ff.exists(path)) {
                return;
            }

            // reuse memory column object to create index and close it at the end
            try {
                ddlMem.smallFile(ff, path, MemoryTag.MMAP_TABLE_WRITER);
                ddlMem.truncate();
                BitmapIndexWriter.initKeyMemory(ddlMem, indexValueBlockCapacity);
            } catch (CairoException e) {
                // looks like we could not create key file properly
                // lets not leave half-baked file sitting around
                LOG.error()
                        .$("could not create index [name=").utf8(path)
                        .$(", errno=").$(e.getErrno())
                        .I$();
                if (!ff.remove(path)) {
                    LOG.critical()
                            .$("could not remove '").utf8(path).$("'. Please remove MANUALLY.")
                            .$("[errno=").$(ff.errno())
                            .I$();
                }
                throw e;
            } finally {
                ddlMem.close();
            }
            if (!ff.touch(valueFileName(path.trimTo(plen), columnName, columnNameTxn))) {
                LOG.error().$("could not create index [name=").$(path)
                        .$(", errno=").$(ff.errno())
                        .I$();
                throw CairoException.critical(ff.errno()).put("could not create index [name=").put(path).put(']');
            }
        } finally {
            path.trimTo(plen);
        }
    }

    private void createSymbolMapWriter(CharSequence name, long columnNameTxn, int symbolCapacity, boolean symbolCacheFlag) {
        MapWriter.createSymbolMapFiles(ff, ddlMem, path, name, columnNameTxn, symbolCapacity, symbolCacheFlag);
        SymbolMapWriter w = new SymbolMapWriter(
                configuration,
                path,
                name,
                columnNameTxn,
                0,
                denseSymbolMapWriters.size(),
                txWriter
        );
        denseSymbolMapWriters.add(w);
        symbolMapWriters.extendAndSet(columnCount, w);
    }

    private boolean createWalSymbolMapping(SymbolMapDiff symbolMapDiff, int columnIndex, IntList symbolMap) {
        final int cleanSymbolCount = symbolMapDiff.getCleanSymbolCount();
        symbolMap.setPos(symbolMapDiff.getSize());

        // This is defensive. It validates that all the symbols used in WAL are set in SymbolMapDiff
        symbolMap.setAll(symbolMapDiff.getSize(), -1);
        final MapWriter mapWriter = symbolMapWriters.get(columnIndex);
        boolean identical = true;

        if (symbolMapDiff.hasNullValue()) {
            mapWriter.updateNullFlag(true);
        }

        SymbolMapDiffEntry entry;
        while ((entry = symbolMapDiff.nextEntry()) != null) {
            final CharSequence symbolValue = entry.getSymbol();
            final int newKey = mapWriter.put(symbolValue);
            identical &= newKey == entry.getKey();
            symbolMap.setQuick(entry.getKey() - cleanSymbolCount, newKey);
        }
        return identical;
    }

    private long deduplicateSortedIndex(long longIndexLength, long indexSrcAddr, long indexDstAddr, long tempIndexAddr, long lagRows) {
        LOG.info().$("WAL dedup sorted commit index [table=").$(tableToken).$(", totalRows=").$(longIndexLength).$(", lagRows=").$(lagRows).I$();
        int dedupKeyIndex = 0;
        long dedupCommitAddr = 0;
        try {
            if (dedupColumnCommitAddresses.getColumnCount() > 0) {
                dedupCommitAddr = dedupColumnCommitAddresses.allocateBlock();
                for (int i = 0; i < metadata.getColumnCount(); i++) {
                    int columnType = metadata.getColumnType(i);
                    if (i != metadata.getTimestampIndex() && columnType > 0 && metadata.isDedupKey(i)) {
                        int shl = ColumnType.pow2SizeOf(columnType);
                        long lagMemOffset = lagRows > 0 ? (txWriter.getTransientRowCount() - getColumnTop(i)) << shl : 0L;
                        long lagMapSize = lagRows << shl;

                        // Map column buffers for lag rows for deduplication
                        long lagKeyAddr = lagRows > 0 ? mapAppendColumnBuffer(columns.get(getPrimaryColumnIndex(i)), lagMemOffset, lagMapSize, false) : 0L;
                        MemoryCR o3Column = o3Columns.get(getPrimaryColumnIndex(i));
                        long o3ColumnData = o3Column.addressOf(0);
                        assert o3ColumnData != 0;

                        dedupColumnCommitAddresses.setArrayValues(
                                dedupCommitAddr,
                                dedupKeyIndex++,
                                columnType,
                                ColumnType.sizeOf(columnType),
                                0L,
                                o3ColumnData,
                                Math.abs(lagKeyAddr),
                                lagKeyAddr,
                                lagMemOffset,
                                lagMapSize
                        );
                    }
                }
            }
            return Vect.dedupSortedTimestampIndexIntKeysChecked(
                    indexSrcAddr,
                    longIndexLength,
                    indexDstAddr,
                    tempIndexAddr,
                    dedupKeyIndex,
                    dedupColumnCommitAddresses.getAddress(dedupCommitAddr)
            );
        } finally {
            if (dedupColumnCommitAddresses.getColumnCount() > 0 && lagRows > 0) {
                // Release mapped column buffers for lag rows
                for (int i = 0; i < dedupKeyIndex; i++) {
                    long lagAddr = dedupColumnCommitAddresses.getColReserved1(dedupCommitAddr, i);
                    long lagMemOffset = dedupColumnCommitAddresses.getColReserved2(dedupCommitAddr, i);
                    long mapSize = dedupColumnCommitAddresses.getColReserved3(dedupCommitAddr, i);

                    mapAppendColumnBufferRelease(lagAddr, lagMemOffset, mapSize);
                }
            }
            dedupColumnCommitAddresses.clear();
        }
    }

    private void dispatchO3CallbackQueue(RingQueue<O3CallbackTask> queue, int queuedCount) {
        // This is work stealing, can run tasks from other table writers
        final Sequence subSeq = this.messageBus.getO3CallbackSubSeq();
        dispatchO3CallbackQueue0(queue, queuedCount, subSeq, o3DoneLatch);
        checkO3Errors();
    }

    private void doClose(boolean truncate) {
        // destroy() may have already closed everything
        boolean tx = inTransaction();
        freeSymbolMapWriters();
        freeIndexers();
        Misc.free(txWriter);
        Misc.free(metaMem);
        Misc.free(ddlMem);
        Misc.free(indexMem);
        Misc.free(other);
        Misc.free(todoMem);
        Misc.free(attachMetaMem);
        Misc.free(attachColumnVersionReader);
        Misc.free(attachIndexBuilder);
        Misc.free(columnVersionWriter);
        Misc.free(o3PartitionUpdateSink);
        Misc.free(slaveTxReader);
        Misc.free(commandQueue);
        Misc.free(dedupColumnCommitAddresses);
        updateOperatorImpl = Misc.free(updateOperatorImpl);
        dropIndexOperator = null;
        noOpRowCount = 0L;
        lastOpenPartitionTs = Long.MIN_VALUE;
        lastOpenPartitionIsReadOnly = false;
        Misc.free(partitionFrameFactory);
        assert !truncate || distressed || assertColumnPositionIncludeWalLag();
        freeColumns(truncate & !distressed);
<<<<<<< HEAD
        commitListener = null;//listeners are closed on pool shutdown
=======
>>>>>>> e98177f8
        try {
            releaseLock(!truncate | tx | performRecovery | distressed);
        } finally {
            Misc.free(txnScoreboard);
            Misc.free(path);
            Misc.free(o3TimestampMem);
            Misc.free(o3TimestampMemCpy);
            Misc.free(ownMessageBus);
            if (tempMem16b != 0) {
                Unsafe.free(tempMem16b, 16, MemoryTag.NATIVE_TABLE_WRITER);
                tempMem16b = 0;
            }
            LOG.info().$("closed '").utf8(tableToken.getTableName()).$('\'').$();
        }
    }

    private boolean dropPartitionByExactTimestamp(long timestamp) {
        final long minTimestamp = txWriter.getMinTimestamp(); // partition min timestamp
        final long maxTimestamp = txWriter.getMaxTimestamp(); // partition max timestamp

        timestamp = txWriter.getPartitionTimestampByTimestamp(timestamp);
        final int index = txWriter.getPartitionIndex(timestamp);
        if (index < 0) {
            LOG.error().$("partition is already removed [path=").utf8(path).$(", partitionTimestamp=").$ts(timestamp).I$();
            return false;
        }

        final long partitionNameTxn = txWriter.getPartitionNameTxnByPartitionTimestamp(timestamp);

        if (timestamp == txWriter.getPartitionTimestampByTimestamp(maxTimestamp)) {

            // removing active partition

            // calculate new transient row count, min/max timestamps and find the partition to open next
            final long nextMaxTimestamp;
            final long newTransientRowCount;
            final long prevTimestamp;
            if (index == 0) {
                nextMaxTimestamp = Long.MIN_VALUE;
                newTransientRowCount = 0L;
                prevTimestamp = 0L; // meaningless
            } else {
                final int prevIndex = index - 1;
                prevTimestamp = txWriter.getPartitionTimestampByIndex(prevIndex);
                newTransientRowCount = txWriter.getPartitionSize(prevIndex);
                try {
                    setPathForPartition(path.trimTo(rootLen), partitionBy, prevTimestamp, txWriter.getPartitionNameTxn(prevIndex));
                    readPartitionMinMax(ff, prevTimestamp, path, metadata.getColumnName(metadata.getTimestampIndex()), newTransientRowCount);
                    nextMaxTimestamp = attachMaxTimestamp;
                } finally {
                    path.trimTo(rootLen);
                }
            }

            columnVersionWriter.removePartition(timestamp);
            txWriter.beginPartitionSizeUpdate();
            txWriter.removeAttachedPartitions(timestamp);
            txWriter.finishPartitionSizeUpdate(index == 0 ? Long.MAX_VALUE : txWriter.getMinTimestamp(), nextMaxTimestamp);
            txWriter.bumpTruncateVersion();

            columnVersionWriter.commit();
            txWriter.setColumnVersion(columnVersionWriter.getVersion());
            txWriter.commit(denseSymbolMapWriters);

            // No need to truncate before, files to be deleted.
            closeActivePartition(false);

            if (index != 0) {
                openPartition(prevTimestamp);
                setAppendPosition(newTransientRowCount, false);
            } else {
                rowAction = ROW_ACTION_OPEN_PARTITION;
            }
        } else {

            // when we want to delete first partition we must find out minTimestamp from
            // next partition if it exists, or next partition, and so on
            //
            // when somebody removed data directories manually and then attempts to tidy
            // up metadata with logical partition delete we have to uphold the effort and
            // re-compute table size and its minTimestamp from what remains on disk

            // find out if we are removing min partition
            long nextMinTimestamp = minTimestamp;
            if (timestamp == txWriter.getPartitionTimestampByIndex(0)) {
                nextMinTimestamp = readMinTimestamp(txWriter.getPartitionTimestampByIndex(1));
            }

            columnVersionWriter.removePartition(timestamp);

            txWriter.beginPartitionSizeUpdate();
            txWriter.removeAttachedPartitions(timestamp);
            txWriter.setMinTimestamp(nextMinTimestamp);
            txWriter.finishPartitionSizeUpdate(nextMinTimestamp, txWriter.getMaxTimestamp());
            txWriter.bumpTruncateVersion();

            columnVersionWriter.commit();
            txWriter.setColumnVersion(columnVersionWriter.getVersion());
            txWriter.commit(denseSymbolMapWriters);
        }

        // Call O3 methods to remove check TxnScoreboard and remove partition directly
        safeDeletePartitionDir(timestamp, partitionNameTxn);
        return true;
    }

    private long findMinSplitPartitionTimestamp() {
        for (int i = 0, n = txWriter.getPartitionCount(); i < n; i++) {
            long partitionTimestamp = txWriter.getPartitionTimestampByIndex(i);
            if (txWriter.getLogicalPartitionTimestamp(partitionTimestamp) != partitionTimestamp) {
                return partitionTimestamp;
            }
        }
        return Long.MAX_VALUE;
    }

    private void finishColumnPurge() {
        if (purgingOperator == null) {
            return;
        }
        boolean asyncOnly = checkScoreboardHasReadersBeforeLastCommittedTxn();
        purgingOperator.purge(path.trimTo(rootLen), tableToken, partitionBy, asyncOnly, metadata, getTruncateVersion(), getTxn());
        purgingOperator.clear();
    }

    private void finishMetaSwapUpdate() {
        finishMetadataSwap();
        bumpMetadataVersion();
        metadata.setTableVersion();
        clearTodoLog();
    }

    private void finishMetaSwapUpdateStructural() {
        // rename _meta to _meta.prev
        finishMetadataSwap();

        bumpMetadataAndColumnStructureVersion();
        clearTodoLog();
    }

    private void finishMetadataSwap() {
        // rename _meta to _meta.prev
        this.metaPrevIndex = rename(fileOperationRetryCount);
        writeRestoreMetaTodo();

        try {
            // rename _meta.swp to -_meta
            restoreMetaFrom(META_SWAP_FILE_NAME, metaSwapIndex);
        } catch (CairoException e) {
            try {
                recoverFromTodoWriteFailure(null);
            } catch (CairoException e2) {
                throwDistressException(e2);
            }
            throw e;
        }

        try {
            // open _meta file
            openMetaFile(ff, path, rootLen, metaMem);
        } catch (CairoException e) {
            throwDistressException(e);
        }
    }

    private void finishO3Append(long o3LagRowCount) {
        if (denseIndexers.size() == 0) {
            populateDenseIndexerList();
        }
        path.trimTo(rootLen);
        // Alright, we finished updating partitions. Now we need to get this writer instance into
        // a consistent state.
        //
        // We start with ensuring append memory is in ready-to-use state. When max timestamp changes we need to
        // move append memory to new set of files. Otherwise, we stay on the same set but advance to append position.
        avoidIndexOnCommit = o3ErrorCount.get() == 0;
        if (o3LagRowCount == 0) {
            clearO3();
            LOG.debug().$("lag segment is empty").$();
        } else {
            // adjust O3 master ref so that virtual row count becomes equal to value of "o3LagRowCount"
            this.o3MasterRef = this.masterRef - o3LagRowCount * 2 + 1;
            LOG.debug().$("adjusted [o3RowCount=").$(getO3RowCount0()).I$();
        }
    }

    private void finishO3Commit(long partitionTimestampHiLimit) {
        if (!o3InError) {
            updateO3ColumnTops();
        }
        if (isLastPartitionClosed() || partitionTimestampHi > partitionTimestampHiLimit) {
            openPartition(txWriter.getLastPartitionTimestamp());
        }

        // Data is written out successfully, however, we can still fail to set append position, for
        // example when we ran out of address space and new page cannot be mapped. The "allocate" calls here
        // ensure we can trigger this situation in tests. We should perhaps align our data such that setAppendPosition()
        // will attempt to mmap new page and fail... Then we can remove the 'true' parameter
        try {
            setAppendPosition(txWriter.getTransientRowCount(), true);
        } catch (Throwable e) {
            LOG.critical().$("data is committed but writer failed to update its state `").$(e).$('`').$();
            distressed = true;
            throw e;
        }

        metrics.tableWriter().incrementO3Commits();
    }

    private CharSequence formatPartitionForTimestamp(long partitionTimestamp, long nameTxn) {
        fileNameSink.clear();
        TableUtils.setSinkForPartition(fileNameSink, partitionBy, partitionTimestamp, nameTxn);
        return fileNameSink;
    }

    private void freeAndRemoveColumnPair(ObjList<MemoryMA> columns, int pi, int si) {
        Misc.free(columns.getAndSetQuick(pi, NullMemory.INSTANCE));
        Misc.free(columns.getAndSetQuick(si, NullMemory.INSTANCE));
    }

    private void freeAndRemoveO3ColumnPair(ObjList<MemoryCARW> columns, int pi, int si) {
        Misc.free(columns.getAndSetQuick(pi, NullMemory.INSTANCE));
        Misc.free(columns.getAndSetQuick(si, NullMemory.INSTANCE));
    }

    private void freeColumns(boolean truncate) {
        // null check is because this method could be called from the constructor
        if (columns != null) {
            closeAppendMemoryTruncate(truncate);
        }
        Misc.freeObjListAndKeepObjects(o3MemColumns);
        Misc.freeObjListAndKeepObjects(o3MemColumns2);
    }

    private void freeIndexers() {
        if (indexers != null) {
            // Don't change items of indexers, they are re-used
            for (int i = 0, n = indexers.size(); i < n; i++) {
                Misc.free(indexers.getQuick(i));
            }
            denseIndexers.clear();
        }
    }

    private void freeNullSetter(ObjList<Runnable> nullSetters, int columnIndex) {
        nullSetters.setQuick(columnIndex, NOOP);
    }

    private void freeSymbolMapWriters() {
        if (denseSymbolMapWriters != null) {
            for (int i = 0, n = denseSymbolMapWriters.size(); i < n; i++) {
                Misc.freeIfCloseable(denseSymbolMapWriters.getQuick(i));
            }
            denseSymbolMapWriters.clear();
        }

        if (symbolMapWriters != null) {
            symbolMapWriters.clear();
        }
    }

    private long getMaxWalSquashRows() {
        return Math.max(0L, (long) configuration.getWalSquashUncommittedRowsMultiplier() * metadata.getMaxUncommittedRows());
    }

    private long getO3RowCount0() {
        return (masterRef - o3MasterRef + 1) / 2;
    }

    private long getPartitionTimestampOrMax(int partitionIndex) {
        if (partitionIndex < txWriter.getPartitionCount()) {
            return txWriter.getPartitionTimestampByIndex(partitionIndex);
        } else {
            return Long.MAX_VALUE;
        }
    }

    private MemoryMA getPrimaryColumn(int column) {
        assert column < columnCount : "Column index is out of bounds: " + column + " >= " + columnCount;
        return columns.getQuick(getPrimaryColumnIndex(column));
    }

    private PurgingOperator getPurgingOperator() {
        if (purgingOperator == null) {
            purgingOperator = new PurgingOperator(LOG, configuration, messageBus);
        } else {
            purgingOperator.clear();
        }
        return purgingOperator;
    }

    private MemoryMA getSecondaryColumn(int column) {
        assert column < columnCount : "Column index is out of bounds: " + column + " >= " + columnCount;
        return columns.getQuick(getSecondaryColumnIndex(column));
    }

    private void handleWorkStealingException(
            String message,
            int columnIndex,
            int columnType,
            long indexAddr,
            long row1Count,
            long row2Lo,
            long row2Hi,
            Throwable e
    ) {
        o3ErrorCount.incrementAndGet();
        LogRecord logRecord = LOG.critical().$(message + " [table=").$(tableToken.getTableName())
                .$(", column=").$(columnIndex)
                .$(", type=").$(columnType)
                .$(", indexAddr=").$(indexAddr)
                .$(", row1Count=").$(row1Count)
                .$(", row2Lo=").$(row2Lo)
                .$(", row2Hi=").$(row2Hi);
        if (e instanceof CairoException) {
            lastErrno = lastErrno == 0 ? ((CairoException) e).errno : lastErrno;
            logRecord.$(", errno=").$(lastErrno)
                    .$(", ex=").$(((CairoException) e).getFlyweightMessage())
                    .I$();
        } else {
            lastErrno = O3_ERRNO_FATAL;
            logRecord.$(", ex=").$(e).I$();
        }
    }

    private void hardLinkAndPurgeColumnFiles(CharSequence columnName, int columnIndex, CharSequence newName, int columnType) {
        try {
            PurgingOperator purgingOperator = getPurgingOperator();
            long newColumnNameTxn = getTxn();
            long defaultColumnNameTxn = columnVersionWriter.getDefaultColumnNameTxn(columnIndex);
            if (PartitionBy.isPartitioned(partitionBy)) {
                for (int i = txWriter.getPartitionCount() - 1; i > -1L; i--) {
                    // Link files in each partition.
                    long partitionTimestamp = txWriter.getPartitionTimestampByIndex(i);
                    long partitionNameTxn = txWriter.getPartitionNameTxn(i);
                    long columnNameTxn = columnVersionWriter.getColumnNameTxn(partitionTimestamp, columnIndex);
                    hardLinkAndPurgeColumnFiles(columnName, columnIndex, columnType, newName, partitionTimestamp, partitionNameTxn, newColumnNameTxn, columnNameTxn);
                    if (columnVersionWriter.getRecordIndex(partitionTimestamp, columnIndex) > -1L) {
                        long columnTop = columnVersionWriter.getColumnTop(partitionTimestamp, columnIndex);
                        columnVersionWriter.upsert(partitionTimestamp, columnIndex, newColumnNameTxn, columnTop);
                    }
                }
            } else {
                long columnNameTxn = columnVersionWriter.getColumnNameTxn(txWriter.getLastPartitionTimestamp(), columnIndex);
                hardLinkAndPurgeColumnFiles(columnName, columnIndex, columnType, newName, txWriter.getLastPartitionTimestamp(), -1L, newColumnNameTxn, columnNameTxn);
                long columnTop = columnVersionWriter.getColumnTop(txWriter.getLastPartitionTimestamp(), columnIndex);
                columnVersionWriter.upsert(txWriter.getLastPartitionTimestamp(), columnIndex, newColumnNameTxn, columnTop);
            }

            if (ColumnType.isSymbol(columnType)) {
                // Link .o, .c, .k, .v symbol files in the table root folder
                linkFile(ff, offsetFileName(path.trimTo(rootLen), columnName, defaultColumnNameTxn), offsetFileName(other.trimTo(rootLen), newName, newColumnNameTxn));
                linkFile(ff, charFileName(path.trimTo(rootLen), columnName, defaultColumnNameTxn), charFileName(other.trimTo(rootLen), newName, newColumnNameTxn));
                linkFile(ff, keyFileName(path.trimTo(rootLen), columnName, defaultColumnNameTxn), keyFileName(other.trimTo(rootLen), newName, newColumnNameTxn));
                linkFile(ff, valueFileName(path.trimTo(rootLen), columnName, defaultColumnNameTxn), valueFileName(other.trimTo(rootLen), newName, newColumnNameTxn));
                purgingOperator.add(columnIndex, defaultColumnNameTxn, PurgingOperator.TABLE_ROOT_PARTITION, -1L);
            }
            long columnAddedPartition = columnVersionWriter.getColumnTopPartitionTimestamp(columnIndex);
            columnVersionWriter.upsertDefaultTxnName(columnIndex, newColumnNameTxn, columnAddedPartition);
        } finally {
            path.trimTo(rootLen);
            other.trimTo(rootLen);
        }
    }

    private void hardLinkAndPurgeColumnFiles(CharSequence columnName, int columnIndex, int columnType, CharSequence newName, long partitionTimestamp, long partitionNameTxn, long newColumnNameTxn, long columnNameTxn) {
        setPathForPartition(path, partitionBy, partitionTimestamp, partitionNameTxn);
        setPathForPartition(other, partitionBy, partitionTimestamp, partitionNameTxn);
        int plen = path.length();
        linkFile(ff, dFile(path.trimTo(plen), columnName, columnNameTxn), dFile(other.trimTo(plen), newName, newColumnNameTxn));
        if (ColumnType.isVariableLength(columnType)) {
            linkFile(ff, iFile(path.trimTo(plen), columnName, columnNameTxn), iFile(other.trimTo(plen), newName, newColumnNameTxn));
        } else if (ColumnType.isSymbol(columnType) && metadata.isColumnIndexed(columnIndex)) {
            linkFile(ff, keyFileName(path.trimTo(plen), columnName, columnNameTxn), keyFileName(other.trimTo(plen), newName, newColumnNameTxn));
            linkFile(ff, valueFileName(path.trimTo(plen), columnName, columnNameTxn), valueFileName(other.trimTo(plen), newName, newColumnNameTxn));
        }
        path.trimTo(rootLen);
        other.trimTo(rootLen);
        purgingOperator.add(columnIndex, columnNameTxn, partitionTimestamp, partitionNameTxn);
    }

    private void indexHistoricPartitions(SymbolColumnIndexer indexer, CharSequence columnName, int indexValueBlockSize) {
        long ts = this.txWriter.getMaxTimestamp();
        if (ts > Numbers.LONG_NaN) {
            final int columnIndex = metadata.getColumnIndex(columnName);
            try (final MemoryMR roMem = indexMem) {
                // Index last partition separately
                for (int i = 0, n = txWriter.getPartitionCount() - 1; i < n; i++) {

                    long timestamp = txWriter.getPartitionTimestampByIndex(i);
                    path.trimTo(rootLen);
                    setStateForTimestamp(path, timestamp);

                    if (ff.exists(path.$())) {
                        final int plen = path.length();

                        long columnNameTxn = columnVersionWriter.getColumnNameTxn(timestamp, columnIndex);
                        TableUtils.dFile(path.trimTo(plen), columnName, columnNameTxn);

                        if (ff.exists(path)) {

                            path.trimTo(plen);
                            LOG.info().$("indexing [path=").$(path).I$();

                            createIndexFiles(columnName, columnNameTxn, indexValueBlockSize, plen, true);
                            final long partitionSize = txWriter.getPartitionSizeByPartitionTimestamp(timestamp);
                            final long columnTop = columnVersionWriter.getColumnTop(timestamp, columnIndex);

                            if (columnTop > -1L && partitionSize > columnTop) {
                                TableUtils.dFile(path.trimTo(plen), columnName, columnNameTxn);
                                final long columnSize = (partitionSize - columnTop) << ColumnType.pow2SizeOf(ColumnType.INT);
                                roMem.of(ff, path, columnSize, columnSize, MemoryTag.MMAP_TABLE_WRITER);
                                indexer.configureWriter(path.trimTo(plen), columnName, columnNameTxn, columnTop);
                                indexer.index(roMem, columnTop, partitionSize);
                            }
                        }
                    }
                }
            } finally {
                Misc.free(indexer);
            }
        }
    }

    private void indexLastPartition(SymbolColumnIndexer indexer, CharSequence columnName, long columnNameTxn, int columnIndex, int indexValueBlockSize) {
        final int plen = path.length();

        createIndexFiles(columnName, columnNameTxn, indexValueBlockSize, plen, true);

        final long lastPartitionTs = txWriter.getLastPartitionTimestamp();
        final long columnTop = columnVersionWriter.getColumnTopQuick(lastPartitionTs, columnIndex);

        // set indexer up to continue functioning as normal
        indexer.configureFollowerAndWriter(path.trimTo(plen), columnName, columnNameTxn, getPrimaryColumn(columnIndex), columnTop);
        indexer.refreshSourceAndIndex(0, txWriter.getTransientRowCount());
    }

    private void initLastPartition(long timestamp) {
        final long ts = repairDataGaps(timestamp);
        openLastPartitionAndSetAppendPosition(ts);
        populateDenseIndexerList();
        if (performRecovery) {
            performRecovery();
        }
        txWriter.initLastPartition(ts);
    }

    private boolean isLastPartitionClosed() {
        for (int i = 0; i < columnCount; i++) {
            if (metadata.getColumnType(i) > 0) {
                return !columns.getQuick(getPrimaryColumnIndex(i)).isOpen();
            }
        }
        // No columns, doesn't matter
        return false;
    }

    private void lock() {
        try {
            path.trimTo(rootLen);
            lockName(path);
            performRecovery = ff.exists(path);
            this.lockFd = TableUtils.lock(ff, path);
        } finally {
            path.trimTo(rootLen);
        }

        if (this.lockFd == -1) {
            throw CairoException.critical(ff.errno()).put("Cannot lock table: ").put(path.$());
        }
    }

    private long mapAppendColumnBuffer(MemoryMA column, long offset, long size, boolean rw) {
        if (size == 0) {
            return 0;
        }

        column.jumpTo(offset + size);
        long address = column.map(offset, size);

        // column could not provide necessary length of buffer
        // because perhaps its internal buffer is not big enough
        if (address != 0) {
            return address;
        } else {
            return -TableUtils.mapAppendColumnBuffer(ff, column.getFd(), offset, size, rw, MemoryTag.MMAP_TABLE_WRITER);
        }
    }

    private void mapAppendColumnBufferRelease(long address, long offset, long size) {
        if (address < 0) {
            TableUtils.mapAppendColumnBufferRelease(ff, -address, offset, size, MemoryTag.MMAP_TABLE_WRITER);
        }
    }

    private void mmapWalColumns(@Transient Path walPath, int timestampIndex, long rowLo, long rowHi) {
        walMappedColumns.clear();
        int walPathLen = walPath.length();
        final int columnCount = metadata.getColumnCount();

        try {
            for (int columnIndex = 0; columnIndex < columnCount; columnIndex++) {
                int type = metadata.getColumnType(columnIndex);
                o3RowCount = rowHi - rowLo;
                if (type > 0) {
                    int sizeBitsPow2 = ColumnType.pow2SizeOf(type);
                    if (columnIndex == timestampIndex) {
                        sizeBitsPow2 += 1;
                    }

                    if (!ColumnType.isVariableLength(type)) {
                        MemoryCMOR primary = walColumnMemoryPool.pop();

                        dFile(walPath, metadata.getColumnName(columnIndex), -1L);
                        primary.ofOffset(
                                configuration.getFilesFacade(),
                                walPath,
                                rowLo << sizeBitsPow2,
                                rowHi << sizeBitsPow2,
                                MemoryTag.MMAP_TABLE_WRITER,
                                CairoConfiguration.O_NONE
                        );
                        walPath.trimTo(walPathLen);

                        walMappedColumns.add(primary);
                        walMappedColumns.add(null);
                    } else {
                        sizeBitsPow2 = 3;
                        MemoryCMOR fixed = walColumnMemoryPool.pop();
                        MemoryCMOR var = walColumnMemoryPool.pop();

                        iFile(walPath, metadata.getColumnName(columnIndex), -1L);
                        fixed.ofOffset(
                                configuration.getFilesFacade(),
                                walPath,
                                rowLo << sizeBitsPow2,
                                (rowHi + 1) << sizeBitsPow2,
                                MemoryTag.MMAP_TABLE_WRITER,
                                CairoConfiguration.O_NONE
                        );
                        walPath.trimTo(walPathLen);

                        long varOffset = fixed.getLong(rowLo << sizeBitsPow2);
                        long varLen = fixed.getLong(rowHi << sizeBitsPow2) - varOffset;
                        dFile(walPath, metadata.getColumnName(columnIndex), -1L);
                        var.ofOffset(
                                configuration.getFilesFacade(),
                                walPath,
                                varOffset,
                                varOffset + varLen,
                                MemoryTag.MMAP_TABLE_WRITER,
                                CairoConfiguration.O_NONE
                        );
                        walPath.trimTo(walPathLen);

                        walMappedColumns.add(var);
                        walMappedColumns.add(fixed);
                    }
                } else {
                    walMappedColumns.add(null);
                    walMappedColumns.add(null);
                }
            }
            o3Columns = walMappedColumns;
        } catch (Throwable th) {
            closeWalColumns();
            throw th;
        }
    }

    private Row newRowO3(long timestamp) {
        LOG.info().$("switched to o3 [table=").utf8(tableToken.getTableName()).I$();
        txWriter.beginPartitionSizeUpdate();
        o3OpenColumns();
        o3InError = false;
        o3MasterRef = masterRef;
        rowAction = ROW_ACTION_O3;
        o3TimestampSetter(timestamp);
        return row;
    }

    /**
     * Commits O3 data. Lag is optional. When 0 is specified the entire O3 segment is committed.
     *
     * @param o3MaxLag interval in microseconds that determines the length of O3 segment that is not going to be
     *                 committed to disk. The interval starts at max timestamp of O3 segment and ends <i>o3MaxLag</i>
     *                 microseconds before this timestamp.
     * @return <i>true</i> when commit has is a NOOP, e.g. no data has been committed to disk. <i>false</i> otherwise.
     */
    private boolean o3Commit(long o3MaxLag) {
        o3RowCount = getO3RowCount0();

        long o3LagRowCount = 0;
        long maxUncommittedRows = metadata.getMaxUncommittedRows();
        final int timestampIndex = metadata.getTimestampIndex();
        lastPartitionTimestamp = txWriter.getPartitionTimestampByTimestamp(partitionTimestampHi);
        // we will check new partitionTimestampHi value against the limit to see if the writer
        // will have to switch partition internally
        long partitionTimestampHiLimit = txWriter.getNextPartitionTimestamp(partitionTimestampHi) - 1;
        try {
            o3RowCount += o3MoveUncommitted(timestampIndex);

            // we may need to re-use file descriptors when this partition is the "current" one
            // we cannot open file again due to sharing violation
            //
            // to determine that 'ooTimestampLo' goes into current partition
            // we need to compare 'partitionTimestampHi', which is appropriately truncated to DAY/MONTH/YEAR
            // to this.maxTimestamp, which isn't truncated yet. So we need to truncate it first
            LOG.debug().$("sorting o3 [table=").utf8(tableToken.getTableName()).I$();
            final long sortedTimestampsAddr = o3TimestampMem.getAddress();

            // ensure there is enough size
            assert o3TimestampMem.getAppendOffset() == o3RowCount * TIMESTAMP_MERGE_ENTRY_BYTES;
            if (o3RowCount > 600 || !o3QuickSortEnabled) {
                o3TimestampMemCpy.jumpTo(o3TimestampMem.getAppendOffset());
                Vect.radixSortLongIndexAscInPlace(sortedTimestampsAddr, o3RowCount, o3TimestampMemCpy.addressOf(0));
            } else {
                Vect.quickSortLongIndexAscInPlace(sortedTimestampsAddr, o3RowCount);
            }

            // we have three frames:
            // partition logical "lo" and "hi" - absolute bounds (partitionLo, partitionHi)
            // partition actual data "lo" and "hi" (dataLo, dataHi)
            // out of order "lo" and "hi" (indexLo, indexHi)

            long srcOooMax;
            final long o3TimestampMin = getTimestampIndexValue(sortedTimestampsAddr, 0);
            if (o3TimestampMin < Timestamps.O3_MIN_TS) {
                o3InError = true;
                throw CairoException.nonCritical().put("timestamps before 1970-01-01 are not allowed for O3");
            }

            long o3TimestampMax = getTimestampIndexValue(sortedTimestampsAddr, o3RowCount - 1);
            if (o3TimestampMax < Timestamps.O3_MIN_TS) {
                o3InError = true;
                throw CairoException.nonCritical().put("timestamps before 1970-01-01 are not allowed for O3");
            }

            // Safe check of the sort. No known way to reproduce
            assert o3TimestampMin <= o3TimestampMax;

            if (o3MaxLag > 0) {
                long lagError = 0;
                if (getMaxTimestamp() != Long.MIN_VALUE) {

                    // When table already has data we can calculate the overlap of the newly added
                    // batch of records with existing data in the table. Positive value of the overlap
                    // means that our o3EffectiveLag was undersized.

                    lagError = getMaxTimestamp() - o3CommitBatchTimestampMin;

                    int n = o3LastTimestampSpreads.length - 1;

                    if (lagError > 0) {
                        o3EffectiveLag += lagError * configuration.getO3LagIncreaseFactor();
                        o3EffectiveLag = Math.min(o3EffectiveLag, o3MaxLag);
                    } else {
                        // avoid using negative o3EffectiveLag
                        o3EffectiveLag += lagError * configuration.getO3LagDecreaseFactor();
                        o3EffectiveLag = Math.max(0, o3EffectiveLag);
                    }

                    long max = Long.MIN_VALUE;
                    for (int i = 0; i < n; i++) {
                        // shift array left and find out max at the same time
                        final long e = o3LastTimestampSpreads[i + 1];
                        o3LastTimestampSpreads[i] = e;
                        max = Math.max(e, max);
                    }

                    o3LastTimestampSpreads[n] = o3EffectiveLag;
                    o3EffectiveLag = Math.max(o3EffectiveLag, max);
                } else {
                    o3EffectiveLag = o3MaxLag;
                }

                long lagThresholdTimestamp = o3TimestampMax - o3EffectiveLag;
                if (lagThresholdTimestamp >= o3TimestampMin) {
                    final long lagThresholdRow = Vect.boundedBinarySearchIndexT(
                            sortedTimestampsAddr,
                            lagThresholdTimestamp,
                            0,
                            o3RowCount - 1,
                            BinarySearch.SCAN_DOWN
                    );
                    o3LagRowCount = o3RowCount - lagThresholdRow - 1;
                    if (o3LagRowCount > maxUncommittedRows) {
                        o3LagRowCount = maxUncommittedRows;
                        srcOooMax = o3RowCount - maxUncommittedRows;
                    } else {
                        srcOooMax = lagThresholdRow + 1;
                    }
                } else {
                    o3LagRowCount = o3RowCount;
                    // This is a scenario where "o3MaxLag" and "maxUncommitted" values do not work with the data
                    // in that the "o3EffectiveLag" is larger than dictated "maxUncommitted". A simple plan here is to
                    // commit half of the o3MaxLag.
                    if (o3LagRowCount > maxUncommittedRows) {
                        o3LagRowCount = maxUncommittedRows / 2;
                        srcOooMax = o3RowCount - o3LagRowCount;
                    } else {
                        srcOooMax = 0;
                    }
                }

                LOG.info().$("o3 commit [table=").utf8(tableToken.getTableName())
                        .$(", maxUncommittedRows=").$(maxUncommittedRows)
                        .$(", o3TimestampMin=").$ts(o3TimestampMin)
                        .$(", o3TimestampMax=").$ts(o3TimestampMax)
                        .$(", o3MaxLagUs=").$(o3MaxLag)
                        .$(", o3EffectiveLagUs=").$(o3EffectiveLag)
                        .$(", lagError=").$(lagError)
                        .$(", o3SpreadUs=").$(o3TimestampMax - o3TimestampMin)
                        .$(", lagThresholdTimestamp=").$ts(lagThresholdTimestamp)
                        .$(", o3LagRowCount=").$(o3LagRowCount)
                        .$(", srcOooMax=").$(srcOooMax)
                        .$(", o3RowCount=").$(o3RowCount)
                        .I$();

            } else {
                LOG.info()
                        .$("o3 commit [table=").utf8(tableToken.getTableName())
                        .$(", o3RowCount=").$(o3RowCount)
                        .I$();
                srcOooMax = o3RowCount;
            }

            o3CommitBatchTimestampMin = Long.MAX_VALUE;

            if (srcOooMax == 0) {
                return true;
            }

            // we could have moved the "srcOooMax" and hence we re-read the max timestamp
            o3TimestampMax = getTimestampIndexValue(sortedTimestampsAddr, srcOooMax - 1);


            // we are going to use this soon to avoid double-copying lag data
            // final boolean yep = isAppendLastPartitionOnly(sortedTimestampsAddr, o3TimestampMax);

            // reshuffle all columns according to timestamp index
            long mergeRowCount = o3RowCount;
            o3Sort(sortedTimestampsAddr, timestampIndex, mergeRowCount, o3RowCount);
            LOG.info()
                    .$("sorted [table=").utf8(tableToken.getTableName())
                    .$(", o3RowCount=").$(o3RowCount)
                    .I$();

            processO3Block(
                    o3LagRowCount,
                    timestampIndex,
                    sortedTimestampsAddr,
                    srcOooMax,
                    o3TimestampMin,
                    o3TimestampMax,
                    true,
                    0L
            );
        } finally {
            finishO3Append(o3LagRowCount);
        }

        finishO3Commit(partitionTimestampHiLimit);
        return false;
    }

    private void o3CommitPartitionAsync(
            AtomicInteger columnCounter,
            long maxTimestamp,
            long sortedTimestampsAddr,
            long srcOooMax,
            long oooTimestampMin,
            long oooTimestampMax,
            long srcOooLo,
            long srcOooHi,
            long partitionTimestamp,
            boolean last,
            long srcDataMax,
            long srcNameTxn,
            O3Basket o3Basket,
            long partitionUpdateSinkAddr,
            long dedupColSinkAddr
    ) {
        long cursor = messageBus.getO3PartitionPubSeq().next();
        if (cursor > -1) {
            O3PartitionTask task = messageBus.getO3PartitionQueue().get(cursor);
            task.of(
                    path,
                    partitionBy,
                    columns,
                    o3Columns,
                    srcOooLo,
                    srcOooHi,
                    srcOooMax,
                    oooTimestampMin,
                    oooTimestampMax,
                    partitionTimestamp,
                    maxTimestamp,
                    srcDataMax,
                    srcNameTxn,
                    last,
                    getTxn(),
                    sortedTimestampsAddr,
                    this,
                    columnCounter,
                    o3Basket,
                    partitionUpdateSinkAddr,
                    dedupColSinkAddr
            );
            messageBus.getO3PartitionPubSeq().done(cursor);
        } else {
            O3PartitionJob.processPartition(
                    path,
                    partitionBy,
                    columns,
                    o3Columns,
                    srcOooLo,
                    srcOooHi,
                    srcOooMax,
                    oooTimestampMin,
                    oooTimestampMax,
                    partitionTimestamp,
                    maxTimestamp,
                    srcDataMax,
                    srcNameTxn,
                    last,
                    getTxn(),
                    sortedTimestampsAddr,
                    this,
                    columnCounter,
                    o3Basket,
                    partitionUpdateSinkAddr,
                    dedupColSinkAddr
            );
        }
    }

    private void o3ConsumePartitionUpdateSink() {
        long blockIndex = -1;

        while ((blockIndex = o3PartitionUpdateSink.nextBlockIndex(blockIndex)) > -1L) {
            final long blockAddress = o3PartitionUpdateSink.getBlockAddress(blockIndex);
            long partitionTimestamp = Unsafe.getUnsafe().getLong(blockAddress);
            long timestampMin = Unsafe.getUnsafe().getLong(blockAddress + Long.BYTES);

            if (partitionTimestamp != -1L && timestampMin != -1L) {
                long newPartitionSize = Unsafe.getUnsafe().getLong(blockAddress + 2 * Long.BYTES);
                long oldPartitionSize = Unsafe.getUnsafe().getLong(blockAddress + 3 * Long.BYTES);
                long flags = Unsafe.getUnsafe().getLong(blockAddress + 4 * Long.BYTES);
                boolean partitionMutates = Numbers.decodeLowInt(flags) != 0;
                boolean isLastWrittenPartition = Numbers.decodeHighInt(flags) != 0;

                o3PartitionUpdate(
                        timestampMin,
                        partitionTimestamp,
                        newPartitionSize,
                        oldPartitionSize,
                        partitionMutates,
                        isLastWrittenPartition
                );
            }
        }
    }

    private void o3ConsumePartitionUpdates() {
        final Sequence partitionSubSeq = messageBus.getO3PartitionSubSeq();
        final RingQueue<O3PartitionTask> partitionQueue = messageBus.getO3PartitionQueue();
        final Sequence openColumnSubSeq = messageBus.getO3OpenColumnSubSeq();
        final RingQueue<O3OpenColumnTask> openColumnQueue = messageBus.getO3OpenColumnQueue();
        final Sequence copySubSeq = messageBus.getO3CopySubSeq();
        final RingQueue<O3CopyTask> copyQueue = messageBus.getO3CopyQueue();

        do {
            long cursor = partitionSubSeq.next();
            if (cursor > -1) {
                final O3PartitionTask partitionTask = partitionQueue.get(cursor);
                if (partitionTask.getTableWriter() == this && o3ErrorCount.get() > 0) {
                    // do we need to free anything on the task?
                    partitionSubSeq.done(cursor);
                    o3ClockDownPartitionUpdateCount();
                    o3CountDownDoneLatch();
                } else {
                    o3ProcessPartitionSafe(partitionSubSeq, cursor, partitionTask);
                }
                continue;
            }

            cursor = openColumnSubSeq.next();
            if (cursor > -1) {
                O3OpenColumnTask openColumnTask = openColumnQueue.get(cursor);
                if (openColumnTask.getTableWriter() == this && o3ErrorCount.get() > 0) {
                    O3CopyJob.closeColumnIdle(
                            openColumnTask.getColumnCounter(),
                            openColumnTask.getTimestampMergeIndexAddr(),
                            openColumnTask.getTimestampMergeIndexSize(),
                            openColumnTask.getSrcTimestampFd(),
                            openColumnTask.getSrcTimestampAddr(),
                            openColumnTask.getSrcTimestampSize(),
                            this
                    );
                    openColumnSubSeq.done(cursor);
                } else {
                    o3OpenColumnSafe(openColumnSubSeq, cursor, openColumnTask);
                }
                continue;
            }

            cursor = copySubSeq.next();
            if (cursor > -1) {
                O3CopyTask copyTask = copyQueue.get(cursor);
                if (copyTask.getTableWriter() == this && o3ErrorCount.get() > 0) {
                    O3CopyJob.copyIdle(
                            copyTask.getColumnCounter(),
                            copyTask.getPartCounter(),
                            copyTask.getTimestampMergeIndexAddr(),
                            copyTask.getTimestampMergeIndexSize(),
                            copyTask.getSrcDataFixFd(),
                            copyTask.getSrcDataFixAddr(),
                            copyTask.getSrcDataFixSize(),
                            copyTask.getSrcDataVarFd(),
                            copyTask.getSrcDataVarAddr(),
                            copyTask.getSrcDataVarSize(),
                            copyTask.getDstFixFd(),
                            copyTask.getDstFixAddr(),
                            copyTask.getDstFixSize(),
                            copyTask.getDstVarFd(),
                            copyTask.getDstVarAddr(),
                            copyTask.getDstVarSize(),
                            copyTask.getSrcTimestampFd(),
                            copyTask.getSrcTimestampAddr(),
                            copyTask.getSrcTimestampSize(),
                            copyTask.getDstKFd(),
                            copyTask.getDstVFd(),
                            this
                    );
                    copySubSeq.done(cursor);
                } else {
                    o3CopySafe(cursor);
                }
            }
        } while (this.o3PartitionUpdRemaining.get() > 0);

        if (o3ErrorCount.get() == 0) {
            o3ConsumePartitionUpdateSink();
        }
    }

    private void o3CopySafe(
            long cursor
    ) {
        final O3CopyTask task = messageBus.getO3CopyQueue().get(cursor);
        try {
            O3CopyJob.copy(
                    task,
                    cursor,
                    messageBus.getO3CopySubSeq()
            );
        } catch (CairoException | CairoError e) {
            LOG.error().$((Sinkable) e).$();
        } catch (Throwable e) {
            LOG.error().$(e).$();
        }
    }

    private void o3MergeFixColumnLag(int columnIndex, int columnType, long mergeIndex, long mergeCount, long lagRows, long mappedRowLo, long mappedRowHi) {
        if (o3ErrorCount.get() > 0) {
            return;
        }
        try {
            final int primaryColumnIndex = getPrimaryColumnIndex(columnIndex);
            final MemoryMA lagMem = columns.getQuick(primaryColumnIndex);
            final MemoryCR mappedMem = o3Columns.getQuick(primaryColumnIndex);
            final MemoryCARW destMem = o3MemColumns2.getQuick(primaryColumnIndex);

            final int shl = ColumnType.pow2SizeOf(columnType);
            destMem.jumpTo(mergeCount << shl);
            final long srcMapped = mappedMem.addressOf(mappedRowLo << shl) - (mappedRowLo << shl);
            long lagMemOffset = (txWriter.getTransientRowCount() - getColumnTop(columnIndex)) << shl;
            long lagAddr = mapAppendColumnBuffer(lagMem, lagMemOffset, lagRows << shl, false);
            try {
                long srcLag = Math.abs(lagAddr);
                destMem.shiftAddressRight(0);
                final long dest = destMem.addressOf(0);
                if (srcLag == 0 && lagRows != 0) {
                    throw CairoException.critical(0)
                            .put("cannot sort WAL data, lag rows are missing [table").put(tableToken.getTableName())
                            .put(", columnName=").put(metadata.getColumnName(columnIndex))
                            .put(", type=").put(ColumnType.nameOf(columnType))
                            .put(", lagRows=").put(lagRows)
                            .put(']');
                }
                if (srcMapped == 0) {
                    throw CairoException.critical(0)
                            .put("cannot sort WAL data, rows are missing [table").put(tableToken.getTableName())
                            .put(", columnName=").put(metadata.getColumnName(columnIndex))
                            .put(", type=").put(ColumnType.nameOf(columnType))
                            .put(']');
                }
                if (dest == 0) {
                    throw CairoException.critical(0)
                            .put("cannot sort WAL data, destination buffer is empty [table").put(tableToken.getTableName())
                            .put(", columnName=").put(metadata.getColumnName(columnIndex))
                            .put(", type=").put(ColumnType.nameOf(columnType))
                            .put(']');
                }

                switch (shl) {
                    case 0:
                        Vect.mergeShuffle8Bit(srcLag, srcMapped, dest, mergeIndex, mergeCount);
                        break;
                    case 1:
                        Vect.mergeShuffle16Bit(srcLag, srcMapped, dest, mergeIndex, mergeCount);
                        break;
                    case 2:
                        Vect.mergeShuffle32Bit(srcLag, srcMapped, dest, mergeIndex, mergeCount);
                        break;
                    case 3:
                        Vect.mergeShuffle64Bit(srcLag, srcMapped, dest, mergeIndex, mergeCount);
                        break;
                    case 4:
                        Vect.mergeShuffle128Bit(srcLag, srcMapped, dest, mergeIndex, mergeCount);
                        break;
                    case 5:
                        Vect.mergeShuffle256Bit(srcLag, srcMapped, dest, mergeIndex, mergeCount);
                        break;
                    default:
                        assert false : "col type is unsupported";
                        break;
                }
            } finally {
                mapAppendColumnBufferRelease(lagAddr, lagMemOffset, lagRows << shl);
            }
        } catch (Throwable e) {
            handleWorkStealingException(
                    "cannot merge fix column into lag",
                    columnIndex,
                    columnType,
                    mergeIndex,
                    lagRows,
                    mappedRowLo,
                    mappedRowHi,
                    e
            );
        }
    }

    private void o3MergeIntoLag(long mergedTimestamps, long mergeCount, long countInLag, long mappedRowLo, long mappedRoHi, int timestampIndex) {
        final Sequence pubSeq = messageBus.getO3CallbackPubSeq();
        final RingQueue<O3CallbackTask> queue = messageBus.getO3CallbackQueue();

        o3DoneLatch.reset();
        int queuedCount = 0;
        for (int i = 0; i < columnCount; i++) {
            final int type = metadata.getColumnType(i);
            if (timestampIndex != i && type > 0) {
                long cursor = pubSeq.next();
                if (cursor > -1) {
                    final O3CallbackTask task = queue.get(cursor);
                    task.of(
                            o3DoneLatch,
                            i,
                            type,
                            mergedTimestamps,
                            mergeCount,
                            countInLag,
                            mappedRowLo,
                            mappedRoHi,
                            ColumnType.isVariableLength(type) ? o3MergeVarColumnLagRef : o3MergeFixColumnLagRef
                    );
                    queuedCount++;
                    pubSeq.done(cursor);
                } else {
                    o3MergeIntoLagColumn(mergedTimestamps, mergeCount, i, type, countInLag, mappedRowLo, mappedRoHi);
                }
            }
        }

        dispatchO3CallbackQueue(queue, queuedCount);
        swapO3ColumnsExcept(timestampIndex);
    }

    private void o3MergeIntoLagColumn(long mergedTimestampAddress, long mergeCount, int columnIndex, int type, long lagRows, long mappedRowLo, long mappedRowHi) {
        if (ColumnType.isVariableLength(type)) {
            o3MergeVarColumnLag(columnIndex, type, mergedTimestampAddress, mergeCount, lagRows, mappedRowLo, mappedRowHi);
        } else {
            o3MergeFixColumnLag(columnIndex, type, mergedTimestampAddress, mergeCount, lagRows, mappedRowLo, mappedRowHi);
        }
    }

    private void o3MergeVarColumnLag(int columnIndex, int columnType, long mergedTimestampAddress, long mergeCount, long lagRows, long mappedRowLo, long mappedRowHi) {
        if (o3ErrorCount.get() > 0) {
            return;
        }
        try {
            final int primaryIndex = getPrimaryColumnIndex(columnIndex);
            final int secondaryIndex = primaryIndex + 1;

            final MemoryCR src1Data = o3Columns.getQuick(primaryIndex);
            final MemoryCR src1Index = o3Columns.getQuick(secondaryIndex);
            final MemoryMA lagData = columns.getQuick(primaryIndex);
            final MemoryMA lagIndex = columns.getQuick(secondaryIndex);

            final MemoryCARW destData = o3MemColumns2.getQuick(primaryIndex);
            final MemoryCARW destIndex = o3MemColumns2.getQuick(secondaryIndex);

            // ensure we have enough memory allocated
            final long src1DataHi = src1Index.getLong(mappedRowHi << 3);
            final long src1DataLo = src1Index.getLong(mappedRowLo << 3);
            final long src1DataSize = src1DataHi - src1DataLo;
            assert src1Data.size() >= src1DataSize;

            final long srcMappedDataAddr = src1Data.addressOf(src1DataLo) - src1DataLo;
            final long srcMappedIndxAddr = src1Index.addressOf(0);

            final long lagIndxOffset = (txWriter.getTransientRowCount() - getColumnTop(columnIndex)) << 3;
            final long lagIndxSize = (lagRows + 1) << 3;
            final long lagIndxMapAddr = lagRows > 0 ? mapAppendColumnBuffer(lagIndex, lagIndxOffset, lagIndxSize, false) : 0;
            try {
                final long lagIndxAddr = Math.abs(lagIndxMapAddr);

                final long lagDataBegin = lagRows > 0 ? Unsafe.getUnsafe().getLong(lagIndxAddr) : 0;
                final long lagDataEnd = lagRows > 0 ? Unsafe.getUnsafe().getLong(lagIndxAddr + lagIndxSize - 8) : 0;
                final long lagDataSize = lagDataEnd - lagDataBegin;
                assert lagRows == 0 || lagDataSize > 0;
                final long lagDataMapAddr = lagRows > 0 ? mapAppendColumnBuffer(lagData, lagDataBegin, lagDataSize, false) : 0;

                try {
                    final long lagDataAddr = Math.abs(lagDataMapAddr) - lagDataBegin;
                    destData.jumpTo(src1DataSize + lagDataSize);
                    destIndex.jumpTo((mergeCount + 1) << 3);

                    // exclude the trailing offset from shuffling
                    final long destDataAddr = destData.addressOf(0);
                    final long destIndxAddr = destIndex.addressOf(0);

                    if (columnType == ColumnType.STRING) {
                        // add max offset so that we do not have conditionals inside loop
                        Vect.oooMergeCopyStrColumn(
                                mergedTimestampAddress,
                                mergeCount,
                                lagIndxAddr,
                                lagDataAddr,
                                srcMappedIndxAddr,
                                srcMappedDataAddr,
                                destIndxAddr,
                                destDataAddr,
                                0L
                        );
                    } else if (columnType == ColumnType.BINARY) {
                        Vect.oooMergeCopyBinColumn(
                                mergedTimestampAddress,
                                mergeCount,
                                lagIndxAddr,
                                lagDataAddr,
                                srcMappedIndxAddr,
                                srcMappedDataAddr,
                                destIndxAddr,
                                destDataAddr,
                                0L
                        );
                    } else {
                        throw new UnsupportedOperationException("unsupported column type:" + ColumnType.nameOf(columnType));
                    }
                } finally {
                    mapAppendColumnBufferRelease(lagDataMapAddr, lagDataBegin, lagDataSize);
                }
            } finally {
                mapAppendColumnBufferRelease(lagIndxMapAddr, lagIndxOffset, lagIndxSize);
            }
        } catch (Throwable e) {
            handleWorkStealingException(
                    "cannot merge variable length column into lag",
                    columnIndex,
                    columnType,
                    mergedTimestampAddress,
                    lagRows,
                    mappedRowLo,
                    mappedRowHi,
                    e
            );
        }
    }

    private void o3MoveLag0(
            int columnIndex,
            final int columnType,
            long copyToLagRowCount,
            long ignore,
            long columnDataRowOffset,
            long existingLagRows,
            long excludeSymbols
    ) {
        if (o3ErrorCount.get() > 0) {
            return;
        }
        try {
            if (columnIndex > -1) {
                MemoryCR o3SrcDataMem = o3Columns.get(getPrimaryColumnIndex(columnIndex));
                MemoryCR o3SrcIndexMem = o3Columns.get(getSecondaryColumnIndex(columnIndex));
                MemoryARW o3DstDataMem = o3MemColumns.get(getPrimaryColumnIndex(columnIndex));
                MemoryARW o3DstIndexMem = o3MemColumns.get(getSecondaryColumnIndex(columnIndex));

                if (o3SrcDataMem == o3DstDataMem && excludeSymbols > 0 && columnType == ColumnType.SYMBOL) {
                    // nothing to do. This is the case when WAL symbols are remapped to the correct place in LAG buffers.
                    return;
                }

                long size;
                long sourceOffset;
                long destOffset;
                final int shl = ColumnType.pow2SizeOf(columnType);
                if (null == o3SrcIndexMem) {
                    // Fixed size column
                    sourceOffset = columnDataRowOffset << shl;
                    size = copyToLagRowCount << shl;
                    destOffset = existingLagRows << shl;
                } else {
                    // Var size column
                    long committedIndexOffset = columnDataRowOffset << 3;
                    sourceOffset = o3SrcIndexMem.getLong(committedIndexOffset);
                    size = o3SrcIndexMem.getLong((columnDataRowOffset + copyToLagRowCount) << 3) - sourceOffset;
                    destOffset = existingLagRows == 0 ? 0L : o3DstIndexMem.getLong(existingLagRows << 3);

                    // adjust append position of the index column to
                    // maintain n+1 number of entries
                    o3DstIndexMem.jumpTo((existingLagRows + copyToLagRowCount + 1) << 3);

                    // move count + 1 rows, to make sure index column remains n+1
                    // the data is copied back to start of the buffer, no need to set size first
                    O3Utils.shiftCopyFixedSizeColumnData(
                            sourceOffset - destOffset,
                            o3SrcIndexMem.addressOf(committedIndexOffset),
                            0,
                            copyToLagRowCount, // No need to do +1 here, hi is inclusive
                            o3DstIndexMem.addressOf(existingLagRows << 3)
                    );
                }

                o3DstDataMem.jumpTo(destOffset + size);
                assert o3SrcDataMem.size() >= size;
                Vect.memmove(o3DstDataMem.addressOf(destOffset), o3SrcDataMem.addressOf(sourceOffset), size);
                // the data is copied back to start of the buffer, no need to set size first
            } else {
                MemoryCR o3SrcDataMem = o3Columns.get(getPrimaryColumnIndex(-columnIndex - 1));

                // Special case, designated timestamp column
                // Move values and set index to  0..copyToLagRowCount
                final long sourceOffset = columnDataRowOffset << 4;
                o3TimestampMem.jumpTo((copyToLagRowCount + existingLagRows) << 4);
                final long dstTimestampAddr = o3TimestampMem.getAddress() + (existingLagRows << 4);
                Vect.shiftTimestampIndex(o3SrcDataMem.addressOf(sourceOffset), copyToLagRowCount, dstTimestampAddr);
            }
        } catch (Throwable ex) {
            handleWorkStealingException(
                    "o3 move lag failed",
                    columnIndex,
                    columnType,
                    copyToLagRowCount,
                    columnDataRowOffset,
                    existingLagRows,
                    excludeSymbols,
                    ex
            );
        }
    }

    private long o3MoveUncommitted(final int timestampIndex) {
        final long committedRowCount = txWriter.unsafeCommittedFixedRowCount() + txWriter.unsafeCommittedTransientRowCount();
        final long rowsAdded = txWriter.getRowCount() - committedRowCount;
        final long transientRowCount = txWriter.getTransientRowCount();
        final long transientRowsAdded = Math.min(transientRowCount, rowsAdded);
        if (transientRowsAdded > 0) {
            LOG.debug()
                    .$("o3 move uncommitted [table=").utf8(tableToken.getTableName())
                    .$(", transientRowsAdded=").$(transientRowsAdded)
                    .I$();
            final long committedTransientRowCount = transientRowCount - transientRowsAdded;
            return o3ScheduleMoveUncommitted0(
                    timestampIndex,
                    transientRowsAdded,
                    committedTransientRowCount
            );
        }
        return 0;
    }

    private void o3MoveUncommitted0(
            int colIndex,
            int columnType,
            long committedTransientRowCount,
            long ignore1,
            long transientRowsAdded,
            long ignore2,
            long ignore3
    ) {
        if (o3ErrorCount.get() > 0) {
            return;
        }
        try {
            if (colIndex > -1) {
                MemoryMA srcDataMem = getPrimaryColumn(colIndex);
                int shl = ColumnType.pow2SizeOf(columnType);
                long srcFixOffset;
                final MemoryARW o3DataMem = o3MemColumns.get(getPrimaryColumnIndex(colIndex));
                final MemoryARW o3IndexMem = o3MemColumns.get(getSecondaryColumnIndex(colIndex));

                long extendedSize;
                long dstVarOffset = o3DataMem.getAppendOffset();

                final long columnTop = getColumnTop(colIndex);

                if (columnTop > 0) {
                    LOG.debug()
                            .$("move uncommitted [columnTop=").$(columnTop)
                            .$(", columnIndex=").$(colIndex)
                            .$(", committedTransientRowCount=").$(committedTransientRowCount)
                            .$(", transientRowsAdded=").$(transientRowsAdded)
                            .I$();
                }

                if (null == o3IndexMem) {
                    // Fixed size
                    extendedSize = transientRowsAdded << shl;
                    srcFixOffset = (committedTransientRowCount - columnTop) << shl;
                } else {
                    // Var size
                    final int indexShl = 3; // ColumnType.pow2SizeOf(ColumnType.LONG);
                    final MemoryMA srcFixMem = getSecondaryColumn(colIndex);
                    long sourceOffset = (committedTransientRowCount - columnTop) << indexShl;

                    // the size includes trailing LONG
                    long sourceLen = (transientRowsAdded + 1) << indexShl;
                    long dstAppendOffset = o3IndexMem.getAppendOffset();

                    // ensure memory is available
                    o3IndexMem.jumpTo(dstAppendOffset + (transientRowsAdded << indexShl));
                    long alignedExtraLen;
                    long srcAddress = srcFixMem.map(sourceOffset, sourceLen);
                    boolean locallyMapped = srcAddress == 0;

                    if (!locallyMapped) {
                        alignedExtraLen = 0;
                    } else {
                        // Linux requires the mmap offset to be page aligned
                        final long alignedOffset = Files.floorPageSize(sourceOffset);
                        alignedExtraLen = sourceOffset - alignedOffset;
                        srcAddress = mapRO(ff, srcFixMem.getFd(), sourceLen + alignedExtraLen, alignedOffset, MemoryTag.MMAP_TABLE_WRITER);
                    }

                    final long srcVarOffset = Unsafe.getUnsafe().getLong(srcAddress + alignedExtraLen);
                    O3Utils.shiftCopyFixedSizeColumnData(
                            srcVarOffset - dstVarOffset,
                            srcAddress + alignedExtraLen + Long.BYTES,
                            0,
                            transientRowsAdded - 1,
                            // copy uncommitted index over the trailing LONG
                            o3IndexMem.addressOf(dstAppendOffset)
                    );

                    if (locallyMapped) {
                        // If memory mapping was mapped specially for this move, close it
                        ff.munmap(srcAddress, sourceLen + alignedExtraLen, MemoryTag.MMAP_TABLE_WRITER);
                    }

                    extendedSize = srcDataMem.getAppendOffset() - srcVarOffset;
                    srcFixOffset = srcVarOffset;
                    srcFixMem.jumpTo(sourceOffset + Long.BYTES);
                }

                o3DataMem.jumpTo(dstVarOffset + extendedSize);
                long appendAddress = o3DataMem.addressOf(dstVarOffset);
                long sourceAddress = srcDataMem.map(srcFixOffset, extendedSize);
                if (sourceAddress != 0) {
                    Vect.memcpy(appendAddress, sourceAddress, extendedSize);
                } else {
                    // Linux requires the mmap offset to be page aligned
                    long alignedOffset = Files.floorPageSize(srcFixOffset);
                    long alignedExtraLen = srcFixOffset - alignedOffset;
                    sourceAddress = mapRO(ff, srcDataMem.getFd(), extendedSize + alignedExtraLen, alignedOffset, MemoryTag.MMAP_TABLE_WRITER);
                    Vect.memcpy(appendAddress, sourceAddress + alignedExtraLen, extendedSize);
                    ff.munmap(sourceAddress, extendedSize + alignedExtraLen, MemoryTag.MMAP_TABLE_WRITER);
                }
                srcDataMem.jumpTo(srcFixOffset);
            } else {
                // Timestamp column
                colIndex = -colIndex - 1;
                int shl = ColumnType.pow2SizeOf(ColumnType.TIMESTAMP);
                MemoryMA srcDataMem = getPrimaryColumn(colIndex);
                // this cannot have "top"
                long srcFixOffset = committedTransientRowCount << shl;
                long srcFixLen = transientRowsAdded << shl;
                long alignedExtraLen;
                long address = srcDataMem.map(srcFixOffset, srcFixLen);
                boolean locallyMapped = address == 0;

                // column could not provide necessary length of buffer
                // because perhaps its internal buffer is not big enough
                if (!locallyMapped) {
                    alignedExtraLen = 0;
                } else {
                    // Linux requires the mmap offset to be page aligned
                    long alignedOffset = Files.floorPageSize(srcFixOffset);
                    alignedExtraLen = srcFixOffset - alignedOffset;
                    address = mapRO(ff, srcDataMem.getFd(), srcFixLen + alignedExtraLen, alignedOffset, MemoryTag.MMAP_TABLE_WRITER);
                }

                try {
                    for (long n = 0; n < transientRowsAdded; n++) {
                        long ts = Unsafe.getUnsafe().getLong(address + alignedExtraLen + (n << shl));
                        o3TimestampMem.putLong128(ts, o3RowCount + n);
                    }
                } finally {
                    if (locallyMapped) {
                        ff.munmap(address, srcFixLen + alignedExtraLen, MemoryTag.MMAP_TABLE_WRITER);
                    }
                }

                srcDataMem.jumpTo(srcFixOffset);
            }
        } catch (Throwable ex) {
            handleWorkStealingException(
                    "could not move uncommitted data",
                    colIndex,
                    columnType,
                    committedTransientRowCount,
                    transientRowsAdded,
                    ignore1,
                    ignore2,
                    ex
            );
        }
    }

    private void o3MoveWalFromFilesToLastPartition(
            int columnIndex,
            final int columnType,
            long copyToLagRowCount,
            long ignore,
            long columnDataRowOffset,
            long existingLagRows,
            long symbolsFlags
    ) {
        if (o3ErrorCount.get() > 0) {
            return;
        }
        try {
            boolean isDesignatedTimestamp = columnIndex < 0;
            columnIndex = columnIndex < 0 ? -columnIndex - 1 : columnIndex;

            MemoryCR o3SrcDataMem = o3Columns.get(getPrimaryColumnIndex(columnIndex));
            MemoryCR o3SrcIndexMem = o3Columns.get(getSecondaryColumnIndex(columnIndex));
            MemoryMA o3DstDataMem = columns.get(getPrimaryColumnIndex(columnIndex));
            MemoryMA o3DstIndexMem = columns.get(getSecondaryColumnIndex(columnIndex));
            long destRowOffset = txWriter.getTransientRowCount() - getColumnTop(columnIndex) + existingLagRows;

            long size;
            long sourceOffset;
            long destOffset;
            if (o3SrcIndexMem == null) {
                // Fixed size column
                final int shl = ColumnType.pow2SizeOf(columnType);
                sourceOffset = isDesignatedTimestamp ? columnDataRowOffset << 4 : columnDataRowOffset << shl;
                size = copyToLagRowCount << shl;
                destOffset = destRowOffset << shl;
            } else {
                // Var size column
                long committedIndexOffset = columnDataRowOffset << 3;
                sourceOffset = o3SrcIndexMem.getLong(committedIndexOffset);
                size = o3SrcIndexMem.getLong((columnDataRowOffset + copyToLagRowCount) << 3) - sourceOffset;

                long destIndexOffset = destRowOffset << 3;
                long destIndexSize = (copyToLagRowCount + 1) << 3;

                if (destIndexOffset > 0) {
                    o3DstIndexMem.jumpTo(destIndexOffset);
                    destOffset = Unsafe.getUnsafe().getLong(o3DstIndexMem.addressOf(destIndexOffset));
                } else {
                    destOffset = 0;
                }

                // move count + 1 rows, to make sure index column remains n+1
                // the data is copied back to start of the buffer, no need to set size first
                long destAddr = mapAppendColumnBuffer(o3DstIndexMem, destIndexOffset, destIndexSize, true);
                assert destAddr != 0;
                try {
                    O3Utils.shiftCopyFixedSizeColumnData(
                            sourceOffset - destOffset,
                            o3SrcIndexMem.addressOf(committedIndexOffset),
                            0,
                            copyToLagRowCount, // No need to do +1 here, hi is inclusive
                            Math.abs(destAddr)
                    );
                } finally {
                    mapAppendColumnBufferRelease(destAddr, destIndexOffset, destIndexSize);
                }
            }

            o3DstDataMem.jumpTo(destOffset + size);

            if (!isDesignatedTimestamp) {
                if (o3SrcDataMem instanceof MemoryCARW) {
                    MemoryCARW o3MemBuff = (MemoryCARW) o3SrcDataMem;
                    if (mixedIOFlag) {
                        long bytesWritten = ff.write(o3DstDataMem.getFd(), o3MemBuff.addressOf(sourceOffset), size, destOffset);
                        if (bytesWritten != size) {
                            throw CairoException.critical(ff.errno()).put("Could not copy data from WAL lag [fd=")
                                    .put(o3DstDataMem.getFd()).put(", size=").put(size).put(", bytesWritten=").put(bytesWritten).put(']');
                        }
                    } else {
                        long destAddr = mapAppendColumnBuffer(o3DstDataMem, destOffset, size, true);
                        try {
                            Vect.memcpy(Math.abs(destAddr), o3MemBuff.addressOf(sourceOffset), size);
                        } finally {
                            mapAppendColumnBufferRelease(destAddr, destOffset, size);
                        }
                    }
                } else {
                    if (mixedIOFlag) {
                        MemoryCM o3SrcDataMemFile = (MemoryCMOR) o3SrcDataMem;
                        long bytesWritten = ff.copyData(o3SrcDataMemFile.getFd(), o3DstDataMem.getFd(), sourceOffset, destOffset, size);
                        if (bytesWritten != size) {
                            throw CairoException.critical(ff.errno()).put("Could not copy data from WAL lag [fd=")
                                    .put(o3DstDataMem.getFd()).put(", size=").put(size).put(", bytesWritten=").put(bytesWritten).put(']');
                        }
                    } else {
                        long destAddr = mapAppendColumnBuffer(o3DstDataMem, destOffset, size, true);
                        try {
                            Vect.memcpy(Math.abs(destAddr), o3SrcDataMem.addressOf(sourceOffset), size);
                        } finally {
                            mapAppendColumnBufferRelease(destAddr, destOffset, size);
                        }
                    }
                }
            } else {
                // WAL format has timestamp written as 2 LONGs per record, in so-called timestamp index data structure.
                // There is no point storing in 2 LONGs per record the LAG it is enough to have 1 LONG with timestamp.
                // The sort will convert the format back to timestamp index data structure.
                long srcLo = o3SrcDataMem.addressOf(sourceOffset);

                long destAddr = mapAppendColumnBuffer(o3DstDataMem, destOffset, size, true);
                try {
                    Vect.copyFromTimestampIndex(srcLo, 0, copyToLagRowCount - 1, Math.abs(destAddr));
                } finally {
                    mapAppendColumnBufferRelease(destAddr, destOffset, size);
                }
            }
        } catch (Throwable th) {
            handleWorkStealingException(
                    "move wal to lag failed",
                    columnIndex,
                    columnType,
                    copyToLagRowCount,
                    columnDataRowOffset,
                    existingLagRows,
                    symbolsFlags,
                    th
            );
        }
    }

    private void o3OpenColumnSafe(Sequence openColumnSubSeq, long cursor, O3OpenColumnTask openColumnTask) {
        try {
            O3OpenColumnJob.openColumn(openColumnTask, cursor, openColumnSubSeq);
        } catch (CairoException | CairoError e) {
            LOG.error().$((Sinkable) e).$();
        } catch (Throwable e) {
            LOG.error().$(e).$();
        }
    }

    private void o3OpenColumns() {
        for (int i = 0; i < columnCount; i++) {
            if (metadata.getColumnType(i) > 0) {
                MemoryARW mem1 = o3MemColumns.getQuick(getPrimaryColumnIndex(i));
                mem1.jumpTo(0);
                MemoryARW mem2 = o3MemColumns.getQuick(getSecondaryColumnIndex(i));
                if (mem2 != null) {
                    mem2.jumpTo(0);
                    mem2.putLong(0);
                }
            }
        }
        activeColumns = o3MemColumns;
        activeNullSetters = o3NullSetters;
        LOG.debug().$("switched partition to memory").$();
    }

    private void o3PartitionUpdate(
            long timestampMin,
            long partitionTimestamp,
            final long newPartitionSize,
            final long oldPartitionSize,
            boolean partitionMutates,
            boolean isLastWrittenPartition
    ) {
        txWriter.minTimestamp = Math.min(timestampMin, txWriter.minTimestamp);
        int partitionIndexRaw = txWriter.findAttachedPartitionRawIndexByLoTimestamp(partitionTimestamp);

        final long newPartitionTimestamp = partitionTimestamp;
        final int newPartitionIndex = partitionIndexRaw;
        if (partitionIndexRaw < 0) {
            // This is partition split. Instead of rewriting partition because of O3 merge
            // the partition is kept, and its tail rewritten.
            // The new partition overlaps in time with the previous one.
            partitionTimestamp = txWriter.getPartitionTimestampByTimestamp(partitionTimestamp);
            partitionIndexRaw = txWriter.findAttachedPartitionRawIndexByLoTimestamp(partitionTimestamp);
        }

        if (partitionTimestamp == lastPartitionTimestamp && newPartitionTimestamp == partitionTimestamp) {
            if (partitionMutates) {
                // Last partition is rewritten.
                closeActivePartition(true);
            } else if (!isLastWrittenPartition) {
                // Last partition is appended, and it is not the last partition anymore.
                closeActivePartition(oldPartitionSize);
            } else {
                // Last partition is appended, and it is still the last partition.
                setAppendPosition(oldPartitionSize, false);
            }
        }

        LOG.debug().$("o3 partition update [timestampMin=").$ts(timestampMin)
                .$(", last=").$(partitionTimestamp == lastPartitionTimestamp)
                .$(", partitionTimestamp=").$ts(partitionTimestamp)
                .$(", partitionMutates=").$(partitionMutates)
                .$(", lastPartitionTimestamp=").$(lastPartitionTimestamp)
                .$(", partitionSize=").$(oldPartitionSize)
                .I$();

        if (newPartitionTimestamp != partitionTimestamp) {
            LOG.info()
                    .$("o3 split partition [table=").utf8(tableToken.getTableName())
                    .$(", part1=").$(
                            formatPartitionForTimestamp(
                                    partitionTimestamp,
                                    txWriter.getPartitionNameTxnByPartitionTimestamp(partitionTimestamp)
                            )
                    )
                    .$(", part1OldSize=").$(
                            txWriter.getPartitionSizeByPartitionTimestamp(partitionTimestamp)
                    )
                    .$(", part1NewSize=").$(oldPartitionSize)
                    .$(", part2=").$(formatPartitionForTimestamp(newPartitionTimestamp, txWriter.txn))
                    .$(", part2Size=").$(newPartitionSize)
                    .I$();
            this.minSplitPartitionTimestamp = Math.min(this.minSplitPartitionTimestamp, newPartitionTimestamp);
            txWriter.bumpPartitionTableVersion();
            txWriter.updateAttachedPartitionSizeByRawIndex(newPartitionIndex, newPartitionTimestamp, newPartitionSize, txWriter.txn);
            if (partitionTimestamp == lastPartitionTimestamp) {
                // Close last partition without truncating it.
                long committedLastPartitionSize = txWriter.getPartitionSizeByPartitionTimestamp(partitionTimestamp);
                closeActivePartition(committedLastPartitionSize);
                if (isLastWrittenPartition) {
                    txWriter.transientRowCount = newPartitionSize;
                    txWriter.fixedRowCount += oldPartitionSize;
                }
            }
        } else if (partitionTimestamp >= lastPartitionTimestamp && isLastWrittenPartition) {
            // Update transient row count for last partition, it may have changed due to dedups.
            txWriter.transientRowCount = newPartitionSize;
        }

        if (partitionMutates && newPartitionTimestamp == partitionTimestamp) {
            final long srcDataTxn = txWriter.getPartitionNameTxnByRawIndex(partitionIndexRaw);
            LOG.info()
                    .$("merged partition [table=`").utf8(tableToken.getTableName())
                    .$("`, ts=").$ts(partitionTimestamp)
                    .$(", txn=").$(txWriter.txn).I$();
            txWriter.updatePartitionSizeAndTxnByRawIndex(partitionIndexRaw, oldPartitionSize);
            partitionRemoveCandidates.add(partitionTimestamp, srcDataTxn);
            txWriter.bumpPartitionTableVersion();
        } else {
            if (partitionTimestamp != lastPartitionTimestamp) {
                txWriter.bumpPartitionTableVersion();
            }
            txWriter.updatePartitionSizeByRawIndex(partitionIndexRaw, partitionTimestamp, oldPartitionSize);
        }
    }

    private void o3ProcessPartitionSafe(Sequence partitionSubSeq, long cursor, O3PartitionTask partitionTask) {
        try {
            O3PartitionJob.processPartition(partitionTask, cursor, partitionSubSeq);
        } catch (CairoException | CairoError e) {
            LOG.error().$((Sinkable) e).$();
        } catch (Throwable e) {
            LOG.error().$(e).$();
        }
    }

    private long o3ScheduleMoveUncommitted0(int timestampIndex, long transientRowsAdded, long committedTransientRowCount) {
        if (transientRowsAdded > 0) {
            final Sequence pubSeq = this.messageBus.getO3CallbackPubSeq();
            final RingQueue<O3CallbackTask> queue = this.messageBus.getO3CallbackQueue();
            o3DoneLatch.reset();
            int queuedCount = 0;

            for (int colIndex = 0; colIndex < columnCount; colIndex++) {
                int columnType = metadata.getColumnType(colIndex);
                if (columnType > 0) {
                    int columnIndex = colIndex != timestampIndex ? colIndex : -colIndex - 1;

                    long cursor = pubSeq.next();

                    // Pass column index as -1 when it's designated timestamp column to o3 move method
                    if (cursor > -1) {
                        try {
                            final O3CallbackTask task = queue.get(cursor);
                            task.of(
                                    o3DoneLatch,
                                    columnIndex,
                                    columnType,
                                    committedTransientRowCount,
                                    IGNORE,
                                    transientRowsAdded,
                                    IGNORE,
                                    IGNORE,
                                    this.o3MoveUncommittedRef
                            );
                        } finally {
                            queuedCount++;
                            pubSeq.done(cursor);
                        }
                    } else {
                        o3MoveUncommitted0(columnIndex, columnType, committedTransientRowCount, IGNORE, transientRowsAdded, IGNORE, IGNORE);
                    }
                }
            }

            dispatchO3CallbackQueue(queue, queuedCount);
        }
        txWriter.resetToLastPartition(committedTransientRowCount);
        return transientRowsAdded;
    }

    private void o3SetAppendOffset(
            int columnIndex,
            final int columnType,
            long o3RowCount
    ) {
        if (columnIndex != metadata.getTimestampIndex()) {
            MemoryARW o3DataMem = o3MemColumns.get(getPrimaryColumnIndex(columnIndex));
            MemoryARW o3IndexMem = o3MemColumns.get(getSecondaryColumnIndex(columnIndex));

            long size;
            if (null == o3IndexMem) {
                // Fixed size column
                size = o3RowCount << ColumnType.pow2SizeOf(columnType);
            } else {
                // Var size column
                if (o3RowCount > 0) {
                    size = o3IndexMem.getLong(o3RowCount * 8);
                } else {
                    size = 0;
                }
                o3IndexMem.jumpTo((o3RowCount + 1) * 8);
            }

            o3DataMem.jumpTo(size);
        } else {
            // Special case, designated timestamp column
            o3TimestampMem.jumpTo(o3RowCount * 16);
        }
    }

    private void o3ShiftLagRowsUp(int timestampIndex, long o3LagRowCount, long o3RowCount, long existingLagRowCount, boolean excludeSymbols, O3ColumnUpdateMethod o3MoveLagRef) {

        final Sequence pubSeq = this.messageBus.getO3CallbackPubSeq();
        final RingQueue<O3CallbackTask> queue = this.messageBus.getO3CallbackQueue();

        o3DoneLatch.reset();
        int queuedCount = 0;
        long excludeSymbolsL = excludeSymbols ? 1 : 0;
        for (int colIndex = 0; colIndex < columnCount; colIndex++) {
            int columnType = metadata.getColumnType(colIndex);
            int columnIndex = colIndex != timestampIndex ? colIndex : -colIndex - 1;

            if (columnType > 0) {
                long cursor = pubSeq.next();

                // Pass column index as -1 when it's designated timestamp column to o3 move method
                if (cursor > -1) {
                    try {
                        final O3CallbackTask task = queue.get(cursor);
                        task.of(
                                o3DoneLatch,
                                columnIndex,
                                columnType,
                                o3LagRowCount,
                                IGNORE,
                                o3RowCount,
                                existingLagRowCount,
                                excludeSymbolsL,
                                o3MoveLagRef
                        );

                    } finally {
                        queuedCount++;
                        pubSeq.done(cursor);
                    }
                } else {
                    o3MoveLagRef.run(columnIndex, columnType, o3LagRowCount, IGNORE, o3RowCount, existingLagRowCount, excludeSymbolsL);
                }
            }
        }

        dispatchO3CallbackQueue(queue, queuedCount);
    }

    private void o3Sort(long mergedTimestamps, int timestampIndex, long mergeCount, long rowCount) {
        o3ErrorCount.set(0);
        lastErrno = 0;

        final Sequence pubSeq = this.messageBus.getO3CallbackPubSeq();
        final RingQueue<O3CallbackTask> queue = this.messageBus.getO3CallbackQueue();

        o3DoneLatch.reset();
        int queuedCount = 0;
        for (int i = 0; i < columnCount; i++) {
            final int type = metadata.getColumnType(i);
            if (timestampIndex != i && type > 0) {
                long cursor = pubSeq.next();
                if (cursor > -1) {
                    try {
                        final O3CallbackTask task = queue.get(cursor);
                        task.of(
                                o3DoneLatch,
                                i,
                                type,
                                mergedTimestamps,
                                mergeCount,
                                rowCount,
                                IGNORE,
                                IGNORE,
                                ColumnType.isVariableLength(type) ? o3SortVarColumnRef : o3SortFixColumnRef
                        );
                    } finally {
                        queuedCount++;
                        pubSeq.done(cursor);
                    }
                } else {
                    o3SortColumn(mergedTimestamps, mergeCount, i, type, rowCount);
                }
            }
        }

        dispatchO3CallbackQueue(queue, queuedCount);
        swapO3ColumnsExcept(timestampIndex);
    }

    private void o3SortColumn(long mergedTimestamps, long mergeCount, int i, int type, long rowCount) {
        if (ColumnType.isVariableLength(type)) {
            o3SortVarColumn(i, type, mergedTimestamps, mergeCount, rowCount, IGNORE, IGNORE);
        } else {
            o3SortFixColumn(i, type, mergedTimestamps, mergeCount, rowCount, IGNORE, IGNORE);
        }
    }

    private void o3SortFixColumn(
            int columnIndex,
            final int columnType,
            long mergedTimestampsAddr,
            long mergeCount,
            long valueCount,
            long ignore1,
            long ignore2
    ) {
        if (o3ErrorCount.get() > 0) {
            return;
        }
        try {
            final int columnOffset = getPrimaryColumnIndex(columnIndex);
            final MemoryCR mem = o3Columns.getQuick(columnOffset);
            final MemoryCARW mem2 = o3MemColumns2.getQuick(columnOffset);
            final int shl = ColumnType.pow2SizeOf(columnType);
            final long src = mem.addressOf(0);
            mem2.jumpTo(valueCount << shl);
            final long tgtDataAddr = mem2.addressOf(0);
            switch (shl) {
                case 0:
                    Vect.indexReshuffle8Bit(src, tgtDataAddr, mergedTimestampsAddr, valueCount);
                    break;
                case 1:
                    Vect.indexReshuffle16Bit(src, tgtDataAddr, mergedTimestampsAddr, valueCount);
                    break;
                case 2:
                    Vect.indexReshuffle32Bit(src, tgtDataAddr, mergedTimestampsAddr, valueCount);
                    break;
                case 3:
                    Vect.indexReshuffle64Bit(src, tgtDataAddr, mergedTimestampsAddr, valueCount);
                    break;
                case 4:
                    Vect.indexReshuffle128Bit(src, tgtDataAddr, mergedTimestampsAddr, valueCount);
                    break;
                case 5:
                    Vect.indexReshuffle256Bit(src, tgtDataAddr, mergedTimestampsAddr, valueCount);
                    break;
                default:
                    assert false : "col type is unsupported";
                    break;
            }
        } catch (Throwable th) {
            handleWorkStealingException("sort fixed size column failed", columnIndex, columnType, mergedTimestampsAddr, valueCount, ignore1, ignore2, th);
        }
    }

    private void o3SortVarColumn(
            int columnIndex,
            int columnType,
            long mergedTimestampsAddr,
            long mergeCount,
            long valueCount,
            long ignore1,
            long ignore2
    ) {
        if (o3ErrorCount.get() > 0) {
            return;
        }
        try {
            final int primaryIndex = getPrimaryColumnIndex(columnIndex);
            final int secondaryIndex = primaryIndex + 1;
            final MemoryCR dataMem = o3Columns.getQuick(primaryIndex);
            final MemoryCR indexMem = o3Columns.getQuick(secondaryIndex);
            final MemoryCARW dataMem2 = o3MemColumns2.getQuick(primaryIndex);
            final MemoryCARW indexMem2 = o3MemColumns2.getQuick(secondaryIndex);
            // ensure we have enough memory allocated
            final long srcDataAddr = dataMem.addressOf(0);
            final long srcIndxAddr = indexMem.addressOf(0);
            // exclude the trailing offset from shuffling
            final long tgtDataAddr = dataMem2.resize(dataMem.size());
            final long tgtIndxAddr = indexMem2.resize(valueCount * Long.BYTES);

            assert srcDataAddr != 0;
            assert srcIndxAddr != 0;
            assert tgtDataAddr != 0;
            assert tgtIndxAddr != 0;

            // add max offset so that we do not have conditionals inside loop
            final long offset = Vect.sortVarColumn(
                    mergedTimestampsAddr,
                    valueCount,
                    srcDataAddr,
                    srcIndxAddr,
                    tgtDataAddr,
                    tgtIndxAddr
            );
            dataMem2.jumpTo(offset);
            indexMem2.jumpTo(valueCount * Long.BYTES);
            indexMem2.putLong(offset);
        } catch (Throwable th) {
            handleWorkStealingException("sort variable size column failed", columnIndex, columnType, mergedTimestampsAddr, valueCount, ignore1, ignore2, th);
        }
    }

    private void o3TimestampSetter(long timestamp) {
        o3TimestampMem.putLong128(timestamp, getO3RowCount0());
        o3CommitBatchTimestampMin = Math.min(o3CommitBatchTimestampMin, timestamp);
    }

    private void openColumnFiles(CharSequence name, long columnNameTxn, int columnIndex, int pathTrimToLen) {
        MemoryMA mem1 = getPrimaryColumn(columnIndex);
        MemoryMA mem2 = getSecondaryColumn(columnIndex);

        try {
            mem1.of(
                    ff,
                    dFile(path.trimTo(pathTrimToLen), name, columnNameTxn),
                    configuration.getDataAppendPageSize(),
                    -1,
                    MemoryTag.MMAP_TABLE_WRITER,
                    configuration.getWriterFileOpenOpts(),
                    Files.POSIX_MADV_RANDOM
            );
            if (mem2 != null) {
                mem2.of(
                        ff,
                        iFile(path.trimTo(pathTrimToLen), name, columnNameTxn),
                        configuration.getDataAppendPageSize(),
                        -1,
                        MemoryTag.MMAP_TABLE_WRITER,
                        configuration.getWriterFileOpenOpts(),
                        Files.POSIX_MADV_RANDOM
                );
            }
        } finally {
            path.trimTo(pathTrimToLen);
        }
    }

    private void openLastPartitionAndSetAppendPosition(long ts) {
        openPartition(ts);
        setAppendPosition(txWriter.getTransientRowCount() + txWriter.getLagRowCount(), false);
    }

    private void openNewColumnFiles(CharSequence name, int columnType, boolean indexFlag, int indexValueBlockCapacity) {
        try {
            // open column files
            long partitionTimestamp = txWriter.getLastPartitionTimestamp();
            setStateForTimestamp(path, partitionTimestamp);
            final int plen = path.length();
            final int columnIndex = columnCount - 1;

            // Adding column in the current transaction.
            long columnNameTxn = getTxn();

            // index must be created before column is initialised because
            // it uses primary column object as temporary tool
            if (indexFlag) {
                createIndexFiles(name, columnNameTxn, indexValueBlockCapacity, plen, true);
            }

            openColumnFiles(name, columnNameTxn, columnIndex, plen);
            if (txWriter.getTransientRowCount() > 0) {
                // write top offset to column version file
                columnVersionWriter.upsert(txWriter.getLastPartitionTimestamp(), columnIndex, columnNameTxn, txWriter.getTransientRowCount());
            }

            if (indexFlag) {
                ColumnIndexer indexer = indexers.getQuick(columnIndex);
                assert indexer != null;
                indexers.getQuick(columnIndex).configureFollowerAndWriter(path.trimTo(plen), name, columnNameTxn, getPrimaryColumn(columnIndex), txWriter.getTransientRowCount());
            }

            // configure append position for variable length columns
            MemoryMA mem2 = getSecondaryColumn(columnCount - 1);
            if (mem2 != null) {
                mem2.putLong(0);
            }

            LOG.info().$("ADDED column '").utf8(name)
                    .$('[').$(ColumnType.nameOf(columnType)).$("], columnName txn ").$(columnNameTxn)
                    .$(" to ").$(path)
                    .$(" with columnTop ").$(txWriter.getTransientRowCount())
                    .$();
        } finally {
            path.trimTo(rootLen);
        }
    }

    private void openPartition(long timestamp) {
        try {
            timestamp = txWriter.getPartitionTimestampByTimestamp(timestamp);
            setStateForTimestamp(path, timestamp);
            partitionTimestampHi = txWriter.getNextPartitionTimestamp(timestamp) - 1;
            int plen = path.length();
            if (ff.mkdirs(path.slash$(), mkDirMode) != 0) {
                throw CairoException.critical(ff.errno()).put("Cannot create directory: ").put(path);
            }

            assert columnCount > 0;

            lastOpenPartitionTs = timestamp;
            lastOpenPartitionIsReadOnly = partitionBy != PartitionBy.NONE && txWriter.isPartitionReadOnlyByPartitionTimestamp(lastOpenPartitionTs);

            for (int i = 0; i < columnCount; i++) {
                if (metadata.getColumnType(i) > 0) {
                    final CharSequence name = metadata.getColumnName(i);
                    long columnNameTxn = columnVersionWriter.getColumnNameTxn(lastOpenPartitionTs, i);
                    final ColumnIndexer indexer = metadata.isColumnIndexed(i) ? indexers.getQuick(i) : null;

                    // prepare index writer if column requires indexing
                    if (indexer != null) {
                        // we have to create files before columns are open
                        // because we are reusing MAMemoryImpl object from columns list
                        createIndexFiles(name, columnNameTxn, metadata.getIndexValueBlockCapacity(i), plen, txWriter.getTransientRowCount() < 1);
                        indexer.closeSlider();
                    }

                    openColumnFiles(name, columnNameTxn, i, plen);

                    if (indexer != null) {
                        final long columnTop = columnVersionWriter.getColumnTopQuick(lastOpenPartitionTs, i);
                        indexer.configureFollowerAndWriter(path, name, columnNameTxn, getPrimaryColumn(i), columnTop);
                    }
                }
            }
            populateDenseIndexerList();
            LOG.info().$("switched partition [path='").utf8(path).$('\'').I$();
        } catch (Throwable e) {
            distressed = true;
            throw e;
        } finally {
            path.trimTo(rootLen);
        }
    }

    private long openTodoMem() {
        path.concat(TODO_FILE_NAME).$();
        try {
            if (ff.exists(path)) {
                long fileLen = ff.length(path);
                if (fileLen < 32) {
                    throw CairoException.critical(0).put("corrupt ").put(path);
                }

                todoMem.smallFile(ff, path, MemoryTag.MMAP_TABLE_WRITER);
                this.todoTxn = todoMem.getLong(0);
                // check if _todo_ file is consistent, if not, we just ignore its contents and reset hash
                if (todoMem.getLong(24) != todoTxn) {
                    todoMem.putLong(8, configuration.getDatabaseIdLo());
                    todoMem.putLong(16, configuration.getDatabaseIdHi());
                    Unsafe.getUnsafe().storeFence();
                    todoMem.putLong(24, todoTxn);
                    return 0;
                }

                return todoMem.getLong(32);
            } else {
                TableUtils.resetTodoLog(ff, path, rootLen, todoMem);
                todoTxn = 0;
                return 0;
            }
        } finally {
            path.trimTo(rootLen);
        }
    }

    private void performRecovery() {
        rollbackIndexes();
        rollbackSymbolTables();
        performRecovery = false;
    }

    private void populateDenseIndexerList() {
        denseIndexers.clear();
        for (int i = 0, n = indexers.size(); i < n; i++) {
            ColumnIndexer indexer = indexers.getQuick(i);
            if (indexer != null) {
                denseIndexers.add(indexer);
            }
        }
        indexCount = denseIndexers.size();
    }

    private void processAsyncWriterCommand(
            AsyncWriterCommand asyncWriterCommand,
            TableWriterTask cmd,
            long cursor,
            Sequence sequence,
            boolean contextAllowsAnyStructureChanges
    ) {
        final int cmdType = cmd.getType();
        final long correlationId = cmd.getInstance();
        final long tableId = cmd.getTableId();

        int errorCode = 0;
        CharSequence errorMsg = null;
        long affectedRowsCount = 0;
        try {
            publishTableWriterEvent(cmdType, tableId, correlationId, AsyncWriterCommand.Error.OK, null, 0L, TSK_BEGIN);
            LOG.info()
                    .$("received async cmd [type=").$(cmdType)
                    .$(", tableName=").utf8(tableToken.getTableName())
                    .$(", tableId=").$(tableId)
                    .$(", correlationId=").$(correlationId)
                    .$(", cursor=").$(cursor)
                    .I$();
            asyncWriterCommand = asyncWriterCommand.deserialize(cmd);
            affectedRowsCount = asyncWriterCommand.apply(this, contextAllowsAnyStructureChanges);
        } catch (TableReferenceOutOfDateException ex) {
            LOG.info()
                    .$("cannot complete async cmd, reader is out of date [type=").$(cmdType)
                    .$(", tableName=").utf8(tableToken.getTableName())
                    .$(", tableId=").$(tableId)
                    .$(", correlationId=").$(correlationId)
                    .I$();
            errorCode = READER_OUT_OF_DATE;
            errorMsg = ex.getMessage();
        } catch (AlterTableContextException ex) {
            LOG.info()
                    .$("cannot complete async cmd, table structure change is not allowed [type=").$(cmdType)
                    .$(", tableName=").utf8(tableToken.getTableName())
                    .$(", tableId=").$(tableId)
                    .$(", correlationId=").$(correlationId)
                    .I$();
            errorCode = STRUCTURE_CHANGE_NOT_ALLOWED;
            errorMsg = "async cmd cannot change table structure while writer is busy";
        } catch (CairoException ex) {
            errorCode = CAIRO_ERROR;
            errorMsg = ex.getFlyweightMessage();
        } catch (Throwable ex) {
            LOG.error().$("error on processing async cmd [type=").$(cmdType)
                    .$(", tableName=").utf8(tableToken.getTableName())
                    .$(", ex=").$(ex)
                    .I$();
            errorCode = UNEXPECTED_ERROR;
            errorMsg = ex.getMessage();
        } finally {
            sequence.done(cursor);
        }
        publishTableWriterEvent(cmdType, tableId, correlationId, errorCode, errorMsg, affectedRowsCount, TSK_COMPLETE);
    }

    private void processCommandQueue(boolean contextAllowsAnyStructureChanges) {
        long cursor;
        while ((cursor = commandSubSeq.next()) > -1) {
            TableWriterTask cmd = commandQueue.get(cursor);
            processCommandQueue(cmd, commandSubSeq, cursor, contextAllowsAnyStructureChanges);
        }
    }

    private void processO3Block(
            final long o3LagRowCount,
            int timestampIndex,
            long sortedTimestampsAddr,
            final long srcOooMax,
            long o3TimestampMin,
            long o3TimestampMax,
            boolean flattenTimestamp,
            long rowLo
    ) {
        o3ErrorCount.set(0);
        lastErrno = 0;
        partitionRemoveCandidates.clear();
        o3ColumnCounters.clear();
        o3BasketPool.clear();

        // move uncommitted is liable to change max timestamp
        // however we need to identify last partition before max timestamp skips to NULL for example
        final long maxTimestamp = txWriter.getMaxTimestamp();
        final long transientRowCount = txWriter.transientRowCount;

        o3DoneLatch.reset();
        o3PartitionUpdRemaining.set(0L);
        boolean success = true;
        int latchCount = 0;
        long srcOoo = rowLo;
        int pCount = 0;
        try {
            // We do not know upfront which partition is going to be last because this is
            // a single pass over the data. Instead, we will update transient row count in a rolling
            // manner, assuming the partition marked "last" is the last and then for a new partition
            // we move prevTransientRowCount into the "fixedRowCount" sum and set new value on the
            // transientRowCount
            long commitTransientRowCount = transientRowCount;

            resizePartitionUpdateSink();

            // One loop iteration per partition.
            while (srcOoo < srcOooMax) {
                try {
                    final long srcOooLo = srcOoo;
                    final long o3Timestamp = getTimestampIndexValue(sortedTimestampsAddr, srcOoo);

                    // Check that the value is not 0 (or another unreasonable value) because of reading beyond written range.
                    assert o3Timestamp >= Math.min(o3TimestampMin, Math.max(txWriter.getMinTimestamp(), 0));

                    final long srcOooHi;
                    // keep ceil inclusive in the interval
                    final long srcOooTimestampCeil = txWriter.getNextPartitionTimestamp(o3Timestamp) - 1;
                    if (srcOooTimestampCeil < o3TimestampMax) {
                        srcOooHi = Vect.boundedBinarySearchIndexT(
                                sortedTimestampsAddr,
                                srcOooTimestampCeil,
                                srcOooLo,
                                srcOooMax - 1,
                                BinarySearch.SCAN_DOWN
                        );
                    } else {
                        srcOooHi = srcOooMax - 1;
                    }

                    final long partitionTimestamp = txWriter.getPartitionTimestampByTimestamp(o3Timestamp);

                    // This partition is the last partition.
                    final boolean last = partitionTimestamp == lastPartitionTimestamp;

                    srcOoo = srcOooHi + 1;

                    final long srcDataMax;
                    final long srcNameTxn;
                    final int partitionIndexRaw = txWriter.findAttachedPartitionRawIndexByLoTimestamp(partitionTimestamp);
                    if (partitionIndexRaw > -1) {
                        if (last) {
                            srcDataMax = transientRowCount;
                        } else {
                            srcDataMax = getPartitionSizeByRawIndex(partitionIndexRaw);
                        }
                        srcNameTxn = getPartitionNameTxnByRawIndex(partitionIndexRaw);
                    } else {
                        srcDataMax = 0;
                        // A version needed to housekeep dropped partitions.
                        // When partition created without O3 merge, use `txn-1` as partition version.
                        // `txn` version is used when partition is merged. Both `txn-1` and `txn` can
                        // be written within the same commit when new partition initially written in order
                        // and then O3 triggers a merge of the partition.
                        srcNameTxn = txWriter.getTxn() - 1;
                    }

                    // We're appending onto the last (active) partition.
                    final boolean append = last && (srcDataMax == 0 || (isDeduplicationEnabled() && o3Timestamp > maxTimestamp) || (!isDeduplicationEnabled() && o3Timestamp >= maxTimestamp));

                    // Number of rows to insert from the O3 segment into this partition.
                    final long srcOooBatchRowSize = srcOooHi - srcOooLo + 1;

                    // Final partition size after current insertions.
                    final long partitionSize = srcDataMax + srcOooBatchRowSize;

                    // check partition read-only state
                    final boolean partitionIsReadOnly = txWriter.isPartitionReadOnlyByPartitionTimestamp(partitionTimestamp);

                    pCount++;

                    LOG.info().$("o3 partition task [table=").utf8(tableToken.getTableName())
                            .$(", partitionIsReadOnly=").$(partitionIsReadOnly)
                            .$(", srcOooBatchRowSize=").$(srcOooBatchRowSize)
                            .$(", srcOooLo=").$(srcOooLo)
                            .$(", srcOooHi=").$(srcOooHi)
                            .$(", srcOooMax=").$(srcOooMax)
                            .$(", o3RowCount=").$(o3RowCount)
                            .$(", o3LagRowCount=").$(o3LagRowCount)
                            .$(", srcDataMax=").$(srcDataMax)
                            .$(", o3TimestampMin=").$ts(o3TimestampMin)
                            .$(", o3Timestamp=").$ts(o3Timestamp)
                            .$(", o3TimestampMax=").$ts(o3TimestampMax)
                            .$(", partitionTimestamp=").$ts(partitionTimestamp)
                            .$(", partitionIndex=").$(partitionIndexRaw)
                            .$(", partitionSize=").$(partitionSize)
                            .$(", maxTimestamp=").$ts(maxTimestamp)
                            .$(", last=").$(last)
                            .$(", append=").$(append)
                            .$(", pCount=").$(pCount)
                            .$(", flattenTimestamp=").$(flattenTimestamp)
                            .$(", memUsed=").$(Unsafe.getMemUsed())
                            .I$();

                    if (partitionIsReadOnly) {
                        // move over read-only partitions
                        LOG.critical()
                                .$("o3 ignoring write on read-only partition [table=").utf8(tableToken.getTableName())
                                .$(", timestamp=").$ts(partitionTimestamp)
                                .$(", numRows=").$(srcOooBatchRowSize)
                                .$();
                        continue;
                    }

                    if (partitionTimestamp < lastPartitionTimestamp) {
                        // increment fixedRowCount by number of rows old partition incremented
                        this.txWriter.fixedRowCount += srcOooBatchRowSize;
                    } else if (partitionTimestamp == lastPartitionTimestamp) {
                        // this is existing "last" partition, we can set the size directly
                        commitTransientRowCount = partitionSize;
                    } else {
                        // this is potentially a new last partition
                        this.txWriter.fixedRowCount += commitTransientRowCount;
                        commitTransientRowCount = partitionSize;
                    }

                    o3PartitionUpdRemaining.incrementAndGet();
                    final O3Basket o3Basket = o3BasketPool.next();
                    o3Basket.ensureCapacity(configuration, columnCount, indexCount);

                    AtomicInteger columnCounter = o3ColumnCounters.next();

                    // async partition processing set this counter to the column count
                    // and then manages issues if publishing of column tasks fails
                    // mid-column-count.
                    latchCount++;

                    // To collect column top values and partition updates
                    // from o3 partition tasks add them to pre-allocated continuous block of memory
                    long partitionUpdateSinkAddr = o3PartitionUpdateSink.allocateBlock();
                    // Set column top memory to -1, no need to initialize partition update memory, it always set by O3 partition tasks
                    Vect.memset(partitionUpdateSinkAddr + (long) PARTITION_SINK_SIZE_LONGS * Long.BYTES, (long) metadata.getColumnCount() * Long.BYTES, -1);
                    Unsafe.getUnsafe().putLong(partitionUpdateSinkAddr, partitionTimestamp);

                    if (append) {
                        // we are appending last partition, make sure it has been mapped!
                        // this also might fail, make sure exception is trapped and partitions are
                        // counted down correctly
                        try {
                            setAppendPosition(srcDataMax, false);
                        } catch (Throwable e) {
                            o3BumpErrorCount();
                            o3ClockDownPartitionUpdateCount();
                            o3CountDownDoneLatch();
                            throw e;
                        }

                        columnCounter.set(TableUtils.compressColumnCount(metadata));
                        Path pathToPartition = Path.getThreadLocal(path);
                        TableUtils.setPathForPartition(pathToPartition, partitionBy, txWriter.getPartitionTimestampByTimestamp(o3TimestampMin), srcNameTxn);
                        final int plen = pathToPartition.length();
                        int columnsPublished = 0;
                        for (int i = 0; i < columnCount; i++) {
                            final int columnType = metadata.getColumnType(i);
                            if (columnType < 0) {
                                continue;
                            }
                            final int colOffset = TableWriter.getPrimaryColumnIndex(i);
                            final boolean notTheTimestamp = i != timestampIndex;
                            final CharSequence columnName = metadata.getColumnName(i);
                            final int indexBlockCapacity = metadata.isColumnIndexed(i) ? metadata.getIndexValueBlockCapacity(i) : -1;
                            final BitmapIndexWriter indexWriter = indexBlockCapacity > -1 ? getBitmapIndexWriter(i) : null;
                            final MemoryR oooMem1 = o3Columns.getQuick(colOffset);
                            final MemoryR oooMem2 = o3Columns.getQuick(colOffset + 1);
                            final MemoryMA mem1 = columns.getQuick(colOffset);
                            final MemoryMA mem2 = columns.getQuick(colOffset + 1);
                            final long srcDataTop = getColumnTop(i);
                            final long srcOooFixAddr;
                            final long srcOooVarAddr;
                            final MemoryMA dstFixMem;
                            final MemoryMA dstVarMem;
                            if (!ColumnType.isVariableLength(columnType)) {
                                srcOooFixAddr = oooMem1.addressOf(0);
                                srcOooVarAddr = 0;
                                dstFixMem = mem1;
                                dstVarMem = null;
                            } else {
                                srcOooFixAddr = oooMem2.addressOf(0);
                                srcOooVarAddr = oooMem1.addressOf(0);
                                dstFixMem = mem2;
                                dstVarMem = mem1;
                            }

                            columnsPublished++;
                            try {
                                O3OpenColumnJob.appendLastPartition(
                                        pathToPartition,
                                        plen,
                                        columnName,
                                        columnCounter,
                                        notTheTimestamp ? columnType : ColumnType.setDesignatedTimestampBit(columnType, true),
                                        srcOooFixAddr,
                                        srcOooVarAddr,
                                        srcOooLo,
                                        srcOooHi,
                                        srcOooMax,
                                        o3TimestampMin,
                                        partitionTimestamp,
                                        srcDataTop,
                                        srcDataMax,
                                        indexBlockCapacity,
                                        dstFixMem,
                                        dstVarMem,
                                        partitionSize,
                                        partitionSize,
                                        this,
                                        indexWriter,
                                        getColumnNameTxn(partitionTimestamp, i),
                                        partitionUpdateSinkAddr
                                );
                            } catch (Throwable e) {
                                if (columnCounter.addAndGet(columnsPublished - columnCount) == 0) {
                                    o3ClockDownPartitionUpdateCount();
                                    o3CountDownDoneLatch();
                                }
                                throw e;
                            }
                        }

                        addPhysicallyWrittenRows(srcOooBatchRowSize);
                    } else {
                        if (flattenTimestamp && o3RowCount > 0) {
                            Vect.flattenIndex(sortedTimestampsAddr, o3RowCount);
                            flattenTimestamp = false;
                        }
                        final long dedupColSinkAddr = dedupColumnCommitAddresses != null ? dedupColumnCommitAddresses.allocateBlock() : 0;
                        o3CommitPartitionAsync(
                                columnCounter,
                                maxTimestamp,
                                sortedTimestampsAddr,
                                srcOooMax,
                                o3TimestampMin,
                                o3TimestampMax,
                                srcOooLo,
                                srcOooHi,
                                partitionTimestamp,
                                last,
                                srcDataMax,
                                srcNameTxn,
                                o3Basket,
                                partitionUpdateSinkAddr,
                                dedupColSinkAddr
                        );
                    }
                } catch (CairoException | CairoError e) {
                    LOG.error().$((Sinkable) e).$();
                    success = false;
                    throw e;
                }
            } // end while(srcOoo < srcOooMax)

            // at this point we should know the last partition row count
            this.txWriter.transientRowCount = commitTransientRowCount;
            this.partitionTimestampHi = Math.max(this.partitionTimestampHi, txWriter.getNextPartitionTimestamp(o3TimestampMax) - 1);
            this.txWriter.updateMaxTimestamp(Math.max(txWriter.getMaxTimestamp(), o3TimestampMax));
        } catch (Throwable th) {
            LOG.error().$(th).$();
            throw th;
        } finally {
            // we are stealing work here it is possible we get exception from this method
            LOG.debug()
                    .$("o3 expecting updates [table=").utf8(tableToken.getTableName())
                    .$(", partitionsPublished=").$(pCount)
                    .I$();

            o3ConsumePartitionUpdates();
            o3DoneLatch.await(latchCount);

            o3InError = !success || o3ErrorCount.get() > 0;
            if (success && o3ErrorCount.get() > 0) {
                //noinspection ThrowFromFinallyBlock
                throw CairoException.critical(0).put("bulk update failed and will be rolled back");
            }
        }

        if (o3LagRowCount > 0 && !metadata.isWalEnabled()) {
            LOG.info().$("shifting lag rows up [table=").$(tableToken.getTableName()).$(", lagCount=").$(o3LagRowCount).I$();
            o3ShiftLagRowsUp(timestampIndex, o3LagRowCount, srcOooMax, 0L, false, this.o3MoveLagRef);
        }
    }

    private void processPartitionRemoveCandidates() {
        try {
            final int n = partitionRemoveCandidates.size();
            if (n > 0) {
                processPartitionRemoveCandidates0(n);
            }
        } finally {
            partitionRemoveCandidates.clear();
        }
    }

    private void processPartitionRemoveCandidates0(int n) {
        boolean anyReadersBeforeCommittedTxn = checkScoreboardHasReadersBeforeLastCommittedTxn();
        // This flag will determine to schedule O3PartitionPurgeJob at the end or all done already.
        boolean scheduleAsyncPurge = anyReadersBeforeCommittedTxn;

        if (!anyReadersBeforeCommittedTxn) {
            for (int i = 0; i < n; i += 2) {
                try {
                    final long timestamp = partitionRemoveCandidates.getQuick(i);
                    final long txn = partitionRemoveCandidates.getQuick(i + 1);
                    setPathForPartition(
                            other,
                            partitionBy,
                            timestamp,
                            txn
                    );
                    other.$();
                    int errno = ff.unlinkOrRemove(other, LOG);
                    if (!(errno == 0 || errno == -1)) {
                        LOG.info()
                                .$("could not purge partition version, async purge will be scheduled [path=")
                                .utf8(other)
                                .$(", errno=").$(errno).I$();
                        scheduleAsyncPurge = true;
                    }
                } finally {
                    other.trimTo(rootLen);
                }
            }
        }

        if (scheduleAsyncPurge) {
            // Any more complicated case involve looking at what folders are present on disk before removing
            // do it async in O3PartitionPurgeJob
            if (schedulePurgeO3Partitions(messageBus, tableToken, partitionBy)) {
                LOG.info().$("scheduled to purge partitions [table=").utf8(tableToken.getTableName()).I$();
            } else {
                LOG.error().$("could not queue for purge, queue is full [table=").utf8(tableToken.getTableName()).I$();
            }
        }
    }

    private void publishTableWriterEvent(int cmdType, long tableId, long correlationId, int errorCode, CharSequence errorMsg, long affectedRowsCount, int eventType) {
        long pubCursor;
        do {
            pubCursor = messageBus.getTableWriterEventPubSeq().next();
            if (pubCursor == -2) {
                Os.pause();
            }
        } while (pubCursor < -1);

        if (pubCursor > -1) {
            try {
                final TableWriterTask event = messageBus.getTableWriterEventQueue().get(pubCursor);
                event.of(eventType, tableId, tableToken);
                event.putInt(errorCode);
                if (errorCode != AsyncWriterCommand.Error.OK) {
                    event.putStr(errorMsg);
                } else {
                    event.putLong(affectedRowsCount);
                }
                event.setInstance(correlationId);
            } finally {
                messageBus.getTableWriterEventPubSeq().done(pubCursor);
            }

            // Log result
            if (eventType == TSK_COMPLETE) {
                LogRecord lg = LOG.info()
                        .$("published async command complete event [type=").$(cmdType)
                        .$(",tableName=").utf8(tableToken.getTableName())
                        .$(",tableId=").$(tableId)
                        .$(",correlationId=").$(correlationId);
                if (errorCode != AsyncWriterCommand.Error.OK) {
                    lg.$(",errorCode=").$(errorCode).$(",errorMsg=").$(errorMsg);
                }
                lg.I$();
            }
        } else {
            // Queue is full
            LOG.error()
                    .$("could not publish sync command complete event [type=").$(cmdType)
                    .$(",tableName=").utf8(tableToken.getTableName())
                    .$(",tableId=").$(tableId)
                    .$(",correlationId=").$(correlationId)
                    .I$();
        }
    }

    private long readMinTimestamp(long partitionTimestamp) {
        setStateForTimestamp(other, partitionTimestamp);
        try {
            dFile(other, metadata.getColumnName(metadata.getTimestampIndex()), COLUMN_NAME_TXN_NONE);
            if (ff.exists(other)) {
                // read min timestamp value
                final int fd = TableUtils.openRO(ff, other, LOG);
                try {
                    return TableUtils.readLongOrFail(ff, fd, 0, tempMem16b, other);
                } finally {
                    ff.close(fd);
                }
            } else {
                throw CairoException.critical(0).put("Partition does not exist [path=").put(other).put(']');
            }
        } finally {
            other.trimTo(rootLen);
        }
    }

    private void readPartitionMinMax(FilesFacade ff, long partitionTimestamp, Path path, CharSequence columnName, long partitionSize) {
        dFile(path, columnName, COLUMN_NAME_TXN_NONE);
        final int fd = TableUtils.openRO(ff, path, LOG);
        try {
            attachMinTimestamp = ff.readNonNegativeLong(fd, 0);
            attachMaxTimestamp = ff.readNonNegativeLong(fd, (partitionSize - 1) * ColumnType.sizeOf(ColumnType.TIMESTAMP));
            if (attachMinTimestamp < 0 || attachMaxTimestamp < 0) {
                throw CairoException.critical(ff.errno())
                        .put("cannot read min, max timestamp from the column [path=").put(path)
                        .put(", partitionSizeRows=").put(partitionSize)
                        .put(", errno=").put(ff.errno()).put(']');
            }
            if (txWriter.getPartitionTimestampByTimestamp(attachMinTimestamp) != partitionTimestamp
                    || txWriter.getPartitionTimestampByTimestamp(attachMaxTimestamp) != partitionTimestamp) {
                throw CairoException.critical(0)
                        .put("invalid timestamp column data in detached partition, data does not match partition directory name [path=").put(path)
                        .put(", minTimestamp=").ts(attachMinTimestamp)
                        .put(", maxTimestamp=").ts(attachMaxTimestamp).put(']');
            }
        } finally {
            ff.close(fd);
        }
    }

    // Scans timestamp file
    // returns size of partition detected, e.g. size of monotonic increase
    // of timestamp longs read from 0 offset to the end of the file
    // It also writes min and max values found in detachedMinTimestamp and detachedMaxTimestamp
    private long readPartitionSizeMinMax(FilesFacade ff, long partitionTimestamp, Path path, CharSequence columnName) {
        int pathLen = path.length();
        try {
            path.concat(TXN_FILE_NAME).$();
            if (ff.exists(path)) {
                if (attachTxReader == null) {
                    attachTxReader = new TxReader(ff);
                }
                attachTxReader.ofRO(path, partitionBy);
                attachTxReader.unsafeLoadAll();

                try {
                    path.trimTo(pathLen);
                    long partitionSize = attachTxReader.getPartitionSizeByPartitionTimestamp(partitionTimestamp);
                    if (partitionSize <= 0) {
                        throw CairoException.nonCritical()
                                .put("partition is not preset in detached txn file [path=")
                                .put(path).put(", partitionSize=").put(partitionSize).put(']');
                    }

                    // Read min and max timestamp values from the file
                    readPartitionMinMax(ff, partitionTimestamp, path.trimTo(pathLen), columnName, partitionSize);
                    return partitionSize;
                } finally {
                    Misc.free(attachTxReader);
                }
            }

            // No txn file found, scan the file to get min, max timestamp
            // Scan forward while value increases

            dFile(path.trimTo(pathLen), columnName, COLUMN_NAME_TXN_NONE);
            final int fd = TableUtils.openRO(ff, path, LOG);
            try {
                long fileSize = ff.length(fd);
                if (fileSize <= 0) {
                    throw CairoException.critical(ff.errno())
                            .put("timestamp column is too small to attach the partition [path=")
                            .put(path).put(", fileSize=").put(fileSize).put(']');
                }
                long mappedMem = mapRO(ff, fd, fileSize, MemoryTag.MMAP_DEFAULT);
                try {
                    long maxTimestamp = partitionTimestamp;
                    long size = 0L;

                    for (long ptr = mappedMem, hi = mappedMem + fileSize; ptr < hi; ptr += Long.BYTES) {
                        long ts = Unsafe.getUnsafe().getLong(ptr);
                        if (ts >= maxTimestamp) {
                            maxTimestamp = ts;
                            size++;
                        } else {
                            break;
                        }
                    }
                    if (size > 0) {
                        attachMinTimestamp = Unsafe.getUnsafe().getLong(mappedMem);
                        attachMaxTimestamp = maxTimestamp;
                    }
                    return size;
                } finally {
                    ff.munmap(mappedMem, fileSize, MemoryTag.MMAP_DEFAULT);
                }
            } finally {
                ff.close(fd);
            }
        } finally {
            path.trimTo(pathLen);
        }
    }

    // This method is useful for debugging, it's not used in production code.
    @SuppressWarnings("unused")
    private long readTimestampRaw(long transientRowCount) {
        long offset = (transientRowCount - 1) * 8;
        long addr = mapAppendColumnBuffer(getPrimaryColumn(metadata.getTimestampIndex()), offset, 8, false);
        try {
            return Unsafe.getUnsafe().getLong(Math.abs(addr));
        } finally {
            mapAppendColumnBufferRelease(addr, offset, 8);
        }
    }

    private int readTodo() {
        long todoCount;
        try {
            // This is first FS call to the table directory.
            // If table is removed / renamed this should fail with table does not exist.
            todoCount = openTodoMem();
        } catch (CairoException ex) {
            if (ex.errnoReadPathDoesNotExist()) {
                throw CairoException.tableDoesNotExist(tableToken.getTableName());
            }
            throw ex;
        }
        int todo;
        if (todoCount > 0) {
            todo = (int) todoMem.getLong(40);
        } else {
            todo = -1;
        }
        return todo;
    }

    private void rebuildAttachedPartitionColumnIndex(long partitionTimestamp, long partitionSize, CharSequence columnName) {
        if (attachIndexBuilder == null) {
            attachIndexBuilder = new IndexBuilder(configuration);

            // no need to pass table name, full partition name will be specified
            attachIndexBuilder.of("");
        }

        attachIndexBuilder.reindexColumn(
                ff,
                attachColumnVersionReader,
                // use metadata instead of detachedMetadata to get correct value block capacity
                // detachedMetadata does not have the column
                metadata,
                metadata.getColumnIndex(columnName),
                -1L,
                partitionTimestamp,
                partitionBy,
                partitionSize
        );
    }

    private boolean reconcileOptimisticPartitions() {
        if (txWriter.getPartitionTimestampByIndex(txWriter.getPartitionCount() - 1) > txWriter.getMaxTimestamp()) {
            int maxTimestampPartitionIndex = txWriter.getPartitionIndex(txWriter.getMaxTimestamp());
            if (maxTimestampPartitionIndex < getPartitionCount() - 1) {
                for (int i = maxTimestampPartitionIndex + 1, n = getPartitionCount(); i < n; i++) {
                    // Schedule partitions directory deletions
                    long timestamp = txWriter.getPartitionTimestampByIndex(i);
                    long partitionTxn = txWriter.getPartitionNameTxn(i);
                    partitionRemoveCandidates.add(timestamp, partitionTxn);
                }
                txWriter.reconcileOptimisticPartitions();
                return true;
            }
        }
        return false;
    }

    private void recoverFromMetaRenameFailure(CharSequence columnName) {
        openMetaFile(ff, path, rootLen, metaMem);
    }

    private void recoverFromSwapRenameFailure(CharSequence columnName) {
        recoverFromTodoWriteFailure(columnName);
        clearTodoLog();
    }

    private void recoverFromSymbolMapWriterFailure(CharSequence columnName) {
        removeSymbolMapFilesQuiet(columnName, getTxn());
        removeMetaFile();
        recoverFromSwapRenameFailure(columnName);
    }

    private void recoverFromTodoWriteFailure(CharSequence columnName) {
        restoreMetaFrom(META_PREV_FILE_NAME, metaPrevIndex);
        openMetaFile(ff, path, rootLen, metaMem);
    }

    private void recoverOpenColumnFailure(CharSequence columnName) {
        final int index = columnCount - 1;
        removeMetaFile();
        removeLastColumn();
        columnCount--;
        recoverFromSwapRenameFailure(columnName);
        removeSymbolMapWriter(index);
    }

    private void releaseLock(boolean distressed) {
        if (lockFd != -1L) {
            if (distressed) {
                ff.close(lockFd);
                return;
            }

            try {
                lockName(path);
                removeOrException(ff, lockFd, path);
            } finally {
                path.trimTo(rootLen);
            }
        }
    }

    private ReadOnlyObjList<? extends MemoryCR> remapWalSymbols(
            SymbolMapDiffCursor symbolMapDiffCursor,
            long rowLo,
            long rowHi,
            Path walPath
    ) {
        o3ColumnOverrides.clear();
        if (symbolMapDiffCursor != null) {
            SymbolMapDiff symbolMapDiff;
            while ((symbolMapDiff = symbolMapDiffCursor.nextSymbolMapDiff()) != null) {
                int columnIndex = symbolMapDiff.getColumnIndex();
                int columnType = metadata.getColumnType(columnIndex);
                if (columnType == -ColumnType.SYMBOL) {
                    // Scroll the cursor, don't apply, symbol is deleted
                    symbolMapDiff.drain();
                    continue;
                }

                if (!ColumnType.isSymbol(columnType)) {
                    throw CairoException.critical(0).put("WAL column and table writer column types don't match [columnIndex=").put(columnIndex)
                            .put(", walPath=").put(walPath)
                            .put(']');
                }
                boolean identical = createWalSymbolMapping(symbolMapDiff, columnIndex, symbolRewriteMap);

                if (!identical) {
                    int primaryColumnIndex = getPrimaryColumnIndex(columnIndex);
                    MemoryCR o3SymbolColumn = o3Columns.getQuick(primaryColumnIndex);
                    final MemoryCARW symbolColumnDest;

                    // Column is read-only mapped memory, so we need to take in RAM column and remap values into it
                    if (o3ColumnOverrides.size() == 0) {
                        o3ColumnOverrides.addAll(o3Columns);
                    }

                    symbolColumnDest = o3MemColumns.get(primaryColumnIndex);
                    // If rowLo != 0 then we
                    symbolColumnDest.shiftAddressRight(0);
                    symbolColumnDest.jumpTo((rowHi - rowLo) << 2);

                    o3ColumnOverrides.setQuick(primaryColumnIndex, symbolColumnDest);
                    final int cleanSymbolCount = symbolMapDiff.getCleanSymbolCount();
                    for (long rowId = rowLo; rowId < rowHi; rowId++) {

                        int symKey = o3SymbolColumn.getInt(rowId << 2);
                        assert (symKey >= 0 || symKey == SymbolTable.VALUE_IS_NULL);
                        if (symKey >= cleanSymbolCount) {
                            int newKey = symbolRewriteMap.getQuick(symKey - cleanSymbolCount);
                            if (newKey < 0) {
                                // This symbol was not mapped in WAL
                                // WAL is invalid
                                throw CairoException.critical(0).put("WAL symbol key not mapped [columnIndex=").put(columnIndex)
                                        .put(", columnKey=").put(symKey)
                                        .put(", walPath=").put(walPath)
                                        .put(", walRowId=").put(rowId)
                                        .put(']');
                            }
                            symKey = newKey;
                        }
                        symbolColumnDest.putInt((rowId - rowLo) << 2, symKey);
                    }
                    symbolColumnDest.shiftAddressRight(rowLo << 2);
                }
            }
        }

        if (o3ColumnOverrides.size() == 0) {
            // No mappings were made.
            return o3Columns;
        }
        return o3ColumnOverrides;
    }

    private void removeColumn(int columnIndex) {
        final int pi = getPrimaryColumnIndex(columnIndex);
        final int si = getSecondaryColumnIndex(columnIndex);
        freeNullSetter(nullSetters, columnIndex);
        freeNullSetter(o3NullSetters, columnIndex);
        freeNullSetter(o3NullSetters2, columnIndex);
        freeAndRemoveColumnPair(columns, pi, si);
        freeAndRemoveO3ColumnPair(o3MemColumns, pi, si);
        freeAndRemoveO3ColumnPair(o3MemColumns2, pi, si);
        if (columnIndex < indexers.size()) {
            Misc.free(indexers.getAndSetQuick(columnIndex, null));
            populateDenseIndexerList();
        }
    }

    private void removeColumnFiles(int columnIndex, int columnType) {
        PurgingOperator purgingOperator = getPurgingOperator();
        long defaultNameTxn = columnVersionWriter.getDefaultColumnNameTxn(columnIndex);
        if (PartitionBy.isPartitioned(partitionBy)) {
            for (int i = txWriter.getPartitionCount() - 1; i > -1L; i--) {
                long partitionTimestamp = txWriter.getPartitionTimestampByIndex(i);
                if (!txWriter.isPartitionReadOnlyByPartitionTimestamp(partitionTimestamp)) {
                    long partitionNameTxn = txWriter.getPartitionNameTxn(i);
                    long columnNameTxn = columnVersionWriter.getColumnNameTxn(partitionTimestamp, columnIndex);
                    purgingOperator.add(columnIndex, columnNameTxn, partitionTimestamp, partitionNameTxn);
                }
            }
        } else {
            purgingOperator.add(columnIndex, defaultNameTxn, txWriter.getLastPartitionTimestamp(), -1L);
        }
        if (ColumnType.isSymbol(columnType)) {
            purgingOperator.add(columnIndex, defaultNameTxn, PurgingOperator.TABLE_ROOT_PARTITION, -1);
        }
    }

    private void removeColumnFilesInPartition(CharSequence columnName, int columnIndex, long partitionTimestamp) {
        if (!txWriter.isPartitionReadOnlyByPartitionTimestamp(partitionTimestamp)) {
            setPathForPartition(path, partitionBy, partitionTimestamp, -1);
            int plen = path.length();
            long columnNameTxn = columnVersionWriter.getColumnNameTxn(partitionTimestamp, columnIndex);
            removeFileAndOrLog(ff, dFile(path, columnName, columnNameTxn));
            removeFileAndOrLog(ff, iFile(path.trimTo(plen), columnName, columnNameTxn));
            removeFileAndOrLog(ff, keyFileName(path.trimTo(plen), columnName, columnNameTxn));
            removeFileAndOrLog(ff, valueFileName(path.trimTo(plen), columnName, columnNameTxn));
            path.trimTo(rootLen);
        } else {
            LOG.critical()
                    .$("o3 ignoring removal of column in read-only partition [table=").utf8(tableToken.getTableName())
                    .$(", columnName=").utf8(columnName)
                    .$(", timestamp=").$ts(partitionTimestamp)
                    .$();
        }
    }

    private int removeColumnFromMeta(int index) {
        try {
            int metaSwapIndex = openMetaSwapFile(ff, ddlMem, path, rootLen, fileOperationRetryCount);
            int timestampIndex = metaMem.getInt(META_OFFSET_TIMESTAMP_INDEX);
            ddlMem.putInt(columnCount);
            ddlMem.putInt(partitionBy);

            if (timestampIndex == index) {
                ddlMem.putInt(-1);
            } else {
                ddlMem.putInt(timestampIndex);
            }
            copyVersionAndLagValues();
            ddlMem.jumpTo(META_OFFSET_COLUMN_TYPES);

            for (int i = 0; i < columnCount; i++) {
                writeColumnEntry(i, i == index, isColumnDedupKey(metaMem, i));
            }

            long nameOffset = getColumnNameOffset(columnCount);
            for (int i = 0; i < columnCount; i++) {
                CharSequence columnName = metaMem.getStr(nameOffset);
                ddlMem.putStr(columnName);
                nameOffset += Vm.getStorageLength(columnName);
            }

            return metaSwapIndex;
        } finally {
            ddlMem.close();
        }
    }

    private void removeIndexFiles(CharSequence columnName, int columnIndex) {
        try {
            for (int i = txWriter.getPartitionCount() - 1; i > -1L; i--) {
                long partitionTimestamp = txWriter.getPartitionTimestampByIndex(i);
                long partitionNameTxn = txWriter.getPartitionNameTxn(i);
                removeIndexFilesInPartition(columnName, columnIndex, partitionTimestamp, partitionNameTxn);
            }
            if (!PartitionBy.isPartitioned(partitionBy)) {
                removeColumnFilesInPartition(columnName, columnIndex, txWriter.getLastPartitionTimestamp());
            }
        } finally {
            path.trimTo(rootLen);
        }
    }

    private void removeIndexFilesInPartition(CharSequence columnName, int columnIndex, long partitionTimestamp, long partitionNameTxn) {
        setPathForPartition(path, partitionBy, partitionTimestamp, partitionNameTxn);
        int plen = path.length();
        long columnNameTxn = columnVersionWriter.getColumnNameTxn(partitionTimestamp, columnIndex);
        removeFileAndOrLog(ff, keyFileName(path.trimTo(plen), columnName, columnNameTxn));
        removeFileAndOrLog(ff, valueFileName(path.trimTo(plen), columnName, columnNameTxn));
        path.trimTo(rootLen);
    }

    private void removeLastColumn() {
        removeColumn(columnCount - 1);
    }

    private void removeMetaFile() {
        try {
            path.concat(META_FILE_NAME).$();
            if (ff.exists(path) && !ff.remove(path)) {
                // On Windows opened file cannot be removed
                // but can be renamed
                other.concat(META_FILE_NAME).put('.').put(configuration.getMicrosecondClock().getTicks()).$();
                if (ff.rename(path, other) != FILES_RENAME_OK) {
                    LOG.error().$("could not remove [path=").$(path).$(']').$();
                    throw CairoException.critical(ff.errno()).put("Recovery failed. Cannot remove: ").put(path);
                }
            }
        } finally {
            path.trimTo(rootLen);
            other.trimTo(rootLen);
        }
    }

    private void removeNonAttachedPartitions() {
        LOG.debug().$("purging non attached partitions [path=").$(path.$()).I$();
        try {
            ff.iterateDir(path.$(), removePartitionDirsNotAttached);
            processPartitionRemoveCandidates();
        } finally {
            path.trimTo(rootLen);
        }
    }

    private void removePartitionDirsNotAttached(long pUtf8NameZ, int type) {
        // Do not remove detached partitions, they are probably about to be attached
        // Do not remove wal and sequencer directories either
        int checkedType = ff.typeDirOrSoftLinkDirNoDots(path, rootLen, pUtf8NameZ, type, fileNameSink);
        if (checkedType != Files.DT_UNKNOWN &&
                !CairoKeywords.isDetachedDirMarker(pUtf8NameZ) &&
                !CairoKeywords.isWal(pUtf8NameZ) &&
                !CairoKeywords.isTxnSeq(pUtf8NameZ) &&
                !CairoKeywords.isSeq(pUtf8NameZ) &&
                !Chars.endsWith(fileNameSink, configuration.getAttachPartitionSuffix())
        ) {
            try {
                long txn = 0;
                int txnSep = Chars.indexOf(fileNameSink, '.');
                if (txnSep < 0) {
                    txnSep = fileNameSink.length();
                } else {
                    txn = Numbers.parseLong(fileNameSink, txnSep + 1, fileNameSink.length());
                }
                long dirTimestamp = partitionDirFmt.parse(fileNameSink, 0, txnSep, null);
                if (txn <= txWriter.txn &&
                        (txWriter.attachedPartitionsContains(dirTimestamp) || txWriter.isActivePartition(dirTimestamp))) {
                    return;
                }
                partitionRemoveCandidates.add(dirTimestamp, txn);
                path.trimTo(rootLen).$();
            } catch (NumericException ignore) {
                // not a date?
                // ignore exception and leave the directory
                path.trimTo(rootLen);
                path.concat(pUtf8NameZ).$();
                LOG.error().$("invalid partition directory inside table folder: ").utf8(path).$();
            }
        }
    }

    private void removeSymbolMapFilesQuiet(CharSequence name, long columnNamTxn) {
        try {
            removeFileAndOrLog(ff, offsetFileName(path.trimTo(rootLen), name, columnNamTxn));
            removeFileAndOrLog(ff, charFileName(path.trimTo(rootLen), name, columnNamTxn));
            removeFileAndOrLog(ff, keyFileName(path.trimTo(rootLen), name, columnNamTxn));
            removeFileAndOrLog(ff, valueFileName(path.trimTo(rootLen), name, columnNamTxn));
        } finally {
            path.trimTo(rootLen);
        }
    }

    private void removeSymbolMapWriter(int index) {
        MapWriter writer = symbolMapWriters.getAndSetQuick(index, NullMapWriter.INSTANCE);
        if (writer != null && writer != NullMapWriter.INSTANCE) {
            int symColIndex = denseSymbolMapWriters.remove(writer);
            // Shift all subsequent symbol indexes by 1 back
            while (symColIndex < denseSymbolMapWriters.size()) {
                MapWriter w = denseSymbolMapWriters.getQuick(symColIndex);
                w.setSymbolIndexInTxWriter(symColIndex);
                symColIndex++;
            }
            Misc.freeIfCloseable(writer);
        }
    }

    private int rename(int retries) {
        try {
            int index = 0;
            other.concat(META_PREV_FILE_NAME).$();
            path.concat(META_FILE_NAME).$();
            int l = other.length();

            do {
                if (index > 0) {
                    other.trimTo(l);
                    other.put('.').put(index);
                    other.$();
                }

                if (ff.exists(other) && !ff.remove(other)) {
                    LOG.info().$("could not remove target of rename '").$(path).$("' to '").$(other).$(" [errno=").$(ff.errno()).I$();
                    index++;
                    continue;
                }

                if (ff.rename(path, other) != FILES_RENAME_OK) {
                    LOG.info().$("could not rename '").$(path).$("' to '").$(other).$(" [errno=").$(ff.errno()).I$();
                    index++;
                    continue;
                }

                return index;

            } while (index < retries);

            throw CairoException.critical(0).put("could not rename ").put(path).put(". Max number of attempts reached [").put(index).put("]. Last target was: ").put(other);
        } finally {
            path.trimTo(rootLen);
            other.trimTo(rootLen);
        }
    }

    private int renameColumnFromMeta(int index, CharSequence newName) {
        try {
            int metaSwapIndex = openMetaSwapFile(ff, ddlMem, path, rootLen, fileOperationRetryCount);
            int timestampIndex = metaMem.getInt(META_OFFSET_TIMESTAMP_INDEX);
            ddlMem.putInt(columnCount);
            ddlMem.putInt(partitionBy);
            ddlMem.putInt(timestampIndex);
            copyVersionAndLagValues();
            ddlMem.jumpTo(META_OFFSET_COLUMN_TYPES);

            for (int i = 0; i < columnCount; i++) {
                writeColumnEntry(i, false, isColumnDedupKey(metaMem, i));
            }

            long nameOffset = getColumnNameOffset(columnCount);
            for (int i = 0; i < columnCount; i++) {
                CharSequence columnName = metaMem.getStr(nameOffset);
                nameOffset += Vm.getStorageLength(columnName);

                if (i == index && getColumnType(metaMem, i) > 0) {
                    columnName = newName;
                }
                ddlMem.putStr(columnName);
            }

            return metaSwapIndex;
        } finally {
            ddlMem.close();
        }
    }

    private void renameMetaToMetaPrev(CharSequence columnName) {
        try {
            this.metaPrevIndex = rename(fileOperationRetryCount);
        } catch (CairoException e) {
            runFragile(RECOVER_FROM_META_RENAME_FAILURE, columnName, e);
        }
    }

    private void renameSwapMetaToMeta(CharSequence columnName) {
        // rename _meta.swp to _meta
        try {
            restoreMetaFrom(META_SWAP_FILE_NAME, metaSwapIndex);
        } catch (CairoException e) {
            runFragile(RECOVER_FROM_SWAP_RENAME_FAILURE, columnName, e);
        }
    }

    private long repairDataGaps(final long timestamp) {
        if (txWriter.getMaxTimestamp() != Numbers.LONG_NaN && PartitionBy.isPartitioned(partitionBy)) {
            long fixedRowCount = 0;
            long lastTimestamp = -1;
            long transientRowCount = this.txWriter.getTransientRowCount();
            long maxTimestamp = this.txWriter.getMaxTimestamp();
            try {
                final long tsLimit = txWriter.getPartitionTimestampByTimestamp(this.txWriter.getMaxTimestamp());
                for (long ts = txWriter.getPartitionTimestampByTimestamp(txWriter.getMinTimestamp()); ts < tsLimit; ts = txWriter.getNextPartitionTimestamp(ts)) {
                    path.trimTo(rootLen);
                    setStateForTimestamp(path, ts);
                    int p = path.length();

                    long partitionSize = txWriter.getPartitionSizeByPartitionTimestamp(ts);
                    if (partitionSize >= 0 && ff.exists(path.$())) {
                        fixedRowCount += partitionSize;
                        lastTimestamp = ts;
                    } else {
                        Path other = Path.getThreadLocal2(path.trimTo(p).$());
                        TableUtils.oldPartitionName(other, getTxn());
                        if (ff.exists(other.$())) {
                            if (ff.rename(other, path) != FILES_RENAME_OK) {
                                LOG.error().$("could not rename [from=").$(other).$(", to=").$(path).I$();
                                throw new CairoError("could not restore directory, see log for details");
                            } else {
                                LOG.info().$("restored [path=").$(path).I$();
                            }
                        } else {
                            LOG.debug().$("missing partition [name=").$(path.trimTo(p).$()).I$();
                        }
                    }
                }

                if (lastTimestamp > -1) {
                    path.trimTo(rootLen);
                    setStateForTimestamp(path, tsLimit);
                    if (!ff.exists(path.$())) {
                        Path other = Path.getThreadLocal2(path);
                        TableUtils.oldPartitionName(other, getTxn());
                        if (ff.exists(other.$())) {
                            if (ff.rename(other, path) != FILES_RENAME_OK) {
                                LOG.error().$("could not rename [from=").$(other).$(", to=").$(path).I$();
                                throw new CairoError("could not restore directory, see log for details");
                            } else {
                                LOG.info().$("restored [path=").$(path).I$();
                            }
                        } else {
                            LOG.error().$("last partition does not exist [name=").$(path).I$();
                            // ok, create last partition we discovered the active
                            // 1. read its size
                            path.trimTo(rootLen);
                            setStateForTimestamp(path, lastTimestamp);
                            int p = path.length();
                            transientRowCount = txWriter.getPartitionSizeByPartitionTimestamp(lastTimestamp);


                            // 2. read max timestamp
                            TableUtils.dFile(path.trimTo(p), metadata.getColumnName(metadata.getTimestampIndex()), COLUMN_NAME_TXN_NONE);
                            maxTimestamp = TableUtils.readLongAtOffset(ff, path, tempMem16b, (transientRowCount - 1) * Long.BYTES);
                            fixedRowCount -= transientRowCount;
                            txWriter.removeAttachedPartitions(txWriter.getMaxTimestamp());
                            LOG.info()
                                    .$("updated active partition [name=").$(path.trimTo(p).$())
                                    .$(", maxTimestamp=").$ts(maxTimestamp)
                                    .$(", transientRowCount=").$(transientRowCount)
                                    .$(", fixedRowCount=").$(txWriter.getFixedRowCount())
                                    .I$();
                        }
                    }
                }
            } finally {
                path.trimTo(rootLen);
            }

            final long expectedSize = txWriter.unsafeReadFixedRowCount();
            if (expectedSize != fixedRowCount || maxTimestamp != this.txWriter.getMaxTimestamp()) {
                LOG.info()
                        .$("actual table size has been adjusted [name=`").utf8(tableToken.getTableName()).$('`')
                        .$(", expectedFixedSize=").$(expectedSize)
                        .$(", actualFixedSize=").$(fixedRowCount)
                        .I$();

                txWriter.reset(
                        fixedRowCount,
                        transientRowCount,
                        maxTimestamp,
                        denseSymbolMapWriters
                );
                return maxTimestamp;
            }
        }

        return timestamp;
    }

    private void repairMetaRename(int index) {
        try {
            path.concat(META_PREV_FILE_NAME);
            if (index > 0) {
                path.put('.').put(index);
            }
            path.$();

            if (ff.exists(path)) {
                LOG.info().$("Repairing metadata from: ").$(path).$();
                if (ff.exists(other.concat(META_FILE_NAME).$()) && !ff.remove(other)) {
                    throw CairoException.critical(ff.errno()).put("Repair failed. Cannot replace ").put(other);
                }

                if (ff.rename(path, other) != FILES_RENAME_OK) {
                    throw CairoException.critical(ff.errno()).put("Repair failed. Cannot rename ").put(path).put(" -> ").put(other);
                }
            }
        } finally {
            path.trimTo(rootLen);
            other.trimTo(rootLen);
        }

        clearTodoLog();
    }

    private void repairTruncate() {
        LOG.info().$("repairing abnormally terminated truncate on ").$(path).$();
        scheduleRemoveAllPartitions();
        txWriter.truncate(columnVersionWriter.getVersion(), denseSymbolMapWriters);
        clearTodoLog();
        processPartitionRemoveCandidates();
    }

    private void resizePartitionUpdateSink() {
        if (o3PartitionUpdateSink == null) {
            o3PartitionUpdateSink = new PagedDirectLongList(MemoryTag.NATIVE_O3);
        }
        o3PartitionUpdateSink.clear();
        o3PartitionUpdateSink.setBlockSize(PARTITION_SINK_SIZE_LONGS + metadata.getColumnCount());
    }

    private void restoreMetaFrom(CharSequence fromBase, int fromIndex) {
        try {
            path.concat(fromBase);
            if (fromIndex > 0) {
                path.put('.').put(fromIndex);
            }
            path.$();

            TableUtils.renameOrFail(ff, path, other.concat(META_FILE_NAME).$());
        } finally {
            path.trimTo(rootLen);
            other.trimTo(rootLen);
        }
    }

    private void rollbackIndexes() {
        final long maxRow = txWriter.getTransientRowCount() - 1;
        for (int i = 0, n = denseIndexers.size(); i < n; i++) {
            ColumnIndexer indexer = denseIndexers.getQuick(i);
            int fd = indexer.getFd();
            if (fd > -1) {
                LOG.info().$("recovering index [fd=").$(fd).I$();
                indexer.rollback(maxRow);
            }
        }
    }

    private void rollbackSymbolTables() {
        int expectedMapWriters = txWriter.unsafeReadSymbolColumnCount();
        for (int i = 0; i < expectedMapWriters; i++) {
            denseSymbolMapWriters.getQuick(i).rollback(txWriter.unsafeReadSymbolWriterIndexOffset(i));
        }
    }

    private void rowAppend(ObjList<Runnable> activeNullSetters) {
        if ((masterRef & 1) != 0) {
            for (int i = 0; i < columnCount; i++) {
                if (rowValueIsNotNull.getQuick(i) < masterRef) {
                    activeNullSetters.getQuick(i).run();
                }
            }
            masterRef++;
        }
    }

    private void runFragile(FragileCode fragile, CharSequence columnName, CairoException e) {
        try {
            fragile.run(columnName);
        } catch (CairoException e2) {
            LOG.error().$("DOUBLE ERROR: 1st: {").$((Sinkable) e).$('}').$();
            throwDistressException(e2);
        }
        throw e;
    }

    private void safeDeletePartitionDir(long timestamp, long partitionNameTxn) {
        // Call O3 methods to remove check TxnScoreboard and remove partition directly
        partitionRemoveCandidates.clear();
        partitionRemoveCandidates.add(timestamp, partitionNameTxn);
        processPartitionRemoveCandidates();
    }

    private void scheduleRemoveAllPartitions() {
        for (int i = txWriter.getPartitionCount() - 1; i > -1L; i--) {
            long timestamp = txWriter.getPartitionTimestampByIndex(i);
            long partitionTxn = txWriter.getPartitionNameTxn(i);
            partitionRemoveCandidates.add(timestamp, partitionTxn);
        }
    }

    private void setAppendPosition(final long rowCount, boolean doubleAllocate) {
        long recordLength = 0;
        for (int i = 0; i < columnCount; i++) {
            // stop calculating oversize as soon as we find first over-sized column
            recordLength += setColumnSize(i, rowCount, doubleAllocate);
        }
        avgRecordSize = rowCount > 0 ? recordLength / rowCount : Math.max(avgRecordSize, recordLength);
    }

    private long setColumnSize(int columnIndex, long size, boolean doubleAllocate) {
        long dataSizeBytes = 0;
        try {
            MemoryMA mem1 = getPrimaryColumn(columnIndex);
            MemoryMA mem2 = getSecondaryColumn(columnIndex);
            int type = metadata.getColumnType(columnIndex);
            if (type > 0) { // Not deleted
                final long pos = size - getColumnTop(columnIndex);
                if (pos > 0) {
                    // subtract column top
                    final long m1pos;
                    switch (ColumnType.tagOf(type)) {
                        case ColumnType.BINARY:
                        case ColumnType.STRING:
                            assert mem2 != null;
                            if (doubleAllocate) {
                                mem2.allocate(pos * Long.BYTES + Long.BYTES);
                            }
                            // Jump to the number of records written to read length of var column correctly
                            mem2.jumpTo(pos * Long.BYTES);
                            m1pos = Unsafe.getUnsafe().getLong(mem2.getAppendAddress());
                            // Jump to the end of file to correctly trim the file
                            mem2.jumpTo((pos + 1) * Long.BYTES);
                            dataSizeBytes = m1pos + (pos + 1) * Long.BYTES;
                            break;
                        default:
                            m1pos = pos << ColumnType.pow2SizeOf(type);
                            dataSizeBytes = m1pos;
                            break;
                    }
                    if (doubleAllocate) {
                        mem1.allocate(m1pos);
                    }
                    mem1.jumpTo(m1pos);
                } else {
                    mem1.jumpTo(0);
                    dataSizeBytes = ColumnType.sizeOf(type);
                    if (mem2 != null) {
                        mem2.jumpTo(0);
                        mem2.putLong(0);
                        // Assume var length columns use 28 bytes per value to estimate the record size
                        // if there are no rows in the partition yet.
                        // The record size used to estimate the partition size
                        // to split partition in O3 commit when necessary
                        dataSizeBytes = TableUtils.ESTIMATED_VAR_COL_SIZE;
                    }
                }
            }
        } catch (CairoException e) {
            throwDistressException(e);
        }

        return dataSizeBytes;
    }

    private void setO3AppendPosition(final long position) {
        for (int i = 0; i < columnCount; i++) {
            int columnType = metadata.getColumnType(i);
            if (columnType > 0) {
                o3SetAppendOffset(i, columnType, position);
            }
        }
    }

    private void setRowValueNotNull(int columnIndex) {
        assert rowValueIsNotNull.getQuick(columnIndex) != masterRef;
        rowValueIsNotNull.setQuick(columnIndex, masterRef);
    }

    /**
     * Sets path member variable to partition directory for the given timestamp and
     * partitionLo and partitionHi to partition interval in millis. These values are
     * determined based on input timestamp and value of partitionBy. For any given
     * timestamp this method will determine either day, month or year interval timestamp falls to.
     * Partition directory name is ISO string of interval start.
     * <p>
     * Because this method modifies "path" member variable, be sure path is trimmed to original
     * state within try..finally block.
     *
     * @param path      path instance to modify
     * @param timestamp to determine interval for
     */
    private void setStateForTimestamp(Path path, long timestamp) {
        // When partition is create a txn name must always be set to purge dropped partitions.
        // When partition is created outside O3 merge use `txn-1` as the version
        long partitionTxnName = PartitionBy.isPartitioned(partitionBy) ? txWriter.getTxn() - 1 : -1;
        partitionTxnName = txWriter.getPartitionNameTxnByPartitionTimestamp(timestamp, partitionTxnName);
        TableUtils.setPathForPartition(path, partitionBy, timestamp, partitionTxnName);
    }

    private void shrinkO3Mem() {
        for (int i = 0, n = o3MemColumns.size(); i < n; i++) {
            MemoryCARW o3mem = o3MemColumns.getQuick(i);
            if (o3mem != null) {
                // truncate will shrink the memory to a single page
                o3mem.truncate();
            }
        }
        for (int i = 0, n = o3MemColumns2.size(); i < n; i++) {
            MemoryCARW o3mem2 = o3MemColumns2.getQuick(i);
            if (o3mem2 != null) {
                o3mem2.truncate();
            }
        }
    }

    private void squashPartitionForce(int partitionIndex) {
        int lastLogicalPartitionIndex = partitionIndex;
        long lastLogicalPartitionTimestamp = txWriter.getPartitionTimestampByIndex(partitionIndex);
        assert lastLogicalPartitionTimestamp == txWriter.getLogicalPartitionTimestamp(lastLogicalPartitionTimestamp);

        // Do not cache txWriter.getPartitionCount() as it changes during the squashing
        while (partitionIndex < txWriter.getPartitionCount()) {
            long partitionTimestamp = txWriter.getPartitionTimestampByIndex(partitionIndex);
            long logicalPartitionTimestamp = txWriter.getLogicalPartitionTimestamp(partitionTimestamp);
            if (logicalPartitionTimestamp != lastLogicalPartitionTimestamp) {
                if (partitionIndex > lastLogicalPartitionIndex + 1) {
                    squashSplitPartitions(lastLogicalPartitionIndex, partitionIndex, 1, true);
                }
                return;
            }
            partitionIndex++;
        }
        if (partitionIndex > lastLogicalPartitionIndex + 1) {
            squashSplitPartitions(lastLogicalPartitionIndex, partitionIndex, 1, true);
        }
    }

    private void squashPartitionRange(int maxLastSubPartitionCount, int partitionIndexLo, int partitionIndexHi) {
        if (partitionIndexHi > partitionIndexLo) {
            int subpartitions = partitionIndexHi - partitionIndexLo;
            int optimalPartitionCount = partitionIndexHi == txWriter.getPartitionCount() ? maxLastSubPartitionCount : MAX_MID_SUB_PARTITION_COUNT;
            if (subpartitions > Math.max(1, optimalPartitionCount)) {
                squashSplitPartitions(partitionIndexLo, partitionIndexHi, optimalPartitionCount, false);
            } else if (subpartitions == 1) {
                if (partitionIndexLo >= 0 &&
                        partitionIndexLo < txWriter.getPartitionCount() && minSplitPartitionTimestamp == txWriter.getPartitionTimestampByIndex(partitionIndexLo)) {
                    minSplitPartitionTimestamp = getPartitionTimestampOrMax(partitionIndexLo + 1);
                }
            }
        }
    }

    private long squashPartitionTimestamp(long ts) {
        int partitionIndex = txWriter.findAttachedPartitionIndexByLoTimestamp(ts);
        if (partitionIndex < 0) {
            partitionIndex = -partitionIndex - 1;
        }
        if (partitionIndex >= txWriter.getPartitionCount()) {
            return Long.MAX_VALUE;
        }
        return txWriter.getLogicalPartitionTimestamp(txWriter.getPartitionTimestampByIndex(partitionIndex));
    }

    private void squashSplitPartitions(long timestampMin, long timestampMax, int maxLastSubPartitionCount) {

        if (timestampMin > txWriter.getMaxTimestamp() || txWriter.getPartitionCount() < 2) {
            return;
        }

        // Take the control of split partition population here.
        // When the number of split partitions is too big, start merging them together.
        // This is to avoid having too many partitions / files in the system which penalizes the reading performance.
        long logicalPartition = squashPartitionTimestamp(timestampMin);
        int partitionIndex = txWriter.getPartitionIndex(logicalPartition);
        if (partitionIndex > -1) {
            int partitionIndexLo = partitionIndex;
            int partitionCount = txWriter.getPartitionCount();

            while (logicalPartition < timestampMax && ++partitionIndex < partitionCount) {
                long partitionTimestamp = txWriter.getPartitionTimestampByIndex(partitionIndex);
                long newLogicalPartition = txWriter.getLogicalPartitionTimestamp(partitionTimestamp);

                if (logicalPartition != newLogicalPartition) {
                    squashPartitionRange(maxLastSubPartitionCount, partitionIndexLo, partitionIndex);

                    // txn records can be changed by squashing. Reset the position and the partition count.
                    partitionCount = txWriter.getPartitionCount();
                    partitionIndex = txWriter.getPartitionIndex(newLogicalPartition);

                    // switch to the next logical partition
                    logicalPartition = newLogicalPartition;
                    partitionIndexLo = partitionIndex;
                }
            }

            // This can shift last partition timestamp, save what was the last partition timestamp before squashing
            long lastPartitionTimestamp = txWriter.getLastPartitionTimestamp();
            squashPartitionRange(maxLastSubPartitionCount, partitionIndexLo, partitionIndex);
            if (lastPartitionTimestamp != txWriter.getLastPartitionTimestamp()) {
                openLastPartition();
            }
        }
    }

    private void squashSplitPartitions(final int partitionIndexLo, final int partitionIndexHi, final int optimalPartitionCount, boolean force) {
        assert partitionIndexHi >= 0 && partitionIndexHi <= txWriter.getPartitionCount() && partitionIndexLo >= 0;
        int targetPartitionIndex = partitionIndexLo;

        if (partitionIndexHi > partitionIndexLo + 1) {
            long targetPartition = Long.MIN_VALUE;
            boolean copyTargetFrame = false;

            // Move partitionIndexLo to the first unlocked partition in the range
            for (; targetPartitionIndex + 1 < partitionIndexHi; targetPartitionIndex++) {
                boolean canOverwrite = canSquashOverwritePartitionTail(targetPartitionIndex);
                if (canOverwrite || force) {
                    targetPartition = txWriter.getPartitionTimestampByIndex(partitionIndexLo);
                    copyTargetFrame = !canOverwrite;
                    break;
                }
            }
            if (targetPartition == Long.MIN_VALUE) {
                return;
            }

            boolean lastPartitionSquashed = false;
            int squashCount = partitionIndexHi - partitionIndexLo - optimalPartitionCount;

            if (squashCount > 0) {
                long targetPartitionNameTxn = txWriter.getPartitionNameTxnByPartitionTimestamp(targetPartition);
                TableUtils.setPathForPartition(path, partitionBy, targetPartition, targetPartitionNameTxn);
                final long originalSize = txWriter.getPartitionSizeByPartitionTimestamp(targetPartition);

                boolean rw = !copyTargetFrame;
                Frame targetFrame = null;
                Frame firstPartitionFrame = partitionFrameFactory.open(rw, path, targetPartition, metadata, columnVersionWriter, originalSize);
                try {
                    if (copyTargetFrame) {
                        try {
                            TableUtils.setPathForPartition(other, partitionBy, targetPartition, txWriter.txn);
                            TableUtils.createDirsOrFail(ff, other.slash$(), configuration.getMkDirMode());
                            LOG.info().$("copying partition to force squash [from=").$(path).$(", to=").$(other).I$();

                            targetFrame = partitionFrameFactory.openRW(other, targetPartition, metadata, columnVersionWriter, 0);
                            FrameAlgebra.append(targetFrame, firstPartitionFrame, configuration.getCommitMode());
                            addPhysicallyWrittenRows(firstPartitionFrame.getSize());
                            txWriter.updatePartitionSizeAndTxnByRawIndex(partitionIndexLo * LONGS_PER_TX_ATTACHED_PARTITION, originalSize);
                            partitionRemoveCandidates.add(targetPartition, targetPartitionNameTxn);
                        } finally {
                            Misc.free(firstPartitionFrame);
                        }
                    } else {
                        targetFrame = firstPartitionFrame;
                    }
                    for (int i = 0; i < squashCount; i++) {
                        long sourcePartition = txWriter.getPartitionTimestampByIndex(partitionIndexLo + 1);

                        other.trimTo(rootLen);
                        long sourceNameTxn = txWriter.getPartitionNameTxnByPartitionTimestamp(sourcePartition);
                        TableUtils.setPathForPartition(other, partitionBy, sourcePartition, sourceNameTxn);
                        long partitionSize = txWriter.getPartitionSizeByPartitionTimestamp(sourcePartition);
                        lastPartitionSquashed = partitionIndexLo + 2 == txWriter.getPartitionCount();
                        if (lastPartitionSquashed) {
                            closeActivePartition(false);
                            partitionSize = txWriter.getTransientRowCount() + txWriter.getLagRowCount();
                        }

                        assert partitionSize > 0;
                        LOG.info().$("squashing partitions [table=").$(tableToken)
                                .$(", target=").$(formatPartitionForTimestamp(targetPartition, targetPartitionNameTxn)).$(", targetSize=").$(targetFrame.getSize())
                                .$(", source=").$(formatPartitionForTimestamp(sourcePartition, sourceNameTxn)).$(", sourceSize=").$(partitionSize).I$();
                        try (Frame sourceFrame = partitionFrameFactory.openRO(other, sourcePartition, metadata, columnVersionWriter, partitionSize)) {
                            FrameAlgebra.append(targetFrame, sourceFrame, configuration.getCommitMode());
                            addPhysicallyWrittenRows(sourceFrame.getSize());
                        } catch (Throwable th) {
                            LOG.critical().$("partition squashing failed [table=").$(tableToken).$(", error=").$(th).I$();
                            throw th;
                        }

                        txWriter.removeAttachedPartitions(sourcePartition);
                        columnVersionWriter.removePartition(sourcePartition);
                        txWriter.updatePartitionColumnVersion(targetPartition);
                        partitionRemoveCandidates.add(sourcePartition, sourceNameTxn);
                        if (sourcePartition == minSplitPartitionTimestamp) {
                            minSplitPartitionTimestamp = getPartitionTimestampOrMax(partitionIndexLo + 1);
                        }
                    }

                    txWriter.updatePartitionSizeByTimestamp(targetPartition, targetFrame.getSize());
                    if (lastPartitionSquashed) {
                        // last partition is squashed, adjust fixed/transient row sizes
                        long newTransientRowCount = targetFrame.getSize() - txWriter.getLagRowCount();
                        assert newTransientRowCount >= 0;
                        txWriter.fixedRowCount += txWriter.getTransientRowCount() - newTransientRowCount;
                        assert txWriter.fixedRowCount >= 0;
                        txWriter.transientRowCount = newTransientRowCount;
                    }
                } finally {
                    Misc.free(targetFrame);
                    path.trimTo(rootLen);
                    other.trimTo(rootLen);
                }

                columnVersionWriter.commit();
                txWriter.setColumnVersion(columnVersionWriter.getVersion());
                txWriter.commit(denseSymbolMapWriters);
                processPartitionRemoveCandidates();
            }
        }
    }

    private void swapMetaFile(CharSequence columnName) {
        // close _meta so we can rename it
        metaMem.close();
        // validate new meta
        validateSwapMeta(columnName);
        // rename _meta to _meta.prev
        renameMetaToMetaPrev(columnName);
        // after we moved _meta to _meta.prev
        // we have to have _todo to restore _meta should anything go wrong
        writeRestoreMetaTodo(columnName);
        // rename _meta.swp to -_meta
        renameSwapMetaToMeta(columnName);
        try {
            // open _meta file
            openMetaFile(ff, path, rootLen, metaMem);
            // remove _todo
            clearTodoLog();
        } catch (CairoException e) {
            throwDistressException(e);
        }
        bumpMetadataVersion();
    }

    private void swapO3ColumnsExcept(int timestampIndex) {
        ObjList<MemoryCARW> temp = o3MemColumns;
        o3MemColumns = o3MemColumns2;
        o3MemColumns2 = temp;

        // Swap timestamp column back, timestamp column is not sorted, it's the sort key.
        final int timestampMemoryIndex = getPrimaryColumnIndex(timestampIndex);
        o3MemColumns2.setQuick(
                timestampMemoryIndex,
                o3MemColumns.getAndSetQuick(timestampMemoryIndex, o3MemColumns2.getQuick(timestampMemoryIndex))
        );
        o3Columns = o3MemColumns;
        activeColumns = o3MemColumns;

        ObjList<Runnable> tempNullSetters = o3NullSetters;
        o3NullSetters = o3NullSetters2;
        o3NullSetters2 = tempNullSetters;
        activeNullSetters = o3NullSetters;
    }

    private void switchPartition(long timestamp) {
        // Before partition can be switched we need to index records
        // added so far. Index writers will start point to different
        // files after switch.
        updateIndexes();
        txWriter.switchPartitions(timestamp);
        openPartition(timestamp);
        setAppendPosition(0, false);
    }

    private void syncColumns() {
        final int commitMode = configuration.getCommitMode();
        if (commitMode != CommitMode.NOSYNC) {
            final boolean async = commitMode == CommitMode.ASYNC;
            syncColumns0(async);
            for (int i = 0, n = denseIndexers.size(); i < n; i++) {
                denseIndexers.getQuick(i).sync(async);
            }
            for (int i = 0, n = denseSymbolMapWriters.size(); i < n; i++) {
                denseSymbolMapWriters.getQuick(i).sync(async);
            }
        }
    }

    private void syncColumns0(boolean async) {
        for (int i = 0; i < columnCount; i++) {
            columns.getQuick(i * 2).sync(async);
            final MemoryMA m2 = columns.getQuick(i * 2 + 1);
            if (m2 != null) {
                m2.sync(async);
            }
        }
    }

    private void throwDistressException(CairoException cause) {
        LOG.critical().$("writer error [table=").utf8(tableToken.getTableName()).$(", e=").$((Sinkable) cause).I$();
        distressed = true;
        throw new CairoError(cause);
    }

    private void truncate(boolean keepSymbolTables) {
        rollback();

        if (!keepSymbolTables) {
            // we do this before size check so that "old" corrupt symbol tables are brought back in line
            for (int i = 0, n = denseSymbolMapWriters.size(); i < n; i++) {
                denseSymbolMapWriters.getQuick(i).truncate();
            }
        }

        if (size() == 0) {
            return;
        }

        // this is a crude block to test things for now
        todoMem.putLong(0, ++todoTxn); // write txn, reader will first read txn at offset 24 and then at offset 0
        Unsafe.getUnsafe().storeFence(); // make sure we do not write hash before writing txn (view from another thread)
        todoMem.putLong(8, configuration.getDatabaseIdLo()); // write out our instance hashes
        todoMem.putLong(16, configuration.getDatabaseIdHi());
        Unsafe.getUnsafe().storeFence();
        todoMem.putLong(24, todoTxn);
        todoMem.putLong(32, 1);
        todoMem.putLong(40, TODO_TRUNCATE);
        // ensure file is closed with correct length
        todoMem.jumpTo(48);

        if (partitionBy != PartitionBy.NONE) {
            freeColumns(false);
            if (indexers != null) {
                for (int i = 0, n = indexers.size(); i < n; i++) {
                    Misc.free(indexers.getQuick(i));
                }
            }
            // Schedule removal of all partitions
            scheduleRemoveAllPartitions();
            rowAction = ROW_ACTION_OPEN_PARTITION;
        } else {
            // truncate columns, we cannot remove them
            truncateColumns();
        }

        txWriter.resetTimestamp();
        columnVersionWriter.truncate();
        txWriter.truncate(columnVersionWriter.getVersion(), denseSymbolMapWriters);
        try {
            clearTodoLog();
        } catch (CairoException e) {
            throwDistressException(e);
        }
        this.minSplitPartitionTimestamp = Long.MAX_VALUE;
        processPartitionRemoveCandidates();

        LOG.info().$("truncated [name=").utf8(tableToken.getTableName()).I$();
    }

    private void truncateColumns() {
        for (int i = 0; i < columnCount; i++) {
            if (metadata.getColumnType(i) >= 0) {
                getPrimaryColumn(i).truncate();
                MemoryMA mem = getSecondaryColumn(i);
                if (mem != null && mem.isOpen()) {
                    mem.truncate();
                    mem.putLong(0);
                }
            }
        }
    }

    private void updateIndexes() {
        if (indexCount == 0 || avoidIndexOnCommit) {
            avoidIndexOnCommit = false;
            return;
        }
        updateIndexesSlow();
    }

    private void updateIndexesParallel(long lo, long hi) {
        indexSequences.clear();
        indexLatch.setCount(indexCount);
        final int nParallelIndexes = indexCount - 1;
        final Sequence indexPubSequence = this.messageBus.getIndexerPubSequence();
        final RingQueue<ColumnIndexerTask> indexerQueue = this.messageBus.getIndexerQueue();

        LOG.info().$("parallel indexing [table=").utf8(tableToken.getTableName())
                .$(", indexCount=").$(indexCount)
                .$(", rowCount=").$(hi - lo)
                .I$();
        int serialIndexCount = 0;

        // we are going to index last column in this thread while other columns are on the queue
        OUT:
        for (int i = 0; i < nParallelIndexes; i++) {

            long cursor = indexPubSequence.next();
            if (cursor == -1) {
                // queue is full, process index in the current thread
                indexAndCountDown(denseIndexers.getQuick(i), lo, hi, indexLatch);
                serialIndexCount++;
                continue;
            }

            if (cursor == -2) {
                // CAS issue, retry
                do {
                    Os.pause();
                    cursor = indexPubSequence.next();
                    if (cursor == -1) {
                        indexAndCountDown(denseIndexers.getQuick(i), lo, hi, indexLatch);
                        serialIndexCount++;
                        continue OUT;
                    }
                } while (cursor < 0);
            }

            final ColumnIndexerTask queueItem = indexerQueue.get(cursor);
            final ColumnIndexer indexer = denseIndexers.getQuick(i);
            final long sequence = indexer.getSequence();
            queueItem.indexer = indexer;
            queueItem.lo = lo;
            queueItem.hi = hi;
            queueItem.countDownLatch = indexLatch;
            queueItem.sequence = sequence;
            indexSequences.add(sequence);
            indexPubSequence.done(cursor);
        }

        // index last column while other columns are brewing on the queue
        indexAndCountDown(denseIndexers.getQuick(indexCount - 1), lo, hi, indexLatch);
        serialIndexCount++;

        // At this point we have re-indexed our column and if things are flowing nicely
        // all other columns should have been done by other threads. Instead of actually
        // waiting we gracefully check latch count.
        if (!indexLatch.await(configuration.getWorkStealTimeoutNanos())) {
            // other columns are still in-flight, we must attempt to steal work from other threads
            for (int i = 0; i < nParallelIndexes; i++) {
                ColumnIndexer indexer = denseIndexers.getQuick(i);
                if (indexer.tryLock(indexSequences.getQuick(i))) {
                    indexAndCountDown(indexer, lo, hi, indexLatch);
                    serialIndexCount++;
                }
            }
            // wait for the ones we cannot steal
            indexLatch.await();
        }

        // reset lock on completed indexers
        boolean distressed = false;
        for (int i = 0; i < indexCount; i++) {
            ColumnIndexer indexer = denseIndexers.getQuick(i);
            distressed = distressed | indexer.isDistressed();
        }

        if (distressed) {
            throwDistressException(null);
        }

        LOG.info().$("parallel indexing done [serialCount=").$(serialIndexCount).I$();
    }

    private void updateIndexesSerially(long lo, long hi) {
        LOG.info().$("serial indexing [table=").utf8(tableToken.getTableName())
                .$(", indexCount=").$(indexCount)
                .$(", rowCount=").$(hi - lo)
                .I$();
        for (int i = 0, n = denseIndexers.size(); i < n; i++) {
            try {
                denseIndexers.getQuick(i).refreshSourceAndIndex(lo, hi);
            } catch (CairoException e) {
                // this is pretty severe, we hit some sort of limit
                throwDistressException(e);
            }
        }
        LOG.info().$("serial indexing done [table=").utf8(tableToken.getTableName()).I$();
    }

    private void updateIndexesSlow() {
        final long hi = txWriter.getTransientRowCount();
        final long lo = txWriter.getAppendedPartitionCount() == 1 ? hi - txWriter.getLastTxSize() : 0;
        if (indexCount > 1 && parallelIndexerEnabled && hi - lo > configuration.getParallelIndexThreshold()) {
            updateIndexesParallel(lo, hi);
        } else {
            updateIndexesSerially(lo, hi);
        }
    }

    private void updateMaxTimestamp(long timestamp) {
        txWriter.updateMaxTimestamp(timestamp);
        this.timestampSetter.accept(timestamp);
    }

    private void updateMetaStructureVersion() {
        try {
            copyMetadataAndUpdateVersion();
            finishMetaSwapUpdate();
        } finally {
            ddlMem.close();
        }
    }

    private void updateMetadataWithDeduplicationUpsertKeys(boolean enable, LongList columnsIndexes) {
        try {
            int index = openMetaSwapFile(ff, ddlMem, path, rootLen, configuration.getMaxSwapFileCount());
            int columnCount = metaMem.getInt(META_OFFSET_COUNT);

            ddlMem.putInt(columnCount);
            ddlMem.putInt(metaMem.getInt(META_OFFSET_PARTITION_BY));
            ddlMem.putInt(metaMem.getInt(META_OFFSET_TIMESTAMP_INDEX));
            copyVersionAndLagValues();
            ddlMem.jumpTo(META_OFFSET_COLUMN_TYPES);
            for (int i = 0; i < columnCount; i++) {
                writeColumnEntry(i, false, enable && columnsIndexes.indexOf(i) >= 0);
            }

            long nameOffset = getColumnNameOffset(columnCount);
            for (int i = 0; i < columnCount; i++) {
                CharSequence columnName = metaMem.getStr(nameOffset);
                ddlMem.putStr(columnName);
                nameOffset += Vm.getStorageLength(columnName);
            }
            this.metaSwapIndex = index;
        } finally {
            ddlMem.close();
        }

        finishMetaSwapUpdateStructural();

        for (int i = 0; i < columnCount; i++) {
            metadata.getColumnMetadata(i).setDedupKeyFlag(enable && columnsIndexes.indexOf(i) >= 0);
        }

        if (enable) {
            if (dedupColumnCommitAddresses == null) {
                dedupColumnCommitAddresses = new DedupColumnCommitAddresses();
            } else {
                dedupColumnCommitAddresses.clear();
            }
            dedupColumnCommitAddresses.setDedupColumnCount(columnsIndexes.size() - 1);
        } else {
            if (dedupColumnCommitAddresses == null) {
                dedupColumnCommitAddresses.clear();
                dedupColumnCommitAddresses.setDedupColumnCount(0);
            }
        }
    }

    private void updateO3ColumnTops() {
        int columnCount = metadata.getColumnCount();
        long blockIndex = -1;

        while ((blockIndex = o3PartitionUpdateSink.nextBlockIndex(blockIndex)) > -1L) {
            long blockAddress = o3PartitionUpdateSink.getBlockAddress(blockIndex);
            long partitionTimestamp = Unsafe.getUnsafe().getLong(blockAddress);

            if (partitionTimestamp > -1) {
                blockAddress += PARTITION_SINK_SIZE_LONGS * Long.BYTES;
                for (int column = 0; column < columnCount; column++) {

                    long colTop = Unsafe.getUnsafe().getLong(blockAddress);
                    blockAddress += Long.BYTES;
                    if (colTop > -1L) {
                        // Upsert even when colTop value is 0.
                        // TableReader uses the record to determine if the column is supposed to be present for the partition.
                        columnVersionWriter.upsertColumnTop(partitionTimestamp, column, colTop);
                    }
                }
            }
        }
    }

    private void validateSwapMeta(CharSequence columnName) {
        try {
            try {
                path.concat(META_SWAP_FILE_NAME);
                if (metaSwapIndex > 0) {
                    path.put('.').put(metaSwapIndex);
                }
                metaMem.smallFile(ff, path.$(), MemoryTag.MMAP_TABLE_WRITER);
                validationMap.clear();
                validateMeta(metaMem, validationMap, ColumnType.VERSION);
            } finally {
                metaMem.close();
                path.trimTo(rootLen);
            }
        } catch (CairoException e) {
            runFragile(RECOVER_FROM_META_RENAME_FAILURE, columnName, e);
        }
    }

    private void writeColumnEntry(int i, boolean markDeleted, boolean columnDedupKey) {
        int columnType = getColumnType(metaMem, i);
        // When column is deleted it's written to metadata with negative type
        if (markDeleted) {
            columnType = -Math.abs(columnType);
        }
        ddlMem.putInt(columnType);

        long flags = 0;
        if (isColumnIndexed(metaMem, i)) {
            flags |= META_FLAG_BIT_INDEXED;
        }

        if (isSequential(metaMem, i)) {
            flags |= META_FLAG_BIT_SEQUENTIAL;
        }

        if (columnDedupKey) {
            flags |= META_FLAG_BIT_DEDUP_KEY;
        }
        ddlMem.putLong(flags);
        ddlMem.putInt(getIndexBlockCapacity(metaMem, i));
        ddlMem.skip(16);
    }

    private void writeRestoreMetaTodo(CharSequence columnName) {
        try {
            writeRestoreMetaTodo();
        } catch (CairoException e) {
            runFragile(RECOVER_FROM_TODO_WRITE_FAILURE, columnName, e);
        }
    }

    private void writeRestoreMetaTodo() {
        todoMem.putLong(0, ++todoTxn); // write txn, reader will first read txn at offset 24 and then at offset 0
        Unsafe.getUnsafe().storeFence(); // make sure we do not write hash before writing txn (view from another thread)
        todoMem.putLong(8, configuration.getDatabaseIdLo()); // write out our instance hashes
        todoMem.putLong(16, configuration.getDatabaseIdHi());
        Unsafe.getUnsafe().storeFence();
        todoMem.putLong(32, 1);
        todoMem.putLong(40, TODO_RESTORE_META);
        todoMem.putLong(48, metaPrevIndex);
        Unsafe.getUnsafe().storeFence();
        todoMem.putLong(24, todoTxn);
        todoMem.jumpTo(56);
        todoMem.sync(false);
    }

    static void indexAndCountDown(ColumnIndexer indexer, long lo, long hi, SOCountDownLatch latch) {
        try {
            indexer.refreshSourceAndIndex(lo, hi);
        } catch (CairoException e) {
            indexer.distress();
            LOG.critical().$("index error [fd=").$(indexer.getFd()).$("]{").$((Sinkable) e).$('}').$();
        } finally {
            latch.countDown();
        }
    }

    boolean allowMixedIO() {
        return mixedIOFlag;
    }

    void closeActivePartition(long size) {
        for (int i = 0; i < columnCount; i++) {
            // stop calculating oversize as soon as we find first over-sized column
            setColumnSize(i, size, false);
            Misc.free(getPrimaryColumn(i));
            Misc.free(getSecondaryColumn(i));
        }
        Misc.freeObjList(denseIndexers);
        denseIndexers.clear();
    }

    BitmapIndexWriter getBitmapIndexWriter(int columnIndex) {
        return indexers.getQuick(columnIndex).getWriter();
    }

    long getColumnTop(int columnIndex) {
        assert lastOpenPartitionTs != Long.MIN_VALUE;
        return columnVersionWriter.getColumnTopQuick(lastOpenPartitionTs, columnIndex);
    }

    ColumnVersionReader getColumnVersionReader() {
        return columnVersionWriter;
    }

    CairoConfiguration getConfiguration() {
        return configuration;
    }

    Sequence getO3CopyPubSeq() {
        return messageBus.getO3CopyPubSeq();
    }

    RingQueue<O3CopyTask> getO3CopyQueue() {
        return messageBus.getO3CopyQueue();
    }

    Sequence getO3OpenColumnPubSeq() {
        return messageBus.getO3OpenColumnPubSeq();
    }

    RingQueue<O3OpenColumnTask> getO3OpenColumnQueue() {
        return messageBus.getO3OpenColumnQueue();
    }

    long getPartitionNameTxnByRawIndex(int index) {
        return txWriter.getPartitionNameTxnByRawIndex(index);
    }

    long getPartitionSizeByRawIndex(int index) {
        return txWriter.getPartitionSizeByRawIndex(index);
    }

    TxReader getTxReader() {
        return txWriter;
    }

    void o3ClockDownPartitionUpdateCount() {
        o3PartitionUpdRemaining.decrementAndGet();
    }

    void o3CountDownDoneLatch() {
        o3DoneLatch.countDown();
    }

    void purgeUnusedPartitions() {
        if (PartitionBy.isPartitioned(partitionBy)) {
            removeNonAttachedPartitions();
        }
    }

    void rowCancel() {
        if ((masterRef & 1) == 0) {
            return;
        }

        if (hasO3()) {
            final long o3RowCount = getO3RowCount0();
            if (o3RowCount > 0) {
                // O3 mode and there are some rows.
                masterRef--;
                setO3AppendPosition(o3RowCount);
            } else {
                // Cancelling first row in o3, reverting to non-o3
                setO3AppendPosition(0);
                masterRef--;
                clearO3();
            }
            rowValueIsNotNull.fill(0, columnCount, masterRef);
            return;
        }

        long dirtyMaxTimestamp = txWriter.getMaxTimestamp();
        long dirtyTransientRowCount = txWriter.getTransientRowCount();
        long rollbackToMaxTimestamp = txWriter.cancelToMaxTimestamp();
        long rollbackToTransientRowCount = txWriter.cancelToTransientRowCount();

        // dirty timestamp should be 1 because newRow() increments it
        if (dirtyTransientRowCount == 1) {
            if (PartitionBy.isPartitioned(partitionBy)) {
                // we have to undo creation of partition
                closeActivePartition(false);
                if (removeDirOnCancelRow) {
                    try {
                        setStateForTimestamp(path, txWriter.getPartitionTimestampByTimestamp(dirtyMaxTimestamp));
                        int errno;
                        if ((errno = ff.rmdir(path.$())) != 0) {
                            throw CairoException.critical(errno).put("Cannot remove directory: ").put(path);
                        }
                        removeDirOnCancelRow = false;
                    } finally {
                        path.trimTo(rootLen);
                    }
                }

                // open old partition
                if (rollbackToMaxTimestamp > Long.MIN_VALUE) {
                    try {
                        txWriter.setMaxTimestamp(rollbackToMaxTimestamp);
                        openPartition(rollbackToMaxTimestamp);
                        setAppendPosition(rollbackToTransientRowCount, false);
                    } catch (Throwable e) {
                        freeColumns(false);
                        throw e;
                    }
                } else {
                    // we have no partitions, clear partitions in TableWriter
                    txWriter.removeAllPartitions();
                    rowAction = ROW_ACTION_OPEN_PARTITION;
                }

                // undo counts
                removeDirOnCancelRow = true;
                txWriter.cancelRow();
            } else {
                txWriter.cancelRow();
                // we only have one partition, jump to start on every column
                truncateColumns();
            }
        } else {
            txWriter.cancelRow();
            // we are staying within same partition, prepare append positions for row count
            boolean rowChanged = metadata.getTimestampIndex() >= 0; // adding new row already writes timestamp
            if (!rowChanged) {
                // verify if any of the columns have been changed
                // if not - we don't have to do
                for (int i = 0; i < columnCount; i++) {
                    if (rowValueIsNotNull.getQuick(i) == masterRef) {
                        rowChanged = true;
                        break;
                    }
                }
            }

            // is no column has been changed we take easy option and do nothing
            if (rowChanged) {
                setAppendPosition(dirtyTransientRowCount - 1, false);
            }
        }
        rowValueIsNotNull.fill(0, columnCount, --masterRef);

        // Some executions path in this method already call txWriter.removeAllPartitions()
        // which resets transientRowCount.
        if (txWriter.transientRowCount > 0) {
            txWriter.transientRowCount--;
        }
    }

    @FunctionalInterface
    public interface ExtensionListener {
        void onTableExtended(long timestamp);
    }

    @FunctionalInterface
    private interface FragileCode {
        void run(CharSequence columnName);
    }

    @FunctionalInterface
    public interface O3ColumnUpdateMethod {
        void run(
                int columnIndex,
                final int columnType,
                long mergedTimestampsAddr,
                long mergeCount,
                long row1Count,
                long row2CountLo,
                long row2CountHi
        );
    }

    public interface Row {

        void append();

        void cancel();

        void putBin(int columnIndex, long address, long len);

        void putBin(int columnIndex, BinarySequence sequence);

        void putBool(int columnIndex, boolean value);

        void putByte(int columnIndex, byte value);

        void putChar(int columnIndex, char value);

        void putDate(int columnIndex, long value);

        void putDouble(int columnIndex, double value);

        void putFloat(int columnIndex, float value);

        void putGeoHash(int columnIndex, long value);

        void putGeoHashDeg(int columnIndex, double lat, double lon);

        void putGeoStr(int columnIndex, CharSequence value);

        void putInt(int columnIndex, int value);

        void putLong(int columnIndex, long value);

        void putLong128(int columnIndex, long lo, long hi);

        void putLong256(int columnIndex, long l0, long l1, long l2, long l3);

        void putLong256(int columnIndex, Long256 value);

        void putLong256(int columnIndex, CharSequence hexString);

        void putLong256(int columnIndex, @NotNull CharSequence hexString, int start, int end);

        void putShort(int columnIndex, short value);

        void putStr(int columnIndex, CharSequence value);

        void putStr(int columnIndex, char value);

        void putStr(int columnIndex, CharSequence value, int pos, int len);

        /**
         * Writes UTF8-encoded string to WAL. As the name of the function suggest the storage format is
         * expected to be UTF16. The function must re-encode string from UTF8 to UTF16 before storing.
         *
         * @param columnIndex      index of the column we are writing to
         * @param value            UTF8 bytes represented as CharSequence interface.
         *                         On this interface getChar() returns a byte, not complete character.
         * @param hasNonAsciiChars helper flag to indicate implementation if all bytes can be assumed as ASCII.
         *                         "true" here indicates that UTF8 decoding is compulsory.
         */
        void putStrUtf8AsUtf16(int columnIndex, DirectByteCharSequence value, boolean hasNonAsciiChars);

        void putSym(int columnIndex, CharSequence value);

        void putSym(int columnIndex, char value);

        void putSymIndex(int columnIndex, int key);

        void putSymUtf8(int columnIndex, DirectByteCharSequence value, boolean hasNonAsciiChars);

        void putTimestamp(int columnIndex, long value);

        void putUuid(int columnIndex, CharSequence uuid);
    }

    private static class NoOpRow implements Row {
        @Override
        public void append() {
            // no-op
        }

        @Override
        public void cancel() {
            // no-op
        }

        @Override
        public void putBin(int columnIndex, long address, long len) {
            // no-op
        }

        @Override
        public void putBin(int columnIndex, BinarySequence sequence) {
            // no-op
        }

        @Override
        public void putBool(int columnIndex, boolean value) {
            // no-op
        }

        @Override
        public void putByte(int columnIndex, byte value) {
            // no-op
        }

        @Override
        public void putChar(int columnIndex, char value) {
            // no-op
        }

        @Override
        public void putDate(int columnIndex, long value) {
            // no-op
        }

        @Override
        public void putDouble(int columnIndex, double value) {
            // no-op
        }

        @Override
        public void putFloat(int columnIndex, float value) {
            // no-op
        }

        @Override
        public void putGeoHash(int columnIndex, long value) {
            // no-op
        }

        @Override
        public void putGeoHashDeg(int index, double lat, double lon) {
            // no-op
        }

        @Override
        public void putGeoStr(int columnIndex, CharSequence value) {
            // no-op
        }

        @Override
        public void putInt(int columnIndex, int value) {
            // no-op
        }

        @Override
        public void putLong(int columnIndex, long value) {
            // no-op
        }

        @Override
        public void putLong128(int columnIndex, long lo, long hi) {
            // no-op
        }

        @Override
        public void putLong256(int columnIndex, long l0, long l1, long l2, long l3) {
            // no-op
        }

        @Override
        public void putLong256(int columnIndex, Long256 value) {
            // no-op
        }

        @Override
        public void putLong256(int columnIndex, CharSequence hexString) {
            // no-op
        }

        @Override
        public void putLong256(int columnIndex, @NotNull CharSequence hexString, int start, int end) {
            // no-op
        }

        @Override
        public void putShort(int columnIndex, short value) {
            // no-op
        }

        @Override
        public void putStr(int columnIndex, CharSequence value) {
            // no-op
        }

        @Override
        public void putStr(int columnIndex, char value) {
            // no-op
        }

        @Override
        public void putStr(int columnIndex, CharSequence value, int pos, int len) {
            // no-op
        }

        @Override
        public void putStrUtf8AsUtf16(int columnIndex, DirectByteCharSequence value, boolean hasNonAsciiChars) {
            // no-op
        }

        @Override
        public void putSym(int columnIndex, CharSequence value) {
            // no-op
        }

        @Override
        public void putSym(int columnIndex, char value) {
            // no-op
        }

        @Override
        public void putSymIndex(int columnIndex, int key) {
            // no-op
        }

        @Override
        public void putSymUtf8(int columnIndex, DirectByteCharSequence value, boolean hasNonAsciiChars) {
            // no-op
        }

        @Override
        public void putTimestamp(int columnIndex, long value) {
            // no-op
        }

        @Override
        public void putUuid(int columnIndex, CharSequence uuid) {
            // no-op
        }
    }

    private class RowImpl implements Row {
        @Override
        public void append() {
            rowAppend(activeNullSetters);
        }

        @Override
        public void cancel() {
            rowCancel();
        }

        @Override
        public void putBin(int columnIndex, long address, long len) {
            getSecondaryColumn(columnIndex).putLong(getPrimaryColumn(columnIndex).putBin(address, len));
            setRowValueNotNull(columnIndex);
        }

        @Override
        public void putBin(int columnIndex, BinarySequence sequence) {
            getSecondaryColumn(columnIndex).putLong(getPrimaryColumn(columnIndex).putBin(sequence));
            setRowValueNotNull(columnIndex);
        }

        @Override
        public void putBool(int columnIndex, boolean value) {
            getPrimaryColumn(columnIndex).putBool(value);
            setRowValueNotNull(columnIndex);
        }

        @Override
        public void putByte(int columnIndex, byte value) {
            getPrimaryColumn(columnIndex).putByte(value);
            setRowValueNotNull(columnIndex);
        }

        @Override
        public void putChar(int columnIndex, char value) {
            getPrimaryColumn(columnIndex).putChar(value);
            setRowValueNotNull(columnIndex);
        }

        @Override
        public void putDate(int columnIndex, long value) {
            putLong(columnIndex, value);
        }

        @Override
        public void putDouble(int columnIndex, double value) {
            getPrimaryColumn(columnIndex).putDouble(value);
            setRowValueNotNull(columnIndex);
        }

        @Override
        public void putFloat(int columnIndex, float value) {
            getPrimaryColumn(columnIndex).putFloat(value);
            setRowValueNotNull(columnIndex);
        }

        @Override
        public void putGeoHash(int columnIndex, long value) {
            int type = metadata.getColumnType(columnIndex);
            WriterRowUtils.putGeoHash(columnIndex, value, type, this);
        }

        @Override
        public void putGeoHashDeg(int columnIndex, double lat, double lon) {
            int type = metadata.getColumnType(columnIndex);
            WriterRowUtils.putGeoHash(columnIndex, GeoHashes.fromCoordinatesDegUnsafe(lat, lon, ColumnType.getGeoHashBits(type)), type, this);
        }

        @Override
        public void putGeoStr(int columnIndex, CharSequence hash) {
            final int type = metadata.getColumnType(columnIndex);
            WriterRowUtils.putGeoStr(columnIndex, hash, type, this);
        }

        @Override
        public void putInt(int columnIndex, int value) {
            getPrimaryColumn(columnIndex).putInt(value);
            setRowValueNotNull(columnIndex);
        }

        @Override
        public void putLong(int columnIndex, long value) {
            getPrimaryColumn(columnIndex).putLong(value);
            setRowValueNotNull(columnIndex);
        }

        @Override
        public void putLong128(int columnIndex, long lo, long hi) {
            MemoryA primaryColumn = getPrimaryColumn(columnIndex);
            primaryColumn.putLong(lo);
            primaryColumn.putLong(hi);
            setRowValueNotNull(columnIndex);
        }

        @Override
        public void putLong256(int columnIndex, long l0, long l1, long l2, long l3) {
            getPrimaryColumn(columnIndex).putLong256(l0, l1, l2, l3);
            setRowValueNotNull(columnIndex);
        }

        @Override
        public void putLong256(int columnIndex, Long256 value) {
            getPrimaryColumn(columnIndex).putLong256(value.getLong0(), value.getLong1(), value.getLong2(), value.getLong3());
            setRowValueNotNull(columnIndex);
        }

        @Override
        public void putLong256(int columnIndex, CharSequence hexString) {
            getPrimaryColumn(columnIndex).putLong256(hexString);
            setRowValueNotNull(columnIndex);
        }

        @Override
        public void putLong256(int columnIndex, @NotNull CharSequence hexString, int start, int end) {
            getPrimaryColumn(columnIndex).putLong256(hexString, start, end);
            setRowValueNotNull(columnIndex);
        }

        @Override
        public void putShort(int columnIndex, short value) {
            getPrimaryColumn(columnIndex).putShort(value);
            setRowValueNotNull(columnIndex);
        }

        @Override
        public void putStr(int columnIndex, CharSequence value) {
            getSecondaryColumn(columnIndex).putLong(getPrimaryColumn(columnIndex).putStr(value));
            setRowValueNotNull(columnIndex);
        }

        @Override
        public void putStr(int columnIndex, char value) {
            getSecondaryColumn(columnIndex).putLong(getPrimaryColumn(columnIndex).putStr(value));
            setRowValueNotNull(columnIndex);
        }

        @Override
        public void putStr(int columnIndex, CharSequence value, int pos, int len) {
            getSecondaryColumn(columnIndex).putLong(getPrimaryColumn(columnIndex).putStr(value, pos, len));
            setRowValueNotNull(columnIndex);
        }

        @Override
        public void putStrUtf8AsUtf16(int columnIndex, DirectByteCharSequence value, boolean hasNonAsciiChars) {
            getSecondaryColumn(columnIndex).putLong(getPrimaryColumn(columnIndex).putStrUtf8AsUtf16(value, hasNonAsciiChars));
            setRowValueNotNull(columnIndex);
        }

        @Override
        public void putSym(int columnIndex, CharSequence value) {
            getPrimaryColumn(columnIndex).putInt(symbolMapWriters.getQuick(columnIndex).put(value));
            setRowValueNotNull(columnIndex);
        }

        @Override
        public void putSym(int columnIndex, char value) {
            getPrimaryColumn(columnIndex).putInt(symbolMapWriters.getQuick(columnIndex).put(value));
            setRowValueNotNull(columnIndex);
        }

        @Override
        public void putSymIndex(int columnIndex, int key) {
            putInt(columnIndex, key);
        }

        @Override
        public void putSymUtf8(int columnIndex, DirectByteCharSequence value, boolean hasNonAsciiChars) {
            throw new UnsupportedOperationException();
        }

        @Override
        public void putTimestamp(int columnIndex, long value) {
            putLong(columnIndex, value);
        }

        @Override
        public void putUuid(int columnIndex, CharSequence uuidStr) {
            SqlUtil.implicitCastStrAsUuid(uuidStr, uuid);
            putLong128(columnIndex, uuid.getLo(), uuid.getHi());
        }

        private MemoryA getPrimaryColumn(int columnIndex) {
            return activeColumns.getQuick(getPrimaryColumnIndex(columnIndex));
        }

        private MemoryA getSecondaryColumn(int columnIndex) {
            return activeColumns.getQuick(getSecondaryColumnIndex(columnIndex));
        }
    }
}<|MERGE_RESOLUTION|>--- conflicted
+++ resolved
@@ -3508,10 +3508,6 @@
         Misc.free(partitionFrameFactory);
         assert !truncate || distressed || assertColumnPositionIncludeWalLag();
         freeColumns(truncate & !distressed);
-<<<<<<< HEAD
-        commitListener = null;//listeners are closed on pool shutdown
-=======
->>>>>>> e98177f8
         try {
             releaseLock(!truncate | tx | performRecovery | distressed);
         } finally {
