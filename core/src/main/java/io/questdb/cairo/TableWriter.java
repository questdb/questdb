--- conflicted
+++ resolved
@@ -136,7 +136,7 @@
     private LifecycleManager lifecycleManager;
 
     public TableWriter(CairoConfiguration configuration, CharSequence name) {
-        this(configuration, name, null, true, DefaultLifecycleManager.INSTANCE);
+        this(configuration, name, null);
     }
 
     public TableWriter(CairoConfiguration configuration, CharSequence name, MessageBus messageBus) {
@@ -152,10 +152,7 @@
     ) {
     	this(configuration, name, messageBus, lock, lifecycleManager, configuration.getRoot());
     }
-<<<<<<< HEAD
-=======
-   
->>>>>>> 03915946
+
     public TableWriter(
             CairoConfiguration configuration,
             CharSequence name,
