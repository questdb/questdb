--- conflicted
+++ resolved
@@ -82,11 +82,8 @@
 import io.questdb.mp.Sequence;
 import io.questdb.std.BinarySequence;
 import io.questdb.std.Chars;
-<<<<<<< HEAD
 import io.questdb.std.DirectIntList;
 import io.questdb.std.DirectLongList;
-=======
->>>>>>> ce8adfb9
 import io.questdb.std.Files;
 import io.questdb.std.FilesFacade;
 import io.questdb.std.FindVisitor;
@@ -648,7 +645,7 @@
         metadata.addColumn(columnName, columnType, isIndexed, indexValueBlockCapacity, columnIndex, isSequential, symbolCapacity, isDedupKey, symbolCacheFlag);
 
         if (!Os.isWindows()) {
-            ff.fsyncAndClose(TableUtils.openRO(ff, path.$(), LOG));
+            ff.fsyncAndClose(openRO(ff, path.$(), LOG));
         }
 
         if (securityContext != null) {
@@ -1219,12 +1216,12 @@
         }
 
         // upgrade partition version
-        TableUtils.setPathForNativePartition(other.trimTo(pathSize), partitionBy, partitionTimestamp, getTxn());
-        TableUtils.createDirsOrFail(ff, other.slash(), configuration.getMkDirMode());
+        setPathForNativePartition(other.trimTo(pathSize), partitionBy, partitionTimestamp, getTxn());
+        createDirsOrFail(ff, other.slash(), configuration.getMkDirMode());
         final int newPartitionFolderLen = other.size();
 
         // set parquet file full path
-        TableUtils.setPathForParquetPartition(other.trimTo(pathSize), partitionBy, partitionTimestamp, getTxn());
+        setPathForParquetPartition(other.trimTo(pathSize), partitionBy, partitionTimestamp, getTxn());
 
         LOG.info().$("converting partition to parquet [path=").$substr(pathRootSize, path).I$();
         long parquetFileLength;
@@ -1248,7 +1245,7 @@
                             // Do not add the column to the parquet file if there are no rows
                             if (ColumnType.isSymbol(columnType)) {
                                 long columnSize = columnRowCount * ColumnType.sizeOf(columnType);
-                                long columnAddr = TableUtils.mapRO(ff, dFile(path.trimTo(partitionLen), columnName, columnNameTxn), LOG, columnSize, memoryTag);
+                                long columnAddr = mapRO(ff, dFile(path.trimTo(partitionLen), columnName, columnNameTxn), LOG, columnSize, memoryTag);
 
                                 offsetFileName(path.trimTo(pathSize), columnName, columnNameTxn);
                                 if (!ff.exists(path.$())) {
@@ -1265,11 +1262,11 @@
                                 final int symbolCount = getSymbolMapWriter(columnIndex).getSymbolCount();
                                 final long offsetsMemSize = SymbolMapWriter.keyToOffset(symbolCount + 1);
 
-                                long symbolOffsetsAddr = TableUtils.mapRO(ff, path.$(), LOG, offsetsMemSize, memoryTag);
+                                long symbolOffsetsAddr = mapRO(ff, path.$(), LOG, offsetsMemSize, memoryTag);
 
                                 final LPSZ charFileName = charFileName(path.trimTo(pathSize), columnName, columnNameTxn);
                                 long columnSecondarySize = ff.length(charFileName);
-                                long columnSecondaryAddr = TableUtils.mapRO(ff, charFileName, LOG, columnSecondarySize, memoryTag);
+                                long columnSecondaryAddr = mapRO(ff, charFileName, LOG, columnSecondarySize, memoryTag);
 
                                 partitionDescriptor.addColumn(
                                         columnName,
@@ -1289,7 +1286,7 @@
                             } else if (ColumnType.isVarSize(columnType)) {
                                 final ColumnTypeDriver columnTypeDriver = ColumnType.getDriver(columnType);
                                 long auxVectorSize = columnTypeDriver.getAuxVectorSize(columnRowCount);
-                                long auxVectorAddr = TableUtils.mapRO(ff, iFile(path.trimTo(partitionLen), columnName, columnNameTxn), LOG, auxVectorSize, memoryTag);
+                                long auxVectorAddr = mapRO(ff, iFile(path.trimTo(partitionLen), columnName, columnNameTxn), LOG, auxVectorSize, memoryTag);
 
                                 long dataSize = columnTypeDriver.getDataVectorSizeAt(auxVectorAddr, columnRowCount - 1);
                                 if (dataSize < columnTypeDriver.getDataVectorMinEntrySize() || dataSize >= (1L << 40)) {
@@ -1297,7 +1294,7 @@
                                     throw CairoException.critical(0).put("Invalid column size [column=").put(path).put(", size=").put(dataSize).put(']');
                                 }
 
-                                long dataAddr = dataSize == 0 ? 0 : TableUtils.mapRO(ff, dFile(path.trimTo(partitionLen), columnName, columnNameTxn), LOG, dataSize, memoryTag);
+                                long dataAddr = dataSize == 0 ? 0 : mapRO(ff, dFile(path.trimTo(partitionLen), columnName, columnNameTxn), LOG, dataSize, memoryTag);
                                 partitionDescriptor.addColumn(
                                         columnName,
                                         columnType,
@@ -1312,7 +1309,7 @@
                                 );
                             } else {
                                 long mapBytes = columnRowCount * ColumnType.sizeOf(columnType);
-                                long fixedAddr = TableUtils.mapRO(ff, dFile(path.trimTo(partitionLen), columnName, columnNameTxn), LOG, mapBytes, memoryTag);
+                                long fixedAddr = mapRO(ff, dFile(path.trimTo(partitionLen), columnName, columnNameTxn), LOG, mapBytes, memoryTag);
                                 partitionDescriptor.addColumn(
                                         columnName,
                                         columnType,
@@ -1386,10 +1383,8 @@
         return true;
     }
 
-
     @Override
     public boolean convertPartitionParquetToNative(long partitionTimestamp) {
-
         assert metadata.getTimestampIndex() > -1;
         assert PartitionBy.isPartitioned(partitionBy);
 
@@ -1424,14 +1419,14 @@
         }
 
         // upgrade partition version
-        TableUtils.setPathForNativePartition(other.trimTo(pathSize), partitionBy, partitionTimestamp, getTxn());
-        TableUtils.createDirsOrFail(ff, other.slash(), configuration.getMkDirMode());
+        setPathForNativePartition(other.trimTo(pathSize), partitionBy, partitionTimestamp, getTxn());
+        createDirsOrFail(ff, other.slash(), configuration.getMkDirMode());
         final int newPartitionPathLen = other.size();
 
         // path is now pointing to the parquet file
         // other is pointing to the new partition folder
         LOG.info().$("converting parquet partition to native [path=").$substr(pathRootSize, path).I$();
-        long parquetFd = TableUtils.openRO(ff, path.$(), LOG);
+        long parquetFd = openRO(ff, path.$(), LOG);
         final int columnCount = metadata.getColumnCount();
 
         // packed as [auxFd, dataFd, dataVecBytesWritten]
@@ -1439,9 +1434,10 @@
         DirectLongList columnFdAndDataSize = new DirectLongList(3L * columnCount, MemoryTag.NATIVE_DEFAULT);
 
         long parquetRowCount = 0;
-        try (PartitionDecoder partitionDecoder = new PartitionDecoder();
-             RowGroupBuffers rowGroupBuffers = new RowGroupBuffers(MemoryTag.NATIVE_PARQUET_PARTITION_UPDATER);
-             DirectIntList columns = new DirectIntList(columnCount, MemoryTag.NATIVE_DEFAULT)
+        try (
+                PartitionDecoder partitionDecoder = new PartitionDecoder();
+                RowGroupBuffers rowGroupBuffers = new RowGroupBuffers(MemoryTag.NATIVE_PARQUET_PARTITION_UPDATER);
+                DirectIntList columns = new DirectIntList(columnCount, MemoryTag.NATIVE_DEFAULT)
         ) {
             partitionDecoder.of(parquetFd);
             final GenericRecordMetadata metadata = new GenericRecordMetadata();
@@ -1939,7 +1935,7 @@
     public long getPartitionO3SplitThreshold() {
         long splitMinSizeBytes = configuration.getPartitionO3SplitMinSize();
         return splitMinSizeBytes /
-                (avgRecordSize != 0 ? avgRecordSize : (avgRecordSize = TableUtils.estimateAvgRecordSize(metadata)));
+                (avgRecordSize != 0 ? avgRecordSize : (avgRecordSize = estimateAvgRecordSize(metadata)));
     }
 
     public long getPartitionParquetFileSize(int partitionIndex) {
@@ -2699,7 +2695,7 @@
         // always match tableWriter's table name
         LOG.debug().$("renaming table [path=").$substr(pathRootSize, path).$(", seqTxn=").$(txWriter.getSeqTxn()).I$();
         try {
-            TableUtils.overwriteTableNameFile(path, ddlMem, ff, toTableName);
+            overwriteTableNameFile(path, ddlMem, ff, toTableName);
         } finally {
             path.trimTo(pathSize);
         }
@@ -3153,7 +3149,7 @@
             // Write place where to put this column when reading the metadata.
             // The column can be replaced multiple times, find the very original index of the column
             if (replaceColumnIndex > -1) {
-                int originColumnIndex = TableUtils.getReplacingColumnIndex(metaMem, replaceColumnIndex);
+                int originColumnIndex = getReplacingColumnIndex(metaMem, replaceColumnIndex);
                 if (originColumnIndex > -1) {
                     replaceColumnIndex = originColumnIndex;
                 }
@@ -3309,7 +3305,7 @@
             return;
         }
 
-        TableUtils.dFile(partitionPath, columnName, columnNameTxn);
+        dFile(partitionPath, columnName, columnNameTxn);
         if (!ff.exists(partitionPath.$())) {
             LOG.info().$("attaching partition with missing column [path=").$substr(pathRootSize, partitionPath).I$();
             columnVersionWriter.upsertColumnTop(partitionTimestamp, columnIndex, partitionSize);
@@ -3345,7 +3341,7 @@
         }
 
         int pathLen = partitionPath.size();
-        TableUtils.iFile(partitionPath, columnName, columnNameTxn);
+        iFile(partitionPath, columnName, columnNameTxn);
         long indexLength = ff.length(partitionPath.$());
         if (indexLength > 0) {
             long indexFd = openRO(ff, partitionPath.$(), LOG);
@@ -3368,7 +3364,7 @@
                 long mappedAddr = mapRO(ff, indexFd, expectedFileSize, MemoryTag.MMAP_DEFAULT);
                 try {
                     partitionPath.trimTo(pathLen);
-                    TableUtils.dFile(partitionPath, columnName, columnNameTxn);
+                    dFile(partitionPath, columnName, columnNameTxn);
                     long dataLength = ff.length(partitionPath.$());
                     long prevDataAddress = dataLength;
                     for (long row = columnSize - 1; row >= 0; row--) {
@@ -3411,7 +3407,7 @@
         }
 
         int pathLen = partitionPath.size();
-        TableUtils.dFile(partitionPath, columnName, columnNameTxn);
+        dFile(partitionPath, columnName, columnNameTxn);
         if (!ff.exists(partitionPath.$())) {
             columnVersionWriter.upsertColumnTop(partitionTimestamp, columnIndex, partitionSize);
             return;
@@ -3676,7 +3672,7 @@
     }
 
     private void checkColumnName(CharSequence name) {
-        if (!TableUtils.isValidColumnName(name, configuration.getMaxFileNameLength())) {
+        if (!isValidColumnName(name, configuration.getMaxFileNameLength())) {
             throw CairoException.nonCritical().put("invalid column name [table=").put(tableToken.getTableName()).put(", column=").putAsPrintable(name).put(']');
         }
     }
@@ -5220,7 +5216,7 @@
 
     private Utf8Sequence formatPartitionForTimestamp(long partitionTimestamp, long nameTxn) {
         utf8Sink.clear();
-        TableUtils.setSinkForNativePartition(utf8Sink, partitionBy, partitionTimestamp, nameTxn);
+        setSinkForNativePartition(utf8Sink, partitionBy, partitionTimestamp, nameTxn);
         return utf8Sink;
     }
 
@@ -5344,7 +5340,7 @@
     private long getWalMaxLagSize() {
         long maxLagSize = configuration.getWalMaxLagSize();
         return (maxLagSize /
-                (avgRecordSize != 0 ? avgRecordSize : (avgRecordSize = TableUtils.estimateAvgRecordSize(metadata))));
+                (avgRecordSize != 0 ? avgRecordSize : (avgRecordSize = estimateAvgRecordSize(metadata))));
     }
 
     private void handleColumnTaskException(
@@ -5449,7 +5445,7 @@
 
                         long columnNameTxn = columnVersionWriter.getColumnNameTxn(timestamp, columnIndex);
 
-                        if (ff.exists(TableUtils.dFile(path.trimTo(plen), columnName, columnNameTxn))) {
+                        if (ff.exists(dFile(path.trimTo(plen), columnName, columnNameTxn))) {
                             path.trimTo(plen);
                             LOG.info().$("indexing [path=").$substr(pathRootSize, path).I$();
 
@@ -5458,7 +5454,7 @@
                             final long columnTop = columnVersionWriter.getColumnTop(timestamp, columnIndex);
 
                             if (columnTop > -1L && partitionSize > columnTop) {
-                                long columnDataFd = TableUtils.openRO(ff, TableUtils.dFile(path.trimTo(plen), columnName, columnNameTxn), LOG);
+                                long columnDataFd = openRO(ff, dFile(path.trimTo(plen), columnName, columnNameTxn), LOG);
                                 try {
                                     indexer.configureWriter(path.trimTo(plen), columnName, columnNameTxn, columnTop);
                                     indexer.index(ff, columnDataFd, columnTop, partitionSize);
@@ -6389,7 +6385,7 @@
 
                 return todoMem.getLong(32);
             } else {
-                TableUtils.resetTodoLog(ff, path, pathSize, todoMem);
+                resetTodoLog(ff, path, pathSize, todoMem);
                 todoTxn = 0;
                 return 0;
             }
@@ -6660,9 +6656,9 @@
                             throw e;
                         }
 
-                        columnCounter.set(TableUtils.compressColumnCount(metadata));
+                        columnCounter.set(compressColumnCount(metadata));
                         Path pathToPartition = Path.getThreadLocal(path);
-                        TableUtils.setPathForNativePartition(pathToPartition, partitionBy, txWriter.getPartitionTimestampByTimestamp(o3TimestampMin), srcNameTxn);
+                        setPathForNativePartition(pathToPartition, partitionBy, txWriter.getPartitionTimestampByTimestamp(o3TimestampMin), srcNameTxn);
                         final int plen = pathToPartition.size();
                         int columnsPublished = 0;
                         for (int i = 0; i < columnCount; i++) {
@@ -6920,9 +6916,9 @@
         try {
             if (ff.exists(dFile(other, metadata.getColumnName(metadata.getTimestampIndex()), COLUMN_NAME_TXN_NONE))) {
                 // read min timestamp value
-                final long fd = TableUtils.openRO(ff, other.$(), LOG);
+                final long fd = openRO(ff, other.$(), LOG);
                 try {
-                    return TableUtils.readLongOrFail(ff, fd, 0, tempMem16b, other.$());
+                    return readLongOrFail(ff, fd, 0, tempMem16b, other.$());
                 } finally {
                     ff.close(fd);
                 }
@@ -6935,7 +6931,7 @@
     }
 
     private void readPartitionMinMax(FilesFacade ff, long partitionTimestamp, Path path, CharSequence columnName, long partitionSize) {
-        final long fd = TableUtils.openRO(ff, dFile(path, columnName, COLUMN_NAME_TXN_NONE), LOG);
+        final long fd = openRO(ff, dFile(path, columnName, COLUMN_NAME_TXN_NONE), LOG);
         try {
             attachMinTimestamp = ff.readNonNegativeLong(fd, 0);
             attachMaxTimestamp = ff.readNonNegativeLong(fd, (partitionSize - 1) * ColumnType.sizeOf(ColumnType.TIMESTAMP));
@@ -6991,7 +6987,7 @@
 
             // No txn file found, scan the file to get min, max timestamp
             // Scan forward while value increases
-            final long fd = TableUtils.openRO(ff, dFile(path.trimTo(pathLen), columnName, COLUMN_NAME_TXN_NONE), LOG);
+            final long fd = openRO(ff, dFile(path.trimTo(pathLen), columnName, COLUMN_NAME_TXN_NONE), LOG);
             try {
                 long fileSize = ff.length(fd);
                 if (fileSize <= 0) {
@@ -7523,7 +7519,7 @@
                         lastTimestamp = ts;
                     } else {
                         Path other = Path.getThreadLocal2(path.trimTo(p));
-                        TableUtils.oldPartitionName(other, getTxn());
+                        oldPartitionName(other, getTxn());
                         if (ff.exists(other.$())) {
                             if (ff.rename(other.$(), path.$()) != FILES_RENAME_OK) {
                                 LOG.error().$("could not rename [from=").$(other).$(", to=").$(path).I$();
@@ -7542,7 +7538,7 @@
                     setStateForTimestamp(path, tsLimit);
                     if (!ff.exists(path.$())) {
                         Path other = Path.getThreadLocal2(path);
-                        TableUtils.oldPartitionName(other, getTxn());
+                        oldPartitionName(other, getTxn());
                         if (ff.exists(other.$())) {
                             if (ff.rename(other.$(), path.$()) != FILES_RENAME_OK) {
                                 LOG.error().$("could not rename [from=").$(other).$(", to=").$(path).I$();
@@ -7560,8 +7556,8 @@
                             transientRowCount = txWriter.getPartitionRowCountByTimestamp(lastTimestamp);
 
                             // 2. read max timestamp
-                            TableUtils.dFile(path.trimTo(p), metadata.getColumnName(metadata.getTimestampIndex()), COLUMN_NAME_TXN_NONE);
-                            maxTimestamp = TableUtils.readLongAtOffset(ff, path.$(), tempMem16b, (transientRowCount - 1) * Long.BYTES);
+                            dFile(path.trimTo(p), metadata.getColumnName(metadata.getTimestampIndex()), COLUMN_NAME_TXN_NONE);
+                            maxTimestamp = readLongAtOffset(ff, path.$(), tempMem16b, (transientRowCount - 1) * Long.BYTES);
                             fixedRowCount -= transientRowCount;
                             txWriter.removeAttachedPartitions(txWriter.getMaxTimestamp());
                             LOG.info()
@@ -7645,7 +7641,7 @@
             }
             path.$();
 
-            TableUtils.renameOrFail(ff, path.$(), other.concat(META_FILE_NAME).$());
+            renameOrFail(ff, path.$(), other.concat(META_FILE_NAME).$());
         } finally {
             path.trimTo(pathSize);
             other.trimTo(pathSize);
@@ -7778,7 +7774,7 @@
         // When partition is created outside O3 merge use `txn-1` as the version
         long partitionTxnName = PartitionBy.isPartitioned(partitionBy) ? txWriter.getTxn() - 1 : -1;
         partitionTxnName = txWriter.getPartitionNameTxnByPartitionTimestamp(timestamp, partitionTxnName);
-        TableUtils.setPathForNativePartition(path, partitionBy, timestamp, partitionTxnName);
+        setPathForNativePartition(path, partitionBy, timestamp, partitionTxnName);
     }
 
     private void shrinkO3Mem() {
@@ -7915,50 +7911,6 @@
             return;
         }
 
-<<<<<<< HEAD
-            boolean lastPartitionSquashed = false;
-            int squashCount = partitionIndexHi - partitionIndexLo - optimalPartitionCount;
-
-            if (squashCount > 0) {
-                long targetPartitionNameTxn = txWriter.getPartitionNameTxnByPartitionTimestamp(targetPartition);
-                TableUtils.setPathForNativePartition(path, partitionBy, targetPartition, targetPartitionNameTxn);
-                final long originalSize = txWriter.getPartitionRowCountByTimestamp(targetPartition);
-
-                boolean rw = !copyTargetFrame;
-                Frame targetFrame = null;
-                Frame firstPartitionFrame = frameFactory.open(rw, path, targetPartition, metadata, columnVersionWriter, originalSize);
-                try {
-                    if (copyTargetFrame) {
-                        try {
-                            TableUtils.setPathForNativePartition(other, partitionBy, targetPartition, txWriter.txn);
-                            TableUtils.createDirsOrFail(ff, other.slash(), configuration.getMkDirMode());
-                            LOG.info().$("copying partition to force squash [from=").$substr(pathRootSize, path).$(", to=").$(other).I$();
-
-                            targetFrame = frameFactory.openRW(other, targetPartition, metadata, columnVersionWriter, 0);
-                            FrameAlgebra.append(targetFrame, firstPartitionFrame, configuration.getCommitMode());
-                            addPhysicallyWrittenRows(firstPartitionFrame.getRowCount());
-                            txWriter.updatePartitionSizeAndTxnByRawIndex(partitionIndexLo * LONGS_PER_TX_ATTACHED_PARTITION, originalSize);
-                            partitionRemoveCandidates.add(targetPartition, targetPartitionNameTxn);
-                        } finally {
-                            Misc.free(firstPartitionFrame);
-                        }
-                    } else {
-                        targetFrame = firstPartitionFrame;
-                    }
-
-                    for (int i = 0; i < squashCount; i++) {
-                        long sourcePartition = txWriter.getPartitionTimestampByIndex(partitionIndexLo + 1);
-
-                        other.trimTo(pathSize);
-                        long sourceNameTxn = txWriter.getPartitionNameTxnByPartitionTimestamp(sourcePartition);
-                        TableUtils.setPathForNativePartition(other, partitionBy, sourcePartition, sourceNameTxn);
-                        long partitionRowCount = txWriter.getPartitionRowCountByTimestamp(sourcePartition);
-                        lastPartitionSquashed = partitionIndexLo + 2 == txWriter.getPartitionCount();
-                        if (lastPartitionSquashed) {
-                            closeActivePartition(false);
-                            partitionRowCount = txWriter.getTransientRowCount() + txWriter.getLagRowCount();
-                        }
-=======
         boolean lastPartitionSquashed = false;
         int squashCount = Math.min(partitionIndexHi - targetPartitionIndex - 1, partitionIndexHi - partitionIndexLo - optimalPartitionCount);
 
@@ -7968,9 +7920,8 @@
         }
 
         long targetPartitionNameTxn = txWriter.getPartitionNameTxnByPartitionTimestamp(targetPartition);
-        TableUtils.setPathForPartition(path, partitionBy, targetPartition, targetPartitionNameTxn);
+        setPathForNativePartition(path, partitionBy, targetPartition, targetPartitionNameTxn);
         final long originalSize = txWriter.getPartitionRowCountByTimestamp(targetPartition);
->>>>>>> ce8adfb9
 
         boolean rw = !copyTargetFrame;
         Frame targetFrame = null;
@@ -7978,8 +7929,8 @@
         try {
             if (copyTargetFrame) {
                 try {
-                    TableUtils.setPathForPartition(other, partitionBy, targetPartition, txWriter.txn);
-                    TableUtils.createDirsOrFail(ff, other.slash(), configuration.getMkDirMode());
+                    setPathForNativePartition(other, partitionBy, targetPartition, txWriter.txn);
+                    createDirsOrFail(ff, other.slash(), configuration.getMkDirMode());
                     LOG.info().$("copying partition to force squash [from=").$substr(pathRootSize, path).$(", to=").$(other).I$();
 
                     targetFrame = frameFactory.openRW(other, targetPartition, metadata, columnVersionWriter, 0);
@@ -8006,7 +7957,7 @@
 
                 other.trimTo(pathSize);
                 long sourceNameTxn = txWriter.getPartitionNameTxnByPartitionTimestamp(sourcePartition);
-                TableUtils.setPathForPartition(other, partitionBy, sourcePartition, sourceNameTxn);
+                setPathForNativePartition(other, partitionBy, sourcePartition, sourceNameTxn);
                 long partitionRowCount = txWriter.getPartitionRowCountByTimestamp(sourcePartition);
                 lastPartitionSquashed = targetPartitionIndex + 2 == txWriter.getPartitionCount();
                 if (lastPartitionSquashed) {
