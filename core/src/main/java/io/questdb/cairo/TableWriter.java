--- conflicted
+++ resolved
@@ -2705,7 +2705,6 @@
 
     }
 
-<<<<<<< HEAD
     private boolean finishO3Commit(long partitionTimestampHiLimit) {
         if (!o3InError) {
             updateO3ColumnTops();
@@ -2713,7 +2712,252 @@
         if (!isLastPartitionColumnsOpen() || partitionTimestampHi > partitionTimestampHiLimit) {
             openPartition(txWriter.getMaxTimestamp());
         }
-=======
+
+        // Data is written out successfully, however, we can still fail to set append position, for
+        // example when we ran out of address space and new page cannot be mapped. The "allocate" calls here
+        // ensure we can trigger this situation in tests. We should perhaps align our data such that setAppendPosition()
+        // will attempt to mmap new page and fail... Then we can remove the 'true' parameter
+        try {
+            setAppendPosition(txWriter.getTransientRowCount(), true);
+        } catch (Throwable e) {
+            LOG.critical().$("data is committed but writer failed to update its state `").$(e).$('`').$();
+            distressed = true;
+            throw e;
+        }
+
+        metrics.tableWriter().incrementO3Commits();
+
+        return false;
+    }
+
+    private void finishO3Append(long o3LagRowCount) {
+        if (denseIndexers.size() == 0) {
+            populateDenseIndexerList();
+        }
+        path.trimTo(rootLen);
+        // Alright, we finished updating partitions. Now we need to get this writer instance into
+        // a consistent state.
+        //
+        // We start with ensuring append memory is in ready-to-use state. When max timestamp changes we need to
+        // move append memory to new set of files. Otherwise, we stay on the same set but advance to append position.
+        avoidIndexOnCommit = o3ErrorCount.get() == 0;
+        if (o3LagRowCount == 0) {
+            clearO3();
+            LOG.debug().$("lag segment is empty").$();
+        } else {
+            // adjust O3 master ref so that virtual row count becomes equal to value of "o3LagRowCount"
+            this.o3MasterRef = this.masterRef - o3LagRowCount * 2 + 1;
+            LOG.debug().$("adjusted [o3RowCount=").$(getO3RowCount0()).I$();
+        }
+    }
+    public void processWalCommit(
+            Path walPath,
+            boolean inOrder,
+            long rowLo,
+            long rowHi,
+            long o3TimestampMin,
+            long o3TimestampMax
+    ) {
+        if (processO3Append(walPath, 0, metadata.getTimestampIndex(), inOrder, rowLo, rowHi, o3TimestampMin, o3TimestampMax)) {
+            return;
+        }
+
+        final long committedRowCount = txWriter.unsafeCommittedFixedRowCount() + txWriter.unsafeCommittedTransientRowCount();
+        final long rowsAdded = txWriter.getRowCount() - committedRowCount;
+
+        updateIndexes();
+        columnVersionWriter.commit();
+        txWriter.setColumnVersion(columnVersionWriter.getVersion());
+        txWriter.commit(defaultCommitMode, this.denseSymbolMapWriters);
+
+        // Bookmark masterRef to track how many rows is in uncommitted state
+        this.committedMasterRef = masterRef;
+        o3ProcessPartitionRemoveCandidates();
+
+        metrics.tableWriter().incrementCommits();
+        metrics.tableWriter().addCommittedRows(rowsAdded);
+    }
+
+    public boolean processO3Append(
+            Path walPath,
+            long o3LagRowCount,
+            int timestampIndex,
+            boolean ordered,
+            long rowLo,
+            long rowHi,
+            long o3TimestampMin,
+            long o3TimestampMax
+    ) {
+        long partitionTimestampHiLimit = partitionCeilMethod.ceil(partitionTimestampHi) - 1;
+        final int columnCount = metadata.getColumnCount();
+        ObjList<MemoryCR> mappedColumns = new ObjList<>(columnCount * 2);
+        int walPathLen = walPath.length();
+
+        for(int columnIndex = 0; columnIndex < columnCount; columnIndex++) {
+            int type = metadata.getColumnType(columnIndex);
+            o3RowCount = rowHi - rowLo;
+            if (type > 0) {
+                int sizeBitsPow2 = ColumnType.pow2SizeOf(type);
+                if (columnIndex == timestampIndex) {
+                    sizeBitsPow2 += 1;
+                }
+
+                if (!ColumnType.isVariableLength(type)) {
+                    MemoryCMRImpl primary = new MemoryCMRImpl();
+
+                    dFile(walPath, metadata.getColumnName(columnIndex), -1L);
+                    primary.ofShift(
+                            configuration.getFilesFacade(),
+                            walPath,
+                            rowLo << sizeBitsPow2,
+                            rowHi << sizeBitsPow2,
+                            MemoryTag.MMAP_TABLE_WRITER,
+                            CairoConfiguration.O_NONE
+                    );
+                    walPath.trimTo(walPathLen);
+
+                    mappedColumns.add(primary);
+                    mappedColumns.add(null);
+                } else {
+                    sizeBitsPow2 = 3;
+                    MemoryCMRImpl fixed = new MemoryCMRImpl();
+                    MemoryCMRImpl var = new MemoryCMRImpl();
+
+                    iFile(walPath, metadata.getColumnName(columnIndex), -1L);
+                    fixed.ofShift(
+                            configuration.getFilesFacade(),
+                            walPath,
+                            rowLo << sizeBitsPow2,
+                            (rowHi + 1) << sizeBitsPow2,
+                            MemoryTag.MMAP_TABLE_WRITER,
+                            CairoConfiguration.O_NONE
+                    );
+                    walPath.trimTo(walPathLen);
+
+                    long varOffset = fixed.getLong(rowLo << sizeBitsPow2);
+                    long varLen = fixed.getLong(rowHi << sizeBitsPow2) - varOffset;
+                    dFile(walPath,  metadata.getColumnName(columnIndex), -1L);
+                    var.ofShift(
+                            configuration.getFilesFacade(),
+                            walPath,
+                            varOffset,
+                            varOffset + varLen,
+                            MemoryTag.MMAP_TABLE_WRITER,
+                            CairoConfiguration.O_NONE
+                    );
+                    walPath.trimTo(walPathLen);
+
+                    mappedColumns.add(var);
+                    mappedColumns.add(fixed);
+                }
+            } else {
+                mappedColumns.add(null);
+            }
+        }
+
+        try {
+            o3ColumnSources = mappedColumns;
+            MemoryCR walTimestampColumn = mappedColumns.getQuick(getPrimaryColumnIndex(timestampIndex));
+            long timestampAddr;
+            long o3Lo = rowLo;
+            long o3Hi = rowHi;
+
+            if (!ordered) {
+                final long timestampMemorySize = (rowHi - rowLo) << 4;
+                o3TimestampMem.jumpTo(timestampMemorySize);
+                long destTimestampAddr = o3TimestampMem.getAddress();
+                Vect.memcpy(destTimestampAddr, walTimestampColumn.addressOf(rowLo << 4), timestampMemorySize);
+                if (rowHi - rowLo > 600 || !o3QuickSortEnabled) {
+                    o3TimestampMemCpy.jumpTo(timestampMemorySize);
+                    Vect.radixSortLongIndexAscInPlace(destTimestampAddr, o3RowCount, o3TimestampMemCpy.addressOf(0));
+                } else {
+                    Vect.quickSortLongIndexAscInPlace(destTimestampAddr, o3RowCount);
+                }
+
+                o3Sort(destTimestampAddr, timestampIndex, rowHi - rowLo);
+                timestampAddr = destTimestampAddr;
+
+                // Sorted data is now sorted in memory copy of the data from mmap files
+                // Row indexes start from 0, not rowLo
+                o3Hi = rowHi - rowLo;
+                o3Lo = 0L;
+            } else {
+                timestampAddr = walTimestampColumn.addressOf(0);
+            }
+            processO3Append(o3LagRowCount, timestampIndex, timestampAddr, o3Hi, o3TimestampMin, o3TimestampMax, !ordered, o3Lo);
+        } finally {
+            finishO3Append(o3LagRowCount);
+            o3ColumnSources = o3Columns;
+            Misc.freeObjList(mappedColumns);
+        }
+
+        return finishO3Commit(partitionTimestampHiLimit);
+    }
+
+    private void processO3Append(
+            long o3LagRowCount,
+            int timestampIndex,
+            long sortedTimestampsAddr,
+            long srcOooMax,
+            long o3TimestampMin,
+            long o3TimestampMax,
+            boolean flattenTimestamp1,
+            long rowLo
+    ) {
+        o3ErrorCount.set(0);
+        o3PartitionRemoveCandidates.clear();
+        o3ColumnCounters.clear();
+        o3BasketPool.clear();
+
+        // move uncommitted is liable to change max timestamp
+        // however we need to identify last partition before max timestamp skips to NULL for example
+        final long maxTimestamp = txWriter.getMaxTimestamp();
+        final long transientRowCount = txWriter.transientRowCount;
+
+        this.o3DoneLatch.reset();
+        this.o3PartitionUpdRemaining.set(0);
+        boolean success = true;
+        int latchCount = 0;
+        long srcOoo = rowLo;
+        boolean flattenTimestamp = flattenTimestamp1;
+        int pCount = 0;
+        try {
+            // We do not know upfront which partition is going to be last because this is
+            // a single pass over the data. Instead, we will update transient row count in a rolling
+            // manner, assuming the partition marked "last" is the last and then for a new partition
+            // we move prevTransientRowCount into the "fixedRowCount" sum and set new value on the
+            // transientRowCount
+            long prevTransientRowCount = transientRowCount;
+
+            resizeColumnTopSink(o3TimestampMin, o3TimestampMax);
+
+            // One loop iteration per partition.
+            while (srcOoo < srcOooMax) {
+                try {
+                    final long srcOooLo = srcOoo;
+                    final long o3Timestamp = getTimestampIndexValue(sortedTimestampsAddr, srcOoo);
+                    final long srcOooHi;
+                    // keep ceil inclusive in the interval
+                    final long srcOooTimestampCeil = partitionCeilMethod.ceil(o3Timestamp) - 1;
+                    if (srcOooTimestampCeil < o3TimestampMax) {
+                        srcOooHi = Vect.boundedBinarySearchIndexT(
+                                sortedTimestampsAddr,
+                                srcOooTimestampCeil,
+                                srcOoo,
+                                srcOooMax - 1,
+                                BinarySearch.SCAN_DOWN
+                        );
+                    } else {
+                        srcOooHi = srcOooMax - 1;
+                    }
+
+                    final long partitionTimestamp = partitionFloorMethod.floor(o3Timestamp);
+
+                    // This partition is the last partition.
+                    final boolean last = partitionTimestamp == lastPartitionTimestamp;
+
+                    srcOoo = srcOooHi + 1;
+
                         final long srcDataMax;
                         final long srcNameTxn;
                         final int partitionIndex = txWriter.findAttachedPartitionIndexByLoTimestamp(partitionTimestamp);
@@ -2733,267 +2977,6 @@
                             // and then O3 triggers a merge of the partition.
                             srcNameTxn = txWriter.getTxn() - 1;
                         }
->>>>>>> 00e53a14
-
-        // Data is written out successfully, however, we can still fail to set append position, for
-        // example when we ran out of address space and new page cannot be mapped. The "allocate" calls here
-        // ensure we can trigger this situation in tests. We should perhaps align our data such that setAppendPosition()
-        // will attempt to mmap new page and fail... Then we can remove the 'true' parameter
-        try {
-            setAppendPosition(txWriter.getTransientRowCount(), true);
-        } catch (Throwable e) {
-            LOG.critical().$("data is committed but writer failed to update its state `").$(e).$('`').$();
-            distressed = true;
-            throw e;
-        }
-
-        metrics.tableWriter().incrementO3Commits();
-
-        return false;
-    }
-
-    private void finishO3Append(long o3LagRowCount) {
-        if (denseIndexers.size() == 0) {
-            populateDenseIndexerList();
-        }
-        path.trimTo(rootLen);
-        // Alright, we finished updating partitions. Now we need to get this writer instance into
-        // a consistent state.
-        //
-        // We start with ensuring append memory is in ready-to-use state. When max timestamp changes we need to
-        // move append memory to new set of files. Otherwise, we stay on the same set but advance to append position.
-        avoidIndexOnCommit = o3ErrorCount.get() == 0;
-        if (o3LagRowCount == 0) {
-            clearO3();
-            LOG.debug().$("lag segment is empty").$();
-        } else {
-            // adjust O3 master ref so that virtual row count becomes equal to value of "o3LagRowCount"
-            this.o3MasterRef = this.masterRef - o3LagRowCount * 2 + 1;
-            LOG.debug().$("adjusted [o3RowCount=").$(getO3RowCount0()).I$();
-        }
-    }
-    public void processWalCommit(
-            Path walPath,
-            boolean inOrder,
-            long rowLo,
-            long rowHi,
-            long o3TimestampMin,
-            long o3TimestampMax
-    ) {
-        if (processO3Append(walPath, 0, metadata.getTimestampIndex(), inOrder, rowLo, rowHi, o3TimestampMin, o3TimestampMax)) {
-            return;
-        }
-
-        final long committedRowCount = txWriter.unsafeCommittedFixedRowCount() + txWriter.unsafeCommittedTransientRowCount();
-        final long rowsAdded = txWriter.getRowCount() - committedRowCount;
-
-        updateIndexes();
-        columnVersionWriter.commit();
-        txWriter.setColumnVersion(columnVersionWriter.getVersion());
-        txWriter.commit(defaultCommitMode, this.denseSymbolMapWriters);
-
-        // Bookmark masterRef to track how many rows is in uncommitted state
-        this.committedMasterRef = masterRef;
-        o3ProcessPartitionRemoveCandidates();
-
-        metrics.tableWriter().incrementCommits();
-        metrics.tableWriter().addCommittedRows(rowsAdded);
-    }
-
-    public boolean processO3Append(
-            Path walPath,
-            long o3LagRowCount,
-            int timestampIndex,
-            boolean ordered,
-            long rowLo,
-            long rowHi,
-            long o3TimestampMin,
-            long o3TimestampMax
-    ) {
-        long partitionTimestampHiLimit = partitionCeilMethod.ceil(partitionTimestampHi) - 1;
-        final int columnCount = metadata.getColumnCount();
-        ObjList<MemoryCR> mappedColumns = new ObjList<>(columnCount * 2);
-        int walPathLen = walPath.length();
-
-        for(int columnIndex = 0; columnIndex < columnCount; columnIndex++) {
-            int type = metadata.getColumnType(columnIndex);
-            o3RowCount = rowHi - rowLo;
-            if (type > 0) {
-                int sizeBitsPow2 = ColumnType.pow2SizeOf(type);
-                if (columnIndex == timestampIndex) {
-                    sizeBitsPow2 += 1;
-                }
-
-                if (!ColumnType.isVariableLength(type)) {
-                    MemoryCMRImpl primary = new MemoryCMRImpl();
-
-                    dFile(walPath, metadata.getColumnName(columnIndex), -1L);
-                    primary.ofShift(
-                            configuration.getFilesFacade(),
-                            walPath,
-                            rowLo << sizeBitsPow2,
-                            rowHi << sizeBitsPow2,
-                            MemoryTag.MMAP_TABLE_WRITER,
-                            CairoConfiguration.O_NONE
-                    );
-                    walPath.trimTo(walPathLen);
-
-                    mappedColumns.add(primary);
-                    mappedColumns.add(null);
-                } else {
-                    sizeBitsPow2 = 3;
-                    MemoryCMRImpl fixed = new MemoryCMRImpl();
-                    MemoryCMRImpl var = new MemoryCMRImpl();
-
-                    iFile(walPath, metadata.getColumnName(columnIndex), -1L);
-                    fixed.ofShift(
-                            configuration.getFilesFacade(),
-                            walPath,
-                            rowLo << sizeBitsPow2,
-                            (rowHi + 1) << sizeBitsPow2,
-                            MemoryTag.MMAP_TABLE_WRITER,
-                            CairoConfiguration.O_NONE
-                    );
-                    walPath.trimTo(walPathLen);
-
-                    long varOffset = fixed.getLong(rowLo << sizeBitsPow2);
-                    long varLen = fixed.getLong(rowHi << sizeBitsPow2) - varOffset;
-                    dFile(walPath,  metadata.getColumnName(columnIndex), -1L);
-                    var.ofShift(
-                            configuration.getFilesFacade(),
-                            walPath,
-                            varOffset,
-                            varOffset + varLen,
-                            MemoryTag.MMAP_TABLE_WRITER,
-                            CairoConfiguration.O_NONE
-                    );
-                    walPath.trimTo(walPathLen);
-
-                    mappedColumns.add(var);
-                    mappedColumns.add(fixed);
-                }
-            } else {
-                mappedColumns.add(null);
-            }
-        }
-
-        try {
-            o3ColumnSources = mappedColumns;
-            MemoryCR walTimestampColumn = mappedColumns.getQuick(getPrimaryColumnIndex(timestampIndex));
-            long timestampAddr;
-            long o3Lo = rowLo;
-            long o3Hi = rowHi;
-
-            if (!ordered) {
-                final long timestampMemorySize = (rowHi - rowLo) << 4;
-                o3TimestampMem.jumpTo(timestampMemorySize);
-                long destTimestampAddr = o3TimestampMem.getAddress();
-                Vect.memcpy(destTimestampAddr, walTimestampColumn.addressOf(rowLo << 4), timestampMemorySize);
-                if (rowHi - rowLo > 600 || !o3QuickSortEnabled) {
-                    o3TimestampMemCpy.jumpTo(timestampMemorySize);
-                    Vect.radixSortLongIndexAscInPlace(destTimestampAddr, o3RowCount, o3TimestampMemCpy.addressOf(0));
-                } else {
-                    Vect.quickSortLongIndexAscInPlace(destTimestampAddr, o3RowCount);
-                }
-
-                o3Sort(destTimestampAddr, timestampIndex, rowHi - rowLo);
-                timestampAddr = destTimestampAddr;
-
-                // Sorted data is now sorted in memory copy of the data from mmap files
-                // Row indexes start from 0, not rowLo
-                o3Hi = rowHi - rowLo;
-                o3Lo = 0L;
-            } else {
-                timestampAddr = walTimestampColumn.addressOf(0);
-            }
-            processO3Append(o3LagRowCount, timestampIndex, timestampAddr, o3Hi, o3TimestampMin, o3TimestampMax, !ordered, o3Lo);
-        } finally {
-            finishO3Append(o3LagRowCount);
-            o3ColumnSources = o3Columns;
-            Misc.freeObjList(mappedColumns);
-        }
-
-        return finishO3Commit(partitionTimestampHiLimit);
-    }
-
-    private void processO3Append(
-            long o3LagRowCount,
-            int timestampIndex,
-            long sortedTimestampsAddr,
-            long srcOooMax,
-            long o3TimestampMin,
-            long o3TimestampMax,
-            boolean flattenTimestamp1,
-            long rowLo
-    ) {
-        o3ErrorCount.set(0);
-        o3PartitionRemoveCandidates.clear();
-        o3ColumnCounters.clear();
-        o3BasketPool.clear();
-
-        // move uncommitted is liable to change max timestamp
-        // however we need to identify last partition before max timestamp skips to NULL for example
-        final long maxTimestamp = txWriter.getMaxTimestamp();
-        final long transientRowCount = txWriter.transientRowCount;
-
-        this.o3DoneLatch.reset();
-        this.o3PartitionUpdRemaining.set(0);
-        boolean success = true;
-        int latchCount = 0;
-        long srcOoo = rowLo;
-        boolean flattenTimestamp = flattenTimestamp1;
-        int pCount = 0;
-        try {
-            // We do not know upfront which partition is going to be last because this is
-            // a single pass over the data. Instead, we will update transient row count in a rolling
-            // manner, assuming the partition marked "last" is the last and then for a new partition
-            // we move prevTransientRowCount into the "fixedRowCount" sum and set new value on the
-            // transientRowCount
-            long prevTransientRowCount = transientRowCount;
-
-            resizeColumnTopSink(o3TimestampMin, o3TimestampMax);
-
-            // One loop iteration per partition.
-            while (srcOoo < srcOooMax) {
-                try {
-                    final long srcOooLo = srcOoo;
-                    final long o3Timestamp = getTimestampIndexValue(sortedTimestampsAddr, srcOoo);
-                    final long srcOooHi;
-                    // keep ceil inclusive in the interval
-                    final long srcOooTimestampCeil = partitionCeilMethod.ceil(o3Timestamp) - 1;
-                    if (srcOooTimestampCeil < o3TimestampMax) {
-                        srcOooHi = Vect.boundedBinarySearchIndexT(
-                                sortedTimestampsAddr,
-                                srcOooTimestampCeil,
-                                srcOoo,
-                                srcOooMax - 1,
-                                BinarySearch.SCAN_DOWN
-                        );
-                    } else {
-                        srcOooHi = srcOooMax - 1;
-                    }
-
-                    final long partitionTimestamp = partitionFloorMethod.floor(o3Timestamp);
-
-                    // This partition is the last partition.
-                    final boolean last = partitionTimestamp == lastPartitionTimestamp;
-
-                    srcOoo = srcOooHi + 1;
-
-                    final long srcDataMax;
-                    final long srcNameTxn;
-                    final int partitionIndex = txWriter.findAttachedPartitionIndexByLoTimestamp(partitionTimestamp);
-                    if (partitionIndex > -1) {
-                        if (last) {
-                            srcDataMax = transientRowCount;
-                        } else {
-                            srcDataMax = getPartitionSizeByIndex(partitionIndex);
-                        }
-                        srcNameTxn = getPartitionNameTxnByIndex(partitionIndex);
-                    } else {
-                        srcDataMax = 0;
-                        srcNameTxn = -1;
-                    }
 
                     // We're appending onto the last partition.
                     final boolean append = last && (srcDataMax == 0 || o3Timestamp >= maxTimestamp);
