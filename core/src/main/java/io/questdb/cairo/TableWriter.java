/*******************************************************************************
 *     ___                  _   ____  ____
 *    / _ \ _   _  ___  ___| |_|  _ \| __ )
 *   | | | | | | |/ _ \/ __| __| | | |  _ \
 *   | |_| | |_| |  __/\__ \ |_| |_| | |_) |
 *    \__\_\\__,_|\___||___/\__|____/|____/
 *
 *  Copyright (c) 2014-2019 Appsicle
 *  Copyright (c) 2019-2023 QuestDB
 *
 *  Licensed under the Apache License, Version 2.0 (the "License");
 *  you may not use this file except in compliance with the License.
 *  You may obtain a copy of the License at
 *
 *  http://www.apache.org/licenses/LICENSE-2.0
 *
 *  Unless required by applicable law or agreed to in writing, software
 *  distributed under the License is distributed on an "AS IS" BASIS,
 *  WITHOUT WARRANTIES OR CONDITIONS OF ANY KIND, either express or implied.
 *  See the License for the specific language governing permissions and
 *  limitations under the License.
 *
 ******************************************************************************/

package io.questdb.cairo;

import io.questdb.MessageBus;
import io.questdb.MessageBusImpl;
import io.questdb.Metrics;
import io.questdb.cairo.sql.AsyncWriterCommand;
import io.questdb.cairo.sql.SymbolTable;
import io.questdb.cairo.sql.TableRecordMetadata;
import io.questdb.cairo.sql.TableReferenceOutOfDateException;
import io.questdb.cairo.vm.NullMapWriter;
import io.questdb.cairo.vm.Vm;
import io.questdb.cairo.vm.api.*;
import io.questdb.cairo.wal.*;
import io.questdb.cairo.wal.seq.TableSequencer;
import io.questdb.cairo.wal.seq.TransactionLogCursor;
import io.questdb.griffin.DropIndexOperator;
import io.questdb.griffin.SqlUtil;
import io.questdb.griffin.UpdateOperatorImpl;
import io.questdb.griffin.engine.ops.AbstractOperation;
import io.questdb.griffin.engine.ops.AlterOperation;
import io.questdb.griffin.engine.ops.UpdateOperation;
import io.questdb.log.Log;
import io.questdb.log.LogFactory;
import io.questdb.log.LogRecord;
import io.questdb.mp.*;
import io.questdb.std.*;
import io.questdb.std.datetime.DateFormat;
import io.questdb.std.datetime.microtime.Timestamps;
import io.questdb.std.str.DirectByteCharSequence;
import io.questdb.std.str.LPSZ;
import io.questdb.std.str.Path;
import io.questdb.std.str.StringSink;
import io.questdb.tasks.*;
import org.jetbrains.annotations.NotNull;
import org.jetbrains.annotations.TestOnly;

import java.io.Closeable;
import java.util.Arrays;
import java.util.concurrent.atomic.AtomicInteger;
import java.util.concurrent.atomic.AtomicLong;
import java.util.function.LongConsumer;

import static io.questdb.cairo.BitmapIndexUtils.keyFileName;
import static io.questdb.cairo.BitmapIndexUtils.valueFileName;
import static io.questdb.cairo.TableUtils.*;
import static io.questdb.cairo.sql.AsyncWriterCommand.Error.*;
import static io.questdb.std.Files.FILES_RENAME_OK;
import static io.questdb.tasks.TableWriterTask.*;

public class TableWriter implements TableWriterAPI, MetadataService, Closeable {
    public static final int O3_BLOCK_DATA = 2;
    public static final int O3_BLOCK_MERGE = 3;
    public static final int O3_BLOCK_NONE = -1;
    public static final int O3_BLOCK_O3 = 1;
    public static final int TIMESTAMP_MERGE_ENTRY_BYTES = Long.BYTES * 2;
    private static final ObjectFactory<MemoryCMOR> GET_MEMORY_CMOR = Vm::getMemoryCMOR;
    private static final long IGNORE = -1L;
    private static final Log LOG = LogFactory.getLog(TableWriter.class);
    private static final Runnable NOOP = () -> {
    };
    private static final Row NOOP_ROW = new NoOpRow();
    private static final int O3_ERRNO_FATAL = Integer.MAX_VALUE - 1;
    private static final int PARTITION_UPDATE_SINK_ENTRY_SIZE = 8;
    private static final int ROW_ACTION_NO_PARTITION = 1;
    private static final int ROW_ACTION_NO_TIMESTAMP = 2;
    private static final int ROW_ACTION_O3 = 3;
    private static final int ROW_ACTION_OPEN_PARTITION = 0;
    private static final int ROW_ACTION_SWITCH_PARTITION = 4;
    final ObjList<MemoryMA> columns;
    // Latest command sequence per command source.
    // Publisher source is identified by a long value
    private final AlterOperation alterOp = new AlterOperation();
    private final LongConsumer appendTimestampSetter;
    private final LongList columnTops;
    private final ColumnVersionWriter columnVersionWriter;
    private final MPSequence commandPubSeq;
    private final RingQueue<TableWriterTask> commandQueue;
    private final SCSequence commandSubSeq;
    private final CairoConfiguration configuration;
    private final MemoryMAR ddlMem;
    private final ObjList<ColumnIndexer> denseIndexers = new ObjList<>();
    private final ObjList<MapWriter> denseSymbolMapWriters;
    private final FilesFacade ff;
    private final StringSink fileNameSink = new StringSink();
    private final int fileOperationRetryCount;
    private final SOCountDownLatch indexLatch = new SOCountDownLatch();
    private final MemoryMR indexMem = Vm.getMRInstance();
    private final LongList indexSequences = new LongList();
    private final ObjList<ColumnIndexer> indexers;
    // This is the same message bus. When TableWriter instance created via CairoEngine, message bus is shared
    // and is owned by the engine. Since TableWriter would not have ownership of the bus it must not free it up.
    // On other hand when TableWrite is created outside CairoEngine, primarily in tests, the ownership of the
    // message bus is with the TableWriter. Therefore, message bus must be freed when writer is freed.
    // To indicate ownership, the message bus owned by the writer will be assigned to `ownMessageBus`. This reference
    // will be released by the writer
    private final MessageBus messageBus;
    private final MemoryMR metaMem;
    private final TableWriterMetadata metadata;
    private final Metrics metrics;
    private final boolean mixedIOFlag;
    private final int mkDirMode;
    private final ObjList<Runnable> nullSetters;
    private final ObjectPool<O3Basket> o3BasketPool = new ObjectPool<>(O3Basket::new, 64);
    private final ObjectPool<O3MutableAtomicInteger> o3ColumnCounters = new ObjectPool<>(O3MutableAtomicInteger::new, 64);
    private final int o3ColumnMemorySize;
    private final ObjList<MemoryCR> o3ColumnOverrides;
    private final SOUnboundedCountDownLatch o3DoneLatch = new SOUnboundedCountDownLatch();
    private final AtomicInteger o3ErrorCount = new AtomicInteger();
    private final long[] o3LastTimestampSpreads;
    private final AtomicLong o3PartitionUpdRemaining = new AtomicLong();
    private final boolean o3QuickSortEnabled;
    private final Path other;
    private final MessageBus ownMessageBus;
    private final boolean parallelIndexerEnabled;
    private final int partitionBy;
    private final PartitionBy.PartitionCeilMethod partitionCeilMethod;
    private final DateFormat partitionDirFmt;
    private final PartitionBy.PartitionFloorMethod partitionFloorMethod;
    private final LongList partitionRemoveCandidates = new LongList();
    private final Path path;
    private final AtomicLong physicallyWrittenRowsSinceLastCommit = new AtomicLong();
    private final int rootLen;
    private final FragileCode RECOVER_FROM_META_RENAME_FAILURE = this::recoverFromMetaRenameFailure;
    private final FindVisitor removePartitionDirectories = this::removePartitionDirectories0;
    private final Row row = new RowImpl();
    private final LongList rowValueIsNotNull = new LongList();
    private final TxReader slaveTxReader;
    private final ObjList<MapWriter> symbolMapWriters;
    private final IntList symbolRewriteMap = new IntList();
    private final MemoryMARW todoMem = Vm.getMARWInstance();
    private final TxWriter txWriter;
    private final FindVisitor removePartitionDirsNotAttached = this::removePartitionDirsNotAttached;
    private final TxnScoreboard txnScoreboard;
    private final Uuid uuid = new Uuid();
    private final LowerCaseCharSequenceIntHashMap validationMap = new LowerCaseCharSequenceIntHashMap();
    private final WeakClosableObjectPool<MemoryCMOR> walColumnMemoryPool;
    private final ObjList<MemoryCMOR> walMappedColumns = new ObjList<>();
    private ObjList<? extends MemoryA> activeColumns;
    private ObjList<Runnable> activeNullSetters;
    private ColumnVersionReader attachColumnVersionReader;
    private IndexBuilder attachIndexBuilder;
    private long attachMaxTimestamp;
    private MemoryCMR attachMetaMem;
    private TableWriterMetadata attachMetadata;
    private long attachMinTimestamp;
    private TxReader attachTxReader;
    private boolean avoidIndexOnCommit = false;
    private int columnCount;
    private CommitListener commitListener;
    private long committedMasterRef;
    private String designatedTimestampColumnName;
    private boolean distressed = false;
    private DropIndexOperator dropIndexOperator;
    private int indexCount;
    private int lastErrno;
    private boolean lastOpenPartitionIsReadOnly;
    private long lastOpenPartitionTs = -1L;
    private long lastPartitionTimestamp;
    private LifecycleManager lifecycleManager;
    private int lockFd = -1;
    private long masterRef = 0L;
    private int metaPrevIndex;
    private final FragileCode RECOVER_FROM_TODO_WRITE_FAILURE = this::recoverFromTodoWriteFailure;
    private int metaSwapIndex;
    private long noOpRowCount;
    private DirectLongList o3ColumnTopSink;
    private ReadOnlyObjList<? extends MemoryCR> o3Columns;
    private long o3CommitBatchTimestampMin = Long.MAX_VALUE;
    private long o3EffectiveLag = 0L;
    private boolean o3InError = false;
    private long o3MasterRef = -1L;
    private ObjList<MemoryCARW> o3MemColumns;
    private ObjList<MemoryCARW> o3MemColumns2;
    private ObjList<Runnable> o3NullSetters;
    private ObjList<Runnable> o3NullSetters2;
    // o3PartitionUpdateSink (offset, description):
    // 0, partitionTimestamp
    // 1, timestampMin
    // 2, timestampMax
    // 3, srcOooPartitionLo
    // 4, srcOooPartitionHi
    // 5, partitionMutates ? 1 : 0
    // 6, srcOooMax
    // 7, srcDataMax
    private DirectLongList o3PartitionUpdateSink;
    private long o3RowCount;
    private MemoryMAT o3TimestampMem;
    private MemoryARW o3TimestampMemCpy;
    private long partitionTimestampHi;
    private boolean performRecovery;
    private boolean removeDirOnCancelRow = true;
    private int rowAction = ROW_ACTION_OPEN_PARTITION;
    private TableToken tableToken;
    private final O3ColumnUpdateMethod o3MoveWalFromFilesToLastPartitionRef = this::o3MoveWalFromFilesToLastPartition;
    private final O3ColumnUpdateMethod o3SortFixColumnRef = this::o3SortFixColumn;
    private final O3ColumnUpdateMethod o3SortVarColumnRef = this::o3SortVarColumn;
    private final O3ColumnUpdateMethod o3MergeVarColumnLagRef = this::o3MergeVarColumnLag;
    private final O3ColumnUpdateMethod o3MoveUncommittedRef = this::o3MoveUncommitted0;
    private final O3ColumnUpdateMethod o3MoveLagRef = this::o3MoveLag0;
    private final O3ColumnUpdateMethod o3MergeFixColumnLagRef = this::o3MergeFixColumnLag;
    private long tempMem16b = Unsafe.malloc(16, MemoryTag.NATIVE_TABLE_WRITER);
    private LongConsumer timestampSetter;
    private long todoTxn;
    private final FragileCode RECOVER_FROM_SYMBOL_MAP_WRITER_FAILURE = this::recoverFromSymbolMapWriterFailure;
    private final FragileCode RECOVER_FROM_SWAP_RENAME_FAILURE = this::recoverFromSwapRenameFailure;
    private final FragileCode RECOVER_FROM_COLUMN_OPEN_FAILURE = this::recoverOpenColumnFailure;
    private UpdateOperatorImpl updateOperatorImpl;
    private WalTxnDetails walTxnDetails;

    public TableWriter(
            CairoConfiguration configuration,
            TableToken tableToken,
            MessageBus messageBus,
            MessageBus ownMessageBus,
            boolean lock,
            LifecycleManager lifecycleManager,
            CharSequence root,
            Metrics metrics
    ) {
        LOG.info().$("open '").utf8(tableToken.getTableName()).$('\'').$();
        this.configuration = configuration;
        this.mixedIOFlag = configuration.isWriterMixedIOEnabled();
        this.metrics = metrics;
        this.ownMessageBus = ownMessageBus;
        this.messageBus = ownMessageBus != null ? ownMessageBus : messageBus;
        this.lifecycleManager = lifecycleManager;
        this.parallelIndexerEnabled = configuration.isParallelIndexingEnabled();
        this.ff = configuration.getFilesFacade();
        this.mkDirMode = configuration.getMkDirMode();
        this.fileOperationRetryCount = configuration.getFileOperationRetryCount();
        this.tableToken = tableToken;
        this.o3QuickSortEnabled = configuration.isO3QuickSortEnabled();
        this.o3ColumnMemorySize = configuration.getO3ColumnMemorySize();
        this.path = new Path().of(root).concat(tableToken);
        this.other = new Path().of(root).concat(tableToken);
        this.rootLen = path.length();
        try {
            if (lock) {
                lock();
            } else {
                this.lockFd = -1;
            }
            int todo = readTodo();
            if (todo == TODO_RESTORE_META) {
                repairMetaRename((int) todoMem.getLong(48));
            }
            this.ddlMem = Vm.getMARInstance();
            this.metaMem = Vm.getMRInstance();
            this.columnVersionWriter = openColumnVersionFile(configuration, path, rootLen);

            openMetaFile(ff, path, rootLen, metaMem);
            this.metadata = new TableWriterMetadata(this.tableToken, metaMem);
            this.partitionBy = metaMem.getInt(META_OFFSET_PARTITION_BY);
            this.txWriter = new TxWriter(ff, configuration).ofRW(path.concat(TXN_FILE_NAME).$(), partitionBy);
            this.txnScoreboard = new TxnScoreboard(ff, configuration.getTxnScoreboardEntryCount()).ofRW(path.trimTo(rootLen));
            path.trimTo(rootLen);
            this.o3ColumnOverrides = metadata.isWalEnabled() ? new ObjList<>() : null;
            // we have to do truncate repair at this stage of constructor
            // because this operation requires metadata
            switch (todo) {
                case TODO_TRUNCATE:
                    repairTruncate();
                    break;
                case TODO_RESTORE_META:
                case -1:
                    break;
                default:
                    LOG.error().$("ignoring unknown *todo* [code=").$(todo).I$();
                    break;
            }
            this.columnCount = metadata.getColumnCount();
            if (metadata.getTimestampIndex() > -1) {
                this.designatedTimestampColumnName = metadata.getColumnName(metadata.getTimestampIndex());
            }
            this.rowValueIsNotNull.extendAndSet(columnCount, 0);
            this.columns = new ObjList<>(columnCount * 2);
            this.o3MemColumns = new ObjList<>(columnCount * 2);
            this.o3MemColumns2 = new ObjList<>(columnCount * 2);
            this.o3Columns = this.o3MemColumns;
            this.activeColumns = columns;
            this.symbolMapWriters = new ObjList<>(columnCount);
            this.indexers = new ObjList<>(columnCount);
            this.denseSymbolMapWriters = new ObjList<>(metadata.getSymbolMapCount());
            this.nullSetters = new ObjList<>(columnCount);
            this.o3NullSetters = new ObjList<>(columnCount);
            this.o3NullSetters2 = new ObjList<>(columnCount);
            this.activeNullSetters = nullSetters;
            this.columnTops = new LongList(columnCount);
            this.partitionFloorMethod = PartitionBy.getPartitionFloorMethod(partitionBy);
            this.partitionCeilMethod = PartitionBy.getPartitionCeilMethod(partitionBy);
            if (PartitionBy.isPartitioned(partitionBy)) {
                this.partitionDirFmt = PartitionBy.getPartitionDirFormatMethod(partitionBy);
                this.partitionTimestampHi = txWriter.getLastPartitionTimestamp();
            } else {
                this.partitionDirFmt = null;
            }

            configureColumnMemory();
            configureTimestampSetter();
            this.appendTimestampSetter = timestampSetter;
            configureAppendPosition();
            purgeUnusedPartitions();
            clearTodoLog();
            this.slaveTxReader = new TxReader(ff);
            commandQueue = new RingQueue<>(
                    TableWriterTask::new,
                    configuration.getWriterCommandQueueSlotSize(),
                    configuration.getWriterCommandQueueCapacity(),
                    MemoryTag.NATIVE_REPL
            );
            commandSubSeq = new SCSequence();
            commandPubSeq = new MPSequence(commandQueue.getCycle());
            commandPubSeq.then(commandSubSeq).then(commandPubSeq);
            walColumnMemoryPool = new WeakClosableObjectPool<>(GET_MEMORY_CMOR, columnCount);
            o3LastTimestampSpreads = new long[configuration.getO3LagCalculationWindowsSize()];
            Arrays.fill(o3LastTimestampSpreads, 0);
        } catch (Throwable e) {
            doClose(false);
            throw e;
        }
    }

    @TestOnly
    public TableWriter(CairoConfiguration configuration, TableToken tableToken, Metrics metrics) {
        this(configuration, tableToken, null, new MessageBusImpl(configuration), true, DefaultLifecycleManager.INSTANCE, configuration.getRoot(), metrics);
    }

    @TestOnly
    public TableWriter(CairoConfiguration configuration, TableToken tableToken, MessageBus messageBus, Metrics metrics) {
        this(configuration, tableToken, null, messageBus, true, DefaultLifecycleManager.INSTANCE, configuration.getRoot(), metrics);
    }

    public static int getPrimaryColumnIndex(int index) {
        return index * 2;
    }

    public static int getSecondaryColumnIndex(int index) {
        return getPrimaryColumnIndex(index) + 1;
    }

    public static long getTimestampIndexValue(long timestampIndex, long indexRow) {
        return Unsafe.getUnsafe().getLong(timestampIndex + indexRow * 16);
    }

    @Override
    public void addColumn(CharSequence columnName, int columnType) {
        addColumn(
                columnName,
                columnType,
                configuration.getDefaultSymbolCapacity(),
                configuration.getDefaultSymbolCacheFlag(),
                false,
                0,
                false
        );
    }

    @Override
    public void addColumn(
            CharSequence columnName,
            int columnType,
            int symbolCapacity,
            boolean symbolCacheFlag,
            boolean isIndexed,
            int indexValueBlockCapacity
    ) {
        addColumn(
                columnName,
                columnType,
                symbolCapacity,
                symbolCacheFlag,
                isIndexed,
                indexValueBlockCapacity,
                false
        );
    }

    /**
     * Adds new column to table, which can be either empty or can have data already. When existing columns
     * already have data this function will create ".top" file in addition to column files. ".top" file contains
     * size of partition at the moment of column creation. It must be used to accurately position inside new
     * column when either appending or reading.
     *
     * <b>Failures</b>
     * Adding new column can fail in many situations. None of the failures affect integrity of data that is already in
     * the table but can leave instance of TableWriter in inconsistent state. When this happens function will throw CairoError.
     * Calling code must close TableWriter instance and open another when problems are rectified. Those problems would be
     * either with disk or memory or both.
     * <p>
     * Whenever function throws CairoException application code can continue using TableWriter instance and may attempt to
     * add columns again.
     *
     * <b>Transactions</b>
     * <p>
     * Pending transaction will be committed before function attempts to add column. Even when function is unsuccessful it may
     * still have committed transaction.
     *
     * @param columnName              of column either ASCII or UTF8 encoded.
     * @param symbolCapacity          when column columnType is SYMBOL this parameter specifies approximate capacity for symbol map.
     *                                It should be equal to number of unique symbol values stored in the table and getting this
     *                                value badly wrong will cause performance degradation. Must be power of 2
     * @param symbolCacheFlag         when set to true, symbol values will be cached on Java heap.
     * @param columnType              {@link ColumnType}
     * @param isIndexed               configures column to be indexed or not
     * @param indexValueBlockCapacity approximation of number of rows for single index key, must be power of 2
     * @param isSequential            for columns that contain sequential values query optimiser can make assumptions on range searches (future feature)
     */
    public void addColumn(
            CharSequence columnName,
            int columnType,
            int symbolCapacity,
            boolean symbolCacheFlag,
            boolean isIndexed,
            int indexValueBlockCapacity,
            boolean isSequential
    ) {

        new Exception().printStackTrace();
        assert txWriter.getLagRowCount() == 0;
        assert indexValueBlockCapacity == Numbers.ceilPow2(indexValueBlockCapacity) : "power of 2 expected";
        assert symbolCapacity == Numbers.ceilPow2(symbolCapacity) : "power of 2 expected";

        checkDistressed();
        checkColumnName(columnName);

        if (getColumnIndexQuiet(metaMem, columnName, columnCount) != -1) {
            throw CairoException.duplicateColumn(columnName);
        }

        commit();

        long columnNameTxn = getTxn();
        LOG.info().$("adding column '").utf8(columnName).$('[').$(ColumnType.nameOf(columnType)).$("], columnName txn ").$(columnNameTxn).$(" to ").$(path).$();

        // create new _meta.swp
        this.metaSwapIndex = addColumnToMeta(columnName, columnType, isIndexed, indexValueBlockCapacity, isSequential);

        // close _meta so we can rename it
        metaMem.close();

        // validate new meta
        validateSwapMeta(columnName);

        // rename _meta to _meta.prev
        renameMetaToMetaPrev(columnName);

        // after we moved _meta to _meta.prev
        // we have to have _todo to restore _meta should anything go wrong
        writeRestoreMetaTodo(columnName);

        // rename _meta.swp to _meta
        renameSwapMetaToMeta(columnName);

        if (ColumnType.isSymbol(columnType)) {
            try {
                createSymbolMapWriter(columnName, columnNameTxn, symbolCapacity, symbolCacheFlag);
            } catch (CairoException e) {
                runFragile(RECOVER_FROM_SYMBOL_MAP_WRITER_FAILURE, columnName, e);
            }
        } else {
            // maintain sparse list of symbol writers
            symbolMapWriters.extendAndSet(columnCount, NullMapWriter.INSTANCE);
        }

        // add column objects
        configureColumn(columnType, isIndexed, columnCount);
        if (isIndexed) {
            populateDenseIndexerList();
        }

        // increment column count
        columnCount++;

        // extend columnTop list to make sure row cancel can work
        // need for setting correct top is hard to test without being able to read from table
        int columnIndex = columnCount - 1;
        columnTops.extendAndSet(columnIndex, txWriter.getTransientRowCount());

        // Set txn number in the column version file to mark the transaction where the column is added
        columnVersionWriter.upsertDefaultTxnName(columnIndex, columnNameTxn, txWriter.getLastPartitionTimestamp());

        // create column files
        if (txWriter.getTransientRowCount() > 0 || !PartitionBy.isPartitioned(partitionBy)) {
            try {
                openNewColumnFiles(columnName, isIndexed, indexValueBlockCapacity);
            } catch (CairoException e) {
                runFragile(RECOVER_FROM_COLUMN_OPEN_FAILURE, columnName, e);
            }
        }

        try {
            // open _meta file
            openMetaFile(ff, path, rootLen, metaMem);

            // remove _todo
            clearTodoLog();
        } catch (CairoException e) {
            throwDistressException(e);
        }

        bumpStructureVersion();

        metadata.addColumn(columnName, columnType, isIndexed, indexValueBlockCapacity, columnIndex);

        LOG.info().$("ADDED column '").utf8(columnName).$('[').$(ColumnType.nameOf(columnType)).$("], columnName txn ").$(columnNameTxn).$(" to ").$(path).$();
    }

    @Override
    public void addIndex(CharSequence columnName, int indexValueBlockSize) {
        assert indexValueBlockSize == Numbers.ceilPow2(indexValueBlockSize) : "power of 2 expected";

        checkDistressed();

        final int columnIndex = getColumnIndexQuiet(metaMem, columnName, columnCount);

        if (columnIndex == -1) {
            throw CairoException.nonCritical().put("column '").put(columnName).put("' does not exist");
        }

        commit();

        if (isColumnIndexed(metaMem, columnIndex)) {
            throw CairoException.nonCritical().put("already indexed [column=").put(columnName).put(']');
        }

        final int existingType = getColumnType(metaMem, columnIndex);
        LOG.info().$("adding index to '").utf8(columnName).$('[').$(ColumnType.nameOf(existingType)).$(", path=").$(path).I$();

        if (!ColumnType.isSymbol(existingType)) {
            LOG.error().$("cannot create index for [column='").utf8(columnName).$(", type=").$(ColumnType.nameOf(existingType)).$(", path=").$(path).I$();
            throw CairoException.nonCritical().put("cannot create index for [column='").put(columnName).put(", type=").put(ColumnType.nameOf(existingType)).put(", path=").put(path).put(']');
        }

        // create indexer
        final SymbolColumnIndexer indexer = new SymbolColumnIndexer(configuration);

        final long columnNameTxn = columnVersionWriter.getColumnNameTxn(txWriter.getLastPartitionTimestamp(), columnIndex);
        try {
            try {
                // edge cases here are:
                // column spans only part of table - e.g. it was added after table was created and populated
                // column has top value, e.g. does not span entire partition
                // to this end, we have a super-edge case:

                // This piece of code is unbelievably fragile!
                if (PartitionBy.isPartitioned(partitionBy)) {
                    // run indexer for the whole table
                    indexHistoricPartitions(indexer, columnName, indexValueBlockSize);
                    long timestamp = txWriter.getMaxTimestamp();
                    if (timestamp != Numbers.LONG_NaN) {
                        path.trimTo(rootLen);
                        setStateForTimestamp(path, timestamp);
                        // create index in last partition
                        indexLastPartition(indexer, columnName, columnNameTxn, columnIndex, indexValueBlockSize);
                    }
                } else {
                    setStateForTimestamp(path, 0);
                    // create index in last partition
                    indexLastPartition(indexer, columnName, columnNameTxn, columnIndex, indexValueBlockSize);
                }
            } finally {
                path.trimTo(rootLen);
            }
        } catch (Throwable e) {
            LOG.error().$("rolling back index created so far [path=").$(path).I$();
            removeIndexFiles(columnName, columnIndex);
            throw e;
        }

        // set index flag in metadata and  create new _meta.swp
        metaSwapIndex = copyMetadataAndSetIndexAttrs(columnIndex, META_FLAG_BIT_INDEXED, indexValueBlockSize);

        swapMetaFile(columnName);

        indexers.extendAndSet(columnIndex, indexer);
        populateDenseIndexerList();

        TableColumnMetadata columnMetadata = metadata.getColumnMetadata(columnIndex);
        columnMetadata.setIndexed(true);
        columnMetadata.setIndexValueBlockCapacity(indexValueBlockSize);

        LOG.info().$("ADDED index to '").utf8(columnName).$('[').$(ColumnType.nameOf(existingType)).$("]' to ").$(path).$();
    }

    public void addPhysicallyWrittenRows(long rows) {
        // maybe not thread safe but hey it's just a metric
        physicallyWrittenRowsSinceLastCommit.addAndGet(rows);
        metrics.tableWriter().addPhysicallyWrittenRows(rows);
    }

    public void apply(AbstractOperation operation, long seqTxn) {
        try {
            setSeqTxn(seqTxn);
            long txnBefore = getTxn();
            operation.apply(this, true);
            if (txnBefore == getTxn()) {
                // Commit to update seqTxn
                txWriter.commit(denseSymbolMapWriters);
            }
        } catch (CairoException ex) {
            // This is non-critical error, we can mark seqTxn as processed
            if (ex.isWALTolerable()) {
                try {
                    rollback(); // rollback in case on any dirty state
                    commitSeqTxn(seqTxn);
                } catch (Throwable th2) {
                    LOG.critical().$("could not rollback, table is distressed [table=").utf8(tableToken.getTableName()).$(", error=").$(th2).I$();
                }
            }
            throw ex;
        } catch (Throwable th) {
            try {
                rollback(); // rollback seqTxn
            } catch (Throwable th2) {
                LOG.critical().$("could not rollback, table is distressed [table=").utf8(tableToken.getTableName()).$(", error=").$(th2).I$();
            }
            throw th;
        }
    }

    @Override
    public long apply(AlterOperation alterOp, boolean contextAllowsAnyStructureChanges) throws AlterTableContextException {
        return alterOp.apply(this, contextAllowsAnyStructureChanges);
    }

    @Override
    public long apply(UpdateOperation operation) {
        return operation.apply(this, true);
    }

    @Override
    public AttachDetachStatus attachPartition(long timestamp) {
        // -1 means unknown size
        return attachPartition(timestamp, -1L);
    }

    /**
     * Attaches a partition to the table. If size is given, partition file data is not validated.
     *
     * @param timestamp     partition timestamp
     * @param partitionSize partition size in rows. Negative means unknown size.
     * @return attached status code
     */
    public AttachDetachStatus attachPartition(long timestamp, long partitionSize) {
        // Partitioned table must have a timestamp
        // SQL compiler will check that table has it
        assert metadata.getTimestampIndex() > -1;

        if (txWriter.attachedPartitionsContains(timestamp)) {
            LOG.info().$("partition is already attached [path=").$(path).I$();
            // TODO: potentially we can merge with existing data
            return AttachDetachStatus.ATTACH_ERR_PARTITION_EXISTS;
        }

        if (inTransaction()) {
            LOG.info().$("committing open transaction before applying attach partition command [table=").utf8(tableToken.getTableName())
                    .$(", partition=").$ts(timestamp).I$();
            commit();

            // Check that partition we're about to attach hasn't appeared after commit
            if (txWriter.attachedPartitionsContains(timestamp)) {
                LOG.info().$("partition is already attached [path=").$(path).I$();
                return AttachDetachStatus.ATTACH_ERR_PARTITION_EXISTS;
            }
        }

        // final name of partition folder after attach
        setPathForPartition(path.trimTo(rootLen), partitionBy, timestamp, false);
        TableUtils.txnPartitionConditionally(path, getTxn());
        path.$();

        if (ff.exists(path)) {
            // Very unlikely since txn is part of the folder name
            return AttachDetachStatus.ATTACH_ERR_DIR_EXISTS;
        }

        Path detachedPath = Path.PATH.get().of(configuration.getRoot()).concat(tableToken);
        setPathForPartition(detachedPath, partitionBy, timestamp, false);
        detachedPath.put(configuration.getAttachPartitionSuffix()).$();
        int detachedRootLen = detachedPath.length();
        boolean forceRenamePartitionDir = partitionSize < 0;

        boolean checkPassed = false;
        boolean isSoftLink;
        try {
            if (ff.exists(detachedPath)) {

                isSoftLink = ff.isSoftLink(detachedPath); // returns false regardless in Windows

                // detached metadata files validation
                CharSequence timestampColName = metadata.getColumnMetadata(metadata.getTimestampIndex()).getName();
                if (partitionSize > -1L) {
                    // read detachedMinTimestamp and detachedMaxTimestamp
                    readPartitionMinMax(ff, timestamp, detachedPath.trimTo(detachedRootLen), timestampColName, partitionSize);
                } else {
                    // read size, detachedMinTimestamp and detachedMaxTimestamp
                    partitionSize = readPartitionSizeMinMax(ff, timestamp, detachedPath.trimTo(detachedRootLen), timestampColName);
                }

                if (partitionSize < 1) {
                    return AttachDetachStatus.ATTACH_ERR_EMPTY_PARTITION;
                }

                if (forceRenamePartitionDir && !attachPrepare(timestamp, partitionSize, detachedPath, detachedRootLen)) {
                    attachValidateMetadata(partitionSize, detachedPath.trimTo(detachedRootLen), timestamp);
                }

                // main columnVersionWriter is now aligned with the detached partition values read from partition _cv file
                // in case of an error it has to be clean up

                if (forceRenamePartitionDir && configuration.attachPartitionCopy() && !isSoftLink) { // soft links are read-only, no copy involved
                    // Copy partition if configured to do so and it's not CSV import
                    if (ff.copyRecursive(detachedPath.trimTo(detachedRootLen), path, configuration.getMkDirMode()) == 0) {
                        LOG.info().$("copied partition dir [from=").$(detachedPath).$(", to=").$(path).I$();
                    } else {
                        LOG.error().$("could not copy [errno=").$(ff.errno()).$(", from=").$(detachedPath).$(", to=").$(path).I$();
                        return AttachDetachStatus.ATTACH_ERR_COPY;
                    }
                } else {
                    if (ff.rename(detachedPath.trimTo(detachedRootLen).$(), path) == FILES_RENAME_OK) {
                        LOG.info().$("renamed partition dir [from=").$(detachedPath).$(", to=").$(path).I$();
                    } else {
                        LOG.error().$("could not rename [errno=").$(ff.errno()).$(", from=").$(detachedPath).$(", to=").$(path).I$();
                        return AttachDetachStatus.ATTACH_ERR_RENAME;
                    }
                }

                checkPassed = true;
            } else {
                LOG.info().$("attach partition command failed, partition to attach does not exist [path=").$(detachedPath).I$();
                return AttachDetachStatus.ATTACH_ERR_MISSING_PARTITION;
            }
        } finally {
            path.trimTo(rootLen);
            if (!checkPassed) {
                columnVersionWriter.readUnsafe();
            }
        }

        try {
            // find out lo, hi ranges of partition attached as well as size
            assert timestamp <= attachMinTimestamp && attachMinTimestamp <= attachMaxTimestamp;
            long nextMinTimestamp = Math.min(attachMinTimestamp, txWriter.getMinTimestamp());
            long nextMaxTimestamp = Math.max(attachMaxTimestamp, txWriter.getMaxTimestamp());
            boolean appendPartitionAttached = size() == 0 || getPartitionLo(nextMaxTimestamp) > getPartitionLo(txWriter.getMaxTimestamp());

            txWriter.beginPartitionSizeUpdate();
            txWriter.updatePartitionSizeByTimestamp(timestamp, partitionSize, getTxn());
            txWriter.finishPartitionSizeUpdate(nextMinTimestamp, nextMaxTimestamp);
            if (isSoftLink) {
                txWriter.setPartitionReadOnlyByTimestamp(timestamp, true);
            }
            txWriter.bumpTruncateVersion();

            columnVersionWriter.commit();
            txWriter.setColumnVersion(columnVersionWriter.getVersion());
            txWriter.commit(denseSymbolMapWriters);

            LOG.info().$("partition attached [table=").utf8(tableToken.getTableName())
                    .$(", partition=").$ts(timestamp).I$();

            if (appendPartitionAttached) {
                LOG.info().$("switch partition after partition attach [tableName=").utf8(tableToken.getTableName())
                        .$(", partition=").$ts(timestamp).I$();
                freeColumns(true);
                configureAppendPosition();
            }
            return AttachDetachStatus.OK;
        } catch (Throwable e) {
            // This is pretty serious, after partition copied there are no OS operations to fail
            // Do full rollback to clean up the state
            LOG.critical().$("failed on attaching partition to the table and rolling back [tableName=").utf8(tableToken.getTableName())
                    .$(", error=").$(e).I$();
            rollback();
            throw e;
        }
    }

    @Override
    public void changeCacheFlag(int columnIndex, boolean cache) {
        checkDistressed();

        commit();

        final MapWriter symbolMapWriter = symbolMapWriters.getQuick(columnIndex);
        if (symbolMapWriter.isCached() != cache) {
            symbolMapWriter.updateCacheFlag(cache);
        } else {
            return;
        }
        updateMetaStructureVersion();
    }

    public boolean checkScoreboardHasReadersBeforeLastCommittedTxn() {
        long lastCommittedTxn = txWriter.getTxn();
        try {
            if (txnScoreboard.acquireTxn(lastCommittedTxn)) {
                txnScoreboard.releaseTxn(lastCommittedTxn);
            }
        } catch (CairoException ex) {
            // Scoreboard can be over allocated, don't stall writing because of that.
            // Schedule async purge and continue
            LOG.error().$("cannot lock last txn in scoreboard, partition purge will be scheduled [table=")
                    .utf8(tableToken.getTableName())
                    .$(", txn=").$(lastCommittedTxn)
                    .$(", error=").$(ex.getFlyweightMessage())
                    .$(", errno=").$(ex.getErrno()).I$();
        }

        return txnScoreboard.getMin() != lastCommittedTxn;
    }

    @Override
    public void close() {
        if (lifecycleManager.close() && isOpen()) {
            doClose(true);
        }
    }

    public void closeActivePartition(boolean truncate) {
        LOG.debug().$("closing last partition [table=").utf8(tableToken.getTableName()).I$();
        closeAppendMemoryTruncate(truncate);
        freeIndexers();
    }

    @Override
    public long commit() {
        return commit(0);
    }

    public void commitSeqTxn(long seqTxn) {
        txWriter.setSeqTxn(seqTxn);
        txWriter.commit(denseSymbolMapWriters);
    }

    public void commitSeqTxn() {
        txWriter.commit(denseSymbolMapWriters);
    }

    public long commitWalTransaction(
            @Transient Path walPath,
            boolean inOrder,
            long rowLo,
            long rowHi,
            long o3TimestampMin,
            long o3TimestampMax,
            SymbolMapDiffCursor mapDiffCursor,
            long seqTxn
    ) {
        if (inTransaction()) {
            // When writer is returned to pool, it should be rolled back. Having an open transaction is very suspicious.
            // Set the writer to distressed state and throw exception so that writer is re-created.
            distressed = true;
            throw CairoException.critical(0).put("cannot process WAL while in transaction");
        }

        physicallyWrittenRowsSinceLastCommit.set(0);
        txWriter.beginPartitionSizeUpdate();
        long commitToTimestamp = walTxnDetails.getCommitToTimestamp(seqTxn);

        if (commitToTimestamp != WalTxnDetails.FORCE_FULL_COMMIT) {
            // If committed to this timestamp, will it make any of the transactions fully committed?
            long canCommitToTxn = walTxnDetails.getFullyCommittedTxn(txWriter.getSeqTxn(), seqTxn, commitToTimestamp);
            if (canCommitToTxn <= txWriter.getSeqTxn()) {
                // no transactions will be fully committed anyway, copy to LAG without committing.
                commitToTimestamp = Long.MIN_VALUE;
            }
        }

        LOG.info().$("processing WAL [path=").$(walPath).$(", roLo=").$(rowLo)
                .$(", roHi=").$(rowHi)
                .$(", seqTxn=").$(seqTxn)
                .$(", tsMin=").$ts(o3TimestampMin).$(", tsMax=").$ts(o3TimestampMax)
                .$(", commitToTimestamp=").$ts(commitToTimestamp)
                .I$();

        final long committedRowCount = txWriter.getRowCount();
        long maxCommittedTimestamp = processWalBlock(walPath, metadata.getTimestampIndex(), inOrder, rowLo, rowHi, o3TimestampMin, o3TimestampMax, mapDiffCursor, commitToTimestamp);

        if (maxCommittedTimestamp != Long.MIN_VALUE) {
            // Useful for debugging
            // assert readTimestampRaw(txWriter.transientRowCount) == txWriter.getMaxTimestamp();

            final long rowsAdded = txWriter.getRowCount() - committedRowCount;

            updateIndexes();
            columnVersionWriter.commit();

            if (txWriter.getLagRowCount() == 0) {
                txWriter.setSeqTxn(seqTxn);
                txWriter.setLagTxnCount(0);
            } else {
                long committedTxn = walTxnDetails.getFullyCommittedTxn(txWriter.getSeqTxn(), seqTxn, maxCommittedTimestamp);
                txWriter.setSeqTxn(committedTxn);
                txWriter.setLagTxnCount((int) (seqTxn - committedTxn));
            }

            syncColumns();
            txWriter.setColumnVersion(columnVersionWriter.getVersion());
            txWriter.commit(denseSymbolMapWriters);

            // Bookmark masterRef to track how many rows is in uncommitted state
            committedMasterRef = masterRef;
            processPartitionRemoveCandidates();

            metrics.tableWriter().incrementCommits();
            metrics.tableWriter().addCommittedRows(rowsAdded);

            shrinkO3Mem();
            return rowsAdded;
        }

        // Nothing was committed to the table, only copied to LAG.
        // Keep in memory last committed seq txn, but do not write it to _txn file.
        txWriter.setLagTxnCount((int) (seqTxn - txWriter.getSeqTxn()));
        shrinkO3Mem();
        return 0L;
    }

    public void destroy() {
        // Closes all the files and makes this instance unusable e.g. it cannot return to the pool on close.
        LOG.info().$("closing table files [table=").utf8(tableToken.getTableName())
                .$(", dirName=").utf8(tableToken.getDirName()).I$();
        distressed = true;
        doClose(false);
    }

    public AttachDetachStatus detachPartition(long timestamp) {
        // Should be checked by SQL compiler
        assert metadata.getTimestampIndex() > -1;
        assert PartitionBy.isPartitioned(partitionBy);

        if (inTransaction()) {
            LOG.info()
                    .$("committing open transaction before applying detach partition command [table=")
                    .utf8(tableToken.getTableName())
                    .$(", partition=").$ts(timestamp)
                    .I$();
            commit();
        }

        int partitionIndex = txWriter.getPartitionIndex(timestamp);
        if (partitionIndex == -1) {
            assert !txWriter.attachedPartitionsContains(timestamp);
            return AttachDetachStatus.DETACH_ERR_MISSING_PARTITION;
        }

        long maxTimestamp = txWriter.getMaxTimestamp();
        if (timestamp == getPartitionLo(maxTimestamp)) {
            return AttachDetachStatus.DETACH_ERR_ACTIVE;
        }
        long minTimestamp = txWriter.getMinTimestamp();

        long partitionNameTxn = txWriter.getPartitionNameTxn(partitionIndex);
        Path detachedPath = Path.PATH.get();

        try {
            // path: partition folder to be detached
            setPathForPartition(path, rootLen, partitionBy, timestamp, partitionNameTxn);
            if (!ff.exists(path.$())) {
                LOG.error().$("partition folder does not exist [path=").$(path).I$();
                return AttachDetachStatus.DETACH_ERR_MISSING_PARTITION_DIR;
            }

            final int detachedPathLen;
            AttachDetachStatus attachDetachStatus;
            if (ff.isSoftLink(path)) {
                detachedPathLen = 0;
                attachDetachStatus = AttachDetachStatus.OK;
                LOG.info().$("detaching partition via unlink [path=").$(path).I$();
            } else {

                detachedPath.of(configuration.getRoot()).concat(tableToken.getDirName());
                int detachedRootLen = detachedPath.length();
                // detachedPath: detached partition folder
                if (!ff.exists(detachedPath.slash$())) {
                    // the detached and standard folders can have different roots
                    // (server.conf: cairo.sql.detached.root)
                    if (0 != ff.mkdirs(detachedPath, mkDirMode)) {
                        LOG.error().$("could no create detached partition folder [errno=").$(ff.errno())
                                .$(", path=").$(detachedPath).I$();
                        return AttachDetachStatus.DETACH_ERR_MKDIR;
                    }
                }
                setPathForPartition(detachedPath.trimTo(detachedRootLen), partitionBy, timestamp, false);
                detachedPath.put(DETACHED_DIR_MARKER).$();
                detachedPathLen = detachedPath.length();
                if (ff.exists(detachedPath)) {
                    LOG.error().$("detached partition folder already exist [path=").$(detachedPath).I$();
                    return AttachDetachStatus.DETACH_ERR_ALREADY_DETACHED;
                }

                // Hard link partition folder recursive to partition.detached
                if (ff.hardLinkDirRecursive(path, detachedPath, mkDirMode) != 0) {
                    if (ff.isCrossDeviceCopyError(ff.errno())) {
                        // Cross drive operation. Make full copy to another device.
                        if (ff.copyRecursive(path, detachedPath, mkDirMode) != 0) {
                            LOG.critical().$("could not copy detached partition [errno=").$(ff.errno())
                                    .$(", from=").$(path)
                                    .$(", to=").$(detachedPath)
                                    .I$();
                            return AttachDetachStatus.DETACH_ERR_COPY;
                        }
                    } else {
                        LOG.critical().$("could not create hard link to detached partition [errno=").$(ff.errno())
                                .$(", from=").$(path)
                                .$(", to=").$(detachedPath)
                                .I$();
                        return AttachDetachStatus.DETACH_ERR_HARD_LINK;
                    }
                }

                // copy _meta, _cv and _txn to partition.detached _meta, _cv and _txn
                other.of(path).trimTo(rootLen).concat(META_FILE_NAME).$(); // exists already checked
                detachedPath.trimTo(detachedPathLen).concat(META_FILE_NAME).$();

                attachDetachStatus = AttachDetachStatus.OK;
                if (-1 == copyOverwrite(detachedPath)) {
                    attachDetachStatus = AttachDetachStatus.DETACH_ERR_COPY_META;
                    LOG.critical().$("could not copy [errno=").$(ff.errno())
                            .$(", from=").$(other)
                            .$(", to=").$(detachedPath)
                            .I$();
                } else {
                    other.parent().concat(COLUMN_VERSION_FILE_NAME).$();
                    detachedPath.parent().concat(COLUMN_VERSION_FILE_NAME).$();
                    if (-1 == copyOverwrite(detachedPath)) {
                        attachDetachStatus = AttachDetachStatus.DETACH_ERR_COPY_META;
                        LOG.critical().$("could not copy [errno=").$(ff.errno())
                                .$(", from=").$(other)
                                .$(", to=").$(detachedPath)
                                .I$();
                    } else {
                        other.parent().concat(TXN_FILE_NAME).$();
                        detachedPath.parent().concat(TXN_FILE_NAME).$();
                        if (-1 == copyOverwrite(detachedPath)) {
                            attachDetachStatus = AttachDetachStatus.DETACH_ERR_COPY_META;
                            LOG.critical().$("could not copy [errno=").$(ff.errno())
                                    .$(", from=").$(other)
                                    .$(", to=").$(detachedPath)
                                    .I$();
                        }
                    }
                }
            }

            if (attachDetachStatus == AttachDetachStatus.OK) {
                // find out if we are removing min partition
                long nextMinTimestamp = minTimestamp;
                if (timestamp == txWriter.getPartitionTimestamp(0)) {
                    other.of(path).trimTo(rootLen);
                    nextMinTimestamp = readMinTimestamp(txWriter.getPartitionTimestamp(1));
                }

                // all good, commit
                txWriter.beginPartitionSizeUpdate();
                txWriter.removeAttachedPartitions(timestamp);
                txWriter.setMinTimestamp(nextMinTimestamp);
                txWriter.finishPartitionSizeUpdate(nextMinTimestamp, txWriter.getMaxTimestamp());
                txWriter.bumpTruncateVersion();

                columnVersionWriter.removePartition(timestamp);
                columnVersionWriter.commit();

                txWriter.setColumnVersion(columnVersionWriter.getVersion());
                txWriter.commit(denseSymbolMapWriters);
                // return at the end of the method after removing partition directory
            } else {
                // rollback detached copy
                detachedPath.trimTo(detachedPathLen).slash().$();
                if (ff.rmdir(detachedPath) != 0) {
                    LOG.error()
                            .$("could not rollback detached copy (rmdir) [errno=").$(ff.errno())
                            .$(", undo=").$(detachedPath)
                            .$(", original=").$(path)
                            .I$();
                }
                return attachDetachStatus;
            }
        } finally {
            path.trimTo(rootLen);
            other.trimTo(rootLen);
        }
        safeDeletePartitionDir(timestamp, partitionNameTxn);
        return AttachDetachStatus.OK;
    }

    @Override
    public void dropIndex(CharSequence columnName) {
        checkDistressed();

        final int columnIndex = getColumnIndexQuiet(metaMem, columnName, columnCount);
        if (columnIndex == -1) {
            throw CairoException.invalidMetadata("Column does not exist", columnName);
        }
        if (!isColumnIndexed(metaMem, columnIndex)) {
            // if a column is indexed, it is al so of type SYMBOL
            throw CairoException.invalidMetadata("Column is not indexed", columnName);
        }
        final int defaultIndexValueBlockSize = Numbers.ceilPow2(configuration.getIndexValueBlockSize());

        if (inTransaction()) {
            LOG.info()
                    .$("committing current transaction before DROP INDEX execution [txn=").$(txWriter.getTxn())
                    .$(", table=").utf8(tableToken.getTableName())
                    .$(", column=").utf8(columnName)
                    .I$();
            commit();
        }

        try {
            LOG.info().$("BEGIN DROP INDEX [txn=").$(txWriter.getTxn())
                    .$(", table=").utf8(tableToken.getTableName())
                    .$(", column=").utf8(columnName)
                    .I$();
            // drop index
            if (dropIndexOperator == null) {
                dropIndexOperator = new DropIndexOperator(configuration, messageBus, this, path, other, rootLen);
            }
            dropIndexOperator.executeDropIndex(columnName, columnIndex); // upserts column version in partitions
            // swap meta commit
            metaSwapIndex = copyMetadataAndSetIndexAttrs(columnIndex, META_FLAG_BIT_NOT_INDEXED, defaultIndexValueBlockSize);
            swapMetaFile(columnName); // bumps structure version, this is in effect a commit
            // refresh metadata
            TableColumnMetadata columnMetadata = metadata.getColumnMetadata(columnIndex);
            columnMetadata.setIndexed(false);
            columnMetadata.setIndexValueBlockCapacity(defaultIndexValueBlockSize);
            // remove indexer
            ColumnIndexer columnIndexer = indexers.getQuick(columnIndex);
            if (columnIndexer != null) {
                indexers.setQuick(columnIndex, null);
                Misc.free(columnIndexer);
                populateDenseIndexerList();
            }
            // purge old column versions
            dropIndexOperator.purgeOldColumnVersions();
            LOG.info().$("END DROP INDEX [txn=").$(txWriter.getTxn())
                    .$(", table=").utf8(tableToken.getTableName())
                    .$(", column=").utf8(columnName)
                    .I$();
        } catch (Throwable e) {
            throw CairoException.critical(0)
                    .put("Cannot DROP INDEX for [txn=").put(txWriter.getTxn())
                    .put(", table=").put(tableToken.getTableName())
                    .put(", column=").put(columnName)
                    .put("]: ").put(e.getMessage());
        }
    }

    public long getAppliedSeqTxn() {
        return txWriter.getSeqTxn() + txWriter.getLagTxnCount();
    }

    public int getColumnCount() {
        return columns.size();
    }

    public int getColumnIndex(CharSequence name) {
        int index = metadata.getColumnIndexQuiet(name);
        if (index > -1) {
            return index;
        }
        throw CairoException.critical(0).put("column '").put(name).put("' does not exist");
    }

    public long getColumnNameTxn(long partitionTimestamp, int columnIndex) {
        return columnVersionWriter.getColumnNameTxn(partitionTimestamp, columnIndex);
    }

    public long getColumnTop(long partitionTimestamp, int columnIndex, long defaultValue) {
        long colTop = columnVersionWriter.getColumnTop(partitionTimestamp, columnIndex);
        return colTop > -1L ? colTop : defaultValue;
    }

    @TestOnly
    public ObjList<MapWriter> getDenseSymbolMapWriters() {
        return denseSymbolMapWriters;
    }

    public String getDesignatedTimestampColumnName() {
        return designatedTimestampColumnName;
    }

    public FilesFacade getFilesFacade() {
        return ff;
    }

    public long getMaxTimestamp() {
        return txWriter.getMaxTimestamp();
    }

    @Override
    public long getMetaMaxUncommittedRows() {
        return metadata.getMaxUncommittedRows();
    }

    @Override
    public TableRecordMetadata getMetadata() {
        return metadata;
    }

    public long getO3RowCount() {
        return hasO3() ? getO3RowCount0() : 0L;
    }

    @Override
    public int getPartitionBy() {
        return partitionBy;
    }

    public int getPartitionCount() {
        return txWriter.getPartitionCount();
    }

    public long getPartitionNameTxn(int partitionIndex) {
        return txWriter.getPartitionNameTxn(partitionIndex);
    }

    public long getPartitionSize(int partitionIndex) {
        if (partitionIndex == txWriter.getPartitionCount() - 1 || !PartitionBy.isPartitioned(partitionBy)) {
            return txWriter.getTransientRowCount();
        }
        return txWriter.getPartitionSize(partitionIndex);
    }

    public long getPartitionTimestamp(int partitionIndex) {
        return txWriter.getPartitionTimestamp(partitionIndex);
    }

    public long getPhysicallyWrittenRowsSinceLastCommit() {
        return physicallyWrittenRowsSinceLastCommit.get();
    }

    public long getRowCount() {
        return txWriter.getRowCount();
    }

    public long getSeqTxn() {
        return txWriter.getSeqTxn();
    }

    public MemoryMA getStorageColumn(int index) {
        return columns.getQuick(index);
    }

    @Override
    public long getStructureVersion() {
        return txWriter.getStructureVersion();
    }

    @Override
    public int getSymbolCountWatermark(int columnIndex) {
        // We don't need the watermark for non-WAL tables.
        return -1;
    }

    public int getSymbolIndexNoTransientCountUpdate(int columnIndex, CharSequence symValue) {
        return symbolMapWriters.getQuick(columnIndex).put(symValue, SymbolValueCountCollector.NOOP);
    }

    public MapWriter getSymbolMapWriter(int columnIndex) {
        return symbolMapWriters.getQuick(columnIndex);
    }

    @Override
    public TableToken getTableToken() {
        return tableToken;
    }

    public long getTransientRowCount() {
        return txWriter.getTransientRowCount();
    }

    public long getTruncateVersion() {
        return txWriter.getTruncateVersion();
    }

    @TestOnly
    public TxWriter getTxWriter() {
        return txWriter;
    }

    public long getTxn() {
        return txWriter.getTxn();
    }

    public TxnScoreboard getTxnScoreboard() {
        return txnScoreboard;
    }

    @Override
    public long getUncommittedRowCount() {
        return (masterRef - committedMasterRef) >> 1;
    }

    @Override
    public UpdateOperator getUpdateOperator() {
        if (updateOperatorImpl == null) {
            updateOperatorImpl = new UpdateOperatorImpl(configuration, messageBus, this, path, rootLen);
        }
        return updateOperatorImpl;
    }

    public WalTxnDetails getWalTnxDetails() {
        return walTxnDetails;
    }

    public boolean hasO3() {
        return o3MasterRef > -1;
    }

    @Override
    public void ic(long o3MaxLag) {
        commit(o3MaxLag);
    }

    @Override
    public void ic() {
        commit(metadata.getO3MaxLag());
    }

    public boolean inTransaction() {
        return txWriter != null && (txWriter.inTransaction() || hasO3() || columnVersionWriter.hasChanges());
    }

    public boolean isOpen() {
        return tempMem16b != 0;
    }

    public boolean isPartitionReadOnly(int partitionIndex) {
        return txWriter.isPartitionReadOnly(partitionIndex);
    }

    public boolean isSymbolMapWriterCached(int columnIndex) {
        return symbolMapWriters.getQuick(columnIndex).isCached();
    }

    public void markSeqTxnCommitted(long seqTxn) {
        setSeqTxn(seqTxn);
        txWriter.commit(denseSymbolMapWriters);
    }

    @Override
    public Row newRow() {
        return newRow(0L);
    }

    @Override
    public Row newRow(long timestamp) {
        switch (rowAction) {
            case ROW_ACTION_OPEN_PARTITION:

                if (timestamp < Timestamps.O3_MIN_TS) {
                    throw CairoException.nonCritical().put("timestamp before 1970-01-01 is not allowed");
                }

                if (txWriter.getMaxTimestamp() == Long.MIN_VALUE) {
                    txWriter.setMinTimestamp(timestamp);
                    openFirstPartition(timestamp);
                }
                // fall thru

                rowAction = ROW_ACTION_SWITCH_PARTITION;

            default: // switch partition
                bumpMasterRef();
                if (timestamp > partitionTimestampHi || timestamp < txWriter.getMaxTimestamp()) {
                    if (timestamp < txWriter.getMaxTimestamp()) {
                        return newRowO3(timestamp);
                    }

                    if (timestamp > partitionTimestampHi && PartitionBy.isPartitioned(partitionBy)) {
                        switchPartition(timestamp);
                    }
                }
                if (lastOpenPartitionIsReadOnly) {
                    masterRef--;
                    noOpRowCount++;
                    return NOOP_ROW;
                }
                updateMaxTimestamp(timestamp);
                break;
            case ROW_ACTION_NO_PARTITION:

                if (timestamp < Timestamps.O3_MIN_TS) {
                    throw CairoException.nonCritical().put("timestamp before 1970-01-01 is not allowed");
                }

                if (timestamp < txWriter.getMaxTimestamp()) {
                    throw CairoException.nonCritical().put("Cannot insert rows out of order to non-partitioned table. Table=").put(path);
                }

                bumpMasterRef();
                updateMaxTimestamp(timestamp);
                break;
            case ROW_ACTION_NO_TIMESTAMP:
                bumpMasterRef();
                break;
            case ROW_ACTION_O3:
                bumpMasterRef();
                o3TimestampSetter(timestamp);
                return row;
        }
        txWriter.append();
        return row;
    }

    public void o3BumpErrorCount() {
        o3ErrorCount.incrementAndGet();
    }

    public void openLastPartition() {
        try {
            openPartition(txWriter.getLastPartitionTimestamp());
            setAppendPosition(txWriter.getTransientRowCount(), false);
        } catch (Throwable e) {
            freeColumns(false);
            throw e;
        }
    }

    public void processCommandQueue(TableWriterTask cmd, Sequence commandSubSeq, long cursor, boolean contextAllowsAnyStructureChanges) {
        if (cmd.getTableId() == getMetadata().getTableId()) {
            switch (cmd.getType()) {
                case CMD_ALTER_TABLE:
                    processAsyncWriterCommand(alterOp, cmd, cursor, commandSubSeq, contextAllowsAnyStructureChanges);
                    break;
                case CMD_UPDATE_TABLE:
                    processAsyncWriterCommand(cmd.getAsyncWriterCommand(), cmd, cursor, commandSubSeq, false);
                    break;
                default:
                    LOG.error().$("unknown TableWriterTask type, ignored: ").$(cmd.getType()).$();
                    // Don't block the queue even if command is unknown
                    commandSubSeq.done(cursor);
                    break;
            }
        } else {
            LOG.info()
                    .$("not my command [cmdTableId=").$(cmd.getTableId())
                    .$(", cmdTableName=").$(cmd.getTableToken())
                    .$(", myTableId=").$(getMetadata().getTableId())
                    .$(", myTableName=").utf8(tableToken.getTableName())
                    .I$();
            commandSubSeq.done(cursor);
<<<<<<< HEAD
=======
        }
    }

    public long processWalBlock(
            @Transient Path walPath,
            int timestampIndex,
            boolean ordered,
            long rowLo,
            long rowHi,
            final long o3TimestampMin,
            final long o3TimestampMax,
            SymbolMapDiffCursor mapDiffCursor,
            long commitToTimestamp
    ) {
        int walRootPathLen = walPath.length();
        long maxTimestamp = txWriter.getMaxTimestamp();
        if (isLastPartitionClosed()) {
            if (txWriter.getPartitionCount() == 0 && txWriter.getLagRowCount() == 0) {
                // The table is empty, last partition does not exist
                // WAL processing needs last partition to store LAG data
                // Create artificial partition at the point of o3TimestampMin.
                openPartition(o3TimestampMin);
                txWriter.setMaxTimestamp(o3TimestampMin);
                // Add the partition to the list of partitions with 0 size.
                txWriter.updatePartitionSizeByTimestamp(o3TimestampMin, 0, txWriter.getTxn() - 1);
            } else {
                throw CairoException.critical(0).put("system error, cannot resolve WAL table last partition [path=")
                        .put(path).put(']');
            }
        }

        assert maxTimestamp == Long.MIN_VALUE ||
                partitionFloorMethod.floor(partitionTimestampHi) == partitionFloorMethod.floor(txWriter.maxTimestamp);

        lastPartitionTimestamp = partitionFloorMethod.floor(partitionTimestampHi);

        try {
            final long maxLagRows = getMaxWalSquashRows();
            final long walLagMaxTimestampBefore = txWriter.getLagMaxTimestamp();
            mmapWalColumns(walPath, timestampIndex, rowLo, rowHi);
            final long newMinLagTs = Math.min(o3TimestampMin, txWriter.getLagMinTimestamp());
            long initialPartitionTimestampHi = partitionTimestampHi;
            long commitMaxTimestamp, commitMinTimestamp;

            long walLagRowCount = txWriter.getLagRowCount();
            long o3Hi = rowHi;
            try {
                long o3Lo = rowLo;
                long commitRowCount = rowHi - rowLo;
                final boolean copiedToMemory;

                long totalUncommitted = walLagRowCount + commitRowCount;
                boolean copyToLagOnly = commitToTimestamp < newMinLagTs
                        || (commitToTimestamp != WalTxnDetails.FORCE_FULL_COMMIT && totalUncommitted < metadata.getMaxUncommittedRows());

                if (copyToLagOnly && totalUncommitted <= maxLagRows) {
                    o3Columns = remapWalSymbols(mapDiffCursor, rowLo, rowHi, walPath, 0);

                    // Don't commit anything, move everything to memory instead.
                    // This usually happens when WAL transactions are very small, so it's faster
                    // to squash several of them together before writing anything to disk.
                    LOG.debug().$("all WAL rows copied to LAG [table=").$(tableToken).I$();
                    // This will copy data from mmap files to memory.
                    // Symbols are already mapped to the correct destination.
                    o3ShiftLagRowsUp(timestampIndex, o3Hi - o3Lo, o3Lo, walLagRowCount, true, this.o3MoveWalFromFilesToLastPartitionRef);
                    walLagRowCount += commitRowCount;
                    txWriter.setLagRowCount((int) walLagRowCount);
                    txWriter.setLagOrdered(txWriter.isLagOrdered() && ordered && walLagMaxTimestampBefore <= o3TimestampMin);
                    txWriter.setLagMinTimestamp(newMinLagTs);
                    txWriter.setLagMaxTimestamp(Math.max(o3TimestampMax, txWriter.getLagMaxTimestamp()));

                    // Try to fast apply records from LAG to last partition which are before commitToTimestamp
                    return applyFromWalLagToLastPartition(commitToTimestamp);
                }

                // Try to fast apply records from LAG to last partition which are before o3TimestampMin and commitToTimestamp.
                // This application will not include the current transaction data, only what's already in WAL lag.
                if (applyFromWalLagToLastPartition(Math.min(o3TimestampMin, commitToTimestamp)) != Long.MIN_VALUE) {
                    walLagRowCount = txWriter.getLagRowCount();
                    totalUncommitted = walLagRowCount + commitRowCount;
                }

                // Re-valuate WAL lag min/max with impact of the current transaction.
                txWriter.setLagMinTimestamp(Math.min(o3TimestampMin, txWriter.getLagMinTimestamp()));
                txWriter.setLagMaxTimestamp(Math.max(o3TimestampMax, txWriter.getLagMaxTimestamp()));
                boolean needsOrdering = !ordered || walLagRowCount > 0;

                long timestampAddr;
                MemoryCR walTimestampColumn = walMappedColumns.getQuick(getPrimaryColumnIndex(timestampIndex));
                if (needsOrdering) {
                    LOG.info().$("sorting WAL [table=").$(tableToken)
                            .$(", ordered=").$(ordered)
                            .$(", lagRowCount=").$(walLagRowCount)
                            .$(", walRowLo=").$(rowLo)
                            .$(", walRowHi=").$(rowHi).I$();

                    o3Columns = remapWalSymbols(mapDiffCursor, rowLo, rowHi, walPath, 0);
                    final long timestampMemorySize = totalUncommitted << 4;
                    o3TimestampMem.jumpTo(timestampMemorySize);
                    o3TimestampMemCpy.jumpTo(timestampMemorySize);

                    MemoryMA timestampColumn = columns.get(getPrimaryColumnIndex(timestampIndex));
                    final long tsLagOffset = txWriter.getTransientRowCount() << 3;
                    final long tsLagSize = walLagRowCount << 3;
                    final long tsLagBufferAddr = mapAppendColumnBuffer(timestampColumn, tsLagOffset, tsLagSize, false);
                    final long mappedTimestampIndexAddr = walTimestampColumn.addressOf(rowLo << 4);

                    timestampAddr = o3TimestampMem.getAddress();
                    Vect.radixSortABLongIndexAsc(
                            Math.abs(tsLagBufferAddr),
                            walLagRowCount,
                            mappedTimestampIndexAddr,
                            commitRowCount,
                            timestampAddr,
                            o3TimestampMemCpy.addressOf(0)
                    );
                    mapAppendColumnBufferRelease(tsLagBufferAddr, tsLagOffset, tsLagSize);
                    o3MergeIntoLag(timestampAddr, walLagRowCount, rowLo, rowHi, timestampIndex);

                    // Sorted data is now sorted in memory copy of the data from mmap files
                    // Row indexes start from 0, not rowLo
                    o3Hi = totalUncommitted;
                    o3Lo = 0L;
                    walLagRowCount = 0L;
                    o3Columns = o3MemColumns;
                    copiedToMemory = true;
                } else {
                    o3Columns = remapWalSymbols(mapDiffCursor, rowLo, rowHi, walPath, rowLo);
                    timestampAddr = walTimestampColumn.addressOf(0);
                    copiedToMemory = false;
                }

                if (commitToTimestamp < txWriter.getLagMaxTimestamp() && maxLagRows > 0) {
                    final long lagThresholdRow = 1 + Vect.boundedBinarySearchIndexT(
                            timestampAddr,
                            commitToTimestamp,
                            o3Lo,
                            o3Hi - 1,
                            BinarySearch.SCAN_DOWN
                    );

                    final boolean lagTrimmedToMax = o3Hi - lagThresholdRow > maxLagRows;
                    walLagRowCount = lagTrimmedToMax ? maxLagRows : o3Hi - lagThresholdRow;
                    assert walLagRowCount > 0 && walLagRowCount < o3Hi - o3Lo;

                    o3Hi -= walLagRowCount;
                    commitMaxTimestamp = getTimestampIndexValue(timestampAddr, o3Hi - 1);
                    commitMinTimestamp = txWriter.getLagMinTimestamp();

                    // Assert that LAG row count is calculated correctly.
                    // If lag is not trimmed, timestamp at o3Hi must be the last point <= commitToTimestamp
                    assert lagTrimmedToMax ||
                            (commitMaxTimestamp <= commitToTimestamp
                                    && commitToTimestamp < getTimestampIndexValue(timestampAddr, o3Hi))
                            : "commit lag calculation error";

                    // If lag is trimmed, timestamp at o3Hi must > commitToTimestamp
                    assert !lagTrimmedToMax || commitMaxTimestamp > commitToTimestamp : "commit lag calculation error 2";

                    txWriter.setLagMinTimestamp(getTimestampIndexValue(timestampAddr, o3Hi));

                    LOG.debug().$("committing WAL with LAG [table=").$(tableToken)
                            .$(", lagRowCount=").$(walLagRowCount)
                            .$(", rowLo=").$(o3Lo)
                            .$(", rowHi=").$(o3Hi).I$();

                    // walLagMaxTimestamp is already set to the max of all WAL segments
                } else {
                    // Commit everything.
                    walLagRowCount = 0;
                    commitMinTimestamp = txWriter.getLagMinTimestamp();
                    commitMaxTimestamp = txWriter.getLagMaxTimestamp();
                    txWriter.setLagMinTimestamp(Long.MAX_VALUE);
                    txWriter.setLagMaxTimestamp(Long.MIN_VALUE);
                }

                o3RowCount = o3Hi - o3Lo + walLagRowCount;

                // Now that everything from WAL lag is in memory or in WAL columns,
                // we can remove artificial 0 length partition created to store lag when table did not have any partitions
                if (txWriter.getRowCount() == 0 && txWriter.getPartitionCount() == 1 && txWriter.getPartitionSize(0) == 0) {
                    txWriter.setMaxTimestamp(Long.MIN_VALUE);
                    lastPartitionTimestamp = Long.MIN_VALUE;
                    closeActivePartition(false);
                    partitionTimestampHi = Long.MIN_VALUE;
                    long partitionTimestamp = txWriter.getPartitionTimestamp(0);
                    long partitionNameTxn = txWriter.getPartitionNameTxnByIndex(0);
                    txWriter.removeAttachedPartitions(partitionTimestamp);
                    safeDeletePartitionDir(partitionTimestamp, partitionNameTxn);
                }

                // Real data writing into table happens here.
                // Everything above it is to figure out how much data to write now,
                // map symbols and sort data if necessary.
                processO3Block(
                        walLagRowCount,
                        timestampIndex,
                        timestampAddr,
                        o3Hi,
                        commitMinTimestamp,
                        commitMaxTimestamp,
                        copiedToMemory,
                        o3Lo
                );

                txWriter.setLagOrdered(true);
                txWriter.setLagRowCount((int) walLagRowCount);

                finishO3Commit(initialPartitionTimestampHi);
                if (walLagRowCount > 0) {
                    LOG.info().$("moving rows to LAG [table=").$(tableToken)
                            .$(", lagRowCount=").$(walLagRowCount)
                            .$(", partitionTimestampHi=").$ts(partitionTimestampHi).I$();
                    o3ShiftLagRowsUp(timestampIndex, walLagRowCount, o3Hi, 0L, false, o3MoveWalFromFilesToLastPartitionRef);
                }
            } finally {
                finishO3Append(walLagRowCount);
                o3Columns = o3MemColumns;
            }

            return commitMaxTimestamp;
        } finally {
            walPath.trimTo(walRootPathLen);
            closeWalColumns();
        }
    }

    public long processWalData(
            @Transient Path walPath,
            boolean inOrder,
            long rowLo,
            long rowHi,
            long o3TimestampMin,
            long o3TimestampMax,
            SymbolMapDiffCursor mapDiffCursor,
            long seqTxn
    ) {
        if (inTransaction()) {
            // When writer is returned to pool, it should be rolled back. Having an open transaction is very suspicious.
            // Set the writer to distressed state and throw exception so that writer is re-created.
            distressed = true;
            throw CairoException.critical(0).put("cannot process WAL while in transaction");
        }

        physicallyWrittenRowsSinceLastCommit.set(0);
        txWriter.beginPartitionSizeUpdate();
        long commitToTimestamp = walTxnDetails.getCommitToTimestamp(seqTxn);

        if (commitToTimestamp != WalTxnDetails.FORCE_FULL_COMMIT) {
            // If committed to this timestamp, will it make any of the transactions fully committed?
            long canCommitToTxn = walTxnDetails.getFullyCommittedTxn(txWriter.getSeqTxn(), seqTxn, commitToTimestamp);
            if (canCommitToTxn <= txWriter.getSeqTxn()) {
                // no transactions will be fully committed anyway, copy to LAG without committing.
                commitToTimestamp = Long.MIN_VALUE;
            }
        }

        LOG.info().$("processing WAL [path=").$(walPath).$(", roLo=").$(rowLo)
                .$(", roHi=").$(rowHi)
                .$(", seqTxn=").$(seqTxn)
                .$(", tsMin=").$ts(o3TimestampMin).$(", tsMax=").$ts(o3TimestampMax)
                .$(", commitToTimestamp=").$ts(commitToTimestamp)
                .I$();

        final long committedRowCount = txWriter.getRowCount();
        long maxCommittedTimestamp = processWalBlock(walPath, metadata.getTimestampIndex(), inOrder, rowLo, rowHi, o3TimestampMin, o3TimestampMax, mapDiffCursor, commitToTimestamp);

        if (maxCommittedTimestamp != Long.MIN_VALUE) {
            // Useful for debugging
            // assert readTimestampRaw(txWriter.transientRowCount) == txWriter.getMaxTimestamp();

            final long rowsAdded = txWriter.getRowCount() - committedRowCount;

            updateIndexes();
            columnVersionWriter.commit();

            if (txWriter.getLagRowCount() == 0) {
                txWriter.setSeqTxn(seqTxn);
                txWriter.setLagTxnCount(0);
            } else {
                long committedTxn = walTxnDetails.getFullyCommittedTxn(txWriter.getSeqTxn(), seqTxn, maxCommittedTimestamp);
                txWriter.setSeqTxn(committedTxn);
                txWriter.setLagTxnCount((int) (seqTxn - committedTxn));
            }

            txWriter.setColumnVersion(columnVersionWriter.getVersion());
            txWriter.commit(defaultCommitMode, denseSymbolMapWriters);

            // Bookmark masterRef to track how many rows is in uncommitted state
            committedMasterRef = masterRef;
            processPartitionRemoveCandidates();

            metrics.tableWriter().incrementCommits();
            metrics.tableWriter().addCommittedRows(rowsAdded);

            shrinkO3Mem();

            if (commitListener != null) {
                commitListener.onCommit(txWriter.getTxn(), rowsAdded);
            }
            return rowsAdded;
>>>>>>> cee6468b
        }
    }

    public void publishAsyncWriterCommand(AsyncWriterCommand asyncWriterCommand) {
        while (true) {
            long seq = commandPubSeq.next();
            if (seq > -1) {
                TableWriterTask task = commandQueue.get(seq);
                asyncWriterCommand.serialize(task);
                commandPubSeq.done(seq);
                return;
            } else if (seq == -1) {
                throw CairoException.nonCritical().put("could not publish, command queue is full [table=").put(tableToken.getTableName()).put(']');
            }
            Os.pause();
        }
    }

    public void readWalTxnDetails(TransactionLogCursor transactionLogCursor) {
        if (walTxnDetails == null) {
            // Lazy creation
            walTxnDetails = new WalTxnDetails(ff);
        }

        long appliedSeqTxn = txWriter.getSeqTxn();
        transactionLogCursor.setPosition(Math.max(appliedSeqTxn, walTxnDetails.getLastSeqTxn()));
        walTxnDetails.readObservableTxnMeta(other, transactionLogCursor, rootLen, appliedSeqTxn, txWriter.getMaxTimestamp());
    }

    /**
     * Truncates table partitions leaving symbol files.
     * Used for truncate without holding Read lock on the table like in case of WAL tables.
     * This method leaves symbol files intact.
     */
    public final void removeAllPartitions() {
        if (size() == 0) {
            return;
        }

        if (partitionBy == PartitionBy.NONE) {
            throw CairoException.critical(0).put("cannot remove partitions from non-partitioned table");
        }

        // Remove all partitions from txn file, column version file.
        txWriter.beginPartitionSizeUpdate();

        closeActivePartition(false);
        for (int i = txWriter.getPartitionCount() - 1; i > -1L; i--) {
            long timestamp = txWriter.getPartitionTimestamp(i);
            long partitionTxn = txWriter.getPartitionNameTxn(i);
            partitionRemoveCandidates.add(timestamp, partitionTxn);
        }

        columnVersionWriter.truncate();
        columnTops.zero(0);
        txWriter.removeAllPartitions();
        columnVersionWriter.commit();
        txWriter.setColumnVersion(columnVersionWriter.getVersion());
        txWriter.commit(denseSymbolMapWriters);
        rowAction = ROW_ACTION_OPEN_PARTITION;

        closeActivePartition(false);
        processPartitionRemoveCandidates();

        LOG.info().$("removed all partitions (soft truncated) [name=").utf8(tableToken.getTableName()).I$();
    }

    @Override
    public void removeColumn(CharSequence name) {
        assert txWriter.getLagRowCount() == 0;

        checkDistressed();
        checkColumnName(name);

        final int index = getColumnIndex(name);
        final int type = metadata.getColumnType(index);

        LOG.info().$("removing [column=").utf8(name).$(", path=").utf8(path).I$();

        // check if we are moving timestamp from a partitioned table
        final int timestampIndex = metaMem.getInt(META_OFFSET_TIMESTAMP_INDEX);
        boolean timestamp = (index == timestampIndex);

        if (timestamp && PartitionBy.isPartitioned(partitionBy)) {
            throw CairoException.nonCritical().put("Cannot remove timestamp from partitioned table");
        }

        commit();

        metaSwapIndex = removeColumnFromMeta(index);

        // close _meta so we can rename it
        metaMem.close();

        // rename _meta to _meta.prev
        renameMetaToMetaPrev(name);

        // after we moved _meta to _meta.prev
        // we have to have _todo to restore _meta should anything go wrong
        writeRestoreMetaTodo(name);

        // rename _meta.swp to _meta
        renameSwapMetaToMeta(name);

        // remove column objects
        removeColumn(index);

        // remove symbol map writer or entry for such
        removeSymbolMapWriter(index);

        // reset timestamp limits
        if (timestamp) {
            txWriter.resetTimestamp();
            timestampSetter = value -> {
            };
        }

        try {
            // open _meta file
            openMetaFile(ff, path, rootLen, metaMem);

            // remove _todo
            clearTodoLog();

            // remove column files has to be done after _todo is removed
            removeColumnFiles(name, index, type);
        } catch (CairoException e) {
            throwDistressException(e);
        }

        bumpStructureVersion();

        metadata.removeColumn(index);
        if (timestamp) {
            metadata.clearTimestampIndex();
        }

        LOG.info().$("REMOVED column '").utf8(name).$('[').$(ColumnType.nameOf(type)).$("]' from ").$(path).$();
    }

    @Override
    public boolean removePartition(long timestamp) {
        if (!PartitionBy.isPartitioned(partitionBy)) {
            return false;
        }

        // commit changes, there may be uncommitted rows of any partition
        commit();

        final long minTimestamp = txWriter.getMinTimestamp(); // partition min timestamp
        final long maxTimestamp = txWriter.getMaxTimestamp(); // partition max timestamp

        timestamp = getPartitionLo(timestamp);
        final int index = txWriter.getPartitionIndex(timestamp);
        if (index < 0) {
            LOG.error().$("partition is already removed [path=").utf8(path).$(", partitionTimestamp=").$ts(timestamp).I$();
            return false;
        }

        final long partitionNameTxn = txWriter.getPartitionNameTxnByPartitionTimestamp(timestamp);

        if (timestamp == getPartitionLo(maxTimestamp)) {

            // removing active partition

            // calculate new transient row count, min/max timestamps and find the partition to open next
            final long nextMaxTimestamp;
            final long newTransientRowCount;
            final long prevTimestamp;
            if (index == 0) {
                nextMaxTimestamp = Long.MIN_VALUE;
                newTransientRowCount = 0L;
                prevTimestamp = 0L; // meaningless
            } else {
                final int prevIndex = index - 1;
                prevTimestamp = txWriter.getPartitionTimestamp(prevIndex);
                newTransientRowCount = txWriter.getPartitionSize(prevIndex);
                try {
                    setPathForPartition(path.trimTo(rootLen), partitionBy, prevTimestamp, false);
                    TableUtils.txnPartitionConditionally(path, txWriter.getPartitionNameTxn(prevIndex));
                    readPartitionMinMax(ff, prevTimestamp, path, metadata.getColumnName(metadata.getTimestampIndex()), newTransientRowCount);
                    nextMaxTimestamp = attachMaxTimestamp;
                } finally {
                    path.trimTo(rootLen);
                }
            }

            columnVersionWriter.removePartition(timestamp);
            txWriter.beginPartitionSizeUpdate();
            txWriter.removeAttachedPartitions(timestamp);
            txWriter.finishPartitionSizeUpdate(index == 0 ? Long.MAX_VALUE : txWriter.getMinTimestamp(), nextMaxTimestamp);
            txWriter.bumpTruncateVersion();

            columnVersionWriter.commit();
            txWriter.setColumnVersion(columnVersionWriter.getVersion());
            txWriter.commit(denseSymbolMapWriters);

            // No need to truncate before, files to be deleted.
            closeActivePartition(false);

            if (index != 0) {
                openPartition(prevTimestamp);
                setAppendPosition(newTransientRowCount, false);
            } else {
                rowAction = ROW_ACTION_OPEN_PARTITION;
            }
        } else {

            // when we want to delete first partition we must find out minTimestamp from
            // next partition if it exists, or next partition, and so on
            //
            // when somebody removed data directories manually and then attempts to tidy
            // up metadata with logical partition delete we have to uphold the effort and
            // re-compute table size and its minTimestamp from what remains on disk

            // find out if we are removing min partition
            long nextMinTimestamp = minTimestamp;
            if (timestamp == txWriter.getPartitionTimestamp(0)) {
                nextMinTimestamp = readMinTimestamp(txWriter.getPartitionTimestamp(1));
            }

            columnVersionWriter.removePartition(timestamp);

            txWriter.beginPartitionSizeUpdate();
            txWriter.removeAttachedPartitions(timestamp);
            txWriter.setMinTimestamp(nextMinTimestamp);
            txWriter.finishPartitionSizeUpdate(nextMinTimestamp, txWriter.getMaxTimestamp());
            txWriter.bumpTruncateVersion();

            columnVersionWriter.commit();
            txWriter.setColumnVersion(columnVersionWriter.getVersion());
            txWriter.commit(denseSymbolMapWriters);
        }

        // Call O3 methods to remove check TxnScoreboard and remove partition directly
        safeDeletePartitionDir(timestamp, partitionNameTxn);
        return true;
    }

    @Override
    public void renameColumn(CharSequence currentName, CharSequence newName) {
        checkDistressed();
        checkColumnName(newName);

        final int index = getColumnIndex(currentName);
        final int type = metadata.getColumnType(index);

        LOG.info().$("renaming column '").utf8(currentName).$('[').$(ColumnType.nameOf(type)).$("]' to '").utf8(newName).$("' in ").$(path).$();

        commit();

        this.metaSwapIndex = renameColumnFromMeta(index, newName);

        // close _meta so we can rename it
        metaMem.close();

        // rename _meta to _meta.prev
        renameMetaToMetaPrev(currentName);

        // after we moved _meta to _meta.prev
        // we have to have _todo to restore _meta should anything go wrong
        writeRestoreMetaTodo(currentName);

        // rename _meta.swp to _meta
        renameSwapMetaToMeta(currentName);

        try {
            // open _meta file
            openMetaFile(ff, path, rootLen, metaMem);

            // remove _todo
            clearTodoLog();

            // rename column files has to be done after _todo is removed
            renameColumnFiles(currentName, index, newName, type);
        } catch (CairoException e) {
            throwDistressException(e);
        }

        bumpStructureVersion();

        metadata.renameColumn(currentName, newName);

        if (index == metadata.getTimestampIndex()) {
            designatedTimestampColumnName = Chars.toString(newName);
        }

        LOG.info().$("RENAMED column '").utf8(currentName).$("' to '").utf8(newName).$("' from ").$(path).$();
    }

    @Override
    public void rollback() {
        checkDistressed();
        if (o3InError || inTransaction()) {
            try {
                LOG.info().$("tx rollback [name=").utf8(tableToken.getTableName()).I$();
                partitionRemoveCandidates.clear();
                o3CommitBatchTimestampMin = Long.MAX_VALUE;
                if ((masterRef & 1) != 0) {
                    masterRef++;
                }
                freeColumns(false);
                txWriter.unsafeLoadAll();
                rollbackIndexes();
                rollbackSymbolTables();
                columnVersionWriter.readUnsafe();
                closeActivePartition(false);
                purgeUnusedPartitions();
                configureAppendPosition();
                o3InError = false;
                // when we rolled transaction back, hasO3() has to be false
                o3MasterRef = -1;
                LOG.info().$("tx rollback complete [name=").utf8(tableToken.getTableName()).I$();
                processCommandQueue(false);
                metrics.tableWriter().incrementRollbacks();
            } catch (Throwable e) {
                LOG.critical().$("could not perform rollback [name=").utf8(tableToken.getTableName()).$(", msg=").$(e.getMessage()).I$();
                distressed = true;
            }
        }
    }

    @SuppressWarnings("unused")
    public void setCommitListener(CommitListener commitListener) {
        this.commitListener = commitListener;
    }

    public void setExtensionListener(ExtensionListener listener) {
        txWriter.setExtensionListener(listener);
    }

    public void setLifecycleManager(LifecycleManager lifecycleManager) {
        this.lifecycleManager = lifecycleManager;
    }

    @Override
    public void setMetaMaxUncommittedRows(int maxUncommittedRows) {
        try {
            commit();
            long metaSize = copyMetadataAndUpdateVersion();
            openMetaSwapFileByIndex(ff, ddlMem, path, rootLen, this.metaSwapIndex);
            try {
                ddlMem.jumpTo(META_OFFSET_MAX_UNCOMMITTED_ROWS);
                ddlMem.putInt(maxUncommittedRows);
                ddlMem.jumpTo(metaSize);
            } finally {
                ddlMem.close();
            }

            finishMetaSwapUpdate();
            metadata.setMaxUncommittedRows(maxUncommittedRows);
            clearTodoLog();
        } finally {
            ddlMem.close();
        }
    }

    @Override
    public void setMetaO3MaxLag(long o3MaxLagUs) {
        try {
            commit();
            long metaSize = copyMetadataAndUpdateVersion();
            openMetaSwapFileByIndex(ff, ddlMem, path, rootLen, this.metaSwapIndex);
            try {
                ddlMem.jumpTo(META_OFFSET_O3_MAX_LAG);
                ddlMem.putLong(o3MaxLagUs);
                ddlMem.jumpTo(metaSize);
            } finally {
                ddlMem.close();
            }

            finishMetaSwapUpdate();
            metadata.setO3MaxLag(o3MaxLagUs);
            clearTodoLog();
        } finally {
            ddlMem.close();
        }
    }

    public void setSeqTxn(long seqTxn) {
        assert txWriter.getLagRowCount() == 0 && txWriter.getLagTxnCount() == 0;
        txWriter.setSeqTxn(seqTxn);
    }

    public long size() {
        // This is uncommitted row count
        return txWriter.getRowCount() + getO3RowCount();
    }

    @Override
    public boolean supportsMultipleWriters() {
        return false;
    }

    /**
     * Processes writer command queue to execute writer async commands such as replication and table alters.
     * Does not accept structure changes, e.g. equivalent to tick(false)
     * Some tick calls can result into transaction commit.
     */
    @Override
    public void tick() {
        tick(false);
    }

    /**
     * Processes writer command queue to execute writer async commands such as replication and table alters.
     * Some tick calls can result into transaction commit.
     *
     * @param contextAllowsAnyStructureChanges If true accepts any Alter table command, if false does not accept significant table
     *                                         structure changes like column drop, rename
     */
    public void tick(boolean contextAllowsAnyStructureChanges) {
        // Some alter table trigger commit() which trigger tick()
        // If already inside the tick(), do not re-enter it.
        processCommandQueue(contextAllowsAnyStructureChanges);
    }

    @Override
    public String toString() {
        return "TableWriter{name=" + tableToken.getTableName() + '}';
    }

    public void transferLock(int lockFd) {
        assert lockFd != -1;
        this.lockFd = lockFd;
    }

    /**
     * Truncates table including symbol tables. When operation is unsuccessful it throws CairoException.
     * With that truncate can be retried or alternatively table can be closed. Outcome of any other operation
     * with the table is undefined and likely to cause segmentation fault. When table re-opens any partial
     * truncate will be retried.
     */
    @Override
    public final void truncate() {
        truncate(false);
    }

    /**
     * Truncates table, but keeps symbol tables. When operation is unsuccessful it throws CairoException.
     * With that truncate can be retried or alternatively table can be closed. Outcome of any other operation
     * with the table is undefined and likely to cause segmentation fault. When table re-opens any partial
     * truncate will be retried.
     */
    @Override
    public final void truncateSoft() {
        truncate(true);
    }

    public void updateTableToken(TableToken tableToken) {
        this.tableToken = tableToken;
        this.metadata.updateTableToken(tableToken);
    }

    public void upsertColumnVersion(long partitionTimestamp, int columnIndex, long columnTop) {
        columnVersionWriter.upsert(partitionTimestamp, columnIndex, txWriter.txn, columnTop);
        txWriter.updatePartitionColumnVersion(partitionTimestamp);
    }

    /**
     * Eagerly sets up writer instance. Otherwise, writer will initialize lazily. Invoking this method could improve
     * performance of some applications. UDP receivers use this in order to avoid initial receive buffer contention.
     */
    public void warmUp() {
        Row r = newRow(Math.max(Timestamps.O3_MIN_TS, txWriter.getMaxTimestamp()));
        try {
            for (int i = 0; i < columnCount; i++) {
                r.putByte(i, (byte) 0);
            }
        } finally {
            r.cancel();
        }
    }

    private static void configureNullSetters(ObjList<Runnable> nullers, int type, MemoryA mem1, MemoryA mem2) {
        switch (ColumnType.tagOf(type)) {
            case ColumnType.BOOLEAN:
            case ColumnType.BYTE:
                nullers.add(() -> mem1.putByte((byte) 0));
                break;
            case ColumnType.DOUBLE:
                nullers.add(() -> mem1.putDouble(Double.NaN));
                break;
            case ColumnType.FLOAT:
                nullers.add(() -> mem1.putFloat(Float.NaN));
                break;
            case ColumnType.INT:
                nullers.add(() -> mem1.putInt(Numbers.INT_NaN));
                break;
            case ColumnType.LONG:
            case ColumnType.DATE:
            case ColumnType.TIMESTAMP:
                nullers.add(() -> mem1.putLong(Numbers.LONG_NaN));
                break;
            case ColumnType.LONG128:
                // fall through
            case ColumnType.UUID:
                nullers.add(() -> mem1.putLong128(Numbers.LONG_NaN, Numbers.LONG_NaN));
                break;
            case ColumnType.LONG256:
                nullers.add(() -> mem1.putLong256(Numbers.LONG_NaN, Numbers.LONG_NaN, Numbers.LONG_NaN, Numbers.LONG_NaN));
                break;
            case ColumnType.SHORT:
                nullers.add(() -> mem1.putShort((short) 0));
                break;
            case ColumnType.CHAR:
                nullers.add(() -> mem1.putChar((char) 0));
                break;
            case ColumnType.STRING:
                nullers.add(() -> mem2.putLong(mem1.putNullStr()));
                break;
            case ColumnType.SYMBOL:
                nullers.add(() -> mem1.putInt(SymbolTable.VALUE_IS_NULL));
                break;
            case ColumnType.BINARY:
                nullers.add(() -> mem2.putLong(mem1.putNullBin()));
                break;
            case ColumnType.GEOBYTE:
                nullers.add(() -> mem1.putByte(GeoHashes.BYTE_NULL));
                break;
            case ColumnType.GEOSHORT:
                nullers.add(() -> mem1.putShort(GeoHashes.SHORT_NULL));
                break;
            case ColumnType.GEOINT:
                nullers.add(() -> mem1.putInt(GeoHashes.INT_NULL));
                break;
            case ColumnType.GEOLONG:
                nullers.add(() -> mem1.putLong(GeoHashes.NULL));
                break;
            default:
                nullers.add(NOOP);
        }
    }

    /**
     * This an O(n) method to find if column by the same name already exists. The benefit of poor performance
     * is that we don't keep column name strings on heap. We only use this method when adding new column, where
     * high performance of name check does not matter much.
     *
     * @param name to check
     * @return 0 based column index.
     */
    private static int getColumnIndexQuiet(MemoryMR metaMem, CharSequence name, int columnCount) {
        long nameOffset = getColumnNameOffset(columnCount);
        for (int i = 0; i < columnCount; i++) {
            CharSequence col = metaMem.getStr(nameOffset);
            int columnType = getColumnType(metaMem, i); // Negative means deleted column
            if (columnType > 0 && Chars.equalsIgnoreCase(col, name)) {
                return i;
            }
            nameOffset += Vm.getStorageLength(col);
        }
        return -1;
    }

    private static ColumnVersionWriter openColumnVersionFile(CairoConfiguration configuration, Path path, int rootLen) {
        path.concat(COLUMN_VERSION_FILE_NAME).$();
        try {
            return new ColumnVersionWriter(configuration, path, 0);
        } finally {
            path.trimTo(rootLen);
        }
    }

    private static void openMetaFile(FilesFacade ff, Path path, int rootLen, MemoryMR metaMem) {
        path.concat(META_FILE_NAME).$();
        try {
            metaMem.smallFile(ff, path, MemoryTag.MMAP_TABLE_WRITER);
        } finally {
            path.trimTo(rootLen);
        }
    }

    private static void removeFileAndOrLog(FilesFacade ff, LPSZ name) {
        if (ff.exists(name)) {
            if (ff.remove(name)) {
                LOG.debug().$("removed [file=").utf8(name).I$();
            } else {
                LOG.error()
                        .$("could not remove [errno=").$(ff.errno())
                        .$(", file=").utf8(name)
                        .I$();
            }
        }
    }

    private static void renameFileOrLog(FilesFacade ff, LPSZ from, LPSZ to) {
        if (ff.exists(from)) {
            if (ff.rename(from, to) == FILES_RENAME_OK) {
                LOG.debug().$("renamed [from=").utf8(from).$(", to=").utf8(to).I$();
            } else {
                LOG.critical()
                        .$("could not rename [errno=").$(ff.errno())
                        .$(", from=").utf8(from)
                        .$(", to=").utf8(to)
                        .I$();
            }
        }
    }

    private int addColumnToMeta(
            CharSequence name,
            int type,
            boolean indexFlag,
            int indexValueBlockCapacity,
            boolean sequentialFlag
    ) {
        int index;
        try {
            index = openMetaSwapFile(ff, ddlMem, path, rootLen, configuration.getMaxSwapFileCount());
            int columnCount = metaMem.getInt(META_OFFSET_COUNT);

            ddlMem.putInt(columnCount + 1);
            ddlMem.putInt(metaMem.getInt(META_OFFSET_PARTITION_BY));
            ddlMem.putInt(metaMem.getInt(META_OFFSET_TIMESTAMP_INDEX));
            copyVersionAndLagValues();
            ddlMem.jumpTo(META_OFFSET_COLUMN_TYPES);
            for (int i = 0; i < columnCount; i++) {
                writeColumnEntry(i, false);
            }

            // add new column metadata to bottom of list
            ddlMem.putInt(type);
            long flags = 0;
            if (indexFlag) {
                flags |= META_FLAG_BIT_INDEXED;
            }

            if (sequentialFlag) {
                flags |= META_FLAG_BIT_SEQUENTIAL;
            }

            ddlMem.putLong(flags);
            ddlMem.putInt(indexValueBlockCapacity);
            ddlMem.putLong(configuration.getRandom().nextLong());
            ddlMem.skip(8);

            long nameOffset = getColumnNameOffset(columnCount);
            for (int i = 0; i < columnCount; i++) {
                CharSequence columnName = metaMem.getStr(nameOffset);
                ddlMem.putStr(columnName);
                nameOffset += Vm.getStorageLength(columnName);
            }
            ddlMem.putStr(name);

            final int commitMode = configuration.getCommitMode();
            if (commitMode != CommitMode.NOSYNC) {
                ddlMem.sync(commitMode == CommitMode.ASYNC);
            }
        } finally {
            ddlMem.close();
        }
        return index;
    }

    private long applyFromWalLagToLastPartition(long commitToTimestamp) {
        long lagMinTimestamp = txWriter.getLagMinTimestamp();
        if (txWriter.getLagRowCount() > 0
                && txWriter.isLagOrdered()
                && txWriter.getMaxTimestamp() <= lagMinTimestamp
                && partitionFloorMethod.floor(lagMinTimestamp) == lastPartitionTimestamp) {
            // There is some data in LAG, it's ordered, and it's already written to the last partition.
            // We can simply increase the last partition transient row count to make it committed.

            long lagMaxTimestamp = txWriter.getLagMaxTimestamp();
            commitToTimestamp = Math.min(commitToTimestamp, partitionTimestampHi);
            if (lagMaxTimestamp <= commitToTimestamp) {
                // Easy case, all lag data can be marked as committed in the last partition
                LOG.debug().$("fast apply full lag to last partition [table=").$(tableToken).I$();
                applyLagToLastPartition(lagMaxTimestamp, txWriter.getLagRowCount(), Long.MAX_VALUE);
                return lagMaxTimestamp;
            } else if (lagMinTimestamp <= commitToTimestamp) {
                // Find the max row which can be marked as committed in the last timestamp
                long lagRows = txWriter.getLagRowCount();
                long timestampMapOffset = txWriter.getTransientRowCount() * Long.BYTES;
                long timestampMapSize = lagRows * Long.BYTES;
                long timestampMaAddr = mapAppendColumnBuffer(
                        getPrimaryColumn(metadata.getTimestampIndex()),
                        timestampMapOffset,
                        timestampMapSize,
                        false
                );
                try {
                    final long timestampAddr = Math.abs(timestampMaAddr);
                    final long binarySearchInsertionPoint = Vect.binarySearch64Bit(
                            timestampAddr,
                            commitToTimestamp,
                            0,
                            lagRows - 1,
                            BinarySearch.SCAN_DOWN
                    );
                    long applyCount = (binarySearchInsertionPoint < 0) ? -binarySearchInsertionPoint - 1 : binarySearchInsertionPoint + 1;

                    long newMinLagTimestamp = Unsafe.getUnsafe().getLong(timestampAddr + applyCount * Long.BYTES);
                    long newMaxTimestamp = Unsafe.getUnsafe().getLong(timestampAddr + (applyCount - 1) * Long.BYTES);
                    assert newMinLagTimestamp > commitToTimestamp && commitToTimestamp >= newMaxTimestamp;

                    applyLagToLastPartition(newMaxTimestamp, (int) applyCount, newMinLagTimestamp);

                    LOG.debug().$("partial apply lag to last partition [table=").$(tableToken)
                            .$(" ,lagSize=").$(lagRows)
                            .$(" ,rowApplied=").$(applyCount)
                            .$(", commitToTimestamp=").$(commitToTimestamp)
                            .$(", newMaxTimestamp=").$(newMaxTimestamp)
                            .$(", newMinLagTimestamp=").$(newMinLagTimestamp)
                            .I$();
                    return newMaxTimestamp;
                } finally {
                    mapAppendColumnBufferRelease(timestampMaAddr, timestampMapOffset, timestampMapSize);
                }
            }
        }
        return Long.MIN_VALUE;
    }

    private void applyLagToLastPartition(long maxTimestamp, int lagRowCount, long lagMinTimestamp) {
        long initialTransientRowCount = txWriter.transientRowCount;
        txWriter.transientRowCount += lagRowCount;
        txWriter.updatePartitionSizeByTimestamp(lastPartitionTimestamp, txWriter.transientRowCount);
        txWriter.setMinTimestamp(Math.min(txWriter.getMinTimestamp(), txWriter.getLagMinTimestamp()));
        txWriter.setLagMinTimestamp(lagMinTimestamp);
        if (txWriter.getLagRowCount() == lagRowCount) {
            txWriter.setLagMaxTimestamp(Long.MIN_VALUE);
        }
        txWriter.setLagRowCount(txWriter.getLagRowCount() - lagRowCount);
        txWriter.setMaxTimestamp(maxTimestamp);
        if (indexCount > 0) {
            updateIndexesParallel(initialTransientRowCount, txWriter.getTransientRowCount());
        }
    }

    private void attachPartitionCheckFilesMatchFixedColumn(
            int columnType,
            long partitionSize,
            long columnTop,
            String columnName,
            long columnNameTxn,
            Path partitionPath,
            long partitionTimestamp,
            int columnIndex
    ) {
        long columnSize = partitionSize - columnTop;
        if (columnSize == 0) {
            return;
        }

        TableUtils.dFile(partitionPath, columnName, columnNameTxn);
        if (!ff.exists(partitionPath.$())) {
            LOG.info().$("attaching partition with missing column [path=").$(partitionPath).I$();
            columnVersionWriter.upsertColumnTop(partitionTimestamp, columnIndex, partitionSize);
        } else {
            long fileSize = ff.length(partitionPath);
            if (fileSize < (columnSize << ColumnType.pow2SizeOf(columnType))) {
                throw CairoException.critical(0)
                        .put("Column file is too small. ")
                        .put("Partition files inconsistent [file=")
                        .put(partitionPath)
                        .put(", expectedSize=")
                        .put(columnSize << ColumnType.pow2SizeOf(columnType))
                        .put(", actual=")
                        .put(fileSize)
                        .put(']');
            }
        }
    }

    private void attachPartitionCheckFilesMatchVarLenColumn(
            long partitionSize,
            long columnTop,
            String columnName,
            long columnNameTxn,
            Path partitionPath,
            long partitionTimestamp,
            int columnIndex
    ) throws CairoException {
        long columnSize = partitionSize - columnTop;
        if (columnSize == 0) {
            return;
        }

        int pathLen = partitionPath.length();
        TableUtils.dFile(partitionPath, columnName, columnNameTxn);
        long dataLength = ff.length(partitionPath.$());

        if (dataLength > 0) {
            partitionPath.trimTo(pathLen);
            TableUtils.iFile(partitionPath, columnName, columnNameTxn);

            int typeSize = Long.BYTES;
            int indexFd = openRO(ff, partitionPath, LOG);
            try {
                long fileSize = ff.length(indexFd);
                long expectedFileSize = (columnSize + 1) * typeSize;
                if (fileSize < expectedFileSize) {
                    throw CairoException.critical(0)
                            .put("Column file is too small. ")
                            .put("Partition files inconsistent [file=")
                            .put(partitionPath)
                            .put(",expectedSize=")
                            .put(expectedFileSize)
                            .put(",actual=")
                            .put(fileSize)
                            .put(']');
                }

                long mappedAddr = mapRO(ff, indexFd, expectedFileSize, MemoryTag.MMAP_DEFAULT);
                try {
                    long prevDataAddress = dataLength;
                    for (long offset = columnSize * typeSize; offset >= 0; offset -= typeSize) {
                        long dataAddress = Unsafe.getUnsafe().getLong(mappedAddr + offset);
                        if (dataAddress < 0 || dataAddress > dataLength) {
                            throw CairoException.critical(0).put("Variable size column has invalid data address value [path=").put(path)
                                    .put(", indexOffset=").put(offset)
                                    .put(", dataAddress=").put(dataAddress)
                                    .put(", dataFileSize=").put(dataLength)
                                    .put(']');
                        }

                        // Check that addresses are monotonic
                        if (dataAddress > prevDataAddress) {
                            throw CairoException.critical(0).put("Variable size column has invalid data address value [path=").put(partitionPath)
                                    .put(", indexOffset=").put(offset)
                                    .put(", dataAddress=").put(dataAddress)
                                    .put(", prevDataAddress=").put(prevDataAddress)
                                    .put(", dataFileSize=").put(dataLength)
                                    .put(']');
                        }
                        prevDataAddress = dataAddress;
                    }
                } finally {
                    ff.munmap(mappedAddr, expectedFileSize, MemoryTag.MMAP_DEFAULT);
                }
            } finally {
                ff.close(indexFd);
            }
        } else {
            LOG.info().$("attaching partition with missing column [path=").$(partitionPath).I$();
            columnVersionWriter.upsertColumnTop(partitionTimestamp, columnIndex, partitionSize);
        }
    }

    private void attachPartitionCheckSymbolColumn(long partitionSize, long columnTop, String columnName, long columnNameTxn, Path partitionPath, long partitionTimestamp, int columnIndex) {
        long columnSize = partitionSize - columnTop;
        if (columnSize == 0) {
            return;
        }

        int pathLen = partitionPath.length();
        TableUtils.dFile(partitionPath, columnName, columnNameTxn);
        if (!ff.exists(partitionPath.$())) {
            columnVersionWriter.upsertColumnTop(partitionTimestamp, columnIndex, partitionSize);
            return;
        }

        int fd = openRO(ff, partitionPath.$(), LOG);
        try {
            long fileSize = ff.length(fd);
            int typeSize = Integer.BYTES;
            long expectedSize = columnSize * typeSize;
            if (fileSize < expectedSize) {
                throw CairoException.critical(0)
                        .put("Column file is too small. ")
                        .put("Partition files inconsistent [file=")
                        .put(partitionPath)
                        .put(", expectedSize=")
                        .put(expectedSize)
                        .put(", actual=")
                        .put(fileSize)
                        .put(']');
            }

            long address = mapRO(ff, fd, fileSize, MemoryTag.MMAP_DEFAULT);
            try {
                int maxKey = Vect.maxInt(address, columnSize);
                int symbolValues = symbolMapWriters.getQuick(columnIndex).getSymbolCount();
                if (maxKey >= symbolValues) {
                    throw CairoException.critical(0)
                            .put("Symbol file does not match symbol column [file=")
                            .put(path)
                            .put(", key=")
                            .put(maxKey)
                            .put(", columnKeys=")
                            .put(symbolValues)
                            .put(']');
                }
                int minKey = Vect.minInt(address, columnSize);
                if (minKey != SymbolTable.VALUE_IS_NULL && minKey < 0) {
                    throw CairoException.critical(0)
                            .put("Symbol file does not match symbol column, invalid key [file=")
                            .put(path)
                            .put(", key=")
                            .put(minKey)
                            .put(']');
                }
            } finally {
                ff.munmap(address, fileSize, MemoryTag.MMAP_DEFAULT);
            }

            if (metadata.isColumnIndexed(columnIndex)) {
                valueFileName(partitionPath.trimTo(pathLen), columnName, columnNameTxn);
                if (!ff.exists(partitionPath.$())) {
                    throw CairoException.critical(0)
                            .put("Symbol index value file does not exist [file=")
                            .put(partitionPath)
                            .put(']');
                }
                keyFileName(partitionPath.trimTo(pathLen), columnName, columnNameTxn);
                if (!ff.exists(partitionPath.$())) {
                    throw CairoException.critical(0)
                            .put("Symbol index key file does not exist [file=")
                            .put(partitionPath)
                            .put(']');
                }
            }
        } finally {
            ff.close(fd);
        }
    }

    private boolean attachPrepare(long partitionTimestamp, long partitionSize, Path detachedPath, int detachedPartitionRoot) {
        try {
            // load/check _meta
            detachedPath.trimTo(detachedPartitionRoot).concat(META_FILE_NAME);
            if (!ff.exists(detachedPath.$())) {
                // Backups and older versions of detached partitions will not have _dmeta
                LOG.info().$("detached ").$(META_FILE_NAME).$(" file not found, skipping check [path=").$(detachedPath).I$();
                return false;
            }

            if (attachMetadata == null) {
                attachMetaMem = Vm.getCMRInstance();
                attachMetaMem.smallFile(ff, detachedPath, MemoryTag.MMAP_TABLE_WRITER);
                attachMetadata = new TableWriterMetadata(tableToken, attachMetaMem);
            } else {
                attachMetaMem.smallFile(ff, detachedPath, MemoryTag.MMAP_TABLE_WRITER);
                attachMetadata.reload(attachMetaMem);
            }

            if (metadata.getTableId() != attachMetadata.getTableId()) {
                // very same table, attaching foreign partitions is not allowed
                throw CairoException.detachedMetadataMismatch("table_id");
            }
            if (metadata.getTimestampIndex() != attachMetadata.getTimestampIndex()) {
                // designated timestamps in both tables, same index
                throw CairoException.detachedMetadataMismatch("timestamp_index");
            }

            // load/check _dcv, updating local column tops
            // set current _dcv to where the partition was
            detachedPath.trimTo(detachedPartitionRoot).concat(COLUMN_VERSION_FILE_NAME).$();
            if (!ff.exists(detachedPath)) {
                // Backups and older versions of detached partitions will not have _cv
                LOG.error().$("detached _dcv file not found, skipping check [path=").$(detachedPath).I$();
                return false;
            } else {
                if (attachColumnVersionReader == null) {
                    attachColumnVersionReader = new ColumnVersionReader();
                }
                attachColumnVersionReader.ofRO(ff, detachedPath);
                attachColumnVersionReader.readUnsafe();
            }

            // override column tops for the partition we are attaching
            columnVersionWriter.copyPartition(partitionTimestamp, attachColumnVersionReader);

            for (int colIdx = 0; colIdx < columnCount; colIdx++) {
                String columnName = metadata.getColumnName(colIdx);

                // check name
                int detColIdx = attachMetadata.getColumnIndexQuiet(columnName);
                if (detColIdx == -1) {
                    columnVersionWriter.upsertColumnTop(partitionTimestamp, colIdx, partitionSize);
                    continue;
                }

                if (detColIdx != colIdx) {
                    throw CairoException.detachedColumnMetadataMismatch(colIdx, columnName, "name");
                }

                // check type
                int tableColType = metadata.getColumnType(colIdx);
                int attachColType = attachMetadata.getColumnType(detColIdx);
                if (tableColType != attachColType && tableColType != -attachColType) {
                    throw CairoException.detachedColumnMetadataMismatch(colIdx, columnName, "type");
                }

                if (tableColType != attachColType) {
                    // This is very suspicious. The column was deleted in the detached partition,
                    // but it exists in the target table.
                    LOG.info().$("detached partition has column deleted while the table has the same column alive [tableName=").utf8(tableToken.getTableName())
                            .$(", columnName=").utf8(columnName)
                            .$(", columnType=").$(ColumnType.nameOf(tableColType))
                            .I$();
                    columnVersionWriter.upsertColumnTop(partitionTimestamp, colIdx, partitionSize);
                }

                // check column is / was indexed
                if (ColumnType.isSymbol(tableColType)) {
                    boolean isIndexedNow = metadata.isColumnIndexed(colIdx);
                    boolean wasIndexedAtDetached = attachMetadata.isColumnIndexed(detColIdx);
                    int indexValueBlockCapacityNow = metadata.getIndexValueBlockCapacity(colIdx);
                    int indexValueBlockCapacityDetached = attachMetadata.getIndexValueBlockCapacity(detColIdx);

                    if (!isIndexedNow && wasIndexedAtDetached) {
                        long columnNameTxn = attachColumnVersionReader.getColumnNameTxn(partitionTimestamp, colIdx);
                        keyFileName(detachedPath.trimTo(detachedPartitionRoot), columnName, columnNameTxn);
                        removeFileAndOrLog(ff, detachedPath);
                        valueFileName(detachedPath.trimTo(detachedPartitionRoot), columnName, columnNameTxn);
                        removeFileAndOrLog(ff, detachedPath);
                    } else if (isIndexedNow
                            && (!wasIndexedAtDetached || indexValueBlockCapacityNow != indexValueBlockCapacityDetached)) {
                        // Was not indexed before or value block capacity has changed
                        detachedPath.trimTo(detachedPartitionRoot);
                        rebuildAttachedPartitionColumnIndex(partitionTimestamp, partitionSize, detachedPath, columnName);
                    }
                }
            }
            return true;
            // Do not remove _dmeta and _dcv to keep partition attachable in case of fs copy / rename failure
        } finally {
            Misc.free(attachColumnVersionReader);
            Misc.free(attachMetaMem);
            Misc.free(attachIndexBuilder);
        }
    }

    private void attachValidateMetadata(long partitionSize, Path partitionPath, long partitionTimestamp) throws CairoException {
        // for each column, check that file exists in the partition folder
        int rootLen = partitionPath.length();
        for (int columnIndex = 0, size = metadata.getColumnCount(); columnIndex < size; columnIndex++) {
            try {
                final String columnName = metadata.getColumnName(columnIndex);
                int columnType = metadata.getColumnType(columnIndex);

                if (columnType > -1L) {
                    long columnTop = columnVersionWriter.getColumnTop(partitionTimestamp, columnIndex);
                    if (columnTop < 0 || columnTop == partitionSize) {
                        // Column does not exist in the partition
                        continue;
                    }
                    long columnNameTxn = columnVersionWriter.getDefaultColumnNameTxn(columnIndex);
                    switch (ColumnType.tagOf(columnType)) {
                        case ColumnType.INT:
                        case ColumnType.LONG:
                        case ColumnType.BOOLEAN:
                        case ColumnType.BYTE:
                        case ColumnType.TIMESTAMP:
                        case ColumnType.DATE:
                        case ColumnType.DOUBLE:
                        case ColumnType.CHAR:
                        case ColumnType.SHORT:
                        case ColumnType.FLOAT:
                        case ColumnType.LONG128:
                        case ColumnType.LONG256:
                        case ColumnType.GEOBYTE:
                        case ColumnType.GEOSHORT:
                        case ColumnType.GEOINT:
                        case ColumnType.GEOLONG:
                        case ColumnType.UUID:
                            attachPartitionCheckFilesMatchFixedColumn(columnType, partitionSize, columnTop, columnName, columnNameTxn, partitionPath, partitionTimestamp, columnIndex);
                            break;
                        case ColumnType.STRING:
                        case ColumnType.BINARY:
                            attachPartitionCheckFilesMatchVarLenColumn(partitionSize, columnTop, columnName, columnNameTxn, partitionPath, partitionTimestamp, columnIndex);
                            break;
                        case ColumnType.SYMBOL:
                            attachPartitionCheckSymbolColumn(partitionSize, columnTop, columnName, columnNameTxn, partitionPath, partitionTimestamp, columnIndex);
                            break;
                    }
                }
            } finally {
                partitionPath.trimTo(rootLen);
            }
        }
    }

    private void bumpMasterRef() {
        if ((masterRef & 1) == 0) {
            masterRef++;
        } else {
            cancelRowAndBump();
        }
    }

    private void bumpStructureVersion() {
        columnVersionWriter.commit();
        txWriter.setColumnVersion(columnVersionWriter.getVersion());
        txWriter.bumpStructureVersion(this.denseSymbolMapWriters);
        assert txWriter.getStructureVersion() == metadata.getStructureVersion();
    }

    private void cancelRowAndBump() {
        rowCancel();
        masterRef++;
    }

    private void checkColumnName(CharSequence name) {
        if (!TableUtils.isValidColumnName(name, configuration.getMaxFileNameLength())) {
            throw CairoException.nonCritical().put("invalid column name [table=").put(tableToken.getTableName()).put(", column=").putAsPrintable(name).put(']');
        }
    }

    private void checkDistressed() {
        if (!distressed) {
            return;
        }
        throw new CairoError("Table '" + tableToken.getTableName() + "' is distressed");
    }

    private void checkO3Errors() {
        if (o3ErrorCount.get() > 0) {
            if (lastErrno == O3_ERRNO_FATAL) {
                distressed = true;
                throw new CairoError("commit failed with fatal error, see logs for details [table=" +
                        tableToken.getTableName() +
                        ", tableDir=" + tableToken.getDirName() + "]");
            } else {
                throw CairoException.critical(lastErrno)
                        .put("commit failed, see logs for details [table=")
                        .put(tableToken.getTableName())
                        .put(", tableDir=").put(tableToken.getDirName())
                        .put(']');
            }
        }
    }

    private void clearO3() {
        this.o3MasterRef = -1; // clears o3 flag, hasO3() will be returning false
        rowAction = ROW_ACTION_SWITCH_PARTITION;
        // transaction log is either not required or pending
        activeColumns = columns;
        activeNullSetters = nullSetters;
    }

    private void clearTodoLog() {
        try {
            todoMem.putLong(0, ++todoTxn); // write txn, reader will first read txn at offset 24 and then at offset 0
            Unsafe.getUnsafe().storeFence(); // make sure we do not write hash before writing txn (view from another thread)
            todoMem.putLong(8, 0); // write out our instance hashes
            todoMem.putLong(16, 0);
            Unsafe.getUnsafe().storeFence();
            todoMem.putLong(32, 0);
            Unsafe.getUnsafe().storeFence();
            todoMem.putLong(24, todoTxn);
            // ensure file is closed with correct length
            todoMem.jumpTo(40);
        } finally {
            path.trimTo(rootLen);
        }
    }

    private void closeAppendMemoryTruncate(boolean truncate) {
        for (int i = 0, n = columns.size(); i < n; i++) {
            MemoryMA m = columns.getQuick(i);
            if (m != null) {
                m.close(truncate);
            }
        }
    }

    private void closeWalColumns() {
        for (int col = 0, n = walMappedColumns.size(); col < n; col++) {
            MemoryCMOR mappedColumnMem = walMappedColumns.getQuick(col);
            if (mappedColumnMem != null) {
                Misc.free(mappedColumnMem);
                walColumnMemoryPool.push(mappedColumnMem);
            }
        }
    }

    /**
     * Commits newly added rows of data. This method updates transaction file with pointers to end of appended data.
     * <p>
     * <b>Pending rows</b>
     * <p>This method will cancel pending rows by calling {@link #rowCancel()}. Data in partially appended row will be lost.</p>
     *
     * @param o3MaxLag if > 0 then do a partial commit, leaving the rows within the lag in a new uncommitted transaction
     * @return commit transaction number or -1 if there was nothing to commit
     */
    private long commit(long o3MaxLag) {
        checkDistressed();
        physicallyWrittenRowsSinceLastCommit.set(0);

        if (o3InError) {
            rollback();
            return TableSequencer.NO_TXN;
        }

        if ((masterRef & 1) != 0) {
            rowCancel();
        }

        if (inTransaction()) {
            final boolean o3 = hasO3();
            if (o3) {
                final boolean noop = o3Commit(o3MaxLag);
                if (noop) {
                    // Bookmark masterRef to track how many rows is in uncommitted state
                    this.committedMasterRef = masterRef;
                    return getTxn();
                } else if (o3MaxLag > 0) {
                    // It is possible that O3 commit will create partition just before
                    // the last one, leaving last partition row count 0 when doing ic().
                    // That's when the data from the last partition is moved to in-memory lag.
                    // One way to detect this is to check if index of the "last" partition is not
                    // last partition in the attached partition list.
                    if (txWriter.reconcileOptimisticPartitions()) {
                        this.lastPartitionTimestamp = txWriter.getLastPartitionTimestamp();
                        this.partitionTimestampHi = partitionCeilMethod.ceil(txWriter.getMaxTimestamp()) - 1;
                        openLastPartition();
                    }
                }
            } else if (noOpRowCount > 0) {
                LOG.critical()
                        .$("o3 ignoring write on read-only partition [table=").utf8(tableToken.getTableName())
                        .$(", timestamp=").$ts(lastOpenPartitionTs)
                        .$(", numRows=").$(noOpRowCount)
                        .$();
            }


            final long committedRowCount = txWriter.unsafeCommittedFixedRowCount() + txWriter.unsafeCommittedTransientRowCount();
            final long rowsAdded = txWriter.getRowCount() - committedRowCount;

            updateIndexes();
            syncColumns();
            columnVersionWriter.commit();
            txWriter.setColumnVersion(columnVersionWriter.getVersion());
            txWriter.commit(denseSymbolMapWriters);

            // Bookmark masterRef to track how many rows is in uncommitted state
            this.committedMasterRef = masterRef;
            processPartitionRemoveCandidates();

            metrics.tableWriter().incrementCommits();
            metrics.tableWriter().addCommittedRows(rowsAdded);
            if (!o3) {
                // If `o3`, the metric is tracked inside `o3Commit`, possibly async.
                addPhysicallyWrittenRows(rowsAdded);
            }

            noOpRowCount = 0L;
            final long txn = getTxn();

            if (commitListener != null) {
                commitListener.onCommit(txn, rowsAdded);
            }
            return txn;
        }
        return TableSequencer.NO_TXN;
    }

    private void configureAppendPosition() {
        final boolean partitioned = PartitionBy.isPartitioned(partitionBy);
        if (this.txWriter.getMaxTimestamp() > Long.MIN_VALUE || !partitioned) {
            openFirstPartition(this.txWriter.getMaxTimestamp());
            if (partitioned) {
                partitionTimestampHi = partitionCeilMethod.ceil(txWriter.getMaxTimestamp()) - 1;
                rowAction = ROW_ACTION_OPEN_PARTITION;
                timestampSetter = appendTimestampSetter;
            } else {
                if (metadata.getTimestampIndex() < 0) {
                    rowAction = ROW_ACTION_NO_TIMESTAMP;
                } else {
                    rowAction = ROW_ACTION_NO_PARTITION;
                    timestampSetter = appendTimestampSetter;
                }
            }
        } else {
            rowAction = ROW_ACTION_OPEN_PARTITION;
            timestampSetter = appendTimestampSetter;
        }
        activeColumns = columns;
        activeNullSetters = nullSetters;
    }

    private void configureColumn(int type, boolean indexFlag, int index) {
        final MemoryMA primary;
        final MemoryMA secondary;
        final MemoryCARW oooPrimary;
        final MemoryCARW oooSecondary;
        final MemoryCARW oooPrimary2;
        final MemoryCARW oooSecondary2;

        if (type > 0) {
            primary = Vm.getMAInstance();
            oooPrimary = Vm.getCARWInstance(o3ColumnMemorySize, configuration.getO3MemMaxPages(), MemoryTag.NATIVE_O3);
            oooPrimary2 = Vm.getCARWInstance(o3ColumnMemorySize, configuration.getO3MemMaxPages(), MemoryTag.NATIVE_O3);

            switch (ColumnType.tagOf(type)) {
                case ColumnType.BINARY:
                case ColumnType.STRING:
                    secondary = Vm.getMAInstance();
                    oooSecondary = Vm.getCARWInstance(o3ColumnMemorySize, configuration.getO3MemMaxPages(), MemoryTag.NATIVE_O3);
                    oooSecondary2 = Vm.getCARWInstance(o3ColumnMemorySize, configuration.getO3MemMaxPages(), MemoryTag.NATIVE_O3);
                    break;
                default:
                    secondary = null;
                    oooSecondary = null;
                    oooSecondary2 = null;
                    break;
            }
        } else {
            primary = secondary = NullMemory.INSTANCE;
            oooPrimary = oooSecondary = oooPrimary2 = oooSecondary2 = NullMemory.INSTANCE;
        }

        int baseIndex = getPrimaryColumnIndex(index);
        columns.extendAndSet(baseIndex, primary);
        columns.extendAndSet(baseIndex + 1, secondary);
        o3MemColumns.extendAndSet(baseIndex, oooPrimary);
        o3MemColumns.extendAndSet(baseIndex + 1, oooSecondary);
        o3MemColumns2.extendAndSet(baseIndex, oooPrimary2);
        o3MemColumns2.extendAndSet(baseIndex + 1, oooSecondary2);
        configureNullSetters(nullSetters, type, primary, secondary);
        configureNullSetters(o3NullSetters, type, oooPrimary, oooSecondary);
        configureNullSetters(o3NullSetters2, type, oooPrimary2, oooSecondary2);

        if (indexFlag && type > 0) {
            indexers.extendAndSet(index, new SymbolColumnIndexer(configuration));
        }
        rowValueIsNotNull.add(0);
    }

    private void configureColumnMemory() {
        symbolMapWriters.setPos(columnCount);
        for (int i = 0; i < columnCount; i++) {
            int type = metadata.getColumnType(i);
            configureColumn(type, metadata.isColumnIndexed(i), i);

            if (ColumnType.isSymbol(type)) {
                final int symbolIndex = denseSymbolMapWriters.size();
                long columnNameTxn = columnVersionWriter.getDefaultColumnNameTxn(i);
                SymbolMapWriter symbolMapWriter = new SymbolMapWriter(
                        configuration,
                        path.trimTo(rootLen),
                        metadata.getColumnName(i),
                        columnNameTxn,
                        txWriter.unsafeReadSymbolTransientCount(symbolIndex),
                        symbolIndex,
                        txWriter
                );

                symbolMapWriters.extendAndSet(i, symbolMapWriter);
                denseSymbolMapWriters.add(symbolMapWriter);
            }
        }
        final int timestampIndex = metadata.getTimestampIndex();
        if (timestampIndex != -1) {
            o3TimestampMem = o3MemColumns.getQuick(getPrimaryColumnIndex(timestampIndex));
            o3TimestampMemCpy = o3MemColumns2.getQuick(getPrimaryColumnIndex(timestampIndex));
        }
    }

    private void configureTimestampSetter() {
        int index = metadata.getTimestampIndex();
        if (index == -1) {
            timestampSetter = value -> {
            };
        } else {
            nullSetters.setQuick(index, NOOP);
            o3NullSetters.setQuick(index, NOOP);
            o3NullSetters2.setQuick(index, NOOP);
            timestampSetter = getPrimaryColumn(index)::putLong;
        }
    }

    private int copyMetadataAndSetIndexAttrs(int columnIndex, int indexedFlag, int indexValueBlockSize) {
        try {
            int index = openMetaSwapFile(ff, ddlMem, path, rootLen, configuration.getMaxSwapFileCount());
            int columnCount = metaMem.getInt(META_OFFSET_COUNT);
            ddlMem.putInt(columnCount);
            ddlMem.putInt(metaMem.getInt(META_OFFSET_PARTITION_BY));
            ddlMem.putInt(metaMem.getInt(META_OFFSET_TIMESTAMP_INDEX));
            copyVersionAndLagValues();
            ddlMem.jumpTo(META_OFFSET_COLUMN_TYPES);
            for (int i = 0; i < columnCount; i++) {
                if (i != columnIndex) {
                    writeColumnEntry(i, false);
                } else {
                    ddlMem.putInt(getColumnType(metaMem, i));
                    long flags = indexedFlag;
                    if (isSequential(metaMem, i)) {
                        flags |= META_FLAG_BIT_SEQUENTIAL;
                    }
                    ddlMem.putLong(flags);
                    ddlMem.putInt(indexValueBlockSize);
                    ddlMem.skip(16);
                }
            }

            long nameOffset = getColumnNameOffset(columnCount);
            for (int i = 0; i < columnCount; i++) {
                CharSequence columnName = metaMem.getStr(nameOffset);
                ddlMem.putStr(columnName);
                nameOffset += Vm.getStorageLength(columnName);
            }
            return index;
        } finally {
            ddlMem.close();
        }
    }

    private long copyMetadataAndUpdateVersion() {
        try {
            int index = openMetaSwapFile(ff, ddlMem, path, rootLen, configuration.getMaxSwapFileCount());
            int columnCount = metaMem.getInt(META_OFFSET_COUNT);

            ddlMem.putInt(columnCount);
            ddlMem.putInt(metaMem.getInt(META_OFFSET_PARTITION_BY));
            ddlMem.putInt(metaMem.getInt(META_OFFSET_TIMESTAMP_INDEX));
            copyVersionAndLagValues();
            ddlMem.jumpTo(META_OFFSET_COLUMN_TYPES);
            for (int i = 0; i < columnCount; i++) {
                writeColumnEntry(i, false);
            }

            long nameOffset = getColumnNameOffset(columnCount);
            for (int i = 0; i < columnCount; i++) {
                CharSequence columnName = metaMem.getStr(nameOffset);
                ddlMem.putStr(columnName);
                nameOffset += Vm.getStorageLength(columnName);
            }
            this.metaSwapIndex = index;
            return nameOffset;
        } finally {
            ddlMem.close();
        }
    }

    private int copyOverwrite(Path to) {
        int res = ff.copy(other, to);
        if (Os.isWindows() && res == -1 && ff.errno() == Files.WINDOWS_ERROR_FILE_EXISTS) {
            // Windows throws an error the destination file already exists, other platforms do not
            if (!ff.remove(to)) {
                // If file is open, return here so that errno is 5 in the error message
                return -1;
            }
            return ff.copy(other, to);
        }
        return res;
    }

    private void copyVersionAndLagValues() {
        ddlMem.putInt(ColumnType.VERSION);
        ddlMem.putInt(metaMem.getInt(META_OFFSET_TABLE_ID));
        ddlMem.putInt(metaMem.getInt(META_OFFSET_MAX_UNCOMMITTED_ROWS));
        ddlMem.putLong(metaMem.getLong(META_OFFSET_O3_MAX_LAG));
        ddlMem.putLong(txWriter.getStructureVersion() + 1);
        ddlMem.putBool(metaMem.getBool(META_OFFSET_WAL_ENABLED));
        metadata.setStructureVersion(txWriter.getStructureVersion() + 1);
    }

    /**
     * Creates bitmap index files for a column. This method uses primary column instance as temporary tool to
     * append index data. Therefore, it must be called before primary column is initialized.
     *
     * @param columnName              column name
     * @param indexValueBlockCapacity approximate number of values per index key
     * @param plen                    path length. This is used to trim shared path object to.
     */
    private void createIndexFiles(CharSequence columnName, long columnNameTxn, int indexValueBlockCapacity, int plen, boolean force) {
        try {
            keyFileName(path.trimTo(plen), columnName, columnNameTxn);

            if (!force && ff.exists(path)) {
                return;
            }

            // reuse memory column object to create index and close it at the end
            try {
                ddlMem.smallFile(ff, path, MemoryTag.MMAP_TABLE_WRITER);
                BitmapIndexWriter.initKeyMemory(ddlMem, indexValueBlockCapacity);
            } catch (CairoException e) {
                // looks like we could not create key file properly
                // lets not leave half-baked file sitting around
                LOG.error()
                        .$("could not create index [name=").utf8(path)
                        .$(", errno=").$(e.getErrno())
                        .I$();
                if (!ff.remove(path)) {
                    LOG.critical()
                            .$("could not remove '").utf8(path).$("'. Please remove MANUALLY.")
                            .$("[errno=").$(ff.errno())
                            .I$();
                }
                throw e;
            } finally {
                ddlMem.close();
            }
            if (!ff.touch(valueFileName(path.trimTo(plen), columnName, columnNameTxn))) {
                LOG.error().$("could not create index [name=").$(path)
                        .$(", errno=").$(ff.errno())
                        .I$();
                throw CairoException.critical(ff.errno()).put("could not create index [name=").put(path).put(']');
            }
        } finally {
            path.trimTo(plen);
        }
    }

    private void createSymbolMapWriter(CharSequence name, long columnNameTxn, int symbolCapacity, boolean symbolCacheFlag) {
        MapWriter.createSymbolMapFiles(ff, ddlMem, path, name, columnNameTxn, symbolCapacity, symbolCacheFlag);
        SymbolMapWriter w = new SymbolMapWriter(
                configuration,
                path,
                name,
                columnNameTxn,
                0,
                denseSymbolMapWriters.size(),
                txWriter
        );
        denseSymbolMapWriters.add(w);
        symbolMapWriters.extendAndSet(columnCount, w);
    }

    private boolean createWalSymbolMapping(SymbolMapDiff symbolMapDiff, int columnIndex, IntList symbolMap) {
        final int cleanSymbolCount = symbolMapDiff.getCleanSymbolCount();
        symbolMap.setPos(symbolMapDiff.getSize());

        // This is defensive. It validates that all the symbols used in WAL are set in SymbolMapDiff
        symbolMap.setAll(symbolMapDiff.getSize(), -1);
        final MapWriter mapWriter = symbolMapWriters.get(columnIndex);
        boolean identical = true;

        if (symbolMapDiff.hasNullValue()) {
            mapWriter.updateNullFlag(true);
        }

        SymbolMapDiffEntry entry;
        while ((entry = symbolMapDiff.nextEntry()) != null) {
            final CharSequence symbolValue = entry.getSymbol();
            final int newKey = mapWriter.put(symbolValue);
            identical &= newKey == entry.getKey();
            symbolMap.setQuick(entry.getKey() - cleanSymbolCount, newKey);
        }
        return identical;
    }

    private void dispatchO3CallbackQueue(RingQueue<O3CallbackTask> queue, int queuedCount) {
        // This is work stealing, can run tasks from other table writers
        final Sequence subSeq = this.messageBus.getO3CallbackSubSeq();
        while (!o3DoneLatch.done(queuedCount)) {
            long cursor = subSeq.next();
            if (cursor > -1) {
                O3CallbackJob.runCallbackWithCol(queue.get(cursor), cursor, subSeq);
            } else if (cursor == -1) {
                o3DoneLatch.await(queuedCount);
            } else {
                Os.pause();
            }
        }
        checkO3Errors();
    }

    private void doClose(boolean truncate) {
        // destroy() may have already closed everything
        boolean tx = inTransaction();
        freeSymbolMapWriters();
        freeIndexers();
        Misc.free(txWriter);
        Misc.free(metaMem);
        Misc.free(ddlMem);
        Misc.free(indexMem);
        Misc.free(other);
        Misc.free(todoMem);
        Misc.free(attachMetaMem);
        Misc.free(attachColumnVersionReader);
        Misc.free(attachIndexBuilder);
        Misc.free(columnVersionWriter);
        Misc.free(o3ColumnTopSink);
        Misc.free(o3PartitionUpdateSink);
        Misc.free(slaveTxReader);
        Misc.free(commandQueue);
        updateOperatorImpl = Misc.free(updateOperatorImpl);
        dropIndexOperator = null;
        noOpRowCount = 0L;
        lastOpenPartitionTs = -1L;
        lastOpenPartitionIsReadOnly = false;
        freeColumns(truncate & !distressed);
        commitListener = Misc.free(commitListener);
        try {
            releaseLock(!truncate | tx | performRecovery | distressed);
        } finally {
            Misc.free(txnScoreboard);
            Misc.free(path);
            Misc.free(o3TimestampMem);
            Misc.free(o3TimestampMemCpy);
            Misc.free(ownMessageBus);
            if (tempMem16b != 0) {
                Unsafe.free(tempMem16b, 16, MemoryTag.NATIVE_TABLE_WRITER);
                tempMem16b = 0;
            }
            LOG.info().$("closed '").utf8(tableToken.getTableName()).$('\'').$();
        }
    }

    private void finishMetaSwapUpdate() {
        // rename _meta to _meta.prev
        this.metaPrevIndex = rename(fileOperationRetryCount);
        writeRestoreMetaTodo();

        try {
            // rename _meta.swp to -_meta
            restoreMetaFrom(META_SWAP_FILE_NAME, metaSwapIndex);
        } catch (CairoException e) {
            try {
                recoverFromTodoWriteFailure(null);
            } catch (CairoException e2) {
                throwDistressException(e2);
            }
            throw e;
        }

        try {
            // open _meta file
            openMetaFile(ff, path, rootLen, metaMem);
        } catch (CairoException e) {
            throwDistressException(e);
        }

        bumpStructureVersion();
        metadata.setTableVersion();
    }

    private void finishO3Append(long o3LagRowCount) {
        if (denseIndexers.size() == 0) {
            populateDenseIndexerList();
        }
        path.trimTo(rootLen);
        // Alright, we finished updating partitions. Now we need to get this writer instance into
        // a consistent state.
        //
        // We start with ensuring append memory is in ready-to-use state. When max timestamp changes we need to
        // move append memory to new set of files. Otherwise, we stay on the same set but advance to append position.
        avoidIndexOnCommit = o3ErrorCount.get() == 0;
        if (o3LagRowCount == 0) {
            clearO3();
            LOG.debug().$("lag segment is empty").$();
        } else {
            // adjust O3 master ref so that virtual row count becomes equal to value of "o3LagRowCount"
            this.o3MasterRef = this.masterRef - o3LagRowCount * 2 + 1;
            LOG.debug().$("adjusted [o3RowCount=").$(getO3RowCount0()).I$();
        }
    }

    private void finishO3Commit(long partitionTimestampHiLimit) {
        if (!o3InError) {
            updateO3ColumnTops();
        }
        if (isLastPartitionClosed() || partitionTimestampHi > partitionTimestampHiLimit) {
            openPartition(txWriter.getMaxTimestamp());
        }

        // Data is written out successfully, however, we can still fail to set append position, for
        // example when we ran out of address space and new page cannot be mapped. The "allocate" calls here
        // ensure we can trigger this situation in tests. We should perhaps align our data such that setAppendPosition()
        // will attempt to mmap new page and fail... Then we can remove the 'true' parameter
        try {
            setAppendPosition(txWriter.getTransientRowCount(), true);
        } catch (Throwable e) {
            LOG.critical().$("data is committed but writer failed to update its state `").$(e).$('`').$();
            distressed = true;
            throw e;
        }

        metrics.tableWriter().incrementO3Commits();
    }

    private void freeAndRemoveColumnPair(ObjList<MemoryMA> columns, int pi, int si) {
        Misc.free(columns.getAndSetQuick(pi, NullMemory.INSTANCE));
        Misc.free(columns.getAndSetQuick(si, NullMemory.INSTANCE));
    }

    private void freeAndRemoveO3ColumnPair(ObjList<MemoryCARW> columns, int pi, int si) {
        Misc.free(columns.getAndSetQuick(pi, NullMemory.INSTANCE));
        Misc.free(columns.getAndSetQuick(si, NullMemory.INSTANCE));
    }

    private void freeColumns(boolean truncate) {
        // null check is because this method could be called from the constructor
        if (columns != null) {
            closeAppendMemoryTruncate(truncate);
        }
        Misc.freeObjListAndKeepObjects(o3MemColumns);
        Misc.freeObjListAndKeepObjects(o3MemColumns2);
    }

    private void freeIndexers() {
        if (indexers != null) {
            // Don't change items of indexers, they are re-used
            for (int i = 0, n = indexers.size(); i < n; i++) {
                Misc.free(indexers.getQuick(i));
            }
            denseIndexers.clear();
        }
    }

    private void freeNullSetter(ObjList<Runnable> nullSetters, int columnIndex) {
        nullSetters.setQuick(columnIndex, NOOP);
    }

    private void freeSymbolMapWriters() {
        if (denseSymbolMapWriters != null) {
            for (int i = 0, n = denseSymbolMapWriters.size(); i < n; i++) {
                Misc.freeIfCloseable(denseSymbolMapWriters.getQuick(i));
            }
            denseSymbolMapWriters.clear();
        }

        if (symbolMapWriters != null) {
            symbolMapWriters.clear();
        }
    }

    private long getMaxWalSquashRows() {
        return Math.max(0L, (long) configuration.getWalSquashUncommittedRowsMultiplier() * metadata.getMaxUncommittedRows());
    }

    private long getO3RowCount0() {
        return (masterRef - o3MasterRef + 1) / 2;
    }

    private long getPartitionLo(long timestamp) {
        return partitionFloorMethod.floor(timestamp);
    }

    private MemoryMA getPrimaryColumn(int column) {
        assert column < columnCount : "Column index is out of bounds: " + column + " >= " + columnCount;
        return columns.getQuick(getPrimaryColumnIndex(column));
    }

    private MemoryMA getSecondaryColumn(int column) {
        assert column < columnCount : "Column index is out of bounds: " + column + " >= " + columnCount;
        return columns.getQuick(getSecondaryColumnIndex(column));
    }

    private void handleWorkStealingException(
            String message,
            int columnIndex,
            int columnType,
            long indexAddr,
            long row1Count,
            long row2Lo,
            long row2Hi,
            Throwable e
    ) {
        o3ErrorCount.incrementAndGet();
        LogRecord logRecord = LOG.critical().$(message + " [table=").$(tableToken.getTableName())
                .$(", column=").$(columnIndex)
                .$(", type=").$(columnType)
                .$(", indexAddr=").$(indexAddr)
                .$(", row1Count=").$(row1Count)
                .$(", row2Lo=").$(row2Lo)
                .$(", row2Hi=").$(row2Hi);
        if (e instanceof CairoException) {
            lastErrno = lastErrno == 0 ? ((CairoException) e).errno : lastErrno;
            logRecord.$(", errno=").$(lastErrno)
                    .$(", ex=").$(((CairoException) e).getFlyweightMessage())
                    .I$();
        } else {
            lastErrno = O3_ERRNO_FATAL;
            logRecord.$(", ex=").$(e).I$();
        }
    }

    private void indexHistoricPartitions(SymbolColumnIndexer indexer, CharSequence columnName, int indexValueBlockSize) {
        long ts = this.txWriter.getMaxTimestamp();
        if (ts > Numbers.LONG_NaN) {
            final int columnIndex = metadata.getColumnIndex(columnName);
            try (final MemoryMR roMem = indexMem) {
                // Index last partition separately
                for (int i = 0, n = txWriter.getPartitionCount() - 1; i < n; i++) {

                    long timestamp = txWriter.getPartitionTimestamp(i);
                    path.trimTo(rootLen);
                    setStateForTimestamp(path, timestamp);

                    if (ff.exists(path.$())) {
                        final int plen = path.length();

                        long columnNameTxn = columnVersionWriter.getColumnNameTxn(timestamp, columnIndex);
                        TableUtils.dFile(path.trimTo(plen), columnName, columnNameTxn);

                        if (ff.exists(path)) {

                            path.trimTo(plen);
                            LOG.info().$("indexing [path=").$(path).I$();

                            createIndexFiles(columnName, columnNameTxn, indexValueBlockSize, plen, true);
                            final long partitionSize = txWriter.getPartitionSizeByPartitionTimestamp(timestamp);
                            final long columnTop = columnVersionWriter.getColumnTop(timestamp, columnIndex);

                            if (columnTop > -1L && partitionSize > columnTop) {
                                TableUtils.dFile(path.trimTo(plen), columnName, columnNameTxn);
                                final long columnSize = (partitionSize - columnTop) << ColumnType.pow2SizeOf(ColumnType.INT);
                                roMem.of(ff, path, columnSize, columnSize, MemoryTag.MMAP_TABLE_WRITER);
                                indexer.configureWriter(configuration, path.trimTo(plen), columnName, columnNameTxn, columnTop);
                                indexer.index(roMem, columnTop, partitionSize);
                            }
                        }
                    }
                }
            } finally {
                Misc.free(indexer);
            }
        }
    }

    private void indexLastPartition(SymbolColumnIndexer indexer, CharSequence columnName, long columnNameTxn, int columnIndex, int indexValueBlockSize) {
        final int plen = path.length();

        createIndexFiles(columnName, columnNameTxn, indexValueBlockSize, plen, true);

        final long lastPartitionTs = txWriter.getLastPartitionTimestamp();
        final long columnTop = columnVersionWriter.getColumnTopQuick(lastPartitionTs, columnIndex);

        // set indexer up to continue functioning as normal
        indexer.configureFollowerAndWriter(path.trimTo(plen), columnName, columnNameTxn, getPrimaryColumn(columnIndex), columnTop);
        indexer.refreshSourceAndIndex(0, txWriter.getTransientRowCount());
    }

    private boolean isLastPartitionClosed() {
        for (int i = 0; i < columnCount; i++) {
            if (metadata.getColumnType(i) > 0) {
                return !columns.getQuick(getPrimaryColumnIndex(i)).isOpen();
            }
        }
        // No columns, doesn't matter
        return false;
    }

    private void lock() {
        try {
            path.trimTo(rootLen);
            lockName(path);
            performRecovery = ff.exists(path);
            this.lockFd = TableUtils.lock(ff, path);
        } finally {
            path.trimTo(rootLen);
        }

        if (this.lockFd == -1) {
            throw CairoException.critical(ff.errno()).put("Cannot lock table: ").put(path.$());
        }
    }

    private long mapAppendColumnBuffer(MemoryMA column, long offset, long size, boolean rw) {
        if (size == 0) {
            return 0;
        }

        column.jumpTo(offset + size);
        long address = column.map(offset, size);

        // column could not provide necessary length of buffer
        // because perhaps its internal buffer is not big enough
        if (address != 0) {
            return address;
        } else {
            // Linux requires the mmap offset to be page aligned
            long alignedOffset = Files.floorPageSize(offset);
            long alignedExtraLen = offset - alignedOffset;
            long mapAddr = rw ?
                    mapRW(ff, column.getFd(), size + alignedExtraLen, alignedOffset, MemoryTag.MMAP_TABLE_WRITER) :
                    mapRO(ff, column.getFd(), size + alignedExtraLen, alignedOffset, MemoryTag.MMAP_TABLE_WRITER);
            return -(mapAddr + alignedExtraLen);
        }
    }

    private void mapAppendColumnBufferRelease(long address, long offset, long size) {
        if (address < 0) {
            long alignedOffset = Files.floorPageSize(offset);
            long alignedExtraLen = offset - alignedOffset;

            ff.munmap(-address - alignedExtraLen, size + alignedExtraLen, MemoryTag.MMAP_TABLE_WRITER);
        }
    }

    private void mmapWalColumns(@Transient Path walPath, int timestampIndex, long rowLo, long rowHi) {
        walMappedColumns.clear();
        int walPathLen = walPath.length();
        final int columnCount = metadata.getColumnCount();

        try {
            for (int columnIndex = 0; columnIndex < columnCount; columnIndex++) {
                int type = metadata.getColumnType(columnIndex);
                o3RowCount = rowHi - rowLo;
                if (type > 0) {
                    int sizeBitsPow2 = ColumnType.pow2SizeOf(type);
                    if (columnIndex == timestampIndex) {
                        sizeBitsPow2 += 1;
                    }

                    if (!ColumnType.isVariableLength(type)) {
                        MemoryCMOR primary = walColumnMemoryPool.pop();

                        dFile(walPath, metadata.getColumnName(columnIndex), -1L);
                        primary.ofOffset(
                                configuration.getFilesFacade(),
                                walPath,
                                rowLo << sizeBitsPow2,
                                rowHi << sizeBitsPow2,
                                MemoryTag.MMAP_TABLE_WRITER,
                                CairoConfiguration.O_NONE
                        );
                        walPath.trimTo(walPathLen);

                        walMappedColumns.add(primary);
                        walMappedColumns.add(null);
                    } else {
                        sizeBitsPow2 = 3;
                        MemoryCMOR fixed = walColumnMemoryPool.pop();
                        MemoryCMOR var = walColumnMemoryPool.pop();

                        iFile(walPath, metadata.getColumnName(columnIndex), -1L);
                        fixed.ofOffset(
                                configuration.getFilesFacade(),
                                walPath,
                                rowLo << sizeBitsPow2,
                                (rowHi + 1) << sizeBitsPow2,
                                MemoryTag.MMAP_TABLE_WRITER,
                                CairoConfiguration.O_NONE
                        );
                        walPath.trimTo(walPathLen);

                        long varOffset = fixed.getLong(rowLo << sizeBitsPow2);
                        long varLen = fixed.getLong(rowHi << sizeBitsPow2) - varOffset;
                        dFile(walPath, metadata.getColumnName(columnIndex), -1L);
                        var.ofOffset(
                                configuration.getFilesFacade(),
                                walPath,
                                varOffset,
                                varOffset + varLen,
                                MemoryTag.MMAP_TABLE_WRITER,
                                CairoConfiguration.O_NONE
                        );
                        walPath.trimTo(walPathLen);

                        walMappedColumns.add(var);
                        walMappedColumns.add(fixed);
                    }
                } else {
                    walMappedColumns.add(null);
                    walMappedColumns.add(null);
                }
            }
            o3Columns = walMappedColumns;
        } catch (Throwable th) {
            closeWalColumns();
            throw th;
        }
    }

    private Row newRowO3(long timestamp) {
        LOG.info().$("switched to o3 [table=").utf8(tableToken.getTableName()).I$();
        txWriter.beginPartitionSizeUpdate();
        o3OpenColumns();
        o3InError = false;
        o3MasterRef = masterRef;
        rowAction = ROW_ACTION_O3;
        o3TimestampSetter(timestamp);
        return row;
    }

    /**
     * Commits O3 data. Lag is optional. When 0 is specified the entire O3 segment is committed.
     *
     * @param o3MaxLag interval in microseconds that determines the length of O3 segment that is not going to be
     *                 committed to disk. The interval starts at max timestamp of O3 segment and ends <i>o3MaxLag</i>
     *                 microseconds before this timestamp.
     * @return <i>true</i> when commit has is a NOOP, e.g. no data has been committed to disk. <i>false</i> otherwise.
     */
    private boolean o3Commit(long o3MaxLag) {
        o3RowCount = getO3RowCount0();

        long o3LagRowCount = 0;
        long maxUncommittedRows = metadata.getMaxUncommittedRows();
        final int timestampIndex = metadata.getTimestampIndex();
        lastPartitionTimestamp = partitionFloorMethod.floor(partitionTimestampHi);
        // we will check new partitionTimestampHi value against the limit to see if the writer
        // will have to switch partition internally
        long partitionTimestampHiLimit = partitionCeilMethod.ceil(partitionTimestampHi) - 1;
        try {
            o3RowCount += o3MoveUncommitted(timestampIndex);

            // we may need to re-use file descriptors when this partition is the "current" one
            // we cannot open file again due to sharing violation
            //
            // to determine that 'ooTimestampLo' goes into current partition
            // we need to compare 'partitionTimestampHi', which is appropriately truncated to DAY/MONTH/YEAR
            // to this.maxTimestamp, which isn't truncated yet. So we need to truncate it first
            LOG.debug().$("sorting o3 [table=").utf8(tableToken.getTableName()).I$();
            final long sortedTimestampsAddr = o3TimestampMem.getAddress();

            // ensure there is enough size
            assert o3TimestampMem.getAppendOffset() == o3RowCount * TIMESTAMP_MERGE_ENTRY_BYTES;
            if (o3RowCount > 600 || !o3QuickSortEnabled) {
                o3TimestampMemCpy.jumpTo(o3TimestampMem.getAppendOffset());
                Vect.radixSortLongIndexAscInPlace(sortedTimestampsAddr, o3RowCount, o3TimestampMemCpy.addressOf(0));
            } else {
                Vect.quickSortLongIndexAscInPlace(sortedTimestampsAddr, o3RowCount);
            }

            // we have three frames:
            // partition logical "lo" and "hi" - absolute bounds (partitionLo, partitionHi)
            // partition actual data "lo" and "hi" (dataLo, dataHi)
            // out of order "lo" and "hi" (indexLo, indexHi)

            long srcOooMax;
            final long o3TimestampMin = getTimestampIndexValue(sortedTimestampsAddr, 0);
            if (o3TimestampMin < Timestamps.O3_MIN_TS) {
                o3InError = true;
                throw CairoException.nonCritical().put("timestamps before 1970-01-01 are not allowed for O3");
            }

            long o3TimestampMax = getTimestampIndexValue(sortedTimestampsAddr, o3RowCount - 1);
            if (o3TimestampMax < Timestamps.O3_MIN_TS) {
                o3InError = true;
                throw CairoException.nonCritical().put("timestamps before 1970-01-01 are not allowed for O3");
            }

            // Safe check of the sort. No known way to reproduce
            assert o3TimestampMin <= o3TimestampMax;

            if (o3MaxLag > 0) {
                long lagError = 0;
                if (getMaxTimestamp() != Long.MIN_VALUE) {

                    // When table already has data we can calculate the overlap of the newly added
                    // batch of records with existing data in the table. Positive value of the overlap
                    // means that our o3EffectiveLag was undersized.

                    lagError = getMaxTimestamp() - o3CommitBatchTimestampMin;

                    int n = o3LastTimestampSpreads.length - 1;

                    if (lagError > 0) {
                        o3EffectiveLag += lagError * configuration.getO3LagIncreaseFactor();
                        o3EffectiveLag = Math.min(o3EffectiveLag, o3MaxLag);
                    } else {
                        // avoid using negative o3EffectiveLag
                        o3EffectiveLag += lagError * configuration.getO3LagDecreaseFactor();
                        o3EffectiveLag = Math.max(0, o3EffectiveLag);
                    }

                    long max = Long.MIN_VALUE;
                    for (int i = 0; i < n; i++) {
                        // shift array left and find out max at the same time
                        final long e = o3LastTimestampSpreads[i + 1];
                        o3LastTimestampSpreads[i] = e;
                        max = Math.max(e, max);
                    }

                    o3LastTimestampSpreads[n] = o3EffectiveLag;
                    o3EffectiveLag = Math.max(o3EffectiveLag, max);
                } else {
                    o3EffectiveLag = o3MaxLag;
                }

                long lagThresholdTimestamp = o3TimestampMax - o3EffectiveLag;
                if (lagThresholdTimestamp >= o3TimestampMin) {
                    final long lagThresholdRow = Vect.boundedBinarySearchIndexT(
                            sortedTimestampsAddr,
                            lagThresholdTimestamp,
                            0,
                            o3RowCount - 1,
                            BinarySearch.SCAN_DOWN
                    );
                    o3LagRowCount = o3RowCount - lagThresholdRow - 1;
                    if (o3LagRowCount > maxUncommittedRows) {
                        o3LagRowCount = maxUncommittedRows;
                        srcOooMax = o3RowCount - maxUncommittedRows;
                    } else {
                        srcOooMax = lagThresholdRow + 1;
                    }
                } else {
                    o3LagRowCount = o3RowCount;
                    // This is a scenario where "o3MaxLag" and "maxUncommitted" values do not work with the data
                    // in that the "o3EffectiveLag" is larger than dictated "maxUncommitted". A simple plan here is to
                    // commit half of the o3MaxLag.
                    if (o3LagRowCount > maxUncommittedRows) {
                        o3LagRowCount = maxUncommittedRows / 2;
                        srcOooMax = o3RowCount - o3LagRowCount;
                    } else {
                        srcOooMax = 0;
                    }
                }

                LOG.info().$("o3 commit [table=").utf8(tableToken.getTableName())
                        .$(", maxUncommittedRows=").$(maxUncommittedRows)
                        .$(", o3TimestampMin=").$ts(o3TimestampMin)
                        .$(", o3TimestampMax=").$ts(o3TimestampMax)
                        .$(", o3MaxLagUs=").$(o3MaxLag)
                        .$(", o3EffectiveLagUs=").$(o3EffectiveLag)
                        .$(", lagError=").$(lagError)
                        .$(", o3SpreadUs=").$(o3TimestampMax - o3TimestampMin)
                        .$(", lagThresholdTimestamp=").$ts(lagThresholdTimestamp)
                        .$(", o3LagRowCount=").$(o3LagRowCount)
                        .$(", srcOooMax=").$(srcOooMax)
                        .$(", o3RowCount=").$(o3RowCount)
                        .I$();

            } else {
                LOG.info()
                        .$("o3 commit [table=").utf8(tableToken.getTableName())
                        .$(", o3RowCount=").$(o3RowCount)
                        .I$();
                srcOooMax = o3RowCount;
            }

            o3CommitBatchTimestampMin = Long.MAX_VALUE;

            if (srcOooMax == 0) {
                return true;
            }

            // we could have moved the "srcOooMax" and hence we re-read the max timestamp
            o3TimestampMax = getTimestampIndexValue(sortedTimestampsAddr, srcOooMax - 1);


            // we are going to use this soon to avoid double-copying lag data
            // final boolean yep = isAppendLastPartitionOnly(sortedTimestampsAddr, o3TimestampMax);

            // reshuffle all columns according to timestamp index
            o3Sort(sortedTimestampsAddr, timestampIndex, o3RowCount);
            LOG.info()
                    .$("sorted [table=").utf8(tableToken.getTableName())
                    .$(", o3RowCount=").$(o3RowCount)
                    .I$();

            processO3Block(
                    o3LagRowCount,
                    timestampIndex,
                    sortedTimestampsAddr,
                    srcOooMax,
                    o3TimestampMin,
                    o3TimestampMax,
                    true,
                    0L
            );
        } finally {
            finishO3Append(o3LagRowCount);
        }

        finishO3Commit(partitionTimestampHiLimit);
        return false;
    }

    private void o3CommitPartitionAsync(
            AtomicInteger columnCounter,
            long maxTimestamp,
            long sortedTimestampsAddr,
            long srcOooMax,
            long oooTimestampMin,
            long oooTimestampMax,
            long srcOooLo,
            long srcOooHi,
            long partitionTimestamp,
            boolean last,
            long srcDataMax,
            long srcNameTxn,
            O3Basket o3Basket,
            long colTopSinkAddr
    ) {
        long cursor = messageBus.getO3PartitionPubSeq().next();
        if (cursor > -1) {
            O3PartitionTask task = messageBus.getO3PartitionQueue().get(cursor);
            task.of(
                    path,
                    partitionBy,
                    columns,
                    o3Columns,
                    srcOooLo,
                    srcOooHi,
                    srcOooMax,
                    oooTimestampMin,
                    oooTimestampMax,
                    partitionTimestamp,
                    maxTimestamp,
                    srcDataMax,
                    srcNameTxn,
                    last,
                    getTxn(),
                    sortedTimestampsAddr,
                    this,
                    columnCounter,
                    o3Basket,
                    colTopSinkAddr
            );
            messageBus.getO3PartitionPubSeq().done(cursor);
        } else {
            O3PartitionJob.processPartition(
                    path,
                    partitionBy,
                    columns,
                    o3Columns,
                    srcOooLo,
                    srcOooHi,
                    srcOooMax,
                    oooTimestampMin,
                    oooTimestampMax,
                    partitionTimestamp,
                    maxTimestamp,
                    srcDataMax,
                    srcNameTxn,
                    last,
                    getTxn(),
                    sortedTimestampsAddr,
                    this,
                    columnCounter,
                    o3Basket,
                    colTopSinkAddr
            );
        }
    }

    private void o3ConsumePartitionUpdateSink() {
        long size = o3PartitionUpdateSink.size();

        for (long offset = 0; offset < size; offset += PARTITION_UPDATE_SINK_ENTRY_SIZE) {
            long partitionTimestamp = o3PartitionUpdateSink.get(offset);
            long timestampMin = o3PartitionUpdateSink.get(offset + 1);

            if (partitionTimestamp != -1L && timestampMin != -1L) {
                long timestampMax = o3PartitionUpdateSink.get(offset + 2);
                long srcOooPartitionLo = o3PartitionUpdateSink.get(offset + 3);
                long srcOooPartitionHi = o3PartitionUpdateSink.get(offset + 4);
                boolean partitionMutates = o3PartitionUpdateSink.get(offset + 5) != 0;
                long srcOooMax = o3PartitionUpdateSink.get(offset + 6);
                long srcDataMax = o3PartitionUpdateSink.get(offset + 7);

                o3PartitionUpdate(
                        timestampMin,
                        timestampMax,
                        partitionTimestamp,
                        srcOooPartitionLo,
                        srcOooPartitionHi,
                        srcOooMax,
                        srcDataMax,
                        partitionMutates
                );
            }
        }
    }

    private void o3ConsumePartitionUpdates() {
        final Sequence partitionSubSeq = messageBus.getO3PartitionSubSeq();
        final RingQueue<O3PartitionTask> partitionQueue = messageBus.getO3PartitionQueue();
        final Sequence openColumnSubSeq = messageBus.getO3OpenColumnSubSeq();
        final RingQueue<O3OpenColumnTask> openColumnQueue = messageBus.getO3OpenColumnQueue();
        final Sequence copySubSeq = messageBus.getO3CopySubSeq();
        final RingQueue<O3CopyTask> copyQueue = messageBus.getO3CopyQueue();

        do {
            long cursor = partitionSubSeq.next();
            if (cursor > -1) {
                final O3PartitionTask partitionTask = partitionQueue.get(cursor);
                if (partitionTask.getTableWriter() == this && o3ErrorCount.get() > 0) {
                    // do we need to free anything on the task?
                    partitionSubSeq.done(cursor);
                    o3ClockDownPartitionUpdateCount();
                    o3CountDownDoneLatch();
                } else {
                    o3ProcessPartitionSafe(partitionSubSeq, cursor, partitionTask);
                }
                continue;
            }

            cursor = openColumnSubSeq.next();
            if (cursor > -1) {
                O3OpenColumnTask openColumnTask = openColumnQueue.get(cursor);
                if (openColumnTask.getTableWriter() == this && o3ErrorCount.get() > 0) {
                    O3CopyJob.closeColumnIdle(
                            openColumnTask.getColumnCounter(),
                            openColumnTask.getTimestampMergeIndexAddr(),
                            openColumnTask.getTimestampMergeIndexSize(),
                            openColumnTask.getSrcTimestampFd(),
                            openColumnTask.getSrcTimestampAddr(),
                            openColumnTask.getSrcTimestampSize(),
                            this
                    );
                    openColumnSubSeq.done(cursor);
                } else {
                    o3OpenColumnSafe(openColumnSubSeq, cursor, openColumnTask);
                }
                continue;
            }

            cursor = copySubSeq.next();
            if (cursor > -1) {
                O3CopyTask copyTask = copyQueue.get(cursor);
                if (copyTask.getTableWriter() == this && o3ErrorCount.get() > 0) {
                    O3CopyJob.copyIdle(
                            copyTask.getColumnCounter(),
                            copyTask.getPartCounter(),
                            copyTask.getTimestampMergeIndexAddr(),
                            copyTask.getTimestampMergeIndexSize(),
                            copyTask.getSrcDataFixFd(),
                            copyTask.getSrcDataFixAddr(),
                            copyTask.getSrcDataFixSize(),
                            copyTask.getSrcDataVarFd(),
                            copyTask.getSrcDataVarAddr(),
                            copyTask.getSrcDataVarSize(),
                            copyTask.getDstFixFd(),
                            copyTask.getDstFixAddr(),
                            copyTask.getDstFixSize(),
                            copyTask.getDstVarFd(),
                            copyTask.getDstVarAddr(),
                            copyTask.getDstVarSize(),
                            copyTask.getSrcTimestampFd(),
                            copyTask.getSrcTimestampAddr(),
                            copyTask.getSrcTimestampSize(),
                            copyTask.getDstKFd(),
                            copyTask.getDstVFd(),
                            this
                    );
                    copySubSeq.done(cursor);
                } else {
                    o3CopySafe(cursor);
                }
            }
        } while (this.o3PartitionUpdRemaining.get() > 0);

        if (o3ErrorCount.get() == 0) {
            o3ConsumePartitionUpdateSink();
        }
    }

    private void o3CopySafe(
            long cursor
    ) {
        final O3CopyTask task = messageBus.getO3CopyQueue().get(cursor);
        try {
            O3CopyJob.copy(
                    task,
                    cursor,
                    messageBus.getO3CopySubSeq()
            );
        } catch (CairoException | CairoError e) {
            LOG.error().$((Sinkable) e).$();
        } catch (Throwable e) {
            LOG.error().$(e).$();
        }
    }

    private void o3MergeFixColumnLag(int columnIndex, int columnType, long mergeIndex, long lagRows, long mappedRowLo, long mappedRowHi) {
        if (o3ErrorCount.get() > 0) {
            return;
        }
        try {
            final long rowCount = lagRows + mappedRowHi - mappedRowLo;
            final int primaryColumnIndex = getPrimaryColumnIndex(columnIndex);
            final MemoryMA lagMem = columns.getQuick(primaryColumnIndex);
            final MemoryCR mappedMem = o3Columns.getQuick(primaryColumnIndex);
            if (ColumnType.isSymbol(columnType) && mappedMem instanceof MemoryCARW) {
                // If symbol column is in memory buffer it means that it was re-mapped
                // and the offset it 0.
                mappedRowLo = 0;
            }
            final MemoryCARW destMem = o3MemColumns2.getQuick(primaryColumnIndex);

            final int shl = ColumnType.pow2SizeOf(columnType);
            destMem.jumpTo(rowCount << shl);
            long src1 = mappedMem.addressOf(mappedRowLo << shl);
            long lagMemOffset = (txWriter.getTransientRowCount() - columnTops.getQuick(columnIndex)) << shl;
            long lagAddr = mapAppendColumnBuffer(lagMem, lagMemOffset, lagRows << shl, false);
            try {
                long src2 = Math.abs(lagAddr);
                final long dest = destMem.addressOf(0);
                if (src2 == 0 && lagRows != 0) {
                    throw CairoException.critical(0)
                            .put("cannot sort WAL data, lag rows are missing [table").put(tableToken.getTableName())
                            .put(", columnName=").put(metadata.getColumnName(columnIndex))
                            .put(", type=").put(ColumnType.nameOf(columnType))
                            .put(", lagRows=").put(lagRows)
                            .put(']');
                }
                if (src1 == 0) {
                    throw CairoException.critical(0)
                            .put("cannot sort WAL data, rows are missing [table").put(tableToken.getTableName())
                            .put(", columnName=").put(metadata.getColumnName(columnIndex))
                            .put(", type=").put(ColumnType.nameOf(columnType))
                            .put(']');
                }
                if (dest == 0) {
                    throw CairoException.critical(0)
                            .put("cannot sort WAL data, destination buffer is empty [table").put(tableToken.getTableName())
                            .put(", columnName=").put(metadata.getColumnName(columnIndex))
                            .put(", type=").put(ColumnType.nameOf(columnType))
                            .put(']');
                }

                switch (shl) {
                    case 0:
                        Vect.mergeShuffle8Bit(src1, src2, dest, mergeIndex, rowCount);
                        break;
                    case 1:
                        Vect.mergeShuffle16Bit(src1, src2, dest, mergeIndex, rowCount);
                        break;
                    case 2:
                        Vect.mergeShuffle32Bit(src1, src2, dest, mergeIndex, rowCount);
                        break;
                    case 3:
                        Vect.mergeShuffle64Bit(src1, src2, dest, mergeIndex, rowCount);
                        break;
                    case 4:
                        Vect.mergeShuffle128Bit(src1, src2, dest, mergeIndex, rowCount);
                        break;
                    case 5:
                        Vect.mergeShuffle256Bit(src1, src2, dest, mergeIndex, rowCount);
                        break;
                    default:
                        assert false : "col type is unsupported";
                        break;
                }
            } finally {
                mapAppendColumnBufferRelease(lagAddr, lagMemOffset, lagRows << shl);
            }
        } catch (Throwable e) {
            handleWorkStealingException(
                    "cannot merge fix column into lag",
                    columnIndex,
                    columnType,
                    mergeIndex,
                    lagRows,
                    mappedRowLo,
                    mappedRowHi,
                    e
            );
        }
    }

    private void o3MergeIntoLag(long mergedTimestamps, long countInLag, long mappedRowLo, long mappedRoHi, int timestampIndex) {
        final Sequence pubSeq = messageBus.getO3CallbackPubSeq();
        final RingQueue<O3CallbackTask> queue = messageBus.getO3CallbackQueue();

        o3DoneLatch.reset();
        int queuedCount = 0;
        for (int i = 0; i < columnCount; i++) {
            final int type = metadata.getColumnType(i);
            if (timestampIndex != i && type > 0) {
                long cursor = pubSeq.next();
                if (cursor > -1) {
                    final O3CallbackTask task = queue.get(cursor);
                    task.of(
                            o3DoneLatch,
                            i,
                            type,
                            mergedTimestamps,
                            countInLag,
                            mappedRowLo,
                            mappedRoHi,
                            ColumnType.isVariableLength(type) ? o3MergeVarColumnLagRef : o3MergeFixColumnLagRef
                    );
                    queuedCount++;
                    pubSeq.done(cursor);
                } else {
                    o3MergeIntoLagColumn(mergedTimestamps, i, type, countInLag, mappedRowLo, mappedRoHi);
                }
            }
        }

        dispatchO3CallbackQueue(queue, queuedCount);
        swapO3ColumnsExcept(timestampIndex);
    }

    private void o3MergeIntoLagColumn(long mergedTimestampAddress, int columnIndex, int type, long lagRows, long mappedRowLo, long mappedRowHi) {
        if (ColumnType.isVariableLength(type)) {
            o3MergeVarColumnLag(columnIndex, type, mergedTimestampAddress, lagRows, mappedRowLo, mappedRowHi);
        } else {
            o3MergeFixColumnLag(columnIndex, type, mergedTimestampAddress, lagRows, mappedRowLo, mappedRowHi);
        }
    }

    private void o3MergeVarColumnLag(int columnIndex, int columnType, long mergedTimestampAddress, long lagRows, long mappedRowLo, long mappedRowHi) {
        if (o3ErrorCount.get() > 0) {
            return;
        }
        try {
            final long rowCount = lagRows + mappedRowHi - mappedRowLo;
            final int primaryIndex = getPrimaryColumnIndex(columnIndex);
            final int secondaryIndex = primaryIndex + 1;

            final MemoryCR src1Data = o3Columns.getQuick(primaryIndex);
            final MemoryCR src1Index = o3Columns.getQuick(secondaryIndex);
            final MemoryMA lagData = columns.getQuick(primaryIndex);
            final MemoryMA lagIndex = columns.getQuick(secondaryIndex);

            final MemoryCARW destData = o3MemColumns2.getQuick(primaryIndex);
            final MemoryCARW destIndex = o3MemColumns2.getQuick(secondaryIndex);

            // ensure we have enough memory allocated
            final long src1DataHi = src1Index.getLong(mappedRowHi << 3);
            final long src1DataLo = src1Index.getLong(mappedRowLo << 3);
            final long src1DataSize = src1DataHi - src1DataLo;
            assert src1Data.size() >= src1DataSize;

            final long src1DataAddr = src1Data.addressOf(src1DataLo) - src1DataLo;
            final long src1IndxAddr = src1Index.addressOf(mappedRowLo << 3);

            final long lagIndxOffset = (txWriter.getTransientRowCount() - columnTops.getQuick(columnIndex)) << 3;
            final long lagIndxSize = (lagRows + 1) << 3;
            final long lagIndxMapAddr = lagRows > 0 ? mapAppendColumnBuffer(lagIndex, lagIndxOffset, lagIndxSize, false) : 0;
            try {
                final long lagIndxAddr = Math.abs(lagIndxMapAddr);

                final long lagDataBegin = lagRows > 0 ? Unsafe.getUnsafe().getLong(lagIndxAddr) : 0;
                final long lagDataEnd = lagRows > 0 ? Unsafe.getUnsafe().getLong(lagIndxAddr + lagIndxSize - 8) : 0;
                final long lagDataSize = lagDataEnd - lagDataBegin;
                assert lagRows == 0 || lagDataSize > 0;
                final long lagDataMapAddr = lagRows > 0 ? mapAppendColumnBuffer(lagData, lagDataBegin, lagDataSize, false) : 0;

                try {
                    final long lagDataAddr = Math.abs(lagDataMapAddr) - lagDataBegin;
                    destData.jumpTo(src1DataSize + lagDataSize);
                    destIndex.jumpTo((rowCount + 1) << 3);
                    destIndex.putLong(rowCount << 3, src1DataSize + lagDataSize);

                    // exclude the trailing offset from shuffling
                    final long destDataAddr = destData.addressOf(0);
                    final long destIndxAddr = destIndex.addressOf(0);

                    if (columnType == ColumnType.STRING) {
                        // add max offset so that we do not have conditionals inside loop
                        Vect.oooMergeCopyStrColumn(
                                mergedTimestampAddress,
                                rowCount,
                                src1IndxAddr,
                                src1DataAddr,
                                lagIndxAddr,
                                lagDataAddr,
                                destIndxAddr,
                                destDataAddr,
                                0L
                        );
                    } else if (columnType == ColumnType.BINARY) {
                        Vect.oooMergeCopyBinColumn(
                                mergedTimestampAddress,
                                rowCount,
                                src1IndxAddr,
                                src1DataAddr,
                                lagIndxAddr,
                                lagDataAddr,
                                destIndxAddr,
                                destDataAddr,
                                0L
                        );
                    } else {
                        throw new UnsupportedOperationException("unsupported column type:" + ColumnType.nameOf(columnType));
                    }
                } finally {
                    mapAppendColumnBufferRelease(lagDataMapAddr, lagDataBegin, lagDataSize);
                }
            } finally {
                mapAppendColumnBufferRelease(lagIndxMapAddr, lagIndxOffset, lagIndxSize);
            }
        } catch (Throwable e) {
            handleWorkStealingException(
                    "cannot merge variable length column into lag",
                    columnIndex,
                    columnType,
                    mergedTimestampAddress,
                    lagRows,
                    mappedRowLo,
                    mappedRowHi,
                    e
            );
        }
    }

    private void o3MoveLag0(
            int columnIndex,
            final int columnType,
            long copyToLagRowCount,
            long columnDataRowOffset,
            long existingLagRows,
            long excludeSymbols
    ) {
        if (o3ErrorCount.get() > 0) {
            return;
        }
        try {
            if (columnIndex > -1) {
                MemoryCR o3SrcDataMem = o3Columns.get(getPrimaryColumnIndex(columnIndex));
                MemoryCR o3SrcIndexMem = o3Columns.get(getSecondaryColumnIndex(columnIndex));
                MemoryARW o3DstDataMem = o3MemColumns.get(getPrimaryColumnIndex(columnIndex));
                MemoryARW o3DstIndexMem = o3MemColumns.get(getSecondaryColumnIndex(columnIndex));

                if (o3SrcDataMem == o3DstDataMem && excludeSymbols > 0 && columnType == ColumnType.SYMBOL) {
                    // nothing to do. This is the case when WAL symbols are remapped to the correct place in LAG buffers.
                    return;
                }

                long size;
                long sourceOffset;
                long destOffset;
                final int shl = ColumnType.pow2SizeOf(columnType);
                if (null == o3SrcIndexMem) {
                    // Fixed size column
                    sourceOffset = columnDataRowOffset << shl;
                    size = copyToLagRowCount << shl;
                    destOffset = existingLagRows << shl;
                } else {
                    // Var size column
                    long committedIndexOffset = columnDataRowOffset << 3;
                    sourceOffset = o3SrcIndexMem.getLong(committedIndexOffset);
                    size = o3SrcIndexMem.getLong((columnDataRowOffset + copyToLagRowCount) << 3) - sourceOffset;
                    destOffset = existingLagRows == 0 ? 0L : o3DstIndexMem.getLong(existingLagRows << 3);

                    // adjust append position of the index column to
                    // maintain n+1 number of entries
                    o3DstIndexMem.jumpTo((existingLagRows + copyToLagRowCount + 1) << 3);

                    // move count + 1 rows, to make sure index column remains n+1
                    // the data is copied back to start of the buffer, no need to set size first
                    O3Utils.shiftCopyFixedSizeColumnData(
                            sourceOffset - destOffset,
                            o3SrcIndexMem.addressOf(committedIndexOffset),
                            0,
                            copyToLagRowCount, // No need to do +1 here, hi is inclusive
                            o3DstIndexMem.addressOf(existingLagRows << 3)
                    );
                }


                o3DstDataMem.jumpTo(destOffset + size);
                assert o3SrcDataMem.size() >= size;
                Vect.memmove(o3DstDataMem.addressOf(destOffset), o3SrcDataMem.addressOf(sourceOffset), size);
                // the data is copied back to start of the buffer, no need to set size first
            } else {
                MemoryCR o3SrcDataMem = o3Columns.get(getPrimaryColumnIndex(-columnIndex - 1));

                // Special case, designated timestamp column
                // Move values and set index to  0..copyToLagRowCount
                final long sourceOffset = columnDataRowOffset << 4;
                o3TimestampMem.jumpTo((copyToLagRowCount + existingLagRows) << 4);
                final long dstTimestampAddr = o3TimestampMem.getAddress() + (existingLagRows << 4);
                Vect.shiftTimestampIndex(o3SrcDataMem.addressOf(sourceOffset), copyToLagRowCount, dstTimestampAddr);
            }
        } catch (Throwable ex) {
            handleWorkStealingException(
                    "o3 move lag failed",
                    columnIndex,
                    columnType,
                    copyToLagRowCount,
                    columnDataRowOffset,
                    existingLagRows,
                    excludeSymbols,
                    ex
            );
        }
    }

    private long o3MoveUncommitted(final int timestampIndex) {
        final long committedRowCount = txWriter.unsafeCommittedFixedRowCount() + txWriter.unsafeCommittedTransientRowCount();
        final long rowsAdded = txWriter.getRowCount() - committedRowCount;
        final long transientRowCount = txWriter.getTransientRowCount();
        final long transientRowsAdded = Math.min(transientRowCount, rowsAdded);
        if (transientRowsAdded > 0) {
            LOG.debug()
                    .$("o3 move uncommitted [table=").utf8(tableToken.getTableName())
                    .$(", transientRowsAdded=").$(transientRowsAdded)
                    .I$();
            final long committedTransientRowCount = transientRowCount - transientRowsAdded;
            return o3ScheduleMoveUncommitted0(
                    timestampIndex,
                    transientRowsAdded,
                    committedTransientRowCount
            );
        }
        return 0;
    }

    private void o3MoveUncommitted0(
            int colIndex,
            int columnType,
            long committedTransientRowCount,
            long transientRowsAdded,
            long ignore1,
            long ignore2
    ) {
        if (o3ErrorCount.get() > 0) {
            return;
        }
        try {
            if (colIndex > -1) {
                MemoryMA srcDataMem = getPrimaryColumn(colIndex);
                int shl = ColumnType.pow2SizeOf(columnType);
                long srcFixOffset;
                final MemoryARW o3DataMem = o3MemColumns.get(getPrimaryColumnIndex(colIndex));
                final MemoryARW o3IndexMem = o3MemColumns.get(getSecondaryColumnIndex(colIndex));

                long extendedSize;
                long dstVarOffset = o3DataMem.getAppendOffset();

                final long columnTop = columnTops.getQuick(colIndex);

                if (columnTop > 0) {
                    LOG.debug()
                            .$("move uncommitted [columnTop=").$(columnTop)
                            .$(", columnIndex=").$(colIndex)
                            .$(", committedTransientRowCount=").$(committedTransientRowCount)
                            .$(", transientRowsAdded=").$(transientRowsAdded)
                            .I$();
                }

                if (null == o3IndexMem) {
                    // Fixed size
                    extendedSize = transientRowsAdded << shl;
                    srcFixOffset = (committedTransientRowCount - columnTop) << shl;
                } else {
                    // Var size
                    final int indexShl = 3; // ColumnType.pow2SizeOf(ColumnType.LONG);
                    final MemoryMA srcFixMem = getSecondaryColumn(colIndex);
                    long sourceOffset = (committedTransientRowCount - columnTop) << indexShl;

                    // the size includes trailing LONG
                    long sourceLen = (transientRowsAdded + 1) << indexShl;
                    long dstAppendOffset = o3IndexMem.getAppendOffset();

                    // ensure memory is available
                    o3IndexMem.jumpTo(dstAppendOffset + (transientRowsAdded << indexShl));
                    long alignedExtraLen;
                    long srcAddress = srcFixMem.map(sourceOffset, sourceLen);
                    boolean locallyMapped = srcAddress == 0;

                    if (!locallyMapped) {
                        alignedExtraLen = 0;
                    } else {
                        // Linux requires the mmap offset to be page aligned
                        final long alignedOffset = Files.floorPageSize(sourceOffset);
                        alignedExtraLen = sourceOffset - alignedOffset;
                        srcAddress = mapRO(ff, srcFixMem.getFd(), sourceLen + alignedExtraLen, alignedOffset, MemoryTag.MMAP_TABLE_WRITER);
                    }

                    final long srcVarOffset = Unsafe.getUnsafe().getLong(srcAddress + alignedExtraLen);
                    O3Utils.shiftCopyFixedSizeColumnData(
                            srcVarOffset - dstVarOffset,
                            srcAddress + alignedExtraLen + Long.BYTES,
                            0,
                            transientRowsAdded - 1,
                            // copy uncommitted index over the trailing LONG
                            o3IndexMem.addressOf(dstAppendOffset)
                    );

                    if (locallyMapped) {
                        // If memory mapping was mapped specially for this move, close it
                        ff.munmap(srcAddress, sourceLen + alignedExtraLen, MemoryTag.MMAP_TABLE_WRITER);
                    }

                    extendedSize = srcDataMem.getAppendOffset() - srcVarOffset;
                    srcFixOffset = srcVarOffset;
                    srcFixMem.jumpTo(sourceOffset + Long.BYTES);
                }

                o3DataMem.jumpTo(dstVarOffset + extendedSize);
                long appendAddress = o3DataMem.addressOf(dstVarOffset);
                long sourceAddress = srcDataMem.map(srcFixOffset, extendedSize);
                if (sourceAddress != 0) {
                    Vect.memcpy(appendAddress, sourceAddress, extendedSize);
                } else {
                    // Linux requires the mmap offset to be page aligned
                    long alignedOffset = Files.floorPageSize(srcFixOffset);
                    long alignedExtraLen = srcFixOffset - alignedOffset;
                    sourceAddress = mapRO(ff, srcDataMem.getFd(), extendedSize + alignedExtraLen, alignedOffset, MemoryTag.MMAP_TABLE_WRITER);
                    Vect.memcpy(appendAddress, sourceAddress + alignedExtraLen, extendedSize);
                    ff.munmap(sourceAddress, extendedSize + alignedExtraLen, MemoryTag.MMAP_TABLE_WRITER);
                }
                srcDataMem.jumpTo(srcFixOffset);
            } else {
                // Timestamp column
                colIndex = -colIndex - 1;
                int shl = ColumnType.pow2SizeOf(ColumnType.TIMESTAMP);
                MemoryMA srcDataMem = getPrimaryColumn(colIndex);
                // this cannot have "top"
                long srcFixOffset = committedTransientRowCount << shl;
                long srcFixLen = transientRowsAdded << shl;
                long alignedExtraLen;
                long address = srcDataMem.map(srcFixOffset, srcFixLen);
                boolean locallyMapped = address == 0;

                // column could not provide necessary length of buffer
                // because perhaps its internal buffer is not big enough
                if (!locallyMapped) {
                    alignedExtraLen = 0;
                } else {
                    // Linux requires the mmap offset to be page aligned
                    long alignedOffset = Files.floorPageSize(srcFixOffset);
                    alignedExtraLen = srcFixOffset - alignedOffset;
                    address = mapRO(ff, srcDataMem.getFd(), srcFixLen + alignedExtraLen, alignedOffset, MemoryTag.MMAP_TABLE_WRITER);
                }

                try {
                    for (long n = 0; n < transientRowsAdded; n++) {
                        long ts = Unsafe.getUnsafe().getLong(address + alignedExtraLen + (n << shl));
                        o3TimestampMem.putLong128(ts, o3RowCount + n);
                    }
                } finally {
                    if (locallyMapped) {
                        ff.munmap(address, srcFixLen + alignedExtraLen, MemoryTag.MMAP_TABLE_WRITER);
                    }
                }

                srcDataMem.jumpTo(srcFixOffset);
            }
        } catch (Throwable ex) {
            handleWorkStealingException(
                    "could not move uncommitted data",
                    colIndex,
                    columnType,
                    committedTransientRowCount,
                    transientRowsAdded,
                    ignore1,
                    ignore2,
                    ex
            );
        }
    }

    private void o3MoveWalFromFilesToLastPartition(
            int columnIndex,
            final int columnType,
            long copyToLagRowCount,
            long columnDataRowOffset,
            long existingLagRows,
            long symbolsFlags
    ) {
        if (o3ErrorCount.get() > 0) {
            return;
        }
        try {
            boolean isDesignatedTimestamp = columnIndex < 0;
            columnIndex = columnIndex < 0 ? -columnIndex - 1 : columnIndex;

            MemoryCR o3SrcDataMem = o3Columns.get(getPrimaryColumnIndex(columnIndex));
            MemoryCR o3SrcIndexMem = o3Columns.get(getSecondaryColumnIndex(columnIndex));
            MemoryMA o3DstDataMem = columns.get(getPrimaryColumnIndex(columnIndex));
            MemoryMA o3DstIndexMem = columns.get(getSecondaryColumnIndex(columnIndex));
            long destRowOffset = txWriter.getTransientRowCount() - columnTops.getQuick(columnIndex) + existingLagRows;

            long size;
            long sourceOffset;
            long destOffset;
            if (o3SrcIndexMem == null) {
                // Fixed size column
                final int shl = ColumnType.pow2SizeOf(columnType);
                sourceOffset = isDesignatedTimestamp ? columnDataRowOffset << 4 : columnDataRowOffset << shl;
                size = copyToLagRowCount << shl;
                destOffset = destRowOffset << shl;
            } else {
                // Var size column
                long committedIndexOffset = columnDataRowOffset << 3;
                sourceOffset = o3SrcIndexMem.getLong(committedIndexOffset);
                size = o3SrcIndexMem.getLong((columnDataRowOffset + copyToLagRowCount) << 3) - sourceOffset;

                long destIndexOffset = destRowOffset << 3;
                long destIndexSize = (copyToLagRowCount + 1) << 3;

                if (destIndexOffset > 0) {
                    o3DstIndexMem.jumpTo(destIndexOffset);
                    destOffset = Unsafe.getUnsafe().getLong(o3DstIndexMem.addressOf(destIndexOffset));
                } else {
                    destOffset = 0;
                }

                // move count + 1 rows, to make sure index column remains n+1
                // the data is copied back to start of the buffer, no need to set size first
                long destAddr = mapAppendColumnBuffer(o3DstIndexMem, destIndexOffset, destIndexSize, true);
                assert destAddr != 0;

                O3Utils.shiftCopyFixedSizeColumnData(
                        sourceOffset - destOffset,
                        o3SrcIndexMem.addressOf(committedIndexOffset),
                        0,
                        copyToLagRowCount, // No need to do +1 here, hi is inclusive
                        Math.abs(destAddr)
                );

                mapAppendColumnBufferRelease(destAddr, destIndexOffset, destIndexSize);
            }

            o3DstDataMem.jumpTo(destOffset + size);

            if (!isDesignatedTimestamp) {
                if (o3SrcDataMem instanceof MemoryCARW) {
                    if (symbolsFlags > 0 && ColumnType.isSymbol(columnType)) {
                        // Symbol is re-mapped to memory with 0 source offset.
                        sourceOffset = 0;
                    }
                    MemoryCARW o3MemBuff = (MemoryCARW) o3SrcDataMem;
                    long bytesWritten = ff.write(o3DstDataMem.getFd(), o3MemBuff.addressOf(sourceOffset), size, destOffset);
                    if (bytesWritten != size) {
                        throw CairoException.critical(ff.errno()).put("Could not copy data from WAL lag [fd=")
                                .put(o3DstDataMem.getFd()).put(", size=").put(size).put(", bytesWritten=").put(bytesWritten).put(']');
                    }

                } else {
                    MemoryCM o3SrcDataMemFile = (MemoryCMOR) o3SrcDataMem;
                    ff.copyData(o3SrcDataMemFile.getFd(), o3DstDataMem.getFd(), sourceOffset, destOffset, size);
                }
            } else {
                // WAL format has timestamp written as 2 LONGs per record, in so-called timestamp index data structure.
                // There is no point storing in 2 LONGs per record the LAG it is enough to have 1 LONG with timestamp.
                // The sort will convert the format back to timestamp index data structure.
                long srcLo = o3SrcDataMem.addressOf(sourceOffset);

                long destAddr = mapAppendColumnBuffer(o3DstDataMem, destOffset, size, true);
                Vect.copyFromTimestampIndex(srcLo, 0, copyToLagRowCount - 1, Math.abs(destAddr));
                mapAppendColumnBufferRelease(destAddr, destOffset, size);
            }
        } catch (Throwable th) {
            handleWorkStealingException(
                    "move wal to lag failed",
                    columnIndex,
                    columnType,
                    copyToLagRowCount,
                    columnDataRowOffset,
                    existingLagRows,
                    symbolsFlags,
                    th
            );
        }
    }

    private void o3OpenColumnSafe(Sequence openColumnSubSeq, long cursor, O3OpenColumnTask openColumnTask) {
        try {
            O3OpenColumnJob.openColumn(openColumnTask, cursor, openColumnSubSeq);
        } catch (CairoException | CairoError e) {
            LOG.error().$((Sinkable) e).$();
        } catch (Throwable e) {
            LOG.error().$(e).$();
        }
    }

    private void o3OpenColumns() {
        for (int i = 0; i < columnCount; i++) {
            if (metadata.getColumnType(i) > 0) {
                MemoryARW mem1 = o3MemColumns.getQuick(getPrimaryColumnIndex(i));
                mem1.jumpTo(0);
                MemoryARW mem2 = o3MemColumns.getQuick(getSecondaryColumnIndex(i));
                if (mem2 != null) {
                    mem2.jumpTo(0);
                    mem2.putLong(0);
                }
            }
        }
        activeColumns = o3MemColumns;
        activeNullSetters = o3NullSetters;
        LOG.debug().$("switched partition to memory").$();
    }

    private void o3PartitionUpdate(
            long timestampMin,
            long timestampMax,
            long partitionTimestamp,
            long srcOooPartitionLo,
            long srcOooPartitionHi,
            long srcOooMax,
            long srcDataMax,
            boolean partitionMutates
    ) {
        txWriter.minTimestamp = Math.min(timestampMin, txWriter.minTimestamp);
        final long partitionSize = srcDataMax + srcOooPartitionHi - srcOooPartitionLo + 1;
        final long rowDelta = srcOooPartitionHi - srcOooMax;
        final int partitionIndex = txWriter.findAttachedPartitionIndexByLoTimestamp(partitionTimestamp);
        if (partitionTimestamp == lastPartitionTimestamp) {
            if (partitionMutates) {
                closeActivePartition(true);
            } else if (rowDelta < -1) {
                closeActivePartition(partitionSize);
            } else {
                setAppendPosition(partitionSize, false);
            }
        }

        LOG.debug().$("o3 partition update [timestampMin=").$ts(timestampMin)
                .$(", timestampMax=").$ts(timestampMax)
                .$(", last=").$(partitionTimestamp == lastPartitionTimestamp)
                .$(", partitionTimestamp=").$ts(partitionTimestamp)
                .$(", srcOooPartitionLo=").$(srcOooPartitionLo)
                .$(", srcOooPartitionHi=").$(srcOooPartitionHi)
                .$(", srcOooMax=").$(srcOooMax)
                .$(", srcDataMax=").$(srcDataMax)
                .$(", partitionMutates=").$(partitionMutates)
                .$(", lastPartitionTimestamp=").$(lastPartitionTimestamp)
                .$(", partitionSize=").$(partitionSize)
                .I$();

        if (partitionMutates) {
            final long srcDataTxn = txWriter.getPartitionNameTxnByIndex(partitionIndex);
            LOG.info()
                    .$("merged partition [table=`").utf8(tableToken.getTableName())
                    .$("`, ts=").$ts(partitionTimestamp)
                    .$(", txn=").$(txWriter.txn).I$();
            txWriter.updatePartitionSizeAndTxnByIndex(partitionIndex, partitionSize);
            partitionRemoveCandidates.add(partitionTimestamp, srcDataTxn);
            txWriter.bumpPartitionTableVersion();
        } else {
            if (partitionTimestamp != lastPartitionTimestamp) {
                txWriter.bumpPartitionTableVersion();
            }
            txWriter.updatePartitionSizeByIndex(partitionIndex, partitionTimestamp, partitionSize);
        }
    }

    private void o3ProcessPartitionSafe(Sequence partitionSubSeq, long cursor, O3PartitionTask partitionTask) {
        try {
            O3PartitionJob.processPartition(partitionTask, cursor, partitionSubSeq);
        } catch (CairoException | CairoError e) {
            LOG.error().$((Sinkable) e).$();
        } catch (Throwable e) {
            LOG.error().$(e).$();
        }
    }

    private long o3ScheduleMoveUncommitted0(int timestampIndex, long transientRowsAdded, long committedTransientRowCount) {
        if (transientRowsAdded > 0) {
            final Sequence pubSeq = this.messageBus.getO3CallbackPubSeq();
            final RingQueue<O3CallbackTask> queue = this.messageBus.getO3CallbackQueue();
            o3DoneLatch.reset();
            int queuedCount = 0;

            for (int colIndex = 0; colIndex < columnCount; colIndex++) {
                int columnType = metadata.getColumnType(colIndex);
                if (columnType > 0) {
                    int columnIndex = colIndex != timestampIndex ? colIndex : -colIndex - 1;

                    long cursor = pubSeq.next();

                    // Pass column index as -1 when it's designated timestamp column to o3 move method
                    if (cursor > -1) {
                        try {
                            final O3CallbackTask task = queue.get(cursor);
                            task.of(
                                    o3DoneLatch,
                                    columnIndex,
                                    columnType,
                                    committedTransientRowCount,
                                    transientRowsAdded,
                                    IGNORE,
                                    IGNORE,
                                    this.o3MoveUncommittedRef
                            );
                        } finally {
                            queuedCount++;
                            pubSeq.done(cursor);
                        }
                    } else {
                        o3MoveUncommitted0(columnIndex, columnType, committedTransientRowCount, transientRowsAdded, IGNORE, IGNORE);
                    }
                }
            }

            dispatchO3CallbackQueue(queue, queuedCount);
        }
        txWriter.resetToLastPartition(committedTransientRowCount);
        return transientRowsAdded;
    }

    private void o3SetAppendOffset(
            int columnIndex,
            final int columnType,
            long o3RowCount
    ) {
        if (columnIndex != metadata.getTimestampIndex()) {
            MemoryARW o3DataMem = o3MemColumns.get(getPrimaryColumnIndex(columnIndex));
            MemoryARW o3IndexMem = o3MemColumns.get(getSecondaryColumnIndex(columnIndex));

            long size;
            if (null == o3IndexMem) {
                // Fixed size column
                size = o3RowCount << ColumnType.pow2SizeOf(columnType);
            } else {
                // Var size column
                if (o3RowCount > 0) {
                    size = o3IndexMem.getLong(o3RowCount * 8);
                } else {
                    size = 0;
                }
                o3IndexMem.jumpTo((o3RowCount + 1) * 8);
            }

            o3DataMem.jumpTo(size);
        } else {
            // Special case, designated timestamp column
            o3TimestampMem.jumpTo(o3RowCount * 16);
        }
    }

    private void o3ShiftLagRowsUp(int timestampIndex, long o3LagRowCount, long o3RowCount, long existingLagRowCount, boolean excludeSymbols, O3ColumnUpdateMethod o3MoveLagRef) {

        final Sequence pubSeq = this.messageBus.getO3CallbackPubSeq();
        final RingQueue<O3CallbackTask> queue = this.messageBus.getO3CallbackQueue();

        o3DoneLatch.reset();
        int queuedCount = 0;
        long excludeSymbolsL = excludeSymbols ? 1 : 0;
        for (int colIndex = 0; colIndex < columnCount; colIndex++) {
            int columnType = metadata.getColumnType(colIndex);
            int columnIndex = colIndex != timestampIndex ? colIndex : -colIndex - 1;

            if (columnType > 0) {
                long cursor = pubSeq.next();

                // Pass column index as -1 when it's designated timestamp column to o3 move method
                if (cursor > -1) {
                    try {
                        final O3CallbackTask task = queue.get(cursor);
                        task.of(
                                o3DoneLatch,
                                columnIndex,
                                columnType,
                                o3LagRowCount,
                                o3RowCount,
                                existingLagRowCount,
                                excludeSymbolsL,
                                o3MoveLagRef
                        );

                    } finally {
                        queuedCount++;
                        pubSeq.done(cursor);
                    }
                } else {
                    o3MoveLagRef.run(columnIndex, columnType, o3LagRowCount, o3RowCount, existingLagRowCount, excludeSymbolsL);
                }
            }
        }

        dispatchO3CallbackQueue(queue, queuedCount);
    }

    private void o3Sort(long mergedTimestamps, int timestampIndex, long rowCount) {
        o3ErrorCount.set(0);
        lastErrno = 0;

        final Sequence pubSeq = this.messageBus.getO3CallbackPubSeq();
        final RingQueue<O3CallbackTask> queue = this.messageBus.getO3CallbackQueue();

        o3DoneLatch.reset();
        int queuedCount = 0;
        for (int i = 0; i < columnCount; i++) {
            final int type = metadata.getColumnType(i);
            if (timestampIndex != i && type > 0) {
                long cursor = pubSeq.next();
                if (cursor > -1) {
                    try {
                        final O3CallbackTask task = queue.get(cursor);
                        task.of(
                                o3DoneLatch,
                                i,
                                type,
                                mergedTimestamps,
                                rowCount,
                                IGNORE,
                                IGNORE,
                                ColumnType.isVariableLength(type) ? o3SortVarColumnRef : o3SortFixColumnRef
                        );
                    } finally {
                        queuedCount++;
                        pubSeq.done(cursor);
                    }
                } else {
                    o3SortColumn(mergedTimestamps, i, type, rowCount);
                }
            }
        }

        dispatchO3CallbackQueue(queue, queuedCount);
        swapO3ColumnsExcept(timestampIndex);
    }

    private void o3SortColumn(long mergedTimestamps, int i, int type, long rowCount) {
        if (ColumnType.isVariableLength(type)) {
            o3SortVarColumn(i, type, mergedTimestamps, rowCount, IGNORE, IGNORE);
        } else {
            o3SortFixColumn(i, type, mergedTimestamps, rowCount, IGNORE, IGNORE);
        }
    }

    private void o3SortFixColumn(
            int columnIndex,
            final int columnType,
            long mergedTimestampsAddr,
            long valueCount,
            long ignore1,
            long ignore2
    ) {
        if (o3ErrorCount.get() > 0) {
            return;
        }
        try {
            final int columnOffset = getPrimaryColumnIndex(columnIndex);
            final MemoryCR mem = o3Columns.getQuick(columnOffset);
            final MemoryCARW mem2 = o3MemColumns2.getQuick(columnOffset);
            final int shl = ColumnType.pow2SizeOf(columnType);
            final long src = mem.addressOf(0);
            mem2.jumpTo(valueCount << shl);
            final long tgtDataAddr = mem2.addressOf(0);
            switch (shl) {
                case 0:
                    Vect.indexReshuffle8Bit(src, tgtDataAddr, mergedTimestampsAddr, valueCount);
                    break;
                case 1:
                    Vect.indexReshuffle16Bit(src, tgtDataAddr, mergedTimestampsAddr, valueCount);
                    break;
                case 2:
                    Vect.indexReshuffle32Bit(src, tgtDataAddr, mergedTimestampsAddr, valueCount);
                    break;
                case 3:
                    Vect.indexReshuffle64Bit(src, tgtDataAddr, mergedTimestampsAddr, valueCount);
                    break;
                case 4:
                    Vect.indexReshuffle128Bit(src, tgtDataAddr, mergedTimestampsAddr, valueCount);
                    break;
                case 5:
                    Vect.indexReshuffle256Bit(src, tgtDataAddr, mergedTimestampsAddr, valueCount);
                    break;
                default:
                    assert false : "col type is unsupported";
                    break;
            }
        } catch (Throwable th) {
            handleWorkStealingException("sort fixed size column failed", columnIndex, columnType, mergedTimestampsAddr, valueCount, ignore1, ignore2, th);
        }
    }

    private void o3SortVarColumn(
            int columnIndex,
            int columnType,
            long mergedTimestampsAddr,
            long valueCount,
            long ignore1,
            long ignore2
    ) {
        if (o3ErrorCount.get() > 0) {
            return;
        }
        try {
            final int primaryIndex = getPrimaryColumnIndex(columnIndex);
            final int secondaryIndex = primaryIndex + 1;
            final MemoryCR dataMem = o3Columns.getQuick(primaryIndex);
            final MemoryCR indexMem = o3Columns.getQuick(secondaryIndex);
            final MemoryCARW dataMem2 = o3MemColumns2.getQuick(primaryIndex);
            final MemoryCARW indexMem2 = o3MemColumns2.getQuick(secondaryIndex);
            // ensure we have enough memory allocated
            final long srcDataAddr = dataMem.addressOf(0);
            final long srcIndxAddr = indexMem.addressOf(0);
            // exclude the trailing offset from shuffling
            final long tgtDataAddr = dataMem2.resize(dataMem.size());
            final long tgtIndxAddr = indexMem2.resize(valueCount * Long.BYTES);

            assert srcDataAddr != 0;
            assert srcIndxAddr != 0;
            assert tgtDataAddr != 0;
            assert tgtIndxAddr != 0;

            // add max offset so that we do not have conditionals inside loop
            final long offset = Vect.sortVarColumn(
                    mergedTimestampsAddr,
                    valueCount,
                    srcDataAddr,
                    srcIndxAddr,
                    tgtDataAddr,
                    tgtIndxAddr
            );
            dataMem2.jumpTo(offset);
            indexMem2.jumpTo(valueCount * Long.BYTES);
            indexMem2.putLong(offset);
        } catch (Throwable th) {
            handleWorkStealingException("sort variable size column failed", columnIndex, columnType, mergedTimestampsAddr, valueCount, ignore1, ignore2, th);
        }
    }

    private void o3TimestampSetter(long timestamp) {
        o3TimestampMem.putLong128(timestamp, getO3RowCount0());
        o3CommitBatchTimestampMin = Math.min(o3CommitBatchTimestampMin, timestamp);
    }

    private void openColumnFiles(CharSequence name, long columnNameTxn, int columnIndex, int pathTrimToLen) {
        MemoryMA mem1 = getPrimaryColumn(columnIndex);
        MemoryMA mem2 = getSecondaryColumn(columnIndex);

        try {
            mem1.of(ff,
                    dFile(path.trimTo(pathTrimToLen), name, columnNameTxn),
                    configuration.getDataAppendPageSize(),
                    -1,
                    MemoryTag.MMAP_TABLE_WRITER,
                    configuration.getWriterFileOpenOpts(),
                    Files.POSIX_MADV_RANDOM
            );
            if (mem2 != null) {
                mem2.of(
                        ff,
                        iFile(path.trimTo(pathTrimToLen), name, columnNameTxn),
                        configuration.getDataAppendPageSize(),
                        -1,
                        MemoryTag.MMAP_TABLE_WRITER,
                        configuration.getWriterFileOpenOpts(),
                        Files.POSIX_MADV_RANDOM
                );
            }
        } finally {
            path.trimTo(pathTrimToLen);
        }
    }

    private void openFirstPartition(long timestamp) {
        final long ts = repairDataGaps(timestamp);
        openPartition(ts);
        populateDenseIndexerList();
        setAppendPosition(txWriter.getTransientRowCount(), false);
        if (performRecovery) {
            performRecovery();
        }
        txWriter.openFirstPartition(ts);
    }

    private void openNewColumnFiles(CharSequence name, boolean indexFlag, int indexValueBlockCapacity) {
        try {
            // open column files
            long partitionTimestamp = txWriter.getLastPartitionTimestamp();
            setStateForTimestamp(path, partitionTimestamp);
            final int plen = path.length();
            final int columnIndex = columnCount - 1;

            // Adding column in the current transaction.
            long columnNameTxn = getTxn();

            // index must be created before column is initialised because
            // it uses primary column object as temporary tool
            if (indexFlag) {
                createIndexFiles(name, columnNameTxn, indexValueBlockCapacity, plen, true);
            }

            openColumnFiles(name, columnNameTxn, columnIndex, plen);
            if (txWriter.getTransientRowCount() > 0) {
                // write top offset to column version file
                columnVersionWriter.upsert(txWriter.getLastPartitionTimestamp(), columnIndex, columnNameTxn, txWriter.getTransientRowCount());
            }

            if (indexFlag) {
                ColumnIndexer indexer = indexers.getQuick(columnIndex);
                assert indexer != null;
                indexers.getQuick(columnIndex).configureFollowerAndWriter(path.trimTo(plen), name, columnNameTxn, getPrimaryColumn(columnIndex), txWriter.getTransientRowCount());
            }

            // configure append position for variable length columns
            MemoryMA mem2 = getSecondaryColumn(columnCount - 1);
            if (mem2 != null) {
                mem2.putLong(0);
            }
        } finally {
            path.trimTo(rootLen);
        }
    }

    private void openPartition(long timestamp) {
        try {
            partitionTimestampHi = setStateForTimestamp(path, timestamp);
            int plen = path.length();
            if (ff.mkdirs(path.slash$(), mkDirMode) != 0) {
                throw CairoException.critical(ff.errno()).put("Cannot create directory: ").put(path);
            }

            assert columnCount > 0;

            lastOpenPartitionTs = txWriter.getPartitionTimestampLo(timestamp);
            lastOpenPartitionIsReadOnly = partitionBy != PartitionBy.NONE && txWriter.isPartitionReadOnlyByPartitionTimestamp(lastOpenPartitionTs);

            for (int i = 0; i < columnCount; i++) {
                if (metadata.getColumnType(i) > 0) {
                    final CharSequence name = metadata.getColumnName(i);
                    long columnNameTxn = columnVersionWriter.getColumnNameTxn(lastOpenPartitionTs, i);
                    final ColumnIndexer indexer = metadata.isColumnIndexed(i) ? indexers.getQuick(i) : null;
                    final long columnTop;

                    // prepare index writer if column requires indexing
                    if (indexer != null) {
                        // we have to create files before columns are open
                        // because we are reusing MAMemoryImpl object from columns list
                        createIndexFiles(name, columnNameTxn, metadata.getIndexValueBlockCapacity(i), plen, txWriter.getTransientRowCount() < 1);
                        indexer.closeSlider();
                    }

                    openColumnFiles(name, columnNameTxn, i, plen);
                    columnTop = columnVersionWriter.getColumnTopQuick(lastOpenPartitionTs, i);
                    columnTops.extendAndSet(i, columnTop);

                    if (indexer != null) {
                        indexer.configureFollowerAndWriter(path, name, columnNameTxn, getPrimaryColumn(i), columnTop);
                    }
                }
            }
            populateDenseIndexerList();
            LOG.info().$("switched partition [path='").utf8(path).$('\'').I$();
        } catch (Throwable e) {
            distressed = true;
            throw e;
        } finally {
            path.trimTo(rootLen);
        }
    }

    private long openTodoMem() {
        path.concat(TODO_FILE_NAME).$();
        try {
            if (ff.exists(path)) {
                long fileLen = ff.length(path);
                if (fileLen < 32) {
                    throw CairoException.critical(0).put("corrupt ").put(path);
                }

                todoMem.smallFile(ff, path, MemoryTag.MMAP_TABLE_WRITER);
                this.todoTxn = todoMem.getLong(0);
                // check if _todo_ file is consistent, if not, we just ignore its contents and reset hash
                if (todoMem.getLong(24) != todoTxn) {
                    todoMem.putLong(8, configuration.getDatabaseIdLo());
                    todoMem.putLong(16, configuration.getDatabaseIdHi());
                    Unsafe.getUnsafe().storeFence();
                    todoMem.putLong(24, todoTxn);
                    return 0;
                }

                return todoMem.getLong(32);
            } else {
                TableUtils.resetTodoLog(ff, path, rootLen, todoMem);
                todoTxn = 0;
                return 0;
            }
        } finally {
            path.trimTo(rootLen);
        }
    }

    private void performRecovery() {
        rollbackIndexes();
        rollbackSymbolTables();
        performRecovery = false;
    }

    private void populateDenseIndexerList() {
        denseIndexers.clear();
        for (int i = 0, n = indexers.size(); i < n; i++) {
            ColumnIndexer indexer = indexers.getQuick(i);
            if (indexer != null) {
                denseIndexers.add(indexer);
            }
        }
        indexCount = denseIndexers.size();
    }

    private void processAsyncWriterCommand(
            AsyncWriterCommand asyncWriterCommand,
            TableWriterTask cmd,
            long cursor,
            Sequence sequence,
            boolean contextAllowsAnyStructureChanges
    ) {
        final int cmdType = cmd.getType();
        final long correlationId = cmd.getInstance();
        final long tableId = cmd.getTableId();

        int errorCode = 0;
        CharSequence errorMsg = null;
        long affectedRowsCount = 0;
        try {
            publishTableWriterEvent(cmdType, tableId, correlationId, AsyncWriterCommand.Error.OK, null, 0L, TSK_BEGIN);
            LOG.info()
                    .$("received async cmd [type=").$(cmdType)
                    .$(", tableName=").utf8(tableToken.getTableName())
                    .$(", tableId=").$(tableId)
                    .$(", correlationId=").$(correlationId)
                    .$(", cursor=").$(cursor)
                    .I$();
            asyncWriterCommand = asyncWriterCommand.deserialize(cmd);
            affectedRowsCount = asyncWriterCommand.apply(this, contextAllowsAnyStructureChanges);
        } catch (TableReferenceOutOfDateException ex) {
            LOG.info()
                    .$("cannot complete async cmd, reader is out of date [type=").$(cmdType)
                    .$(", tableName=").utf8(tableToken.getTableName())
                    .$(", tableId=").$(tableId)
                    .$(", correlationId=").$(correlationId)
                    .I$();
            errorCode = READER_OUT_OF_DATE;
            errorMsg = ex.getMessage();
        } catch (AlterTableContextException ex) {
            LOG.info()
                    .$("cannot complete async cmd, table structure change is not allowed [type=").$(cmdType)
                    .$(", tableName=").utf8(tableToken.getTableName())
                    .$(", tableId=").$(tableId)
                    .$(", correlationId=").$(correlationId)
                    .I$();
            errorCode = STRUCTURE_CHANGE_NOT_ALLOWED;
            errorMsg = "async cmd cannot change table structure while writer is busy";
        } catch (CairoException ex) {
            errorCode = CAIRO_ERROR;
            errorMsg = ex.getFlyweightMessage();
        } catch (Throwable ex) {
            LOG.error().$("error on processing async cmd [type=").$(cmdType)
                    .$(", tableName=").utf8(tableToken.getTableName())
                    .$(", ex=").$(ex)
                    .I$();
            errorCode = UNEXPECTED_ERROR;
            errorMsg = ex.getMessage();
        } finally {
            sequence.done(cursor);
        }
        publishTableWriterEvent(cmdType, tableId, correlationId, errorCode, errorMsg, affectedRowsCount, TSK_COMPLETE);
    }

    private void processCommandQueue(boolean contextAllowsAnyStructureChanges) {
        long cursor;
        while ((cursor = commandSubSeq.next()) > -1) {
            TableWriterTask cmd = commandQueue.get(cursor);
            processCommandQueue(cmd, commandSubSeq, cursor, contextAllowsAnyStructureChanges);
        }
    }

    private void processO3Block(
            final long o3LagRowCount,
            int timestampIndex,
            long sortedTimestampsAddr,
            final long srcOooMax,
            long o3TimestampMin,
            long o3TimestampMax,
            boolean flattenTimestamp,
            long rowLo
    ) {
        o3ErrorCount.set(0);
        lastErrno = 0;
        partitionRemoveCandidates.clear();
        o3ColumnCounters.clear();
        o3BasketPool.clear();

        // move uncommitted is liable to change max timestamp
        // however we need to identify last partition before max timestamp skips to NULL for example
        final long maxTimestamp = txWriter.getMaxTimestamp();
        final long transientRowCount = txWriter.transientRowCount;

        o3DoneLatch.reset();
        o3PartitionUpdRemaining.set(0L);
        boolean success = true;
        int latchCount = 0;
        long srcOoo = rowLo;
        int pCount = 0;
        try {
            // We do not know upfront which partition is going to be last because this is
            // a single pass over the data. Instead, we will update transient row count in a rolling
            // manner, assuming the partition marked "last" is the last and then for a new partition
            // we move prevTransientRowCount into the "fixedRowCount" sum and set new value on the
            // transientRowCount
            long commitTransientRowCount = transientRowCount;

            resizeColumnTopSink(o3TimestampMin, o3TimestampMax);
            resizePartitionUpdateSink(o3TimestampMin, o3TimestampMax);

            // One loop iteration per partition.
            while (srcOoo < srcOooMax) {
                try {
                    final long srcOooLo = srcOoo;
                    final long o3Timestamp = getTimestampIndexValue(sortedTimestampsAddr, srcOoo);

                    // Check that the value is not 0 (or another unreasonable value) because of reading beyond written range.
                    assert o3Timestamp >= Math.min(o3TimestampMin, Math.max(txWriter.getMinTimestamp(), 0));

                    final long srcOooHi;
                    // keep ceil inclusive in the interval
                    final long srcOooTimestampCeil = partitionCeilMethod.ceil(o3Timestamp) - 1;
                    if (srcOooTimestampCeil < o3TimestampMax) {
                        srcOooHi = Vect.boundedBinarySearchIndexT(
                                sortedTimestampsAddr,
                                srcOooTimestampCeil,
                                srcOooLo,
                                srcOooMax - 1,
                                BinarySearch.SCAN_DOWN
                        );
                    } else {
                        srcOooHi = srcOooMax - 1;
                    }

                    final long partitionTimestamp = partitionFloorMethod.floor(o3Timestamp);

                    // This partition is the last partition.
                    final boolean last = partitionTimestamp == lastPartitionTimestamp;

                    srcOoo = srcOooHi + 1;

                    final long srcDataMax;
                    final long srcNameTxn;
                    final int partitionIndex = txWriter.findAttachedPartitionIndexByLoTimestamp(partitionTimestamp);
                    if (partitionIndex > -1) {
                        if (last) {
                            srcDataMax = transientRowCount;
                        } else {
                            srcDataMax = getPartitionSizeByIndex(partitionIndex);
                        }
                        srcNameTxn = getPartitionNameTxnByIndex(partitionIndex);
                    } else {
                        srcDataMax = 0;
                        // A version needed to housekeep dropped partitions.
                        // When partition created without O3 merge, use `txn-1` as partition version.
                        // `txn` version is used when partition is merged. Both `txn-1` and `txn` can
                        // be written within the same commit when new partition initially written in order
                        // and then O3 triggers a merge of the partition.
                        srcNameTxn = txWriter.getTxn() - 1;
                    }

                    // We're appending onto the last (active) partition.
                    final boolean append = last && (srcDataMax == 0 || o3Timestamp >= maxTimestamp);

                    // Number of rows to insert from the O3 segment into this partition.
                    final long srcOooBatchRowSize = srcOooHi - srcOooLo + 1;

                    // Final partition size after current insertions.
                    final long partitionSize = srcDataMax + srcOooBatchRowSize;

                    // check partition read-only state
                    final boolean partitionIsReadOnly = txWriter.isPartitionReadOnlyByPartitionTimestamp(partitionTimestamp);

                    pCount++;

                    LOG.info().
                            $("o3 partition task [table=").utf8(tableToken.getTableName())
                            .$(", partitionIsReadOnly=").$(partitionIsReadOnly)
                            .$(", srcOooBatchRowSize=").$(srcOooBatchRowSize)
                            .$(", srcOooLo=").$(srcOooLo)
                            .$(", srcOooHi=").$(srcOooHi)
                            .$(", srcOooMax=").$(srcOooMax)
                            .$(", o3RowCount=").$(o3RowCount)
                            .$(", o3LagRowCount=").$(o3LagRowCount)
                            .$(", srcDataMax=").$(srcDataMax)
                            .$(", o3TimestampMin=").$ts(o3TimestampMin)
                            .$(", o3Timestamp=").$ts(o3Timestamp)
                            .$(", o3TimestampMax=").$ts(o3TimestampMax)
                            .$(", partitionTimestamp=").$ts(partitionTimestamp)
                            .$(", partitionIndex=").$(partitionIndex)
                            .$(", partitionSize=").$(partitionSize)
                            .$(", maxTimestamp=").$ts(maxTimestamp)
                            .$(", last=").$(last)
                            .$(", append=").$(append)
                            .$(", pCount=").$(pCount)
                            .$(", flattenTimestamp=").$(flattenTimestamp)
                            .$(", memUsed=").$(Unsafe.getMemUsed())
                            .I$();

                    if (partitionIsReadOnly) {
                        // move over read-only partitions
                        LOG.critical()
                                .$("o3 ignoring write on read-only partition [table=").utf8(tableToken.getTableName())
                                .$(", timestamp=").$ts(partitionTimestamp)
                                .$(", numRows=").$(srcOooBatchRowSize)
                                .$();
                        continue;
                    }

                    if (partitionTimestamp < lastPartitionTimestamp) {
                        // increment fixedRowCount by number of rows old partition incremented
                        this.txWriter.fixedRowCount += srcOooBatchRowSize;
                    } else if (partitionTimestamp == lastPartitionTimestamp) {
                        // this is existing "last" partition, we can set the size directly
                        commitTransientRowCount = partitionSize;
                    } else {
                        // this is potentially a new last partition
                        this.txWriter.fixedRowCount += commitTransientRowCount;
                        commitTransientRowCount = partitionSize;
                    }

                    o3PartitionUpdRemaining.incrementAndGet();
                    final O3Basket o3Basket = o3BasketPool.next();
                    o3Basket.ensureCapacity(configuration, columnCount, indexCount);

                    AtomicInteger columnCounter = o3ColumnCounters.next();

                    // async partition processing set this counter to the column count
                    // and then manages issues if publishing of column tasks fails
                    // mid-column-count.
                    latchCount++;

                    if (append) {
                        // we are appending last partition, make sure it has been mapped!
                        // this also might fail, make sure exception is trapped and partitions are
                        // counted down correctly
                        try {
                            setAppendPosition(srcDataMax, false);
                        } catch (Throwable e) {
                            o3BumpErrorCount();
                            o3ClockDownPartitionUpdateCount();
                            o3CountDownDoneLatch();
                            throw e;
                        }

                        columnCounter.set(TableUtils.compressColumnCount(metadata));
                        Path pathToPartition = Path.getThreadLocal(path);
                        TableUtils.setPathForPartition(pathToPartition, partitionBy, o3TimestampMin, false);
                        TableUtils.txnPartitionConditionally(pathToPartition, srcNameTxn);
                        final int plen = pathToPartition.length();
                        int columnsPublished = 0;
                        for (int i = 0; i < columnCount; i++) {
                            final int columnType = metadata.getColumnType(i);
                            if (columnType < 0) {
                                continue;
                            }
                            final int colOffset = TableWriter.getPrimaryColumnIndex(i);
                            final boolean notTheTimestamp = i != timestampIndex;
                            final CharSequence columnName = metadata.getColumnName(i);
                            final int indexBlockCapacity = metadata.isColumnIndexed(i) ? metadata.getIndexValueBlockCapacity(i) : -1;
                            final BitmapIndexWriter indexWriter = indexBlockCapacity > -1 ? getBitmapIndexWriter(i) : null;
                            final MemoryR oooMem1 = o3Columns.getQuick(colOffset);
                            final MemoryR oooMem2 = o3Columns.getQuick(colOffset + 1);
                            final MemoryMA mem1 = columns.getQuick(colOffset);
                            final MemoryMA mem2 = columns.getQuick(colOffset + 1);
                            final long srcDataTop = getColumnTop(i);
                            final long srcOooFixAddr;
                            final long srcOooVarAddr;
                            final MemoryMA dstFixMem;
                            final MemoryMA dstVarMem;
                            if (!ColumnType.isVariableLength(columnType)) {
                                srcOooFixAddr = oooMem1.addressOf(0);
                                srcOooVarAddr = 0;
                                dstFixMem = mem1;
                                dstVarMem = null;
                            } else {
                                srcOooFixAddr = oooMem2.addressOf(0);
                                srcOooVarAddr = oooMem1.addressOf(0);
                                dstFixMem = mem2;
                                dstVarMem = mem1;
                            }

                            columnsPublished++;
                            try {
                                O3OpenColumnJob.appendLastPartition(
                                        pathToPartition,
                                        plen,
                                        columnName,
                                        columnCounter,
                                        notTheTimestamp ? columnType : ColumnType.setDesignatedTimestampBit(columnType, true),
                                        srcOooFixAddr,
                                        srcOooVarAddr,
                                        srcOooLo,
                                        srcOooHi,
                                        srcOooMax,
                                        o3TimestampMin,
                                        o3TimestampMax,
                                        partitionTimestamp,
                                        srcDataTop,
                                        srcDataMax,
                                        indexBlockCapacity,
                                        dstFixMem,
                                        dstVarMem,
                                        this,
                                        indexWriter,
                                        getColumnNameTxn(partitionTimestamp, i)
                                );
                            } catch (Throwable e) {
                                if (columnCounter.addAndGet(columnsPublished - columnCount) == 0) {
                                    o3ClockDownPartitionUpdateCount();
                                    o3CountDownDoneLatch();
                                }
                                throw e;
                            }
                        }

                        addPhysicallyWrittenRows(srcOooBatchRowSize);
                    } else {
                        if (flattenTimestamp && o3RowCount > 0) {
                            Vect.flattenIndex(sortedTimestampsAddr, o3RowCount);
                            flattenTimestamp = false;
                        }

                        // To collect column top values from o3 partition tasks add them to pre-allocated array of longs
                        // use o3ColumnTopSink LongList and allocate columns + 1 longs per partition
                        // then set first value to partition timestamp
                        long colTopSinkIndex = (long) (pCount - 1) * (metadata.getColumnCount() + 1);
                        long columnTopSinkAddress = colTopSinkIndex * Long.BYTES;
                        long columnTopPartitionSinkAddr = o3ColumnTopSink.getAddress() + columnTopSinkAddress;
                        assert columnTopPartitionSinkAddr + (columnCount + 1L) * Long.BYTES <= o3ColumnTopSink.getAddress() + o3ColumnTopSink.size() * Long.BYTES;

                        o3ColumnTopSink.set(colTopSinkIndex, partitionTimestamp);
                        o3CommitPartitionAsync(
                                columnCounter,
                                maxTimestamp,
                                sortedTimestampsAddr,
                                srcOooMax,
                                o3TimestampMin,
                                o3TimestampMax,
                                srcOooLo,
                                srcOooHi,
                                partitionTimestamp,
                                last,
                                srcDataMax,
                                srcNameTxn,
                                o3Basket,
                                columnTopPartitionSinkAddr + Long.BYTES
                        );
                    }
                } catch (CairoException | CairoError e) {
                    LOG.error().$((Sinkable) e).$();
                    success = false;
                    throw e;
                }
            } // end while(srcOoo < srcOooMax)

            // at this point we should know the last partition row count
            this.txWriter.transientRowCount = commitTransientRowCount;
            this.partitionTimestampHi = Math.max(this.partitionTimestampHi, partitionCeilMethod.ceil(o3TimestampMax) - 1);
            this.txWriter.updateMaxTimestamp(Math.max(txWriter.getMaxTimestamp(), o3TimestampMax));
        } catch (Throwable th) {
            LOG.error().$(th).$();
            throw th;
        } finally {
            // we are stealing work here it is possible we get exception from this method
            LOG.debug()
                    .$("o3 expecting updates [table=").utf8(tableToken.getTableName())
                    .$(", partitionsPublished=").$(pCount)
                    .I$();

            o3ConsumePartitionUpdates();
            o3DoneLatch.await(latchCount);

            o3InError = !success || o3ErrorCount.get() > 0;
            if (success && o3ErrorCount.get() > 0) {
                //noinspection ThrowFromFinallyBlock
                throw CairoException.critical(0).put("bulk update failed and will be rolled back");
            }
        }

        if (o3LagRowCount > 0 && !metadata.isWalEnabled()) {
            LOG.info().$("shifting lag rows up [table=").$(tableToken.getTableName()).$(", lagCount=").$(o3LagRowCount).I$();
            o3ShiftLagRowsUp(timestampIndex, o3LagRowCount, srcOooMax, 0L, false, this.o3MoveLagRef);
        }
    }

    private void processPartitionRemoveCandidates() {
        try {
            final int n = partitionRemoveCandidates.size();
            if (n > 0) {
                processPartitionRemoveCandidates0(n);
            }
        } finally {
            partitionRemoveCandidates.clear();
        }
    }

    private void processPartitionRemoveCandidates0(int n) {
        boolean anyReadersBeforeCommittedTxn = checkScoreboardHasReadersBeforeLastCommittedTxn();
        // This flag will determine to schedule O3PartitionPurgeJob at the end or all done already.
        boolean scheduleAsyncPurge = anyReadersBeforeCommittedTxn;

        if (!anyReadersBeforeCommittedTxn) {
            for (int i = 0; i < n; i += 2) {
                try {
                    final long timestamp = partitionRemoveCandidates.getQuick(i);
                    final long txn = partitionRemoveCandidates.getQuick(i + 1);
                    setPathForPartition(
                            other,
                            partitionBy,
                            timestamp,
                            false
                    );
                    TableUtils.txnPartitionConditionally(other, txn);
                    other.$();
                    int errno = ff.unlinkOrRemove(other, LOG);
                    if (!(errno == 0 || errno == -1)) {
                        LOG.info()
                                .$("could not purge partition version, async purge will be scheduled [path=")
                                .utf8(other)
                                .$(", errno=").$(errno).I$();
                        scheduleAsyncPurge = true;
                    }
                } finally {
                    other.trimTo(rootLen);
                }
            }
        }

        if (scheduleAsyncPurge) {
            // Any more complicated case involve looking at what folders are present on disk before removing
            // do it async in O3PartitionPurgeJob
            if (schedulePurgeO3Partitions(messageBus, tableToken, partitionBy)) {
                LOG.info().$("scheduled to purge partitions [table=").utf8(tableToken.getTableName()).I$();
            } else {
                LOG.error().$("could not queue for purge, queue is full [table=").utf8(tableToken.getTableName()).I$();
            }
        }
    }

    private long processWalBlock(
            @Transient Path walPath,
            int timestampIndex,
            boolean ordered,
            long rowLo,
            long rowHi,
            final long o3TimestampMin,
            final long o3TimestampMax,
            SymbolMapDiffCursor mapDiffCursor,
            long commitToTimestamp
    ) {
        int walRootPathLen = walPath.length();
        long maxTimestamp = txWriter.getMaxTimestamp();
        if (isLastPartitionClosed()) {
            if (txWriter.getPartitionCount() == 0 && txWriter.getLagRowCount() == 0) {
                // The table is empty, last partition does not exist
                // WAL processing needs last partition to store LAG data
                // Create artificial partition at the point of o3TimestampMin.
                openPartition(o3TimestampMin);
                txWriter.setMaxTimestamp(o3TimestampMin);
                // Add the partition to the list of partitions with 0 size.
                txWriter.updatePartitionSizeByTimestamp(o3TimestampMin, 0, txWriter.getTxn() - 1);
            } else {
                throw CairoException.critical(0).put("system error, cannot resolve WAL table last partition [path=")
                        .put(path).put(']');
            }
        }

        assert maxTimestamp == Long.MIN_VALUE ||
                partitionFloorMethod.floor(partitionTimestampHi) == partitionFloorMethod.floor(txWriter.maxTimestamp);

        lastPartitionTimestamp = partitionFloorMethod.floor(partitionTimestampHi);

        try {
            final long maxLagRows = getMaxWalSquashRows();
            final long walLagMaxTimestampBefore = txWriter.getLagMaxTimestamp();
            mmapWalColumns(walPath, timestampIndex, rowLo, rowHi);
            final long newMinLagTs = Math.min(o3TimestampMin, txWriter.getLagMinTimestamp());
            long initialPartitionTimestampHi = partitionTimestampHi;
            long commitMaxTimestamp, commitMinTimestamp;

            long walLagRowCount = txWriter.getLagRowCount();
            long o3Hi = rowHi;
            try {
                long o3Lo = rowLo;
                long commitRowCount = rowHi - rowLo;
                final boolean copiedToMemory;

                long totalUncommitted = walLagRowCount + commitRowCount;
                boolean copyToLagOnly = commitToTimestamp < newMinLagTs
                        || (commitToTimestamp != WalTxnDetails.FORCE_FULL_COMMIT && totalUncommitted < metadata.getMaxUncommittedRows());

                if (copyToLagOnly && totalUncommitted <= maxLagRows) {
                    o3Columns = remapWalSymbols(mapDiffCursor, rowLo, rowHi, walPath, 0);

                    // Don't commit anything, move everything to memory instead.
                    // This usually happens when WAL transactions are very small, so it's faster
                    // to squash several of them together before writing anything to disk.
                    LOG.debug().$("all WAL rows copied to LAG [table=").$(tableToken).I$();
                    // This will copy data from mmap files to memory.
                    // Symbols are already mapped to the correct destination.
                    o3ShiftLagRowsUp(timestampIndex, o3Hi - o3Lo, o3Lo, walLagRowCount, true, this.o3MoveWalFromFilesToLastPartitionRef);
                    walLagRowCount += commitRowCount;
                    txWriter.setLagRowCount((int) walLagRowCount);
                    txWriter.setLagOrdered(txWriter.isLagOrdered() && ordered && walLagMaxTimestampBefore <= o3TimestampMin);
                    txWriter.setLagMinTimestamp(newMinLagTs);
                    txWriter.setLagMaxTimestamp(Math.max(o3TimestampMax, txWriter.getLagMaxTimestamp()));

                    // Try to fast apply records from LAG to last partition which are before commitToTimestamp
                    return applyFromWalLagToLastPartition(commitToTimestamp);
                }

                // Try to fast apply records from LAG to last partition which are before o3TimestampMin and commitToTimestamp.
                // This application will not include the current transaction data, only what's already in WAL lag.
                if (applyFromWalLagToLastPartition(Math.min(o3TimestampMin, commitToTimestamp)) != Long.MIN_VALUE) {
                    walLagRowCount = txWriter.getLagRowCount();
                    totalUncommitted = walLagRowCount + commitRowCount;
                }

                // Re-valuate WAL lag min/max with impact of the current transaction.
                txWriter.setLagMinTimestamp(Math.min(o3TimestampMin, txWriter.getLagMinTimestamp()));
                txWriter.setLagMaxTimestamp(Math.max(o3TimestampMax, txWriter.getLagMaxTimestamp()));
                boolean needsOrdering = !ordered || walLagRowCount > 0;

                long timestampAddr;
                MemoryCR walTimestampColumn = walMappedColumns.getQuick(getPrimaryColumnIndex(timestampIndex));
                if (needsOrdering) {
                    LOG.info().$("sorting WAL [table=").$(tableToken)
                            .$(", ordered=").$(ordered)
                            .$(", lagRowCount=").$(walLagRowCount)
                            .$(", walRowLo=").$(rowLo)
                            .$(", walRowHi=").$(rowHi).I$();

                    o3Columns = remapWalSymbols(mapDiffCursor, rowLo, rowHi, walPath, 0);
                    final long timestampMemorySize = totalUncommitted << 4;
                    o3TimestampMem.jumpTo(timestampMemorySize);
                    o3TimestampMemCpy.jumpTo(timestampMemorySize);

                    MemoryMA timestampColumn = columns.get(getPrimaryColumnIndex(timestampIndex));
                    final long tsLagOffset = txWriter.getTransientRowCount() << 3;
                    final long tsLagSize = walLagRowCount << 3;
                    final long tsLagBufferAddr = mapAppendColumnBuffer(timestampColumn, tsLagOffset, tsLagSize, false);
                    final long mappedTimestampIndexAddr = walTimestampColumn.addressOf(rowLo << 4);

                    timestampAddr = o3TimestampMem.getAddress();
                    Vect.radixSortABLongIndexAsc(
                            Math.abs(tsLagBufferAddr),
                            walLagRowCount,
                            mappedTimestampIndexAddr,
                            commitRowCount,
                            timestampAddr,
                            o3TimestampMemCpy.addressOf(0)
                    );
                    mapAppendColumnBufferRelease(tsLagBufferAddr, tsLagOffset, tsLagSize);
                    o3MergeIntoLag(timestampAddr, walLagRowCount, rowLo, rowHi, timestampIndex);

                    // Sorted data is now sorted in memory copy of the data from mmap files
                    // Row indexes start from 0, not rowLo
                    o3Hi = totalUncommitted;
                    o3Lo = 0L;
                    walLagRowCount = 0L;
                    o3Columns = o3MemColumns;
                    copiedToMemory = true;
                } else {
                    o3Columns = remapWalSymbols(mapDiffCursor, rowLo, rowHi, walPath, rowLo);
                    timestampAddr = walTimestampColumn.addressOf(0);
                    copiedToMemory = false;
                }

                if (commitToTimestamp < txWriter.getLagMaxTimestamp() && maxLagRows > 0) {
                    final long lagThresholdRow = 1 + Vect.boundedBinarySearchIndexT(
                            timestampAddr,
                            commitToTimestamp,
                            o3Lo,
                            o3Hi - 1,
                            BinarySearch.SCAN_DOWN
                    );

                    final boolean lagTrimmedToMax = o3Hi - lagThresholdRow > maxLagRows;
                    walLagRowCount = lagTrimmedToMax ? maxLagRows : o3Hi - lagThresholdRow;
                    assert walLagRowCount > 0 && walLagRowCount < o3Hi - o3Lo;

                    o3Hi -= walLagRowCount;
                    commitMaxTimestamp = getTimestampIndexValue(timestampAddr, o3Hi - 1);
                    commitMinTimestamp = txWriter.getLagMinTimestamp();

                    // Assert that LAG row count is calculated correctly.
                    // If lag is not trimmed, timestamp at o3Hi must be the last point <= commitToTimestamp
                    assert lagTrimmedToMax ||
                            (commitMaxTimestamp <= commitToTimestamp
                                    && commitToTimestamp < getTimestampIndexValue(timestampAddr, o3Hi))
                            : "commit lag calculation error";

                    // If lag is trimmed, timestamp at o3Hi must > commitToTimestamp
                    assert !lagTrimmedToMax || commitMaxTimestamp > commitToTimestamp : "commit lag calculation error 2";

                    txWriter.setLagMinTimestamp(getTimestampIndexValue(timestampAddr, o3Hi));

                    LOG.debug().$("committing WAL with LAG [table=").$(tableToken)
                            .$(", lagRowCount=").$(walLagRowCount)
                            .$(", rowLo=").$(o3Lo)
                            .$(", rowHi=").$(o3Hi).I$();

                    // walLagMaxTimestamp is already set to the max of all WAL segments
                } else {
                    // Commit everything.
                    walLagRowCount = 0;
                    commitMinTimestamp = txWriter.getLagMinTimestamp();
                    commitMaxTimestamp = txWriter.getLagMaxTimestamp();
                    txWriter.setLagMinTimestamp(Long.MAX_VALUE);
                    txWriter.setLagMaxTimestamp(Long.MIN_VALUE);
                }

                o3RowCount = o3Hi - o3Lo + walLagRowCount;

                // Now that everything from WAL lag is in memory or in WAL columns,
                // we can remove artificial 0 length partition created to store lag when table did not have any partitions
                if (txWriter.getRowCount() == 0 && txWriter.getPartitionCount() == 1 && txWriter.getPartitionSize(0) == 0) {
                    txWriter.setMaxTimestamp(Long.MIN_VALUE);
                    lastPartitionTimestamp = Long.MIN_VALUE;
                    closeActivePartition(false);
                    partitionTimestampHi = Long.MIN_VALUE;
                    long partitionTimestamp = txWriter.getPartitionTimestamp(0);
                    long partitionNameTxn = txWriter.getPartitionNameTxnByIndex(0);
                    txWriter.removeAttachedPartitions(partitionTimestamp);
                    safeDeletePartitionDir(partitionTimestamp, partitionNameTxn);
                }

                // Real data writing into table happens here.
                // Everything above it is to figure out how much data to write now,
                // map symbols and sort data if necessary.
                processO3Block(
                        walLagRowCount,
                        timestampIndex,
                        timestampAddr,
                        o3Hi,
                        commitMinTimestamp,
                        commitMaxTimestamp,
                        copiedToMemory,
                        o3Lo
                );

                txWriter.setLagOrdered(true);
                txWriter.setLagRowCount((int) walLagRowCount);

                finishO3Commit(initialPartitionTimestampHi);
                if (walLagRowCount > 0) {
                    LOG.info().$("moving rows to LAG [table=").$(tableToken)
                            .$(", lagRowCount=").$(walLagRowCount)
                            .$(", partitionTimestampHi=").$ts(partitionTimestampHi).I$();
                    o3ShiftLagRowsUp(timestampIndex, walLagRowCount, o3Hi, 0L, false, o3MoveWalFromFilesToLastPartitionRef);
                }
            } finally {
                finishO3Append(walLagRowCount);
                o3Columns = o3MemColumns;
            }

            return commitMaxTimestamp;
        } finally {
            walPath.trimTo(walRootPathLen);
            closeWalColumns();
        }
    }

    private void publishTableWriterEvent(int cmdType, long tableId, long correlationId, int errorCode, CharSequence errorMsg, long affectedRowsCount, int eventType) {
        long pubCursor;
        do {
            pubCursor = messageBus.getTableWriterEventPubSeq().next();
            if (pubCursor == -2) {
                Os.pause();
            }
        } while (pubCursor < -1);

        if (pubCursor > -1) {
            try {
                final TableWriterTask event = messageBus.getTableWriterEventQueue().get(pubCursor);
                event.of(eventType, tableId, tableToken);
                event.putInt(errorCode);
                if (errorCode != AsyncWriterCommand.Error.OK) {
                    event.putStr(errorMsg);
                } else {
                    event.putLong(affectedRowsCount);
                }
                event.setInstance(correlationId);
            } finally {
                messageBus.getTableWriterEventPubSeq().done(pubCursor);
            }

            // Log result
            if (eventType == TSK_COMPLETE) {
                LogRecord lg = LOG.info()
                        .$("published async command complete event [type=").$(cmdType)
                        .$(",tableName=").utf8(tableToken.getTableName())
                        .$(",tableId=").$(tableId)
                        .$(",correlationId=").$(correlationId);
                if (errorCode != AsyncWriterCommand.Error.OK) {
                    lg.$(",errorCode=").$(errorCode).$(",errorMsg=").$(errorMsg);
                }
                lg.I$();
            }
        } else {
            // Queue is full
            LOG.error()
                    .$("could not publish sync command complete event [type=").$(cmdType)
                    .$(",tableName=").utf8(tableToken.getTableName())
                    .$(",tableId=").$(tableId)
                    .$(",correlationId=").$(correlationId)
                    .I$();
        }
    }

    private long readMinTimestamp(long partitionTimestamp) {
        setStateForTimestamp(other, partitionTimestamp);
        try {
            dFile(other, metadata.getColumnName(metadata.getTimestampIndex()), COLUMN_NAME_TXN_NONE);
            if (ff.exists(other)) {
                // read min timestamp value
                final int fd = TableUtils.openRO(ff, other, LOG);
                try {
                    return TableUtils.readLongOrFail(ff, fd, 0, tempMem16b, other);
                } finally {
                    ff.close(fd);
                }
            } else {
                throw CairoException.critical(0).put("Partition does not exist [path=").put(other).put(']');
            }
        } finally {
            other.trimTo(rootLen);
        }
    }

    private void readPartitionMinMax(FilesFacade ff, long partitionTimestamp, Path path, CharSequence columnName, long partitionSize) {
        dFile(path, columnName, COLUMN_NAME_TXN_NONE);
        final int fd = TableUtils.openRO(ff, path, LOG);
        try {
            attachMinTimestamp = ff.readNonNegativeLong(fd, 0);
            attachMaxTimestamp = ff.readNonNegativeLong(fd, (partitionSize - 1) * ColumnType.sizeOf(ColumnType.TIMESTAMP));
            if (attachMinTimestamp < 0 || attachMaxTimestamp < 0) {
                throw CairoException.critical(ff.errno())
                        .put("cannot read min, max timestamp from the column [path=").put(path)
                        .put(", partitionSizeRows=").put(partitionSize)
                        .put(", errno=").put(ff.errno()).put(']');
            }
            if (partitionFloorMethod.floor(attachMinTimestamp) != partitionTimestamp
                    || partitionFloorMethod.floor(attachMaxTimestamp) != partitionTimestamp) {
                throw CairoException.critical(0)
                        .put("invalid timestamp column data in detached partition, data does not match partition directory name [path=").put(path)
                        .put(", minTimestamp=").ts(attachMinTimestamp)
                        .put(", maxTimestamp=").ts(attachMaxTimestamp).put(']');
            }
        } finally {
            ff.close(fd);
        }
    }

    // Scans timestamp file
    // returns size of partition detected, e.g. size of monotonic increase
    // of timestamp longs read from 0 offset to the end of the file
    // It also writes min and max values found in detachedMinTimestamp and detachedMaxTimestamp
    private long readPartitionSizeMinMax(FilesFacade ff, long partitionTimestamp, Path path, CharSequence columnName) {
        int pathLen = path.length();
        try {
            path.concat(TXN_FILE_NAME).$();
            if (ff.exists(path)) {
                if (attachTxReader == null) {
                    attachTxReader = new TxReader(ff);
                }
                attachTxReader.ofRO(path, partitionBy);
                attachTxReader.unsafeLoadAll();

                try {
                    path.trimTo(pathLen);
                    long partitionSize = attachTxReader.getPartitionSizeByPartitionTimestamp(partitionTimestamp);
                    if (partitionSize <= 0) {
                        throw CairoException.nonCritical()
                                .put("partition is not preset in detached txn file [path=")
                                .put(path).put(", partitionSize=").put(partitionSize).put(']');
                    }

                    // Read min and max timestamp values from the file
                    readPartitionMinMax(ff, partitionTimestamp, path.trimTo(pathLen), columnName, partitionSize);
                    return partitionSize;
                } finally {
                    Misc.free(attachTxReader);
                }
            }

            // No txn file found, scan the file to get min, max timestamp
            // Scan forward while value increases

            dFile(path.trimTo(pathLen), columnName, COLUMN_NAME_TXN_NONE);
            final int fd = TableUtils.openRO(ff, path, LOG);
            try {
                long fileSize = ff.length(fd);
                if (fileSize <= 0) {
                    throw CairoException.critical(ff.errno())
                            .put("timestamp column is too small to attach the partition [path=")
                            .put(path).put(", fileSize=").put(fileSize).put(']');
                }
                long mappedMem = mapRO(ff, fd, fileSize, MemoryTag.MMAP_DEFAULT);
                try {
                    long maxTimestamp = partitionTimestamp;
                    long size = 0L;

                    for (long ptr = mappedMem, hi = mappedMem + fileSize; ptr < hi; ptr += Long.BYTES) {
                        long ts = Unsafe.getUnsafe().getLong(ptr);
                        if (ts >= maxTimestamp) {
                            maxTimestamp = ts;
                            size++;
                        } else {
                            break;
                        }
                    }
                    if (size > 0) {
                        attachMinTimestamp = Unsafe.getUnsafe().getLong(mappedMem);
                        attachMaxTimestamp = maxTimestamp;
                    }
                    return size;
                } finally {
                    ff.munmap(mappedMem, fileSize, MemoryTag.MMAP_DEFAULT);
                }
            } finally {
                ff.close(fd);
            }
        } finally {
            path.trimTo(pathLen);
        }
    }

    // This method is useful for debugging, it's not used in production code.
    @SuppressWarnings("unused")
    private long readTimestampRaw(long transientRowCount) {
        long offset = (transientRowCount - 1) * 8;
        long addr = mapAppendColumnBuffer(getPrimaryColumn(metadata.getTimestampIndex()), offset, 8, false);
        try {
            return Unsafe.getUnsafe().getLong(Math.abs(addr));
        } finally {
            mapAppendColumnBufferRelease(addr, offset, 8);
        }
    }

    private int readTodo() {
        long todoCount;
        try {
            // This is first FS call to the table directory.
            // If table is removed / renamed this should fail with table does not exist.
            todoCount = openTodoMem();
        } catch (CairoException ex) {
            if (ex.errnoReadPathDoesNotExist()) {
                throw CairoException.tableDoesNotExist(tableToken.getTableName());
            }
            throw ex;
        }
        int todo;
        if (todoCount > 0) {
            todo = (int) todoMem.getLong(40);
        } else {
            todo = -1;
        }
        return todo;
    }

    private void rebuildAttachedPartitionColumnIndex(long partitionTimestamp, long partitionSize, Path path, CharSequence columnName) {
        if (attachIndexBuilder == null) {
            attachIndexBuilder = new IndexBuilder(configuration);

            // no need to pass table name, full partition name will be specified
            attachIndexBuilder.of("");
        }

        attachIndexBuilder.reindexColumn(
                ff,
                attachColumnVersionReader,
                // use metadata instead of detachedMetadata to get correct value block capacity
                // detachedMetadata does not have the column
                metadata,
                metadata.getColumnIndex(columnName),
                path,
                -1L,
                partitionTimestamp,
                partitionSize
        );
    }

    private void recoverFromMetaRenameFailure(CharSequence columnName) {
        openMetaFile(ff, path, rootLen, metaMem);
    }

    private void recoverFromSwapRenameFailure(CharSequence columnName) {
        recoverFromTodoWriteFailure(columnName);
        clearTodoLog();
    }

    private void recoverFromSymbolMapWriterFailure(CharSequence columnName) {
        removeSymbolMapFilesQuiet(columnName, getTxn());
        removeMetaFile();
        recoverFromSwapRenameFailure(columnName);
    }

    private void recoverFromTodoWriteFailure(CharSequence columnName) {
        restoreMetaFrom(META_PREV_FILE_NAME, metaPrevIndex);
        openMetaFile(ff, path, rootLen, metaMem);
    }

    private void recoverOpenColumnFailure(CharSequence columnName) {
        final int index = columnCount - 1;
        removeMetaFile();
        removeLastColumn();
        columnCount--;
        recoverFromSwapRenameFailure(columnName);
        removeSymbolMapWriter(index);
    }

    private void releaseLock(boolean distressed) {
        if (lockFd != -1L) {
            if (distressed) {
                ff.close(lockFd);
                return;
            }

            try {
                lockName(path);
                removeOrException(ff, lockFd, path);
            } finally {
                path.trimTo(rootLen);
            }
        }
    }

    private ReadOnlyObjList<? extends MemoryCR> remapWalSymbols(
            SymbolMapDiffCursor symbolMapDiffCursor,
            long rowLo,
            long rowHi,
            Path walPath,
            long destRowLo
    ) {
        o3ColumnOverrides.clear();
        if (symbolMapDiffCursor != null) {
            SymbolMapDiff symbolMapDiff;
            while ((symbolMapDiff = symbolMapDiffCursor.nextSymbolMapDiff()) != null) {
                int columnIndex = symbolMapDiff.getColumnIndex();
                int columnType = metadata.getColumnType(columnIndex);
                if (columnType == -ColumnType.SYMBOL) {
                    // Scroll the cursor, don't apply, symbol is deleted
                    symbolMapDiff.drain();
                    continue;
                }

                if (!ColumnType.isSymbol(columnType)) {
                    throw CairoException.critical(0).put("WAL column and table writer column types don't match [columnIndex=").put(columnIndex)
                            .put(", walPath=").put(walPath)
                            .put(']');
                }
                boolean identical = createWalSymbolMapping(symbolMapDiff, columnIndex, symbolRewriteMap);

                if (!identical) {
                    int primaryColumnIndex = getPrimaryColumnIndex(columnIndex);
                    MemoryCR o3SymbolColumn = o3Columns.getQuick(primaryColumnIndex);
                    final MemoryCARW symbolColumnDest;

                    // Column is read-only mapped memory, so we need to take in RAM column and remap values into it
                    if (o3ColumnOverrides.size() == 0) {
                        o3ColumnOverrides.addAll(o3Columns);
                    }

                    symbolColumnDest = o3MemColumns.get(primaryColumnIndex);
                    long destOffset = (destRowLo - rowLo) << 2;
                    symbolColumnDest.jumpTo(destOffset + (rowHi << 2));
                    o3ColumnOverrides.setQuick(primaryColumnIndex, symbolColumnDest);
                    final int cleanSymbolCount = symbolMapDiff.getCleanSymbolCount();
                    for (long rowId = rowLo; rowId < rowHi; rowId++) {

                        final long valueOffset = rowId << 2;
                        int symKey = o3SymbolColumn.getInt(valueOffset);
                        assert (symKey >= 0 || symKey == SymbolTable.VALUE_IS_NULL);
                        if (symKey >= cleanSymbolCount) {
                            int newKey = symbolRewriteMap.getQuick(symKey - cleanSymbolCount);
                            if (newKey < 0) {
                                // This symbol was not mapped in WAL
                                // WAL is invalid
                                throw CairoException.critical(0).put("WAL symbol key not mapped [columnIndex=").put(columnIndex)
                                        .put(", columnKey=").put(symKey)
                                        .put(", walPath=").put(walPath)
                                        .put(", walRowId=").put(rowId)
                                        .put(']');
                            }
                            symKey = newKey;
                        }
                        symbolColumnDest.putInt(destOffset + valueOffset, symKey);
                    }
                }
            }
        }

        if (o3ColumnOverrides.size() == 0) {
            // No mappings were made.
            return o3Columns;
        }
        return o3ColumnOverrides;
    }

    private void removeColumn(int columnIndex) {
        final int pi = getPrimaryColumnIndex(columnIndex);
        final int si = getSecondaryColumnIndex(columnIndex);
        freeNullSetter(nullSetters, columnIndex);
        freeNullSetter(o3NullSetters, columnIndex);
        freeNullSetter(o3NullSetters2, columnIndex);
        freeAndRemoveColumnPair(columns, pi, si);
        freeAndRemoveO3ColumnPair(o3MemColumns, pi, si);
        freeAndRemoveO3ColumnPair(o3MemColumns2, pi, si);
        if (columnIndex < indexers.size()) {
            Misc.free(indexers.getAndSetQuick(columnIndex, null));
            populateDenseIndexerList();
        }
    }

    private void removeColumnFiles(CharSequence columnName, int columnIndex, int columnType) {
        try {
            for (int i = txWriter.getPartitionCount() - 1; i > -1L; i--) {
                long partitionTimestamp = txWriter.getPartitionTimestamp(i);
                long partitionNameTxn = txWriter.getPartitionNameTxn(i);
                removeColumnFilesInPartition(columnName, columnIndex, partitionTimestamp, partitionNameTxn);
            }
            if (!PartitionBy.isPartitioned(partitionBy)) {
                removeColumnFilesInPartition(columnName, columnIndex, txWriter.getLastPartitionTimestamp(), -1L);
            }

            long columnNameTxn = columnVersionWriter.getDefaultColumnNameTxn(columnIndex);
            if (ColumnType.isSymbol(columnType)) {
                removeFileAndOrLog(ff, offsetFileName(path.trimTo(rootLen), columnName, columnNameTxn));
                removeFileAndOrLog(ff, charFileName(path.trimTo(rootLen), columnName, columnNameTxn));
                removeFileAndOrLog(ff, keyFileName(path.trimTo(rootLen), columnName, columnNameTxn));
                removeFileAndOrLog(ff, valueFileName(path.trimTo(rootLen), columnName, columnNameTxn));
            }
        } finally {
            path.trimTo(rootLen);
        }
    }

    private void removeColumnFilesInPartition(CharSequence columnName, int columnIndex, long partitionTimestamp, long partitionNameTxn) {
        if (!txWriter.isPartitionReadOnlyByPartitionTimestamp(partitionTimestamp)) {
            setPathForPartition(path, partitionBy, partitionTimestamp, false);
            txnPartitionConditionally(path, partitionNameTxn);
            int plen = path.length();
            long columnNameTxn = columnVersionWriter.getColumnNameTxn(partitionTimestamp, columnIndex);
            removeFileAndOrLog(ff, dFile(path, columnName, columnNameTxn));
            removeFileAndOrLog(ff, iFile(path.trimTo(plen), columnName, columnNameTxn));
            removeFileAndOrLog(ff, keyFileName(path.trimTo(plen), columnName, columnNameTxn));
            removeFileAndOrLog(ff, valueFileName(path.trimTo(plen), columnName, columnNameTxn));
            path.trimTo(rootLen);
        } else {
            LOG.critical()
                    .$("o3 ignoring removal of column in read-only partition [table=").utf8(tableToken.getTableName())
                    .$(", columnName=").utf8(columnName)
                    .$(", timestamp=").$ts(partitionTimestamp)
                    .$();
        }
    }

    private int removeColumnFromMeta(int index) {
        try {
            int metaSwapIndex = openMetaSwapFile(ff, ddlMem, path, rootLen, fileOperationRetryCount);
            int timestampIndex = metaMem.getInt(META_OFFSET_TIMESTAMP_INDEX);
            ddlMem.putInt(columnCount);
            ddlMem.putInt(partitionBy);

            if (timestampIndex == index) {
                ddlMem.putInt(-1);
            } else {
                ddlMem.putInt(timestampIndex);
            }
            copyVersionAndLagValues();
            ddlMem.jumpTo(META_OFFSET_COLUMN_TYPES);

            for (int i = 0; i < columnCount; i++) {
                writeColumnEntry(i, i == index);
            }

            long nameOffset = getColumnNameOffset(columnCount);
            for (int i = 0; i < columnCount; i++) {
                CharSequence columnName = metaMem.getStr(nameOffset);
                ddlMem.putStr(columnName);
                nameOffset += Vm.getStorageLength(columnName);
            }

            return metaSwapIndex;
        } finally {
            ddlMem.close();
        }
    }

    private void removeIndexFiles(CharSequence columnName, int columnIndex) {
        try {
            for (int i = txWriter.getPartitionCount() - 1; i > -1L; i--) {
                long partitionTimestamp = txWriter.getPartitionTimestamp(i);
                long partitionNameTxn = txWriter.getPartitionNameTxn(i);
                removeIndexFilesInPartition(columnName, columnIndex, partitionTimestamp, partitionNameTxn);
            }
            if (!PartitionBy.isPartitioned(partitionBy)) {
                removeColumnFilesInPartition(columnName, columnIndex, txWriter.getLastPartitionTimestamp(), -1L);
            }
        } finally {
            path.trimTo(rootLen);
        }
    }

    private void removeIndexFilesInPartition(CharSequence columnName, int columnIndex, long partitionTimestamp, long partitionNameTxn) {
        setPathForPartition(path, partitionBy, partitionTimestamp, false);
        txnPartitionConditionally(path, partitionNameTxn);
        int plen = path.length();
        long columnNameTxn = columnVersionWriter.getColumnNameTxn(partitionTimestamp, columnIndex);
        removeFileAndOrLog(ff, keyFileName(path.trimTo(plen), columnName, columnNameTxn));
        removeFileAndOrLog(ff, valueFileName(path.trimTo(plen), columnName, columnNameTxn));
        path.trimTo(rootLen);
    }

    private void removeLastColumn() {
        removeColumn(columnCount - 1);
    }

    private void removeMetaFile() {
        try {
            path.concat(META_FILE_NAME).$();
            if (ff.exists(path) && !ff.remove(path)) {
                // On Windows opened file cannot be removed
                // but can be renamed
                other.concat(META_FILE_NAME).put('.').put(configuration.getMicrosecondClock().getTicks()).$();
                if (ff.rename(path, other) != FILES_RENAME_OK) {
                    LOG.error().$("could not remove [path=").$(path).$(']').$();
                    throw CairoException.critical(ff.errno()).put("Recovery failed. Cannot remove: ").put(path);
                }
            }
        } finally {
            path.trimTo(rootLen);
            other.trimTo(rootLen);
        }
    }

    private void removeNonAttachedPartitions() {
        LOG.debug().$("purging non attached partitions [path=").$(path.$()).I$();
        try {
            ff.iterateDir(path.$(), removePartitionDirsNotAttached);
        } finally {
            path.trimTo(rootLen);
        }
    }

    private void removePartitionDirectories() {
        try {
            ff.iterateDir(path.$(), removePartitionDirectories);
        } finally {
            path.trimTo(rootLen);
        }
    }

    private void removePartitionDirectories0(long pUtf8NameZ, int type) {
        int checkedType = ff.typeDirOrSoftLinkDirNoDots(path, rootLen, pUtf8NameZ, type, null);
        if (checkedType != Files.DT_UNKNOWN &&
                !CairoKeywords.isDetachedDirMarker(pUtf8NameZ) &&
                !CairoKeywords.isWal(pUtf8NameZ) &&
                !CairoKeywords.isTxnSeq(pUtf8NameZ)) {
            ff.unlinkOrRemove(path, checkedType, LOG);
            path.trimTo(rootLen).$();
        }
    }

    private void removePartitionDirsNotAttached(long pUtf8NameZ, int type) {
        // Do not remove detached partitions, they are probably about to be attached
        // Do not remove wal and sequencer directories either
        int checkedType = ff.typeDirOrSoftLinkDirNoDots(path, rootLen, pUtf8NameZ, type, fileNameSink);
        if (checkedType != Files.DT_UNKNOWN &&
                !CairoKeywords.isDetachedDirMarker(pUtf8NameZ) &&
                !CairoKeywords.isWal(pUtf8NameZ) &&
                !CairoKeywords.isTxnSeq(pUtf8NameZ) &&
                !CairoKeywords.isSeq(pUtf8NameZ) &&
                !Chars.endsWith(fileNameSink, configuration.getAttachPartitionSuffix())
        ) {
            try {
                long txn = 0;
                int txnSep = Chars.indexOf(fileNameSink, '.');
                if (txnSep < 0) {
                    txnSep = fileNameSink.length();
                } else {
                    txn = Numbers.parseLong(fileNameSink, txnSep + 1, fileNameSink.length());
                }
                long dirTimestamp = partitionDirFmt.parse(fileNameSink, 0, txnSep, null);
                if (txn <= txWriter.txn &&
                        (txWriter.attachedPartitionsContains(dirTimestamp) || txWriter.isActivePartition(dirTimestamp))) {
                    return;
                }
                ff.unlinkOrRemove(path, checkedType, LOG);
                path.trimTo(rootLen).$();
            } catch (NumericException ignore) {
                // not a date?
                // ignore exception and leave the directory
                path.trimTo(rootLen);
                path.concat(pUtf8NameZ).$();
                LOG.error().$("invalid partition directory inside table folder: ").utf8(path).$();
            }
        }
    }

    private void removeSymbolMapFilesQuiet(CharSequence name, long columnNamTxn) {
        try {
            removeFileAndOrLog(ff, offsetFileName(path.trimTo(rootLen), name, columnNamTxn));
            removeFileAndOrLog(ff, charFileName(path.trimTo(rootLen), name, columnNamTxn));
            removeFileAndOrLog(ff, keyFileName(path.trimTo(rootLen), name, columnNamTxn));
            removeFileAndOrLog(ff, valueFileName(path.trimTo(rootLen), name, columnNamTxn));
        } finally {
            path.trimTo(rootLen);
        }
    }

    private void removeSymbolMapWriter(int index) {
        MapWriter writer = symbolMapWriters.getAndSetQuick(index, NullMapWriter.INSTANCE);
        if (writer != null && writer != NullMapWriter.INSTANCE) {
            int symColIndex = denseSymbolMapWriters.remove(writer);
            // Shift all subsequent symbol indexes by 1 back
            while (symColIndex < denseSymbolMapWriters.size()) {
                MapWriter w = denseSymbolMapWriters.getQuick(symColIndex);
                w.setSymbolIndexInTxWriter(symColIndex);
                symColIndex++;
            }
            Misc.freeIfCloseable(writer);
        }
    }

    private int rename(int retries) {
        try {
            int index = 0;
            other.concat(META_PREV_FILE_NAME).$();
            path.concat(META_FILE_NAME).$();
            int l = other.length();

            do {
                if (index > 0) {
                    other.trimTo(l);
                    other.put('.').put(index);
                    other.$();
                }

                if (ff.exists(other) && !ff.remove(other)) {
                    LOG.info().$("could not remove target of rename '").$(path).$("' to '").$(other).$(" [errno=").$(ff.errno()).I$();
                    index++;
                    continue;
                }

                if (ff.rename(path, other) != FILES_RENAME_OK) {
                    LOG.info().$("could not rename '").$(path).$("' to '").$(other).$(" [errno=").$(ff.errno()).I$();
                    index++;
                    continue;
                }

                return index;

            } while (index < retries);

            throw CairoException.critical(0).put("could not rename ").put(path).put(". Max number of attempts reached [").put(index).put("]. Last target was: ").put(other);
        } finally {
            path.trimTo(rootLen);
            other.trimTo(rootLen);
        }
    }

    private void renameColumnFiles(CharSequence columnName, int columnIndex, CharSequence newName, int columnType) {
        try {
            for (int i = txWriter.getPartitionCount() - 1; i > -1L; i--) {
                long partitionTimestamp = txWriter.getPartitionTimestamp(i);
                long partitionNameTxn = txWriter.getPartitionNameTxn(i);
                renameColumnFiles(columnName, columnIndex, newName, partitionTimestamp, partitionNameTxn);
            }
            if (!PartitionBy.isPartitioned(partitionBy)) {
                renameColumnFiles(columnName, columnIndex, newName, txWriter.getLastPartitionTimestamp(), -1L);
            }

            long columnNameTxn = columnVersionWriter.getDefaultColumnNameTxn(columnIndex);
            if (ColumnType.isSymbol(columnType)) {
                renameFileOrLog(ff, offsetFileName(path.trimTo(rootLen), columnName, columnNameTxn), offsetFileName(other.trimTo(rootLen), newName, columnNameTxn));
                renameFileOrLog(ff, charFileName(path.trimTo(rootLen), columnName, columnNameTxn), charFileName(other.trimTo(rootLen), newName, columnNameTxn));
                renameFileOrLog(ff, keyFileName(path.trimTo(rootLen), columnName, columnNameTxn), keyFileName(other.trimTo(rootLen), newName, columnNameTxn));
                renameFileOrLog(ff, valueFileName(path.trimTo(rootLen), columnName, columnNameTxn), valueFileName(other.trimTo(rootLen), newName, columnNameTxn));
            }
        } finally {
            path.trimTo(rootLen);
            other.trimTo(rootLen);
        }
    }

    private void renameColumnFiles(CharSequence columnName, int columnIndex, CharSequence newName, long partitionTimestamp, long partitionNameTxn) {
        setPathForPartition(path, partitionBy, partitionTimestamp, false);
        setPathForPartition(other, partitionBy, partitionTimestamp, false);
        txnPartitionConditionally(path, partitionNameTxn);
        txnPartitionConditionally(other, partitionNameTxn);
        int plen = path.length();
        long columnNameTxn = columnVersionWriter.getColumnNameTxn(partitionTimestamp, columnIndex);
        renameFileOrLog(ff, dFile(path.trimTo(plen), columnName, columnNameTxn), dFile(other.trimTo(plen), newName, columnNameTxn));
        renameFileOrLog(ff, iFile(path.trimTo(plen), columnName, columnNameTxn), iFile(other.trimTo(plen), newName, columnNameTxn));
        renameFileOrLog(ff, keyFileName(path.trimTo(plen), columnName, columnNameTxn), keyFileName(other.trimTo(plen), newName, columnNameTxn));
        renameFileOrLog(ff, valueFileName(path.trimTo(plen), columnName, columnNameTxn), valueFileName(other.trimTo(plen), newName, columnNameTxn));
        path.trimTo(rootLen);
        other.trimTo(rootLen);
    }

    private int renameColumnFromMeta(int index, CharSequence newName) {
        try {
            int metaSwapIndex = openMetaSwapFile(ff, ddlMem, path, rootLen, fileOperationRetryCount);
            int timestampIndex = metaMem.getInt(META_OFFSET_TIMESTAMP_INDEX);
            ddlMem.putInt(columnCount);
            ddlMem.putInt(partitionBy);
            ddlMem.putInt(timestampIndex);
            copyVersionAndLagValues();
            ddlMem.jumpTo(META_OFFSET_COLUMN_TYPES);

            for (int i = 0; i < columnCount; i++) {
                writeColumnEntry(i, false);
            }

            long nameOffset = getColumnNameOffset(columnCount);
            for (int i = 0; i < columnCount; i++) {
                CharSequence columnName = metaMem.getStr(nameOffset);
                nameOffset += Vm.getStorageLength(columnName);

                if (i == index && getColumnType(metaMem, i) > 0) {
                    columnName = newName;
                }
                ddlMem.putStr(columnName);
            }

            return metaSwapIndex;
        } finally {
            ddlMem.close();
        }
    }

    private void renameMetaToMetaPrev(CharSequence columnName) {
        try {
            this.metaPrevIndex = rename(fileOperationRetryCount);
        } catch (CairoException e) {
            runFragile(RECOVER_FROM_META_RENAME_FAILURE, columnName, e);
        }
    }

    private void renameSwapMetaToMeta(CharSequence columnName) {
        // rename _meta.swp to _meta
        try {
            restoreMetaFrom(META_SWAP_FILE_NAME, metaSwapIndex);
        } catch (CairoException e) {
            runFragile(RECOVER_FROM_SWAP_RENAME_FAILURE, columnName, e);
        }
    }

    private long repairDataGaps(final long timestamp) {
        if (txWriter.getMaxTimestamp() != Numbers.LONG_NaN && PartitionBy.isPartitioned(partitionBy)) {
            long fixedRowCount = 0;
            long lastTimestamp = -1;
            long transientRowCount = this.txWriter.getTransientRowCount();
            long maxTimestamp = this.txWriter.getMaxTimestamp();
            try {
                final long tsLimit = partitionFloorMethod.floor(this.txWriter.getMaxTimestamp());
                for (long ts = getPartitionLo(txWriter.getMinTimestamp()); ts < tsLimit; ts = partitionCeilMethod.ceil(ts)) {
                    path.trimTo(rootLen);
                    setStateForTimestamp(path, ts);
                    int p = path.length();

                    long partitionSize = txWriter.getPartitionSizeByPartitionTimestamp(ts);
                    if (partitionSize >= 0 && ff.exists(path.$())) {
                        fixedRowCount += partitionSize;
                        lastTimestamp = ts;
                    } else {
                        Path other = Path.getThreadLocal2(path.trimTo(p).$());
                        TableUtils.oldPartitionName(other, getTxn());
                        if (ff.exists(other.$())) {
                            if (ff.rename(other, path) != FILES_RENAME_OK) {
                                LOG.error().$("could not rename [from=").$(other).$(", to=").$(path).I$();
                                throw new CairoError("could not restore directory, see log for details");
                            } else {
                                LOG.info().$("restored [path=").$(path).I$();
                            }
                        } else {
                            LOG.debug().$("missing partition [name=").$(path.trimTo(p).$()).I$();
                        }
                    }
                }

                if (lastTimestamp > -1) {
                    path.trimTo(rootLen);
                    setStateForTimestamp(path, tsLimit);
                    if (!ff.exists(path.$())) {
                        Path other = Path.getThreadLocal2(path);
                        TableUtils.oldPartitionName(other, getTxn());
                        if (ff.exists(other.$())) {
                            if (ff.rename(other, path) != FILES_RENAME_OK) {
                                LOG.error().$("could not rename [from=").$(other).$(", to=").$(path).I$();
                                throw new CairoError("could not restore directory, see log for details");
                            } else {
                                LOG.info().$("restored [path=").$(path).I$();
                            }
                        } else {
                            LOG.error().$("last partition does not exist [name=").$(path).I$();
                            // ok, create last partition we discovered the active
                            // 1. read its size
                            path.trimTo(rootLen);
                            setStateForTimestamp(path, lastTimestamp);
                            int p = path.length();
                            transientRowCount = txWriter.getPartitionSizeByPartitionTimestamp(lastTimestamp);


                            // 2. read max timestamp
                            TableUtils.dFile(path.trimTo(p), metadata.getColumnName(metadata.getTimestampIndex()), COLUMN_NAME_TXN_NONE);
                            maxTimestamp = TableUtils.readLongAtOffset(ff, path, tempMem16b, (transientRowCount - 1) * Long.BYTES);
                            fixedRowCount -= transientRowCount;
                            txWriter.removeAttachedPartitions(txWriter.getMaxTimestamp());
                            LOG.info()
                                    .$("updated active partition [name=").$(path.trimTo(p).$())
                                    .$(", maxTimestamp=").$ts(maxTimestamp)
                                    .$(", transientRowCount=").$(transientRowCount)
                                    .$(", fixedRowCount=").$(txWriter.getFixedRowCount())
                                    .I$();
                        }
                    }
                }
            } finally {
                path.trimTo(rootLen);
            }

            final long expectedSize = txWriter.unsafeReadFixedRowCount();
            if (expectedSize != fixedRowCount || maxTimestamp != this.txWriter.getMaxTimestamp()) {
                LOG.info()
                        .$("actual table size has been adjusted [name=`").utf8(tableToken.getTableName()).$('`')
                        .$(", expectedFixedSize=").$(expectedSize)
                        .$(", actualFixedSize=").$(fixedRowCount)
                        .I$();

                txWriter.reset(
                        fixedRowCount,
                        transientRowCount,
                        maxTimestamp,
                        denseSymbolMapWriters
                );
                return maxTimestamp;
            }
        }

        return timestamp;
    }

    private void repairMetaRename(int index) {
        try {
            path.concat(META_PREV_FILE_NAME);
            if (index > 0) {
                path.put('.').put(index);
            }
            path.$();

            if (ff.exists(path)) {
                LOG.info().$("Repairing metadata from: ").$(path).$();
                if (ff.exists(other.concat(META_FILE_NAME).$()) && !ff.remove(other)) {
                    throw CairoException.critical(ff.errno()).put("Repair failed. Cannot replace ").put(other);
                }

                if (ff.rename(path, other) != FILES_RENAME_OK) {
                    throw CairoException.critical(ff.errno()).put("Repair failed. Cannot rename ").put(path).put(" -> ").put(other);
                }
            }
        } finally {
            path.trimTo(rootLen);
            other.trimTo(rootLen);
        }

        clearTodoLog();
    }

    private void repairTruncate() {
        LOG.info().$("repairing abnormally terminated truncate on ").$(path).$();
        if (PartitionBy.isPartitioned(partitionBy)) {
            removePartitionDirectories();
        }
        txWriter.truncate(columnVersionWriter.getVersion(), denseSymbolMapWriters);
        clearTodoLog();
    }

    private void resizeColumnTopSink(long o3TimestampMin, long o3TimestampMax) {
        long maxPartitionsAffected = (o3TimestampMax - o3TimestampMin) / PartitionBy.getPartitionTimeIntervalFloor(partitionBy) + 2;
        long size = maxPartitionsAffected * (metadata.getColumnCount() + 1);
        if (o3ColumnTopSink == null) {
            o3ColumnTopSink = new DirectLongList(size, MemoryTag.NATIVE_O3);
        }
        o3ColumnTopSink.setCapacity(size);
        o3ColumnTopSink.setPos(size);
        o3ColumnTopSink.zero(-1L);
    }

    private void resizePartitionUpdateSink(long o3TimestampMin, long o3TimestampMax) {
        int maxPartitionsAffected = (int) ((o3TimestampMax - o3TimestampMin) / PartitionBy.getPartitionTimeIntervalFloor(partitionBy) + 2);
        int size = maxPartitionsAffected * PARTITION_UPDATE_SINK_ENTRY_SIZE;
        if (o3PartitionUpdateSink == null) {
            o3PartitionUpdateSink = new DirectLongList(size, MemoryTag.NATIVE_O3);
        }
        o3PartitionUpdateSink.setCapacity(size);
        o3PartitionUpdateSink.setPos(size);
        o3PartitionUpdateSink.zero(-1);
        o3PartitionUpdateSink.set(0, partitionFloorMethod.floor(o3TimestampMin));
    }

    private void restoreMetaFrom(CharSequence fromBase, int fromIndex) {
        try {
            path.concat(fromBase);
            if (fromIndex > 0) {
                path.put('.').put(fromIndex);
            }
            path.$();

            TableUtils.renameOrFail(ff, path, other.concat(META_FILE_NAME).$());
        } finally {
            path.trimTo(rootLen);
            other.trimTo(rootLen);
        }
    }

    private void rollbackIndexes() {
        final long maxRow = txWriter.getTransientRowCount() - 1;
        for (int i = 0, n = denseIndexers.size(); i < n; i++) {
            ColumnIndexer indexer = denseIndexers.getQuick(i);
            int fd = indexer.getFd();
            if (fd > -1) {
                LOG.info().$("recovering index [fd=").$(fd).I$();
                indexer.rollback(maxRow);
            }
        }
    }

    private void rollbackSymbolTables() {
        int expectedMapWriters = txWriter.unsafeReadSymbolColumnCount();
        for (int i = 0; i < expectedMapWriters; i++) {
            denseSymbolMapWriters.getQuick(i).rollback(txWriter.unsafeReadSymbolWriterIndexOffset(i));
        }
    }

    private void rowAppend(ObjList<Runnable> activeNullSetters) {
        if ((masterRef & 1) != 0) {
            for (int i = 0; i < columnCount; i++) {
                if (rowValueIsNotNull.getQuick(i) < masterRef) {
                    activeNullSetters.getQuick(i).run();
                }
            }
            masterRef++;
        }
    }

    private void runFragile(FragileCode fragile, CharSequence columnName, CairoException e) {
        try {
            fragile.run(columnName);
        } catch (CairoException e2) {
            LOG.error().$("DOUBLE ERROR: 1st: {").$((Sinkable) e).$('}').$();
            throwDistressException(e2);
        }
        throw e;
    }

    private void safeDeletePartitionDir(long timestamp, long partitionNameTxn) {
        // Call O3 methods to remove check TxnScoreboard and remove partition directly
        partitionRemoveCandidates.clear();
        partitionRemoveCandidates.add(timestamp, partitionNameTxn);
        processPartitionRemoveCandidates();
    }

    private void setAppendPosition(final long position, boolean doubleAllocate) {
        for (int i = 0; i < columnCount; i++) {
            // stop calculating oversize as soon as we find first over-sized column
            setColumnSize(i, position, doubleAllocate);
        }
    }

    private void setColumnSize(int columnIndex, long size, boolean doubleAllocate) {
        try {
            MemoryMA mem1 = getPrimaryColumn(columnIndex);
            MemoryMA mem2 = getSecondaryColumn(columnIndex);
            int type = metadata.getColumnType(columnIndex);
            if (type > 0) { // Not deleted
                final long pos = size - columnTops.getQuick(columnIndex);
                if (pos > 0) {
                    // subtract column top
                    final long m1pos;
                    switch (ColumnType.tagOf(type)) {
                        case ColumnType.BINARY:
                        case ColumnType.STRING:
                            assert mem2 != null;
                            if (doubleAllocate) {
                                mem2.allocate(pos * Long.BYTES + Long.BYTES);
                            }
                            // Jump to the number of records written to read length of var column correctly
                            mem2.jumpTo(pos * Long.BYTES);
                            m1pos = Unsafe.getUnsafe().getLong(mem2.getAppendAddress());
                            // Jump to the end of file to correctly trim the file
                            mem2.jumpTo((pos + 1) * Long.BYTES);
                            break;
                        default:
                            m1pos = pos << ColumnType.pow2SizeOf(type);
                            break;
                    }
                    if (doubleAllocate) {
                        mem1.allocate(m1pos);
                    }
                    mem1.jumpTo(m1pos);
                } else {
                    mem1.jumpTo(0);
                    if (mem2 != null) {
                        mem2.jumpTo(0);
                        mem2.putLong(0);
                    }
                }
            }
        } catch (CairoException e) {
            throwDistressException(e);
        }
    }

    private void setO3AppendPosition(final long position) {
        for (int i = 0; i < columnCount; i++) {
            int columnType = metadata.getColumnType(i);
            if (columnType > 0) {
                o3SetAppendOffset(i, columnType, position);
            }
        }
    }

    private void setRowValueNotNull(int columnIndex) {
        assert rowValueIsNotNull.getQuick(columnIndex) != masterRef;
        rowValueIsNotNull.setQuick(columnIndex, masterRef);
    }

    /**
     * Sets path member variable to partition directory for the given timestamp and
     * partitionLo and partitionHi to partition interval in millis. These values are
     * determined based on input timestamp and value of partitionBy. For any given
     * timestamp this method will determine either day, month or year interval timestamp falls to.
     * Partition directory name is ISO string of interval start.
     * <p>
     * Because this method modifies "path" member variable, be sure path is trimmed to original
     * state within try..finally block.
     *
     * @param path      path instance to modify
     * @param timestamp to determine interval for
     */
    private long setStateForTimestamp(Path path, long timestamp) {
        final long partitionTimestampHi = TableUtils.setPathForPartition(path, partitionBy, timestamp, true);
        // When partition is create a txn name must always be set to purge dropped partitions.
        // When partition is created outside O3 merge use `txn-1` as the version
        long partitionTxnName = PartitionBy.isPartitioned(partitionBy) ? txWriter.getTxn() - 1 : -1;
        TableUtils.txnPartitionConditionally(
                path,
                txWriter.getPartitionNameTxnByPartitionTimestamp(partitionTimestampHi, partitionTxnName)
        );
        return partitionTimestampHi;
    }

    private void shrinkO3Mem() {
        for (int i = 0, n = o3MemColumns.size(); i < n; i++) {
            MemoryCARW o3mem = o3MemColumns.getQuick(i);
            if (o3mem != null) {
                // truncate will shrink the memory to a single page
                o3mem.truncate();
            }
        }
        for (int i = 0, n = o3MemColumns2.size(); i < n; i++) {
            MemoryCARW o3mem2 = o3MemColumns2.getQuick(i);
            if (o3mem2 != null) {
                o3mem2.truncate();
            }
        }
    }

    private void swapMetaFile(CharSequence columnName) {
        // close _meta so we can rename it
        metaMem.close();
        // validate new meta
        validateSwapMeta(columnName);
        // rename _meta to _meta.prev
        renameMetaToMetaPrev(columnName);
        // after we moved _meta to _meta.prev
        // we have to have _todo to restore _meta should anything go wrong
        writeRestoreMetaTodo(columnName);
        // rename _meta.swp to -_meta
        renameSwapMetaToMeta(columnName);
        try {
            // open _meta file
            openMetaFile(ff, path, rootLen, metaMem);
            // remove _todo
            clearTodoLog();
        } catch (CairoException e) {
            throwDistressException(e);
        }
        bumpStructureVersion();
    }

    private void swapO3ColumnsExcept(int timestampIndex) {
        ObjList<MemoryCARW> temp = o3MemColumns;
        o3MemColumns = o3MemColumns2;
        o3MemColumns2 = temp;

        // Swap timestamp column back, timestamp column is not sorted, it's the sort key.
        final int timestampMemoryIndex = getPrimaryColumnIndex(timestampIndex);
        o3MemColumns2.setQuick(
                timestampMemoryIndex,
                o3MemColumns.getAndSetQuick(timestampMemoryIndex, o3MemColumns2.getQuick(timestampMemoryIndex))
        );
        o3Columns = o3MemColumns;
        activeColumns = o3MemColumns;

        ObjList<Runnable> tempNullSetters = o3NullSetters;
        o3NullSetters = o3NullSetters2;
        o3NullSetters2 = tempNullSetters;
        activeNullSetters = o3NullSetters;
    }

    private void switchPartition(long timestamp) {
        // Before partition can be switched we need to index records
        // added so far. Index writers will start point to different
        // files after switch.
        updateIndexes();
        txWriter.switchPartitions(timestamp);
        openPartition(timestamp);
        setAppendPosition(0, false);
    }

    private void syncColumns() {
        final int commitMode = configuration.getCommitMode();
        if (commitMode != CommitMode.NOSYNC) {
            final boolean async = commitMode == CommitMode.ASYNC;
            syncColumns0(async);
            for (int i = 0, n = denseIndexers.size(); i < n; i++) {
                denseIndexers.getQuick(i).sync(async);
            }
            for (int i = 0, n = denseSymbolMapWriters.size(); i < n; i++) {
                denseSymbolMapWriters.getQuick(i).sync(async);
            }
        }
    }

    private void syncColumns0(boolean async) {
        for (int i = 0; i < columnCount; i++) {
            columns.getQuick(i * 2).sync(async);
            final MemoryMA m2 = columns.getQuick(i * 2 + 1);
            if (m2 != null) {
                m2.sync(async);
            }
        }
    }

    private void throwDistressException(CairoException cause) {
        LOG.critical().$("writer error [table=").utf8(tableToken.getTableName()).$(", e=").$((Sinkable) cause).I$();
        distressed = true;
        throw new CairoError(cause);
    }

    private void truncate(boolean keepSymbolTables) {
        rollback();

        if (!keepSymbolTables) {
            // we do this before size check so that "old" corrupt symbol tables are brought back in line
            for (int i = 0, n = denseSymbolMapWriters.size(); i < n; i++) {
                denseSymbolMapWriters.getQuick(i).truncate();
            }
        }

        if (size() == 0) {
            return;
        }

        // this is a crude block to test things for now
        todoMem.putLong(0, ++todoTxn); // write txn, reader will first read txn at offset 24 and then at offset 0
        Unsafe.getUnsafe().storeFence(); // make sure we do not write hash before writing txn (view from another thread)
        todoMem.putLong(8, configuration.getDatabaseIdLo()); // write out our instance hashes
        todoMem.putLong(16, configuration.getDatabaseIdHi());
        Unsafe.getUnsafe().storeFence();
        todoMem.putLong(24, todoTxn);
        todoMem.putLong(32, 1);
        todoMem.putLong(40, TODO_TRUNCATE);
        // ensure file is closed with correct length
        todoMem.jumpTo(48);

        if (partitionBy != PartitionBy.NONE) {
            freeColumns(false);
            if (indexers != null) {
                for (int i = 0, n = indexers.size(); i < n; i++) {
                    Misc.free(indexers.getQuick(i));
                }
            }
            removePartitionDirectories();
            rowAction = ROW_ACTION_OPEN_PARTITION;
        } else {
            // truncate columns, we cannot remove them
            truncateColumns();
        }

        txWriter.resetTimestamp();
        columnVersionWriter.truncate();
        columnTops.zero(0);
        txWriter.truncate(columnVersionWriter.getVersion(), denseSymbolMapWriters);
        try {
            clearTodoLog();
        } catch (CairoException e) {
            throwDistressException(e);
        }

        LOG.info().$("truncated [name=").utf8(tableToken.getTableName()).I$();
    }

    private void truncateColumns() {
        for (int i = 0; i < columnCount; i++) {
            if (metadata.getColumnType(i) >= 0) {
                getPrimaryColumn(i).truncate();
                MemoryMA mem = getSecondaryColumn(i);
                if (mem != null && mem.isOpen()) {
                    mem.truncate();
                    mem.putLong(0);
                }
            }
        }
    }

    private void updateIndexes() {
        if (indexCount == 0 || avoidIndexOnCommit) {
            avoidIndexOnCommit = false;
            return;
        }
        updateIndexesSlow();
    }

    private void updateIndexesParallel(long lo, long hi) {
        indexSequences.clear();
        indexLatch.setCount(indexCount);
        final int nParallelIndexes = indexCount - 1;
        final Sequence indexPubSequence = this.messageBus.getIndexerPubSequence();
        final RingQueue<ColumnIndexerTask> indexerQueue = this.messageBus.getIndexerQueue();

        LOG.info().$("parallel indexing [table=").utf8(tableToken.getTableName())
                .$(", indexCount=").$(indexCount)
                .$(", rowCount=").$(hi - lo)
                .I$();
        int serialIndexCount = 0;

        // we are going to index last column in this thread while other columns are on the queue
        OUT:
        for (int i = 0; i < nParallelIndexes; i++) {

            long cursor = indexPubSequence.next();
            if (cursor == -1) {
                // queue is full, process index in the current thread
                indexAndCountDown(denseIndexers.getQuick(i), lo, hi, indexLatch);
                serialIndexCount++;
                continue;
            }

            if (cursor == -2) {
                // CAS issue, retry
                do {
                    Os.pause();
                    cursor = indexPubSequence.next();
                    if (cursor == -1) {
                        indexAndCountDown(denseIndexers.getQuick(i), lo, hi, indexLatch);
                        serialIndexCount++;
                        continue OUT;
                    }
                } while (cursor < 0);
            }

            final ColumnIndexerTask queueItem = indexerQueue.get(cursor);
            final ColumnIndexer indexer = denseIndexers.getQuick(i);
            final long sequence = indexer.getSequence();
            queueItem.indexer = indexer;
            queueItem.lo = lo;
            queueItem.hi = hi;
            queueItem.countDownLatch = indexLatch;
            queueItem.sequence = sequence;
            indexSequences.add(sequence);
            indexPubSequence.done(cursor);
        }

        // index last column while other columns are brewing on the queue
        indexAndCountDown(denseIndexers.getQuick(indexCount - 1), lo, hi, indexLatch);
        serialIndexCount++;

        // At this point we have re-indexed our column and if things are flowing nicely
        // all other columns should have been done by other threads. Instead of actually
        // waiting we gracefully check latch count.
        if (!indexLatch.await(configuration.getWorkStealTimeoutNanos())) {
            // other columns are still in-flight, we must attempt to steal work from other threads
            for (int i = 0; i < nParallelIndexes; i++) {
                ColumnIndexer indexer = denseIndexers.getQuick(i);
                if (indexer.tryLock(indexSequences.getQuick(i))) {
                    indexAndCountDown(indexer, lo, hi, indexLatch);
                    serialIndexCount++;
                }
            }
            // wait for the ones we cannot steal
            indexLatch.await();
        }

        // reset lock on completed indexers
        boolean distressed = false;
        for (int i = 0; i < indexCount; i++) {
            ColumnIndexer indexer = denseIndexers.getQuick(i);
            distressed = distressed | indexer.isDistressed();
        }

        if (distressed) {
            throwDistressException(null);
        }

        LOG.info().$("parallel indexing done [serialCount=").$(serialIndexCount).I$();
    }

    private void updateIndexesSerially(long lo, long hi) {
        LOG.info().$("serial indexing [table=").utf8(tableToken.getTableName())
                .$(", indexCount=").$(indexCount)
                .$(", rowCount=").$(hi - lo)
                .I$();
        for (int i = 0, n = denseIndexers.size(); i < n; i++) {
            try {
                denseIndexers.getQuick(i).refreshSourceAndIndex(lo, hi);
            } catch (CairoException e) {
                // this is pretty severe, we hit some sort of limit
                throwDistressException(e);
            }
        }
        LOG.info().$("serial indexing done [table=").utf8(tableToken.getTableName()).I$();
    }

    private void updateIndexesSlow() {
        final long hi = txWriter.getTransientRowCount();
        final long lo = txWriter.getAppendedPartitionCount() == 1 ? hi - txWriter.getLastTxSize() : 0;
        if (indexCount > 1 && parallelIndexerEnabled && hi - lo > configuration.getParallelIndexThreshold()) {
            updateIndexesParallel(lo, hi);
        } else {
            updateIndexesSerially(lo, hi);
        }
    }

    private void updateMaxTimestamp(long timestamp) {
        txWriter.updateMaxTimestamp(timestamp);
        this.timestampSetter.accept(timestamp);
    }

    private void updateMetaStructureVersion() {
        try {
            copyMetadataAndUpdateVersion();
            finishMetaSwapUpdate();
            clearTodoLog();
        } finally {
            ddlMem.close();
        }
    }

    private void updateO3ColumnTops() {
        int columnCount = metadata.getColumnCount();
        int increment = columnCount + 1;

        for (int partitionOffset = 0, n = (int) o3ColumnTopSink.size(); partitionOffset < n; partitionOffset += increment) {
            long partitionTimestamp = o3ColumnTopSink.get(partitionOffset);
            if (partitionTimestamp > -1) {
                for (int column = 0; column < columnCount; column++) {
                    long colTop = o3ColumnTopSink.get(partitionOffset + column + 1);
                    if (colTop > -1L) {
                        // Upsert even when colTop value is 0.
                        // TableReader uses the record to determine if the column is supposed to be present for the partition.
                        columnVersionWriter.upsertColumnTop(partitionTimestamp, column, colTop);
                    }
                }
            }
        }
    }

    private void validateSwapMeta(CharSequence columnName) {
        try {
            try {
                path.concat(META_SWAP_FILE_NAME);
                if (metaSwapIndex > 0) {
                    path.put('.').put(metaSwapIndex);
                }
                metaMem.smallFile(ff, path.$(), MemoryTag.MMAP_TABLE_WRITER);
                validationMap.clear();
                validateMeta(metaMem, validationMap, ColumnType.VERSION);
            } finally {
                metaMem.close();
                path.trimTo(rootLen);
            }
        } catch (CairoException e) {
            runFragile(RECOVER_FROM_META_RENAME_FAILURE, columnName, e);
        }
    }

    private void writeColumnEntry(int i, boolean markDeleted) {
        int columnType = getColumnType(metaMem, i);
        // When column is deleted it's written to metadata with negative type
        if (markDeleted) {
            columnType = -Math.abs(columnType);
        }
        ddlMem.putInt(columnType);

        long flags = 0;
        if (isColumnIndexed(metaMem, i)) {
            flags |= META_FLAG_BIT_INDEXED;
        }

        if (isSequential(metaMem, i)) {
            flags |= META_FLAG_BIT_SEQUENTIAL;
        }
        ddlMem.putLong(flags);
        ddlMem.putInt(getIndexBlockCapacity(metaMem, i));
        ddlMem.skip(16);
    }

    private void writeRestoreMetaTodo(CharSequence columnName) {
        try {
            writeRestoreMetaTodo();
        } catch (CairoException e) {
            runFragile(RECOVER_FROM_TODO_WRITE_FAILURE, columnName, e);
        }
    }

    private void writeRestoreMetaTodo() {
        todoMem.putLong(0, ++todoTxn); // write txn, reader will first read txn at offset 24 and then at offset 0
        Unsafe.getUnsafe().storeFence(); // make sure we do not write hash before writing txn (view from another thread)
        todoMem.putLong(8, configuration.getDatabaseIdLo()); // write out our instance hashes
        todoMem.putLong(16, configuration.getDatabaseIdHi());
        Unsafe.getUnsafe().storeFence();
        todoMem.putLong(32, 1);
        todoMem.putLong(40, TODO_RESTORE_META);
        todoMem.putLong(48, metaPrevIndex);
        Unsafe.getUnsafe().storeFence();
        todoMem.putLong(24, todoTxn);
        todoMem.jumpTo(56);
    }

    static void indexAndCountDown(ColumnIndexer indexer, long lo, long hi, SOCountDownLatch latch) {
        try {
            indexer.refreshSourceAndIndex(lo, hi);
        } catch (CairoException e) {
            indexer.distress();
            LOG.critical().$("index error [fd=").$(indexer.getFd()).$("]{").$((Sinkable) e).$('}').$();
        } finally {
            latch.countDown();
        }
    }

    boolean allowMixedIO() {
        return mixedIOFlag;
    }

    void closeActivePartition(long size) {
        for (int i = 0; i < columnCount; i++) {
            // stop calculating oversize as soon as we find first over-sized column
            setColumnSize(i, size, false);
            Misc.free(getPrimaryColumn(i));
            Misc.free(getSecondaryColumn(i));
        }
        Misc.freeObjList(denseIndexers);
        denseIndexers.clear();
    }

    BitmapIndexWriter getBitmapIndexWriter(int columnIndex) {
        return indexers.getQuick(columnIndex).getWriter();
    }

    long getColumnTop(int columnIndex) {
        return columnTops.getQuick(columnIndex);
    }

    ColumnVersionReader getColumnVersionReader() {
        return columnVersionWriter;
    }

    CairoConfiguration getConfiguration() {
        return configuration;
    }

    Sequence getO3CopyPubSeq() {
        return messageBus.getO3CopyPubSeq();
    }

    RingQueue<O3CopyTask> getO3CopyQueue() {
        return messageBus.getO3CopyQueue();
    }

    Sequence getO3OpenColumnPubSeq() {
        return messageBus.getO3OpenColumnPubSeq();
    }

    RingQueue<O3OpenColumnTask> getO3OpenColumnQueue() {
        return messageBus.getO3OpenColumnQueue();
    }

    long getPartitionNameTxnByIndex(int index) {
        return txWriter.getPartitionNameTxnByIndex(index);
    }

    long getPartitionSizeByIndex(int index) {
        return txWriter.getPartitionSizeByIndex(index);
    }

    TxReader getTxReader() {
        return txWriter;
    }

    void o3ClockDownPartitionUpdateCount() {
        o3PartitionUpdRemaining.decrementAndGet();
    }

    void o3CountDownDoneLatch() {
        o3DoneLatch.countDown();
    }

    void o3NotifyPartitionUpdate(
            long timestampMin,
            long timestampMax,
            long partitionTimestamp,
            long srcOooPartitionLo,
            long srcOooPartitionHi,
            boolean partitionMutates,
            long srcOooMax,
            long srcDataMax
    ) {
        long basePartitionTs = o3PartitionUpdateSink.get(0);
        int partitionSinkIndex = (int) ((partitionTimestamp - basePartitionTs) / PartitionBy.getPartitionTimeIntervalFloor(partitionBy));
        int offset = partitionSinkIndex * PARTITION_UPDATE_SINK_ENTRY_SIZE;

        o3PartitionUpdateSink.set(offset, partitionTimestamp);
        o3PartitionUpdateSink.set(offset + 1, timestampMin);
        o3PartitionUpdateSink.set(offset + 2, timestampMax);
        o3PartitionUpdateSink.set(offset + 3, srcOooPartitionLo);
        o3PartitionUpdateSink.set(offset + 4, srcOooPartitionHi);
        o3PartitionUpdateSink.set(offset + 5, partitionMutates ? 1 : 0);
        o3PartitionUpdateSink.set(offset + 6, srcOooMax);
        o3PartitionUpdateSink.set(offset + 7, srcDataMax);

        o3ClockDownPartitionUpdateCount();
    }

    void purgeUnusedPartitions() {
        if (PartitionBy.isPartitioned(partitionBy)) {
            removeNonAttachedPartitions();
        }
    }

    void rowCancel() {
        if ((masterRef & 1) == 0) {
            return;
        }

        if (hasO3()) {
            final long o3RowCount = getO3RowCount0();
            if (o3RowCount > 0) {
                // O3 mode and there are some rows.
                masterRef--;
                setO3AppendPosition(o3RowCount);
            } else {
                // Cancelling first row in o3, reverting to non-o3
                setO3AppendPosition(0);
                masterRef--;
                clearO3();
            }
            rowValueIsNotNull.fill(0, columnCount, masterRef);
            return;
        }

        long dirtyMaxTimestamp = txWriter.getMaxTimestamp();
        long dirtyTransientRowCount = txWriter.getTransientRowCount();
        long rollbackToMaxTimestamp = txWriter.cancelToMaxTimestamp();
        long rollbackToTransientRowCount = txWriter.cancelToTransientRowCount();

        // dirty timestamp should be 1 because newRow() increments it
        if (dirtyTransientRowCount == 1) {
            if (PartitionBy.isPartitioned(partitionBy)) {
                // we have to undo creation of partition
                closeActivePartition(false);
                if (removeDirOnCancelRow) {
                    try {
                        setStateForTimestamp(path, dirtyMaxTimestamp);
                        int errno;
                        if ((errno = ff.rmdir(path.$())) != 0) {
                            throw CairoException.critical(errno).put("Cannot remove directory: ").put(path);
                        }
                        removeDirOnCancelRow = false;
                    } finally {
                        path.trimTo(rootLen);
                    }
                }

                // open old partition
                if (rollbackToMaxTimestamp > Long.MIN_VALUE) {
                    try {
                        txWriter.setMaxTimestamp(rollbackToMaxTimestamp);
                        openPartition(rollbackToMaxTimestamp);
                        setAppendPosition(rollbackToTransientRowCount, false);
                    } catch (Throwable e) {
                        freeColumns(false);
                        throw e;
                    }
                } else {
                    // we have no partitions, clear partitions in TableWriter
                    txWriter.removeAllPartitions();
                    rowAction = ROW_ACTION_OPEN_PARTITION;
                }

                // undo counts
                removeDirOnCancelRow = true;
                txWriter.cancelRow();
            } else {
                txWriter.cancelRow();
                // we only have one partition, jump to start on every column
                truncateColumns();
            }
        } else {
            txWriter.cancelRow();
            // we are staying within same partition, prepare append positions for row count
            boolean rowChanged = metadata.getTimestampIndex() >= 0; // adding new row already writes timestamp
            if (!rowChanged) {
                // verify if any of the columns have been changed
                // if not - we don't have to do
                for (int i = 0; i < columnCount; i++) {
                    if (rowValueIsNotNull.getQuick(i) == masterRef) {
                        rowChanged = true;
                        break;
                    }
                }
            }

            // is no column has been changed we take easy option and do nothing
            if (rowChanged) {
                setAppendPosition(dirtyTransientRowCount - 1, false);
            }
        }
        rowValueIsNotNull.fill(0, columnCount, --masterRef);

        // Some executions path in this method already call txWriter.removeAllPartitions()
        // which resets transientRowCount.
        if (txWriter.transientRowCount > 0) {
            txWriter.transientRowCount--;
        }
    }

    @FunctionalInterface
    public interface ExtensionListener {
        void onTableExtended(long timestamp);
    }

    @FunctionalInterface
    private interface FragileCode {
        void run(CharSequence columnName);
    }

    @FunctionalInterface
    public interface O3ColumnUpdateMethod {
        void run(
                int columnIndex,
                final int columnType,
                long mergedTimestampsAddr,
                long row1Count,
                long row2CountLo,
                long row2CountHi
        );
    }

    public interface Row {

        void append();

        void cancel();

        void putBin(int columnIndex, long address, long len);

        void putBin(int columnIndex, BinarySequence sequence);

        void putBool(int columnIndex, boolean value);

        void putByte(int columnIndex, byte value);

        void putChar(int columnIndex, char value);

        default void putDate(int columnIndex, long value) {
            putLong(columnIndex, value);
        }

        void putDouble(int columnIndex, double value);

        void putFloat(int columnIndex, float value);

        void putGeoHash(int columnIndex, long value);

        void putGeoHashDeg(int index, double lat, double lon);

        void putGeoStr(int columnIndex, CharSequence value);

        void putInt(int columnIndex, int value);

        void putLong(int columnIndex, long value);

        void putLong128(int columnIndex, long lo, long hi);

        void putLong256(int columnIndex, long l0, long l1, long l2, long l3);

        void putLong256(int columnIndex, Long256 value);

        void putLong256(int columnIndex, CharSequence hexString);

        void putLong256(int columnIndex, @NotNull CharSequence hexString, int start, int end);

        void putShort(int columnIndex, short value);

        void putStr(int columnIndex, CharSequence value);

        void putStr(int columnIndex, char value);

        void putStr(int columnIndex, CharSequence value, int pos, int len);

        /**
         * Writes UTF8-encoded string to WAL. As the name of the function suggest the storage format is
         * expected to be UTF16. The function must re-encode string from UTF8 to UTF16 before storing.
         *
         * @param columnIndex      index of the column we are writing to
         * @param value            UTF8 bytes represented as CharSequence interface.
         *                         On this interface getChar() returns a byte, not complete character.
         * @param hasNonAsciiChars helper flag to indicate implementation if all bytes can be assumed as ASCII.
         *                         "true" here indicates that UTF8 decoding is compulsory.
         */
        void putStrUtf8AsUtf16(int columnIndex, DirectByteCharSequence value, boolean hasNonAsciiChars);

        void putSym(int columnIndex, CharSequence value);

        void putSym(int columnIndex, char value);

        default void putSymIndex(int columnIndex, int key) {
            putInt(columnIndex, key);
        }

        default void putSymUtf8(int columnIndex, DirectByteCharSequence value, boolean hasNonAsciiChars) {
            throw new UnsupportedOperationException();
        }

        default void putTimestamp(int columnIndex, long value) {
            putLong(columnIndex, value);
        }

        void putUuid(int columnIndex, CharSequence uuid);
    }

    private static class NoOpRow implements Row {
        @Override
        public void append() {
            // no-op
        }

        @Override
        public void cancel() {
            // no-op
        }

        @Override
        public void putBin(int columnIndex, long address, long len) {
            // no-op
        }

        @Override
        public void putBin(int columnIndex, BinarySequence sequence) {
            // no-op
        }

        @Override
        public void putBool(int columnIndex, boolean value) {
            // no-op
        }

        @Override
        public void putByte(int columnIndex, byte value) {
            // no-op
        }

        @Override
        public void putChar(int columnIndex, char value) {
            // no-op
        }

        @Override
        public void putDate(int columnIndex, long value) {
            // no-op
        }

        @Override
        public void putDouble(int columnIndex, double value) {
            // no-op
        }

        @Override
        public void putFloat(int columnIndex, float value) {
            // no-op
        }

        @Override
        public void putGeoHash(int columnIndex, long value) {
            // no-op
        }

        @Override
        public void putGeoHashDeg(int index, double lat, double lon) {
            // no-op
        }

        @Override
        public void putGeoStr(int columnIndex, CharSequence value) {

        }

        @Override
        public void putInt(int columnIndex, int value) {
            // no-op
        }

        @Override
        public void putLong(int columnIndex, long value) {
            // no-op
        }

        @Override
        public void putLong128(int columnIndex, long lo, long hi) {
            // no-op
        }

        @Override
        public void putLong256(int columnIndex, long l0, long l1, long l2, long l3) {
            // no-op
        }

        @Override
        public void putLong256(int columnIndex, Long256 value) {
            // no-op
        }

        @Override
        public void putLong256(int columnIndex, CharSequence hexString) {
            // no-op
        }

        @Override
        public void putLong256(int columnIndex, @NotNull CharSequence hexString, int start, int end) {
            // no-op
        }

        @Override
        public void putShort(int columnIndex, short value) {
            // no-op
        }

        @Override
        public void putStr(int columnIndex, CharSequence value) {
            // no-op
        }

        @Override
        public void putStr(int columnIndex, char value) {
            // no-op
        }

        @Override
        public void putStr(int columnIndex, CharSequence value, int pos, int len) {
            // no-op
        }

        @Override
        public void putStrUtf8AsUtf16(int columnIndex, DirectByteCharSequence value, boolean hasNonAsciiChars) {
            // no-op
        }

        @Override
        public void putSym(int columnIndex, CharSequence value) {
            // no-op
        }

        @Override
        public void putSym(int columnIndex, char value) {
            // no-op
        }

        @Override
        public void putSymIndex(int columnIndex, int key) {
            // no-op
        }

        @Override
        public void putSymUtf8(int columnIndex, DirectByteCharSequence value, boolean hasNonAsciiChars) {
            // no-op
        }

        @Override
        public void putTimestamp(int columnIndex, long value) {
            // no-op
        }

        @Override
        public void putUuid(int columnIndex, CharSequence uuid) {

        }
    }

    private class RowImpl implements Row {
        @Override
        public void append() {
            rowAppend(activeNullSetters);
        }

        @Override
        public void cancel() {
            rowCancel();
        }

        @Override
        public void putBin(int columnIndex, long address, long len) {
            getSecondaryColumn(columnIndex).putLong(getPrimaryColumn(columnIndex).putBin(address, len));
            setRowValueNotNull(columnIndex);
        }

        @Override
        public void putBin(int columnIndex, BinarySequence sequence) {
            getSecondaryColumn(columnIndex).putLong(getPrimaryColumn(columnIndex).putBin(sequence));
            setRowValueNotNull(columnIndex);
        }

        @Override
        public void putBool(int columnIndex, boolean value) {
            getPrimaryColumn(columnIndex).putBool(value);
            setRowValueNotNull(columnIndex);
        }

        @Override
        public void putByte(int columnIndex, byte value) {
            getPrimaryColumn(columnIndex).putByte(value);
            setRowValueNotNull(columnIndex);
        }

        @Override
        public void putChar(int columnIndex, char value) {
            getPrimaryColumn(columnIndex).putChar(value);
            setRowValueNotNull(columnIndex);
        }

        @Override
        public void putDouble(int columnIndex, double value) {
            getPrimaryColumn(columnIndex).putDouble(value);
            setRowValueNotNull(columnIndex);
        }

        @Override
        public void putFloat(int columnIndex, float value) {
            getPrimaryColumn(columnIndex).putFloat(value);
            setRowValueNotNull(columnIndex);
        }

        @Override
        public void putGeoHash(int index, long value) {
            int type = metadata.getColumnType(index);
            WriterRowUtils.putGeoHash(index, value, type, this);
        }

        @Override
        public void putGeoHashDeg(int index, double lat, double lon) {
            int type = metadata.getColumnType(index);
            WriterRowUtils.putGeoHash(index, GeoHashes.fromCoordinatesDegUnsafe(lat, lon, ColumnType.getGeoHashBits(type)), type, this);
        }

        @Override
        public void putGeoStr(int index, CharSequence hash) {
            final int type = metadata.getColumnType(index);
            WriterRowUtils.putGeoStr(index, hash, type, this);
        }

        @Override
        public void putInt(int columnIndex, int value) {
            getPrimaryColumn(columnIndex).putInt(value);
            setRowValueNotNull(columnIndex);
        }

        @Override
        public void putLong(int columnIndex, long value) {
            getPrimaryColumn(columnIndex).putLong(value);
            setRowValueNotNull(columnIndex);
        }

        @Override
        public void putLong128(int columnIndex, long lo, long hi) {
            MemoryA primaryColumn = getPrimaryColumn(columnIndex);
            primaryColumn.putLong(lo);
            primaryColumn.putLong(hi);
            setRowValueNotNull(columnIndex);
        }

        @Override
        public void putLong256(int columnIndex, long l0, long l1, long l2, long l3) {
            getPrimaryColumn(columnIndex).putLong256(l0, l1, l2, l3);
            setRowValueNotNull(columnIndex);
        }

        @Override
        public void putLong256(int columnIndex, Long256 value) {
            getPrimaryColumn(columnIndex).putLong256(value.getLong0(), value.getLong1(), value.getLong2(), value.getLong3());
            setRowValueNotNull(columnIndex);
        }

        @Override
        public void putLong256(int columnIndex, CharSequence hexString) {
            getPrimaryColumn(columnIndex).putLong256(hexString);
            setRowValueNotNull(columnIndex);
        }

        @Override
        public void putLong256(int columnIndex, @NotNull CharSequence hexString, int start, int end) {
            getPrimaryColumn(columnIndex).putLong256(hexString, start, end);
            setRowValueNotNull(columnIndex);
        }

        @Override
        public void putShort(int columnIndex, short value) {
            getPrimaryColumn(columnIndex).putShort(value);
            setRowValueNotNull(columnIndex);
        }

        @Override
        public void putStr(int columnIndex, CharSequence value) {
            getSecondaryColumn(columnIndex).putLong(getPrimaryColumn(columnIndex).putStr(value));
            setRowValueNotNull(columnIndex);
        }

        @Override
        public void putStr(int columnIndex, char value) {
            getSecondaryColumn(columnIndex).putLong(getPrimaryColumn(columnIndex).putStr(value));
            setRowValueNotNull(columnIndex);
        }

        @Override
        public void putStr(int columnIndex, CharSequence value, int pos, int len) {
            getSecondaryColumn(columnIndex).putLong(getPrimaryColumn(columnIndex).putStr(value, pos, len));
            setRowValueNotNull(columnIndex);
        }

        @Override
        public void putStrUtf8AsUtf16(int columnIndex, DirectByteCharSequence value, boolean hasNonAsciiChars) {
            getSecondaryColumn(columnIndex).putLong(getPrimaryColumn(columnIndex).putStrUtf8AsUtf16(value, hasNonAsciiChars));
            setRowValueNotNull(columnIndex);
        }

        @Override
        public void putSym(int columnIndex, CharSequence value) {
            getPrimaryColumn(columnIndex).putInt(symbolMapWriters.getQuick(columnIndex).put(value));
            setRowValueNotNull(columnIndex);
        }

        @Override
        public void putSym(int columnIndex, char value) {
            getPrimaryColumn(columnIndex).putInt(symbolMapWriters.getQuick(columnIndex).put(value));
            setRowValueNotNull(columnIndex);
        }

        @Override
        public void putUuid(int columnIndex, CharSequence uuidStr) {
            SqlUtil.implicitCastStrAsUuid(uuidStr, uuid);
            putLong128(columnIndex, uuid.getLo(), uuid.getHi());
        }

        private MemoryA getPrimaryColumn(int columnIndex) {
            return activeColumns.getQuick(getPrimaryColumnIndex(columnIndex));
        }

        private MemoryA getSecondaryColumn(int columnIndex) {
            return activeColumns.getQuick(getSecondaryColumnIndex(columnIndex));
        }
    }
}<|MERGE_RESOLUTION|>--- conflicted
+++ resolved
@@ -1466,232 +1466,6 @@
                     .$(", myTableName=").utf8(tableToken.getTableName())
                     .I$();
             commandSubSeq.done(cursor);
-<<<<<<< HEAD
-=======
-        }
-    }
-
-    public long processWalBlock(
-            @Transient Path walPath,
-            int timestampIndex,
-            boolean ordered,
-            long rowLo,
-            long rowHi,
-            final long o3TimestampMin,
-            final long o3TimestampMax,
-            SymbolMapDiffCursor mapDiffCursor,
-            long commitToTimestamp
-    ) {
-        int walRootPathLen = walPath.length();
-        long maxTimestamp = txWriter.getMaxTimestamp();
-        if (isLastPartitionClosed()) {
-            if (txWriter.getPartitionCount() == 0 && txWriter.getLagRowCount() == 0) {
-                // The table is empty, last partition does not exist
-                // WAL processing needs last partition to store LAG data
-                // Create artificial partition at the point of o3TimestampMin.
-                openPartition(o3TimestampMin);
-                txWriter.setMaxTimestamp(o3TimestampMin);
-                // Add the partition to the list of partitions with 0 size.
-                txWriter.updatePartitionSizeByTimestamp(o3TimestampMin, 0, txWriter.getTxn() - 1);
-            } else {
-                throw CairoException.critical(0).put("system error, cannot resolve WAL table last partition [path=")
-                        .put(path).put(']');
-            }
-        }
-
-        assert maxTimestamp == Long.MIN_VALUE ||
-                partitionFloorMethod.floor(partitionTimestampHi) == partitionFloorMethod.floor(txWriter.maxTimestamp);
-
-        lastPartitionTimestamp = partitionFloorMethod.floor(partitionTimestampHi);
-
-        try {
-            final long maxLagRows = getMaxWalSquashRows();
-            final long walLagMaxTimestampBefore = txWriter.getLagMaxTimestamp();
-            mmapWalColumns(walPath, timestampIndex, rowLo, rowHi);
-            final long newMinLagTs = Math.min(o3TimestampMin, txWriter.getLagMinTimestamp());
-            long initialPartitionTimestampHi = partitionTimestampHi;
-            long commitMaxTimestamp, commitMinTimestamp;
-
-            long walLagRowCount = txWriter.getLagRowCount();
-            long o3Hi = rowHi;
-            try {
-                long o3Lo = rowLo;
-                long commitRowCount = rowHi - rowLo;
-                final boolean copiedToMemory;
-
-                long totalUncommitted = walLagRowCount + commitRowCount;
-                boolean copyToLagOnly = commitToTimestamp < newMinLagTs
-                        || (commitToTimestamp != WalTxnDetails.FORCE_FULL_COMMIT && totalUncommitted < metadata.getMaxUncommittedRows());
-
-                if (copyToLagOnly && totalUncommitted <= maxLagRows) {
-                    o3Columns = remapWalSymbols(mapDiffCursor, rowLo, rowHi, walPath, 0);
-
-                    // Don't commit anything, move everything to memory instead.
-                    // This usually happens when WAL transactions are very small, so it's faster
-                    // to squash several of them together before writing anything to disk.
-                    LOG.debug().$("all WAL rows copied to LAG [table=").$(tableToken).I$();
-                    // This will copy data from mmap files to memory.
-                    // Symbols are already mapped to the correct destination.
-                    o3ShiftLagRowsUp(timestampIndex, o3Hi - o3Lo, o3Lo, walLagRowCount, true, this.o3MoveWalFromFilesToLastPartitionRef);
-                    walLagRowCount += commitRowCount;
-                    txWriter.setLagRowCount((int) walLagRowCount);
-                    txWriter.setLagOrdered(txWriter.isLagOrdered() && ordered && walLagMaxTimestampBefore <= o3TimestampMin);
-                    txWriter.setLagMinTimestamp(newMinLagTs);
-                    txWriter.setLagMaxTimestamp(Math.max(o3TimestampMax, txWriter.getLagMaxTimestamp()));
-
-                    // Try to fast apply records from LAG to last partition which are before commitToTimestamp
-                    return applyFromWalLagToLastPartition(commitToTimestamp);
-                }
-
-                // Try to fast apply records from LAG to last partition which are before o3TimestampMin and commitToTimestamp.
-                // This application will not include the current transaction data, only what's already in WAL lag.
-                if (applyFromWalLagToLastPartition(Math.min(o3TimestampMin, commitToTimestamp)) != Long.MIN_VALUE) {
-                    walLagRowCount = txWriter.getLagRowCount();
-                    totalUncommitted = walLagRowCount + commitRowCount;
-                }
-
-                // Re-valuate WAL lag min/max with impact of the current transaction.
-                txWriter.setLagMinTimestamp(Math.min(o3TimestampMin, txWriter.getLagMinTimestamp()));
-                txWriter.setLagMaxTimestamp(Math.max(o3TimestampMax, txWriter.getLagMaxTimestamp()));
-                boolean needsOrdering = !ordered || walLagRowCount > 0;
-
-                long timestampAddr;
-                MemoryCR walTimestampColumn = walMappedColumns.getQuick(getPrimaryColumnIndex(timestampIndex));
-                if (needsOrdering) {
-                    LOG.info().$("sorting WAL [table=").$(tableToken)
-                            .$(", ordered=").$(ordered)
-                            .$(", lagRowCount=").$(walLagRowCount)
-                            .$(", walRowLo=").$(rowLo)
-                            .$(", walRowHi=").$(rowHi).I$();
-
-                    o3Columns = remapWalSymbols(mapDiffCursor, rowLo, rowHi, walPath, 0);
-                    final long timestampMemorySize = totalUncommitted << 4;
-                    o3TimestampMem.jumpTo(timestampMemorySize);
-                    o3TimestampMemCpy.jumpTo(timestampMemorySize);
-
-                    MemoryMA timestampColumn = columns.get(getPrimaryColumnIndex(timestampIndex));
-                    final long tsLagOffset = txWriter.getTransientRowCount() << 3;
-                    final long tsLagSize = walLagRowCount << 3;
-                    final long tsLagBufferAddr = mapAppendColumnBuffer(timestampColumn, tsLagOffset, tsLagSize, false);
-                    final long mappedTimestampIndexAddr = walTimestampColumn.addressOf(rowLo << 4);
-
-                    timestampAddr = o3TimestampMem.getAddress();
-                    Vect.radixSortABLongIndexAsc(
-                            Math.abs(tsLagBufferAddr),
-                            walLagRowCount,
-                            mappedTimestampIndexAddr,
-                            commitRowCount,
-                            timestampAddr,
-                            o3TimestampMemCpy.addressOf(0)
-                    );
-                    mapAppendColumnBufferRelease(tsLagBufferAddr, tsLagOffset, tsLagSize);
-                    o3MergeIntoLag(timestampAddr, walLagRowCount, rowLo, rowHi, timestampIndex);
-
-                    // Sorted data is now sorted in memory copy of the data from mmap files
-                    // Row indexes start from 0, not rowLo
-                    o3Hi = totalUncommitted;
-                    o3Lo = 0L;
-                    walLagRowCount = 0L;
-                    o3Columns = o3MemColumns;
-                    copiedToMemory = true;
-                } else {
-                    o3Columns = remapWalSymbols(mapDiffCursor, rowLo, rowHi, walPath, rowLo);
-                    timestampAddr = walTimestampColumn.addressOf(0);
-                    copiedToMemory = false;
-                }
-
-                if (commitToTimestamp < txWriter.getLagMaxTimestamp() && maxLagRows > 0) {
-                    final long lagThresholdRow = 1 + Vect.boundedBinarySearchIndexT(
-                            timestampAddr,
-                            commitToTimestamp,
-                            o3Lo,
-                            o3Hi - 1,
-                            BinarySearch.SCAN_DOWN
-                    );
-
-                    final boolean lagTrimmedToMax = o3Hi - lagThresholdRow > maxLagRows;
-                    walLagRowCount = lagTrimmedToMax ? maxLagRows : o3Hi - lagThresholdRow;
-                    assert walLagRowCount > 0 && walLagRowCount < o3Hi - o3Lo;
-
-                    o3Hi -= walLagRowCount;
-                    commitMaxTimestamp = getTimestampIndexValue(timestampAddr, o3Hi - 1);
-                    commitMinTimestamp = txWriter.getLagMinTimestamp();
-
-                    // Assert that LAG row count is calculated correctly.
-                    // If lag is not trimmed, timestamp at o3Hi must be the last point <= commitToTimestamp
-                    assert lagTrimmedToMax ||
-                            (commitMaxTimestamp <= commitToTimestamp
-                                    && commitToTimestamp < getTimestampIndexValue(timestampAddr, o3Hi))
-                            : "commit lag calculation error";
-
-                    // If lag is trimmed, timestamp at o3Hi must > commitToTimestamp
-                    assert !lagTrimmedToMax || commitMaxTimestamp > commitToTimestamp : "commit lag calculation error 2";
-
-                    txWriter.setLagMinTimestamp(getTimestampIndexValue(timestampAddr, o3Hi));
-
-                    LOG.debug().$("committing WAL with LAG [table=").$(tableToken)
-                            .$(", lagRowCount=").$(walLagRowCount)
-                            .$(", rowLo=").$(o3Lo)
-                            .$(", rowHi=").$(o3Hi).I$();
-
-                    // walLagMaxTimestamp is already set to the max of all WAL segments
-                } else {
-                    // Commit everything.
-                    walLagRowCount = 0;
-                    commitMinTimestamp = txWriter.getLagMinTimestamp();
-                    commitMaxTimestamp = txWriter.getLagMaxTimestamp();
-                    txWriter.setLagMinTimestamp(Long.MAX_VALUE);
-                    txWriter.setLagMaxTimestamp(Long.MIN_VALUE);
-                }
-
-                o3RowCount = o3Hi - o3Lo + walLagRowCount;
-
-                // Now that everything from WAL lag is in memory or in WAL columns,
-                // we can remove artificial 0 length partition created to store lag when table did not have any partitions
-                if (txWriter.getRowCount() == 0 && txWriter.getPartitionCount() == 1 && txWriter.getPartitionSize(0) == 0) {
-                    txWriter.setMaxTimestamp(Long.MIN_VALUE);
-                    lastPartitionTimestamp = Long.MIN_VALUE;
-                    closeActivePartition(false);
-                    partitionTimestampHi = Long.MIN_VALUE;
-                    long partitionTimestamp = txWriter.getPartitionTimestamp(0);
-                    long partitionNameTxn = txWriter.getPartitionNameTxnByIndex(0);
-                    txWriter.removeAttachedPartitions(partitionTimestamp);
-                    safeDeletePartitionDir(partitionTimestamp, partitionNameTxn);
-                }
-
-                // Real data writing into table happens here.
-                // Everything above it is to figure out how much data to write now,
-                // map symbols and sort data if necessary.
-                processO3Block(
-                        walLagRowCount,
-                        timestampIndex,
-                        timestampAddr,
-                        o3Hi,
-                        commitMinTimestamp,
-                        commitMaxTimestamp,
-                        copiedToMemory,
-                        o3Lo
-                );
-
-                txWriter.setLagOrdered(true);
-                txWriter.setLagRowCount((int) walLagRowCount);
-
-                finishO3Commit(initialPartitionTimestampHi);
-                if (walLagRowCount > 0) {
-                    LOG.info().$("moving rows to LAG [table=").$(tableToken)
-                            .$(", lagRowCount=").$(walLagRowCount)
-                            .$(", partitionTimestampHi=").$ts(partitionTimestampHi).I$();
-                    o3ShiftLagRowsUp(timestampIndex, walLagRowCount, o3Hi, 0L, false, o3MoveWalFromFilesToLastPartitionRef);
-                }
-            } finally {
-                finishO3Append(walLagRowCount);
-                o3Columns = o3MemColumns;
-            }
-
-            return commitMaxTimestamp;
-        } finally {
-            walPath.trimTo(walRootPathLen);
-            closeWalColumns();
         }
     }
 
@@ -1769,8 +1543,13 @@
                 commitListener.onCommit(txWriter.getTxn(), rowsAdded);
             }
             return rowsAdded;
->>>>>>> cee6468b
-        }
+        }
+
+        // Nothing was committed to the table, only copied to LAG.
+        // Keep in memory last committed seq txn, but do not write it to _txn file.
+        txWriter.setLagTxnCount((int) (seqTxn - txWriter.getSeqTxn()));
+        shrinkO3Mem();
+        return 0L;
     }
 
     public void publishAsyncWriterCommand(AsyncWriterCommand asyncWriterCommand) {
