--- conflicted
+++ resolved
@@ -7190,7 +7190,7 @@
         }
 
         if (o3LagRowCount > 0 && !metadata.isWalEnabled()) {
-            LOG.info().$("shifting lag rows up [table=").$(tableToken.getTableName()).$(", lagCount=").$(o3LagRowCount).I$();
+            LOG.info().$("shifting lag rows up [table=").utf8(tableToken.getTableName()).$(", lagCount=").$(o3LagRowCount).I$();
             dispatchColumnTasks(
                     o3LagRowCount,
                     IGNORE,
@@ -7498,23 +7498,8 @@
             if (memColumnShifted) {
                 clearMemColumnShifts();
             }
-<<<<<<< HEAD
-        }
-
-        if (o3LagRowCount > 0 && !metadata.isWalEnabled()) {
-            LOG.info().$("shifting lag rows up [table=").utf8(tableToken.getTableName()).$(", lagCount=").$(o3LagRowCount).I$();
-            dispatchColumnTasks(
-                    o3LagRowCount,
-                    IGNORE,
-                    srcOooMax,
-                    0L,
-                    0,
-                    this.cthO3ShiftColumnInLagToTopRef
-            );
-=======
             walPath.trimTo(walRootPathLen);
             segmentFileCache.closeWalFiles(isLastSegmentUsage || !success, walIdSegmentId, initialSize);
->>>>>>> 2b8f93fe
         }
     }
 
@@ -7623,13 +7608,8 @@
             final long o3Lo;
             final long o3LoHi;
 
-<<<<<<< HEAD
-            if (!isDeduplicationEnabled() && segmentCopyInfo.getAllTxnDataInOrder() && segmentCopyInfo.getSegmentCount() == 1) {
+            if (!isCommitDedupMode() && segmentCopyInfo.getAllTxnDataInOrder() && segmentCopyInfo.getSegmentCount() == 1) {
                 LOG.info().$("all data in order, single segment, processing optimised [table=").utf8(tableToken.getDirName()).I$();
-=======
-            if (!isCommitDedupMode() && segmentCopyInfo.getAllTxnDataInOrder() && segmentCopyInfo.getSegmentCount() == 1) {
-                LOG.info().$("all data in order, single segment, processing optimised [table=").$(tableToken.getDirName()).I$();
->>>>>>> 2b8f93fe
                 // all data comes from a single segment and is already sorted
                 if (denseSymbolMapWriters.size() > 0) {
                     segmentFileCache.mmapWalColsEager();
