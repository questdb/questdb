/*******************************************************************************
 *     ___                  _   ____  ____
 *    / _ \ _   _  ___  ___| |_|  _ \| __ )
 *   | | | | | | |/ _ \/ __| __| | | |  _ \
 *   | |_| | |_| |  __/\__ \ |_| |_| | |_) |
 *    \__\_\\__,_|\___||___/\__|____/|____/
 *
 *  Copyright (c) 2014-2019 Appsicle
 *  Copyright (c) 2019-2023 QuestDB
 *
 *  Licensed under the Apache License, Version 2.0 (the "License");
 *  you may not use this file except in compliance with the License.
 *  You may obtain a copy of the License at
 *
 *  http://www.apache.org/licenses/LICENSE-2.0
 *
 *  Unless required by applicable law or agreed to in writing, software
 *  distributed under the License is distributed on an "AS IS" BASIS,
 *  WITHOUT WARRANTIES OR CONDITIONS OF ANY KIND, either express or implied.
 *  See the License for the specific language governing permissions and
 *  limitations under the License.
 *
 ******************************************************************************/

package io.questdb.cairo;

import io.questdb.MessageBus;
import io.questdb.MessageBusImpl;
import io.questdb.Metrics;
import io.questdb.cairo.frm.Frame;
import io.questdb.cairo.frm.FrameAlgebra;
import io.questdb.cairo.frm.file.PartitionFrameFactory;
import io.questdb.cairo.sql.AsyncWriterCommand;
import io.questdb.cairo.sql.SymbolTable;
import io.questdb.cairo.sql.TableRecordMetadata;
import io.questdb.cairo.sql.TableReferenceOutOfDateException;
import io.questdb.cairo.vm.NullMapWriter;
import io.questdb.cairo.vm.Vm;
import io.questdb.cairo.vm.api.*;
import io.questdb.cairo.wal.*;
import io.questdb.cairo.wal.seq.TableSequencer;
import io.questdb.cairo.wal.seq.TransactionLogCursor;
import io.questdb.griffin.DropIndexOperator;
import io.questdb.griffin.PurgingOperator;
import io.questdb.griffin.SqlUtil;
import io.questdb.griffin.UpdateOperatorImpl;
import io.questdb.griffin.engine.ops.AbstractOperation;
import io.questdb.griffin.engine.ops.AlterOperation;
import io.questdb.griffin.engine.ops.UpdateOperation;
import io.questdb.log.Log;
import io.questdb.log.LogFactory;
import io.questdb.log.LogRecord;
import io.questdb.mp.*;
import io.questdb.std.*;
import io.questdb.std.datetime.DateFormat;
import io.questdb.std.datetime.microtime.Timestamps;
import io.questdb.std.str.DirectByteCharSequence;
import io.questdb.std.str.LPSZ;
import io.questdb.std.str.Path;
import io.questdb.std.str.StringSink;
import io.questdb.tasks.*;
import org.jetbrains.annotations.NotNull;
import org.jetbrains.annotations.TestOnly;

import java.io.Closeable;
import java.util.Arrays;
import java.util.concurrent.atomic.AtomicInteger;
import java.util.concurrent.atomic.AtomicLong;
import java.util.function.LongConsumer;

import static io.questdb.cairo.BitmapIndexUtils.keyFileName;
import static io.questdb.cairo.BitmapIndexUtils.valueFileName;
import static io.questdb.cairo.TableUtils.*;
import static io.questdb.cairo.sql.AsyncWriterCommand.Error.*;
import static io.questdb.std.Files.FILES_RENAME_OK;
import static io.questdb.tasks.TableWriterTask.*;

public class TableWriter implements TableWriterAPI, MetadataService, Closeable {
    public static final int O3_BLOCK_DATA = 2;
    public static final int O3_BLOCK_MERGE = 3;
    public static final int O3_BLOCK_NONE = -1;
    public static final int O3_BLOCK_O3 = 1;
    // Oversized partitionUpdateSink (offset, description):
    // 0, partitionTimestamp
<<<<<<< HEAD
    // 1, split (donor) partitionTimestamp
    // 2, timestampMin
    // 3, newPartitionSize
    // 4, oldPartitionSize
    // 5, flags (partitionMutates INT, isLastWrittenPartition INT)
    // ... column top for every column
    public static final int PARTITION_SINK_SIZE_LONGS = 6;
=======
    // 1, timestampMin
    // 2, newPartitionSize
    // 3, oldPartitionSize
    // 4, flags (partitionMutates INT, isLastWrittenPartition INT)
    // 5. o3SplitPartitionSize size of "split" partition, new partition that branches out of the old one
    // ... column top for every column
    public static final int PARTITION_SINK_SIZE_LONGS = 8;
>>>>>>> 1350321d
    public static final int PARTITION_SINK_COL_TOP_OFFSET = PARTITION_SINK_SIZE_LONGS * Long.BYTES;
    public static final int TIMESTAMP_MERGE_ENTRY_BYTES = Long.BYTES * 2;
    private static final ObjectFactory<MemoryCMOR> GET_MEMORY_CMOR = Vm::getMemoryCMOR;
    private static final long IGNORE = -1L;
    private static final Log LOG = LogFactory.getLog(TableWriter.class);
    /*
        The most recent logical partition is allowed to have up to cairo.o3.last.partition.max.splits (20 by default) splits.
        Any other partition is allowed to have 0 splits (1 partition in total).
     */
    private static final int MAX_MID_SUB_PARTITION_COUNT = 1;
    private static final Runnable NOOP = () -> {
    };
    private static final Row NOOP_ROW = new NoOpRow();
    private static final int O3_ERRNO_FATAL = Integer.MAX_VALUE - 1;
    private static final int ROW_ACTION_NO_PARTITION = 1;
    private static final int ROW_ACTION_NO_TIMESTAMP = 2;
    private static final int ROW_ACTION_O3 = 3;
    private static final int ROW_ACTION_OPEN_PARTITION = 0;
    private static final int ROW_ACTION_SWITCH_PARTITION = 4;
    final ObjList<MemoryMA> columns;
    // Latest command sequence per command source.
    // Publisher source is identified by a long value
    private final AlterOperation alterOp = new AlterOperation();
    private final LongConsumer appendTimestampSetter;
    private final ColumnVersionWriter columnVersionWriter;
    private final MPSequence commandPubSeq;
    private final RingQueue<TableWriterTask> commandQueue;
    private final SCSequence commandSubSeq;
    private final CairoConfiguration configuration;
    private final DdlListener ddlListener;
    private final MemoryMAR ddlMem;
    private final ObjList<ColumnIndexer> denseIndexers = new ObjList<>();
    private final ObjList<MapWriter> denseSymbolMapWriters;
    private final FilesFacade ff;
    private final StringSink fileNameSink = new StringSink();
    private final int fileOperationRetryCount;
    private final SOCountDownLatch indexLatch = new SOCountDownLatch();
    private final MemoryMR indexMem = Vm.getMRInstance();
    private final LongList indexSequences = new LongList();
    private final ObjList<ColumnIndexer> indexers;
    // This is the same message bus. When TableWriter instance created via CairoEngine, message bus is shared
    // and is owned by the engine. Since TableWriter would not have ownership of the bus it must not free it up.
    // On other hand when TableWrite is created outside CairoEngine, primarily in tests, the ownership of the
    // message bus is with the TableWriter. Therefore, message bus must be freed when writer is freed.
    // To indicate ownership, the message bus owned by the writer will be assigned to `ownMessageBus`. This reference
    // will be released by the writer
    private final MessageBus messageBus;
    private final MemoryMR metaMem;
    private final TableWriterMetadata metadata;
    private final Metrics metrics;
    private final boolean mixedIOFlag;
    private final int mkDirMode;
    private final ObjList<Runnable> nullSetters;
    private final ObjectPool<O3Basket> o3BasketPool = new ObjectPool<>(O3Basket::new, 64);
    private final ObjectPool<O3MutableAtomicInteger> o3ColumnCounters = new ObjectPool<>(O3MutableAtomicInteger::new, 64);
    private final int o3ColumnMemorySize;
    private final ObjList<MemoryCR> o3ColumnOverrides;
    private final SOUnboundedCountDownLatch o3DoneLatch = new SOUnboundedCountDownLatch();
    private final AtomicInteger o3ErrorCount = new AtomicInteger();
    private final long[] o3LastTimestampSpreads;
    private final AtomicLong o3PartitionUpdRemaining = new AtomicLong();
    private final boolean o3QuickSortEnabled;
    private final Path other;
    private final MessageBus ownMessageBus;
    private final boolean parallelIndexerEnabled;
    private final int partitionBy;
    private final DateFormat partitionDirFmt;
    private final PartitionFrameFactory partitionFrameFactory;
    private final LongList partitionRemoveCandidates = new LongList();
    private final Path path;
    private final AtomicLong physicallyWrittenRowsSinceLastCommit = new AtomicLong();
    private final int rootLen;
    private final FragileCode RECOVER_FROM_META_RENAME_FAILURE = this::recoverFromMetaRenameFailure;
    private final Row row = new RowImpl();
    private final LongList rowValueIsNotNull = new LongList();
    private final TxReader slaveTxReader;
    private final ObjList<MapWriter> symbolMapWriters;
    private final IntList symbolRewriteMap = new IntList();
    private final MemoryMARW todoMem = Vm.getMARWInstance();
    private final TxWriter txWriter;
    private final FindVisitor removePartitionDirsNotAttached = this::removePartitionDirsNotAttached;
    private final TxnScoreboard txnScoreboard;
    private final Uuid uuid = new Uuid();
    private final LowerCaseCharSequenceIntHashMap validationMap = new LowerCaseCharSequenceIntHashMap();
    private final WeakClosableObjectPool<MemoryCMOR> walColumnMemoryPool;
    private final ObjList<MemoryCMOR> walMappedColumns = new ObjList<>();
    private ObjList<? extends MemoryA> activeColumns;
    private ObjList<Runnable> activeNullSetters;
    private ColumnVersionReader attachColumnVersionReader;
    private IndexBuilder attachIndexBuilder;
    private long attachMaxTimestamp;
    private MemoryCMR attachMetaMem;
    private TableWriterMetadata attachMetadata;
    private long attachMinTimestamp;
    private TxReader attachTxReader;
    private long avgRecordSize;
    private boolean avoidIndexOnCommit = false;
    private int columnCount;
    private long committedMasterRef;
    private DedupColumnCommitAddresses dedupColumnCommitAddresses;
    private String designatedTimestampColumnName;
    private boolean distressed = false;
    private DropIndexOperator dropIndexOperator;
    private int indexCount;
    private int lastErrno;
    private boolean lastOpenPartitionIsReadOnly;
    private long lastOpenPartitionTs = Long.MIN_VALUE;
    private long lastPartitionTimestamp;
    private LifecycleManager lifecycleManager;
    private int lockFd = -1;
    private long masterRef = 0L;
    private int metaPrevIndex;
    private final FragileCode RECOVER_FROM_TODO_WRITE_FAILURE = this::recoverFromTodoWriteFailure;
    private int metaSwapIndex;
    private long minSplitPartitionTimestamp;
    private long noOpRowCount;
    private ReadOnlyObjList<? extends MemoryCR> o3Columns;
    private long o3CommitBatchTimestampMin = Long.MAX_VALUE;
    private long o3EffectiveLag = 0L;
    private boolean o3InError = false;
    private long o3MasterRef = -1L;
    private ObjList<MemoryCARW> o3MemColumns;
    private ObjList<MemoryCARW> o3MemColumns2;
    private ObjList<Runnable> o3NullSetters;
    private ObjList<Runnable> o3NullSetters2;
    private PagedDirectLongList o3PartitionUpdateSink;
    private long o3RowCount;
    private MemoryMAT o3TimestampMem;
    private MemoryARW o3TimestampMemCpy;
    private long partitionTimestampHi;
    private boolean performRecovery;
    private PurgingOperator purgingOperator;
    private boolean removeDirOnCancelRow = true;
    private int rowAction = ROW_ACTION_OPEN_PARTITION;
    private TableToken tableToken;
    private final O3ColumnUpdateMethod o3MoveWalFromFilesToLastPartitionRef = this::o3MoveWalFromFilesToLastPartition;
    private final O3ColumnUpdateMethod o3SortFixColumnRef = this::o3SortFixColumn;
    private final O3ColumnUpdateMethod o3SortVarColumnRef = this::o3SortVarColumn;
    private final O3ColumnUpdateMethod o3MergeVarColumnLagRef = this::o3MergeVarColumnLag;
    private final O3ColumnUpdateMethod o3MoveUncommittedRef = this::o3MoveUncommitted0;
    private final O3ColumnUpdateMethod o3MoveLagRef = this::o3MoveLag0;
    private final O3ColumnUpdateMethod o3MergeFixColumnLagRef = this::o3MergeFixColumnLag;
    private long tempMem16b = Unsafe.malloc(16, MemoryTag.NATIVE_TABLE_WRITER);
    private LongConsumer timestampSetter;
    private long todoTxn;
    private final FragileCode RECOVER_FROM_SYMBOL_MAP_WRITER_FAILURE = this::recoverFromSymbolMapWriterFailure;
    private final FragileCode RECOVER_FROM_SWAP_RENAME_FAILURE = this::recoverFromSwapRenameFailure;
    private final FragileCode RECOVER_FROM_COLUMN_OPEN_FAILURE = this::recoverOpenColumnFailure;
    private UpdateOperatorImpl updateOperatorImpl;
    private WalTxnDetails walTxnDetails;

    public TableWriter(
            CairoConfiguration configuration,
            TableToken tableToken,
            MessageBus messageBus,
            MessageBus ownMessageBus,
            boolean lock,
            LifecycleManager lifecycleManager,
            CharSequence root,
            DdlListener ddlListener,
            Metrics metrics
    ) {
        LOG.info().$("open '").utf8(tableToken.getTableName()).$('\'').$();
        this.configuration = configuration;
        this.ddlListener = ddlListener;
        this.partitionFrameFactory = new PartitionFrameFactory(configuration);
        this.mixedIOFlag = configuration.isWriterMixedIOEnabled();
        this.metrics = metrics;
        this.ownMessageBus = ownMessageBus;
        this.messageBus = ownMessageBus != null ? ownMessageBus : messageBus;
        this.lifecycleManager = lifecycleManager;
        this.parallelIndexerEnabled = configuration.isParallelIndexingEnabled();
        this.ff = configuration.getFilesFacade();
        this.mkDirMode = configuration.getMkDirMode();
        this.fileOperationRetryCount = configuration.getFileOperationRetryCount();
        this.tableToken = tableToken;
        this.o3QuickSortEnabled = configuration.isO3QuickSortEnabled();
        this.o3ColumnMemorySize = configuration.getO3ColumnMemorySize();
        this.path = new Path().of(root).concat(tableToken);
        this.other = new Path().of(root).concat(tableToken);
        this.rootLen = path.length();
        try {
            if (lock) {
                lock();
            } else {
                this.lockFd = -1;
            }
            int todo = readTodo();
            if (todo == TODO_RESTORE_META) {
                repairMetaRename((int) todoMem.getLong(48));
            }
            this.ddlMem = Vm.getMARInstance(configuration.getCommitMode());
            this.metaMem = Vm.getMRInstance();
            this.columnVersionWriter = openColumnVersionFile(configuration, path, rootLen);

            openMetaFile(ff, path, rootLen, metaMem);
            this.metadata = new TableWriterMetadata(this.tableToken, metaMem);
            this.partitionBy = metadata.getPartitionBy();
            this.txWriter = new TxWriter(ff, configuration).ofRW(path.concat(TXN_FILE_NAME).$(), partitionBy);
            this.txnScoreboard = new TxnScoreboard(ff, configuration.getTxnScoreboardEntryCount()).ofRW(path.trimTo(rootLen));
            path.trimTo(rootLen);
            this.o3ColumnOverrides = metadata.isWalEnabled() ? new ObjList<>() : null;
            // we have to do truncate repair at this stage of constructor
            // because this operation requires metadata
            switch (todo) {
                case TODO_TRUNCATE:
                    repairTruncate();
                    break;
                case TODO_RESTORE_META:
                case -1:
                    break;
                default:
                    LOG.error().$("ignoring unknown *todo* [code=").$(todo).I$();
                    break;
            }
            this.columnCount = metadata.getColumnCount();
            if (metadata.getTimestampIndex() > -1) {
                this.designatedTimestampColumnName = metadata.getColumnName(metadata.getTimestampIndex());
            }
            this.rowValueIsNotNull.extendAndSet(columnCount, 0);
            this.columns = new ObjList<>(columnCount * 2);
            this.o3MemColumns = new ObjList<>(columnCount * 2);
            this.o3MemColumns2 = new ObjList<>(columnCount * 2);
            this.o3Columns = this.o3MemColumns;
            this.activeColumns = columns;
            this.symbolMapWriters = new ObjList<>(columnCount);
            this.indexers = new ObjList<>(columnCount);
            this.denseSymbolMapWriters = new ObjList<>(metadata.getSymbolMapCount());
            this.nullSetters = new ObjList<>(columnCount);
            this.o3NullSetters = new ObjList<>(columnCount);
            this.o3NullSetters2 = new ObjList<>(columnCount);
            this.activeNullSetters = nullSetters;
            if (PartitionBy.isPartitioned(partitionBy)) {
                this.partitionDirFmt = PartitionBy.getPartitionDirFormatMethod(partitionBy);
                this.partitionTimestampHi = txWriter.getLastPartitionTimestamp();
            } else {
                this.partitionDirFmt = null;
            }

            configureColumnMemory();
            configureTimestampSetter();
            this.appendTimestampSetter = timestampSetter;
            configureAppendPosition();
            purgeUnusedPartitions();
            minSplitPartitionTimestamp = findMinSplitPartitionTimestamp();
            clearTodoLog();
            this.slaveTxReader = new TxReader(ff);
            commandQueue = new RingQueue<>(
                    TableWriterTask::new,
                    configuration.getWriterCommandQueueSlotSize(),
                    configuration.getWriterCommandQueueCapacity(),
                    MemoryTag.NATIVE_REPL
            );
            commandSubSeq = new SCSequence();
            commandPubSeq = new MPSequence(commandQueue.getCycle());
            commandPubSeq.then(commandSubSeq).then(commandPubSeq);
            walColumnMemoryPool = new WeakClosableObjectPool<>(GET_MEMORY_CMOR, columnCount);
            o3LastTimestampSpreads = new long[configuration.getO3LagCalculationWindowsSize()];
            Arrays.fill(o3LastTimestampSpreads, 0);
        } catch (Throwable e) {
            doClose(false);
            throw e;
        }
    }

    @TestOnly
    public TableWriter(CairoConfiguration configuration, TableToken tableToken, Metrics metrics) {
        this(configuration, tableToken, null, new MessageBusImpl(configuration), true, DefaultLifecycleManager.INSTANCE, configuration.getRoot(), DefaultDdlListener.INSTANCE, metrics);
    }

    @TestOnly
    public TableWriter(CairoConfiguration configuration, TableToken tableToken, MessageBus messageBus, Metrics metrics) {
        this(configuration, tableToken, null, messageBus, true, DefaultLifecycleManager.INSTANCE, configuration.getRoot(), DefaultDdlListener.INSTANCE, metrics);
    }

    @TestOnly
    public static void dispatchO3CallbackQueue0(RingQueue<O3CallbackTask> queue, int queuedCount, Sequence subSeq, SOUnboundedCountDownLatch o3DoneLatch) {
        while (!o3DoneLatch.done(queuedCount)) {
            long cursor = subSeq.next();
            if (cursor > -1) {
                O3CallbackJob.runCallbackWithCol(queue.get(cursor), cursor, subSeq);
            } else {
                Os.pause();
            }
        }
    }

    public static int getPrimaryColumnIndex(int index) {
        return index * 2;
    }

    public static int getSecondaryColumnIndex(int index) {
        return getPrimaryColumnIndex(index) + 1;
    }

    public static long getTimestampIndexValue(long timestampIndex, long indexRow) {
        return Unsafe.getUnsafe().getLong(timestampIndex + indexRow * 16);
    }

    @Override
    public void addColumn(@NotNull CharSequence columnName, int columnType, SecurityContext securityContext) {
        addColumn(
                columnName,
                columnType,
                configuration.getDefaultSymbolCapacity(),
                configuration.getDefaultSymbolCacheFlag(),
                false,
                0,
                false,
                false,
                securityContext
        );
    }

    @Override
    public void addColumn(
            CharSequence columnName,
            int columnType,
            int symbolCapacity,
            boolean symbolCacheFlag,
            boolean isIndexed,
            int indexValueBlockCapacity,
            boolean isDedupKey
    ) {
        addColumn(
                columnName,
                columnType,
                symbolCapacity,
                symbolCacheFlag,
                isIndexed,
                indexValueBlockCapacity,
                false,
                isDedupKey,
                null
        );
    }

    @Override
    public void addColumn(
            CharSequence columnName,
            int columnType,
            int symbolCapacity,
            boolean symbolCacheFlag,
            boolean isIndexed,
            int indexValueBlockCapacity,
            boolean isDedupKey,
            SecurityContext securityContext
    ) {
        addColumn(
                columnName,
                columnType,
                symbolCapacity,
                symbolCacheFlag,
                isIndexed,
                indexValueBlockCapacity,
                false,
                isDedupKey,
                securityContext
        );
    }

    /**
     * Adds new column to table, which can be either empty or can have data already. When existing columns
     * already have data this function will create ".top" file in addition to column files. ".top" file contains
     * size of partition at the moment of column creation. It must be used to accurately position inside new
     * column when either appending or reading.
     *
     * <b>Failures</b>
     * Adding new column can fail in many situations. None of the failures affect integrity of data that is already in
     * the table but can leave instance of TableWriter in inconsistent state. When this happens function will throw CairoError.
     * Calling code must close TableWriter instance and open another when problems are rectified. Those problems would be
     * either with disk or memory or both.
     * <p>
     * Whenever function throws CairoException application code can continue using TableWriter instance and may attempt to
     * add columns again.
     *
     * <b>Transactions</b>
     * <p>
     * Pending transaction will be committed before function attempts to add column. Even when function is unsuccessful it may
     * still have committed transaction.
     *
     * @param columnName              of column either ASCII or UTF8 encoded.
     * @param symbolCapacity          when column columnType is SYMBOL this parameter specifies approximate capacity for symbol map.
     *                                It should be equal to number of unique symbol values stored in the table and getting this
     *                                value badly wrong will cause performance degradation. Must be power of 2
     * @param symbolCacheFlag         when set to true, symbol values will be cached on Java heap.
     * @param columnType              {@link ColumnType}
     * @param isIndexed               configures column to be indexed or not
     * @param indexValueBlockCapacity approximation of number of rows for single index key, must be power of 2
     * @param isSequential            for columns that contain sequential values query optimiser can make assumptions on range searches (future feature)
     */
    public void addColumn(
            CharSequence columnName,
            int columnType,
            int symbolCapacity,
            boolean symbolCacheFlag,
            boolean isIndexed,
            int indexValueBlockCapacity,
            boolean isSequential,
            boolean isDedupKey,
            SecurityContext securityContext
    ) {
        assert txWriter.getLagRowCount() == 0;
        assert indexValueBlockCapacity == Numbers.ceilPow2(indexValueBlockCapacity) : "power of 2 expected";
        assert symbolCapacity == Numbers.ceilPow2(symbolCapacity) : "power of 2 expected";

        checkDistressed();
        checkColumnName(columnName);

        if (getColumnIndexQuiet(metaMem, columnName, columnCount) != -1) {
            throw CairoException.duplicateColumn(columnName);
        }

        commit();

        long columnNameTxn = getTxn();
        LOG.info().$("adding column '").utf8(columnName).$('[').$(ColumnType.nameOf(columnType)).$("], columnName txn ").$(columnNameTxn).$(" to ").$(path).$();

        // create new _meta.swp
        this.metaSwapIndex = addColumnToMeta(columnName, columnType, isIndexed, indexValueBlockCapacity, isSequential, isDedupKey);

        // close _meta so we can rename it
        metaMem.close();

        // validate new meta
        validateSwapMeta(columnName);

        // rename _meta to _meta.prev
        renameMetaToMetaPrev(columnName);

        // after we moved _meta to _meta.prev
        // we have to have _todo to restore _meta should anything go wrong
        writeRestoreMetaTodo(columnName);

        // rename _meta.swp to _meta
        renameSwapMetaToMeta(columnName);

        if (ColumnType.isSymbol(columnType)) {
            try {
                createSymbolMapWriter(columnName, columnNameTxn, symbolCapacity, symbolCacheFlag);
            } catch (CairoException e) {
                runFragile(RECOVER_FROM_SYMBOL_MAP_WRITER_FAILURE, columnName, e);
            }
        } else {
            // maintain sparse list of symbol writers
            symbolMapWriters.extendAndSet(columnCount, NullMapWriter.INSTANCE);
        }

        // add column objects
        configureColumn(columnType, isIndexed, columnCount);
        if (isIndexed) {
            populateDenseIndexerList();
        }

        // increment column count
        columnCount++;

        // extend columnTop list to make sure row cancel can work
        // need for setting correct top is hard to test without being able to read from table
        int columnIndex = columnCount - 1;

        // Set txn number in the column version file to mark the transaction where the column is added
        columnVersionWriter.upsertDefaultTxnName(columnIndex, columnNameTxn, txWriter.getLastPartitionTimestamp());

        // create column files
        if (txWriter.getTransientRowCount() > 0 || !PartitionBy.isPartitioned(partitionBy)) {
            try {
                openNewColumnFiles(columnName, columnType, isIndexed, indexValueBlockCapacity);
            } catch (CairoException e) {
                runFragile(RECOVER_FROM_COLUMN_OPEN_FAILURE, columnName, e);
            }
        }

        try {
            // open _meta file
            openMetaFile(ff, path, rootLen, metaMem);

            // remove _todo
            clearTodoLog();
        } catch (CairoException e) {
            throwDistressException(e);
        }

        bumpMetadataAndColumnStructureVersion();

        metadata.addColumn(columnName, columnType, isIndexed, indexValueBlockCapacity, columnIndex, isSequential, symbolCapacity, isDedupKey);

        if (!Os.isWindows()) {
            ff.fsyncAndClose(TableUtils.openRO(ff, path.$(), LOG));
        }

        if (securityContext != null) {
            ddlListener.onColumnAdded(securityContext, tableToken, columnName);
        }
    }

    @Override
    public void addIndex(@NotNull CharSequence columnName, int indexValueBlockSize) {
        assert indexValueBlockSize == Numbers.ceilPow2(indexValueBlockSize) : "power of 2 expected";

        checkDistressed();

        final int columnIndex = getColumnIndexQuiet(metaMem, columnName, columnCount);

        if (columnIndex == -1) {
            throw CairoException.nonCritical().put("column '").put(columnName).put("' does not exist");
        }

        commit();

        if (isColumnIndexed(metaMem, columnIndex)) {
            throw CairoException.nonCritical().put("column is already indexed [column=").put(columnName).put(']');
        }

        final int existingType = getColumnType(metaMem, columnIndex);
        LOG.info().$("adding index to '").utf8(columnName).$("' [").$(ColumnType.nameOf(existingType)).$(", path=").$(path).I$();

        if (!ColumnType.isSymbol(existingType)) {
            LOG.error().$("cannot create index for [column='").utf8(columnName).$(", type=").$(ColumnType.nameOf(existingType)).$(", path=").$(path).I$();
            throw CairoException.nonCritical().put("cannot create index for [column='").put(columnName).put("', type=").put(ColumnType.nameOf(existingType)).put(", path=").put(path).put(']');
        }

        // create indexer
        final SymbolColumnIndexer indexer = new SymbolColumnIndexer(configuration);

        final long columnNameTxn = columnVersionWriter.getColumnNameTxn(txWriter.getLastPartitionTimestamp(), columnIndex);
        try {
            try {
                // edge cases here are:
                // column spans only part of table - e.g. it was added after table was created and populated
                // column has top value, e.g. does not span entire partition
                // to this end, we have a super-edge case:

                // This piece of code is unbelievably fragile!
                if (PartitionBy.isPartitioned(partitionBy)) {
                    // run indexer for the whole table
                    indexHistoricPartitions(indexer, columnName, indexValueBlockSize);
                    long timestamp = txWriter.getLastPartitionTimestamp();
                    if (timestamp != Numbers.LONG_NaN) {
                        path.trimTo(rootLen);
                        setStateForTimestamp(path, timestamp);
                        // create index in last partition
                        indexLastPartition(indexer, columnName, columnNameTxn, columnIndex, indexValueBlockSize);
                    }
                } else {
                    setStateForTimestamp(path, 0);
                    // create index in last partition
                    indexLastPartition(indexer, columnName, columnNameTxn, columnIndex, indexValueBlockSize);
                }
            } finally {
                path.trimTo(rootLen);
            }
        } catch (Throwable e) {
            LOG.error().$("rolling back index created so far [path=").$(path).I$();
            removeIndexFiles(columnName, columnIndex);
            throw e;
        }

        // set index flag in metadata and  create new _meta.swp
        metaSwapIndex = copyMetadataAndSetIndexAttrs(columnIndex, META_FLAG_BIT_INDEXED, indexValueBlockSize);

        swapMetaFile(columnName);

        indexers.extendAndSet(columnIndex, indexer);
        populateDenseIndexerList();

        TableColumnMetadata columnMetadata = metadata.getColumnMetadata(columnIndex);
        columnMetadata.setIndexed(true);
        columnMetadata.setIndexValueBlockCapacity(indexValueBlockSize);

        LOG.info().$("ADDED index to '").utf8(columnName).$('[').$(ColumnType.nameOf(existingType)).$("]' to ").$(path).$();
    }

    public void addPhysicallyWrittenRows(long rows) {
        physicallyWrittenRowsSinceLastCommit.addAndGet(rows);
        metrics.tableWriter().addPhysicallyWrittenRows(rows);
    }

    public void apply(AbstractOperation operation, long seqTxn) {
        try {
            setSeqTxn(seqTxn);
            long txnBefore = getTxn();
            operation.apply(this, true);
            if (txnBefore == getTxn()) {
                // Commit to update seqTxn
                txWriter.commit(denseSymbolMapWriters);
            }
        } catch (CairoException ex) {
            // This is non-critical error, we can mark seqTxn as processed
            if (ex.isWALTolerable()) {
                try {
                    rollback(); // rollback in case on any dirty state
                    commitSeqTxn(seqTxn);
                } catch (Throwable th2) {
                    LOG.critical().$("could not rollback, table is distressed [table=").utf8(tableToken.getTableName()).$(", error=").$(th2).I$();
                }
            }
            throw ex;
        } catch (Throwable th) {
            try {
                rollback(); // rollback seqTxn
            } catch (Throwable th2) {
                LOG.critical().$("could not rollback, table is distressed [table=").utf8(tableToken.getTableName()).$(", error=").$(th2).I$();
            }
            throw th;
        }
    }

    @Override
    public long apply(AlterOperation alterOp, boolean contextAllowsAnyStructureChanges) throws AlterTableContextException {
        return alterOp.apply(this, contextAllowsAnyStructureChanges);
    }

    @Override
    public long apply(UpdateOperation operation) {
        return operation.apply(this, true);
    }

    @Override
    public AttachDetachStatus attachPartition(long timestamp) {
        // -1 means unknown size
        return attachPartition(timestamp, -1L);
    }

    /**
     * Attaches a partition to the table. If size is given, partition file data is not validated.
     *
     * @param timestamp     partition timestamp
     * @param partitionSize partition size in rows. Negative means unknown size.
     * @return attached status code
     */
    public AttachDetachStatus attachPartition(long timestamp, long partitionSize) {
        // Partitioned table must have a timestamp
        // SQL compiler will check that table has it
        assert metadata.getTimestampIndex() > -1;

        if (txWriter.attachedPartitionsContains(timestamp)) {
            LOG.info().$("partition is already attached [path=").$(path).I$();
            // TODO: potentially we can merge with existing data
            return AttachDetachStatus.ATTACH_ERR_PARTITION_EXISTS;
        }

        if (inTransaction()) {
            LOG.info().$("committing open transaction before applying attach partition command [table=").utf8(tableToken.getTableName())
                    .$(", partition=").$ts(timestamp).I$();
            commit();

            // Check that partition we're about to attach hasn't appeared after commit
            if (txWriter.attachedPartitionsContains(timestamp)) {
                LOG.info().$("partition is already attached [path=").$(path).I$();
                return AttachDetachStatus.ATTACH_ERR_PARTITION_EXISTS;
            }
        }

        // final name of partition folder after attach
        setPathForPartition(path.trimTo(rootLen), partitionBy, timestamp, getTxn());
        path.$();

        if (ff.exists(path)) {
            // Very unlikely since txn is part of the folder name
            return AttachDetachStatus.ATTACH_ERR_DIR_EXISTS;
        }

        Path detachedPath = Path.PATH.get().of(configuration.getRoot()).concat(tableToken);
        setPathForPartition(detachedPath, partitionBy, timestamp, -1L);
        detachedPath.put(configuration.getAttachPartitionSuffix()).$();
        int detachedRootLen = detachedPath.length();
        boolean forceRenamePartitionDir = partitionSize < 0;

        boolean checkPassed = false;
        boolean isSoftLink;
        try {
            if (ff.exists(detachedPath)) {

                isSoftLink = ff.isSoftLink(detachedPath); // returns false regardless in Windows

                // detached metadata files validation
                CharSequence timestampColName = metadata.getColumnMetadata(metadata.getTimestampIndex()).getName();
                if (partitionSize > -1L) {
                    // read detachedMinTimestamp and detachedMaxTimestamp
                    readPartitionMinMax(ff, timestamp, detachedPath.trimTo(detachedRootLen), timestampColName, partitionSize);
                } else {
                    // read size, detachedMinTimestamp and detachedMaxTimestamp
                    partitionSize = readPartitionSizeMinMax(ff, timestamp, detachedPath.trimTo(detachedRootLen), timestampColName);
                }

                if (partitionSize < 1) {
                    return AttachDetachStatus.ATTACH_ERR_EMPTY_PARTITION;
                }

                if (forceRenamePartitionDir && !attachPrepare(timestamp, partitionSize, detachedPath, detachedRootLen)) {
                    attachValidateMetadata(partitionSize, detachedPath.trimTo(detachedRootLen), timestamp);
                }

                // main columnVersionWriter is now aligned with the detached partition values read from partition _cv file
                // in case of an error it has to be clean up

                if (forceRenamePartitionDir && configuration.attachPartitionCopy() && !isSoftLink) { // soft links are read-only, no copy involved
                    // Copy partition if configured to do so and it's not CSV import
                    if (ff.copyRecursive(detachedPath.trimTo(detachedRootLen), path, configuration.getMkDirMode()) == 0) {
                        LOG.info().$("copied partition dir [from=").$(detachedPath).$(", to=").$(path).I$();
                    } else {
                        LOG.error().$("could not copy [errno=").$(ff.errno()).$(", from=").$(detachedPath).$(", to=").$(path).I$();
                        return AttachDetachStatus.ATTACH_ERR_COPY;
                    }
                } else {
                    if (ff.rename(detachedPath.trimTo(detachedRootLen).$(), path) == FILES_RENAME_OK) {
                        LOG.info().$("renamed partition dir [from=").$(detachedPath).$(", to=").$(path).I$();
                    } else {
                        LOG.error().$("could not rename [errno=").$(ff.errno()).$(", from=").$(detachedPath).$(", to=").$(path).I$();
                        return AttachDetachStatus.ATTACH_ERR_RENAME;
                    }
                }

                checkPassed = true;
            } else {
                LOG.info().$("attach partition command failed, partition to attach does not exist [path=").$(detachedPath).I$();
                return AttachDetachStatus.ATTACH_ERR_MISSING_PARTITION;
            }
        } finally {
            path.trimTo(rootLen);
            if (!checkPassed) {
                columnVersionWriter.readUnsafe();
            }
        }

        try {
            // find out lo, hi ranges of partition attached as well as size
            assert timestamp <= attachMinTimestamp && attachMinTimestamp <= attachMaxTimestamp;
            long nextMinTimestamp = Math.min(attachMinTimestamp, txWriter.getMinTimestamp());
            long nextMaxTimestamp = Math.max(attachMaxTimestamp, txWriter.getMaxTimestamp());
            boolean appendPartitionAttached = size() == 0 || txWriter.getNextPartitionTimestamp(nextMaxTimestamp) > txWriter.getNextPartitionTimestamp(txWriter.getMaxTimestamp());

            txWriter.beginPartitionSizeUpdate();
            txWriter.updatePartitionSizeByTimestamp(timestamp, partitionSize, getTxn());
            txWriter.finishPartitionSizeUpdate(nextMinTimestamp, nextMaxTimestamp);
            if (isSoftLink) {
                txWriter.setPartitionReadOnlyByTimestamp(timestamp, true);
            }
            txWriter.bumpTruncateVersion();

            columnVersionWriter.commit();
            txWriter.setColumnVersion(columnVersionWriter.getVersion());
            txWriter.commit(denseSymbolMapWriters);

            LOG.info().$("partition attached [table=").utf8(tableToken.getTableName())
                    .$(", partition=").$ts(timestamp).I$();

            if (appendPartitionAttached) {
                LOG.info().$("switch partition after partition attach [tableName=").utf8(tableToken.getTableName())
                        .$(", partition=").$ts(timestamp).I$();
                freeColumns(true);
                configureAppendPosition();
            }
            return AttachDetachStatus.OK;
        } catch (Throwable e) {
            // This is pretty serious, after partition copied there are no OS operations to fail
            // Do full rollback to clean up the state
            LOG.critical().$("failed on attaching partition to the table and rolling back [tableName=").utf8(tableToken.getTableName())
                    .$(", error=").$(e).I$();
            rollback();
            throw e;
        }
    }

    @Override
    public void changeCacheFlag(int columnIndex, boolean cache) {
        checkDistressed();

        commit();

        final MapWriter symbolMapWriter = symbolMapWriters.getQuick(columnIndex);
        if (symbolMapWriter.isCached() != cache) {
            symbolMapWriter.updateCacheFlag(cache);
        } else {
            return;
        }
        updateMetaStructureVersion();
    }

    public boolean checkScoreboardHasReadersBeforeLastCommittedTxn() {
        long lastCommittedTxn = txWriter.getTxn();
        try {
            if (txnScoreboard.acquireTxn(lastCommittedTxn)) {
                txnScoreboard.releaseTxn(lastCommittedTxn);
            }
        } catch (CairoException ex) {
            // Scoreboard can be over allocated, don't stall writing because of that.
            // Schedule async purge and continue
            LOG.critical().$("cannot lock last txn in scoreboard, partition purge will be scheduled [table=")
                    .utf8(tableToken.getTableName())
                    .$(", txn=").$(lastCommittedTxn)
                    .$(", error=").$(ex.getFlyweightMessage())
                    .$(", errno=").$(ex.getErrno()).I$();
        }

        return txnScoreboard.getMin() != lastCommittedTxn;
    }

    @Override
    public void close() {
        if (lifecycleManager.close() && isOpen()) {
            doClose(true);
        }
    }

    public void closeActivePartition(boolean truncate) {
        LOG.debug().$("closing last partition [table=").utf8(tableToken.getTableName()).I$();
        closeAppendMemoryTruncate(truncate);
        freeIndexers();
    }

    @Override
    public long commit() {
        return commit(0);
    }

    public void commitSeqTxn(long seqTxn) {
        txWriter.setSeqTxn(seqTxn);
        txWriter.commit(denseSymbolMapWriters);
    }

    public void commitSeqTxn() {
        txWriter.commit(denseSymbolMapWriters);
    }

    public long commitWalTransaction(
            @Transient Path walPath,
            boolean inOrder,
            long rowLo,
            long rowHi,
            long o3TimestampMin,
            long o3TimestampMax,
            SymbolMapDiffCursor mapDiffCursor,
            long seqTxn
    ) {
        if (inTransaction()) {
            // When writer is returned to pool, it should be rolled back. Having an open transaction is very suspicious.
            // Set the writer to distressed state and throw exception so that writer is re-created.
            distressed = true;
            throw CairoException.critical(0).put("cannot process WAL while in transaction");
        }

        physicallyWrittenRowsSinceLastCommit.set(0);
        txWriter.beginPartitionSizeUpdate();
        long commitToTimestamp = walTxnDetails.getCommitToTimestamp(seqTxn);

        if (commitToTimestamp != WalTxnDetails.FORCE_FULL_COMMIT) {
            final int maxLagTxnCount = configuration.getWalMaxLagTxnCount();
            if (txWriter.getLagTxnCount() >= maxLagTxnCount) {
                // Too many txns are in the lag, so force a full commit.
                commitToTimestamp = WalTxnDetails.FORCE_FULL_COMMIT;
            } else {
                // If committed to this timestamp, will it make any of the transactions fully committed?
                long canCommitToTxn = walTxnDetails.getFullyCommittedTxn(txWriter.getSeqTxn(), seqTxn, commitToTimestamp);
                if (canCommitToTxn <= txWriter.getSeqTxn()) {
                    // no transactions will be fully committed anyway, copy to LAG without committing.
                    commitToTimestamp = Long.MIN_VALUE;
                }
            }
        }

        LOG.info().$("processing WAL [path=").$(walPath).$(", roLo=").$(rowLo)
                .$(", roHi=").$(rowHi)
                .$(", seqTxn=").$(seqTxn)
                .$(", tsMin=").$ts(o3TimestampMin).$(", tsMax=").$ts(o3TimestampMax)
                .$(", commitToTimestamp=").$ts(commitToTimestamp)
                .I$();

        final long committedRowCount = txWriter.getRowCount();
        long maxCommittedTimestamp = processWalBlock(walPath, metadata.getTimestampIndex(), inOrder, rowLo, rowHi, o3TimestampMin, o3TimestampMax, mapDiffCursor, commitToTimestamp);

        if (maxCommittedTimestamp != Long.MIN_VALUE) {
            // Useful for debugging
            // assert readTimestampRaw(txWriter.transientRowCount) == txWriter.getMaxTimestamp();

            final long rowsAdded = txWriter.getRowCount() - committedRowCount;

            updateIndexes();
            columnVersionWriter.commit();

            if (txWriter.getLagRowCount() == 0) {
                txWriter.setSeqTxn(seqTxn);
                txWriter.setLagTxnCount(0);
            } else {
                long committedTxn = walTxnDetails.getFullyCommittedTxn(txWriter.getSeqTxn(), seqTxn, maxCommittedTimestamp);
                txWriter.setSeqTxn(committedTxn);
                txWriter.setLagTxnCount((int) (seqTxn - committedTxn));
            }

            syncColumns();
            txWriter.setColumnVersion(columnVersionWriter.getVersion());
            txWriter.commit(denseSymbolMapWriters);

            squashSplitPartitions(minSplitPartitionTimestamp, txWriter.maxTimestamp, configuration.getO3LastPartitionMaxSplits());

            // Bookmark masterRef to track how many rows is in uncommitted state
            committedMasterRef = masterRef;
            processPartitionRemoveCandidates();

            metrics.tableWriter().incrementCommits();
            metrics.tableWriter().addCommittedRows(rowsAdded);

            shrinkO3Mem();
            return rowsAdded;
        }

        // Nothing was committed to the table, only copied to LAG.
        // Keep in memory last committed seq txn, but do not write it to _txn file.
        txWriter.setLagTxnCount((int) (seqTxn - txWriter.getSeqTxn()));
        shrinkO3Mem();
        return 0L;
    }

    public void destroy() {
        // Closes all the files and makes this instance unusable e.g. it cannot return to the pool on close.
        LOG.info().$("closing table files [table=").utf8(tableToken.getTableName())
                .$(", dirName=").utf8(tableToken.getDirName()).I$();
        distressed = true;
        doClose(false);
    }

    public AttachDetachStatus detachPartition(long timestamp) {
        // Should be checked by SQL compiler
        assert metadata.getTimestampIndex() > -1;
        assert PartitionBy.isPartitioned(partitionBy);

        if (inTransaction()) {
            LOG.info()
                    .$("committing open transaction before applying detach partition command [table=")
                    .utf8(tableToken.getTableName())
                    .$(", partition=").$ts(timestamp)
                    .I$();
            commit();
        }

        timestamp = txWriter.getLogicalPartitionTimestamp(timestamp);
        if (timestamp == txWriter.getLogicalPartitionTimestamp(txWriter.getMaxTimestamp())) {
            return AttachDetachStatus.DETACH_ERR_ACTIVE;
        }

        int partitionIndex = txWriter.getPartitionIndex(timestamp);
        if (partitionIndex < 0) {
            assert !txWriter.attachedPartitionsContains(timestamp);
            return AttachDetachStatus.DETACH_ERR_MISSING_PARTITION;
        }

        // To detach the partition, squash it into single folder if required
        squashPartitionForce(partitionIndex);

        // To check that partition is squashed get the next partition and
        // verify that it's not the same timestamp as the one we are trying to detach.
        // The next partition should exist, since last partition cannot be detached.
        assert txWriter.getLogicalPartitionTimestamp(txWriter.getPartitionTimestampByIndex(partitionIndex + 1)) != timestamp;

        long minTimestamp = txWriter.getMinTimestamp();
        long partitionNameTxn = txWriter.getPartitionNameTxn(partitionIndex);
        Path detachedPath = Path.PATH.get();

        try {
            // path: partition folder to be detached
            setPathForPartition(path.trimTo(rootLen), partitionBy, timestamp, partitionNameTxn);
            if (!ff.exists(path.$())) {
                LOG.error().$("partition folder does not exist [path=").$(path).I$();
                return AttachDetachStatus.DETACH_ERR_MISSING_PARTITION_DIR;
            }

            final int detachedPathLen;
            AttachDetachStatus attachDetachStatus;
            if (ff.isSoftLink(path)) {
                detachedPathLen = 0;
                attachDetachStatus = AttachDetachStatus.OK;
                LOG.info().$("detaching partition via unlink [path=").$(path).I$();
            } else {

                detachedPath.of(configuration.getRoot()).concat(tableToken.getDirName());
                int detachedRootLen = detachedPath.length();
                // detachedPath: detached partition folder
                if (!ff.exists(detachedPath.slash$())) {
                    // the detached and standard folders can have different roots
                    // (server.conf: cairo.sql.detached.root)
                    if (0 != ff.mkdirs(detachedPath, mkDirMode)) {
                        LOG.error().$("could no create detached partition folder [errno=").$(ff.errno())
                                .$(", path=").$(detachedPath).I$();
                        return AttachDetachStatus.DETACH_ERR_MKDIR;
                    }
                }
                setPathForPartition(detachedPath.trimTo(detachedRootLen), partitionBy, timestamp, -1L);
                detachedPath.put(DETACHED_DIR_MARKER).$();
                detachedPathLen = detachedPath.length();
                if (ff.exists(detachedPath)) {
                    LOG.error().$("detached partition folder already exist [path=").$(detachedPath).I$();
                    return AttachDetachStatus.DETACH_ERR_ALREADY_DETACHED;
                }

                // Hard link partition folder recursive to partition.detached
                if (ff.hardLinkDirRecursive(path, detachedPath, mkDirMode) != 0) {
                    if (ff.isCrossDeviceCopyError(ff.errno())) {
                        // Cross drive operation. Make full copy to another device.
                        if (ff.copyRecursive(path, detachedPath, mkDirMode) != 0) {
                            LOG.critical().$("could not copy detached partition [errno=").$(ff.errno())
                                    .$(", from=").$(path)
                                    .$(", to=").$(detachedPath)
                                    .I$();
                            return AttachDetachStatus.DETACH_ERR_COPY;
                        }
                    } else {
                        LOG.critical().$("could not create hard link to detached partition [errno=").$(ff.errno())
                                .$(", from=").$(path)
                                .$(", to=").$(detachedPath)
                                .I$();
                        return AttachDetachStatus.DETACH_ERR_HARD_LINK;
                    }
                }

                // copy _meta, _cv and _txn to partition.detached _meta, _cv and _txn
                other.of(path).trimTo(rootLen).concat(META_FILE_NAME).$(); // exists already checked
                detachedPath.trimTo(detachedPathLen).concat(META_FILE_NAME).$();

                attachDetachStatus = AttachDetachStatus.OK;
                if (-1 == copyOverwrite(detachedPath)) {
                    attachDetachStatus = AttachDetachStatus.DETACH_ERR_COPY_META;
                    LOG.critical().$("could not copy [errno=").$(ff.errno())
                            .$(", from=").$(other)
                            .$(", to=").$(detachedPath)
                            .I$();
                } else {
                    other.parent().concat(COLUMN_VERSION_FILE_NAME).$();
                    detachedPath.parent().concat(COLUMN_VERSION_FILE_NAME).$();
                    if (-1 == copyOverwrite(detachedPath)) {
                        attachDetachStatus = AttachDetachStatus.DETACH_ERR_COPY_META;
                        LOG.critical().$("could not copy [errno=").$(ff.errno())
                                .$(", from=").$(other)
                                .$(", to=").$(detachedPath)
                                .I$();
                    } else {
                        other.parent().concat(TXN_FILE_NAME).$();
                        detachedPath.parent().concat(TXN_FILE_NAME).$();
                        if (-1 == copyOverwrite(detachedPath)) {
                            attachDetachStatus = AttachDetachStatus.DETACH_ERR_COPY_META;
                            LOG.critical().$("could not copy [errno=").$(ff.errno())
                                    .$(", from=").$(other)
                                    .$(", to=").$(detachedPath)
                                    .I$();
                        }
                    }
                }
            }

            if (attachDetachStatus == AttachDetachStatus.OK) {
                // find out if we are removing min partition
                long nextMinTimestamp = minTimestamp;
                if (timestamp == txWriter.getPartitionTimestampByIndex(0)) {
                    other.of(path).trimTo(rootLen);
                    nextMinTimestamp = readMinTimestamp(txWriter.getPartitionTimestampByIndex(1));
                }

                // all good, commit
                txWriter.beginPartitionSizeUpdate();
                txWriter.removeAttachedPartitions(timestamp);
                txWriter.setMinTimestamp(nextMinTimestamp);
                txWriter.finishPartitionSizeUpdate(nextMinTimestamp, txWriter.getMaxTimestamp());
                txWriter.bumpTruncateVersion();

                columnVersionWriter.removePartition(timestamp);
                columnVersionWriter.commit();

                txWriter.setColumnVersion(columnVersionWriter.getVersion());
                txWriter.commit(denseSymbolMapWriters);
                // return at the end of the method after removing partition directory
            } else {
                // rollback detached copy
                detachedPath.trimTo(detachedPathLen).slash().$();
                if (ff.rmdir(detachedPath) != 0) {
                    LOG.error()
                            .$("could not rollback detached copy (rmdir) [errno=").$(ff.errno())
                            .$(", undo=").$(detachedPath)
                            .$(", original=").$(path)
                            .I$();
                }
                return attachDetachStatus;
            }
        } finally {
            path.trimTo(rootLen);
            other.trimTo(rootLen);
        }
        safeDeletePartitionDir(timestamp, partitionNameTxn);
        return AttachDetachStatus.OK;
    }

    @Override
    public void disableDeduplication() {
        assert txWriter.getLagRowCount() == 0;
        checkDistressed();
        LOG.info().$("disabling row deduplication [table=").utf8(tableToken.getTableName()).I$();
        updateMetadataWithDeduplicationUpsertKeys(false, null);
    }

    @Override
    public void dropIndex(@NotNull CharSequence columnName) {
        checkDistressed();

        final int columnIndex = getColumnIndexQuiet(metaMem, columnName, columnCount);
        if (columnIndex == -1) {
            throw CairoException.invalidMetadata("column does not exist", columnName);
        }
        if (!isColumnIndexed(metaMem, columnIndex)) {
            // if a column is indexed, it is also of type SYMBOL
            throw CairoException.invalidMetadata("column is not indexed", columnName);
        }
        final int defaultIndexValueBlockSize = Numbers.ceilPow2(configuration.getIndexValueBlockSize());

        if (inTransaction()) {
            LOG.info()
                    .$("committing current transaction before DROP INDEX execution [txn=").$(txWriter.getTxn())
                    .$(", table=").utf8(tableToken.getTableName())
                    .$(", column=").utf8(columnName)
                    .I$();
            commit();
        }

        try {
            LOG.info().$("BEGIN DROP INDEX [txn=").$(txWriter.getTxn())
                    .$(", table=").utf8(tableToken.getTableName())
                    .$(", column=").utf8(columnName)
                    .I$();
            // drop index
            if (dropIndexOperator == null) {
                dropIndexOperator = new DropIndexOperator(configuration, this, path, other, rootLen, getPurgingOperator());
            }
            dropIndexOperator.executeDropIndex(columnName, columnIndex); // upserts column version in partitions
            // swap meta commit
            metaSwapIndex = copyMetadataAndSetIndexAttrs(columnIndex, META_FLAG_BIT_NOT_INDEXED, defaultIndexValueBlockSize);
            swapMetaFile(columnName); // bumps structure version, this is in effect a commit
            // refresh metadata
            TableColumnMetadata columnMetadata = metadata.getColumnMetadata(columnIndex);
            columnMetadata.setIndexed(false);
            columnMetadata.setIndexValueBlockCapacity(defaultIndexValueBlockSize);
            // remove indexer
            ColumnIndexer columnIndexer = indexers.getQuick(columnIndex);
            if (columnIndexer != null) {
                indexers.setQuick(columnIndex, null);
                Misc.free(columnIndexer);
                populateDenseIndexerList();
            }
            // purge old column versions
            finishColumnPurge();
            LOG.info().$("END DROP INDEX [txn=").$(txWriter.getTxn())
                    .$(", table=").utf8(tableToken.getTableName())
                    .$(", column=").utf8(columnName)
                    .I$();
        } catch (Throwable e) {
            throw CairoException.critical(0)
                    .put("Cannot DROP INDEX for [txn=").put(txWriter.getTxn())
                    .put(", table=").put(tableToken.getTableName())
                    .put(", column=").put(columnName)
                    .put("]: ").put(e.getMessage());
        }
    }

    @Override
    public void enableDeduplicationWithUpsertKeys(LongList columnsIndexes) {
        assert txWriter.getLagRowCount() == 0;
        checkDistressed();
        LogRecord logRec = LOG.info().$("enabling row deduplication [table=").utf8(tableToken.getTableName()).$(", columns=[");

        try {
            int upsertKeyColumn = columnsIndexes.size();
            for (int i = 0; i < upsertKeyColumn; i++) {
                int dedupColIndex = (int) columnsIndexes.getQuick(i);
                if (dedupColIndex < 0 || dedupColIndex >= metadata.getColumnCount()) {
                    throw CairoException.critical(0).put("Invalid column index to make a dedup key [table=")
                            .put(tableToken.getTableName()).put(", columnIndex=").put(dedupColIndex);
                }

                int columnType = metadata.getColumnType(dedupColIndex);
                if (ColumnType.isVariableLength(columnType)) {
                    throw CairoException.critical(0).put("Unsupported column type used as deduplicate key [table=")
                            .put(tableToken.getTableName())
                            .put(", column=").put(metadata.getColumnName(dedupColIndex))
                            .put(", columnType=").put(ColumnType.nameOf(columnType));
                } else if (columnType < 0) {
                    throw CairoException.critical(0).put("Invalid column used as deduplicate key, column is dropped [table=")
                            .put(tableToken.getTableName()).put(", columnIndex=").put(dedupColIndex);
                }
                if (i > 0) {
                    logRec.$(',');
                }
                logRec.$(metadata.getColumnName(dedupColIndex)).$(':').$(ColumnType.nameOf(columnType));
            }
        } finally {
            logRec.I$();
        }
        updateMetadataWithDeduplicationUpsertKeys(true, columnsIndexes);
    }

    public long getAppliedSeqTxn() {
        return txWriter.getSeqTxn() + txWriter.getLagTxnCount();
    }

    public int getColumnCount() {
        return columns.size();
    }

    public int getColumnIndex(CharSequence name) {
        int index = metadata.getColumnIndexQuiet(name);
        if (index > -1) {
            return index;
        }
        throw CairoException.critical(0).put("column '").put(name).put("' does not exist");
    }

    public long getColumnNameTxn(long partitionTimestamp, int columnIndex) {
        return columnVersionWriter.getColumnNameTxn(partitionTimestamp, columnIndex);
    }

    public long getColumnStructureVersion() {
        return txWriter.getColumnStructureVersion();
    }

    public long getColumnTop(long partitionTimestamp, int columnIndex, long defaultValue) {
        long colTop = columnVersionWriter.getColumnTop(partitionTimestamp, columnIndex);
        return colTop > -1L ? colTop : defaultValue;
    }

    public DedupColumnCommitAddresses getDedupCommitAddresses() {
        return dedupColumnCommitAddresses;
    }

    @TestOnly
    public ObjList<MapWriter> getDenseSymbolMapWriters() {
        return denseSymbolMapWriters;
    }

    public String getDesignatedTimestampColumnName() {
        return designatedTimestampColumnName;
    }

    public FilesFacade getFilesFacade() {
        return ff;
    }

    public long getMaxTimestamp() {
        return txWriter.getMaxTimestamp();
    }

    @Override
    public int getMetaMaxUncommittedRows() {
        return metadata.getMaxUncommittedRows();
    }

    @Override
    public long getMetaO3MaxLag() {
        return metadata.getO3MaxLag();
    }

    @Override
    public TableRecordMetadata getMetadata() {
        return metadata;
    }

    @Override
    public long getMetadataVersion() {
        return txWriter.getMetadataVersion();
    }

    public long getO3RowCount() {
        return hasO3() ? getO3RowCount0() : 0L;
    }

    @Override
    public int getPartitionBy() {
        return partitionBy;
    }

    public int getPartitionCount() {
        return txWriter.getPartitionCount();
    }

    public long getPartitionNameTxn(int partitionIndex) {
        return txWriter.getPartitionNameTxn(partitionIndex);
    }

    public long getPartitionO3SplitThreshold() {
        long splitMinSizeBytes = configuration.getPartitionO3SplitMinSize();
        return splitMinSizeBytes /
                (avgRecordSize != 0 ? avgRecordSize : (avgRecordSize = TableUtils.estimateAvgRecordSize(metadata)));
    }

    public long getPartitionSize(int partitionIndex) {
        if (partitionIndex == txWriter.getPartitionCount() - 1 || !PartitionBy.isPartitioned(partitionBy)) {
            return txWriter.getTransientRowCount();
        }
        return txWriter.getPartitionSize(partitionIndex);
    }

    public long getPartitionTimestamp(int partitionIndex) {
        return txWriter.getPartitionTimestampByIndex(partitionIndex);
    }

    public long getPhysicallyWrittenRowsSinceLastCommit() {
        return physicallyWrittenRowsSinceLastCommit.get();
    }

    public long getRowCount() {
        return txWriter.getRowCount();
    }

    public long getSeqTxn() {
        return txWriter.getSeqTxn();
    }

    public MemoryMA getStorageColumn(int index) {
        return columns.getQuick(index);
    }

    @Override
    public int getSymbolCountWatermark(int columnIndex) {
        // We don't need the watermark for non-WAL tables.
        return -1;
    }

    public int getSymbolIndexNoTransientCountUpdate(int columnIndex, CharSequence symValue) {
        return symbolMapWriters.getQuick(columnIndex).put(symValue, SymbolValueCountCollector.NOOP);
    }

    public MapWriter getSymbolMapWriter(int columnIndex) {
        return symbolMapWriters.getQuick(columnIndex);
    }

    @Override
    public TableToken getTableToken() {
        return tableToken;
    }

    public long getTransientRowCount() {
        return txWriter.getTransientRowCount();
    }

    public long getTruncateVersion() {
        return txWriter.getTruncateVersion();
    }

    @TestOnly
    public TxWriter getTxWriter() {
        return txWriter;
    }

    public long getTxn() {
        return txWriter.getTxn();
    }

    public TxnScoreboard getTxnScoreboard() {
        return txnScoreboard;
    }

    @Override
    public long getUncommittedRowCount() {
        return (masterRef - committedMasterRef) >> 1;
    }

    @Override
    public UpdateOperator getUpdateOperator() {
        if (updateOperatorImpl == null) {
            updateOperatorImpl = new UpdateOperatorImpl(configuration, this, path, rootLen, getPurgingOperator());
        }
        return updateOperatorImpl;
    }

    public WalTxnDetails getWalTnxDetails() {
        return walTxnDetails;
    }

    public boolean hasO3() {
        return o3MasterRef > -1;
    }

    @Override
    public void ic(long o3MaxLag) {
        commit(o3MaxLag);
    }

    @Override
    public void ic() {
        commit(metadata.getO3MaxLag());
    }

    public boolean inTransaction() {
        return txWriter != null && (txWriter.inTransaction() || hasO3() || columnVersionWriter.hasChanges());
    }

    public boolean isDeduplicationEnabled() {
        int tsIndex = metadata.timestampIndex;
        return tsIndex > -1 && metadata.isDedupKey(tsIndex);
    }

    public boolean isOpen() {
        return tempMem16b != 0;
    }

    public boolean isPartitionReadOnly(int partitionIndex) {
        return txWriter.isPartitionReadOnly(partitionIndex);
    }

    public boolean isSymbolMapWriterCached(int columnIndex) {
        return symbolMapWriters.getQuick(columnIndex).isCached();
    }

    public void markSeqTxnCommitted(long seqTxn) {
        setSeqTxn(seqTxn);
        txWriter.commit(denseSymbolMapWriters);
    }

    @Override
    public Row newRow() {
        return newRow(0L);
    }

    @Override
    public Row newRow(long timestamp) {
        switch (rowAction) {
            case ROW_ACTION_OPEN_PARTITION:

                if (timestamp < Timestamps.O3_MIN_TS) {
                    throw CairoException.nonCritical().put("timestamp before 1970-01-01 is not allowed");
                }

                if (txWriter.getMaxTimestamp() == Long.MIN_VALUE) {
                    txWriter.setMinTimestamp(timestamp);
                    initLastPartition(txWriter.getPartitionTimestampByTimestamp(timestamp));
                }
                // fall thru

                rowAction = ROW_ACTION_SWITCH_PARTITION;

            default: // switch partition
                bumpMasterRef();
                if (timestamp > partitionTimestampHi || timestamp < txWriter.getMaxTimestamp()) {
                    if (timestamp < txWriter.getMaxTimestamp()) {
                        return newRowO3(timestamp);
                    }

                    if (timestamp > partitionTimestampHi && PartitionBy.isPartitioned(partitionBy)) {
                        switchPartition(txWriter.getPartitionTimestampByTimestamp(timestamp));
                    }
                }
                if (lastOpenPartitionIsReadOnly) {
                    masterRef--;
                    noOpRowCount++;
                    return NOOP_ROW;
                }
                updateMaxTimestamp(timestamp);
                break;
            case ROW_ACTION_NO_PARTITION:

                if (timestamp < Timestamps.O3_MIN_TS) {
                    throw CairoException.nonCritical().put("timestamp before 1970-01-01 is not allowed");
                }

                if (timestamp < txWriter.getMaxTimestamp()) {
                    throw CairoException.nonCritical().put("cannot insert rows out of order to non-partitioned table. Table=").put(path);
                }

                bumpMasterRef();
                updateMaxTimestamp(timestamp);
                break;
            case ROW_ACTION_NO_TIMESTAMP:
                bumpMasterRef();
                break;
            case ROW_ACTION_O3:
                bumpMasterRef();
                o3TimestampSetter(timestamp);
                return row;
        }
        txWriter.append();
        return row;
    }

    @Override
    public Row newRowDeferTimestamp() {
        throw new UnsupportedOperationException();
    }

    public void o3BumpErrorCount() {
        o3ErrorCount.incrementAndGet();
    }

    public void openLastPartition() {
        try {
            openLastPartitionAndSetAppendPosition(txWriter.getLastPartitionTimestamp());
        } catch (Throwable e) {
            freeColumns(false);
            throw e;
        }
    }

    public void processCommandQueue(TableWriterTask cmd, Sequence commandSubSeq, long cursor, boolean contextAllowsAnyStructureChanges) {
        if (cmd.getTableId() == getMetadata().getTableId()) {
            switch (cmd.getType()) {
                case CMD_ALTER_TABLE:
                    processAsyncWriterCommand(alterOp, cmd, cursor, commandSubSeq, contextAllowsAnyStructureChanges);
                    break;
                case CMD_UPDATE_TABLE:
                    processAsyncWriterCommand(cmd.getAsyncWriterCommand(), cmd, cursor, commandSubSeq, false);
                    break;
                default:
                    LOG.error().$("unknown TableWriterTask type, ignored: ").$(cmd.getType()).$();
                    // Don't block the queue even if command is unknown
                    commandSubSeq.done(cursor);
                    break;
            }
        } else {
            LOG.info()
                    .$("not my command [cmdTableId=").$(cmd.getTableId())
                    .$(", cmdTableName=").$(cmd.getTableToken())
                    .$(", myTableId=").$(getMetadata().getTableId())
                    .$(", myTableName=").utf8(tableToken.getTableName())
                    .I$();
            commandSubSeq.done(cursor);
        }
    }

    public long processWalBlock(
            @Transient Path walPath,
            int timestampIndex,
            boolean ordered,
            long rowLo,
            long rowHi,
            final long o3TimestampMin,
            final long o3TimestampMax,
            SymbolMapDiffCursor mapDiffCursor,
            long commitToTimestamp
    ) {
        int walRootPathLen = walPath.length();
        long maxTimestamp = txWriter.getMaxTimestamp();
        if (isLastPartitionClosed()) {
            if (txWriter.getPartitionCount() == 0 && txWriter.getLagRowCount() == 0) {
                // The table is empty, last partition does not exist
                // WAL processing needs last partition to store LAG data
                // Create artificial partition at the point of o3TimestampMin.
                openPartition(o3TimestampMin);
                txWriter.setMaxTimestamp(o3TimestampMin);
                // Add the partition to the list of partitions with 0 size.
                txWriter.updatePartitionSizeByTimestamp(o3TimestampMin, 0, txWriter.getTxn() - 1);
            } else {
                throw CairoException.critical(0).put("system error, cannot resolve WAL table last partition [path=")
                        .put(path).put(']');
            }
        }

        assert maxTimestamp == Long.MIN_VALUE ||
                txWriter.getPartitionTimestampByTimestamp(partitionTimestampHi) == txWriter.getPartitionTimestampByTimestamp(txWriter.maxTimestamp);

        lastPartitionTimestamp = txWriter.getPartitionTimestampByTimestamp(partitionTimestampHi);

        try {
            final long maxLagRows = getMaxWalSquashRows();
            final long walLagMaxTimestampBefore = txWriter.getLagMaxTimestamp();
            mmapWalColumns(walPath, timestampIndex, rowLo, rowHi);
            final long newMinLagTs = Math.min(o3TimestampMin, txWriter.getLagMinTimestamp());
            long initialPartitionTimestampHi = partitionTimestampHi;
            long commitMaxTimestamp, commitMinTimestamp;

            long walLagRowCount = txWriter.getLagRowCount();
            long o3Hi = rowHi;
            try {
                long o3Lo = rowLo;
                long commitRowCount = rowHi - rowLo;
                boolean copiedToMemory;

                long totalUncommitted = walLagRowCount + commitRowCount;
                boolean copyToLagOnly = commitToTimestamp < newMinLagTs
                        || (commitToTimestamp != WalTxnDetails.FORCE_FULL_COMMIT && totalUncommitted < metadata.getMaxUncommittedRows());

                if (copyToLagOnly && totalUncommitted <= maxLagRows) {
                    // Don't commit anything, move everything to memory instead.
                    // This usually happens when WAL transactions are very small, so it's faster
                    // to squash several of them together before writing anything to disk.
                    LOG.debug().$("all WAL rows copied to LAG [table=").$(tableToken).I$();

                    o3Columns = remapWalSymbols(mapDiffCursor, rowLo, rowHi, walPath);
                    // This will copy data from mmap files to memory.
                    // Symbols are already mapped to the correct destination.
                    o3ShiftLagRowsUp(timestampIndex, o3Hi - o3Lo, o3Lo, walLagRowCount, true, this.o3MoveWalFromFilesToLastPartitionRef);
                    walLagRowCount += commitRowCount;
                    txWriter.setLagRowCount((int) walLagRowCount);
                    txWriter.setLagOrdered(!isDeduplicationEnabled() && txWriter.isLagOrdered() && ordered && walLagMaxTimestampBefore <= o3TimestampMin);
                    txWriter.setLagMinTimestamp(newMinLagTs);
                    txWriter.setLagMaxTimestamp(Math.max(o3TimestampMax, txWriter.getLagMaxTimestamp()));

                    // Try to fast apply records from LAG to last partition which are before commitToTimestamp
                    return applyFromWalLagToLastPartition(commitToTimestamp, true);
                }

                // Try to fast apply records from LAG to last partition which are before o3TimestampMin and commitToTimestamp.
                // This application will not include the current transaction data, only what's already in WAL lag.
                if (applyFromWalLagToLastPartition(Math.min(o3TimestampMin, commitToTimestamp), false) != Long.MIN_VALUE) {
                    walLagRowCount = txWriter.getLagRowCount();
                    totalUncommitted = walLagRowCount + commitRowCount;
                }

                // Re-valuate WAL lag min/max with impact of the current transaction.
                txWriter.setLagMinTimestamp(Math.min(o3TimestampMin, txWriter.getLagMinTimestamp()));
                txWriter.setLagMaxTimestamp(Math.max(o3TimestampMax, txWriter.getLagMaxTimestamp()));
                boolean needsOrdering = !ordered || walLagRowCount > 0;
                boolean needsDedup = isDeduplicationEnabled();

                long timestampAddr = 0;
                MemoryCR walTimestampColumn = walMappedColumns.getQuick(getPrimaryColumnIndex(timestampIndex));
                o3Columns = remapWalSymbols(mapDiffCursor, rowLo, rowHi, walPath);

                if (needsOrdering || needsDedup) {
                    if (needsOrdering) {
                        LOG.info().$("sorting WAL [table=").$(tableToken)
                                .$(", ordered=").$(ordered)
                                .$(", lagRowCount=").$(walLagRowCount)
                                .$(", walRowLo=").$(rowLo)
                                .$(", walRowHi=").$(rowHi).I$();

                        final long timestampMemorySize = totalUncommitted << 4;
                        o3TimestampMem.jumpTo(timestampMemorySize);
                        o3TimestampMemCpy.jumpTo(timestampMemorySize);

                        MemoryMA timestampColumn = columns.get(getPrimaryColumnIndex(timestampIndex));
                        final long tsLagOffset = txWriter.getTransientRowCount() << 3;
                        final long tsLagSize = walLagRowCount << 3;
                        final long mappedTimestampIndexAddr = walTimestampColumn.addressOf(rowLo << 4);
                        timestampAddr = o3TimestampMem.getAddress();

                        final long tsLagBufferAddr = mapAppendColumnBuffer(timestampColumn, tsLagOffset, tsLagSize, false);
                        try {
                            Vect.radixSortABLongIndexAsc(
                                    Math.abs(tsLagBufferAddr),
                                    walLagRowCount,
                                    mappedTimestampIndexAddr,
                                    commitRowCount,
                                    timestampAddr,
                                    o3TimestampMemCpy.addressOf(0)
                            );
                        } finally {
                            mapAppendColumnBufferRelease(tsLagBufferAddr, tsLagOffset, tsLagSize);
                        }
                    } else {
                        // Needs deduplication only
                        timestampAddr = walTimestampColumn.addressOf(rowLo * TIMESTAMP_MERGE_ENTRY_BYTES);
                    }

                    if (needsDedup) {
                        o3TimestampMemCpy.jumpTo(totalUncommitted * TIMESTAMP_MERGE_ENTRY_BYTES);
                        o3TimestampMem.jumpTo(totalUncommitted * TIMESTAMP_MERGE_ENTRY_BYTES);
                        long dedupTimestampAddr = o3TimestampMem.getAddress();
                        long deduplicatedRowCount = deduplicateSortedIndex(
                                totalUncommitted,
                                timestampAddr,
                                dedupTimestampAddr,
                                o3TimestampMemCpy.addressOf(0),
                                walLagRowCount
                        );
                        if (deduplicatedRowCount > 0) {
                            // There are timestamp duplicates, reshuffle the records
                            needsOrdering = true;
                            timestampAddr = dedupTimestampAddr;
                            totalUncommitted = deduplicatedRowCount;
                        }
                    }
                }

                if (needsOrdering) {
                    o3MergeIntoLag(timestampAddr, totalUncommitted, walLagRowCount, rowLo, rowHi, timestampIndex);

                    // Sorted data is now sorted in memory copy of the data from mmap files
                    // Row indexes start from 0, not rowLo
                    o3Hi = totalUncommitted;
                    o3Lo = 0L;
                    walLagRowCount = 0L;
                    o3Columns = o3MemColumns;
                    copiedToMemory = true;
                } else {
                    timestampAddr = walTimestampColumn.addressOf(0);
                    copiedToMemory = false;
                }

                if (commitToTimestamp < txWriter.getLagMaxTimestamp() && maxLagRows > 0) {
                    final long lagThresholdRow = 1 + Vect.boundedBinarySearchIndexT(
                            timestampAddr,
                            commitToTimestamp,
                            o3Lo,
                            o3Hi - 1,
                            BinarySearch.SCAN_DOWN
                    );

                    final boolean lagTrimmedToMax = o3Hi - lagThresholdRow > maxLagRows;
                    walLagRowCount = lagTrimmedToMax ? maxLagRows : o3Hi - lagThresholdRow;
                    assert walLagRowCount > 0 && walLagRowCount <= o3Hi - o3Lo;

                    o3Hi -= walLagRowCount;

                    if (o3Hi > o3Lo) {
                        commitMaxTimestamp = getTimestampIndexValue(timestampAddr, o3Hi - 1);
                        commitMinTimestamp = txWriter.getLagMinTimestamp();

                        // Assert that LAG row count is calculated correctly.
                        // If lag is not trimmed, timestamp at o3Hi must be the last point <= commitToTimestamp
                        assert lagTrimmedToMax ||
                                (commitMaxTimestamp <= commitToTimestamp
                                        && commitToTimestamp < getTimestampIndexValue(timestampAddr, o3Hi))
                                : "commit lag calculation error";

                        // If lag is trimmed, timestamp at o3Hi must > commitToTimestamp
                        assert !lagTrimmedToMax || commitMaxTimestamp > commitToTimestamp : "commit lag calculation error 2";

                        txWriter.setLagMinTimestamp(getTimestampIndexValue(timestampAddr, o3Hi));

                        LOG.debug().$("committing WAL with LAG [table=").$(tableToken)
                                .$(", lagRowCount=").$(walLagRowCount)
                                .$(", rowLo=").$(o3Lo)
                                .$(", rowHi=").$(o3Hi).I$();
                    } else {
                        // Sometimes deduplication can reduce the number of rows in the lag
                        // to the point that they don't exceed maxLagRows anymore and there is nothing to commit
                        commitMinTimestamp = commitMaxTimestamp = 0;
                    }

                    // walLagMaxTimestamp is already set to the max of all WAL segments
                } else {
                    // Commit everything.
                    walLagRowCount = 0;
                    commitMinTimestamp = txWriter.getLagMinTimestamp();
                    commitMaxTimestamp = txWriter.getLagMaxTimestamp();
                    txWriter.setLagMinTimestamp(Long.MAX_VALUE);
                    txWriter.setLagMaxTimestamp(Long.MIN_VALUE);
                }

                o3RowCount = o3Hi - o3Lo + walLagRowCount;

                // Real data writing into table happens here.
                // Everything above it is to figure out how much data to write now,
                // map symbols and sort data if necessary.
                if (o3Hi > o3Lo) {
                    // Now that everything from WAL lag is in memory or in WAL columns,
                    // we can remove artificial 0 length partition created to store lag when table did not have any partitions
                    if (txWriter.getRowCount() == 0 && txWriter.getPartitionCount() == 1 && txWriter.getPartitionSize(0) == 0) {
                        txWriter.setMaxTimestamp(Long.MIN_VALUE);
                        lastPartitionTimestamp = Long.MIN_VALUE;
                        closeActivePartition(false);
                        partitionTimestampHi = Long.MIN_VALUE;
                        long partitionTimestamp = txWriter.getPartitionTimestampByIndex(0);
                        long partitionNameTxn = txWriter.getPartitionNameTxnByRawIndex(0);
                        txWriter.removeAttachedPartitions(partitionTimestamp);
                        safeDeletePartitionDir(partitionTimestamp, partitionNameTxn);
                    }

                    processO3Block(
                            walLagRowCount,
                            timestampIndex,
                            timestampAddr,
                            o3Hi,
                            commitMinTimestamp,
                            commitMaxTimestamp,
                            copiedToMemory,
                            o3Lo
                    );

                    finishO3Commit(initialPartitionTimestampHi);
                }
                txWriter.setLagOrdered(true);
                txWriter.setLagRowCount((int) walLagRowCount);

                if (walLagRowCount > 0) {
                    LOG.info().$("moving rows to LAG [table=").$(tableToken)
                            .$(", lagRowCount=").$(walLagRowCount)
                            .$(", partitionTimestampHi=").$ts(partitionTimestampHi).I$();
                    o3ShiftLagRowsUp(timestampIndex, walLagRowCount, o3Hi, 0L, false, o3MoveWalFromFilesToLastPartitionRef);
                }
            } finally {
                finishO3Append(walLagRowCount);
                o3Columns = o3MemColumns;
            }

            return commitMaxTimestamp;
        } finally {
            walPath.trimTo(walRootPathLen);
            closeWalColumns();
        }
    }

    public void publishAsyncWriterCommand(AsyncWriterCommand asyncWriterCommand) {
        while (true) {
            long seq = commandPubSeq.next();
            if (seq > -1) {
                TableWriterTask task = commandQueue.get(seq);
                asyncWriterCommand.serialize(task);
                commandPubSeq.done(seq);
                return;
            } else if (seq == -1) {
                throw CairoException.nonCritical().put("could not publish, command queue is full [table=").put(tableToken.getTableName()).put(']');
            }
            Os.pause();
        }
    }

    public void readWalTxnDetails(TransactionLogCursor transactionLogCursor) {
        if (walTxnDetails == null) {
            // Lazy creation
            walTxnDetails = new WalTxnDetails(ff);
        }

        long appliedSeqTxn = txWriter.getSeqTxn();
        transactionLogCursor.setPosition(Math.max(appliedSeqTxn, walTxnDetails.getLastSeqTxn()));
        walTxnDetails.readObservableTxnMeta(other, transactionLogCursor, rootLen, appliedSeqTxn, txWriter.getMaxTimestamp());
    }

    /**
     * Truncates table partitions leaving symbol files.
     * Used for truncate without holding Read lock on the table like in case of WAL tables.
     * This method leaves symbol files intact.
     */
    public final void removeAllPartitions() {
        if (size() == 0) {
            return;
        }

        if (partitionBy == PartitionBy.NONE) {
            throw CairoException.critical(0).put("cannot remove partitions from non-partitioned table");
        }

        // Remove all partitions from txn file, column version file.
        txWriter.beginPartitionSizeUpdate();

        closeActivePartition(false);
        scheduleRemoveAllPartitions();

        columnVersionWriter.truncate();
        txWriter.removeAllPartitions();
        columnVersionWriter.commit();
        txWriter.setColumnVersion(columnVersionWriter.getVersion());
        txWriter.commit(denseSymbolMapWriters);
        rowAction = ROW_ACTION_OPEN_PARTITION;

        closeActivePartition(false);
        processPartitionRemoveCandidates();

        LOG.info().$("removed all partitions (soft truncated) [name=").utf8(tableToken.getTableName()).I$();
    }

    @Override
    public void removeColumn(@NotNull CharSequence name) {
        assert txWriter.getLagRowCount() == 0;

        checkDistressed();
        checkColumnName(name);

        final int index = getColumnIndex(name);
        final int type = metadata.getColumnType(index);

        LOG.info().$("removing [column=").utf8(name).$(", path=").utf8(path).I$();

        // check if we are moving timestamp from a partitioned table
        final int timestampIndex = metaMem.getInt(META_OFFSET_TIMESTAMP_INDEX);
        boolean timestamp = (index == timestampIndex);

        if (timestamp && PartitionBy.isPartitioned(partitionBy)) {
            throw CairoException.nonCritical().put("cannot remove timestamp from partitioned table");
        }

        commit();

        metaSwapIndex = removeColumnFromMeta(index);

        // close _meta so we can rename it
        metaMem.close();

        // rename _meta to _meta.prev
        renameMetaToMetaPrev(name);

        // after we moved _meta to _meta.prev
        // we have to have _todo to restore _meta should anything go wrong
        writeRestoreMetaTodo(name);

        // rename _meta.swp to _meta
        renameSwapMetaToMeta(name);

        // remove column objects
        removeColumn(index);

        // remove symbol map writer or entry for such
        removeSymbolMapWriter(index);

        // reset timestamp limits
        if (timestamp) {
            txWriter.resetTimestamp();
            timestampSetter = value -> {
            };
        }

        try {
            // open _meta file
            openMetaFile(ff, path, rootLen, metaMem);

            // remove _todo
            clearTodoLog();

            // remove column files has to be done after _todo is removed
            removeColumnFiles(index, type);
        } catch (CairoException e) {
            throwDistressException(e);
        }

        bumpMetadataAndColumnStructureVersion();

        metadata.removeColumn(index);
        if (timestamp) {
            metadata.clearTimestampIndex();
        }

        finishColumnPurge();
        LOG.info().$("REMOVED column '").utf8(name).$('[').$(ColumnType.nameOf(type)).$("]' from ").$(path).$();
    }

    @Override
    public boolean removePartition(long timestamp) {
        if (!PartitionBy.isPartitioned(partitionBy)) {
            return false;
        }

        // commit changes, there may be uncommitted rows of any partition
        commit();

        // Handle split partitions.
        // One logical partition may be split into multiple physical partitions.
        // For example partition daily '2024-02-24' can be stored as 2 pieces '2024-02-24' and '2024-02-24T12'
        long logicalPartitionTimestampToDelete = txWriter.getLogicalPartitionTimestamp(timestamp);
        int partitionIndex = txWriter.getPartitionIndex(logicalPartitionTimestampToDelete);
        boolean dropped = false;
        if (partitionIndex >= 0) {
            long partitionTimestamp;
            while (partitionIndex < txWriter.getPartitionCount() &&
                    txWriter.getLogicalPartitionTimestamp(
                            partitionTimestamp = txWriter.getPartitionTimestampByIndex(partitionIndex)
                    ) == logicalPartitionTimestampToDelete) {
                dropped |= dropPartitionByExactTimestamp(partitionTimestamp);
            }
        }
        return dropped;
    }

    @Override
    public void renameColumn(
            @NotNull CharSequence currentName,
            @NotNull CharSequence newName,
            SecurityContext securityContext
    ) {
        checkDistressed();
        checkColumnName(newName);

        final int index = getColumnIndex(currentName);
        final int type = metadata.getColumnType(index);

        LOG.info().$("renaming column '").utf8(currentName).$('[').$(ColumnType.nameOf(type)).$("]' to '").utf8(newName).$("' in ").$(path).$();

        commit();

        this.metaSwapIndex = renameColumnFromMeta(index, newName);

        // close _meta so we can rename it
        metaMem.close();

        // rename _meta to _meta.prev
        renameMetaToMetaPrev(currentName);

        // after we moved _meta to _meta.prev
        // we have to have _todo to restore _meta should anything go wrong
        writeRestoreMetaTodo(currentName);

        // rename _meta.swp to _meta
        renameSwapMetaToMeta(currentName);

        try {
            // open _meta file
            openMetaFile(ff, path, rootLen, metaMem);

            // remove _todo
            clearTodoLog();

            // rename column files has to be done after _todo is removed
            hardLinkAndPurgeColumnFiles(currentName, index, newName, type);
        } catch (CairoException e) {
            throwDistressException(e);
        }

        bumpMetadataAndColumnStructureVersion();

        // Call finish purge to remove old column files before renaming them in metadata
        finishColumnPurge();
        metadata.renameColumn(currentName, newName);

        if (index == metadata.getTimestampIndex()) {
            designatedTimestampColumnName = Chars.toString(newName);
        }

        if (securityContext != null) {
            ddlListener.onColumnRenamed(securityContext, tableToken, currentName, newName);
        }

        LOG.info().$("RENAMED column '").utf8(currentName).$("' to '").utf8(newName).$("' from ").$(path).$();
    }

    @Override
    public void renameTable(@NotNull CharSequence fromNameTable, @NotNull CharSequence toTableName) {
        // table writer is not involved in concurrent table rename, the `fromTableName` must
        // always match tableWriter's table name
        LOG.debug().$("renaming table [path=").utf8(path).$(", seqTxn=").$(txWriter.getSeqTxn()).I$();
        try {
            TableUtils.overwriteTableNameFile(path, ddlMem, ff, toTableName);
        } finally {
            path.trimTo(rootLen);
        }
        // Record column structure version bump in txn file for WAL sequencer structure version to match writer structure version.
        bumpColumnStructureVersion();
    }

    @Override
    public void rollback() {
        checkDistressed();
        if (o3InError || inTransaction()) {
            try {
                LOG.info().$("tx rollback [name=").utf8(tableToken.getTableName()).I$();
                partitionRemoveCandidates.clear();
                o3CommitBatchTimestampMin = Long.MAX_VALUE;
                if ((masterRef & 1) != 0) {
                    masterRef++;
                }
                freeColumns(false);
                txWriter.unsafeLoadAll();
                rollbackIndexes();
                rollbackSymbolTables();
                columnVersionWriter.readUnsafe();
                closeActivePartition(false);
                purgeUnusedPartitions();
                configureAppendPosition();
                o3InError = false;
                // when we rolled transaction back, hasO3() has to be false
                o3MasterRef = -1;
                LOG.info().$("tx rollback complete [name=").utf8(tableToken.getTableName()).I$();
                processCommandQueue(false);
                metrics.tableWriter().incrementRollbacks();
            } catch (Throwable e) {
                LOG.critical().$("could not perform rollback [name=").utf8(tableToken.getTableName()).$(", msg=").$(e.getMessage()).I$();
                distressed = true;
            }
        }
    }

    public void setExtensionListener(ExtensionListener listener) {
        txWriter.setExtensionListener(listener);
    }

    public void setLifecycleManager(LifecycleManager lifecycleManager) {
        this.lifecycleManager = lifecycleManager;
    }

    @Override
    public void setMetaMaxUncommittedRows(int maxUncommittedRows) {
        try {
            commit();
            long metaSize = copyMetadataAndUpdateVersion();
            openMetaSwapFileByIndex(ff, ddlMem, path, rootLen, this.metaSwapIndex);
            try {
                ddlMem.jumpTo(META_OFFSET_MAX_UNCOMMITTED_ROWS);
                ddlMem.putInt(maxUncommittedRows);
                ddlMem.jumpTo(metaSize);
            } finally {
                ddlMem.close();
            }

            finishMetaSwapUpdate();
            metadata.setMaxUncommittedRows(maxUncommittedRows);
        } finally {
            ddlMem.close();
        }
    }

    @Override
    public void setMetaO3MaxLag(long o3MaxLagUs) {
        try {
            commit();
            long metaSize = copyMetadataAndUpdateVersion();
            openMetaSwapFileByIndex(ff, ddlMem, path, rootLen, this.metaSwapIndex);
            try {
                ddlMem.jumpTo(META_OFFSET_O3_MAX_LAG);
                ddlMem.putLong(o3MaxLagUs);
                ddlMem.jumpTo(metaSize);
            } finally {
                ddlMem.close();
            }

            finishMetaSwapUpdate();
            metadata.setO3MaxLag(o3MaxLagUs);
        } finally {
            ddlMem.close();
        }
    }

    public void setSeqTxn(long seqTxn) {
        assert txWriter.getLagRowCount() == 0 && txWriter.getLagTxnCount() == 0;
        txWriter.setSeqTxn(seqTxn);
    }

    public long size() {
        // This is uncommitted row count
        return txWriter.getRowCount() + getO3RowCount();
    }

    @TestOnly
    public void squashAllPartitionsIntoOne() {
        squashSplitPartitions(0, txWriter.getPartitionCount(), 1, false);
    }

    @Override
    public void squashPartitions() {
        // Do not cache txWriter.getPartitionCount() as it changes during the squashing
        for (int i = 0; i < txWriter.getPartitionCount(); i++) {
            squashPartitionForce(i);
        }
    }

    @Override
    public boolean supportsMultipleWriters() {
        return false;
    }

    /**
     * Processes writer command queue to execute writer async commands such as replication and table alters.
     * Does not accept structure changes, e.g. equivalent to tick(false)
     * Some tick calls can result into transaction commit.
     */
    @Override
    public void tick() {
        tick(false);
    }

    /**
     * Processes writer command queue to execute writer async commands such as replication and table alters.
     * Some tick calls can result into transaction commit.
     *
     * @param contextAllowsAnyStructureChanges If true accepts any Alter table command, if false does not accept significant table
     *                                         structure changes like column drop, rename
     */
    public void tick(boolean contextAllowsAnyStructureChanges) {
        // Some alter table trigger commit() which trigger tick()
        // If already inside the tick(), do not re-enter it.
        processCommandQueue(contextAllowsAnyStructureChanges);
    }

    @Override
    public String toString() {
        return "TableWriter{name=" + tableToken.getTableName() + '}';
    }

    public void transferLock(int lockFd) {
        assert lockFd != -1;
        this.lockFd = lockFd;
    }

    /**
     * Truncates table including symbol tables. When operation is unsuccessful it throws CairoException.
     * With that truncate can be retried or alternatively table can be closed. Outcome of any other operation
     * with the table is undefined and likely to cause segmentation fault. When table re-opens any partial
     * truncate will be retried.
     */
    @Override
    public final void truncate() {
        truncate(false);
    }

    /**
     * Truncates table, but keeps symbol tables. When operation is unsuccessful it throws CairoException.
     * With that truncate can be retried or alternatively table can be closed. Outcome of any other operation
     * with the table is undefined and likely to cause segmentation fault. When table re-opens any partial
     * truncate will be retried.
     */
    @Override
    public final void truncateSoft() {
        truncate(true);
    }

    public void updateTableToken(TableToken tableToken) {
        this.tableToken = tableToken;
        this.metadata.updateTableToken(tableToken);
    }

    public void upsertColumnVersion(long partitionTimestamp, int columnIndex, long columnTop) {
        columnVersionWriter.upsert(partitionTimestamp, columnIndex, txWriter.txn, columnTop);
        txWriter.updatePartitionColumnVersion(partitionTimestamp);
    }

    /**
     * Eagerly sets up writer instance. Otherwise, writer will initialize lazily. Invoking this method could improve
     * performance of some applications. UDP receivers use this in order to avoid initial receive buffer contention.
     */
    public void warmUp() {
        Row r = newRow(Math.max(Timestamps.O3_MIN_TS, txWriter.getMaxTimestamp()));
        try {
            for (int i = 0; i < columnCount; i++) {
                r.putByte(i, (byte) 0);
            }
        } finally {
            r.cancel();
        }
    }

    private static void configureNullSetters(ObjList<Runnable> nullers, int type, MemoryA mem1, MemoryA mem2) {
        switch (ColumnType.tagOf(type)) {
            case ColumnType.BOOLEAN:
            case ColumnType.BYTE:
                nullers.add(() -> mem1.putByte((byte) 0));
                break;
            case ColumnType.DOUBLE:
                nullers.add(() -> mem1.putDouble(Double.NaN));
                break;
            case ColumnType.FLOAT:
                nullers.add(() -> mem1.putFloat(Float.NaN));
                break;
            case ColumnType.INT:
                nullers.add(() -> mem1.putInt(Numbers.INT_NaN));
                break;
            case ColumnType.IPv4:
                nullers.add(() -> mem1.putInt(Numbers.IPv4_NULL));
                break;
            case ColumnType.LONG:
            case ColumnType.DATE:
            case ColumnType.TIMESTAMP:
                nullers.add(() -> mem1.putLong(Numbers.LONG_NaN));
                break;
            case ColumnType.LONG128:
                // fall through
            case ColumnType.UUID:
                nullers.add(() -> mem1.putLong128(Numbers.LONG_NaN, Numbers.LONG_NaN));
                break;
            case ColumnType.LONG256:
                nullers.add(() -> mem1.putLong256(Numbers.LONG_NaN, Numbers.LONG_NaN, Numbers.LONG_NaN, Numbers.LONG_NaN));
                break;
            case ColumnType.SHORT:
                nullers.add(() -> mem1.putShort((short) 0));
                break;
            case ColumnType.CHAR:
                nullers.add(() -> mem1.putChar((char) 0));
                break;
            case ColumnType.STRING:
                nullers.add(() -> mem2.putLong(mem1.putNullStr()));
                break;
            case ColumnType.SYMBOL:
                nullers.add(() -> mem1.putInt(SymbolTable.VALUE_IS_NULL));
                break;
            case ColumnType.BINARY:
                nullers.add(() -> mem2.putLong(mem1.putNullBin()));
                break;
            case ColumnType.GEOBYTE:
                nullers.add(() -> mem1.putByte(GeoHashes.BYTE_NULL));
                break;
            case ColumnType.GEOSHORT:
                nullers.add(() -> mem1.putShort(GeoHashes.SHORT_NULL));
                break;
            case ColumnType.GEOINT:
                nullers.add(() -> mem1.putInt(GeoHashes.INT_NULL));
                break;
            case ColumnType.GEOLONG:
                nullers.add(() -> mem1.putLong(GeoHashes.NULL));
                break;
            default:
                nullers.add(NOOP);
        }
    }

    /**
     * This an O(n) method to find if column by the same name already exists. The benefit of poor performance
     * is that we don't keep column name strings on heap. We only use this method when adding new column, where
     * high performance of name check does not matter much.
     *
     * @param name to check
     * @return 0 based column index.
     */
    private static int getColumnIndexQuiet(MemoryMR metaMem, CharSequence name, int columnCount) {
        long nameOffset = getColumnNameOffset(columnCount);
        for (int i = 0; i < columnCount; i++) {
            CharSequence col = metaMem.getStr(nameOffset);
            int columnType = getColumnType(metaMem, i); // Negative means deleted column
            if (columnType > 0 && Chars.equalsIgnoreCase(col, name)) {
                return i;
            }
            nameOffset += Vm.getStorageLength(col);
        }
        return -1;
    }

    private static void linkFile(FilesFacade ff, LPSZ from, LPSZ to) {
        if (ff.exists(from)) {
            if (ff.hardLink(from, to) == FILES_RENAME_OK) {
                LOG.debug().$("renamed [from=").utf8(from).$(", to=").utf8(to).I$();
            } else {
                throw CairoException.critical(ff.errno())
                        .put("could not create hard link [errno=").put(ff.errno())
                        .put(", from=").put(from)
                        .put(", to=").put(to)
                        .put(']');
            }
        }
    }

    private static ColumnVersionWriter openColumnVersionFile(CairoConfiguration configuration, Path path, int rootLen) {
        path.concat(COLUMN_VERSION_FILE_NAME).$();
        try {
            return new ColumnVersionWriter(configuration, path);
        } finally {
            path.trimTo(rootLen);
        }
    }

    private static void openMetaFile(FilesFacade ff, Path path, int rootLen, MemoryMR metaMem) {
        path.concat(META_FILE_NAME).$();
        try {
            metaMem.smallFile(ff, path, MemoryTag.MMAP_TABLE_WRITER);
        } finally {
            path.trimTo(rootLen);
        }
    }

    private static void removeFileAndOrLog(FilesFacade ff, LPSZ name) {
        if (ff.exists(name)) {
            if (ff.remove(name)) {
                LOG.debug().$("removed [file=").utf8(name).I$();
            } else {
                LOG.error()
                        .$("could not remove [errno=").$(ff.errno())
                        .$(", file=").utf8(name)
                        .I$();
            }
        }
    }

    private int addColumnToMeta(
            CharSequence name,
            int type,
            boolean indexFlag,
            int indexValueBlockCapacity,
            boolean sequentialFlag,
            boolean dedupKeyFlag
    ) {
        int index;
        try {
            index = openMetaSwapFile(ff, ddlMem, path, rootLen, configuration.getMaxSwapFileCount());
            int columnCount = metaMem.getInt(META_OFFSET_COUNT);

            ddlMem.putInt(columnCount + 1);
            ddlMem.putInt(metaMem.getInt(META_OFFSET_PARTITION_BY));
            ddlMem.putInt(metaMem.getInt(META_OFFSET_TIMESTAMP_INDEX));
            copyVersionAndLagValues();
            ddlMem.jumpTo(META_OFFSET_COLUMN_TYPES);
            for (int i = 0; i < columnCount; i++) {
                writeColumnEntry(i, false, isColumnDedupKey(metaMem, i));
            }

            // add new column metadata to bottom of list
            ddlMem.putInt(type);
            long flags = 0;
            if (indexFlag) {
                flags |= META_FLAG_BIT_INDEXED;
            }

            if (sequentialFlag) {
                flags |= META_FLAG_BIT_SEQUENTIAL;
            }

            if (dedupKeyFlag) {
                flags |= META_FLAG_BIT_DEDUP_KEY;
            }

            ddlMem.putLong(flags);
            ddlMem.putInt(indexValueBlockCapacity);
            ddlMem.putLong(configuration.getRandom().nextLong());
            ddlMem.skip(8);

            long nameOffset = getColumnNameOffset(columnCount);
            for (int i = 0; i < columnCount; i++) {
                CharSequence columnName = metaMem.getStr(nameOffset);
                ddlMem.putStr(columnName);
                nameOffset += Vm.getStorageLength(columnName);
            }
            ddlMem.putStr(name);
            ddlMem.sync(false);
        } finally {
            // truncate _meta file exactly, the file size never changes.
            // Metadata updates are written to a new file and then swapped by renaming.
            ddlMem.close(true, Vm.TRUNCATE_TO_POINTER);
        }
        return index;
    }

    private long applyFromWalLagToLastPartition(long commitToTimestamp, boolean commitTerminates) {
        long lagMinTimestamp = txWriter.getLagMinTimestamp();
        if (!isDeduplicationEnabled()
                && txWriter.getLagRowCount() > 0
                && txWriter.isLagOrdered()
                && txWriter.getMaxTimestamp() <= lagMinTimestamp
                && txWriter.getPartitionTimestampByTimestamp(lagMinTimestamp) == lastPartitionTimestamp) {
            // There is some data in LAG, it's ordered, and it's already written to the last partition.
            // We can simply increase the last partition transient row count to make it committed.

            long lagMaxTimestamp = txWriter.getLagMaxTimestamp();
            commitToTimestamp = Math.min(commitToTimestamp, partitionTimestampHi);
            if (lagMaxTimestamp <= commitToTimestamp) {
                // Easy case, all lag data can be marked as committed in the last partition
                LOG.debug().$("fast apply full lag to last partition [table=").$(tableToken).I$();
                applyLagToLastPartition(lagMaxTimestamp, txWriter.getLagRowCount(), Long.MAX_VALUE, commitTerminates);
                return lagMaxTimestamp;
            } else if (lagMinTimestamp <= commitToTimestamp) {
                // Find the max row which can be marked as committed in the last timestamp
                long lagRows = txWriter.getLagRowCount();
                long timestampMapOffset = txWriter.getTransientRowCount() * Long.BYTES;
                long timestampMapSize = lagRows * Long.BYTES;
                long timestampMaAddr = mapAppendColumnBuffer(
                        getPrimaryColumn(metadata.getTimestampIndex()),
                        timestampMapOffset,
                        timestampMapSize,
                        false
                );
                try {
                    final long timestampAddr = Math.abs(timestampMaAddr);
                    final long binarySearchInsertionPoint = Vect.binarySearch64Bit(
                            timestampAddr,
                            commitToTimestamp,
                            0,
                            lagRows - 1,
                            BinarySearch.SCAN_DOWN
                    );
                    long applyCount = (binarySearchInsertionPoint < 0) ? -binarySearchInsertionPoint - 1 : binarySearchInsertionPoint + 1;

                    long newMinLagTimestamp = Unsafe.getUnsafe().getLong(timestampAddr + applyCount * Long.BYTES);
                    long newMaxTimestamp = Unsafe.getUnsafe().getLong(timestampAddr + (applyCount - 1) * Long.BYTES);
                    assert newMinLagTimestamp > commitToTimestamp && commitToTimestamp >= newMaxTimestamp;

                    applyLagToLastPartition(newMaxTimestamp, (int) applyCount, newMinLagTimestamp, commitTerminates);

                    LOG.debug().$("partial apply lag to last partition [table=").$(tableToken)
                            .$(" ,lagSize=").$(lagRows)
                            .$(" ,rowApplied=").$(applyCount)
                            .$(", commitToTimestamp=").$(commitToTimestamp)
                            .$(", newMaxTimestamp=").$(newMaxTimestamp)
                            .$(", newMinLagTimestamp=").$(newMinLagTimestamp)
                            .I$();
                    return newMaxTimestamp;
                } finally {
                    mapAppendColumnBufferRelease(timestampMaAddr, timestampMapOffset, timestampMapSize);
                }
            }
        }
        return Long.MIN_VALUE;
    }

    private void applyLagToLastPartition(long maxTimestamp, int lagRowCount, long lagMinTimestamp, boolean commitTerminates) {
        long initialTransientRowCount = txWriter.transientRowCount;
        txWriter.transientRowCount += lagRowCount;
        txWriter.updatePartitionSizeByTimestamp(lastPartitionTimestamp, txWriter.transientRowCount);
        txWriter.setMinTimestamp(Math.min(txWriter.getMinTimestamp(), txWriter.getLagMinTimestamp()));
        txWriter.setLagMinTimestamp(lagMinTimestamp);
        if (txWriter.getLagRowCount() == lagRowCount) {
            txWriter.setLagMaxTimestamp(Long.MIN_VALUE);
        }
        txWriter.setLagRowCount(txWriter.getLagRowCount() - lagRowCount);
        txWriter.setMaxTimestamp(maxTimestamp);
        if (indexCount > 0) {
            // To index correctly, we need to set append offset of symbol columns first.
            // So that re-indexing can read symbol values to the correct limits.
            final long newTransientRowCount = txWriter.getTransientRowCount();
            final int shl = ColumnType.pow2SizeOf(ColumnType.SYMBOL);
            for (int i = 0, n = metadata.getColumnCount(); i < n; i++) {
                if (metadata.getColumnType(i) == ColumnType.SYMBOL && metadata.isColumnIndexed(i)) {
                    getPrimaryColumn(i).jumpTo(newTransientRowCount << shl);
                }
            }
            updateIndexesParallel(initialTransientRowCount, newTransientRowCount);
        }
        // set append position on columns so that the files are truncated to the correct size
        // if the partition is closed after the commit.
        // If wal commit terminates here, column positions should include lag to not truncate the WAL lag data.
        // Otherwise, lag will be copied out and ok to truncate to the transient row count.
        long partitionTruncateRowCount = txWriter.getTransientRowCount() + (commitTerminates ? txWriter.getLagRowCount() : 0);
        setAppendPosition(partitionTruncateRowCount, false);
    }

    private boolean assertColumnPositionIncludeWalLag() {
        return txWriter.getLagRowCount() == 0
                || columns.get(getPrimaryColumnIndex(metadata.getTimestampIndex())).getAppendOffset() == (txWriter.getTransientRowCount() + txWriter.getLagRowCount()) * Long.BYTES;
    }

    private void attachPartitionCheckFilesMatchFixedColumn(
            int columnType,
            long partitionSize,
            long columnTop,
            String columnName,
            long columnNameTxn,
            Path partitionPath,
            long partitionTimestamp,
            int columnIndex
    ) {
        long columnSize = partitionSize - columnTop;
        if (columnSize == 0) {
            return;
        }

        TableUtils.dFile(partitionPath, columnName, columnNameTxn);
        if (!ff.exists(partitionPath.$())) {
            LOG.info().$("attaching partition with missing column [path=").$(partitionPath).I$();
            columnVersionWriter.upsertColumnTop(partitionTimestamp, columnIndex, partitionSize);
        } else {
            long fileSize = ff.length(partitionPath);
            if (fileSize < (columnSize << ColumnType.pow2SizeOf(columnType))) {
                throw CairoException.critical(0)
                        .put("Column file is too small. ")
                        .put("Partition files inconsistent [file=")
                        .put(partitionPath)
                        .put(", expectedSize=")
                        .put(columnSize << ColumnType.pow2SizeOf(columnType))
                        .put(", actual=")
                        .put(fileSize)
                        .put(']');
            }
        }
    }

    private void attachPartitionCheckFilesMatchVarLenColumn(
            long partitionSize,
            long columnTop,
            String columnName,
            long columnNameTxn,
            Path partitionPath,
            long partitionTimestamp,
            int columnIndex
    ) throws CairoException {
        long columnSize = partitionSize - columnTop;
        if (columnSize == 0) {
            return;
        }

        int pathLen = partitionPath.length();
        TableUtils.dFile(partitionPath, columnName, columnNameTxn);
        long dataLength = ff.length(partitionPath.$());

        if (dataLength > 0) {
            partitionPath.trimTo(pathLen);
            TableUtils.iFile(partitionPath, columnName, columnNameTxn);

            int typeSize = Long.BYTES;
            int indexFd = openRO(ff, partitionPath, LOG);
            try {
                long fileSize = ff.length(indexFd);
                long expectedFileSize = (columnSize + 1) * typeSize;
                if (fileSize < expectedFileSize) {
                    throw CairoException.critical(0)
                            .put("Column file is too small. ")
                            .put("Partition files inconsistent [file=")
                            .put(partitionPath)
                            .put(",expectedSize=")
                            .put(expectedFileSize)
                            .put(",actual=")
                            .put(fileSize)
                            .put(']');
                }

                long mappedAddr = mapRO(ff, indexFd, expectedFileSize, MemoryTag.MMAP_DEFAULT);
                try {
                    long prevDataAddress = dataLength;
                    for (long offset = columnSize * typeSize; offset >= 0; offset -= typeSize) {
                        long dataAddress = Unsafe.getUnsafe().getLong(mappedAddr + offset);
                        if (dataAddress < 0 || dataAddress > dataLength) {
                            throw CairoException.critical(0).put("Variable size column has invalid data address value [path=").put(path)
                                    .put(", indexOffset=").put(offset)
                                    .put(", dataAddress=").put(dataAddress)
                                    .put(", dataFileSize=").put(dataLength)
                                    .put(']');
                        }

                        // Check that addresses are monotonic
                        if (dataAddress > prevDataAddress) {
                            throw CairoException.critical(0).put("Variable size column has invalid data address value [path=").put(partitionPath)
                                    .put(", indexOffset=").put(offset)
                                    .put(", dataAddress=").put(dataAddress)
                                    .put(", prevDataAddress=").put(prevDataAddress)
                                    .put(", dataFileSize=").put(dataLength)
                                    .put(']');
                        }
                        prevDataAddress = dataAddress;
                    }
                } finally {
                    ff.munmap(mappedAddr, expectedFileSize, MemoryTag.MMAP_DEFAULT);
                }
            } finally {
                ff.close(indexFd);
            }
        } else {
            LOG.info().$("attaching partition with missing column [path=").$(partitionPath).I$();
            columnVersionWriter.upsertColumnTop(partitionTimestamp, columnIndex, partitionSize);
        }
    }

    private void attachPartitionCheckSymbolColumn(long partitionSize, long columnTop, String columnName, long columnNameTxn, Path partitionPath, long partitionTimestamp, int columnIndex) {
        long columnSize = partitionSize - columnTop;
        if (columnSize == 0) {
            return;
        }

        int pathLen = partitionPath.length();
        TableUtils.dFile(partitionPath, columnName, columnNameTxn);
        if (!ff.exists(partitionPath.$())) {
            columnVersionWriter.upsertColumnTop(partitionTimestamp, columnIndex, partitionSize);
            return;
        }

        int fd = openRO(ff, partitionPath.$(), LOG);
        try {
            long fileSize = ff.length(fd);
            int typeSize = Integer.BYTES;
            long expectedSize = columnSize * typeSize;
            if (fileSize < expectedSize) {
                throw CairoException.critical(0)
                        .put("Column file is too small. ")
                        .put("Partition files inconsistent [file=")
                        .put(partitionPath)
                        .put(", expectedSize=")
                        .put(expectedSize)
                        .put(", actual=")
                        .put(fileSize)
                        .put(']');
            }

            long address = mapRO(ff, fd, fileSize, MemoryTag.MMAP_DEFAULT);
            try {
                int maxKey = Vect.maxInt(address, columnSize);
                int symbolValues = symbolMapWriters.getQuick(columnIndex).getSymbolCount();
                if (maxKey >= symbolValues) {
                    throw CairoException.critical(0)
                            .put("Symbol file does not match symbol column [file=")
                            .put(path)
                            .put(", key=")
                            .put(maxKey)
                            .put(", columnKeys=")
                            .put(symbolValues)
                            .put(']');
                }
                int minKey = Vect.minInt(address, columnSize);
                if (minKey != SymbolTable.VALUE_IS_NULL && minKey < 0) {
                    throw CairoException.critical(0)
                            .put("Symbol file does not match symbol column, invalid key [file=")
                            .put(path)
                            .put(", key=")
                            .put(minKey)
                            .put(']');
                }
            } finally {
                ff.munmap(address, fileSize, MemoryTag.MMAP_DEFAULT);
            }

            if (metadata.isColumnIndexed(columnIndex)) {
                valueFileName(partitionPath.trimTo(pathLen), columnName, columnNameTxn);
                if (!ff.exists(partitionPath.$())) {
                    throw CairoException.critical(0)
                            .put("Symbol index value file does not exist [file=")
                            .put(partitionPath)
                            .put(']');
                }
                keyFileName(partitionPath.trimTo(pathLen), columnName, columnNameTxn);
                if (!ff.exists(partitionPath.$())) {
                    throw CairoException.critical(0)
                            .put("Symbol index key file does not exist [file=")
                            .put(partitionPath)
                            .put(']');
                }
            }
        } finally {
            ff.close(fd);
        }
    }

    private boolean attachPrepare(long partitionTimestamp, long partitionSize, Path detachedPath, int detachedPartitionRoot) {
        try {
            // load/check _meta
            detachedPath.trimTo(detachedPartitionRoot).concat(META_FILE_NAME);
            if (!ff.exists(detachedPath.$())) {
                // Backups and older versions of detached partitions will not have _dmeta
                LOG.info().$("detached ").$(META_FILE_NAME).$(" file not found, skipping check [path=").$(detachedPath).I$();
                return false;
            }

            if (attachMetadata == null) {
                attachMetaMem = Vm.getCMRInstance();
                attachMetaMem.smallFile(ff, detachedPath, MemoryTag.MMAP_TABLE_WRITER);
                attachMetadata = new TableWriterMetadata(tableToken, attachMetaMem);
            } else {
                attachMetaMem.smallFile(ff, detachedPath, MemoryTag.MMAP_TABLE_WRITER);
                attachMetadata.reload(attachMetaMem);
            }

            if (metadata.getTableId() != attachMetadata.getTableId()) {
                // very same table, attaching foreign partitions is not allowed
                throw CairoException.detachedMetadataMismatch("table_id");
            }
            if (metadata.getTimestampIndex() != attachMetadata.getTimestampIndex()) {
                // designated timestamps in both tables, same index
                throw CairoException.detachedMetadataMismatch("timestamp_index");
            }

            // load/check _dcv, updating local column tops
            // set current _dcv to where the partition was
            detachedPath.trimTo(detachedPartitionRoot).concat(COLUMN_VERSION_FILE_NAME).$();
            if (!ff.exists(detachedPath)) {
                // Backups and older versions of detached partitions will not have _cv
                LOG.error().$("detached _dcv file not found, skipping check [path=").$(detachedPath).I$();
                return false;
            } else {
                if (attachColumnVersionReader == null) {
                    attachColumnVersionReader = new ColumnVersionReader();
                }
                attachColumnVersionReader.ofRO(ff, detachedPath);
                attachColumnVersionReader.readUnsafe();
            }

            // override column tops for the partition we are attaching
            columnVersionWriter.copyPartition(partitionTimestamp, attachColumnVersionReader);

            for (int colIdx = 0; colIdx < columnCount; colIdx++) {
                String columnName = metadata.getColumnName(colIdx);

                // check name
                int detColIdx = attachMetadata.getColumnIndexQuiet(columnName);
                if (detColIdx == -1) {
                    columnVersionWriter.upsertColumnTop(partitionTimestamp, colIdx, partitionSize);
                    continue;
                }

                if (detColIdx != colIdx) {
                    throw CairoException.detachedColumnMetadataMismatch(colIdx, columnName, "name");
                }

                // check type
                int tableColType = metadata.getColumnType(colIdx);
                int attachColType = attachMetadata.getColumnType(detColIdx);
                if (tableColType != attachColType && tableColType != -attachColType) {
                    throw CairoException.detachedColumnMetadataMismatch(colIdx, columnName, "type");
                }

                if (tableColType != attachColType) {
                    // This is very suspicious. The column was deleted in the detached partition,
                    // but it exists in the target table.
                    LOG.info().$("detached partition has column deleted while the table has the same column alive [tableName=").utf8(tableToken.getTableName())
                            .$(", columnName=").utf8(columnName)
                            .$(", columnType=").$(ColumnType.nameOf(tableColType))
                            .I$();
                    columnVersionWriter.upsertColumnTop(partitionTimestamp, colIdx, partitionSize);
                }

                // check column is / was indexed
                if (ColumnType.isSymbol(tableColType)) {
                    boolean isIndexedNow = metadata.isColumnIndexed(colIdx);
                    boolean wasIndexedAtDetached = attachMetadata.isColumnIndexed(detColIdx);
                    int indexValueBlockCapacityNow = metadata.getIndexValueBlockCapacity(colIdx);
                    int indexValueBlockCapacityDetached = attachMetadata.getIndexValueBlockCapacity(detColIdx);

                    if (!isIndexedNow && wasIndexedAtDetached) {
                        long columnNameTxn = attachColumnVersionReader.getColumnNameTxn(partitionTimestamp, colIdx);
                        keyFileName(detachedPath.trimTo(detachedPartitionRoot), columnName, columnNameTxn);
                        removeFileAndOrLog(ff, detachedPath);
                        valueFileName(detachedPath.trimTo(detachedPartitionRoot), columnName, columnNameTxn);
                        removeFileAndOrLog(ff, detachedPath);
                    } else if (isIndexedNow
                            && (!wasIndexedAtDetached || indexValueBlockCapacityNow != indexValueBlockCapacityDetached)) {
                        // Was not indexed before or value block capacity has changed
                        detachedPath.trimTo(detachedPartitionRoot);
                        rebuildAttachedPartitionColumnIndex(partitionTimestamp, partitionSize, columnName);
                    }
                }
            }
            return true;
            // Do not remove _dmeta and _dcv to keep partition attachable in case of fs copy / rename failure
        } finally {
            Misc.free(attachColumnVersionReader);
            Misc.free(attachMetaMem);
            Misc.free(attachIndexBuilder);
        }
    }

    private void attachValidateMetadata(long partitionSize, Path partitionPath, long partitionTimestamp) throws CairoException {
        // for each column, check that file exists in the partition folder
        int rootLen = partitionPath.length();
        for (int columnIndex = 0, size = metadata.getColumnCount(); columnIndex < size; columnIndex++) {
            try {
                final String columnName = metadata.getColumnName(columnIndex);
                int columnType = metadata.getColumnType(columnIndex);

                if (columnType > -1L) {
                    long columnTop = columnVersionWriter.getColumnTop(partitionTimestamp, columnIndex);
                    if (columnTop < 0 || columnTop == partitionSize) {
                        // Column does not exist in the partition
                        continue;
                    }
                    long columnNameTxn = columnVersionWriter.getDefaultColumnNameTxn(columnIndex);
                    switch (ColumnType.tagOf(columnType)) {
                        case ColumnType.INT:
                        case ColumnType.LONG:
                        case ColumnType.BOOLEAN:
                        case ColumnType.BYTE:
                        case ColumnType.TIMESTAMP:
                        case ColumnType.DATE:
                        case ColumnType.DOUBLE:
                        case ColumnType.CHAR:
                        case ColumnType.SHORT:
                        case ColumnType.FLOAT:
                        case ColumnType.LONG128:
                        case ColumnType.LONG256:
                        case ColumnType.GEOBYTE:
                        case ColumnType.GEOSHORT:
                        case ColumnType.GEOINT:
                        case ColumnType.GEOLONG:
                        case ColumnType.UUID:
                        case ColumnType.IPv4:
                            attachPartitionCheckFilesMatchFixedColumn(columnType, partitionSize, columnTop, columnName, columnNameTxn, partitionPath, partitionTimestamp, columnIndex);
                            break;
                        case ColumnType.STRING:
                        case ColumnType.BINARY:
                            attachPartitionCheckFilesMatchVarLenColumn(partitionSize, columnTop, columnName, columnNameTxn, partitionPath, partitionTimestamp, columnIndex);
                            break;
                        case ColumnType.SYMBOL:
                            attachPartitionCheckSymbolColumn(partitionSize, columnTop, columnName, columnNameTxn, partitionPath, partitionTimestamp, columnIndex);
                            break;
                    }
                }
            } finally {
                partitionPath.trimTo(rootLen);
            }
        }
    }

    private void bumpColumnStructureVersion() {
        columnVersionWriter.commit();
        txWriter.setColumnVersion(columnVersionWriter.getVersion());
        txWriter.bumpColumnStructureVersion(this.denseSymbolMapWriters);
        assert txWriter.getMetadataVersion() == metadata.getMetadataVersion();
    }

    private void bumpMasterRef() {
        if ((masterRef & 1) == 0) {
            masterRef++;
        } else {
            cancelRowAndBump();
        }
    }

    private void bumpMetadataAndColumnStructureVersion() {
        columnVersionWriter.commit();
        txWriter.setColumnVersion(columnVersionWriter.getVersion());
        txWriter.bumpMetadataAndColumnStructureVersion(this.denseSymbolMapWriters);
        assert txWriter.getMetadataVersion() == metadata.getMetadataVersion();
    }

    private void bumpMetadataVersion() {
        columnVersionWriter.commit();
        txWriter.setColumnVersion(columnVersionWriter.getVersion());
        txWriter.bumpMetadataVersion(this.denseSymbolMapWriters);
        assert txWriter.getMetadataVersion() == metadata.getMetadataVersion();
    }

    private boolean canSquashOverwritePartitionTail(int partitionIndex) {
        long fromTxn = txWriter.getPartitionNameTxn(partitionIndex);
        if (fromTxn < 0) {
            fromTxn = 0;
        }
        long toTxn = txWriter.getTxn();
        if (partitionIndex + 1 < txWriter.getPartitionCount()) {
            // If next partition is a split partition part of same logical partition
            // for example if the partition is '2020-01-01' and the next partition is '2020-01-01T12.3'
            // then if there are no readers between transaction range [0, 3) the partition is unlocked to append.
            if (txWriter.getLogicalPartitionTimestamp(txWriter.getPartitionTimestampByIndex(partitionIndex)) ==
                    txWriter.getLogicalPartitionTimestamp(txWriter.getPartitionTimestampByIndex(partitionIndex + 1))) {
                toTxn = Math.max(fromTxn + 1, getPartitionNameTxn(partitionIndex + 1) + 1);
            }
        }

        return txnScoreboard.isRangeAvailable(fromTxn, toTxn);
    }

    private void cancelRowAndBump() {
        rowCancel();
        masterRef++;
    }

    private void checkColumnName(CharSequence name) {
        if (!TableUtils.isValidColumnName(name, configuration.getMaxFileNameLength())) {
            throw CairoException.nonCritical().put("invalid column name [table=").put(tableToken.getTableName()).put(", column=").putAsPrintable(name).put(']');
        }
    }

    private void checkDistressed() {
        if (!distressed) {
            return;
        }
        throw new CairoError("Table '" + tableToken.getTableName() + "' is distressed");
    }

    private void checkO3Errors() {
        if (o3ErrorCount.get() > 0) {
            if (lastErrno == O3_ERRNO_FATAL) {
                distressed = true;
                throw new CairoError("commit failed with fatal error, see logs for details [table=" +
                        tableToken.getTableName() +
                        ", tableDir=" + tableToken.getDirName() + "]");
            } else {
                throw CairoException.critical(lastErrno)
                        .put("commit failed, see logs for details [table=")
                        .put(tableToken.getTableName())
                        .put(", tableDir=").put(tableToken.getDirName())
                        .put(']');
            }
        }
    }

    private void clearO3() {
        this.o3MasterRef = -1; // clears o3 flag, hasO3() will be returning false
        rowAction = ROW_ACTION_SWITCH_PARTITION;
        // transaction log is either not required or pending
        activeColumns = columns;
        activeNullSetters = nullSetters;
    }

    private void clearTodoLog() {
        try {
            todoMem.putLong(0, ++todoTxn); // write txn, reader will first read txn at offset 24 and then at offset 0
            Unsafe.getUnsafe().storeFence(); // make sure we do not write hash before writing txn (view from another thread)
            todoMem.putLong(8, 0); // write out our instance hashes
            todoMem.putLong(16, 0);
            Unsafe.getUnsafe().storeFence();
            todoMem.putLong(32, 0);
            Unsafe.getUnsafe().storeFence();
            todoMem.putLong(24, todoTxn);
            // ensure file is closed with correct length
            todoMem.jumpTo(40);
            todoMem.sync(false);
        } finally {
            path.trimTo(rootLen);
        }
    }

    private void closeAppendMemoryTruncate(boolean truncate) {
        for (int i = 0, n = columns.size(); i < n; i++) {
            MemoryMA m = columns.getQuick(i);
            if (m != null) {
                m.close(truncate);
            }
        }
    }

    private void closeWalColumns() {
        for (int col = 0, n = walMappedColumns.size(); col < n; col++) {
            MemoryCMOR mappedColumnMem = walMappedColumns.getQuick(col);
            if (mappedColumnMem != null) {
                Misc.free(mappedColumnMem);
                walColumnMemoryPool.push(mappedColumnMem);
            }
        }
    }

    /**
     * Commits newly added rows of data. This method updates transaction file with pointers to end of appended data.
     * <p>
     * <b>Pending rows</b>
     * <p>This method will cancel pending rows by calling {@link #rowCancel()}. Data in partially appended row will be lost.</p>
     *
     * @param o3MaxLag if > 0 then do a partial commit, leaving the rows within the lag in a new uncommitted transaction
     * @return commit transaction number or -1 if there was nothing to commit
     */
    private long commit(long o3MaxLag) {
        checkDistressed();
        physicallyWrittenRowsSinceLastCommit.set(0);

        if (o3InError) {
            rollback();
            return TableSequencer.NO_TXN;
        }

        if ((masterRef & 1) != 0) {
            rowCancel();
        }

        if (inTransaction()) {
            final boolean o3 = hasO3();
            if (o3) {
                final boolean noop = o3Commit(o3MaxLag);
                if (noop) {
                    // Bookmark masterRef to track how many rows is in uncommitted state
                    this.committedMasterRef = masterRef;
                    return getTxn();
                } else if (o3MaxLag > 0) {
                    // It is possible that O3 commit will create partition just before
                    // the last one, leaving last partition row count 0 when doing ic().
                    // That's when the data from the last partition is moved to in-memory lag.
                    // One way to detect this is to check if index of the "last" partition is not
                    // last partition in the attached partition list.
                    if (reconcileOptimisticPartitions()) {
                        this.lastPartitionTimestamp = txWriter.getLastPartitionTimestamp();
                        this.partitionTimestampHi = txWriter.getNextPartitionTimestamp(txWriter.getMaxTimestamp()) - 1;
                        openLastPartition();
                    }
                }
            } else if (noOpRowCount > 0) {
                LOG.critical()
                        .$("o3 ignoring write on read-only partition [table=").utf8(tableToken.getTableName())
                        .$(", timestamp=").$ts(lastOpenPartitionTs)
                        .$(", numRows=").$(noOpRowCount)
                        .$();
            }


            final long committedRowCount = txWriter.unsafeCommittedFixedRowCount() + txWriter.unsafeCommittedTransientRowCount();
            final long rowsAdded = txWriter.getRowCount() - committedRowCount;

            updateIndexes();
            syncColumns();
            columnVersionWriter.commit();
            txWriter.setColumnVersion(columnVersionWriter.getVersion());
            txWriter.commit(denseSymbolMapWriters);

            // Check if partitions are split into too many pieces and merge few of them back.
            squashSplitPartitions(minSplitPartitionTimestamp, txWriter.getMaxTimestamp(), configuration.getO3LastPartitionMaxSplits());

            // Bookmark masterRef to track how many rows is in uncommitted state
            this.committedMasterRef = masterRef;
            processPartitionRemoveCandidates();

            metrics.tableWriter().incrementCommits();
            metrics.tableWriter().addCommittedRows(rowsAdded);
            if (!o3) {
                // If `o3`, the metric is tracked inside `o3Commit`, possibly async.
                addPhysicallyWrittenRows(rowsAdded);
            }

            noOpRowCount = 0L;
            return getTxn();
        }
        return TableSequencer.NO_TXN;
    }

    private void configureAppendPosition() {
        final boolean partitioned = PartitionBy.isPartitioned(partitionBy);
        if (this.txWriter.getMaxTimestamp() > Long.MIN_VALUE || !partitioned) {
            initLastPartition(this.txWriter.getMaxTimestamp());
            if (partitioned) {
                partitionTimestampHi = txWriter.getNextPartitionTimestamp(txWriter.getMaxTimestamp()) - 1;
                rowAction = ROW_ACTION_OPEN_PARTITION;
                timestampSetter = appendTimestampSetter;
            } else {
                if (metadata.getTimestampIndex() < 0) {
                    rowAction = ROW_ACTION_NO_TIMESTAMP;
                } else {
                    rowAction = ROW_ACTION_NO_PARTITION;
                    timestampSetter = appendTimestampSetter;
                }
            }
        } else {
            rowAction = ROW_ACTION_OPEN_PARTITION;
            timestampSetter = appendTimestampSetter;
        }
        activeColumns = columns;
        activeNullSetters = nullSetters;
    }

    private void configureColumn(int type, boolean indexFlag, int index) {
        final MemoryMA primary;
        final MemoryMA secondary;
        final MemoryCARW oooPrimary;
        final MemoryCARW oooSecondary;
        final MemoryCARW oooPrimary2;
        final MemoryCARW oooSecondary2;

        if (type > 0) {
            primary = Vm.getMAInstance(configuration.getCommitMode());
            oooPrimary = Vm.getCARWInstance(o3ColumnMemorySize, configuration.getO3MemMaxPages(), MemoryTag.NATIVE_O3);
            oooPrimary2 = Vm.getCARWInstance(o3ColumnMemorySize, configuration.getO3MemMaxPages(), MemoryTag.NATIVE_O3);

            switch (ColumnType.tagOf(type)) {
                case ColumnType.BINARY:
                case ColumnType.STRING:
                    secondary = Vm.getMAInstance(configuration.getCommitMode());
                    oooSecondary = Vm.getCARWInstance(o3ColumnMemorySize, configuration.getO3MemMaxPages(), MemoryTag.NATIVE_O3);
                    oooSecondary2 = Vm.getCARWInstance(o3ColumnMemorySize, configuration.getO3MemMaxPages(), MemoryTag.NATIVE_O3);
                    break;
                default:
                    secondary = null;
                    oooSecondary = null;
                    oooSecondary2 = null;
                    break;
            }
        } else {
            primary = secondary = NullMemory.INSTANCE;
            oooPrimary = oooSecondary = oooPrimary2 = oooSecondary2 = NullMemory.INSTANCE;
        }

        int baseIndex = getPrimaryColumnIndex(index);
        columns.extendAndSet(baseIndex, primary);
        columns.extendAndSet(baseIndex + 1, secondary);
        o3MemColumns.extendAndSet(baseIndex, oooPrimary);
        o3MemColumns.extendAndSet(baseIndex + 1, oooSecondary);
        o3MemColumns2.extendAndSet(baseIndex, oooPrimary2);
        o3MemColumns2.extendAndSet(baseIndex + 1, oooSecondary2);
        configureNullSetters(nullSetters, type, primary, secondary);
        configureNullSetters(o3NullSetters, type, oooPrimary, oooSecondary);
        configureNullSetters(o3NullSetters2, type, oooPrimary2, oooSecondary2);

        if (indexFlag && type > 0) {
            indexers.extendAndSet(index, new SymbolColumnIndexer(configuration));
        }
        rowValueIsNotNull.add(0);
    }

    private void configureColumnMemory() {
        symbolMapWriters.setPos(columnCount);
        int dedupColCount = 0;
        for (int i = 0; i < columnCount; i++) {
            int type = metadata.getColumnType(i);
            configureColumn(type, metadata.isColumnIndexed(i), i);

            if (ColumnType.isSymbol(type)) {
                final int symbolIndex = denseSymbolMapWriters.size();
                long columnNameTxn = columnVersionWriter.getDefaultColumnNameTxn(i);
                SymbolMapWriter symbolMapWriter = new SymbolMapWriter(
                        configuration,
                        path.trimTo(rootLen),
                        metadata.getColumnName(i),
                        columnNameTxn,
                        txWriter.unsafeReadSymbolTransientCount(symbolIndex),
                        symbolIndex,
                        txWriter
                );

                symbolMapWriters.extendAndSet(i, symbolMapWriter);
                denseSymbolMapWriters.add(symbolMapWriter);
            }
            if (metadata.isDedupKey(i) && i != metadata.getTimestampIndex()) {
                // Calculate non-timestamp dedup column count
                dedupColCount++;
            }
        }
        if (isDeduplicationEnabled()) {
            dedupColumnCommitAddresses = new DedupColumnCommitAddresses();
            dedupColumnCommitAddresses.setDedupColumnCount(dedupColCount);
        }
        final int timestampIndex = metadata.getTimestampIndex();
        if (timestampIndex != -1) {
            o3TimestampMem = o3MemColumns.getQuick(getPrimaryColumnIndex(timestampIndex));
            o3TimestampMemCpy = o3MemColumns2.getQuick(getPrimaryColumnIndex(timestampIndex));
        }
    }

    private void configureTimestampSetter() {
        int index = metadata.getTimestampIndex();
        if (index == -1) {
            timestampSetter = value -> {
            };
        } else {
            nullSetters.setQuick(index, NOOP);
            o3NullSetters.setQuick(index, NOOP);
            o3NullSetters2.setQuick(index, NOOP);
            timestampSetter = getPrimaryColumn(index)::putLong;
        }
    }

    private int copyMetadataAndSetIndexAttrs(int columnIndex, int indexedFlag, int indexValueBlockSize) {
        try {
            int index = openMetaSwapFile(ff, ddlMem, path, rootLen, configuration.getMaxSwapFileCount());
            int columnCount = metaMem.getInt(META_OFFSET_COUNT);
            ddlMem.putInt(columnCount);
            ddlMem.putInt(metaMem.getInt(META_OFFSET_PARTITION_BY));
            ddlMem.putInt(metaMem.getInt(META_OFFSET_TIMESTAMP_INDEX));
            copyVersionAndLagValues();
            ddlMem.jumpTo(META_OFFSET_COLUMN_TYPES);
            for (int i = 0; i < columnCount; i++) {
                if (i != columnIndex) {
                    writeColumnEntry(i, false, isColumnDedupKey(metaMem, i));
                } else {
                    ddlMem.putInt(getColumnType(metaMem, i));
                    long flags = indexedFlag;
                    if (isSequential(metaMem, i)) {
                        flags |= META_FLAG_BIT_SEQUENTIAL;
                    }
                    ddlMem.putLong(flags);
                    ddlMem.putInt(indexValueBlockSize);
                    ddlMem.skip(16);
                }
            }

            long nameOffset = getColumnNameOffset(columnCount);
            for (int i = 0; i < columnCount; i++) {
                CharSequence columnName = metaMem.getStr(nameOffset);
                ddlMem.putStr(columnName);
                nameOffset += Vm.getStorageLength(columnName);
            }
            return index;
        } finally {
            ddlMem.close();
        }
    }

    private long copyMetadataAndUpdateVersion() {
        try {
            int index = openMetaSwapFile(ff, ddlMem, path, rootLen, configuration.getMaxSwapFileCount());
            int columnCount = metaMem.getInt(META_OFFSET_COUNT);

            ddlMem.putInt(columnCount);
            ddlMem.putInt(metaMem.getInt(META_OFFSET_PARTITION_BY));
            ddlMem.putInt(metaMem.getInt(META_OFFSET_TIMESTAMP_INDEX));
            copyVersionAndLagValues();
            ddlMem.jumpTo(META_OFFSET_COLUMN_TYPES);
            for (int i = 0; i < columnCount; i++) {
                writeColumnEntry(i, false, isColumnDedupKey(metaMem, i));
            }

            long nameOffset = getColumnNameOffset(columnCount);
            for (int i = 0; i < columnCount; i++) {
                CharSequence columnName = metaMem.getStr(nameOffset);
                ddlMem.putStr(columnName);
                nameOffset += Vm.getStorageLength(columnName);
            }
            this.metaSwapIndex = index;
            return nameOffset;
        } finally {
            ddlMem.close();
        }
    }

    private int copyOverwrite(Path to) {
        int res = ff.copy(other, to);
        if (Os.isWindows() && res == -1 && ff.errno() == Files.WINDOWS_ERROR_FILE_EXISTS) {
            // Windows throws an error the destination file already exists, other platforms do not
            if (!ff.remove(to)) {
                // If file is open, return here so that errno is 5 in the error message
                return -1;
            }
            return ff.copy(other, to);
        }
        return res;
    }

    private void copyVersionAndLagValues() {
        ddlMem.putInt(ColumnType.VERSION);
        ddlMem.putInt(metaMem.getInt(META_OFFSET_TABLE_ID));
        ddlMem.putInt(metaMem.getInt(META_OFFSET_MAX_UNCOMMITTED_ROWS));
        ddlMem.putLong(metaMem.getLong(META_OFFSET_O3_MAX_LAG));
        ddlMem.putLong(txWriter.getMetadataVersion() + 1);
        ddlMem.putBool(metaMem.getBool(META_OFFSET_WAL_ENABLED));
        metadata.setMetadataVersion(txWriter.getMetadataVersion() + 1);
    }

    /**
     * Creates bitmap index files for a column. This method uses primary column instance as temporary tool to
     * append index data. Therefore, it must be called before primary column is initialized.
     *
     * @param columnName              column name
     * @param indexValueBlockCapacity approximate number of values per index key
     * @param plen                    path length. This is used to trim shared path object to.
     */
    private void createIndexFiles(CharSequence columnName, long columnNameTxn, int indexValueBlockCapacity, int plen, boolean force) {
        try {
            keyFileName(path.trimTo(plen), columnName, columnNameTxn);

            if (!force && ff.exists(path)) {
                return;
            }

            // reuse memory column object to create index and close it at the end
            try {
                ddlMem.smallFile(ff, path, MemoryTag.MMAP_TABLE_WRITER);
                ddlMem.truncate();
                BitmapIndexWriter.initKeyMemory(ddlMem, indexValueBlockCapacity);
            } catch (CairoException e) {
                // looks like we could not create key file properly
                // lets not leave half-baked file sitting around
                LOG.error()
                        .$("could not create index [name=").utf8(path)
                        .$(", errno=").$(e.getErrno())
                        .I$();
                if (!ff.remove(path)) {
                    LOG.critical()
                            .$("could not remove '").utf8(path).$("'. Please remove MANUALLY.")
                            .$("[errno=").$(ff.errno())
                            .I$();
                }
                throw e;
            } finally {
                ddlMem.close();
            }
            if (!ff.touch(valueFileName(path.trimTo(plen), columnName, columnNameTxn))) {
                LOG.error().$("could not create index [name=").$(path)
                        .$(", errno=").$(ff.errno())
                        .I$();
                throw CairoException.critical(ff.errno()).put("could not create index [name=").put(path).put(']');
            }
        } finally {
            path.trimTo(plen);
        }
    }

    private void createSymbolMapWriter(CharSequence name, long columnNameTxn, int symbolCapacity, boolean symbolCacheFlag) {
        MapWriter.createSymbolMapFiles(ff, ddlMem, path, name, columnNameTxn, symbolCapacity, symbolCacheFlag);
        SymbolMapWriter w = new SymbolMapWriter(
                configuration,
                path,
                name,
                columnNameTxn,
                0,
                denseSymbolMapWriters.size(),
                txWriter
        );
        denseSymbolMapWriters.add(w);
        symbolMapWriters.extendAndSet(columnCount, w);
    }

    private boolean createWalSymbolMapping(SymbolMapDiff symbolMapDiff, int columnIndex, IntList symbolMap) {
        final int cleanSymbolCount = symbolMapDiff.getCleanSymbolCount();
        symbolMap.setPos(symbolMapDiff.getSize());

        // This is defensive. It validates that all the symbols used in WAL are set in SymbolMapDiff
        symbolMap.setAll(symbolMapDiff.getSize(), -1);
        final MapWriter mapWriter = symbolMapWriters.get(columnIndex);
        boolean identical = true;

        if (symbolMapDiff.hasNullValue()) {
            mapWriter.updateNullFlag(true);
        }

        SymbolMapDiffEntry entry;
        while ((entry = symbolMapDiff.nextEntry()) != null) {
            final CharSequence symbolValue = entry.getSymbol();
            final int newKey = mapWriter.put(symbolValue);
            identical &= newKey == entry.getKey();
            symbolMap.setQuick(entry.getKey() - cleanSymbolCount, newKey);
        }
        return identical;
    }

    private long deduplicateSortedIndex(long longIndexLength, long indexSrcAddr, long indexDstAddr, long tempIndexAddr, long lagRows) {
        LOG.info().$("WAL dedup sorted commit index [table=").$(tableToken).$(", totalRows=").$(longIndexLength).$(", lagRows=").$(lagRows).I$();
        int dedupKeyIndex = 0;
        long dedupCommitAddr = 0;
        try {
            if (dedupColumnCommitAddresses.getColumnCount() > 0) {
                dedupCommitAddr = dedupColumnCommitAddresses.allocateBlock();
                for (int i = 0; i < metadata.getColumnCount(); i++) {
                    int columnType = metadata.getColumnType(i);
                    if (i != metadata.getTimestampIndex() && columnType > 0 && metadata.isDedupKey(i)) {
                        int shl = ColumnType.pow2SizeOf(columnType);
                        long lagMemOffset = lagRows > 0 ? (txWriter.getTransientRowCount() - getColumnTop(i)) << shl : 0L;
                        long lagMapSize = lagRows << shl;

                        // Map column buffers for lag rows for deduplication
                        long lagKeyAddr = lagRows > 0 ? mapAppendColumnBuffer(columns.get(getPrimaryColumnIndex(i)), lagMemOffset, lagMapSize, false) : 0L;
                        MemoryCR o3Column = o3Columns.get(getPrimaryColumnIndex(i));
                        long o3ColumnData = o3Column.addressOf(0);
                        assert o3ColumnData != 0;

                        dedupColumnCommitAddresses.setArrayValues(
                                dedupCommitAddr,
                                dedupKeyIndex++,
                                columnType,
                                ColumnType.sizeOf(columnType),
                                0L,
                                o3ColumnData,
                                Math.abs(lagKeyAddr),
                                lagKeyAddr,
                                lagMemOffset,
                                lagMapSize
                        );
                    }
                }
            }
            return Vect.dedupSortedTimestampIndexIntKeysChecked(
                    indexSrcAddr,
                    longIndexLength,
                    indexDstAddr,
                    tempIndexAddr,
                    dedupKeyIndex,
                    dedupColumnCommitAddresses.getAddress(dedupCommitAddr)
            );
        } finally {
            if (dedupColumnCommitAddresses.getColumnCount() > 0 && lagRows > 0) {
                // Release mapped column buffers for lag rows
                for (int i = 0; i < dedupKeyIndex; i++) {
                    long lagAddr = dedupColumnCommitAddresses.getColReserved1(dedupCommitAddr, i);
                    long lagMemOffset = dedupColumnCommitAddresses.getColReserved2(dedupCommitAddr, i);
                    long mapSize = dedupColumnCommitAddresses.getColReserved3(dedupCommitAddr, i);

                    mapAppendColumnBufferRelease(lagAddr, lagMemOffset, mapSize);
                }
            }
            dedupColumnCommitAddresses.clear();
        }
    }

    private void dispatchO3CallbackQueue(RingQueue<O3CallbackTask> queue, int queuedCount) {
        // This is work stealing, can run tasks from other table writers
        final Sequence subSeq = this.messageBus.getO3CallbackSubSeq();
        dispatchO3CallbackQueue0(queue, queuedCount, subSeq, o3DoneLatch);
        checkO3Errors();
    }

    private void doClose(boolean truncate) {
        // destroy() may have already closed everything
        boolean tx = inTransaction();
        freeSymbolMapWriters();
        freeIndexers();
        Misc.free(txWriter);
        Misc.free(metaMem);
        Misc.free(ddlMem);
        Misc.free(indexMem);
        Misc.free(other);
        Misc.free(todoMem);
        Misc.free(attachMetaMem);
        Misc.free(attachColumnVersionReader);
        Misc.free(attachIndexBuilder);
        Misc.free(columnVersionWriter);
        Misc.free(o3PartitionUpdateSink);
        Misc.free(slaveTxReader);
        Misc.free(commandQueue);
        Misc.free(dedupColumnCommitAddresses);
        updateOperatorImpl = Misc.free(updateOperatorImpl);
        dropIndexOperator = null;
        noOpRowCount = 0L;
        lastOpenPartitionTs = Long.MIN_VALUE;
        lastOpenPartitionIsReadOnly = false;
        Misc.free(partitionFrameFactory);
        assert !truncate || distressed || assertColumnPositionIncludeWalLag();
        freeColumns(truncate & !distressed);
        try {
            releaseLock(!truncate | tx | performRecovery | distressed);
        } finally {
            Misc.free(txnScoreboard);
            Misc.free(path);
            Misc.free(o3TimestampMem);
            Misc.free(o3TimestampMemCpy);
            Misc.free(ownMessageBus);
            if (tempMem16b != 0) {
                Unsafe.free(tempMem16b, 16, MemoryTag.NATIVE_TABLE_WRITER);
                tempMem16b = 0;
            }
            LOG.info().$("closed '").utf8(tableToken.getTableName()).$('\'').$();
        }
    }

    private boolean dropPartitionByExactTimestamp(long timestamp) {
        final long minTimestamp = txWriter.getMinTimestamp(); // partition min timestamp
        final long maxTimestamp = txWriter.getMaxTimestamp(); // partition max timestamp

        timestamp = txWriter.getPartitionTimestampByTimestamp(timestamp);
        final int index = txWriter.getPartitionIndex(timestamp);
        if (index < 0) {
            LOG.error().$("partition is already removed [path=").utf8(path).$(", partitionTimestamp=").$ts(timestamp).I$();
            return false;
        }

        final long partitionNameTxn = txWriter.getPartitionNameTxnByPartitionTimestamp(timestamp);

        if (timestamp == txWriter.getPartitionTimestampByTimestamp(maxTimestamp)) {

            // removing active partition

            // calculate new transient row count, min/max timestamps and find the partition to open next
            final long nextMaxTimestamp;
            final long newTransientRowCount;
            final long prevTimestamp;
            if (index == 0) {
                nextMaxTimestamp = Long.MIN_VALUE;
                newTransientRowCount = 0L;
                prevTimestamp = 0L; // meaningless
            } else {
                final int prevIndex = index - 1;
                prevTimestamp = txWriter.getPartitionTimestampByIndex(prevIndex);
                newTransientRowCount = txWriter.getPartitionSize(prevIndex);
                try {
                    setPathForPartition(path.trimTo(rootLen), partitionBy, prevTimestamp, txWriter.getPartitionNameTxn(prevIndex));
                    readPartitionMinMax(ff, prevTimestamp, path, metadata.getColumnName(metadata.getTimestampIndex()), newTransientRowCount);
                    nextMaxTimestamp = attachMaxTimestamp;
                } finally {
                    path.trimTo(rootLen);
                }
            }

            columnVersionWriter.removePartition(timestamp);
            txWriter.beginPartitionSizeUpdate();
            txWriter.removeAttachedPartitions(timestamp);
            txWriter.finishPartitionSizeUpdate(index == 0 ? Long.MAX_VALUE : txWriter.getMinTimestamp(), nextMaxTimestamp);
            txWriter.bumpTruncateVersion();

            columnVersionWriter.commit();
            txWriter.setColumnVersion(columnVersionWriter.getVersion());
            txWriter.commit(denseSymbolMapWriters);

            // No need to truncate before, files to be deleted.
            closeActivePartition(false);

            if (index != 0) {
                openPartition(prevTimestamp);
                setAppendPosition(newTransientRowCount, false);
            } else {
                rowAction = ROW_ACTION_OPEN_PARTITION;
            }
        } else {

            // when we want to delete first partition we must find out minTimestamp from
            // next partition if it exists, or next partition, and so on
            //
            // when somebody removed data directories manually and then attempts to tidy
            // up metadata with logical partition delete we have to uphold the effort and
            // re-compute table size and its minTimestamp from what remains on disk

            // find out if we are removing min partition
            long nextMinTimestamp = minTimestamp;
            if (timestamp == txWriter.getPartitionTimestampByIndex(0)) {
                nextMinTimestamp = readMinTimestamp(txWriter.getPartitionTimestampByIndex(1));
            }

            columnVersionWriter.removePartition(timestamp);

            txWriter.beginPartitionSizeUpdate();
            txWriter.removeAttachedPartitions(timestamp);
            txWriter.setMinTimestamp(nextMinTimestamp);
            txWriter.finishPartitionSizeUpdate(nextMinTimestamp, txWriter.getMaxTimestamp());
            txWriter.bumpTruncateVersion();

            columnVersionWriter.commit();
            txWriter.setColumnVersion(columnVersionWriter.getVersion());
            txWriter.commit(denseSymbolMapWriters);
        }

        // Call O3 methods to remove check TxnScoreboard and remove partition directly
        safeDeletePartitionDir(timestamp, partitionNameTxn);
        return true;
    }

    private long findMinSplitPartitionTimestamp() {
        for (int i = 0, n = txWriter.getPartitionCount(); i < n; i++) {
            long partitionTimestamp = txWriter.getPartitionTimestampByIndex(i);
            if (txWriter.getLogicalPartitionTimestamp(partitionTimestamp) != partitionTimestamp) {
                return partitionTimestamp;
            }
        }
        return Long.MAX_VALUE;
    }

    private void finishColumnPurge() {
        if (purgingOperator == null) {
            return;
        }
        boolean asyncOnly = checkScoreboardHasReadersBeforeLastCommittedTxn();
        purgingOperator.purge(path.trimTo(rootLen), tableToken, partitionBy, asyncOnly, metadata, getTruncateVersion(), getTxn());
        purgingOperator.clear();
    }

    private void finishMetaSwapUpdate() {
        finishMetadataSwap();
        bumpMetadataVersion();
        metadata.setTableVersion();
        clearTodoLog();
    }

    private void finishMetaSwapUpdateStructural() {
        // rename _meta to _meta.prev
        finishMetadataSwap();

        bumpMetadataAndColumnStructureVersion();
        clearTodoLog();
    }

    private void finishMetadataSwap() {
        // rename _meta to _meta.prev
        this.metaPrevIndex = rename(fileOperationRetryCount);
        writeRestoreMetaTodo();

        try {
            // rename _meta.swp to -_meta
            restoreMetaFrom(META_SWAP_FILE_NAME, metaSwapIndex);
        } catch (CairoException e) {
            try {
                recoverFromTodoWriteFailure(null);
            } catch (CairoException e2) {
                throwDistressException(e2);
            }
            throw e;
        }

        try {
            // open _meta file
            openMetaFile(ff, path, rootLen, metaMem);
        } catch (CairoException e) {
            throwDistressException(e);
        }
    }

    private void finishO3Append(long o3LagRowCount) {
        if (denseIndexers.size() == 0) {
            populateDenseIndexerList();
        }
        path.trimTo(rootLen);
        // Alright, we finished updating partitions. Now we need to get this writer instance into
        // a consistent state.
        //
        // We start with ensuring append memory is in ready-to-use state. When max timestamp changes we need to
        // move append memory to new set of files. Otherwise, we stay on the same set but advance to append position.
        avoidIndexOnCommit = o3ErrorCount.get() == 0;
        if (o3LagRowCount == 0) {
            clearO3();
            LOG.debug().$("lag segment is empty").$();
        } else {
            // adjust O3 master ref so that virtual row count becomes equal to value of "o3LagRowCount"
            this.o3MasterRef = this.masterRef - o3LagRowCount * 2 + 1;
            LOG.debug().$("adjusted [o3RowCount=").$(getO3RowCount0()).I$();
        }
    }

    private void finishO3Commit(long partitionTimestampHiLimit) {
        if (!o3InError) {
            updateO3ColumnTops();
        }
        if (isLastPartitionClosed() || partitionTimestampHi > partitionTimestampHiLimit) {
            openPartition(txWriter.getLastPartitionTimestamp());
        }

        // Data is written out successfully, however, we can still fail to set append position, for
        // example when we ran out of address space and new page cannot be mapped. The "allocate" calls here
        // ensure we can trigger this situation in tests. We should perhaps align our data such that setAppendPosition()
        // will attempt to mmap new page and fail... Then we can remove the 'true' parameter
        try {
            setAppendPosition(txWriter.getTransientRowCount(), true);
        } catch (Throwable e) {
            LOG.critical().$("data is committed but writer failed to update its state `").$(e).$('`').$();
            distressed = true;
            throw e;
        }

        metrics.tableWriter().incrementO3Commits();
    }

    private CharSequence formatPartitionForTimestamp(long partitionTimestamp, long nameTxn) {
        fileNameSink.clear();
        TableUtils.setSinkForPartition(fileNameSink, partitionBy, partitionTimestamp, nameTxn);
        return fileNameSink;
    }

    private void freeAndRemoveColumnPair(ObjList<MemoryMA> columns, int pi, int si) {
        Misc.free(columns.getAndSetQuick(pi, NullMemory.INSTANCE));
        Misc.free(columns.getAndSetQuick(si, NullMemory.INSTANCE));
    }

    private void freeAndRemoveO3ColumnPair(ObjList<MemoryCARW> columns, int pi, int si) {
        Misc.free(columns.getAndSetQuick(pi, NullMemory.INSTANCE));
        Misc.free(columns.getAndSetQuick(si, NullMemory.INSTANCE));
    }

    private void freeColumns(boolean truncate) {
        // null check is because this method could be called from the constructor
        if (columns != null) {
            closeAppendMemoryTruncate(truncate);
        }
        Misc.freeObjListAndKeepObjects(o3MemColumns);
        Misc.freeObjListAndKeepObjects(o3MemColumns2);
    }

    private void freeIndexers() {
        if (indexers != null) {
            // Don't change items of indexers, they are re-used
            for (int i = 0, n = indexers.size(); i < n; i++) {
                Misc.free(indexers.getQuick(i));
            }
            denseIndexers.clear();
        }
    }

    private void freeNullSetter(ObjList<Runnable> nullSetters, int columnIndex) {
        nullSetters.setQuick(columnIndex, NOOP);
    }

    private void freeSymbolMapWriters() {
        if (denseSymbolMapWriters != null) {
            for (int i = 0, n = denseSymbolMapWriters.size(); i < n; i++) {
                Misc.freeIfCloseable(denseSymbolMapWriters.getQuick(i));
            }
            denseSymbolMapWriters.clear();
        }

        if (symbolMapWriters != null) {
            symbolMapWriters.clear();
        }
    }

    private long getMaxWalSquashRows() {
        return Math.max(0L, (long) configuration.getWalSquashUncommittedRowsMultiplier() * metadata.getMaxUncommittedRows());
    }

    private long getO3RowCount0() {
        return (masterRef - o3MasterRef + 1) / 2;
    }

    private long getPartitionTimestampOrMax(int partitionIndex) {
        if (partitionIndex < txWriter.getPartitionCount()) {
            return txWriter.getPartitionTimestampByIndex(partitionIndex);
        } else {
            return Long.MAX_VALUE;
        }
    }

    private MemoryMA getPrimaryColumn(int column) {
        assert column < columnCount : "Column index is out of bounds: " + column + " >= " + columnCount;
        return columns.getQuick(getPrimaryColumnIndex(column));
    }

    private PurgingOperator getPurgingOperator() {
        if (purgingOperator == null) {
            purgingOperator = new PurgingOperator(LOG, configuration, messageBus);
        } else {
            purgingOperator.clear();
        }
        return purgingOperator;
    }

    private MemoryMA getSecondaryColumn(int column) {
        assert column < columnCount : "Column index is out of bounds: " + column + " >= " + columnCount;
        return columns.getQuick(getSecondaryColumnIndex(column));
    }

    private void handleWorkStealingException(
            String message,
            int columnIndex,
            int columnType,
            long indexAddr,
            long row1Count,
            long row2Lo,
            long row2Hi,
            Throwable e
    ) {
        o3ErrorCount.incrementAndGet();
        LogRecord logRecord = LOG.critical().$(message + " [table=").$(tableToken.getTableName())
                .$(", column=").$(columnIndex)
                .$(", type=").$(columnType)
                .$(", indexAddr=").$(indexAddr)
                .$(", row1Count=").$(row1Count)
                .$(", row2Lo=").$(row2Lo)
                .$(", row2Hi=").$(row2Hi);
        if (e instanceof CairoException) {
            lastErrno = lastErrno == 0 ? ((CairoException) e).errno : lastErrno;
            logRecord.$(", errno=").$(lastErrno)
                    .$(", ex=").$(((CairoException) e).getFlyweightMessage())
                    .I$();
        } else {
            lastErrno = O3_ERRNO_FATAL;
            logRecord.$(", ex=").$(e).I$();
        }
    }

    private void hardLinkAndPurgeColumnFiles(CharSequence columnName, int columnIndex, CharSequence newName, int columnType) {
        try {
            PurgingOperator purgingOperator = getPurgingOperator();
            long newColumnNameTxn = getTxn();
            long defaultColumnNameTxn = columnVersionWriter.getDefaultColumnNameTxn(columnIndex);
            if (PartitionBy.isPartitioned(partitionBy)) {
                for (int i = txWriter.getPartitionCount() - 1; i > -1L; i--) {
                    // Link files in each partition.
                    long partitionTimestamp = txWriter.getPartitionTimestampByIndex(i);
                    long partitionNameTxn = txWriter.getPartitionNameTxn(i);
                    long columnNameTxn = columnVersionWriter.getColumnNameTxn(partitionTimestamp, columnIndex);
                    hardLinkAndPurgeColumnFiles(columnName, columnIndex, columnType, newName, partitionTimestamp, partitionNameTxn, newColumnNameTxn, columnNameTxn);
                    if (columnVersionWriter.getRecordIndex(partitionTimestamp, columnIndex) > -1L) {
                        long columnTop = columnVersionWriter.getColumnTop(partitionTimestamp, columnIndex);
                        columnVersionWriter.upsert(partitionTimestamp, columnIndex, newColumnNameTxn, columnTop);
                    }
                }
            } else {
                long columnNameTxn = columnVersionWriter.getColumnNameTxn(txWriter.getLastPartitionTimestamp(), columnIndex);
                hardLinkAndPurgeColumnFiles(columnName, columnIndex, columnType, newName, txWriter.getLastPartitionTimestamp(), -1L, newColumnNameTxn, columnNameTxn);
                long columnTop = columnVersionWriter.getColumnTop(txWriter.getLastPartitionTimestamp(), columnIndex);
                columnVersionWriter.upsert(txWriter.getLastPartitionTimestamp(), columnIndex, newColumnNameTxn, columnTop);
            }

            if (ColumnType.isSymbol(columnType)) {
                // Link .o, .c, .k, .v symbol files in the table root folder
                linkFile(ff, offsetFileName(path.trimTo(rootLen), columnName, defaultColumnNameTxn), offsetFileName(other.trimTo(rootLen), newName, newColumnNameTxn));
                linkFile(ff, charFileName(path.trimTo(rootLen), columnName, defaultColumnNameTxn), charFileName(other.trimTo(rootLen), newName, newColumnNameTxn));
                linkFile(ff, keyFileName(path.trimTo(rootLen), columnName, defaultColumnNameTxn), keyFileName(other.trimTo(rootLen), newName, newColumnNameTxn));
                linkFile(ff, valueFileName(path.trimTo(rootLen), columnName, defaultColumnNameTxn), valueFileName(other.trimTo(rootLen), newName, newColumnNameTxn));
                purgingOperator.add(columnIndex, defaultColumnNameTxn, PurgingOperator.TABLE_ROOT_PARTITION, -1L);
            }
            long columnAddedPartition = columnVersionWriter.getColumnTopPartitionTimestamp(columnIndex);
            columnVersionWriter.upsertDefaultTxnName(columnIndex, newColumnNameTxn, columnAddedPartition);
        } finally {
            path.trimTo(rootLen);
            other.trimTo(rootLen);
        }
    }

    private void hardLinkAndPurgeColumnFiles(CharSequence columnName, int columnIndex, int columnType, CharSequence newName, long partitionTimestamp, long partitionNameTxn, long newColumnNameTxn, long columnNameTxn) {
        setPathForPartition(path, partitionBy, partitionTimestamp, partitionNameTxn);
        setPathForPartition(other, partitionBy, partitionTimestamp, partitionNameTxn);
        int plen = path.length();
        linkFile(ff, dFile(path.trimTo(plen), columnName, columnNameTxn), dFile(other.trimTo(plen), newName, newColumnNameTxn));
        if (ColumnType.isVariableLength(columnType)) {
            linkFile(ff, iFile(path.trimTo(plen), columnName, columnNameTxn), iFile(other.trimTo(plen), newName, newColumnNameTxn));
        } else if (ColumnType.isSymbol(columnType) && metadata.isColumnIndexed(columnIndex)) {
            linkFile(ff, keyFileName(path.trimTo(plen), columnName, columnNameTxn), keyFileName(other.trimTo(plen), newName, newColumnNameTxn));
            linkFile(ff, valueFileName(path.trimTo(plen), columnName, columnNameTxn), valueFileName(other.trimTo(plen), newName, newColumnNameTxn));
        }
        path.trimTo(rootLen);
        other.trimTo(rootLen);
        purgingOperator.add(columnIndex, columnNameTxn, partitionTimestamp, partitionNameTxn);
    }

    private void indexHistoricPartitions(SymbolColumnIndexer indexer, CharSequence columnName, int indexValueBlockSize) {
        long ts = this.txWriter.getMaxTimestamp();
        if (ts > Numbers.LONG_NaN) {
            final int columnIndex = metadata.getColumnIndex(columnName);
            try (final MemoryMR roMem = indexMem) {
                // Index last partition separately
                for (int i = 0, n = txWriter.getPartitionCount() - 1; i < n; i++) {

                    long timestamp = txWriter.getPartitionTimestampByIndex(i);
                    path.trimTo(rootLen);
                    setStateForTimestamp(path, timestamp);

                    if (ff.exists(path.$())) {
                        final int plen = path.length();

                        long columnNameTxn = columnVersionWriter.getColumnNameTxn(timestamp, columnIndex);
                        TableUtils.dFile(path.trimTo(plen), columnName, columnNameTxn);

                        if (ff.exists(path)) {

                            path.trimTo(plen);
                            LOG.info().$("indexing [path=").$(path).I$();

                            createIndexFiles(columnName, columnNameTxn, indexValueBlockSize, plen, true);
                            final long partitionSize = txWriter.getPartitionSizeByPartitionTimestamp(timestamp);
                            final long columnTop = columnVersionWriter.getColumnTop(timestamp, columnIndex);

                            if (columnTop > -1L && partitionSize > columnTop) {
                                TableUtils.dFile(path.trimTo(plen), columnName, columnNameTxn);
                                final long columnSize = (partitionSize - columnTop) << ColumnType.pow2SizeOf(ColumnType.INT);
                                roMem.of(ff, path, columnSize, columnSize, MemoryTag.MMAP_TABLE_WRITER);
                                indexer.configureWriter(path.trimTo(plen), columnName, columnNameTxn, columnTop);
                                indexer.index(roMem, columnTop, partitionSize);
                            }
                        }
                    }
                }
            } finally {
                Misc.free(indexer);
            }
        }
    }

    private void indexLastPartition(SymbolColumnIndexer indexer, CharSequence columnName, long columnNameTxn, int columnIndex, int indexValueBlockSize) {
        final int plen = path.length();

        createIndexFiles(columnName, columnNameTxn, indexValueBlockSize, plen, true);

        final long lastPartitionTs = txWriter.getLastPartitionTimestamp();
        final long columnTop = columnVersionWriter.getColumnTopQuick(lastPartitionTs, columnIndex);

        // set indexer up to continue functioning as normal
        indexer.configureFollowerAndWriter(path.trimTo(plen), columnName, columnNameTxn, getPrimaryColumn(columnIndex), columnTop);
        indexer.refreshSourceAndIndex(0, txWriter.getTransientRowCount());
    }

    private void initLastPartition(long timestamp) {
        final long ts = repairDataGaps(timestamp);
        openLastPartitionAndSetAppendPosition(ts);
        populateDenseIndexerList();
        if (performRecovery) {
            performRecovery();
        }
        txWriter.initLastPartition(ts);
    }

    private boolean isLastPartitionClosed() {
        for (int i = 0; i < columnCount; i++) {
            if (metadata.getColumnType(i) > 0) {
                return !columns.getQuick(getPrimaryColumnIndex(i)).isOpen();
            }
        }
        // No columns, doesn't matter
        return false;
    }

    private void lock() {
        try {
            path.trimTo(rootLen);
            lockName(path);
            performRecovery = ff.exists(path);
            this.lockFd = TableUtils.lock(ff, path);
        } finally {
            path.trimTo(rootLen);
        }

        if (this.lockFd == -1) {
            throw CairoException.critical(ff.errno()).put("Cannot lock table: ").put(path.$());
        }
    }

    private long mapAppendColumnBuffer(MemoryMA column, long offset, long size, boolean rw) {
        if (size == 0) {
            return 0;
        }

        column.jumpTo(offset + size);
        long address = column.map(offset, size);

        // column could not provide necessary length of buffer
        // because perhaps its internal buffer is not big enough
        if (address != 0) {
            return address;
        } else {
            return -TableUtils.mapAppendColumnBuffer(ff, column.getFd(), offset, size, rw, MemoryTag.MMAP_TABLE_WRITER);
        }
    }

    private void mapAppendColumnBufferRelease(long address, long offset, long size) {
        if (address < 0) {
            TableUtils.mapAppendColumnBufferRelease(ff, -address, offset, size, MemoryTag.MMAP_TABLE_WRITER);
        }
    }

    private void mmapWalColumns(@Transient Path walPath, int timestampIndex, long rowLo, long rowHi) {
        walMappedColumns.clear();
        int walPathLen = walPath.length();
        final int columnCount = metadata.getColumnCount();

        try {
            for (int columnIndex = 0; columnIndex < columnCount; columnIndex++) {
                int type = metadata.getColumnType(columnIndex);
                o3RowCount = rowHi - rowLo;
                if (type > 0) {
                    int sizeBitsPow2 = ColumnType.pow2SizeOf(type);
                    if (columnIndex == timestampIndex) {
                        sizeBitsPow2 += 1;
                    }

                    if (!ColumnType.isVariableLength(type)) {
                        MemoryCMOR primary = walColumnMemoryPool.pop();

                        dFile(walPath, metadata.getColumnName(columnIndex), -1L);
                        primary.ofOffset(
                                configuration.getFilesFacade(),
                                walPath,
                                rowLo << sizeBitsPow2,
                                rowHi << sizeBitsPow2,
                                MemoryTag.MMAP_TABLE_WRITER,
                                CairoConfiguration.O_NONE
                        );
                        walPath.trimTo(walPathLen);

                        walMappedColumns.add(primary);
                        walMappedColumns.add(null);
                    } else {
                        sizeBitsPow2 = 3;
                        MemoryCMOR fixed = walColumnMemoryPool.pop();
                        MemoryCMOR var = walColumnMemoryPool.pop();

                        iFile(walPath, metadata.getColumnName(columnIndex), -1L);
                        fixed.ofOffset(
                                configuration.getFilesFacade(),
                                walPath,
                                rowLo << sizeBitsPow2,
                                (rowHi + 1) << sizeBitsPow2,
                                MemoryTag.MMAP_TABLE_WRITER,
                                CairoConfiguration.O_NONE
                        );
                        walPath.trimTo(walPathLen);

                        long varOffset = fixed.getLong(rowLo << sizeBitsPow2);
                        long varLen = fixed.getLong(rowHi << sizeBitsPow2) - varOffset;
                        dFile(walPath, metadata.getColumnName(columnIndex), -1L);
                        var.ofOffset(
                                configuration.getFilesFacade(),
                                walPath,
                                varOffset,
                                varOffset + varLen,
                                MemoryTag.MMAP_TABLE_WRITER,
                                CairoConfiguration.O_NONE
                        );
                        walPath.trimTo(walPathLen);

                        walMappedColumns.add(var);
                        walMappedColumns.add(fixed);
                    }
                } else {
                    walMappedColumns.add(null);
                    walMappedColumns.add(null);
                }
            }
            o3Columns = walMappedColumns;
        } catch (Throwable th) {
            closeWalColumns();
            throw th;
        }
    }

    private Row newRowO3(long timestamp) {
        LOG.info().$("switched to o3 [table=").utf8(tableToken.getTableName()).I$();
        txWriter.beginPartitionSizeUpdate();
        o3OpenColumns();
        o3InError = false;
        o3MasterRef = masterRef;
        rowAction = ROW_ACTION_O3;
        o3TimestampSetter(timestamp);
        return row;
    }

    /**
     * Commits O3 data. Lag is optional. When 0 is specified the entire O3 segment is committed.
     *
     * @param o3MaxLag interval in microseconds that determines the length of O3 segment that is not going to be
     *                 committed to disk. The interval starts at max timestamp of O3 segment and ends <i>o3MaxLag</i>
     *                 microseconds before this timestamp.
     * @return <i>true</i> when commit has is a NOOP, e.g. no data has been committed to disk. <i>false</i> otherwise.
     */
    private boolean o3Commit(long o3MaxLag) {
        o3RowCount = getO3RowCount0();

        long o3LagRowCount = 0;
        long maxUncommittedRows = metadata.getMaxUncommittedRows();
        final int timestampIndex = metadata.getTimestampIndex();
        lastPartitionTimestamp = txWriter.getPartitionTimestampByTimestamp(partitionTimestampHi);
        // we will check new partitionTimestampHi value against the limit to see if the writer
        // will have to switch partition internally
        long partitionTimestampHiLimit = txWriter.getNextPartitionTimestamp(partitionTimestampHi) - 1;
        try {
            o3RowCount += o3MoveUncommitted(timestampIndex);

            // we may need to re-use file descriptors when this partition is the "current" one
            // we cannot open file again due to sharing violation
            //
            // to determine that 'ooTimestampLo' goes into current partition
            // we need to compare 'partitionTimestampHi', which is appropriately truncated to DAY/MONTH/YEAR
            // to this.maxTimestamp, which isn't truncated yet. So we need to truncate it first
            LOG.debug().$("sorting o3 [table=").utf8(tableToken.getTableName()).I$();
            final long sortedTimestampsAddr = o3TimestampMem.getAddress();

            // ensure there is enough size
            assert o3TimestampMem.getAppendOffset() == o3RowCount * TIMESTAMP_MERGE_ENTRY_BYTES;
            if (o3RowCount > 600 || !o3QuickSortEnabled) {
                o3TimestampMemCpy.jumpTo(o3TimestampMem.getAppendOffset());
                Vect.radixSortLongIndexAscInPlace(sortedTimestampsAddr, o3RowCount, o3TimestampMemCpy.addressOf(0));
            } else {
                Vect.quickSortLongIndexAscInPlace(sortedTimestampsAddr, o3RowCount);
            }

            // we have three frames:
            // partition logical "lo" and "hi" - absolute bounds (partitionLo, partitionHi)
            // partition actual data "lo" and "hi" (dataLo, dataHi)
            // out of order "lo" and "hi" (indexLo, indexHi)

            long srcOooMax;
            final long o3TimestampMin = getTimestampIndexValue(sortedTimestampsAddr, 0);
            if (o3TimestampMin < Timestamps.O3_MIN_TS) {
                o3InError = true;
                throw CairoException.nonCritical().put("timestamps before 1970-01-01 are not allowed for O3");
            }

            long o3TimestampMax = getTimestampIndexValue(sortedTimestampsAddr, o3RowCount - 1);
            if (o3TimestampMax < Timestamps.O3_MIN_TS) {
                o3InError = true;
                throw CairoException.nonCritical().put("timestamps before 1970-01-01 are not allowed for O3");
            }

            // Safe check of the sort. No known way to reproduce
            assert o3TimestampMin <= o3TimestampMax;

            if (o3MaxLag > 0) {
                long lagError = 0;
                if (getMaxTimestamp() != Long.MIN_VALUE) {

                    // When table already has data we can calculate the overlap of the newly added
                    // batch of records with existing data in the table. Positive value of the overlap
                    // means that our o3EffectiveLag was undersized.

                    lagError = getMaxTimestamp() - o3CommitBatchTimestampMin;

                    int n = o3LastTimestampSpreads.length - 1;

                    if (lagError > 0) {
                        o3EffectiveLag += (long) (lagError * configuration.getO3LagIncreaseFactor());
                        o3EffectiveLag = Math.min(o3EffectiveLag, o3MaxLag);
                    } else {
                        // avoid using negative o3EffectiveLag
                        o3EffectiveLag += (long) (lagError * configuration.getO3LagDecreaseFactor());
                        o3EffectiveLag = Math.max(0, o3EffectiveLag);
                    }

                    long max = Long.MIN_VALUE;
                    for (int i = 0; i < n; i++) {
                        // shift array left and find out max at the same time
                        final long e = o3LastTimestampSpreads[i + 1];
                        o3LastTimestampSpreads[i] = e;
                        max = Math.max(e, max);
                    }

                    o3LastTimestampSpreads[n] = o3EffectiveLag;
                    o3EffectiveLag = Math.max(o3EffectiveLag, max);
                } else {
                    o3EffectiveLag = o3MaxLag;
                }

                long lagThresholdTimestamp = o3TimestampMax - o3EffectiveLag;
                if (lagThresholdTimestamp >= o3TimestampMin) {
                    final long lagThresholdRow = Vect.boundedBinarySearchIndexT(
                            sortedTimestampsAddr,
                            lagThresholdTimestamp,
                            0,
                            o3RowCount - 1,
                            BinarySearch.SCAN_DOWN
                    );
                    o3LagRowCount = o3RowCount - lagThresholdRow - 1;
                    if (o3LagRowCount > maxUncommittedRows) {
                        o3LagRowCount = maxUncommittedRows;
                        srcOooMax = o3RowCount - maxUncommittedRows;
                    } else {
                        srcOooMax = lagThresholdRow + 1;
                    }
                } else {
                    o3LagRowCount = o3RowCount;
                    // This is a scenario where "o3MaxLag" and "maxUncommitted" values do not work with the data
                    // in that the "o3EffectiveLag" is larger than dictated "maxUncommitted". A simple plan here is to
                    // commit half of the o3MaxLag.
                    if (o3LagRowCount > maxUncommittedRows) {
                        o3LagRowCount = maxUncommittedRows / 2;
                        srcOooMax = o3RowCount - o3LagRowCount;
                    } else {
                        srcOooMax = 0;
                    }
                }

                LOG.info().$("o3 commit [table=").utf8(tableToken.getTableName())
                        .$(", maxUncommittedRows=").$(maxUncommittedRows)
                        .$(", o3TimestampMin=").$ts(o3TimestampMin)
                        .$(", o3TimestampMax=").$ts(o3TimestampMax)
                        .$(", o3MaxLagUs=").$(o3MaxLag)
                        .$(", o3EffectiveLagUs=").$(o3EffectiveLag)
                        .$(", lagError=").$(lagError)
                        .$(", o3SpreadUs=").$(o3TimestampMax - o3TimestampMin)
                        .$(", lagThresholdTimestamp=").$ts(lagThresholdTimestamp)
                        .$(", o3LagRowCount=").$(o3LagRowCount)
                        .$(", srcOooMax=").$(srcOooMax)
                        .$(", o3RowCount=").$(o3RowCount)
                        .I$();

            } else {
                LOG.info()
                        .$("o3 commit [table=").utf8(tableToken.getTableName())
                        .$(", o3RowCount=").$(o3RowCount)
                        .I$();
                srcOooMax = o3RowCount;
            }

            o3CommitBatchTimestampMin = Long.MAX_VALUE;

            if (srcOooMax == 0) {
                return true;
            }

            // we could have moved the "srcOooMax" and hence we re-read the max timestamp
            o3TimestampMax = getTimestampIndexValue(sortedTimestampsAddr, srcOooMax - 1);


            // we are going to use this soon to avoid double-copying lag data
            // final boolean yep = isAppendLastPartitionOnly(sortedTimestampsAddr, o3TimestampMax);

            // reshuffle all columns according to timestamp index
            long mergeRowCount = o3RowCount;
            o3Sort(sortedTimestampsAddr, timestampIndex, mergeRowCount, o3RowCount);
            LOG.info()
                    .$("sorted [table=").utf8(tableToken.getTableName())
                    .$(", o3RowCount=").$(o3RowCount)
                    .I$();

            processO3Block(
                    o3LagRowCount,
                    timestampIndex,
                    sortedTimestampsAddr,
                    srcOooMax,
                    o3TimestampMin,
                    o3TimestampMax,
                    true,
                    0L
            );
        } finally {
            finishO3Append(o3LagRowCount);
        }

        finishO3Commit(partitionTimestampHiLimit);
        return false;
    }

    private void o3CommitPartitionAsync(
            AtomicInteger columnCounter,
            long maxTimestamp,
            long sortedTimestampsAddr,
            long srcOooLo,
            long srcOooHi,
            long srcOooMax,
            long oooTimestampMin,
            long oooTimestampMax,
            long partitionTimestamp,
            long srcDataMax,
            boolean last,
            long srcNameTxn,
            O3Basket o3Basket,
            long newPartitionSize,
            long oldPartitionSize,
            long partitionUpdateSinkAddr,
            long dedupColSinkAddr
    ) {
        long cursor = messageBus.getO3PartitionPubSeq().next();
        if (cursor > -1) {
            O3PartitionTask task = messageBus.getO3PartitionQueue().get(cursor);
            task.of(
                    path,
                    partitionBy,
                    columns,
                    o3Columns,
                    srcOooLo,
                    srcOooHi,
                    srcOooMax,
                    oooTimestampMin,
                    oooTimestampMax,
                    partitionTimestamp,
                    maxTimestamp,
                    srcDataMax,
                    srcNameTxn,
                    last,
                    getTxn(),
                    sortedTimestampsAddr,
                    this,
                    columnCounter,
                    o3Basket,
                    newPartitionSize,
                    oldPartitionSize,
                    partitionUpdateSinkAddr,
                    dedupColSinkAddr
            );
            messageBus.getO3PartitionPubSeq().done(cursor);
        } else {
            O3PartitionJob.processPartition(
                    path,
                    partitionBy,
                    columns,
                    o3Columns,
                    srcOooLo,
                    srcOooHi,
                    srcOooMax,
                    oooTimestampMin,
                    oooTimestampMax,
                    partitionTimestamp,
                    maxTimestamp,
                    srcDataMax,
                    srcNameTxn,
                    last,
                    getTxn(),
                    sortedTimestampsAddr,
                    this,
                    columnCounter,
                    o3Basket,
                    newPartitionSize,
                    oldPartitionSize,
                    partitionUpdateSinkAddr,
                    dedupColSinkAddr
            );
        }
    }

    private void o3ConsumePartitionUpdateSink() {
        long blockIndex = -1;

        long commitTransientRowCount = txWriter.transientRowCount;

        while ((blockIndex = o3PartitionUpdateSink.nextBlockIndex(blockIndex)) > -1L) {
            final long blockAddress = o3PartitionUpdateSink.getBlockAddress(blockIndex);
            long partitionTimestamp = Unsafe.getUnsafe().getLong(blockAddress);
            long timestampMin = Unsafe.getUnsafe().getLong(blockAddress + 2 * Long.BYTES);

            if (partitionTimestamp != -1L && timestampMin != -1L) {
<<<<<<< HEAD
                long newPartitionSize = Unsafe.getUnsafe().getLong(blockAddress + 3 * Long.BYTES);
                long oldPartitionSize = Unsafe.getUnsafe().getLong(blockAddress + 4 * Long.BYTES);
                long flags = Unsafe.getUnsafe().getLong(blockAddress + 5 * Long.BYTES);
                boolean partitionMutates = Numbers.decodeLowInt(flags) != 0;
                boolean isLastWrittenPartition = Numbers.decodeHighInt(flags) != 0;

                o3PartitionUpdate(
                        timestampMin,
                        partitionTimestamp,
                        newPartitionSize,
                        oldPartitionSize,
                        partitionMutates,
                        isLastWrittenPartition
                );
=======
                final long srcDataNewPartitionSize = Unsafe.getUnsafe().getLong(blockAddress + 2 * Long.BYTES);
                final long srcDataOldPartitionSize = Unsafe.getUnsafe().getLong(blockAddress + 3 * Long.BYTES);
                final long flags = Unsafe.getUnsafe().getLong(blockAddress + 4 * Long.BYTES);
                final boolean partitionMutates = Numbers.decodeLowInt(flags) != 0;
                final boolean isLastWrittenPartition = o3PartitionUpdateSink.nextBlockIndex(blockIndex) == -1;
                final long o3SplitPartitionSize = Unsafe.getUnsafe().getLong(blockAddress + 5 * Long.BYTES);

                txWriter.minTimestamp = Math.min(timestampMin, txWriter.minTimestamp);
                int partitionIndexRaw = txWriter.findAttachedPartitionRawIndexByLoTimestamp(partitionTimestamp);

                final long newPartitionTimestamp = partitionTimestamp;
                final int newPartitionIndex = partitionIndexRaw;
                if (partitionIndexRaw < 0) {
                    // This is partition split. Instead of rewriting partition because of O3 merge
                    // the partition is kept, and its tail rewritten.
                    // The new partition overlaps in time with the previous one.
                    partitionTimestamp = txWriter.getPartitionTimestampByTimestamp(partitionTimestamp);
                    partitionIndexRaw = txWriter.findAttachedPartitionRawIndexByLoTimestamp(partitionTimestamp);
                }

                if (partitionTimestamp == lastPartitionTimestamp && newPartitionTimestamp == partitionTimestamp) {
                    if (partitionMutates) {
                        // Last partition is rewritten.
                        closeActivePartition(true);
                    } else if (!isLastWrittenPartition) {
                        // Last partition is appended, and it is not the last partition anymore.
                        closeActivePartition(srcDataNewPartitionSize);
                    } else {
                        // Last partition is appended, and it is still the last partition.
                        setAppendPosition(srcDataNewPartitionSize, false);
                    }
                }

                if (partitionTimestamp < lastPartitionTimestamp) {
                    // increment fixedRowCount by number of rows old partition incremented
                    this.txWriter.fixedRowCount += srcDataNewPartitionSize - srcDataOldPartitionSize + o3SplitPartitionSize;
                } else {
                    if (partitionTimestamp != lastPartitionTimestamp) {
                        this.txWriter.fixedRowCount += commitTransientRowCount;
                    }
                    if (o3SplitPartitionSize > 0) {
                        // yep, it was
                        // the "current" active becomes fixed
                        this.txWriter.fixedRowCount += srcDataNewPartitionSize;
                        commitTransientRowCount = o3SplitPartitionSize;
                    } else {
                        commitTransientRowCount = srcDataNewPartitionSize;
                    }
                }

                LOG.debug().$("o3 partition update [timestampMin=").$ts(timestampMin)
                        .$(", last=").$(partitionTimestamp == lastPartitionTimestamp)
                        .$(", partitionTimestamp=").$ts(partitionTimestamp)
                        .$(", partitionMutates=").$(partitionMutates)
                        .$(", lastPartitionTimestamp=").$(lastPartitionTimestamp)
                        .$(", srcDataOldPartitionSize=").$(srcDataOldPartitionSize)
                        .$(", srcDataNewPartitionSize=").$(srcDataNewPartitionSize)
                        .$(", o3SplitPartitionSize=").$(o3SplitPartitionSize)
                        .$(", commitTransientRowCount=").$(commitTransientRowCount)
                        .$(", fixedRowCount=").$(this.txWriter.fixedRowCount)
                        .I$();

                if (newPartitionTimestamp != partitionTimestamp) {
                    LOG.info()
                            .$("o3 split partition [table=").utf8(tableToken.getTableName())
                            .$(", part1=").$(
                                    formatPartitionForTimestamp(
                                            partitionTimestamp,
                                            txWriter.getPartitionNameTxnByPartitionTimestamp(partitionTimestamp)
                                    )
                            )
                            .$(", part1OldSize=").$(
                                    txWriter.getPartitionSizeByPartitionTimestamp(partitionTimestamp)
                            )
                            .$(", part1NewSize=").$(srcDataOldPartitionSize)
                            .$(", part2=").$(formatPartitionForTimestamp(newPartitionTimestamp, txWriter.txn))
                            .$(", part2Size=").$(o3SplitPartitionSize)
                            .I$();
                    this.minSplitPartitionTimestamp = Math.min(this.minSplitPartitionTimestamp, newPartitionTimestamp);
                    txWriter.bumpPartitionTableVersion();
                    txWriter.updateAttachedPartitionSizeByRawIndex(newPartitionIndex, newPartitionTimestamp, o3SplitPartitionSize, txWriter.txn);
                    if (partitionTimestamp == lastPartitionTimestamp) {
                        // Close last partition without truncating it.
                        long committedLastPartitionSize = txWriter.getPartitionSizeByPartitionTimestamp(partitionTimestamp);
                        closeActivePartition(committedLastPartitionSize);
                    }
                }

                if (partitionMutates && newPartitionTimestamp == partitionTimestamp) {
                    final long srcNameTxn = txWriter.getPartitionNameTxnByRawIndex(partitionIndexRaw);
                    LOG.info()
                            .$("merged partition [table=`").utf8(tableToken.getTableName())
                            .$("`, ts=").$ts(partitionTimestamp)
                            .$(", txn=").$(txWriter.txn).I$();
                    txWriter.updatePartitionSizeAndTxnByRawIndex(partitionIndexRaw, srcDataNewPartitionSize);
                    partitionRemoveCandidates.add(partitionTimestamp, srcNameTxn);
                    txWriter.bumpPartitionTableVersion();
                } else {
                    if (partitionTimestamp != lastPartitionTimestamp) {
                        txWriter.bumpPartitionTableVersion();
                    }
                    txWriter.updatePartitionSizeByRawIndex(partitionIndexRaw, partitionTimestamp, srcDataNewPartitionSize);
                }
>>>>>>> 1350321d
            }
        }
        txWriter.transientRowCount = commitTransientRowCount;
    }

    private void o3ConsumePartitionUpdates() {
        final Sequence partitionSubSeq = messageBus.getO3PartitionSubSeq();
        final RingQueue<O3PartitionTask> partitionQueue = messageBus.getO3PartitionQueue();
        final Sequence openColumnSubSeq = messageBus.getO3OpenColumnSubSeq();
        final RingQueue<O3OpenColumnTask> openColumnQueue = messageBus.getO3OpenColumnQueue();
        final Sequence copySubSeq = messageBus.getO3CopySubSeq();
        final RingQueue<O3CopyTask> copyQueue = messageBus.getO3CopyQueue();

        do {
            long cursor = partitionSubSeq.next();
            if (cursor > -1) {
                final O3PartitionTask partitionTask = partitionQueue.get(cursor);
                if (partitionTask.getTableWriter() == this && o3ErrorCount.get() > 0) {
                    // do we need to free anything on the task?
                    partitionSubSeq.done(cursor);
                    o3ClockDownPartitionUpdateCount();
                    o3CountDownDoneLatch();
                } else {
                    o3ProcessPartitionSafe(partitionSubSeq, cursor, partitionTask);
                }
                continue;
            }

            cursor = openColumnSubSeq.next();
            if (cursor > -1) {
                O3OpenColumnTask openColumnTask = openColumnQueue.get(cursor);
                if (openColumnTask.getTableWriter() == this && o3ErrorCount.get() > 0) {
                    O3CopyJob.closeColumnIdle(
                            openColumnTask.getColumnCounter(),
                            openColumnTask.getTimestampMergeIndexAddr(),
                            openColumnTask.getTimestampMergeIndexSize(),
                            openColumnTask.getSrcTimestampFd(),
                            openColumnTask.getSrcTimestampAddr(),
                            openColumnTask.getSrcTimestampSize(),
                            this
                    );
                    openColumnSubSeq.done(cursor);
                } else {
                    o3OpenColumnSafe(openColumnSubSeq, cursor, openColumnTask);
                }
                continue;
            }

            cursor = copySubSeq.next();
            if (cursor > -1) {
                O3CopyTask copyTask = copyQueue.get(cursor);
                if (copyTask.getTableWriter() == this && o3ErrorCount.get() > 0) {
                    O3CopyJob.copyIdle(
                            copyTask.getColumnCounter(),
                            copyTask.getPartCounter(),
                            copyTask.getTimestampMergeIndexAddr(),
                            copyTask.getTimestampMergeIndexSize(),
                            copyTask.getSrcDataFixFd(),
                            copyTask.getSrcDataFixAddr(),
                            copyTask.getSrcDataFixSize(),
                            copyTask.getSrcDataVarFd(),
                            copyTask.getSrcDataVarAddr(),
                            copyTask.getSrcDataVarSize(),
                            copyTask.getDstFixFd(),
                            copyTask.getDstFixAddr(),
                            copyTask.getDstFixSize(),
                            copyTask.getDstVarFd(),
                            copyTask.getDstVarAddr(),
                            copyTask.getDstVarSize(),
                            copyTask.getSrcTimestampFd(),
                            copyTask.getSrcTimestampAddr(),
                            copyTask.getSrcTimestampSize(),
                            copyTask.getDstKFd(),
                            copyTask.getDstVFd(),
                            this
                    );
                    copySubSeq.done(cursor);
                } else {
                    o3CopySafe(cursor);
                }
            }
        } while (this.o3PartitionUpdRemaining.get() > 0);

        if (o3ErrorCount.get() == 0) {
            o3ConsumePartitionUpdateSink();
        }
    }

    private void o3CopySafe(
            long cursor
    ) {
        final O3CopyTask task = messageBus.getO3CopyQueue().get(cursor);
        try {
            O3CopyJob.copy(
                    task,
                    cursor,
                    messageBus.getO3CopySubSeq()
            );
        } catch (CairoException | CairoError e) {
            LOG.error().$((Sinkable) e).$();
        } catch (Throwable e) {
            LOG.error().$(e).$();
        }
    }

    private void o3MergeFixColumnLag(int columnIndex, int columnType, long mergeIndex, long mergeCount, long lagRows, long mappedRowLo, long mappedRowHi) {
        if (o3ErrorCount.get() > 0) {
            return;
        }
        try {
            final int primaryColumnIndex = getPrimaryColumnIndex(columnIndex);
            final MemoryMA lagMem = columns.getQuick(primaryColumnIndex);
            final MemoryCR mappedMem = o3Columns.getQuick(primaryColumnIndex);
            final MemoryCARW destMem = o3MemColumns2.getQuick(primaryColumnIndex);

            final int shl = ColumnType.pow2SizeOf(columnType);
            destMem.jumpTo(mergeCount << shl);
            final long srcMapped = mappedMem.addressOf(mappedRowLo << shl) - (mappedRowLo << shl);
            long lagMemOffset = (txWriter.getTransientRowCount() - getColumnTop(columnIndex)) << shl;
            long lagAddr = mapAppendColumnBuffer(lagMem, lagMemOffset, lagRows << shl, false);
            try {
                long srcLag = Math.abs(lagAddr);
                destMem.shiftAddressRight(0);
                final long dest = destMem.addressOf(0);
                if (srcLag == 0 && lagRows != 0) {
                    throw CairoException.critical(0)
                            .put("cannot sort WAL data, lag rows are missing [table").put(tableToken.getTableName())
                            .put(", columnName=").put(metadata.getColumnName(columnIndex))
                            .put(", type=").put(ColumnType.nameOf(columnType))
                            .put(", lagRows=").put(lagRows)
                            .put(']');
                }
                if (srcMapped == 0) {
                    throw CairoException.critical(0)
                            .put("cannot sort WAL data, rows are missing [table").put(tableToken.getTableName())
                            .put(", columnName=").put(metadata.getColumnName(columnIndex))
                            .put(", type=").put(ColumnType.nameOf(columnType))
                            .put(']');
                }
                if (dest == 0) {
                    throw CairoException.critical(0)
                            .put("cannot sort WAL data, destination buffer is empty [table").put(tableToken.getTableName())
                            .put(", columnName=").put(metadata.getColumnName(columnIndex))
                            .put(", type=").put(ColumnType.nameOf(columnType))
                            .put(']');
                }

                switch (shl) {
                    case 0:
                        Vect.mergeShuffle8Bit(srcLag, srcMapped, dest, mergeIndex, mergeCount);
                        break;
                    case 1:
                        Vect.mergeShuffle16Bit(srcLag, srcMapped, dest, mergeIndex, mergeCount);
                        break;
                    case 2:
                        Vect.mergeShuffle32Bit(srcLag, srcMapped, dest, mergeIndex, mergeCount);
                        break;
                    case 3:
                        Vect.mergeShuffle64Bit(srcLag, srcMapped, dest, mergeIndex, mergeCount);
                        break;
                    case 4:
                        Vect.mergeShuffle128Bit(srcLag, srcMapped, dest, mergeIndex, mergeCount);
                        break;
                    case 5:
                        Vect.mergeShuffle256Bit(srcLag, srcMapped, dest, mergeIndex, mergeCount);
                        break;
                    default:
                        assert false : "col type is unsupported";
                        break;
                }
            } finally {
                mapAppendColumnBufferRelease(lagAddr, lagMemOffset, lagRows << shl);
            }
        } catch (Throwable e) {
            handleWorkStealingException(
                    "cannot merge fix column into lag",
                    columnIndex,
                    columnType,
                    mergeIndex,
                    lagRows,
                    mappedRowLo,
                    mappedRowHi,
                    e
            );
        }
    }

    private void o3MergeIntoLag(long mergedTimestamps, long mergeCount, long countInLag, long mappedRowLo, long mappedRoHi, int timestampIndex) {
        final Sequence pubSeq = messageBus.getO3CallbackPubSeq();
        final RingQueue<O3CallbackTask> queue = messageBus.getO3CallbackQueue();

        o3DoneLatch.reset();
        o3ErrorCount.set(0);

        int queuedCount = 0;
        for (int i = 0; i < columnCount; i++) {
            final int type = metadata.getColumnType(i);
            if (timestampIndex != i && type > 0) {
                long cursor = pubSeq.next();
                if (cursor > -1) {
                    final O3CallbackTask task = queue.get(cursor);
                    task.of(
                            o3DoneLatch,
                            i,
                            type,
                            mergedTimestamps,
                            mergeCount,
                            countInLag,
                            mappedRowLo,
                            mappedRoHi,
                            ColumnType.isVariableLength(type) ? o3MergeVarColumnLagRef : o3MergeFixColumnLagRef
                    );
                    queuedCount++;
                    pubSeq.done(cursor);
                } else {
                    o3MergeIntoLagColumn(mergedTimestamps, mergeCount, i, type, countInLag, mappedRowLo, mappedRoHi);
                }
            }
        }

        dispatchO3CallbackQueue(queue, queuedCount);
        swapO3ColumnsExcept(timestampIndex);
    }

    private void o3MergeIntoLagColumn(long mergedTimestampAddress, long mergeCount, int columnIndex, int type, long lagRows, long mappedRowLo, long mappedRowHi) {
        if (ColumnType.isVariableLength(type)) {
            o3MergeVarColumnLag(columnIndex, type, mergedTimestampAddress, mergeCount, lagRows, mappedRowLo, mappedRowHi);
        } else {
            o3MergeFixColumnLag(columnIndex, type, mergedTimestampAddress, mergeCount, lagRows, mappedRowLo, mappedRowHi);
        }
    }

    private void o3MergeVarColumnLag(int columnIndex, int columnType, long mergedTimestampAddress, long mergeCount, long lagRows, long mappedRowLo, long mappedRowHi) {
        if (o3ErrorCount.get() > 0) {
            return;
        }
        try {
            final int primaryIndex = getPrimaryColumnIndex(columnIndex);
            final int secondaryIndex = primaryIndex + 1;

            final MemoryCR src1Data = o3Columns.getQuick(primaryIndex);
            final MemoryCR src1Index = o3Columns.getQuick(secondaryIndex);
            final MemoryMA lagData = columns.getQuick(primaryIndex);
            final MemoryMA lagIndex = columns.getQuick(secondaryIndex);

            final MemoryCARW destData = o3MemColumns2.getQuick(primaryIndex);
            final MemoryCARW destIndex = o3MemColumns2.getQuick(secondaryIndex);

            // ensure we have enough memory allocated
            final long src1DataHi = src1Index.getLong(mappedRowHi << 3);
            final long src1DataLo = src1Index.getLong(mappedRowLo << 3);
            final long src1DataSize = src1DataHi - src1DataLo;
            assert src1Data.size() >= src1DataSize;

            final long srcMappedDataAddr = src1Data.addressOf(src1DataLo) - src1DataLo;
            final long srcMappedIndxAddr = src1Index.addressOf(0);

            final long lagIndxOffset = (txWriter.getTransientRowCount() - getColumnTop(columnIndex)) << 3;
            final long lagIndxSize = (lagRows + 1) << 3;
            final long lagIndxMapAddr = lagRows > 0 ? mapAppendColumnBuffer(lagIndex, lagIndxOffset, lagIndxSize, false) : 0;
            try {
                final long lagIndxAddr = Math.abs(lagIndxMapAddr);

                final long lagDataBegin = lagRows > 0 ? Unsafe.getUnsafe().getLong(lagIndxAddr) : 0;
                final long lagDataEnd = lagRows > 0 ? Unsafe.getUnsafe().getLong(lagIndxAddr + lagIndxSize - 8) : 0;
                final long lagDataSize = lagDataEnd - lagDataBegin;
                assert lagRows == 0 || lagDataSize > 0;
                final long lagDataMapAddr = lagRows > 0 ? mapAppendColumnBuffer(lagData, lagDataBegin, lagDataSize, false) : 0;

                try {
                    final long lagDataAddr = Math.abs(lagDataMapAddr) - lagDataBegin;
                    destData.jumpTo(src1DataSize + lagDataSize);
                    destIndex.jumpTo((mergeCount + 1) << 3);

                    // exclude the trailing offset from shuffling
                    final long destDataAddr = destData.addressOf(0);
                    final long destIndxAddr = destIndex.addressOf(0);

                    if (columnType == ColumnType.STRING) {
                        // add max offset so that we do not have conditionals inside loop
                        Vect.oooMergeCopyStrColumn(
                                mergedTimestampAddress,
                                mergeCount,
                                lagIndxAddr,
                                lagDataAddr,
                                srcMappedIndxAddr,
                                srcMappedDataAddr,
                                destIndxAddr,
                                destDataAddr,
                                0L
                        );
                    } else if (columnType == ColumnType.BINARY) {
                        Vect.oooMergeCopyBinColumn(
                                mergedTimestampAddress,
                                mergeCount,
                                lagIndxAddr,
                                lagDataAddr,
                                srcMappedIndxAddr,
                                srcMappedDataAddr,
                                destIndxAddr,
                                destDataAddr,
                                0L
                        );
                    } else {
                        throw new UnsupportedOperationException("unsupported column type:" + ColumnType.nameOf(columnType));
                    }
                } finally {
                    mapAppendColumnBufferRelease(lagDataMapAddr, lagDataBegin, lagDataSize);
                }
            } finally {
                mapAppendColumnBufferRelease(lagIndxMapAddr, lagIndxOffset, lagIndxSize);
            }
        } catch (Throwable e) {
            handleWorkStealingException(
                    "cannot merge variable length column into lag",
                    columnIndex,
                    columnType,
                    mergedTimestampAddress,
                    lagRows,
                    mappedRowLo,
                    mappedRowHi,
                    e
            );
        }
    }

    private void o3MoveLag0(
            int columnIndex,
            final int columnType,
            long copyToLagRowCount,
            long ignore,
            long columnDataRowOffset,
            long existingLagRows,
            long excludeSymbols
    ) {
        if (o3ErrorCount.get() > 0) {
            return;
        }
        try {
            if (columnIndex > -1) {
                MemoryCR o3SrcDataMem = o3Columns.get(getPrimaryColumnIndex(columnIndex));
                MemoryCR o3SrcIndexMem = o3Columns.get(getSecondaryColumnIndex(columnIndex));
                MemoryARW o3DstDataMem = o3MemColumns.get(getPrimaryColumnIndex(columnIndex));
                MemoryARW o3DstIndexMem = o3MemColumns.get(getSecondaryColumnIndex(columnIndex));

                if (o3SrcDataMem == o3DstDataMem && excludeSymbols > 0 && columnType == ColumnType.SYMBOL) {
                    // nothing to do. This is the case when WAL symbols are remapped to the correct place in LAG buffers.
                    return;
                }

                long size;
                long sourceOffset;
                long destOffset;
                final int shl = ColumnType.pow2SizeOf(columnType);
                if (null == o3SrcIndexMem) {
                    // Fixed size column
                    sourceOffset = columnDataRowOffset << shl;
                    size = copyToLagRowCount << shl;
                    destOffset = existingLagRows << shl;
                } else {
                    // Var size column
                    long committedIndexOffset = columnDataRowOffset << 3;
                    sourceOffset = o3SrcIndexMem.getLong(committedIndexOffset);
                    size = o3SrcIndexMem.getLong((columnDataRowOffset + copyToLagRowCount) << 3) - sourceOffset;
                    destOffset = existingLagRows == 0 ? 0L : o3DstIndexMem.getLong(existingLagRows << 3);

                    // adjust append position of the index column to
                    // maintain n+1 number of entries
                    o3DstIndexMem.jumpTo((existingLagRows + copyToLagRowCount + 1) << 3);

                    // move count + 1 rows, to make sure index column remains n+1
                    // the data is copied back to start of the buffer, no need to set size first
                    O3Utils.shiftCopyFixedSizeColumnData(
                            sourceOffset - destOffset,
                            o3SrcIndexMem.addressOf(committedIndexOffset),
                            0,
                            copyToLagRowCount, // No need to do +1 here, hi is inclusive
                            o3DstIndexMem.addressOf(existingLagRows << 3)
                    );
                }

                o3DstDataMem.jumpTo(destOffset + size);
                assert o3SrcDataMem.size() >= size;
                Vect.memmove(o3DstDataMem.addressOf(destOffset), o3SrcDataMem.addressOf(sourceOffset), size);
                // the data is copied back to start of the buffer, no need to set size first
            } else {
                MemoryCR o3SrcDataMem = o3Columns.get(getPrimaryColumnIndex(-columnIndex - 1));

                // Special case, designated timestamp column
                // Move values and set index to  0..copyToLagRowCount
                final long sourceOffset = columnDataRowOffset << 4;
                o3TimestampMem.jumpTo((copyToLagRowCount + existingLagRows) << 4);
                final long dstTimestampAddr = o3TimestampMem.getAddress() + (existingLagRows << 4);
                Vect.shiftTimestampIndex(o3SrcDataMem.addressOf(sourceOffset), copyToLagRowCount, dstTimestampAddr);
            }
        } catch (Throwable ex) {
            handleWorkStealingException(
                    "o3 move lag failed",
                    columnIndex,
                    columnType,
                    copyToLagRowCount,
                    columnDataRowOffset,
                    existingLagRows,
                    excludeSymbols,
                    ex
            );
        }
    }

    private long o3MoveUncommitted(final int timestampIndex) {
        final long committedRowCount = txWriter.unsafeCommittedFixedRowCount() + txWriter.unsafeCommittedTransientRowCount();
        final long rowsAdded = txWriter.getRowCount() - committedRowCount;
        final long transientRowCount = txWriter.getTransientRowCount();
        final long transientRowsAdded = Math.min(transientRowCount, rowsAdded);
        if (transientRowsAdded > 0) {
            LOG.debug()
                    .$("o3 move uncommitted [table=").utf8(tableToken.getTableName())
                    .$(", transientRowsAdded=").$(transientRowsAdded)
                    .I$();
            final long committedTransientRowCount = transientRowCount - transientRowsAdded;
            return o3ScheduleMoveUncommitted0(
                    timestampIndex,
                    transientRowsAdded,
                    committedTransientRowCount
            );
        }
        return 0;
    }

    private void o3MoveUncommitted0(
            int colIndex,
            int columnType,
            long committedTransientRowCount,
            long ignore1,
            long transientRowsAdded,
            long ignore2,
            long ignore3
    ) {
        if (o3ErrorCount.get() > 0) {
            return;
        }
        try {
            if (colIndex > -1) {
                MemoryMA srcDataMem = getPrimaryColumn(colIndex);
                int shl = ColumnType.pow2SizeOf(columnType);
                long srcFixOffset;
                final MemoryARW o3DataMem = o3MemColumns.get(getPrimaryColumnIndex(colIndex));
                final MemoryARW o3IndexMem = o3MemColumns.get(getSecondaryColumnIndex(colIndex));

                long extendedSize;
                long dstVarOffset = o3DataMem.getAppendOffset();

                final long columnTop = getColumnTop(colIndex);

                if (columnTop > 0) {
                    LOG.debug()
                            .$("move uncommitted [columnTop=").$(columnTop)
                            .$(", columnIndex=").$(colIndex)
                            .$(", committedTransientRowCount=").$(committedTransientRowCount)
                            .$(", transientRowsAdded=").$(transientRowsAdded)
                            .I$();
                }

                if (null == o3IndexMem) {
                    // Fixed size
                    extendedSize = transientRowsAdded << shl;
                    srcFixOffset = (committedTransientRowCount - columnTop) << shl;
                } else {
                    // Var size
                    final int indexShl = 3; // ColumnType.pow2SizeOf(ColumnType.LONG);
                    final MemoryMA srcFixMem = getSecondaryColumn(colIndex);
                    long sourceOffset = (committedTransientRowCount - columnTop) << indexShl;

                    // the size includes trailing LONG
                    long sourceLen = (transientRowsAdded + 1) << indexShl;
                    long dstAppendOffset = o3IndexMem.getAppendOffset();

                    // ensure memory is available
                    o3IndexMem.jumpTo(dstAppendOffset + (transientRowsAdded << indexShl));
                    long alignedExtraLen;
                    long srcAddress = srcFixMem.map(sourceOffset, sourceLen);
                    boolean locallyMapped = srcAddress == 0;

                    if (!locallyMapped) {
                        alignedExtraLen = 0;
                    } else {
                        // Linux requires the mmap offset to be page aligned
                        final long alignedOffset = Files.floorPageSize(sourceOffset);
                        alignedExtraLen = sourceOffset - alignedOffset;
                        srcAddress = mapRO(ff, srcFixMem.getFd(), sourceLen + alignedExtraLen, alignedOffset, MemoryTag.MMAP_TABLE_WRITER);
                    }

                    final long srcVarOffset = Unsafe.getUnsafe().getLong(srcAddress + alignedExtraLen);
                    O3Utils.shiftCopyFixedSizeColumnData(
                            srcVarOffset - dstVarOffset,
                            srcAddress + alignedExtraLen + Long.BYTES,
                            0,
                            transientRowsAdded - 1,
                            // copy uncommitted index over the trailing LONG
                            o3IndexMem.addressOf(dstAppendOffset)
                    );

                    if (locallyMapped) {
                        // If memory mapping was mapped specially for this move, close it
                        ff.munmap(srcAddress, sourceLen + alignedExtraLen, MemoryTag.MMAP_TABLE_WRITER);
                    }

                    extendedSize = srcDataMem.getAppendOffset() - srcVarOffset;
                    srcFixOffset = srcVarOffset;
                    srcFixMem.jumpTo(sourceOffset + Long.BYTES);
                }

                o3DataMem.jumpTo(dstVarOffset + extendedSize);
                long appendAddress = o3DataMem.addressOf(dstVarOffset);
                long sourceAddress = srcDataMem.map(srcFixOffset, extendedSize);
                if (sourceAddress != 0) {
                    Vect.memcpy(appendAddress, sourceAddress, extendedSize);
                } else {
                    // Linux requires the mmap offset to be page aligned
                    long alignedOffset = Files.floorPageSize(srcFixOffset);
                    long alignedExtraLen = srcFixOffset - alignedOffset;
                    sourceAddress = mapRO(ff, srcDataMem.getFd(), extendedSize + alignedExtraLen, alignedOffset, MemoryTag.MMAP_TABLE_WRITER);
                    Vect.memcpy(appendAddress, sourceAddress + alignedExtraLen, extendedSize);
                    ff.munmap(sourceAddress, extendedSize + alignedExtraLen, MemoryTag.MMAP_TABLE_WRITER);
                }
                srcDataMem.jumpTo(srcFixOffset);
            } else {
                // Timestamp column
                colIndex = -colIndex - 1;
                int shl = ColumnType.pow2SizeOf(ColumnType.TIMESTAMP);
                MemoryMA srcDataMem = getPrimaryColumn(colIndex);
                // this cannot have "top"
                long srcFixOffset = committedTransientRowCount << shl;
                long srcFixLen = transientRowsAdded << shl;
                long alignedExtraLen;
                long address = srcDataMem.map(srcFixOffset, srcFixLen);
                boolean locallyMapped = address == 0;

                // column could not provide necessary length of buffer
                // because perhaps its internal buffer is not big enough
                if (!locallyMapped) {
                    alignedExtraLen = 0;
                } else {
                    // Linux requires the mmap offset to be page aligned
                    long alignedOffset = Files.floorPageSize(srcFixOffset);
                    alignedExtraLen = srcFixOffset - alignedOffset;
                    address = mapRO(ff, srcDataMem.getFd(), srcFixLen + alignedExtraLen, alignedOffset, MemoryTag.MMAP_TABLE_WRITER);
                }

                try {
                    for (long n = 0; n < transientRowsAdded; n++) {
                        long ts = Unsafe.getUnsafe().getLong(address + alignedExtraLen + (n << shl));
                        o3TimestampMem.putLong128(ts, o3RowCount + n);
                    }
                } finally {
                    if (locallyMapped) {
                        ff.munmap(address, srcFixLen + alignedExtraLen, MemoryTag.MMAP_TABLE_WRITER);
                    }
                }

                srcDataMem.jumpTo(srcFixOffset);
            }
        } catch (Throwable ex) {
            handleWorkStealingException(
                    "could not move uncommitted data",
                    colIndex,
                    columnType,
                    committedTransientRowCount,
                    transientRowsAdded,
                    ignore1,
                    ignore2,
                    ex
            );
        }
    }

    private void o3MoveWalFromFilesToLastPartition(
            int columnIndex,
            final int columnType,
            long copyToLagRowCount,
            long ignore,
            long columnDataRowOffset,
            long existingLagRows,
            long symbolsFlags
    ) {
        if (o3ErrorCount.get() > 0) {
            return;
        }
        try {
            boolean isDesignatedTimestamp = columnIndex < 0;
            columnIndex = columnIndex < 0 ? -columnIndex - 1 : columnIndex;

            MemoryCR o3SrcDataMem = o3Columns.get(getPrimaryColumnIndex(columnIndex));
            MemoryCR o3SrcIndexMem = o3Columns.get(getSecondaryColumnIndex(columnIndex));
            MemoryMA o3DstDataMem = columns.get(getPrimaryColumnIndex(columnIndex));
            MemoryMA o3DstIndexMem = columns.get(getSecondaryColumnIndex(columnIndex));
            long destRowOffset = txWriter.getTransientRowCount() - getColumnTop(columnIndex) + existingLagRows;

            long size;
            long sourceOffset;
            long destOffset;
            if (o3SrcIndexMem == null) {
                // Fixed size column
                final int shl = ColumnType.pow2SizeOf(columnType);
                sourceOffset = isDesignatedTimestamp ? columnDataRowOffset << 4 : columnDataRowOffset << shl;
                size = copyToLagRowCount << shl;
                destOffset = destRowOffset << shl;
            } else {
                // Var size column
                long committedIndexOffset = columnDataRowOffset << 3;
                sourceOffset = o3SrcIndexMem.getLong(committedIndexOffset);
                size = o3SrcIndexMem.getLong((columnDataRowOffset + copyToLagRowCount) << 3) - sourceOffset;

                long destIndexOffset = destRowOffset << 3;
                long destIndexSize = (copyToLagRowCount + 1) << 3;

                if (destIndexOffset > 0) {
                    o3DstIndexMem.jumpTo(destIndexOffset);
                    destOffset = Unsafe.getUnsafe().getLong(o3DstIndexMem.addressOf(destIndexOffset));
                } else {
                    destOffset = 0;
                }

                // move count + 1 rows, to make sure index column remains n+1
                // the data is copied back to start of the buffer, no need to set size first
                long destAddr = mapAppendColumnBuffer(o3DstIndexMem, destIndexOffset, destIndexSize, true);
                assert destAddr != 0;
                try {
                    O3Utils.shiftCopyFixedSizeColumnData(
                            sourceOffset - destOffset,
                            o3SrcIndexMem.addressOf(committedIndexOffset),
                            0,
                            copyToLagRowCount, // No need to do +1 here, hi is inclusive
                            Math.abs(destAddr)
                    );
                } finally {
                    mapAppendColumnBufferRelease(destAddr, destIndexOffset, destIndexSize);
                }
            }

            o3DstDataMem.jumpTo(destOffset + size);

            if (!isDesignatedTimestamp) {
                if (o3SrcDataMem instanceof MemoryCARW) {
                    MemoryCARW o3MemBuff = (MemoryCARW) o3SrcDataMem;
                    if (mixedIOFlag) {
                        long bytesWritten = ff.write(o3DstDataMem.getFd(), o3MemBuff.addressOf(sourceOffset), size, destOffset);
                        if (bytesWritten != size) {
                            throw CairoException.critical(ff.errno()).put("Could not copy data from WAL lag [fd=")
                                    .put(o3DstDataMem.getFd()).put(", size=").put(size).put(", bytesWritten=").put(bytesWritten).put(']');
                        }
                    } else {
                        long destAddr = mapAppendColumnBuffer(o3DstDataMem, destOffset, size, true);
                        try {
                            Vect.memcpy(Math.abs(destAddr), o3MemBuff.addressOf(sourceOffset), size);
                        } finally {
                            mapAppendColumnBufferRelease(destAddr, destOffset, size);
                        }
                    }
                } else {
                    if (mixedIOFlag) {
                        MemoryCM o3SrcDataMemFile = (MemoryCMOR) o3SrcDataMem;
                        long bytesWritten = ff.copyData(o3SrcDataMemFile.getFd(), o3DstDataMem.getFd(), sourceOffset, destOffset, size);
                        if (bytesWritten != size) {
                            throw CairoException.critical(ff.errno()).put("Could not copy data from WAL lag [fd=")
                                    .put(o3DstDataMem.getFd()).put(", size=").put(size).put(", bytesWritten=").put(bytesWritten).put(']');
                        }
                    } else {
                        long destAddr = mapAppendColumnBuffer(o3DstDataMem, destOffset, size, true);
                        try {
                            Vect.memcpy(Math.abs(destAddr), o3SrcDataMem.addressOf(sourceOffset), size);
                        } finally {
                            mapAppendColumnBufferRelease(destAddr, destOffset, size);
                        }
                    }
                }
            } else {
                // WAL format has timestamp written as 2 LONGs per record, in so-called timestamp index data structure.
                // There is no point storing in 2 LONGs per record the LAG it is enough to have 1 LONG with timestamp.
                // The sort will convert the format back to timestamp index data structure.
                long srcLo = o3SrcDataMem.addressOf(sourceOffset);

                long destAddr = mapAppendColumnBuffer(o3DstDataMem, destOffset, size, true);
                try {
                    Vect.copyFromTimestampIndex(srcLo, 0, copyToLagRowCount - 1, Math.abs(destAddr));
                } finally {
                    mapAppendColumnBufferRelease(destAddr, destOffset, size);
                }
            }
        } catch (Throwable th) {
            handleWorkStealingException(
                    "move wal to lag failed",
                    columnIndex,
                    columnType,
                    copyToLagRowCount,
                    columnDataRowOffset,
                    existingLagRows,
                    symbolsFlags,
                    th
            );
        }
    }

    private void o3OpenColumnSafe(Sequence openColumnSubSeq, long cursor, O3OpenColumnTask openColumnTask) {
        try {
            O3OpenColumnJob.openColumn(openColumnTask, cursor, openColumnSubSeq);
        } catch (CairoException | CairoError e) {
            LOG.error().$((Sinkable) e).$();
        } catch (Throwable e) {
            LOG.error().$(e).$();
        }
    }

    private void o3OpenColumns() {
        for (int i = 0; i < columnCount; i++) {
            if (metadata.getColumnType(i) > 0) {
                MemoryARW mem1 = o3MemColumns.getQuick(getPrimaryColumnIndex(i));
                mem1.jumpTo(0);
                MemoryARW mem2 = o3MemColumns.getQuick(getSecondaryColumnIndex(i));
                if (mem2 != null) {
                    mem2.jumpTo(0);
                    mem2.putLong(0);
                }
            }
        }
        activeColumns = o3MemColumns;
        activeNullSetters = o3NullSetters;
        LOG.debug().$("switched partition to memory").$();
    }

    private void o3ProcessPartitionSafe(Sequence partitionSubSeq, long cursor, O3PartitionTask partitionTask) {
        try {
            O3PartitionJob.processPartition(partitionTask, cursor, partitionSubSeq);
        } catch (CairoException | CairoError e) {
            LOG.error().$((Sinkable) e).$();
        } catch (Throwable e) {
            LOG.error().$(e).$();
        }
    }

    private long o3ScheduleMoveUncommitted0(int timestampIndex, long transientRowsAdded, long committedTransientRowCount) {
        if (transientRowsAdded > 0) {
            final Sequence pubSeq = this.messageBus.getO3CallbackPubSeq();
            final RingQueue<O3CallbackTask> queue = this.messageBus.getO3CallbackQueue();
            o3DoneLatch.reset();
            o3ErrorCount.set(0);
            int queuedCount = 0;

            for (int colIndex = 0; colIndex < columnCount; colIndex++) {
                int columnType = metadata.getColumnType(colIndex);
                if (columnType > 0) {
                    int columnIndex = colIndex != timestampIndex ? colIndex : -colIndex - 1;

                    long cursor = pubSeq.next();

                    // Pass column index as -1 when it's designated timestamp column to o3 move method
                    if (cursor > -1) {
                        try {
                            final O3CallbackTask task = queue.get(cursor);
                            task.of(
                                    o3DoneLatch,
                                    columnIndex,
                                    columnType,
                                    committedTransientRowCount,
                                    IGNORE,
                                    transientRowsAdded,
                                    IGNORE,
                                    IGNORE,
                                    this.o3MoveUncommittedRef
                            );
                        } finally {
                            queuedCount++;
                            pubSeq.done(cursor);
                        }
                    } else {
                        o3MoveUncommitted0(columnIndex, columnType, committedTransientRowCount, IGNORE, transientRowsAdded, IGNORE, IGNORE);
                    }
                }
            }

            dispatchO3CallbackQueue(queue, queuedCount);
        }
        txWriter.resetToLastPartition(committedTransientRowCount);
        return transientRowsAdded;
    }

    private void o3SetAppendOffset(
            int columnIndex,
            final int columnType,
            long o3RowCount
    ) {
        if (columnIndex != metadata.getTimestampIndex()) {
            MemoryARW o3DataMem = o3MemColumns.get(getPrimaryColumnIndex(columnIndex));
            MemoryARW o3IndexMem = o3MemColumns.get(getSecondaryColumnIndex(columnIndex));

            long size;
            if (null == o3IndexMem) {
                // Fixed size column
                size = o3RowCount << ColumnType.pow2SizeOf(columnType);
            } else {
                // Var size column
                if (o3RowCount > 0) {
                    size = o3IndexMem.getLong(o3RowCount * 8);
                } else {
                    size = 0;
                }
                o3IndexMem.jumpTo((o3RowCount + 1) * 8);
            }

            o3DataMem.jumpTo(size);
        } else {
            // Special case, designated timestamp column
            o3TimestampMem.jumpTo(o3RowCount * 16);
        }
    }

    private void o3ShiftLagRowsUp(int timestampIndex, long o3LagRowCount, long o3RowCount, long existingLagRowCount, boolean excludeSymbols, O3ColumnUpdateMethod o3MoveLagRef) {

        final Sequence pubSeq = this.messageBus.getO3CallbackPubSeq();
        final RingQueue<O3CallbackTask> queue = this.messageBus.getO3CallbackQueue();

        o3DoneLatch.reset();
        o3ErrorCount.set(0);
        int queuedCount = 0;
        long excludeSymbolsL = excludeSymbols ? 1 : 0;
        for (int colIndex = 0; colIndex < columnCount; colIndex++) {
            int columnType = metadata.getColumnType(colIndex);
            int columnIndex = colIndex != timestampIndex ? colIndex : -colIndex - 1;

            if (columnType > 0) {
                long cursor = pubSeq.next();

                // Pass column index as -1 when it's designated timestamp column to o3 move method
                if (cursor > -1) {
                    try {
                        final O3CallbackTask task = queue.get(cursor);
                        task.of(
                                o3DoneLatch,
                                columnIndex,
                                columnType,
                                o3LagRowCount,
                                IGNORE,
                                o3RowCount,
                                existingLagRowCount,
                                excludeSymbolsL,
                                o3MoveLagRef
                        );

                    } finally {
                        queuedCount++;
                        pubSeq.done(cursor);
                    }
                } else {
                    o3MoveLagRef.run(columnIndex, columnType, o3LagRowCount, IGNORE, o3RowCount, existingLagRowCount, excludeSymbolsL);
                }
            }
        }

        dispatchO3CallbackQueue(queue, queuedCount);
    }

    private void o3Sort(long mergedTimestamps, int timestampIndex, long mergeCount, long rowCount) {
        o3ErrorCount.set(0);
        lastErrno = 0;

        final Sequence pubSeq = this.messageBus.getO3CallbackPubSeq();
        final RingQueue<O3CallbackTask> queue = this.messageBus.getO3CallbackQueue();

        o3DoneLatch.reset();
        o3ErrorCount.set(0);
        int queuedCount = 0;
        for (int i = 0; i < columnCount; i++) {
            final int type = metadata.getColumnType(i);
            if (timestampIndex != i && type > 0) {
                long cursor = pubSeq.next();
                if (cursor > -1) {
                    try {
                        final O3CallbackTask task = queue.get(cursor);
                        task.of(
                                o3DoneLatch,
                                i,
                                type,
                                mergedTimestamps,
                                mergeCount,
                                rowCount,
                                IGNORE,
                                IGNORE,
                                ColumnType.isVariableLength(type) ? o3SortVarColumnRef : o3SortFixColumnRef
                        );
                    } finally {
                        queuedCount++;
                        pubSeq.done(cursor);
                    }
                } else {
                    o3SortColumn(mergedTimestamps, mergeCount, i, type, rowCount);
                }
            }
        }

        dispatchO3CallbackQueue(queue, queuedCount);
        swapO3ColumnsExcept(timestampIndex);
    }

    private void o3SortColumn(long mergedTimestamps, long mergeCount, int i, int type, long rowCount) {
        if (ColumnType.isVariableLength(type)) {
            o3SortVarColumn(i, type, mergedTimestamps, mergeCount, rowCount, IGNORE, IGNORE);
        } else {
            o3SortFixColumn(i, type, mergedTimestamps, mergeCount, rowCount, IGNORE, IGNORE);
        }
    }

    private void o3SortFixColumn(
            int columnIndex,
            final int columnType,
            long mergedTimestampsAddr,
            long mergeCount,
            long valueCount,
            long ignore1,
            long ignore2
    ) {
        if (o3ErrorCount.get() > 0) {
            return;
        }
        try {
            final int columnOffset = getPrimaryColumnIndex(columnIndex);
            final MemoryCR mem = o3Columns.getQuick(columnOffset);
            final MemoryCARW mem2 = o3MemColumns2.getQuick(columnOffset);
            final int shl = ColumnType.pow2SizeOf(columnType);
            final long src = mem.addressOf(0);
            mem2.jumpTo(valueCount << shl);
            final long tgtDataAddr = mem2.addressOf(0);
            switch (shl) {
                case 0:
                    Vect.indexReshuffle8Bit(src, tgtDataAddr, mergedTimestampsAddr, valueCount);
                    break;
                case 1:
                    Vect.indexReshuffle16Bit(src, tgtDataAddr, mergedTimestampsAddr, valueCount);
                    break;
                case 2:
                    Vect.indexReshuffle32Bit(src, tgtDataAddr, mergedTimestampsAddr, valueCount);
                    break;
                case 3:
                    Vect.indexReshuffle64Bit(src, tgtDataAddr, mergedTimestampsAddr, valueCount);
                    break;
                case 4:
                    Vect.indexReshuffle128Bit(src, tgtDataAddr, mergedTimestampsAddr, valueCount);
                    break;
                case 5:
                    Vect.indexReshuffle256Bit(src, tgtDataAddr, mergedTimestampsAddr, valueCount);
                    break;
                default:
                    assert false : "col type is unsupported";
                    break;
            }
        } catch (Throwable th) {
            handleWorkStealingException("sort fixed size column failed", columnIndex, columnType, mergedTimestampsAddr, valueCount, ignore1, ignore2, th);
        }
    }

    private void o3SortVarColumn(
            int columnIndex,
            int columnType,
            long mergedTimestampsAddr,
            long mergeCount,
            long valueCount,
            long ignore1,
            long ignore2
    ) {
        if (o3ErrorCount.get() > 0) {
            return;
        }
        try {
            final int primaryIndex = getPrimaryColumnIndex(columnIndex);
            final int secondaryIndex = primaryIndex + 1;
            final MemoryCR dataMem = o3Columns.getQuick(primaryIndex);
            final MemoryCR indexMem = o3Columns.getQuick(secondaryIndex);
            final MemoryCARW dataMem2 = o3MemColumns2.getQuick(primaryIndex);
            final MemoryCARW indexMem2 = o3MemColumns2.getQuick(secondaryIndex);
            // ensure we have enough memory allocated
            final long srcDataAddr = dataMem.addressOf(0);
            final long srcIndxAddr = indexMem.addressOf(0);
            // exclude the trailing offset from shuffling
            final long tgtDataAddr = dataMem2.resize(dataMem.size());
            final long tgtIndxAddr = indexMem2.resize(valueCount * Long.BYTES);

            assert srcDataAddr != 0;
            assert srcIndxAddr != 0;
            assert tgtDataAddr != 0;
            assert tgtIndxAddr != 0;

            // add max offset so that we do not have conditionals inside loop
            final long offset = Vect.sortVarColumn(
                    mergedTimestampsAddr,
                    valueCount,
                    srcDataAddr,
                    srcIndxAddr,
                    tgtDataAddr,
                    tgtIndxAddr
            );
            dataMem2.jumpTo(offset);
            indexMem2.jumpTo(valueCount * Long.BYTES);
            indexMem2.putLong(offset);
        } catch (Throwable th) {
            handleWorkStealingException("sort variable size column failed", columnIndex, columnType, mergedTimestampsAddr, valueCount, ignore1, ignore2, th);
        }
    }

    private void o3TimestampSetter(long timestamp) {
        o3TimestampMem.putLong128(timestamp, getO3RowCount0());
        o3CommitBatchTimestampMin = Math.min(o3CommitBatchTimestampMin, timestamp);
    }

    private void openColumnFiles(CharSequence name, long columnNameTxn, int columnIndex, int pathTrimToLen) {
        MemoryMA mem1 = getPrimaryColumn(columnIndex);
        MemoryMA mem2 = getSecondaryColumn(columnIndex);

        try {
            mem1.of(
                    ff,
                    dFile(path.trimTo(pathTrimToLen), name, columnNameTxn),
                    configuration.getDataAppendPageSize(),
                    -1,
                    MemoryTag.MMAP_TABLE_WRITER,
                    configuration.getWriterFileOpenOpts(),
                    Files.POSIX_MADV_RANDOM
            );
            if (mem2 != null) {
                mem2.of(
                        ff,
                        iFile(path.trimTo(pathTrimToLen), name, columnNameTxn),
                        configuration.getDataAppendPageSize(),
                        -1,
                        MemoryTag.MMAP_TABLE_WRITER,
                        configuration.getWriterFileOpenOpts(),
                        Files.POSIX_MADV_RANDOM
                );
            }
        } finally {
            path.trimTo(pathTrimToLen);
        }
    }

    private void openLastPartitionAndSetAppendPosition(long ts) {
        openPartition(ts);
        setAppendPosition(txWriter.getTransientRowCount() + txWriter.getLagRowCount(), false);
    }

    private void openNewColumnFiles(CharSequence name, int columnType, boolean indexFlag, int indexValueBlockCapacity) {
        try {
            // open column files
            long partitionTimestamp = txWriter.getLastPartitionTimestamp();
            setStateForTimestamp(path, partitionTimestamp);
            final int plen = path.length();
            final int columnIndex = columnCount - 1;

            // Adding column in the current transaction.
            long columnNameTxn = getTxn();

            // index must be created before column is initialised because
            // it uses primary column object as temporary tool
            if (indexFlag) {
                createIndexFiles(name, columnNameTxn, indexValueBlockCapacity, plen, true);
            }

            openColumnFiles(name, columnNameTxn, columnIndex, plen);
            if (txWriter.getTransientRowCount() > 0) {
                // write top offset to column version file
                columnVersionWriter.upsert(txWriter.getLastPartitionTimestamp(), columnIndex, columnNameTxn, txWriter.getTransientRowCount());
            }

            if (indexFlag) {
                ColumnIndexer indexer = indexers.getQuick(columnIndex);
                assert indexer != null;
                indexers.getQuick(columnIndex).configureFollowerAndWriter(path.trimTo(plen), name, columnNameTxn, getPrimaryColumn(columnIndex), txWriter.getTransientRowCount());
            }

            // configure append position for variable length columns
            MemoryMA mem2 = getSecondaryColumn(columnCount - 1);
            if (mem2 != null) {
                mem2.putLong(0);
            }

            LOG.info().$("ADDED column '").utf8(name)
                    .$('[').$(ColumnType.nameOf(columnType)).$("], columnName txn ").$(columnNameTxn)
                    .$(" to ").$(path)
                    .$(" with columnTop ").$(txWriter.getTransientRowCount())
                    .$();
        } finally {
            path.trimTo(rootLen);
        }
    }

    private void openPartition(long timestamp) {
        try {
            timestamp = txWriter.getPartitionTimestampByTimestamp(timestamp);
            setStateForTimestamp(path, timestamp);
            partitionTimestampHi = txWriter.getNextPartitionTimestamp(timestamp) - 1;
            int plen = path.length();
            if (ff.mkdirs(path.slash$(), mkDirMode) != 0) {
                throw CairoException.critical(ff.errno()).put("Cannot create directory: ").put(path);
            }

            assert columnCount > 0;

            lastOpenPartitionTs = timestamp;
            lastOpenPartitionIsReadOnly = partitionBy != PartitionBy.NONE && txWriter.isPartitionReadOnlyByPartitionTimestamp(lastOpenPartitionTs);

            for (int i = 0; i < columnCount; i++) {
                if (metadata.getColumnType(i) > 0) {
                    final CharSequence name = metadata.getColumnName(i);
                    long columnNameTxn = columnVersionWriter.getColumnNameTxn(lastOpenPartitionTs, i);
                    final ColumnIndexer indexer = metadata.isColumnIndexed(i) ? indexers.getQuick(i) : null;

                    // prepare index writer if column requires indexing
                    if (indexer != null) {
                        // we have to create files before columns are open
                        // because we are reusing MAMemoryImpl object from columns list
                        createIndexFiles(name, columnNameTxn, metadata.getIndexValueBlockCapacity(i), plen, txWriter.getTransientRowCount() < 1);
                        indexer.closeSlider();
                    }

                    openColumnFiles(name, columnNameTxn, i, plen);

                    if (indexer != null) {
                        final long columnTop = columnVersionWriter.getColumnTopQuick(lastOpenPartitionTs, i);
                        indexer.configureFollowerAndWriter(path, name, columnNameTxn, getPrimaryColumn(i), columnTop);
                    }
                }
            }
            populateDenseIndexerList();
            LOG.info().$("switched partition [path='").utf8(path).$('\'').I$();
        } catch (Throwable e) {
            distressed = true;
            throw e;
        } finally {
            path.trimTo(rootLen);
        }
    }

    private long openTodoMem() {
        path.concat(TODO_FILE_NAME).$();
        try {
            if (ff.exists(path)) {
                long fileLen = ff.length(path);
                if (fileLen < 32) {
                    throw CairoException.critical(0).put("corrupt ").put(path);
                }

                todoMem.smallFile(ff, path, MemoryTag.MMAP_TABLE_WRITER);
                this.todoTxn = todoMem.getLong(0);
                // check if _todo_ file is consistent, if not, we just ignore its contents and reset hash
                if (todoMem.getLong(24) != todoTxn) {
                    todoMem.putLong(8, configuration.getDatabaseIdLo());
                    todoMem.putLong(16, configuration.getDatabaseIdHi());
                    Unsafe.getUnsafe().storeFence();
                    todoMem.putLong(24, todoTxn);
                    return 0;
                }

                return todoMem.getLong(32);
            } else {
                TableUtils.resetTodoLog(ff, path, rootLen, todoMem);
                todoTxn = 0;
                return 0;
            }
        } finally {
            path.trimTo(rootLen);
        }
    }

    private void performRecovery() {
        rollbackIndexes();
        rollbackSymbolTables();
        performRecovery = false;
    }

    private void populateDenseIndexerList() {
        denseIndexers.clear();
        for (int i = 0, n = indexers.size(); i < n; i++) {
            ColumnIndexer indexer = indexers.getQuick(i);
            if (indexer != null) {
                denseIndexers.add(indexer);
            }
        }
        indexCount = denseIndexers.size();
    }

    private void processAsyncWriterCommand(
            AsyncWriterCommand asyncWriterCommand,
            TableWriterTask cmd,
            long cursor,
            Sequence sequence,
            boolean contextAllowsAnyStructureChanges
    ) {
        final int cmdType = cmd.getType();
        final long correlationId = cmd.getInstance();
        final long tableId = cmd.getTableId();

        int errorCode = 0;
        CharSequence errorMsg = null;
        long affectedRowsCount = 0;
        try {
            publishTableWriterEvent(cmdType, tableId, correlationId, AsyncWriterCommand.Error.OK, null, 0L, TSK_BEGIN);
            LOG.info()
                    .$("received async cmd [type=").$(cmdType)
                    .$(", tableName=").utf8(tableToken.getTableName())
                    .$(", tableId=").$(tableId)
                    .$(", correlationId=").$(correlationId)
                    .$(", cursor=").$(cursor)
                    .I$();
            asyncWriterCommand = asyncWriterCommand.deserialize(cmd);
            affectedRowsCount = asyncWriterCommand.apply(this, contextAllowsAnyStructureChanges);
        } catch (TableReferenceOutOfDateException ex) {
            LOG.info()
                    .$("cannot complete async cmd, reader is out of date [type=").$(cmdType)
                    .$(", tableName=").utf8(tableToken.getTableName())
                    .$(", tableId=").$(tableId)
                    .$(", correlationId=").$(correlationId)
                    .I$();
            errorCode = READER_OUT_OF_DATE;
            errorMsg = ex.getMessage();
        } catch (AlterTableContextException ex) {
            LOG.info()
                    .$("cannot complete async cmd, table structure change is not allowed [type=").$(cmdType)
                    .$(", tableName=").utf8(tableToken.getTableName())
                    .$(", tableId=").$(tableId)
                    .$(", correlationId=").$(correlationId)
                    .I$();
            errorCode = STRUCTURE_CHANGE_NOT_ALLOWED;
            errorMsg = "async cmd cannot change table structure while writer is busy";
        } catch (CairoException ex) {
            errorCode = CAIRO_ERROR;
            errorMsg = ex.getFlyweightMessage();
        } catch (Throwable ex) {
            LOG.error().$("error on processing async cmd [type=").$(cmdType)
                    .$(", tableName=").utf8(tableToken.getTableName())
                    .$(", ex=").$(ex)
                    .I$();
            errorCode = UNEXPECTED_ERROR;
            errorMsg = ex.getMessage();
        } finally {
            sequence.done(cursor);
        }
        publishTableWriterEvent(cmdType, tableId, correlationId, errorCode, errorMsg, affectedRowsCount, TSK_COMPLETE);
    }

    private void processCommandQueue(boolean contextAllowsAnyStructureChanges) {
        long cursor;
        while ((cursor = commandSubSeq.next()) > -1) {
            TableWriterTask cmd = commandQueue.get(cursor);
            processCommandQueue(cmd, commandSubSeq, cursor, contextAllowsAnyStructureChanges);
        }
    }

    private void processO3Block(
            final long o3LagRowCount,
            int timestampIndex,
            long sortedTimestampsAddr,
            final long srcOooMax,
            long o3TimestampMin,
            long o3TimestampMax,
            boolean flattenTimestamp,
            long rowLo
    ) {
        o3ErrorCount.set(0);
        lastErrno = 0;
        partitionRemoveCandidates.clear();
        o3ColumnCounters.clear();
        o3BasketPool.clear();

        // move uncommitted is liable to change max timestamp
        // however we need to identify last partition before max timestamp skips to NULL for example
        final long maxTimestamp = txWriter.getMaxTimestamp();
        final long transientRowCount = txWriter.transientRowCount;

        o3DoneLatch.reset();
        o3PartitionUpdRemaining.set(0L);
        boolean success = true;
        int latchCount = 0;
        long srcOoo = rowLo;
        int pCount = 0;
        try {
            resizePartitionUpdateSink();

            // One loop iteration per partition.
            while (srcOoo < srcOooMax) {
                try {
                    final long srcOooLo = srcOoo;
                    final long o3Timestamp = getTimestampIndexValue(sortedTimestampsAddr, srcOoo);

                    // Check that the value is not 0 (or another unreasonable value) because of reading beyond written range.
                    assert o3Timestamp >= Math.min(o3TimestampMin, Math.max(txWriter.getMinTimestamp(), 0));

                    final long srcOooHi;
                    // keep ceil inclusive in the interval
                    final long srcOooTimestampCeil = txWriter.getNextPartitionTimestamp(o3Timestamp) - 1;
                    if (srcOooTimestampCeil < o3TimestampMax) {
                        srcOooHi = Vect.boundedBinarySearchIndexT(
                                sortedTimestampsAddr,
                                srcOooTimestampCeil,
                                srcOooLo,
                                srcOooMax - 1,
                                BinarySearch.SCAN_DOWN
                        );
                    } else {
                        srcOooHi = srcOooMax - 1;
                    }

                    final long partitionTimestamp = txWriter.getPartitionTimestampByTimestamp(o3Timestamp);

                    // This partition is the last partition.
                    final boolean last = partitionTimestamp == lastPartitionTimestamp;

                    srcOoo = srcOooHi + 1;

                    final long srcDataMax;
                    final long srcNameTxn;
                    final int partitionIndexRaw = txWriter.findAttachedPartitionRawIndexByLoTimestamp(partitionTimestamp);
                    if (partitionIndexRaw > -1) {
                        if (last) {
                            srcDataMax = transientRowCount;
                        } else {
                            srcDataMax = getPartitionSizeByRawIndex(partitionIndexRaw);
                        }
                        srcNameTxn = getPartitionNameTxnByRawIndex(partitionIndexRaw);
                    } else {
                        srcDataMax = 0;
                        // A version needed to housekeep dropped partitions.
                        // When partition created without O3 merge, use `txn-1` as partition version.
                        // `txn` version is used when partition is merged. Both `txn-1` and `txn` can
                        // be written within the same commit when new partition initially written in order
                        // and then O3 triggers a merge of the partition.
                        srcNameTxn = txWriter.getTxn() - 1;
                    }

                    // We're appending onto the last (active) partition.
                    final boolean append = last && (srcDataMax == 0 || (isDeduplicationEnabled() && o3Timestamp > maxTimestamp) || (!isDeduplicationEnabled() && o3Timestamp >= maxTimestamp));

                    // Number of rows to insert from the O3 segment into this partition.
                    final long srcOooBatchRowSize = srcOooHi - srcOooLo + 1;

                    // Final partition size after current insertions.
                    final long newPartitionSize = srcDataMax + srcOooBatchRowSize;

                    // check partition read-only state
                    final boolean partitionIsReadOnly = txWriter.isPartitionReadOnlyByPartitionTimestamp(partitionTimestamp);

                    pCount++;

                    LOG.info().$("o3 partition task [table=").utf8(tableToken.getTableName())
                            .$(", partitionIsReadOnly=").$(partitionIsReadOnly)
                            .$(", srcOooBatchRowSize=").$(srcOooBatchRowSize)
                            .$(", srcOooLo=").$(srcOooLo)
                            .$(", srcOooHi=").$(srcOooHi)
                            .$(", srcOooMax=").$(srcOooMax)
                            .$(", o3RowCount=").$(o3RowCount)
                            .$(", o3LagRowCount=").$(o3LagRowCount)
                            .$(", srcDataMax=").$(srcDataMax)
                            .$(", o3TimestampMin=").$ts(o3TimestampMin)
                            .$(", o3Timestamp=").$ts(o3Timestamp)
                            .$(", o3TimestampMax=").$ts(o3TimestampMax)
                            .$(", partitionTimestamp=").$ts(partitionTimestamp)
                            .$(", partitionIndex=").$(partitionIndexRaw)
                            .$(", newPartitionSize=").$(newPartitionSize)
                            .$(", maxTimestamp=").$ts(maxTimestamp)
                            .$(", last=").$(last)
                            .$(", append=").$(append)
                            .$(", pCount=").$(pCount)
                            .$(", flattenTimestamp=").$(flattenTimestamp)
                            .$(", memUsed=").$(Unsafe.getMemUsed())
                            .I$();

                    if (partitionIsReadOnly) {
                        // move over read-only partitions
                        LOG.critical()
                                .$("o3 ignoring write on read-only partition [table=").utf8(tableToken.getTableName())
                                .$(", timestamp=").$ts(partitionTimestamp)
                                .$(", numRows=").$(srcOooBatchRowSize)
                                .$();
                        continue;
                    }

                    o3PartitionUpdRemaining.incrementAndGet();
                    final O3Basket o3Basket = o3BasketPool.next();
                    o3Basket.ensureCapacity(configuration, columnCount, indexCount);

                    AtomicInteger columnCounter = o3ColumnCounters.next();

                    // async partition processing set this counter to the column count
                    // and then manages issues if publishing of column tasks fails
                    // mid-column-count.
                    latchCount++;

                    // To collect column top values and partition updates
                    // from o3 partition tasks add them to pre-allocated continuous block of memory
                    long partitionUpdateSinkAddr = o3PartitionUpdateSink.allocateBlock();
                    // Set column top memory to -1, no need to initialize partition update memory, it always set by O3 partition tasks
                    Vect.memset(partitionUpdateSinkAddr + (long) PARTITION_SINK_SIZE_LONGS * Long.BYTES, (long) metadata.getColumnCount() * Long.BYTES, -1);
                    Unsafe.getUnsafe().putLong(partitionUpdateSinkAddr, partitionTimestamp);
                    Unsafe.getUnsafe().putLong(partitionUpdateSinkAddr + Long.BYTES, partitionTimestamp); // original partition timestamp in case it is split

                    if (append) {
                        // we are appending last partition, make sure it has been mapped!
                        // this also might fail, make sure exception is trapped and partitions are
                        // counted down correctly
                        try {
                            setAppendPosition(srcDataMax, false);
                        } catch (Throwable e) {
                            o3BumpErrorCount();
                            o3ClockDownPartitionUpdateCount();
                            o3CountDownDoneLatch();
                            throw e;
                        }

                        columnCounter.set(TableUtils.compressColumnCount(metadata));
                        Path pathToPartition = Path.getThreadLocal(path);
                        TableUtils.setPathForPartition(pathToPartition, partitionBy, txWriter.getPartitionTimestampByTimestamp(o3TimestampMin), srcNameTxn);
                        final int plen = pathToPartition.length();
                        int columnsPublished = 0;
                        for (int i = 0; i < columnCount; i++) {
                            final int columnType = metadata.getColumnType(i);
                            if (columnType < 0) {
                                continue;
                            }
                            final int colOffset = TableWriter.getPrimaryColumnIndex(i);
                            final boolean notTheTimestamp = i != timestampIndex;
                            final CharSequence columnName = metadata.getColumnName(i);
                            final int indexBlockCapacity = metadata.isColumnIndexed(i) ? metadata.getIndexValueBlockCapacity(i) : -1;
                            final BitmapIndexWriter indexWriter = indexBlockCapacity > -1 ? getBitmapIndexWriter(i) : null;
                            final MemoryR oooMem1 = o3Columns.getQuick(colOffset);
                            final MemoryR oooMem2 = o3Columns.getQuick(colOffset + 1);
                            final MemoryMA mem1 = columns.getQuick(colOffset);
                            final MemoryMA mem2 = columns.getQuick(colOffset + 1);
                            final long srcDataTop = getColumnTop(i);
                            final long srcOooFixAddr;
                            final long srcOooVarAddr;
                            final MemoryMA dstFixMem;
                            final MemoryMA dstVarMem;
                            if (!ColumnType.isVariableLength(columnType)) {
                                srcOooFixAddr = oooMem1.addressOf(0);
                                srcOooVarAddr = 0;
                                dstFixMem = mem1;
                                dstVarMem = null;
                            } else {
                                srcOooFixAddr = oooMem2.addressOf(0);
                                srcOooVarAddr = oooMem1.addressOf(0);
                                dstFixMem = mem2;
                                dstVarMem = mem1;
                            }

                            columnsPublished++;
                            try {
                                O3OpenColumnJob.appendLastPartition(
                                        pathToPartition,
                                        plen,
                                        columnName,
                                        columnCounter,
                                        notTheTimestamp ? columnType : ColumnType.setDesignatedTimestampBit(columnType, true),
                                        srcOooFixAddr,
                                        srcOooVarAddr,
                                        srcOooLo,
                                        srcOooHi,
                                        srcOooMax,
                                        o3TimestampMin,
                                        partitionTimestamp,
                                        srcDataTop,
                                        srcDataMax,
                                        indexBlockCapacity,
                                        dstFixMem,
                                        dstVarMem,
                                        newPartitionSize,
                                        srcDataMax,
                                        0,
                                        this,
                                        indexWriter,
                                        getColumnNameTxn(partitionTimestamp, i),
                                        partitionUpdateSinkAddr
                                );
                            } catch (Throwable e) {
                                if (columnCounter.addAndGet(columnsPublished - columnCount) == 0) {
                                    o3ClockDownPartitionUpdateCount();
                                    o3CountDownDoneLatch();
                                }
                                throw e;
                            }
                        }

                        addPhysicallyWrittenRows(srcOooBatchRowSize);
                    } else {
                        if (flattenTimestamp && o3RowCount > 0) {
                            Vect.flattenIndex(sortedTimestampsAddr, o3RowCount);
                            flattenTimestamp = false;
                        }
                        final long dedupColSinkAddr = dedupColumnCommitAddresses != null ? dedupColumnCommitAddresses.allocateBlock() : 0;
                        o3CommitPartitionAsync(
                                columnCounter,
                                maxTimestamp,
                                sortedTimestampsAddr,
                                srcOooLo,
                                srcOooHi,
                                srcOooMax,
                                o3TimestampMin,
                                o3TimestampMax,
                                partitionTimestamp,
                                srcDataMax,
                                last,
                                srcNameTxn,
                                o3Basket,
                                newPartitionSize,
                                srcDataMax,
                                partitionUpdateSinkAddr,
                                dedupColSinkAddr
                        );
                    }
                } catch (CairoException | CairoError e) {
                    LOG.error().$((Sinkable) e).$();
                    success = false;
                    throw e;
                }
            } // end while(srcOoo < srcOooMax)

            // at this point we should know the last partition row count
//            this.txWriter.transientRowCount = commitTransientRowCount;
            this.partitionTimestampHi = Math.max(this.partitionTimestampHi, txWriter.getNextPartitionTimestamp(o3TimestampMax) - 1);
            this.txWriter.updateMaxTimestamp(Math.max(txWriter.getMaxTimestamp(), o3TimestampMax));
        } catch (Throwable th) {
            LOG.error().$(th).$();
            throw th;
        } finally {
            // we are stealing work here it is possible we get exception from this method
            LOG.debug()
                    .$("o3 expecting updates [table=").utf8(tableToken.getTableName())
                    .$(", partitionsPublished=").$(pCount)
                    .I$();

            o3ConsumePartitionUpdates();
            o3DoneLatch.await(latchCount);

            o3InError = !success || o3ErrorCount.get() > 0;
            if (success && o3ErrorCount.get() > 0) {
                //noinspection ThrowFromFinallyBlock
                throw CairoException.critical(0).put("bulk update failed and will be rolled back");
            }
        }

        if (o3LagRowCount > 0 && !metadata.isWalEnabled()) {
            LOG.info().$("shifting lag rows up [table=").$(tableToken.getTableName()).$(", lagCount=").$(o3LagRowCount).I$();
            o3ShiftLagRowsUp(timestampIndex, o3LagRowCount, srcOooMax, 0L, false, this.o3MoveLagRef);
        }
    }

    private void processPartitionRemoveCandidates() {
        try {
            final int n = partitionRemoveCandidates.size();
            if (n > 0) {
                processPartitionRemoveCandidates0(n);
            }
        } finally {
            partitionRemoveCandidates.clear();
        }
    }

    private void processPartitionRemoveCandidates0(int n) {
        boolean anyReadersBeforeCommittedTxn = checkScoreboardHasReadersBeforeLastCommittedTxn();
        // This flag will determine to schedule O3PartitionPurgeJob at the end or all done already.
        boolean scheduleAsyncPurge = anyReadersBeforeCommittedTxn;

        if (!anyReadersBeforeCommittedTxn) {
            for (int i = 0; i < n; i += 2) {
                try {
                    final long timestamp = partitionRemoveCandidates.getQuick(i);
                    final long txn = partitionRemoveCandidates.getQuick(i + 1);
                    setPathForPartition(
                            other,
                            partitionBy,
                            timestamp,
                            txn
                    );
                    other.$();
                    int errno = ff.unlinkOrRemove(other, LOG);
                    if (!(errno == 0 || errno == -1)) {
                        LOG.info()
                                .$("could not purge partition version, async purge will be scheduled [path=")
                                .utf8(other)
                                .$(", errno=").$(errno).I$();
                        scheduleAsyncPurge = true;
                    }
                } finally {
                    other.trimTo(rootLen);
                }
            }
        }

        if (scheduleAsyncPurge) {
            // Any more complicated case involve looking at what folders are present on disk before removing
            // do it async in O3PartitionPurgeJob
            if (schedulePurgeO3Partitions(messageBus, tableToken, partitionBy)) {
                LOG.info().$("scheduled to purge partitions [table=").utf8(tableToken.getTableName()).I$();
            } else {
                LOG.error().$("could not queue for purge, queue is full [table=").utf8(tableToken.getTableName()).I$();
            }
        }
    }

    private void publishTableWriterEvent(int cmdType, long tableId, long correlationId, int errorCode, CharSequence errorMsg, long affectedRowsCount, int eventType) {
        long pubCursor;
        do {
            pubCursor = messageBus.getTableWriterEventPubSeq().next();
            if (pubCursor == -2) {
                Os.pause();
            }
        } while (pubCursor < -1);

        if (pubCursor > -1) {
            try {
                final TableWriterTask event = messageBus.getTableWriterEventQueue().get(pubCursor);
                event.of(eventType, tableId, tableToken);
                event.putInt(errorCode);
                if (errorCode != AsyncWriterCommand.Error.OK) {
                    event.putStr(errorMsg);
                } else {
                    event.putLong(affectedRowsCount);
                }
                event.setInstance(correlationId);
            } finally {
                messageBus.getTableWriterEventPubSeq().done(pubCursor);
            }

            // Log result
            if (eventType == TSK_COMPLETE) {
                LogRecord lg = LOG.info()
                        .$("published async command complete event [type=").$(cmdType)
                        .$(",tableName=").utf8(tableToken.getTableName())
                        .$(",tableId=").$(tableId)
                        .$(",correlationId=").$(correlationId);
                if (errorCode != AsyncWriterCommand.Error.OK) {
                    lg.$(",errorCode=").$(errorCode).$(",errorMsg=").$(errorMsg);
                }
                lg.I$();
            }
        } else {
            // Queue is full
            LOG.error()
                    .$("could not publish sync command complete event [type=").$(cmdType)
                    .$(",tableName=").utf8(tableToken.getTableName())
                    .$(",tableId=").$(tableId)
                    .$(",correlationId=").$(correlationId)
                    .I$();
        }
    }

    private long readMinTimestamp(long partitionTimestamp) {
        setStateForTimestamp(other, partitionTimestamp);
        try {
            dFile(other, metadata.getColumnName(metadata.getTimestampIndex()), COLUMN_NAME_TXN_NONE);
            if (ff.exists(other)) {
                // read min timestamp value
                final int fd = TableUtils.openRO(ff, other, LOG);
                try {
                    return TableUtils.readLongOrFail(ff, fd, 0, tempMem16b, other);
                } finally {
                    ff.close(fd);
                }
            } else {
                throw CairoException.critical(0).put("Partition does not exist [path=").put(other).put(']');
            }
        } finally {
            other.trimTo(rootLen);
        }
    }

    private void readPartitionMinMax(FilesFacade ff, long partitionTimestamp, Path path, CharSequence columnName, long partitionSize) {
        dFile(path, columnName, COLUMN_NAME_TXN_NONE);
        final int fd = TableUtils.openRO(ff, path, LOG);
        try {
            attachMinTimestamp = ff.readNonNegativeLong(fd, 0);
            attachMaxTimestamp = ff.readNonNegativeLong(fd, (partitionSize - 1) * ColumnType.sizeOf(ColumnType.TIMESTAMP));
            if (attachMinTimestamp < 0 || attachMaxTimestamp < 0) {
                throw CairoException.critical(ff.errno())
                        .put("cannot read min, max timestamp from the column [path=").put(path)
                        .put(", partitionSizeRows=").put(partitionSize)
                        .put(", errno=").put(ff.errno()).put(']');
            }
            if (txWriter.getPartitionTimestampByTimestamp(attachMinTimestamp) != partitionTimestamp
                    || txWriter.getPartitionTimestampByTimestamp(attachMaxTimestamp) != partitionTimestamp) {
                throw CairoException.critical(0)
                        .put("invalid timestamp column data in detached partition, data does not match partition directory name [path=").put(path)
                        .put(", minTimestamp=").ts(attachMinTimestamp)
                        .put(", maxTimestamp=").ts(attachMaxTimestamp).put(']');
            }
        } finally {
            ff.close(fd);
        }
    }

    // Scans timestamp file
    // returns size of partition detected, e.g. size of monotonic increase
    // of timestamp longs read from 0 offset to the end of the file
    // It also writes min and max values found in detachedMinTimestamp and detachedMaxTimestamp
    private long readPartitionSizeMinMax(FilesFacade ff, long partitionTimestamp, Path path, CharSequence columnName) {
        int pathLen = path.length();
        try {
            path.concat(TXN_FILE_NAME).$();
            if (ff.exists(path)) {
                if (attachTxReader == null) {
                    attachTxReader = new TxReader(ff);
                }
                attachTxReader.ofRO(path, partitionBy);
                attachTxReader.unsafeLoadAll();

                try {
                    path.trimTo(pathLen);
                    long partitionSize = attachTxReader.getPartitionSizeByPartitionTimestamp(partitionTimestamp);
                    if (partitionSize <= 0) {
                        throw CairoException.nonCritical()
                                .put("partition is not preset in detached txn file [path=")
                                .put(path).put(", partitionSize=").put(partitionSize).put(']');
                    }

                    // Read min and max timestamp values from the file
                    readPartitionMinMax(ff, partitionTimestamp, path.trimTo(pathLen), columnName, partitionSize);
                    return partitionSize;
                } finally {
                    Misc.free(attachTxReader);
                }
            }

            // No txn file found, scan the file to get min, max timestamp
            // Scan forward while value increases

            dFile(path.trimTo(pathLen), columnName, COLUMN_NAME_TXN_NONE);
            final int fd = TableUtils.openRO(ff, path, LOG);
            try {
                long fileSize = ff.length(fd);
                if (fileSize <= 0) {
                    throw CairoException.critical(ff.errno())
                            .put("timestamp column is too small to attach the partition [path=")
                            .put(path).put(", fileSize=").put(fileSize).put(']');
                }
                long mappedMem = mapRO(ff, fd, fileSize, MemoryTag.MMAP_DEFAULT);
                try {
                    long maxTimestamp = partitionTimestamp;
                    long size = 0L;

                    for (long ptr = mappedMem, hi = mappedMem + fileSize; ptr < hi; ptr += Long.BYTES) {
                        long ts = Unsafe.getUnsafe().getLong(ptr);
                        if (ts >= maxTimestamp) {
                            maxTimestamp = ts;
                            size++;
                        } else {
                            break;
                        }
                    }
                    if (size > 0) {
                        attachMinTimestamp = Unsafe.getUnsafe().getLong(mappedMem);
                        attachMaxTimestamp = maxTimestamp;
                    }
                    return size;
                } finally {
                    ff.munmap(mappedMem, fileSize, MemoryTag.MMAP_DEFAULT);
                }
            } finally {
                ff.close(fd);
            }
        } finally {
            path.trimTo(pathLen);
        }
    }

    // This method is useful for debugging, it's not used in production code.
    @SuppressWarnings("unused")
    private long readTimestampRaw(long transientRowCount) {
        long offset = (transientRowCount - 1) * 8;
        long addr = mapAppendColumnBuffer(getPrimaryColumn(metadata.getTimestampIndex()), offset, 8, false);
        try {
            return Unsafe.getUnsafe().getLong(Math.abs(addr));
        } finally {
            mapAppendColumnBufferRelease(addr, offset, 8);
        }
    }

    private int readTodo() {
        long todoCount;
        try {
            // This is first FS call to the table directory.
            // If table is removed / renamed this should fail with table does not exist.
            todoCount = openTodoMem();
        } catch (CairoException ex) {
            if (ex.errnoReadPathDoesNotExist()) {
                throw CairoException.tableDoesNotExist(tableToken.getTableName());
            }
            throw ex;
        }
        int todo;
        if (todoCount > 0) {
            todo = (int) todoMem.getLong(40);
        } else {
            todo = -1;
        }
        return todo;
    }

    private void rebuildAttachedPartitionColumnIndex(long partitionTimestamp, long partitionSize, CharSequence columnName) {
        if (attachIndexBuilder == null) {
            attachIndexBuilder = new IndexBuilder(configuration);

            // no need to pass table name, full partition name will be specified
            attachIndexBuilder.of("");
        }

        attachIndexBuilder.reindexColumn(
                ff,
                attachColumnVersionReader,
                // use metadata instead of detachedMetadata to get correct value block capacity
                // detachedMetadata does not have the column
                metadata,
                metadata.getColumnIndex(columnName),
                -1L,
                partitionTimestamp,
                partitionBy,
                partitionSize
        );
    }

    private boolean reconcileOptimisticPartitions() {
        if (txWriter.getPartitionTimestampByIndex(txWriter.getPartitionCount() - 1) > txWriter.getMaxTimestamp()) {
            int maxTimestampPartitionIndex = txWriter.getPartitionIndex(txWriter.getMaxTimestamp());
            if (maxTimestampPartitionIndex < getPartitionCount() - 1) {
                for (int i = maxTimestampPartitionIndex + 1, n = getPartitionCount(); i < n; i++) {
                    // Schedule partitions directory deletions
                    long timestamp = txWriter.getPartitionTimestampByIndex(i);
                    long partitionTxn = txWriter.getPartitionNameTxn(i);
                    partitionRemoveCandidates.add(timestamp, partitionTxn);
                }
                txWriter.reconcileOptimisticPartitions();
                return true;
            }
        }
        return false;
    }

    private void recoverFromMetaRenameFailure(CharSequence columnName) {
        openMetaFile(ff, path, rootLen, metaMem);
    }

    private void recoverFromSwapRenameFailure(CharSequence columnName) {
        recoverFromTodoWriteFailure(columnName);
        clearTodoLog();
    }

    private void recoverFromSymbolMapWriterFailure(CharSequence columnName) {
        removeSymbolMapFilesQuiet(columnName, getTxn());
        removeMetaFile();
        recoverFromSwapRenameFailure(columnName);
    }

    private void recoverFromTodoWriteFailure(CharSequence columnName) {
        restoreMetaFrom(META_PREV_FILE_NAME, metaPrevIndex);
        openMetaFile(ff, path, rootLen, metaMem);
    }

    private void recoverOpenColumnFailure(CharSequence columnName) {
        final int index = columnCount - 1;
        removeMetaFile();
        removeLastColumn();
        columnCount--;
        recoverFromSwapRenameFailure(columnName);
        removeSymbolMapWriter(index);
    }

    private void releaseLock(boolean distressed) {
        if (lockFd != -1L) {
            if (distressed) {
                ff.close(lockFd);
                return;
            }

            try {
                lockName(path);
                removeOrException(ff, lockFd, path);
            } finally {
                path.trimTo(rootLen);
            }
        }
    }

    private ReadOnlyObjList<? extends MemoryCR> remapWalSymbols(
            SymbolMapDiffCursor symbolMapDiffCursor,
            long rowLo,
            long rowHi,
            Path walPath
    ) {
        o3ColumnOverrides.clear();
        if (symbolMapDiffCursor != null) {
            SymbolMapDiff symbolMapDiff;
            while ((symbolMapDiff = symbolMapDiffCursor.nextSymbolMapDiff()) != null) {
                int columnIndex = symbolMapDiff.getColumnIndex();
                int columnType = metadata.getColumnType(columnIndex);
                if (columnType == -ColumnType.SYMBOL) {
                    // Scroll the cursor, don't apply, symbol is deleted
                    symbolMapDiff.drain();
                    continue;
                }

                if (!ColumnType.isSymbol(columnType)) {
                    throw CairoException.critical(0).put("WAL column and table writer column types don't match [columnIndex=").put(columnIndex)
                            .put(", walPath=").put(walPath)
                            .put(']');
                }
                boolean identical = createWalSymbolMapping(symbolMapDiff, columnIndex, symbolRewriteMap);

                if (!identical) {
                    int primaryColumnIndex = getPrimaryColumnIndex(columnIndex);
                    MemoryCR o3SymbolColumn = o3Columns.getQuick(primaryColumnIndex);
                    final MemoryCARW symbolColumnDest;

                    // Column is read-only mapped memory, so we need to take in RAM column and remap values into it
                    if (o3ColumnOverrides.size() == 0) {
                        o3ColumnOverrides.addAll(o3Columns);
                    }

                    symbolColumnDest = o3MemColumns.get(primaryColumnIndex);
                    // If rowLo != 0 then we
                    symbolColumnDest.shiftAddressRight(0);
                    symbolColumnDest.jumpTo((rowHi - rowLo) << 2);

                    o3ColumnOverrides.setQuick(primaryColumnIndex, symbolColumnDest);
                    final int cleanSymbolCount = symbolMapDiff.getCleanSymbolCount();
                    for (long rowId = rowLo; rowId < rowHi; rowId++) {

                        int symKey = o3SymbolColumn.getInt(rowId << 2);
                        assert (symKey >= 0 || symKey == SymbolTable.VALUE_IS_NULL);
                        if (symKey >= cleanSymbolCount) {
                            int newKey = symbolRewriteMap.getQuick(symKey - cleanSymbolCount);
                            if (newKey < 0) {
                                // This symbol was not mapped in WAL
                                // WAL is invalid
                                throw CairoException.critical(0).put("WAL symbol key not mapped [columnIndex=").put(columnIndex)
                                        .put(", columnKey=").put(symKey)
                                        .put(", walPath=").put(walPath)
                                        .put(", walRowId=").put(rowId)
                                        .put(']');
                            }
                            symKey = newKey;
                        }
                        symbolColumnDest.putInt((rowId - rowLo) << 2, symKey);
                    }
                    symbolColumnDest.shiftAddressRight(rowLo << 2);
                }
            }
        }

        if (o3ColumnOverrides.size() == 0) {
            // No mappings were made.
            return o3Columns;
        }
        return o3ColumnOverrides;
    }

    private void removeColumn(int columnIndex) {
        final int pi = getPrimaryColumnIndex(columnIndex);
        final int si = getSecondaryColumnIndex(columnIndex);
        freeNullSetter(nullSetters, columnIndex);
        freeNullSetter(o3NullSetters, columnIndex);
        freeNullSetter(o3NullSetters2, columnIndex);
        freeAndRemoveColumnPair(columns, pi, si);
        freeAndRemoveO3ColumnPair(o3MemColumns, pi, si);
        freeAndRemoveO3ColumnPair(o3MemColumns2, pi, si);
        if (columnIndex < indexers.size()) {
            Misc.free(indexers.getAndSetQuick(columnIndex, null));
            populateDenseIndexerList();
        }
    }

    private void removeColumnFiles(int columnIndex, int columnType) {
        PurgingOperator purgingOperator = getPurgingOperator();
        long defaultNameTxn = columnVersionWriter.getDefaultColumnNameTxn(columnIndex);
        if (PartitionBy.isPartitioned(partitionBy)) {
            for (int i = txWriter.getPartitionCount() - 1; i > -1L; i--) {
                long partitionTimestamp = txWriter.getPartitionTimestampByIndex(i);
                if (!txWriter.isPartitionReadOnlyByPartitionTimestamp(partitionTimestamp)) {
                    long partitionNameTxn = txWriter.getPartitionNameTxn(i);
                    long columnNameTxn = columnVersionWriter.getColumnNameTxn(partitionTimestamp, columnIndex);
                    purgingOperator.add(columnIndex, columnNameTxn, partitionTimestamp, partitionNameTxn);
                }
            }
        } else {
            purgingOperator.add(columnIndex, defaultNameTxn, txWriter.getLastPartitionTimestamp(), -1L);
        }
        if (ColumnType.isSymbol(columnType)) {
            purgingOperator.add(columnIndex, defaultNameTxn, PurgingOperator.TABLE_ROOT_PARTITION, -1);
        }
    }

    private void removeColumnFilesInPartition(CharSequence columnName, int columnIndex, long partitionTimestamp) {
        if (!txWriter.isPartitionReadOnlyByPartitionTimestamp(partitionTimestamp)) {
            setPathForPartition(path, partitionBy, partitionTimestamp, -1);
            int plen = path.length();
            long columnNameTxn = columnVersionWriter.getColumnNameTxn(partitionTimestamp, columnIndex);
            removeFileAndOrLog(ff, dFile(path, columnName, columnNameTxn));
            removeFileAndOrLog(ff, iFile(path.trimTo(plen), columnName, columnNameTxn));
            removeFileAndOrLog(ff, keyFileName(path.trimTo(plen), columnName, columnNameTxn));
            removeFileAndOrLog(ff, valueFileName(path.trimTo(plen), columnName, columnNameTxn));
            path.trimTo(rootLen);
        } else {
            LOG.critical()
                    .$("o3 ignoring removal of column in read-only partition [table=").utf8(tableToken.getTableName())
                    .$(", columnName=").utf8(columnName)
                    .$(", timestamp=").$ts(partitionTimestamp)
                    .$();
        }
    }

    private int removeColumnFromMeta(int index) {
        try {
            int metaSwapIndex = openMetaSwapFile(ff, ddlMem, path, rootLen, fileOperationRetryCount);
            int timestampIndex = metaMem.getInt(META_OFFSET_TIMESTAMP_INDEX);
            ddlMem.putInt(columnCount);
            ddlMem.putInt(partitionBy);

            if (timestampIndex == index) {
                ddlMem.putInt(-1);
            } else {
                ddlMem.putInt(timestampIndex);
            }
            copyVersionAndLagValues();
            ddlMem.jumpTo(META_OFFSET_COLUMN_TYPES);

            for (int i = 0; i < columnCount; i++) {
                writeColumnEntry(i, i == index, isColumnDedupKey(metaMem, i));
            }

            long nameOffset = getColumnNameOffset(columnCount);
            for (int i = 0; i < columnCount; i++) {
                CharSequence columnName = metaMem.getStr(nameOffset);
                ddlMem.putStr(columnName);
                nameOffset += Vm.getStorageLength(columnName);
            }

            return metaSwapIndex;
        } finally {
            ddlMem.close();
        }
    }

    private void removeIndexFiles(CharSequence columnName, int columnIndex) {
        try {
            for (int i = txWriter.getPartitionCount() - 1; i > -1L; i--) {
                long partitionTimestamp = txWriter.getPartitionTimestampByIndex(i);
                long partitionNameTxn = txWriter.getPartitionNameTxn(i);
                removeIndexFilesInPartition(columnName, columnIndex, partitionTimestamp, partitionNameTxn);
            }
            if (!PartitionBy.isPartitioned(partitionBy)) {
                removeColumnFilesInPartition(columnName, columnIndex, txWriter.getLastPartitionTimestamp());
            }
        } finally {
            path.trimTo(rootLen);
        }
    }

    private void removeIndexFilesInPartition(CharSequence columnName, int columnIndex, long partitionTimestamp, long partitionNameTxn) {
        setPathForPartition(path, partitionBy, partitionTimestamp, partitionNameTxn);
        int plen = path.length();
        long columnNameTxn = columnVersionWriter.getColumnNameTxn(partitionTimestamp, columnIndex);
        removeFileAndOrLog(ff, keyFileName(path.trimTo(plen), columnName, columnNameTxn));
        removeFileAndOrLog(ff, valueFileName(path.trimTo(plen), columnName, columnNameTxn));
        path.trimTo(rootLen);
    }

    private void removeLastColumn() {
        removeColumn(columnCount - 1);
    }

    private void removeMetaFile() {
        try {
            path.concat(META_FILE_NAME).$();
            if (ff.exists(path) && !ff.remove(path)) {
                // On Windows opened file cannot be removed
                // but can be renamed
                other.concat(META_FILE_NAME).put('.').put(configuration.getMicrosecondClock().getTicks()).$();
                if (ff.rename(path, other) != FILES_RENAME_OK) {
                    LOG.error().$("could not remove [path=").$(path).$(']').$();
                    throw CairoException.critical(ff.errno()).put("Recovery failed. Cannot remove: ").put(path);
                }
            }
        } finally {
            path.trimTo(rootLen);
            other.trimTo(rootLen);
        }
    }

    private void removeNonAttachedPartitions() {
        LOG.debug().$("purging non attached partitions [path=").$(path.$()).I$();
        try {
            ff.iterateDir(path.$(), removePartitionDirsNotAttached);
            processPartitionRemoveCandidates();
        } finally {
            path.trimTo(rootLen);
        }
    }

    private void removePartitionDirsNotAttached(long pUtf8NameZ, int type) {
        // Do not remove detached partitions, they are probably about to be attached
        // Do not remove wal and sequencer directories either
        int checkedType = ff.typeDirOrSoftLinkDirNoDots(path, rootLen, pUtf8NameZ, type, fileNameSink);
        if (checkedType != Files.DT_UNKNOWN &&
                !CairoKeywords.isDetachedDirMarker(pUtf8NameZ) &&
                !CairoKeywords.isWal(pUtf8NameZ) &&
                !CairoKeywords.isTxnSeq(pUtf8NameZ) &&
                !CairoKeywords.isSeq(pUtf8NameZ) &&
                !Chars.endsWith(fileNameSink, configuration.getAttachPartitionSuffix())
        ) {
            try {
                long txn = 0;
                int txnSep = Chars.indexOf(fileNameSink, '.');
                if (txnSep < 0) {
                    txnSep = fileNameSink.length();
                } else {
                    txn = Numbers.parseLong(fileNameSink, txnSep + 1, fileNameSink.length());
                }
                long dirTimestamp = partitionDirFmt.parse(fileNameSink, 0, txnSep, null);
                if (txn <= txWriter.txn &&
                        (txWriter.attachedPartitionsContains(dirTimestamp) || txWriter.isActivePartition(dirTimestamp))) {
                    return;
                }
                partitionRemoveCandidates.add(dirTimestamp, txn);
                path.trimTo(rootLen).$();
            } catch (NumericException ignore) {
                // not a date?
                // ignore exception and leave the directory
                path.trimTo(rootLen);
                path.concat(pUtf8NameZ).$();
                LOG.error().$("invalid partition directory inside table folder: ").utf8(path).$();
            }
        }
    }

    private void removeSymbolMapFilesQuiet(CharSequence name, long columnNamTxn) {
        try {
            removeFileAndOrLog(ff, offsetFileName(path.trimTo(rootLen), name, columnNamTxn));
            removeFileAndOrLog(ff, charFileName(path.trimTo(rootLen), name, columnNamTxn));
            removeFileAndOrLog(ff, keyFileName(path.trimTo(rootLen), name, columnNamTxn));
            removeFileAndOrLog(ff, valueFileName(path.trimTo(rootLen), name, columnNamTxn));
        } finally {
            path.trimTo(rootLen);
        }
    }

    private void removeSymbolMapWriter(int index) {
        MapWriter writer = symbolMapWriters.getAndSetQuick(index, NullMapWriter.INSTANCE);
        if (writer != null && writer != NullMapWriter.INSTANCE) {
            int symColIndex = denseSymbolMapWriters.remove(writer);
            // Shift all subsequent symbol indexes by 1 back
            while (symColIndex < denseSymbolMapWriters.size()) {
                MapWriter w = denseSymbolMapWriters.getQuick(symColIndex);
                w.setSymbolIndexInTxWriter(symColIndex);
                symColIndex++;
            }
            Misc.freeIfCloseable(writer);
        }
    }

    private int rename(int retries) {
        try {
            int index = 0;
            other.concat(META_PREV_FILE_NAME).$();
            path.concat(META_FILE_NAME).$();
            int l = other.length();

            do {
                if (index > 0) {
                    other.trimTo(l);
                    other.put('.').put(index);
                    other.$();
                }

                if (ff.exists(other) && !ff.remove(other)) {
                    LOG.info().$("could not remove target of rename '").$(path).$("' to '").$(other).$(" [errno=").$(ff.errno()).I$();
                    index++;
                    continue;
                }

                if (ff.rename(path, other) != FILES_RENAME_OK) {
                    LOG.info().$("could not rename '").$(path).$("' to '").$(other).$(" [errno=").$(ff.errno()).I$();
                    index++;
                    continue;
                }

                return index;

            } while (index < retries);

            throw CairoException.critical(0).put("could not rename ").put(path).put(". Max number of attempts reached [").put(index).put("]. Last target was: ").put(other);
        } finally {
            path.trimTo(rootLen);
            other.trimTo(rootLen);
        }
    }

    private int renameColumnFromMeta(int index, CharSequence newName) {
        try {
            int metaSwapIndex = openMetaSwapFile(ff, ddlMem, path, rootLen, fileOperationRetryCount);
            int timestampIndex = metaMem.getInt(META_OFFSET_TIMESTAMP_INDEX);
            ddlMem.putInt(columnCount);
            ddlMem.putInt(partitionBy);
            ddlMem.putInt(timestampIndex);
            copyVersionAndLagValues();
            ddlMem.jumpTo(META_OFFSET_COLUMN_TYPES);

            for (int i = 0; i < columnCount; i++) {
                writeColumnEntry(i, false, isColumnDedupKey(metaMem, i));
            }

            long nameOffset = getColumnNameOffset(columnCount);
            for (int i = 0; i < columnCount; i++) {
                CharSequence columnName = metaMem.getStr(nameOffset);
                nameOffset += Vm.getStorageLength(columnName);

                if (i == index && getColumnType(metaMem, i) > 0) {
                    columnName = newName;
                }
                ddlMem.putStr(columnName);
            }

            return metaSwapIndex;
        } finally {
            ddlMem.close();
        }
    }

    private void renameMetaToMetaPrev(CharSequence columnName) {
        try {
            this.metaPrevIndex = rename(fileOperationRetryCount);
        } catch (CairoException e) {
            runFragile(RECOVER_FROM_META_RENAME_FAILURE, columnName, e);
        }
    }

    private void renameSwapMetaToMeta(CharSequence columnName) {
        // rename _meta.swp to _meta
        try {
            restoreMetaFrom(META_SWAP_FILE_NAME, metaSwapIndex);
        } catch (CairoException e) {
            runFragile(RECOVER_FROM_SWAP_RENAME_FAILURE, columnName, e);
        }
    }

    private long repairDataGaps(final long timestamp) {
        if (txWriter.getMaxTimestamp() != Numbers.LONG_NaN && PartitionBy.isPartitioned(partitionBy)) {
            long fixedRowCount = 0;
            long lastTimestamp = -1;
            long transientRowCount = this.txWriter.getTransientRowCount();
            long maxTimestamp = this.txWriter.getMaxTimestamp();
            try {
                final long tsLimit = txWriter.getPartitionTimestampByTimestamp(this.txWriter.getMaxTimestamp());
                for (long ts = txWriter.getPartitionTimestampByTimestamp(txWriter.getMinTimestamp()); ts < tsLimit; ts = txWriter.getNextPartitionTimestamp(ts)) {
                    path.trimTo(rootLen);
                    setStateForTimestamp(path, ts);
                    int p = path.length();

                    long partitionSize = txWriter.getPartitionSizeByPartitionTimestamp(ts);
                    if (partitionSize >= 0 && ff.exists(path.$())) {
                        fixedRowCount += partitionSize;
                        lastTimestamp = ts;
                    } else {
                        Path other = Path.getThreadLocal2(path.trimTo(p).$());
                        TableUtils.oldPartitionName(other, getTxn());
                        if (ff.exists(other.$())) {
                            if (ff.rename(other, path) != FILES_RENAME_OK) {
                                LOG.error().$("could not rename [from=").$(other).$(", to=").$(path).I$();
                                throw new CairoError("could not restore directory, see log for details");
                            } else {
                                LOG.info().$("restored [path=").$(path).I$();
                            }
                        } else {
                            LOG.debug().$("missing partition [name=").$(path.trimTo(p).$()).I$();
                        }
                    }
                }

                if (lastTimestamp > -1) {
                    path.trimTo(rootLen);
                    setStateForTimestamp(path, tsLimit);
                    if (!ff.exists(path.$())) {
                        Path other = Path.getThreadLocal2(path);
                        TableUtils.oldPartitionName(other, getTxn());
                        if (ff.exists(other.$())) {
                            if (ff.rename(other, path) != FILES_RENAME_OK) {
                                LOG.error().$("could not rename [from=").$(other).$(", to=").$(path).I$();
                                throw new CairoError("could not restore directory, see log for details");
                            } else {
                                LOG.info().$("restored [path=").$(path).I$();
                            }
                        } else {
                            LOG.error().$("last partition does not exist [name=").$(path).I$();
                            // ok, create last partition we discovered the active
                            // 1. read its size
                            path.trimTo(rootLen);
                            setStateForTimestamp(path, lastTimestamp);
                            int p = path.length();
                            transientRowCount = txWriter.getPartitionSizeByPartitionTimestamp(lastTimestamp);


                            // 2. read max timestamp
                            TableUtils.dFile(path.trimTo(p), metadata.getColumnName(metadata.getTimestampIndex()), COLUMN_NAME_TXN_NONE);
                            maxTimestamp = TableUtils.readLongAtOffset(ff, path, tempMem16b, (transientRowCount - 1) * Long.BYTES);
                            fixedRowCount -= transientRowCount;
                            txWriter.removeAttachedPartitions(txWriter.getMaxTimestamp());
                            LOG.info()
                                    .$("updated active partition [name=").$(path.trimTo(p).$())
                                    .$(", maxTimestamp=").$ts(maxTimestamp)
                                    .$(", transientRowCount=").$(transientRowCount)
                                    .$(", fixedRowCount=").$(txWriter.getFixedRowCount())
                                    .I$();
                        }
                    }
                }
            } finally {
                path.trimTo(rootLen);
            }

            final long expectedSize = txWriter.unsafeReadFixedRowCount();
            if (expectedSize != fixedRowCount || maxTimestamp != this.txWriter.getMaxTimestamp()) {
                LOG.info()
                        .$("actual table size has been adjusted [name=`").utf8(tableToken.getTableName()).$('`')
                        .$(", expectedFixedSize=").$(expectedSize)
                        .$(", actualFixedSize=").$(fixedRowCount)
                        .I$();

                txWriter.reset(
                        fixedRowCount,
                        transientRowCount,
                        maxTimestamp,
                        denseSymbolMapWriters
                );
                return maxTimestamp;
            }
        }

        return timestamp;
    }

    private void repairMetaRename(int index) {
        try {
            path.concat(META_PREV_FILE_NAME);
            if (index > 0) {
                path.put('.').put(index);
            }
            path.$();

            if (ff.exists(path)) {
                LOG.info().$("Repairing metadata from: ").$(path).$();
                if (ff.exists(other.concat(META_FILE_NAME).$()) && !ff.remove(other)) {
                    throw CairoException.critical(ff.errno()).put("Repair failed. Cannot replace ").put(other);
                }

                if (ff.rename(path, other) != FILES_RENAME_OK) {
                    throw CairoException.critical(ff.errno()).put("Repair failed. Cannot rename ").put(path).put(" -> ").put(other);
                }
            }
        } finally {
            path.trimTo(rootLen);
            other.trimTo(rootLen);
        }

        clearTodoLog();
    }

    private void repairTruncate() {
        LOG.info().$("repairing abnormally terminated truncate on ").$(path).$();
        scheduleRemoveAllPartitions();
        txWriter.truncate(columnVersionWriter.getVersion(), denseSymbolMapWriters);
        clearTodoLog();
        processPartitionRemoveCandidates();
    }

    private void resizePartitionUpdateSink() {
        if (o3PartitionUpdateSink == null) {
            o3PartitionUpdateSink = new PagedDirectLongList(MemoryTag.NATIVE_O3);
        }
        o3PartitionUpdateSink.clear();
        o3PartitionUpdateSink.setBlockSize(PARTITION_SINK_SIZE_LONGS + metadata.getColumnCount());
    }

    private void restoreMetaFrom(CharSequence fromBase, int fromIndex) {
        try {
            path.concat(fromBase);
            if (fromIndex > 0) {
                path.put('.').put(fromIndex);
            }
            path.$();

            TableUtils.renameOrFail(ff, path, other.concat(META_FILE_NAME).$());
        } finally {
            path.trimTo(rootLen);
            other.trimTo(rootLen);
        }
    }

    private void rollbackIndexes() {
        final long maxRow = txWriter.getTransientRowCount() - 1;
        for (int i = 0, n = denseIndexers.size(); i < n; i++) {
            ColumnIndexer indexer = denseIndexers.getQuick(i);
            int fd = indexer.getFd();
            if (fd > -1) {
                LOG.info().$("recovering index [fd=").$(fd).I$();
                indexer.rollback(maxRow);
            }
        }
    }

    private void rollbackSymbolTables() {
        int expectedMapWriters = txWriter.unsafeReadSymbolColumnCount();
        for (int i = 0; i < expectedMapWriters; i++) {
            denseSymbolMapWriters.getQuick(i).rollback(txWriter.unsafeReadSymbolWriterIndexOffset(i));
        }
    }

    private void rowAppend(ObjList<Runnable> activeNullSetters) {
        if ((masterRef & 1) != 0) {
            for (int i = 0; i < columnCount; i++) {
                if (rowValueIsNotNull.getQuick(i) < masterRef) {
                    activeNullSetters.getQuick(i).run();
                }
            }
            masterRef++;
        }
    }

    private void runFragile(FragileCode fragile, CharSequence columnName, CairoException e) {
        try {
            fragile.run(columnName);
        } catch (CairoException e2) {
            LOG.error().$("DOUBLE ERROR: 1st: {").$((Sinkable) e).$('}').$();
            throwDistressException(e2);
        }
        throw e;
    }

    private void safeDeletePartitionDir(long timestamp, long partitionNameTxn) {
        // Call O3 methods to remove check TxnScoreboard and remove partition directly
        partitionRemoveCandidates.clear();
        partitionRemoveCandidates.add(timestamp, partitionNameTxn);
        processPartitionRemoveCandidates();
    }

    private void scheduleRemoveAllPartitions() {
        for (int i = txWriter.getPartitionCount() - 1; i > -1L; i--) {
            long timestamp = txWriter.getPartitionTimestampByIndex(i);
            long partitionTxn = txWriter.getPartitionNameTxn(i);
            partitionRemoveCandidates.add(timestamp, partitionTxn);
        }
    }

    private void setAppendPosition(final long rowCount, boolean doubleAllocate) {
        long recordLength = 0;
        for (int i = 0; i < columnCount; i++) {
            // stop calculating oversize as soon as we find first over-sized column
            recordLength += setColumnSize(i, rowCount, doubleAllocate);
        }
        avgRecordSize = rowCount > 0 ? recordLength / rowCount : Math.max(avgRecordSize, recordLength);
    }

    private long setColumnSize(int columnIndex, long size, boolean doubleAllocate) {
        long dataSizeBytes = 0;
        try {
            MemoryMA mem1 = getPrimaryColumn(columnIndex);
            MemoryMA mem2 = getSecondaryColumn(columnIndex);
            int type = metadata.getColumnType(columnIndex);
            if (type > 0) { // Not deleted
                final long pos = size - getColumnTop(columnIndex);
                if (pos > 0) {
                    // subtract column top
                    final long m1pos;
                    switch (ColumnType.tagOf(type)) {
                        case ColumnType.BINARY:
                        case ColumnType.STRING:
                            assert mem2 != null;
                            if (doubleAllocate) {
                                mem2.allocate(pos * Long.BYTES + Long.BYTES);
                            }
                            // Jump to the number of records written to read length of var column correctly
                            mem2.jumpTo(pos * Long.BYTES);
                            m1pos = Unsafe.getUnsafe().getLong(mem2.getAppendAddress());
                            // Jump to the end of file to correctly trim the file
                            mem2.jumpTo((pos + 1) * Long.BYTES);
                            dataSizeBytes = m1pos + (pos + 1) * Long.BYTES;
                            break;
                        default:
                            m1pos = pos << ColumnType.pow2SizeOf(type);
                            dataSizeBytes = m1pos;
                            break;
                    }
                    if (doubleAllocate) {
                        mem1.allocate(m1pos);
                    }
                    mem1.jumpTo(m1pos);
                } else {
                    mem1.jumpTo(0);
                    dataSizeBytes = ColumnType.sizeOf(type);
                    if (mem2 != null) {
                        mem2.jumpTo(0);
                        mem2.putLong(0);
                        // Assume var length columns use 28 bytes per value to estimate the record size
                        // if there are no rows in the partition yet.
                        // The record size used to estimate the partition size
                        // to split partition in O3 commit when necessary
                        dataSizeBytes = TableUtils.ESTIMATED_VAR_COL_SIZE;
                    }
                }
            }
        } catch (CairoException e) {
            throwDistressException(e);
        }

        return dataSizeBytes;
    }

    private void setO3AppendPosition(final long position) {
        for (int i = 0; i < columnCount; i++) {
            int columnType = metadata.getColumnType(i);
            if (columnType > 0) {
                o3SetAppendOffset(i, columnType, position);
            }
        }
    }

    private void setRowValueNotNull(int columnIndex) {
        assert rowValueIsNotNull.getQuick(columnIndex) != masterRef;
        rowValueIsNotNull.setQuick(columnIndex, masterRef);
    }

    /**
     * Sets path member variable to partition directory for the given timestamp and
     * partitionLo and partitionHi to partition interval in millis. These values are
     * determined based on input timestamp and value of partitionBy. For any given
     * timestamp this method will determine either day, month or year interval timestamp falls to.
     * Partition directory name is ISO string of interval start.
     * <p>
     * Because this method modifies "path" member variable, be sure path is trimmed to original
     * state within try..finally block.
     *
     * @param path      path instance to modify
     * @param timestamp to determine interval for
     */
    private void setStateForTimestamp(Path path, long timestamp) {
        // When partition is create a txn name must always be set to purge dropped partitions.
        // When partition is created outside O3 merge use `txn-1` as the version
        long partitionTxnName = PartitionBy.isPartitioned(partitionBy) ? txWriter.getTxn() - 1 : -1;
        partitionTxnName = txWriter.getPartitionNameTxnByPartitionTimestamp(timestamp, partitionTxnName);
        TableUtils.setPathForPartition(path, partitionBy, timestamp, partitionTxnName);
    }

    private void shrinkO3Mem() {
        for (int i = 0, n = o3MemColumns.size(); i < n; i++) {
            MemoryCARW o3mem = o3MemColumns.getQuick(i);
            if (o3mem != null) {
                // truncate will shrink the memory to a single page
                o3mem.truncate();
            }
        }
        for (int i = 0, n = o3MemColumns2.size(); i < n; i++) {
            MemoryCARW o3mem2 = o3MemColumns2.getQuick(i);
            if (o3mem2 != null) {
                o3mem2.truncate();
            }
        }
    }

    private void squashPartitionForce(int partitionIndex) {
        int lastLogicalPartitionIndex = partitionIndex;
        long lastLogicalPartitionTimestamp = txWriter.getPartitionTimestampByIndex(partitionIndex);
        assert lastLogicalPartitionTimestamp == txWriter.getLogicalPartitionTimestamp(lastLogicalPartitionTimestamp);

        // Do not cache txWriter.getPartitionCount() as it changes during the squashing
        while (partitionIndex < txWriter.getPartitionCount()) {
            long partitionTimestamp = txWriter.getPartitionTimestampByIndex(partitionIndex);
            long logicalPartitionTimestamp = txWriter.getLogicalPartitionTimestamp(partitionTimestamp);
            if (logicalPartitionTimestamp != lastLogicalPartitionTimestamp) {
                if (partitionIndex > lastLogicalPartitionIndex + 1) {
                    squashSplitPartitions(lastLogicalPartitionIndex, partitionIndex, 1, true);
                }
                return;
            }
            partitionIndex++;
        }
        if (partitionIndex > lastLogicalPartitionIndex + 1) {
            squashSplitPartitions(lastLogicalPartitionIndex, partitionIndex, 1, true);
        }
    }

    private void squashPartitionRange(int maxLastSubPartitionCount, int partitionIndexLo, int partitionIndexHi) {
        if (partitionIndexHi > partitionIndexLo) {
            int subpartitions = partitionIndexHi - partitionIndexLo;
            int optimalPartitionCount = partitionIndexHi == txWriter.getPartitionCount() ? maxLastSubPartitionCount : MAX_MID_SUB_PARTITION_COUNT;
            if (subpartitions > Math.max(1, optimalPartitionCount)) {
                squashSplitPartitions(partitionIndexLo, partitionIndexHi, optimalPartitionCount, false);
            } else if (subpartitions == 1) {
                if (partitionIndexLo >= 0 &&
                        partitionIndexLo < txWriter.getPartitionCount() && minSplitPartitionTimestamp == txWriter.getPartitionTimestampByIndex(partitionIndexLo)) {
                    minSplitPartitionTimestamp = getPartitionTimestampOrMax(partitionIndexLo + 1);
                }
            }
        }
    }

    private long squashPartitionTimestamp(long ts) {
        int partitionIndex = txWriter.findAttachedPartitionIndexByLoTimestamp(ts);
        if (partitionIndex < 0) {
            partitionIndex = -partitionIndex - 1;
        }
        if (partitionIndex >= txWriter.getPartitionCount()) {
            return Long.MAX_VALUE;
        }
        return txWriter.getLogicalPartitionTimestamp(txWriter.getPartitionTimestampByIndex(partitionIndex));
    }

    private void squashSplitPartitions(long timestampMin, long timestampMax, int maxLastSubPartitionCount) {

        if (timestampMin > txWriter.getMaxTimestamp() || txWriter.getPartitionCount() < 2) {
            return;
        }

        // Take the control of split partition population here.
        // When the number of split partitions is too big, start merging them together.
        // This is to avoid having too many partitions / files in the system which penalizes the reading performance.
        long logicalPartition = squashPartitionTimestamp(timestampMin);
        int partitionIndex = txWriter.getPartitionIndex(logicalPartition);
        if (partitionIndex > -1) {
            int partitionIndexLo = partitionIndex;
            int partitionCount = txWriter.getPartitionCount();

            while (logicalPartition < timestampMax && ++partitionIndex < partitionCount) {
                long partitionTimestamp = txWriter.getPartitionTimestampByIndex(partitionIndex);
                long newLogicalPartition = txWriter.getLogicalPartitionTimestamp(partitionTimestamp);

                if (logicalPartition != newLogicalPartition) {
                    squashPartitionRange(maxLastSubPartitionCount, partitionIndexLo, partitionIndex);

                    // txn records can be changed by squashing. Reset the position and the partition count.
                    partitionCount = txWriter.getPartitionCount();
                    partitionIndex = txWriter.getPartitionIndex(newLogicalPartition);

                    // switch to the next logical partition
                    logicalPartition = newLogicalPartition;
                    partitionIndexLo = partitionIndex;
                }
            }

            // This can shift last partition timestamp, save what was the last partition timestamp before squashing
            long lastPartitionTimestamp = txWriter.getLastPartitionTimestamp();
            squashPartitionRange(maxLastSubPartitionCount, partitionIndexLo, partitionIndex);
            if (lastPartitionTimestamp != txWriter.getLastPartitionTimestamp()) {
                openLastPartition();
            }
        }
    }

    private void squashSplitPartitions(final int partitionIndexLo, final int partitionIndexHi, final int optimalPartitionCount, boolean force) {
        assert partitionIndexHi >= 0 && partitionIndexHi <= txWriter.getPartitionCount() && partitionIndexLo >= 0;
        int targetPartitionIndex = partitionIndexLo;

        if (partitionIndexHi > partitionIndexLo + 1) {
            long targetPartition = Long.MIN_VALUE;
            boolean copyTargetFrame = false;

            // Move partitionIndexLo to the first unlocked partition in the range
            for (; targetPartitionIndex + 1 < partitionIndexHi; targetPartitionIndex++) {
                boolean canOverwrite = canSquashOverwritePartitionTail(targetPartitionIndex);
                if (canOverwrite || force) {
                    targetPartition = txWriter.getPartitionTimestampByIndex(partitionIndexLo);
                    copyTargetFrame = !canOverwrite;
                    break;
                }
            }
            if (targetPartition == Long.MIN_VALUE) {
                return;
            }

            boolean lastPartitionSquashed = false;
            int squashCount = partitionIndexHi - partitionIndexLo - optimalPartitionCount;

            if (squashCount > 0) {
                long targetPartitionNameTxn = txWriter.getPartitionNameTxnByPartitionTimestamp(targetPartition);
                TableUtils.setPathForPartition(path, partitionBy, targetPartition, targetPartitionNameTxn);
                final long originalSize = txWriter.getPartitionSizeByPartitionTimestamp(targetPartition);

                boolean rw = !copyTargetFrame;
                Frame targetFrame = null;
                Frame firstPartitionFrame = partitionFrameFactory.open(rw, path, targetPartition, metadata, columnVersionWriter, originalSize);
                try {
                    if (copyTargetFrame) {
                        try {
                            TableUtils.setPathForPartition(other, partitionBy, targetPartition, txWriter.txn);
                            TableUtils.createDirsOrFail(ff, other.slash$(), configuration.getMkDirMode());
                            LOG.info().$("copying partition to force squash [from=").$(path).$(", to=").$(other).I$();

                            targetFrame = partitionFrameFactory.openRW(other, targetPartition, metadata, columnVersionWriter, 0);
                            FrameAlgebra.append(targetFrame, firstPartitionFrame, configuration.getCommitMode());
                            addPhysicallyWrittenRows(firstPartitionFrame.getSize());
                            txWriter.updatePartitionSizeAndTxnByRawIndex(partitionIndexLo * LONGS_PER_TX_ATTACHED_PARTITION, originalSize);
                            partitionRemoveCandidates.add(targetPartition, targetPartitionNameTxn);
                        } finally {
                            Misc.free(firstPartitionFrame);
                        }
                    } else {
                        targetFrame = firstPartitionFrame;
                    }
                    for (int i = 0; i < squashCount; i++) {
                        long sourcePartition = txWriter.getPartitionTimestampByIndex(partitionIndexLo + 1);

                        other.trimTo(rootLen);
                        long sourceNameTxn = txWriter.getPartitionNameTxnByPartitionTimestamp(sourcePartition);
                        TableUtils.setPathForPartition(other, partitionBy, sourcePartition, sourceNameTxn);
                        long partitionSize = txWriter.getPartitionSizeByPartitionTimestamp(sourcePartition);
                        lastPartitionSquashed = partitionIndexLo + 2 == txWriter.getPartitionCount();
                        if (lastPartitionSquashed) {
                            closeActivePartition(false);
                            partitionSize = txWriter.getTransientRowCount() + txWriter.getLagRowCount();
                        }

                        assert partitionSize > 0;
                        LOG.info().$("squashing partitions [table=").$(tableToken)
                                .$(", target=").$(formatPartitionForTimestamp(targetPartition, targetPartitionNameTxn)).$(", targetSize=").$(targetFrame.getSize())
                                .$(", source=").$(formatPartitionForTimestamp(sourcePartition, sourceNameTxn)).$(", sourceSize=").$(partitionSize).I$();
                        try (Frame sourceFrame = partitionFrameFactory.openRO(other, sourcePartition, metadata, columnVersionWriter, partitionSize)) {
                            FrameAlgebra.append(targetFrame, sourceFrame, configuration.getCommitMode());
                            addPhysicallyWrittenRows(sourceFrame.getSize());
                        } catch (Throwable th) {
                            LOG.critical().$("partition squashing failed [table=").$(tableToken).$(", error=").$(th).I$();
                            throw th;
                        }

                        txWriter.removeAttachedPartitions(sourcePartition);
                        columnVersionWriter.removePartition(sourcePartition);
                        txWriter.updatePartitionColumnVersion(targetPartition);
                        partitionRemoveCandidates.add(sourcePartition, sourceNameTxn);
                        if (sourcePartition == minSplitPartitionTimestamp) {
                            minSplitPartitionTimestamp = getPartitionTimestampOrMax(partitionIndexLo + 1);
                        }
                    }

                    txWriter.updatePartitionSizeByTimestamp(targetPartition, targetFrame.getSize());
                    if (lastPartitionSquashed) {
                        // last partition is squashed, adjust fixed/transient row sizes
                        long newTransientRowCount = targetFrame.getSize() - txWriter.getLagRowCount();
                        assert newTransientRowCount >= 0;
                        txWriter.fixedRowCount += txWriter.getTransientRowCount() - newTransientRowCount;
                        assert txWriter.fixedRowCount >= 0;
                        txWriter.transientRowCount = newTransientRowCount;
                    }
                } finally {
                    Misc.free(targetFrame);
                    path.trimTo(rootLen);
                    other.trimTo(rootLen);
                }

                columnVersionWriter.commit();
                txWriter.setColumnVersion(columnVersionWriter.getVersion());
                txWriter.commit(denseSymbolMapWriters);
                processPartitionRemoveCandidates();
            }
        }
    }

    private void swapMetaFile(CharSequence columnName) {
        // close _meta so we can rename it
        metaMem.close();
        // validate new meta
        validateSwapMeta(columnName);
        // rename _meta to _meta.prev
        renameMetaToMetaPrev(columnName);
        // after we moved _meta to _meta.prev
        // we have to have _todo to restore _meta should anything go wrong
        writeRestoreMetaTodo(columnName);
        // rename _meta.swp to -_meta
        renameSwapMetaToMeta(columnName);
        try {
            // open _meta file
            openMetaFile(ff, path, rootLen, metaMem);
            // remove _todo
            clearTodoLog();
        } catch (CairoException e) {
            throwDistressException(e);
        }
        bumpMetadataVersion();
    }

    private void swapO3ColumnsExcept(int timestampIndex) {
        ObjList<MemoryCARW> temp = o3MemColumns;
        o3MemColumns = o3MemColumns2;
        o3MemColumns2 = temp;

        // Swap timestamp column back, timestamp column is not sorted, it's the sort key.
        final int timestampMemoryIndex = getPrimaryColumnIndex(timestampIndex);
        o3MemColumns2.setQuick(
                timestampMemoryIndex,
                o3MemColumns.getAndSetQuick(timestampMemoryIndex, o3MemColumns2.getQuick(timestampMemoryIndex))
        );
        o3Columns = o3MemColumns;
        activeColumns = o3MemColumns;

        ObjList<Runnable> tempNullSetters = o3NullSetters;
        o3NullSetters = o3NullSetters2;
        o3NullSetters2 = tempNullSetters;
        activeNullSetters = o3NullSetters;
    }

    private void switchPartition(long timestamp) {
        // Before partition can be switched we need to index records
        // added so far. Index writers will start point to different
        // files after switch.
        updateIndexes();
        txWriter.switchPartitions(timestamp);
        openPartition(timestamp);
        setAppendPosition(0, false);
    }

    private void syncColumns() {
        final int commitMode = configuration.getCommitMode();
        if (commitMode != CommitMode.NOSYNC) {
            final boolean async = commitMode == CommitMode.ASYNC;
            syncColumns0(async);
            for (int i = 0, n = denseIndexers.size(); i < n; i++) {
                denseIndexers.getQuick(i).sync(async);
            }
            for (int i = 0, n = denseSymbolMapWriters.size(); i < n; i++) {
                denseSymbolMapWriters.getQuick(i).sync(async);
            }
        }
    }

    private void syncColumns0(boolean async) {
        for (int i = 0; i < columnCount; i++) {
            columns.getQuick(i * 2).sync(async);
            final MemoryMA m2 = columns.getQuick(i * 2 + 1);
            if (m2 != null) {
                m2.sync(async);
            }
        }
    }

    private void throwDistressException(CairoException cause) {
        LOG.critical().$("writer error [table=").utf8(tableToken.getTableName()).$(", e=").$((Sinkable) cause).I$();
        distressed = true;
        throw new CairoError(cause);
    }

    private void truncate(boolean keepSymbolTables) {
        rollback();

        if (!keepSymbolTables) {
            // we do this before size check so that "old" corrupt symbol tables are brought back in line
            for (int i = 0, n = denseSymbolMapWriters.size(); i < n; i++) {
                denseSymbolMapWriters.getQuick(i).truncate();
            }
        }

        if (size() == 0) {
            return;
        }

        // this is a crude block to test things for now
        todoMem.putLong(0, ++todoTxn); // write txn, reader will first read txn at offset 24 and then at offset 0
        Unsafe.getUnsafe().storeFence(); // make sure we do not write hash before writing txn (view from another thread)
        todoMem.putLong(8, configuration.getDatabaseIdLo()); // write out our instance hashes
        todoMem.putLong(16, configuration.getDatabaseIdHi());
        Unsafe.getUnsafe().storeFence();
        todoMem.putLong(24, todoTxn);
        todoMem.putLong(32, 1);
        todoMem.putLong(40, TODO_TRUNCATE);
        // ensure file is closed with correct length
        todoMem.jumpTo(48);

        if (partitionBy != PartitionBy.NONE) {
            freeColumns(false);
            if (indexers != null) {
                for (int i = 0, n = indexers.size(); i < n; i++) {
                    Misc.free(indexers.getQuick(i));
                }
            }
            // Schedule removal of all partitions
            scheduleRemoveAllPartitions();
            rowAction = ROW_ACTION_OPEN_PARTITION;
        } else {
            // truncate columns, we cannot remove them
            truncateColumns();
        }

        txWriter.resetTimestamp();
        columnVersionWriter.truncate();
        txWriter.truncate(columnVersionWriter.getVersion(), denseSymbolMapWriters);
        try {
            clearTodoLog();
        } catch (CairoException e) {
            throwDistressException(e);
        }
        this.minSplitPartitionTimestamp = Long.MAX_VALUE;
        processPartitionRemoveCandidates();

        LOG.info().$("truncated [name=").utf8(tableToken.getTableName()).I$();
    }

    private void truncateColumns() {
        for (int i = 0; i < columnCount; i++) {
            if (metadata.getColumnType(i) >= 0) {
                getPrimaryColumn(i).truncate();
                MemoryMA mem = getSecondaryColumn(i);
                if (mem != null && mem.isOpen()) {
                    mem.truncate();
                    mem.putLong(0);
                }
            }
        }
    }

    private void updateIndexes() {
        if (indexCount == 0 || avoidIndexOnCommit) {
            avoidIndexOnCommit = false;
            return;
        }
        updateIndexesSlow();
    }

    private void updateIndexesParallel(long lo, long hi) {
        indexSequences.clear();
        indexLatch.setCount(indexCount);
        final int nParallelIndexes = indexCount - 1;
        final Sequence indexPubSequence = this.messageBus.getIndexerPubSequence();
        final RingQueue<ColumnIndexerTask> indexerQueue = this.messageBus.getIndexerQueue();

        LOG.info().$("parallel indexing [table=").utf8(tableToken.getTableName())
                .$(", indexCount=").$(indexCount)
                .$(", rowCount=").$(hi - lo)
                .I$();
        int serialIndexCount = 0;

        // we are going to index last column in this thread while other columns are on the queue
        OUT:
        for (int i = 0; i < nParallelIndexes; i++) {

            long cursor = indexPubSequence.next();
            if (cursor == -1) {
                // queue is full, process index in the current thread
                indexAndCountDown(denseIndexers.getQuick(i), lo, hi, indexLatch);
                serialIndexCount++;
                continue;
            }

            if (cursor == -2) {
                // CAS issue, retry
                do {
                    Os.pause();
                    cursor = indexPubSequence.next();
                    if (cursor == -1) {
                        indexAndCountDown(denseIndexers.getQuick(i), lo, hi, indexLatch);
                        serialIndexCount++;
                        continue OUT;
                    }
                } while (cursor < 0);
            }

            final ColumnIndexerTask queueItem = indexerQueue.get(cursor);
            final ColumnIndexer indexer = denseIndexers.getQuick(i);
            final long sequence = indexer.getSequence();
            queueItem.indexer = indexer;
            queueItem.lo = lo;
            queueItem.hi = hi;
            queueItem.countDownLatch = indexLatch;
            queueItem.sequence = sequence;
            indexSequences.add(sequence);
            indexPubSequence.done(cursor);
        }

        // index last column while other columns are brewing on the queue
        indexAndCountDown(denseIndexers.getQuick(indexCount - 1), lo, hi, indexLatch);
        serialIndexCount++;

        // At this point we have re-indexed our column and if things are flowing nicely
        // all other columns should have been done by other threads. Instead of actually
        // waiting we gracefully check latch count.
        if (!indexLatch.await(configuration.getWorkStealTimeoutNanos())) {
            // other columns are still in-flight, we must attempt to steal work from other threads
            for (int i = 0; i < nParallelIndexes; i++) {
                ColumnIndexer indexer = denseIndexers.getQuick(i);
                if (indexer.tryLock(indexSequences.getQuick(i))) {
                    indexAndCountDown(indexer, lo, hi, indexLatch);
                    serialIndexCount++;
                }
            }
            // wait for the ones we cannot steal
            indexLatch.await();
        }

        // reset lock on completed indexers
        boolean distressed = false;
        for (int i = 0; i < indexCount; i++) {
            ColumnIndexer indexer = denseIndexers.getQuick(i);
            distressed = distressed | indexer.isDistressed();
        }

        if (distressed) {
            throwDistressException(null);
        }

        LOG.info().$("parallel indexing done [serialCount=").$(serialIndexCount).I$();
    }

    private void updateIndexesSerially(long lo, long hi) {
        LOG.info().$("serial indexing [table=").utf8(tableToken.getTableName())
                .$(", indexCount=").$(indexCount)
                .$(", rowCount=").$(hi - lo)
                .I$();
        for (int i = 0, n = denseIndexers.size(); i < n; i++) {
            try {
                denseIndexers.getQuick(i).refreshSourceAndIndex(lo, hi);
            } catch (CairoException e) {
                // this is pretty severe, we hit some sort of limit
                throwDistressException(e);
            }
        }
        LOG.info().$("serial indexing done [table=").utf8(tableToken.getTableName()).I$();
    }

    private void updateIndexesSlow() {
        final long hi = txWriter.getTransientRowCount();
        final long lo = txWriter.getAppendedPartitionCount() == 1 ? hi - txWriter.getLastTxSize() : 0;
        if (indexCount > 1 && parallelIndexerEnabled && hi - lo > configuration.getParallelIndexThreshold()) {
            updateIndexesParallel(lo, hi);
        } else {
            updateIndexesSerially(lo, hi);
        }
    }

    private void updateMaxTimestamp(long timestamp) {
        txWriter.updateMaxTimestamp(timestamp);
        this.timestampSetter.accept(timestamp);
    }

    private void updateMetaStructureVersion() {
        try {
            copyMetadataAndUpdateVersion();
            finishMetaSwapUpdate();
        } finally {
            ddlMem.close();
        }
    }

    private void updateMetadataWithDeduplicationUpsertKeys(boolean enable, LongList columnsIndexes) {
        try {
            int index = openMetaSwapFile(ff, ddlMem, path, rootLen, configuration.getMaxSwapFileCount());
            int columnCount = metaMem.getInt(META_OFFSET_COUNT);

            ddlMem.putInt(columnCount);
            ddlMem.putInt(metaMem.getInt(META_OFFSET_PARTITION_BY));
            ddlMem.putInt(metaMem.getInt(META_OFFSET_TIMESTAMP_INDEX));
            copyVersionAndLagValues();
            ddlMem.jumpTo(META_OFFSET_COLUMN_TYPES);
            for (int i = 0; i < columnCount; i++) {
                writeColumnEntry(i, false, enable && columnsIndexes.indexOf(i) >= 0);
            }

            long nameOffset = getColumnNameOffset(columnCount);
            for (int i = 0; i < columnCount; i++) {
                CharSequence columnName = metaMem.getStr(nameOffset);
                ddlMem.putStr(columnName);
                nameOffset += Vm.getStorageLength(columnName);
            }
            this.metaSwapIndex = index;
        } finally {
            ddlMem.close();
        }

        finishMetaSwapUpdateStructural();

        for (int i = 0; i < columnCount; i++) {
            metadata.getColumnMetadata(i).setDedupKeyFlag(enable && columnsIndexes.indexOf(i) >= 0);
        }

        if (enable) {
            if (dedupColumnCommitAddresses == null) {
                dedupColumnCommitAddresses = new DedupColumnCommitAddresses();
            } else {
                dedupColumnCommitAddresses.clear();
            }
            dedupColumnCommitAddresses.setDedupColumnCount(columnsIndexes.size() - 1);
        } else {
            if (dedupColumnCommitAddresses != null) {
                dedupColumnCommitAddresses.setDedupColumnCount(0);
            }
        }
    }

    private void updateO3ColumnTops() {
        int columnCount = metadata.getColumnCount();
        long blockIndex = -1;

        while ((blockIndex = o3PartitionUpdateSink.nextBlockIndex(blockIndex)) > -1L) {
            long blockAddress = o3PartitionUpdateSink.getBlockAddress(blockIndex);
            long partitionTimestamp = Unsafe.getUnsafe().getLong(blockAddress);
            long oldPartitionTimestamp = Unsafe.getUnsafe().getLong(blockAddress + Long.BYTES);

            boolean splitPartition = partitionTimestamp != oldPartitionTimestamp;
            if (splitPartition) {
                // This is partition split. Copy all the column name txns from the donor partition.
                columnVersionWriter.copyPartition(oldPartitionTimestamp, partitionTimestamp);
            }

            if (partitionTimestamp > -1) {
                blockAddress += PARTITION_SINK_SIZE_LONGS * Long.BYTES;
                for (int column = 0; column < columnCount; column++) {

                    long colTop = Unsafe.getUnsafe().getLong(blockAddress);
                    blockAddress += Long.BYTES;
                    if (colTop > -1L) {
                        // Upsert even when colTop value is 0.
                        // TableReader uses the record to determine if the column is supposed to be present for the partition.
                        columnVersionWriter.upsertColumnTop(partitionTimestamp, column, colTop);
                    } else if (splitPartition) {
                        // Remove column tops for the new partition part.
                        columnVersionWriter.removeColumnTop(partitionTimestamp, column);
                    }
                }
            }
        }
    }

    private void validateSwapMeta(CharSequence columnName) {
        try {
            try {
                path.concat(META_SWAP_FILE_NAME);
                if (metaSwapIndex > 0) {
                    path.put('.').put(metaSwapIndex);
                }
                metaMem.smallFile(ff, path.$(), MemoryTag.MMAP_TABLE_WRITER);
                validationMap.clear();
                validateMeta(metaMem, validationMap, ColumnType.VERSION);
            } finally {
                metaMem.close();
                path.trimTo(rootLen);
            }
        } catch (CairoException e) {
            runFragile(RECOVER_FROM_META_RENAME_FAILURE, columnName, e);
        }
    }

    private void writeColumnEntry(int i, boolean markDeleted, boolean columnDedupKey) {
        int columnType = getColumnType(metaMem, i);
        // When column is deleted it's written to metadata with negative type
        if (markDeleted) {
            columnType = -Math.abs(columnType);
        }
        ddlMem.putInt(columnType);

        long flags = 0;
        if (isColumnIndexed(metaMem, i)) {
            flags |= META_FLAG_BIT_INDEXED;
        }

        if (isSequential(metaMem, i)) {
            flags |= META_FLAG_BIT_SEQUENTIAL;
        }

        if (columnDedupKey) {
            flags |= META_FLAG_BIT_DEDUP_KEY;
        }
        ddlMem.putLong(flags);
        ddlMem.putInt(getIndexBlockCapacity(metaMem, i));
        ddlMem.skip(16);
    }

    private void writeRestoreMetaTodo(CharSequence columnName) {
        try {
            writeRestoreMetaTodo();
        } catch (CairoException e) {
            runFragile(RECOVER_FROM_TODO_WRITE_FAILURE, columnName, e);
        }
    }

    private void writeRestoreMetaTodo() {
        todoMem.putLong(0, ++todoTxn); // write txn, reader will first read txn at offset 24 and then at offset 0
        Unsafe.getUnsafe().storeFence(); // make sure we do not write hash before writing txn (view from another thread)
        todoMem.putLong(8, configuration.getDatabaseIdLo()); // write out our instance hashes
        todoMem.putLong(16, configuration.getDatabaseIdHi());
        Unsafe.getUnsafe().storeFence();
        todoMem.putLong(32, 1);
        todoMem.putLong(40, TODO_RESTORE_META);
        todoMem.putLong(48, metaPrevIndex);
        Unsafe.getUnsafe().storeFence();
        todoMem.putLong(24, todoTxn);
        todoMem.jumpTo(56);
        todoMem.sync(false);
    }

    static void indexAndCountDown(ColumnIndexer indexer, long lo, long hi, SOCountDownLatch latch) {
        try {
            indexer.refreshSourceAndIndex(lo, hi);
        } catch (CairoException e) {
            indexer.distress();
            LOG.critical().$("index error [fd=").$(indexer.getFd()).$("]{").$((Sinkable) e).$('}').$();
        } finally {
            latch.countDown();
        }
    }

    boolean allowMixedIO() {
        return mixedIOFlag;
    }

    void closeActivePartition(long size) {
        for (int i = 0; i < columnCount; i++) {
            // stop calculating oversize as soon as we find first over-sized column
            setColumnSize(i, size, false);
            Misc.free(getPrimaryColumn(i));
            Misc.free(getSecondaryColumn(i));
        }
        Misc.freeObjList(denseIndexers);
        denseIndexers.clear();
    }

    BitmapIndexWriter getBitmapIndexWriter(int columnIndex) {
        return indexers.getQuick(columnIndex).getWriter();
    }

    long getColumnTop(int columnIndex) {
        assert lastOpenPartitionTs != Long.MIN_VALUE;
        return columnVersionWriter.getColumnTopQuick(lastOpenPartitionTs, columnIndex);
    }

    ColumnVersionReader getColumnVersionReader() {
        return columnVersionWriter;
    }

    CairoConfiguration getConfiguration() {
        return configuration;
    }

    Sequence getO3CopyPubSeq() {
        return messageBus.getO3CopyPubSeq();
    }

    RingQueue<O3CopyTask> getO3CopyQueue() {
        return messageBus.getO3CopyQueue();
    }

    Sequence getO3OpenColumnPubSeq() {
        return messageBus.getO3OpenColumnPubSeq();
    }

    RingQueue<O3OpenColumnTask> getO3OpenColumnQueue() {
        return messageBus.getO3OpenColumnQueue();
    }

    long getPartitionNameTxnByRawIndex(int index) {
        return txWriter.getPartitionNameTxnByRawIndex(index);
    }

    long getPartitionSizeByRawIndex(int index) {
        return txWriter.getPartitionSizeByRawIndex(index);
    }

    TxReader getTxReader() {
        return txWriter;
    }

    void o3ClockDownPartitionUpdateCount() {
        o3PartitionUpdRemaining.decrementAndGet();
    }

    void o3CountDownDoneLatch() {
        o3DoneLatch.countDown();
    }

    void purgeUnusedPartitions() {
        if (PartitionBy.isPartitioned(partitionBy)) {
            removeNonAttachedPartitions();
        }
    }

    void rowCancel() {
        if ((masterRef & 1) == 0) {
            return;
        }

        if (hasO3()) {
            final long o3RowCount = getO3RowCount0();
            if (o3RowCount > 0) {
                // O3 mode and there are some rows.
                masterRef--;
                setO3AppendPosition(o3RowCount);
            } else {
                // Cancelling first row in o3, reverting to non-o3
                setO3AppendPosition(0);
                masterRef--;
                clearO3();
            }
            rowValueIsNotNull.fill(0, columnCount, masterRef);
            return;
        }

        long dirtyMaxTimestamp = txWriter.getMaxTimestamp();
        long dirtyTransientRowCount = txWriter.getTransientRowCount();
        long rollbackToMaxTimestamp = txWriter.cancelToMaxTimestamp();
        long rollbackToTransientRowCount = txWriter.cancelToTransientRowCount();

        // dirty timestamp should be 1 because newRow() increments it
        if (dirtyTransientRowCount == 1) {
            if (PartitionBy.isPartitioned(partitionBy)) {
                // we have to undo creation of partition
                closeActivePartition(false);
                if (removeDirOnCancelRow) {
                    try {
                        setStateForTimestamp(path, txWriter.getPartitionTimestampByTimestamp(dirtyMaxTimestamp));
                        int errno;
                        if ((errno = ff.rmdir(path.$())) != 0) {
                            throw CairoException.critical(errno).put("Cannot remove directory: ").put(path);
                        }
                        removeDirOnCancelRow = false;
                    } finally {
                        path.trimTo(rootLen);
                    }
                }

                // open old partition
                if (rollbackToMaxTimestamp > Long.MIN_VALUE) {
                    try {
                        txWriter.setMaxTimestamp(rollbackToMaxTimestamp);
                        openPartition(rollbackToMaxTimestamp);
                        setAppendPosition(rollbackToTransientRowCount, false);
                    } catch (Throwable e) {
                        freeColumns(false);
                        throw e;
                    }
                } else {
                    // we have no partitions, clear partitions in TableWriter
                    txWriter.removeAllPartitions();
                    rowAction = ROW_ACTION_OPEN_PARTITION;
                }

                // undo counts
                removeDirOnCancelRow = true;
                txWriter.cancelRow();
            } else {
                txWriter.cancelRow();
                // we only have one partition, jump to start on every column
                truncateColumns();
            }
        } else {
            txWriter.cancelRow();
            // we are staying within same partition, prepare append positions for row count
            boolean rowChanged = metadata.getTimestampIndex() >= 0; // adding new row already writes timestamp
            if (!rowChanged) {
                // verify if any of the columns have been changed
                // if not - we don't have to do
                for (int i = 0; i < columnCount; i++) {
                    if (rowValueIsNotNull.getQuick(i) == masterRef) {
                        rowChanged = true;
                        break;
                    }
                }
            }

            // is no column has been changed we take easy option and do nothing
            if (rowChanged) {
                setAppendPosition(dirtyTransientRowCount - 1, false);
            }
        }
        rowValueIsNotNull.fill(0, columnCount, --masterRef);

        // Some executions path in this method already call txWriter.removeAllPartitions()
        // which resets transientRowCount.
        if (txWriter.transientRowCount > 0) {
            txWriter.transientRowCount--;
        }
    }

    @FunctionalInterface
    public interface ExtensionListener {
        void onTableExtended(long timestamp);
    }

    @FunctionalInterface
    private interface FragileCode {
        void run(CharSequence columnName);
    }

    @FunctionalInterface
    public interface O3ColumnUpdateMethod {
        void run(
                int columnIndex,
                final int columnType,
                long mergedTimestampsAddr,
                long mergeCount,
                long row1Count,
                long row2CountLo,
                long row2CountHi
        );
    }

    public interface Row {

        void append();

        void cancel();

        void putBin(int columnIndex, long address, long len);

        void putBin(int columnIndex, BinarySequence sequence);

        void putBool(int columnIndex, boolean value);

        void putByte(int columnIndex, byte value);

        void putChar(int columnIndex, char value);

        void putDate(int columnIndex, long value);

        void putDouble(int columnIndex, double value);

        void putFloat(int columnIndex, float value);

        void putGeoHash(int columnIndex, long value);

        void putGeoHashDeg(int columnIndex, double lat, double lon);

        void putGeoStr(int columnIndex, CharSequence value);

        void putInt(int columnIndex, int value);

        void putLong(int columnIndex, long value);

        void putLong128(int columnIndex, long lo, long hi);

        void putLong256(int columnIndex, long l0, long l1, long l2, long l3);

        void putLong256(int columnIndex, Long256 value);

        void putLong256(int columnIndex, CharSequence hexString);

        void putLong256(int columnIndex, @NotNull CharSequence hexString, int start, int end);

        void putShort(int columnIndex, short value);

        void putStr(int columnIndex, CharSequence value);

        void putStr(int columnIndex, char value);

        void putStr(int columnIndex, CharSequence value, int pos, int len);

        /**
         * Writes UTF8-encoded string to WAL. As the name of the function suggest the storage format is
         * expected to be UTF16. The function must re-encode string from UTF8 to UTF16 before storing.
         *
         * @param columnIndex      index of the column we are writing to
         * @param value            UTF8 bytes represented as CharSequence interface.
         *                         On this interface getChar() returns a byte, not complete character.
         * @param hasNonAsciiChars helper flag to indicate implementation if all bytes can be assumed as ASCII.
         *                         "true" here indicates that UTF8 decoding is compulsory.
         */
        void putStrUtf8AsUtf16(int columnIndex, DirectByteCharSequence value, boolean hasNonAsciiChars);

        void putSym(int columnIndex, CharSequence value);

        void putSym(int columnIndex, char value);

        void putSymIndex(int columnIndex, int key);

        void putSymUtf8(int columnIndex, DirectByteCharSequence value, boolean hasNonAsciiChars);

        void putTimestamp(int columnIndex, long value);

        void putUuid(int columnIndex, CharSequence uuid);
    }

    private static class NoOpRow implements Row {
        @Override
        public void append() {
            // no-op
        }

        @Override
        public void cancel() {
            // no-op
        }

        @Override
        public void putBin(int columnIndex, long address, long len) {
            // no-op
        }

        @Override
        public void putBin(int columnIndex, BinarySequence sequence) {
            // no-op
        }

        @Override
        public void putBool(int columnIndex, boolean value) {
            // no-op
        }

        @Override
        public void putByte(int columnIndex, byte value) {
            // no-op
        }

        @Override
        public void putChar(int columnIndex, char value) {
            // no-op
        }

        @Override
        public void putDate(int columnIndex, long value) {
            // no-op
        }

        @Override
        public void putDouble(int columnIndex, double value) {
            // no-op
        }

        @Override
        public void putFloat(int columnIndex, float value) {
            // no-op
        }

        @Override
        public void putGeoHash(int columnIndex, long value) {
            // no-op
        }

        @Override
        public void putGeoHashDeg(int index, double lat, double lon) {
            // no-op
        }

        @Override
        public void putGeoStr(int columnIndex, CharSequence value) {
            // no-op
        }

        @Override
        public void putInt(int columnIndex, int value) {
            // no-op
        }

        @Override
        public void putLong(int columnIndex, long value) {
            // no-op
        }

        @Override
        public void putLong128(int columnIndex, long lo, long hi) {
            // no-op
        }

        @Override
        public void putLong256(int columnIndex, long l0, long l1, long l2, long l3) {
            // no-op
        }

        @Override
        public void putLong256(int columnIndex, Long256 value) {
            // no-op
        }

        @Override
        public void putLong256(int columnIndex, CharSequence hexString) {
            // no-op
        }

        @Override
        public void putLong256(int columnIndex, @NotNull CharSequence hexString, int start, int end) {
            // no-op
        }

        @Override
        public void putShort(int columnIndex, short value) {
            // no-op
        }

        @Override
        public void putStr(int columnIndex, CharSequence value) {
            // no-op
        }

        @Override
        public void putStr(int columnIndex, char value) {
            // no-op
        }

        @Override
        public void putStr(int columnIndex, CharSequence value, int pos, int len) {
            // no-op
        }

        @Override
        public void putStrUtf8AsUtf16(int columnIndex, DirectByteCharSequence value, boolean hasNonAsciiChars) {
            // no-op
        }

        @Override
        public void putSym(int columnIndex, CharSequence value) {
            // no-op
        }

        @Override
        public void putSym(int columnIndex, char value) {
            // no-op
        }

        @Override
        public void putSymIndex(int columnIndex, int key) {
            // no-op
        }

        @Override
        public void putSymUtf8(int columnIndex, DirectByteCharSequence value, boolean hasNonAsciiChars) {
            // no-op
        }

        @Override
        public void putTimestamp(int columnIndex, long value) {
            // no-op
        }

        @Override
        public void putUuid(int columnIndex, CharSequence uuid) {
            // no-op
        }
    }

    private class RowImpl implements Row {
        @Override
        public void append() {
            rowAppend(activeNullSetters);
        }

        @Override
        public void cancel() {
            rowCancel();
        }

        @Override
        public void putBin(int columnIndex, long address, long len) {
            getSecondaryColumn(columnIndex).putLong(getPrimaryColumn(columnIndex).putBin(address, len));
            setRowValueNotNull(columnIndex);
        }

        @Override
        public void putBin(int columnIndex, BinarySequence sequence) {
            getSecondaryColumn(columnIndex).putLong(getPrimaryColumn(columnIndex).putBin(sequence));
            setRowValueNotNull(columnIndex);
        }

        @Override
        public void putBool(int columnIndex, boolean value) {
            getPrimaryColumn(columnIndex).putBool(value);
            setRowValueNotNull(columnIndex);
        }

        @Override
        public void putByte(int columnIndex, byte value) {
            getPrimaryColumn(columnIndex).putByte(value);
            setRowValueNotNull(columnIndex);
        }

        @Override
        public void putChar(int columnIndex, char value) {
            getPrimaryColumn(columnIndex).putChar(value);
            setRowValueNotNull(columnIndex);
        }

        @Override
        public void putDate(int columnIndex, long value) {
            putLong(columnIndex, value);
        }

        @Override
        public void putDouble(int columnIndex, double value) {
            getPrimaryColumn(columnIndex).putDouble(value);
            setRowValueNotNull(columnIndex);
        }

        @Override
        public void putFloat(int columnIndex, float value) {
            getPrimaryColumn(columnIndex).putFloat(value);
            setRowValueNotNull(columnIndex);
        }

        @Override
        public void putGeoHash(int columnIndex, long value) {
            int type = metadata.getColumnType(columnIndex);
            WriterRowUtils.putGeoHash(columnIndex, value, type, this);
        }

        @Override
        public void putGeoHashDeg(int columnIndex, double lat, double lon) {
            int type = metadata.getColumnType(columnIndex);
            WriterRowUtils.putGeoHash(columnIndex, GeoHashes.fromCoordinatesDegUnsafe(lat, lon, ColumnType.getGeoHashBits(type)), type, this);
        }

        @Override
        public void putGeoStr(int columnIndex, CharSequence hash) {
            final int type = metadata.getColumnType(columnIndex);
            WriterRowUtils.putGeoStr(columnIndex, hash, type, this);
        }

        @Override
        public void putInt(int columnIndex, int value) {
            getPrimaryColumn(columnIndex).putInt(value);
            setRowValueNotNull(columnIndex);
        }

        @Override
        public void putLong(int columnIndex, long value) {
            getPrimaryColumn(columnIndex).putLong(value);
            setRowValueNotNull(columnIndex);
        }

        @Override
        public void putLong128(int columnIndex, long lo, long hi) {
            MemoryA primaryColumn = getPrimaryColumn(columnIndex);
            primaryColumn.putLong(lo);
            primaryColumn.putLong(hi);
            setRowValueNotNull(columnIndex);
        }

        @Override
        public void putLong256(int columnIndex, long l0, long l1, long l2, long l3) {
            getPrimaryColumn(columnIndex).putLong256(l0, l1, l2, l3);
            setRowValueNotNull(columnIndex);
        }

        @Override
        public void putLong256(int columnIndex, Long256 value) {
            getPrimaryColumn(columnIndex).putLong256(value.getLong0(), value.getLong1(), value.getLong2(), value.getLong3());
            setRowValueNotNull(columnIndex);
        }

        @Override
        public void putLong256(int columnIndex, CharSequence hexString) {
            getPrimaryColumn(columnIndex).putLong256(hexString);
            setRowValueNotNull(columnIndex);
        }

        @Override
        public void putLong256(int columnIndex, @NotNull CharSequence hexString, int start, int end) {
            getPrimaryColumn(columnIndex).putLong256(hexString, start, end);
            setRowValueNotNull(columnIndex);
        }

        @Override
        public void putShort(int columnIndex, short value) {
            getPrimaryColumn(columnIndex).putShort(value);
            setRowValueNotNull(columnIndex);
        }

        @Override
        public void putStr(int columnIndex, CharSequence value) {
            getSecondaryColumn(columnIndex).putLong(getPrimaryColumn(columnIndex).putStr(value));
            setRowValueNotNull(columnIndex);
        }

        @Override
        public void putStr(int columnIndex, char value) {
            getSecondaryColumn(columnIndex).putLong(getPrimaryColumn(columnIndex).putStr(value));
            setRowValueNotNull(columnIndex);
        }

        @Override
        public void putStr(int columnIndex, CharSequence value, int pos, int len) {
            getSecondaryColumn(columnIndex).putLong(getPrimaryColumn(columnIndex).putStr(value, pos, len));
            setRowValueNotNull(columnIndex);
        }

        @Override
        public void putStrUtf8AsUtf16(int columnIndex, DirectByteCharSequence value, boolean hasNonAsciiChars) {
            getSecondaryColumn(columnIndex).putLong(getPrimaryColumn(columnIndex).putStrUtf8AsUtf16(value, hasNonAsciiChars));
            setRowValueNotNull(columnIndex);
        }

        @Override
        public void putSym(int columnIndex, CharSequence value) {
            getPrimaryColumn(columnIndex).putInt(symbolMapWriters.getQuick(columnIndex).put(value));
            setRowValueNotNull(columnIndex);
        }

        @Override
        public void putSym(int columnIndex, char value) {
            getPrimaryColumn(columnIndex).putInt(symbolMapWriters.getQuick(columnIndex).put(value));
            setRowValueNotNull(columnIndex);
        }

        @Override
        public void putSymIndex(int columnIndex, int key) {
            putInt(columnIndex, key);
        }

        @Override
        public void putSymUtf8(int columnIndex, DirectByteCharSequence value, boolean hasNonAsciiChars) {
            throw new UnsupportedOperationException();
        }

        @Override
        public void putTimestamp(int columnIndex, long value) {
            putLong(columnIndex, value);
        }

        @Override
        public void putUuid(int columnIndex, CharSequence uuidStr) {
            SqlUtil.implicitCastStrAsUuid(uuidStr, uuid);
            putLong128(columnIndex, uuid.getLo(), uuid.getHi());
        }

        private MemoryA getPrimaryColumn(int columnIndex) {
            return activeColumns.getQuick(getPrimaryColumnIndex(columnIndex));
        }

        private MemoryA getSecondaryColumn(int columnIndex) {
            return activeColumns.getQuick(getSecondaryColumnIndex(columnIndex));
        }
    }
}<|MERGE_RESOLUTION|>--- conflicted
+++ resolved
@@ -82,15 +82,6 @@
     public static final int O3_BLOCK_O3 = 1;
     // Oversized partitionUpdateSink (offset, description):
     // 0, partitionTimestamp
-<<<<<<< HEAD
-    // 1, split (donor) partitionTimestamp
-    // 2, timestampMin
-    // 3, newPartitionSize
-    // 4, oldPartitionSize
-    // 5, flags (partitionMutates INT, isLastWrittenPartition INT)
-    // ... column top for every column
-    public static final int PARTITION_SINK_SIZE_LONGS = 6;
-=======
     // 1, timestampMin
     // 2, newPartitionSize
     // 3, oldPartitionSize
@@ -98,7 +89,6 @@
     // 5. o3SplitPartitionSize size of "split" partition, new partition that branches out of the old one
     // ... column top for every column
     public static final int PARTITION_SINK_SIZE_LONGS = 8;
->>>>>>> 1350321d
     public static final int PARTITION_SINK_COL_TOP_OFFSET = PARTITION_SINK_SIZE_LONGS * Long.BYTES;
     public static final int TIMESTAMP_MERGE_ENTRY_BYTES = Long.BYTES * 2;
     private static final ObjectFactory<MemoryCMOR> GET_MEMORY_CMOR = Vm::getMemoryCMOR;
@@ -4388,25 +4378,9 @@
         while ((blockIndex = o3PartitionUpdateSink.nextBlockIndex(blockIndex)) > -1L) {
             final long blockAddress = o3PartitionUpdateSink.getBlockAddress(blockIndex);
             long partitionTimestamp = Unsafe.getUnsafe().getLong(blockAddress);
-            long timestampMin = Unsafe.getUnsafe().getLong(blockAddress + 2 * Long.BYTES);
+            long timestampMin = Unsafe.getUnsafe().getLong(blockAddress + Long.BYTES);
 
             if (partitionTimestamp != -1L && timestampMin != -1L) {
-<<<<<<< HEAD
-                long newPartitionSize = Unsafe.getUnsafe().getLong(blockAddress + 3 * Long.BYTES);
-                long oldPartitionSize = Unsafe.getUnsafe().getLong(blockAddress + 4 * Long.BYTES);
-                long flags = Unsafe.getUnsafe().getLong(blockAddress + 5 * Long.BYTES);
-                boolean partitionMutates = Numbers.decodeLowInt(flags) != 0;
-                boolean isLastWrittenPartition = Numbers.decodeHighInt(flags) != 0;
-
-                o3PartitionUpdate(
-                        timestampMin,
-                        partitionTimestamp,
-                        newPartitionSize,
-                        oldPartitionSize,
-                        partitionMutates,
-                        isLastWrittenPartition
-                );
-=======
                 final long srcDataNewPartitionSize = Unsafe.getUnsafe().getLong(blockAddress + 2 * Long.BYTES);
                 final long srcDataOldPartitionSize = Unsafe.getUnsafe().getLong(blockAddress + 3 * Long.BYTES);
                 final long flags = Unsafe.getUnsafe().getLong(blockAddress + 4 * Long.BYTES);
@@ -4510,7 +4484,6 @@
                     }
                     txWriter.updatePartitionSizeByRawIndex(partitionIndexRaw, partitionTimestamp, srcDataNewPartitionSize);
                 }
->>>>>>> 1350321d
             }
         }
         txWriter.transientRowCount = commitTransientRowCount;
