/*******************************************************************************
 *     ___                  _   ____  ____
 *    / _ \ _   _  ___  ___| |_|  _ \| __ )
 *   | | | | | | |/ _ \/ __| __| | | |  _ \
 *   | |_| | |_| |  __/\__ \ |_| |_| | |_) |
 *    \__\_\\__,_|\___||___/\__|____/|____/
 *
 *  Copyright (c) 2014-2019 Appsicle
 *  Copyright (c) 2019-2022 QuestDB
 *
 *  Licensed under the Apache License, Version 2.0 (the "License");
 *  you may not use this file except in compliance with the License.
 *  You may obtain a copy of the License at
 *
 *  http://www.apache.org/licenses/LICENSE-2.0
 *
 *  Unless required by applicable law or agreed to in writing, software
 *  distributed under the License is distributed on an "AS IS" BASIS,
 *  WITHOUT WARRANTIES OR CONDITIONS OF ANY KIND, either express or implied.
 *  See the License for the specific language governing permissions and
 *  limitations under the License.
 *
 ******************************************************************************/

package io.questdb.cairo;

import io.questdb.MessageBus;
import io.questdb.MessageBusImpl;
import io.questdb.Metrics;
import io.questdb.cairo.sql.AsyncWriterCommand;
import io.questdb.cairo.sql.ReaderOutOfDateException;
import io.questdb.cairo.sql.SymbolTable;
import io.questdb.cairo.sql.TableRecordMetadata;
import io.questdb.cairo.vm.NullMapWriter;
import io.questdb.cairo.vm.Vm;
import io.questdb.cairo.vm.api.*;
import io.questdb.cairo.wal.*;
import io.questdb.cairo.wal.seq.TableSequencer;
import io.questdb.griffin.DropIndexOperator;
import io.questdb.griffin.SqlException;
import io.questdb.griffin.UpdateOperatorImpl;
import io.questdb.griffin.engine.ops.AbstractOperation;
import io.questdb.griffin.engine.ops.AlterOperation;
import io.questdb.griffin.engine.ops.UpdateOperation;
import io.questdb.log.Log;
import io.questdb.log.LogFactory;
import io.questdb.log.LogRecord;
import io.questdb.mp.*;
import io.questdb.std.*;
import io.questdb.std.datetime.DateFormat;
import io.questdb.std.datetime.microtime.Timestamps;
import io.questdb.std.str.LPSZ;
import io.questdb.std.str.Path;
import io.questdb.std.str.StringSink;
import io.questdb.tasks.*;
import org.jetbrains.annotations.NotNull;
import org.jetbrains.annotations.TestOnly;

import java.io.Closeable;
import java.util.concurrent.atomic.AtomicInteger;
import java.util.concurrent.atomic.AtomicLong;
import java.util.function.LongConsumer;

import static io.questdb.cairo.BitmapIndexUtils.keyFileName;
import static io.questdb.cairo.BitmapIndexUtils.valueFileName;
import static io.questdb.cairo.TableUtils.*;
import static io.questdb.cairo.sql.AsyncWriterCommand.Error.*;
import static io.questdb.cairo.wal.WalUtils.SEQ_DIR;
import static io.questdb.cairo.wal.WalUtils.WAL_NAME_BASE;
import static io.questdb.tasks.TableWriterTask.*;

public class TableWriter implements TableWriterAPI, TableWriterSPI, Closeable {
    public static final int TIMESTAMP_MERGE_ENTRY_BYTES = Long.BYTES * 2;
    public static final int O3_BLOCK_NONE = -1;
    public static final int O3_BLOCK_O3 = 1;
    public static final int O3_BLOCK_DATA = 2;
    public static final int O3_BLOCK_MERGE = 3;
    private static final int ROW_ACTION_OPEN_PARTITION = 0;
    private static final int ROW_ACTION_NO_PARTITION = 1;
    private static final int ROW_ACTION_NO_TIMESTAMP = 2;
    private static final int ROW_ACTION_O3 = 3;
    private static final int ROW_ACTION_SWITCH_PARTITION = 4;
    private static final Log LOG = LogFactory.getLog(TableWriter.class);
    private static final Runnable NOOP = () -> {
    };
    private static final ObjectFactory<MemoryCMOR> GET_MEMORY_CMOR = Vm::getMemoryCMOR;
    private static final int PARTITION_UPDATE_SINK_ENTRY_SIZE = 8;
    final ObjList<MemoryMA> columns;
    private final ObjList<MapWriter> symbolMapWriters;
    private final ObjList<MapWriter> denseSymbolMapWriters;
    private final ObjList<ColumnIndexer> indexers;
    private final ObjList<ColumnIndexer> denseIndexers = new ObjList<>();
    private final Path path;
    private final Path other;
    private final LongList rowValueIsNotNull = new LongList();
    private final Row row = new RowImpl();
    private final int rootLen;
    private final MemoryMR metaMem;
    private final int partitionBy;
    private final LongList columnTops;
    private final FilesFacade ff;
    private final DateFormat partitionDirFmt;
    private final MemoryMAR ddlMem;
    private final int mkDirMode;
    private final int fileOperationRetryCount;
    private final String tableName;
    private final TableWriterMetadata metadata;
    private final CairoConfiguration configuration;
    private final boolean directIOFlag;
    private final LowerCaseCharSequenceIntHashMap validationMap = new LowerCaseCharSequenceIntHashMap();
    private final FragileCode RECOVER_FROM_META_RENAME_FAILURE = this::recoverFromMetaRenameFailure;
    private final SOCountDownLatch indexLatch = new SOCountDownLatch();
    private final LongList indexSequences = new LongList();
    private final TxReader slaveTxReader;
    // This is the same message bus. When TableWriter instance created via CairoEngine, message bus is shared
    // and is owned by the engine. Since TableWriter would not have ownership of the bus it must not free it up.
    // On other hand when TableWrite is created outside CairoEngine, primarily in tests, the ownership of the
    // message bus is with the TableWriter. Therefore, message bus must be freed when writer is freed.
    // To indicate ownership, the message bus owned by the writer will be assigned to `ownMessageBus`. This reference
    // will be released by the writer
    private final MessageBus messageBus;
    private final MessageBus ownMessageBus;
    private final boolean parallelIndexerEnabled;
    private final PartitionBy.PartitionFloorMethod partitionFloorMethod;
    private final PartitionBy.PartitionCeilMethod partitionCeilMethod;
    private final int defaultCommitMode;
    private final int o3ColumnMemorySize;
    private final ObjList<Runnable> nullSetters;
    private final ObjList<O3CallbackTask> o3PendingCallbackTasks = new ObjList<>();
    private final SOUnboundedCountDownLatch o3DoneLatch = new SOUnboundedCountDownLatch();
    private final AtomicLong o3PartitionUpdRemaining = new AtomicLong();
    private final AtomicInteger o3ErrorCount = new AtomicInteger();
    private final MemoryMARW todoMem = Vm.getMARWInstance();
    private final TxWriter txWriter;
    private final LongList o3PartitionRemoveCandidates = new LongList();
    private final ObjectPool<O3MutableAtomicInteger> o3ColumnCounters = new ObjectPool<>(O3MutableAtomicInteger::new, 64);
    private final ObjectPool<O3Basket> o3BasketPool = new ObjectPool<>(O3Basket::new, 64);
    private final TxnScoreboard txnScoreboard;
    private final StringSink fileNameSink = new StringSink();
    private final FindVisitor removePartitionDirectories = this::removePartitionDirectories0;
    private final FindVisitor removePartitionDirsNotAttached = this::removePartitionDirsNotAttached;
    private final boolean o3QuickSortEnabled;
    private final LongConsumer appendTimestampSetter;
    private final MemoryMR indexMem = Vm.getMRInstance();
    // Latest command sequence per command source.
    // Publisher source is identified by a long value
    private final AlterOperation alterTableStatement = new AlterOperation();
    private final ColumnVersionWriter columnVersionWriter;
    private final Metrics metrics;
    private final RingQueue<TableWriterTask> commandQueue;
    private final SCSequence commandSubSeq;
    private final MPSequence commandPubSeq;
    private final WeakClosableObjectPool<MemoryCMOR> walColumnMemoryPool;
    private final ObjList<MemoryCMOR> walMappedColumns = new ObjList<>();
    private final IntList symbolRewriteMap = new IntList();
    private MemoryCMR attachMetaMem;
    private TableWriterMetadata attachMetadata;
    private ColumnVersionReader attachColumnVersionReader;
    private IndexBuilder attachIndexBuilder;
    private TxReader attachTxReader;
    private long attachMinTimestamp;
    private long attachMaxTimestamp;
    private ObjList<Runnable> o3NullSetters;
    private ObjList<Runnable> o3NullSetters2;
    private ObjList<MemoryCARW> o3MemColumns;
    private ObjList<MemoryCARW> o3MemColumns2;
    private ReadOnlyObjList<? extends MemoryCR> o3Columns;
    private final O3ColumnUpdateMethod oooSortVarColumnRef = this::o3SortVarColumn;
    private final O3ColumnUpdateMethod oooSortFixColumnRef = this::o3SortFixColumn;
    private long todoTxn;
    private MemoryMAT o3TimestampMem;
    private final O3ColumnUpdateMethod o3MoveLagRef = this::o3MoveLag0;
    private MemoryARW o3TimestampMemCpy;
    private long lockFd = -1;
    private LongConsumer timestampSetter;
    private int columnCount;
    private boolean avoidIndexOnCommit = false;
    private long partitionTimestampHi;
    private long masterRef = 0;
    private long o3MasterRef = -1;
    private boolean removeDirOnCancelRow = true;
    private long tempMem16b = Unsafe.malloc(16, MemoryTag.NATIVE_TABLE_WRITER);
    private int metaSwapIndex;
    private int metaPrevIndex;
    private final FragileCode RECOVER_FROM_TODO_WRITE_FAILURE = this::recoverFromTodoWriteFailure;
    private final FragileCode RECOVER_FROM_SYMBOL_MAP_WRITER_FAILURE = this::recoverFromSymbolMapWriterFailure;
    private final FragileCode RECOVER_FROM_SWAP_RENAME_FAILURE = this::recoverFromSwapRenameFailure;
    private final FragileCode RECOVER_FROM_COLUMN_OPEN_FAILURE = this::recoverOpenColumnFailure;
    private int indexCount;
    private boolean performRecovery;
    private boolean distressed = false;
    private LifecycleManager lifecycleManager;
    private String designatedTimestampColumnName;
    private long o3RowCount;
    private final O3ColumnUpdateMethod o3MoveUncommittedRef = this::o3MoveUncommitted0;
    private long lastPartitionTimestamp;
    private boolean o3InError = false;
    private ObjList<? extends MemoryA> activeColumns;
    private ObjList<Runnable> activeNullSetters;
    private int rowAction = ROW_ACTION_OPEN_PARTITION;
    private long committedMasterRef;
    private DirectLongList o3ColumnTopSink;
    private DirectLongList o3PartitionUpdateSink;
    // ILP related
    private double commitIntervalFraction;
    private long commitIntervalDefault;
    private long commitInterval;
    private UpdateOperatorImpl updateOperatorImpl;
    private DropIndexOperator dropIndexOperator;

    public TableWriter(
            CairoConfiguration configuration,
            CharSequence tableName,
            MessageBus messageBus,
            MessageBus ownMessageBus,
            boolean lock,
            LifecycleManager lifecycleManager,
            CharSequence root,
            Metrics metrics
    ) {
        LOG.info().$("open '").utf8(tableName).$('\'').$();
        this.configuration = configuration;
        this.directIOFlag = (Os.type != Os.WINDOWS || configuration.getWriterFileOpenOpts() != CairoConfiguration.O_NONE);
        this.metrics = metrics;
        this.ownMessageBus = ownMessageBus;
        if (ownMessageBus != null) {
            this.messageBus = ownMessageBus;
        } else {
            this.messageBus = messageBus;
        }
        this.defaultCommitMode = configuration.getCommitMode();
        this.lifecycleManager = lifecycleManager;
        this.parallelIndexerEnabled = configuration.isParallelIndexingEnabled();
        this.ff = configuration.getFilesFacade();
        this.mkDirMode = configuration.getMkDirMode();
        this.fileOperationRetryCount = configuration.getFileOperationRetryCount();
        this.tableName = Chars.toString(tableName);
        this.o3QuickSortEnabled = configuration.isO3QuickSortEnabled();
        this.o3ColumnMemorySize = configuration.getO3ColumnMemorySize();
        this.path = new Path().of(root).concat(tableName);
        this.other = new Path().of(root).concat(tableName);
        this.rootLen = path.length();
        try {
            if (lock) {
                lock();
            } else {
                this.lockFd = -1L;
            }
            long todoCount = openTodoMem();
            int todo;
            if (todoCount > 0) {
                todo = (int) todoMem.getLong(40);
            } else {
                todo = -1;
            }
            if (todo == TODO_RESTORE_META) {
                repairMetaRename((int) todoMem.getLong(48));
            }
            this.ddlMem = Vm.getMARInstance();
            this.metaMem = Vm.getMRInstance();
            this.columnVersionWriter = openColumnVersionFile(ff, path, rootLen);

            openMetaFile(ff, path, rootLen, metaMem);
            this.metadata = new TableWriterMetadata(this.tableName, metaMem);
            this.partitionBy = metaMem.getInt(META_OFFSET_PARTITION_BY);
            this.txWriter = new TxWriter(ff).ofRW(path.concat(TXN_FILE_NAME).$(), partitionBy);
            this.txnScoreboard = new TxnScoreboard(ff, configuration.getTxnScoreboardEntryCount()).ofRW(path.trimTo(rootLen));
            path.trimTo(rootLen);
            // we have to do truncate repair at this stage of constructor
            // because this operation requires metadata
            switch (todo) {
                case TODO_TRUNCATE:
                    repairTruncate();
                    break;
                case TODO_RESTORE_META:
                case -1:
                    break;
                default:
                    LOG.error().$("ignoring unknown *todo* [code=").$(todo).I$();
                    break;
            }
            this.columnCount = metadata.getColumnCount();
            if (metadata.getTimestampIndex() > -1) {
                this.designatedTimestampColumnName = metadata.getColumnName(metadata.getTimestampIndex());
            }
            this.rowValueIsNotNull.extendAndSet(columnCount, 0);
            this.columns = new ObjList<>(columnCount * 2);
            this.o3MemColumns = new ObjList<>(columnCount * 2);
            this.o3MemColumns2 = new ObjList<>(columnCount * 2);
            this.o3Columns = this.o3MemColumns;
            this.activeColumns = columns;
            this.symbolMapWriters = new ObjList<>(columnCount);
            this.indexers = new ObjList<>(columnCount);
            this.denseSymbolMapWriters = new ObjList<>(metadata.getSymbolMapCount());
            this.nullSetters = new ObjList<>(columnCount);
            this.o3NullSetters = new ObjList<>(columnCount);
            this.o3NullSetters2 = new ObjList<>(columnCount);
            this.activeNullSetters = nullSetters;
            this.columnTops = new LongList(columnCount);
            this.partitionFloorMethod = PartitionBy.getPartitionFloorMethod(partitionBy);
            this.partitionCeilMethod = PartitionBy.getPartitionCeilMethod(partitionBy);
            if (PartitionBy.isPartitioned(partitionBy)) {
                this.partitionDirFmt = PartitionBy.getPartitionDirFormatMethod(partitionBy);
                this.partitionTimestampHi = txWriter.getLastPartitionTimestamp();
            } else {
                this.partitionDirFmt = null;
            }
            this.commitInterval = calculateCommitInterval();

            configureColumnMemory();
            configureTimestampSetter();
            this.appendTimestampSetter = timestampSetter;
            configureAppendPosition();
            purgeUnusedPartitions();
            clearTodoLog();
            this.slaveTxReader = new TxReader(ff);
            commandQueue = new RingQueue<>(
                    TableWriterTask::new,
                    configuration.getWriterCommandQueueSlotSize(),
                    configuration.getWriterCommandQueueCapacity(),
                    MemoryTag.NATIVE_REPL
            );
            commandSubSeq = new SCSequence();
            commandPubSeq = new MPSequence(commandQueue.getCycle());
            commandPubSeq.then(commandSubSeq).then(commandPubSeq);
            walColumnMemoryPool = new WeakClosableObjectPool<>(GET_MEMORY_CMOR, columnCount);
        } catch (Throwable e) {
            doClose(false);
            throw e;
        }
    }

    @TestOnly
    public TableWriter(CairoConfiguration configuration, CharSequence tableName, Metrics metrics) {
        this(configuration, tableName, null, new MessageBusImpl(configuration), true, DefaultLifecycleManager.INSTANCE, configuration.getRoot(), metrics);
    }

    @TestOnly
    public TableWriter(CairoConfiguration configuration, CharSequence tableName, @NotNull MessageBus messageBus, Metrics metrics) {
        this(configuration, tableName, messageBus, true, DefaultLifecycleManager.INSTANCE, metrics);
    }

    @TestOnly
    TableWriter(
            CairoConfiguration configuration,
            CharSequence tableName,
            @NotNull MessageBus messageBus,
            boolean lock,
            LifecycleManager lifecycleManager,
            Metrics metrics
    ) {
        this(configuration, tableName, messageBus, null, lock, lifecycleManager, configuration.getRoot(), metrics);
    }

    public static int getPrimaryColumnIndex(int index) {
        return index * 2;
    }

    public static int getSecondaryColumnIndex(int index) {
        return getPrimaryColumnIndex(index) + 1;
    }

    public static long getTimestampIndexValue(long timestampIndex, long indexRow) {
        return Unsafe.getUnsafe().getLong(timestampIndex + indexRow * 16);
    }

    public void addColumn(CharSequence name, int type) {
        checkColumnName(name);
        addColumn(name, type, configuration.getDefaultSymbolCapacity(), configuration.getDefaultSymbolCacheFlag(), false, 0, false);
    }

    /**
     * Adds new column to table, which can be either empty or can have data already. When existing columns
     * already have data this function will create ".top" file in addition to column files. ".top" file contains
     * size of partition at the moment of column creation. It must be used to accurately position inside new
     * column when either appending or reading.
     *
     * <b>Failures</b>
     * Adding new column can fail in many situations. None of the failures affect integrity of data that is already in
     * the table but can leave instance of TableWriter in inconsistent state. When this happens function will throw CairoError.
     * Calling code must close TableWriter instance and open another when problems are rectified. Those problems would be
     * either with disk or memory or both.
     * <p>
     * Whenever function throws CairoException application code can continue using TableWriter instance and may attempt to
     * add columns again.
     *
     * <b>Transactions</b>
     * <p>
     * Pending transaction will be committed before function attempts to add column. Even when function is unsuccessful it may
     * still have committed transaction.
     *
     * @param name                    of column either ASCII or UTF8 encoded.
     * @param symbolCapacity          when column type is SYMBOL this parameter specifies approximate capacity for symbol map.
     *                                It should be equal to number of unique symbol values stored in the table and getting this
     *                                value badly wrong will cause performance degradation. Must be power of 2
     * @param symbolCacheFlag         when set to true, symbol values will be cached on Java heap.
     * @param type                    {@link ColumnType}
     * @param isIndexed               configures column to be indexed or not
     * @param indexValueBlockCapacity approximation of number of rows for single index key, must be power of 2
     * @param isSequential            for columns that contain sequential values query optimiser can make assumptions on range searches (future feature)
     */
    @Override
    public void addColumn(
            CharSequence name,
            int type,
            int symbolCapacity,
            boolean symbolCacheFlag,
            boolean isIndexed,
            int indexValueBlockCapacity,
            boolean isSequential
    ) {

        assert indexValueBlockCapacity == Numbers.ceilPow2(indexValueBlockCapacity) : "power of 2 expected";
        assert symbolCapacity == Numbers.ceilPow2(symbolCapacity) : "power of 2 expected";

        checkDistressed();
        checkColumnName(name);

        if (getColumnIndexQuiet(metaMem, name, columnCount) != -1) {
            throw CairoException.duplicateColumn(name);
        }

        commit();

        long columnNameTxn = getTxn();
        LOG.info().$("adding column '").utf8(name).$('[').$(ColumnType.nameOf(type)).$("], name txn ").$(columnNameTxn).$(" to ").$(path).$();

        // create new _meta.swp
        this.metaSwapIndex = addColumnToMeta(name, type, isIndexed, indexValueBlockCapacity, isSequential);

        // close _meta so we can rename it
        metaMem.close();

        // validate new meta
        validateSwapMeta(name);

        // rename _meta to _meta.prev
        renameMetaToMetaPrev(name);

        // after we moved _meta to _meta.prev
        // we have to have _todo to restore _meta should anything go wrong
        writeRestoreMetaTodo(name);

        // rename _meta.swp to _meta
        renameSwapMetaToMeta(name);

        if (ColumnType.isSymbol(type)) {
            try {
                createSymbolMapWriter(name, columnNameTxn, symbolCapacity, symbolCacheFlag);
            } catch (CairoException e) {
                runFragile(RECOVER_FROM_SYMBOL_MAP_WRITER_FAILURE, name, e);
            }
        } else {
            // maintain sparse list of symbol writers
            symbolMapWriters.extendAndSet(columnCount, NullMapWriter.INSTANCE);
        }

        // add column objects
        configureColumn(type, isIndexed, columnCount);
        if (isIndexed) {
            populateDenseIndexerList();
        }

        // increment column count
        columnCount++;

        // extend columnTop list to make sure row cancel can work
        // need for setting correct top is hard to test without being able to read from table
        int columnIndex = columnCount - 1;
        columnTops.extendAndSet(columnIndex, txWriter.getTransientRowCount());

        // Set txn number in the column version file to mark the transaction where the column is added
        columnVersionWriter.upsertDefaultTxnName(columnIndex, columnNameTxn, txWriter.getLastPartitionTimestamp());

        // create column files
        if (txWriter.getTransientRowCount() > 0 || !PartitionBy.isPartitioned(partitionBy)) {
            try {
                openNewColumnFiles(name, isIndexed, indexValueBlockCapacity);
            } catch (CairoException e) {
                runFragile(RECOVER_FROM_COLUMN_OPEN_FAILURE, name, e);
            }
        }

        try {
            // open _meta file
            openMetaFile(ff, path, rootLen, metaMem);

            // remove _todo
            clearTodoLog();
        } catch (CairoException err) {
            throwDistressException(err);
        }

        bumpStructureVersion();

        metadata.addColumn(name, type, isIndexed, indexValueBlockCapacity, columnIndex);

        LOG.info().$("ADDED column '").utf8(name).$('[').$(ColumnType.nameOf(type)).$("], name txn ").$(columnNameTxn).$(" to ").$(path).$();
    }

    @Override
    public void addIndex(CharSequence columnName, int indexValueBlockSize) {
        assert indexValueBlockSize == Numbers.ceilPow2(indexValueBlockSize) : "power of 2 expected";

        checkDistressed();

        final int columnIndex = getColumnIndexQuiet(metaMem, columnName, columnCount);

        if (columnIndex == -1) {
            throw CairoException.nonCritical().put("column '").put(columnName).put("' does not exist");
        }

        commit();

        if (isColumnIndexed(metaMem, columnIndex)) {
            throw CairoException.nonCritical().put("already indexed [column=").put(columnName).put(']');
        }

        final int existingType = getColumnType(metaMem, columnIndex);
        LOG.info().$("adding index to '").utf8(columnName).$('[').$(ColumnType.nameOf(existingType)).$(", path=").$(path).I$();

        if (!ColumnType.isSymbol(existingType)) {
            LOG.error().$("cannot create index for [column='").utf8(columnName).$(", type=").$(ColumnType.nameOf(existingType)).$(", path=").$(path).I$();
            throw CairoException.nonCritical().put("cannot create index for [column='").put(columnName).put(", type=").put(ColumnType.nameOf(existingType)).put(", path=").put(path).put(']');
        }

        // create indexer
        final SymbolColumnIndexer indexer = new SymbolColumnIndexer();

        final long columnNameTxn = columnVersionWriter.getColumnNameTxn(txWriter.getLastPartitionTimestamp(), columnIndex);
        try {
            try {
                // edge cases here are:
                // column spans only part of table - e.g. it was added after table was created and populated
                // column has top value, e.g. does not span entire partition
                // to this end, we have a super-edge case:

                // This piece of code is unbelievably fragile!
                if (PartitionBy.isPartitioned(partitionBy)) {
                    // run indexer for the whole table
                    indexHistoricPartitions(indexer, columnName, indexValueBlockSize);
                    long timestamp = txWriter.getMaxTimestamp();
                    if (timestamp != Numbers.LONG_NaN) {
                        path.trimTo(rootLen);
                        setStateForTimestamp(path, timestamp, false);
                        // create index in last partition
                        indexLastPartition(indexer, columnName, columnNameTxn, columnIndex, indexValueBlockSize);
                    }
                } else {
                    setStateForTimestamp(path, 0, false);
                    // create index in last partition
                    indexLastPartition(indexer, columnName, columnNameTxn, columnIndex, indexValueBlockSize);
                }
            } finally {
                path.trimTo(rootLen);
            }
        } catch (Throwable e) {
            LOG.error().$("rolling back index created so far [path=").$(path).I$();
            removeIndexFiles(columnName, columnIndex);
            throw e;
        }

        // set index flag in metadata and  create new _meta.swp
        metaSwapIndex = copyMetadataAndSetIndexAttrs(columnIndex, META_FLAG_BIT_INDEXED, indexValueBlockSize);

        swapMetaFile(columnName);

        indexers.extendAndSet(columnIndex, indexer);
        populateDenseIndexerList();

        TableColumnMetadata columnMetadata = metadata.getColumnMetadata(columnIndex);
        columnMetadata.setIndexed(true);
        columnMetadata.setIndexValueBlockCapacity(indexValueBlockSize);

        LOG.info().$("ADDED index to '").utf8(columnName).$('[').$(ColumnType.nameOf(existingType)).$("]' to ").$(path).$();
    }

    public void addPhysicallyWrittenRows(long rows) {
        metrics.tableWriter().addPhysicallyWrittenRows(rows);
    }

    @Override
    public AttachDetachStatus attachPartition(long timestamp) {
        // -1 means unknown size
        return attachPartition(timestamp, -1L);
    }

    /**
     * Attaches a partition to the table. If size is given, partition file data is not validated.
     *
     * @param timestamp     partition timestamp
     * @param partitionSize partition size in rows. Negative means unknown size.
     * @return attached status code
     */
    public AttachDetachStatus attachPartition(long timestamp, long partitionSize) {
        // Partitioned table must have a timestamp
        // SQL compiler will check that table has it
        assert metadata.getTimestampIndex() > -1;

        if (txWriter.attachedPartitionsContains(timestamp)) {
            LOG.info().$("partition is already attached [path=").$(path).I$();
            // TODO: potentially we can merge with existing data
            return AttachDetachStatus.ATTACH_ERR_PARTITION_EXISTS;
        }

        if (inTransaction()) {
            LOG.info().$("committing open transaction before applying attach partition command [table=").utf8(tableName)
                    .$(", partition=").$ts(timestamp).I$();
            commit();

            // Check that partition we're about to attach hasn't appeared after commit
            if (txWriter.attachedPartitionsContains(timestamp)) {
                LOG.info().$("partition is already attached [path=").$(path).I$();
                return AttachDetachStatus.ATTACH_ERR_PARTITION_EXISTS;
            }
        }

        // final name of partition folder after attach
        setPathForPartition(path.trimTo(rootLen), partitionBy, timestamp, false);
        TableUtils.txnPartitionConditionally(path, getTxn());
        path.slash$();

        if (ff.exists(path)) {
            // Very unlikely since txn is part of the folder name
            return AttachDetachStatus.ATTACH_ERR_DIR_EXISTS;
        }

        Path detachedPath = Path.PATH.get().of(configuration.getRoot()).concat(tableName);
        setPathForPartition(detachedPath, partitionBy, timestamp, false);
        detachedPath.put(configuration.getAttachPartitionSuffix()).slash$();
        int detachedRootLen = detachedPath.length();
        boolean validateDataFiles = partitionSize < 0;

        boolean checkPassed = false;
        try {
            if (ff.exists(detachedPath)) {
                // detached metadata files validation
                CharSequence timestampColName = metadata.getColumnMetadata(metadata.getTimestampIndex()).getName();
                if (partitionSize > -1L) {
                    // read detachedMinTimestamp and detachedMaxTimestamp
                    readPartitionMinMax(ff, timestamp, detachedPath.trimTo(detachedRootLen), timestampColName, partitionSize);
                } else {
                    // read size, detachedMinTimestamp and detachedMaxTimestamp
                    partitionSize = readPartitionSizeMinMax(ff, timestamp, detachedPath.trimTo(detachedRootLen), timestampColName);
                }

                if (partitionSize < 1) {
                    return AttachDetachStatus.ATTACH_ERR_EMPTY_PARTITION;
                }

                if (validateDataFiles && !attachPrepare(timestamp, partitionSize, detachedPath, detachedRootLen)) {
                    attachValidateMetadata(partitionSize, detachedPath.trimTo(detachedRootLen), timestamp);
                }

                // main columnVersionWriter is now aligned with the detached partition values read from partition _cv file
                // in case of an error it has to be clean up

                if (validateDataFiles && configuration.attachPartitionCopy()) {
                    // Copy partition if configured to do so and it's not CSV import
                    if (ff.copyRecursive(detachedPath.trimTo(detachedRootLen), path, configuration.getMkDirMode()) == 0) {
                        LOG.info().$("copied partition dir [from=").$(detachedPath).$(", to=").$(path).I$();
                    } else {
                        LOG.error().$("could not copy [errno=").$(ff.errno()).$(", from=").$(detachedPath).$(", to=").$(path).I$();
                        return AttachDetachStatus.ATTACH_ERR_COPY;
                    }
                } else {
                    if (ff.rename(detachedPath.trimTo(detachedRootLen).$(), path.$()) == Files.FILES_RENAME_OK) {
                        LOG.info().$("renamed partition dir [from=").$(detachedPath).$(", to=").$(path).I$();
                    } else {
                        LOG.error().$("could not rename [errno=").$(ff.errno()).$(", from=").$(detachedPath).$(", to=").$(path).I$();
                        return AttachDetachStatus.ATTACH_ERR_RENAME;
                    }
                }

                checkPassed = true;
            } else {
                LOG.info().$("attach partition command failed, partition to attach does not exist [path=").$(detachedPath).I$();
                return AttachDetachStatus.ATTACH_ERR_MISSING_PARTITION;
            }
        } finally {
            path.trimTo(rootLen);
            if (!checkPassed) {
                columnVersionWriter.readUnsafe();
            }
        }

        try {
            // find out lo, hi ranges of partition attached as well as size
            assert timestamp <= attachMinTimestamp && attachMinTimestamp <= attachMaxTimestamp;
            long nextMinTimestamp = Math.min(attachMinTimestamp, txWriter.getMinTimestamp());
            long nextMaxTimestamp = Math.max(attachMaxTimestamp, txWriter.getMaxTimestamp());
            boolean appendPartitionAttached = size() == 0 || getPartitionLo(nextMaxTimestamp) > getPartitionLo(txWriter.getMaxTimestamp());

            txWriter.beginPartitionSizeUpdate();
            txWriter.updatePartitionSizeByTimestamp(timestamp, partitionSize, getTxn());
            txWriter.finishPartitionSizeUpdate(nextMinTimestamp, nextMaxTimestamp);
            txWriter.bumpTruncateVersion();

            columnVersionWriter.commit();
            txWriter.setColumnVersion(columnVersionWriter.getVersion());
            txWriter.commit(defaultCommitMode, denseSymbolMapWriters);

            LOG.info().$("partition attached [table=").utf8(tableName)
                    .$(", partition=").$ts(timestamp).I$();

            if (appendPartitionAttached) {
                LOG.info().$("switch partition after partition attach [tableName=").utf8(tableName)
                        .$(", partition=").$ts(timestamp).I$();
                freeColumns(true);
                configureAppendPosition();
            }
            return AttachDetachStatus.OK;
        } catch (Throwable e) {
            // This is pretty serious, after partition copied there are no OS operations to fail
            // Do full rollback to clean up the state
            LOG.critical().$("failed on attaching partition to the table and rolling back [tableName=").utf8(tableName)
                    .$(", error=").$(e).I$();
            rollback();
            throw e;
        }
    }

    @Override
    public void changeCacheFlag(int columnIndex, boolean cache) {
        checkDistressed();

        commit();

        final MapWriter symbolMapWriter = symbolMapWriters.getQuick(columnIndex);
        if (symbolMapWriter.isCached() != cache) {
            symbolMapWriter.updateCacheFlag(cache);
        } else {
            return;
        }
        updateMetaStructureVersion();
    }

    public boolean checkScoreboardHasReadersBeforeLastCommittedTxn() {
        long lastCommittedTxn = txWriter.getTxn();
        try {
            if (txnScoreboard.acquireTxn(lastCommittedTxn)) {
                txnScoreboard.releaseTxn(lastCommittedTxn);
            }
        } catch (CairoException ex) {
            // Scoreboard can be over allocated, don't stall writing because of that.
            // Schedule async purge and continue
            LOG.error().$("cannot lock last txn in scoreboard, partition purge will be scheduled [table=")
                    .utf8(tableName)
                    .$(", txn=").$(lastCommittedTxn)
                    .$(", error=").$(ex.getFlyweightMessage())
                    .$(", errno=").$(ex.getErrno()).I$();
        }

        return txnScoreboard.getMin() != lastCommittedTxn;
    }

    public long apply(AbstractOperation operation, long seqTxn) throws SqlException {
        try {
            setSeqTxn(seqTxn);
            long txnBefore = getTxn();
            operation.apply(this, true);
            if (txnBefore == getTxn()) {
                // Commit to update seqTxn
                txWriter.commit(defaultCommitMode, denseSymbolMapWriters);
            }
            return 0;
<<<<<<< HEAD
        } catch (SqlException ex) {
            // This is non-critical error, we can mark seqTxn as processed
            try {
                rollback(); // rollback in case on any dirty state
                setSeqTxn(seqTxn);
                txWriter.commit(defaultCommitMode, denseSymbolMapWriters);
            } catch (Throwable th2) {
                LOG.critical().$("could not rollback, table is distressed [table=").$(tableName).$(", error=").$(th2).I$();
=======
        } catch (CairoException ex) {
            if (ex.isWalTolerable()) {
                // This is non-critical error, we can mark seqTxn as processed
                try {
                    rollback(); // rollback in case on any dirty state
                    setSeqTxn(seqTxn);
                    txWriter.commit(defaultCommitMode, denseSymbolMapWriters);
                } catch (Throwable th2) {
                    LOG.critical().$("could not rollback, table is distressed [table=").$(tableName).$(", error=").$(th2).I$();
                }
            } else {
                try {
                    rollback(); // rollback seqTxn
                } catch (Throwable th2) {
                    LOG.critical().$("could not rollback, table is distressed [table=").$(tableName).$(", error=").$(th2).I$();
                }
>>>>>>> 98188002
            }
            throw ex;
        } catch (Throwable th) {
            try {
                rollback(); // rollback seqTxn
            } catch (Throwable th2) {
                LOG.critical().$("could not rollback, table is distressed [table=").$(tableName).$(", error=").$(th2).I$();
            }
            throw th;
        }
    }

    @Override
<<<<<<< HEAD
    public long apply(AlterOperation operation, boolean contextAllowsAnyStructureChanges) throws AlterTableContextException, SqlException {
=======
    public long apply(AlterOperation operation, boolean contextAllowsAnyStructureChanges) throws AlterTableContextException {
>>>>>>> 98188002
        return operation.apply(this, contextAllowsAnyStructureChanges);
    }

    @Override
<<<<<<< HEAD
    public long apply(UpdateOperation operation) throws SqlException {
=======
    public long apply(UpdateOperation operation) {
>>>>>>> 98188002
        return operation.apply(this, true);
    }

    @Override
    public void close() {
        if (isOpen() && lifecycleManager.close()) {
            doClose(true);
        }
    }

<<<<<<< HEAD
=======
    @Override
>>>>>>> 98188002
    public long commit() {
        return commit(defaultCommitMode);
    }

    public long commit(int commitMode) {
        return commit(commitMode, 0);
    }

<<<<<<< HEAD
=======
    @Override
>>>>>>> 98188002
    public long commitWithLag() {
        return commit(defaultCommitMode, metadata.getCommitLag());
    }

<<<<<<< HEAD
=======
    @Override
>>>>>>> 98188002
    public long commitWithLag(long lagMicros) {
        return commit(defaultCommitMode, lagMicros);
    }

    public long commitWithLag(int commitMode) {
        return commit(commitMode, metadata.getCommitLag());
    }

    @Override
    public AttachDetachStatus detachPartition(long timestamp) {
        // Should be checked by SQL compiler
        assert metadata.getTimestampIndex() > -1;
        assert PartitionBy.isPartitioned(partitionBy);

        if (inTransaction()) {
            LOG.info()
                    .$("committing open transaction before applying detach partition command [table=")
                    .utf8(tableName)
                    .$(", partition=").$ts(timestamp)
                    .I$();
            commit();
        }

        int partitionIndex = txWriter.getPartitionIndex(timestamp);
        if (partitionIndex == -1) {
            assert !txWriter.attachedPartitionsContains(timestamp);
            return AttachDetachStatus.DETACH_ERR_MISSING_PARTITION;
        }

        long maxTimestamp = txWriter.getMaxTimestamp();
        if (timestamp == getPartitionLo(maxTimestamp)) {
            return AttachDetachStatus.DETACH_ERR_ACTIVE;
        }
        long minTimestamp = txWriter.getMinTimestamp();

        long partitionNameTxn = txWriter.getPartitionNameTxn(partitionIndex);
        Path detachedPath = Path.PATH.get();

        try {
            // path: partition folder to be detached
            setPathForPartition(path, rootLen, partitionBy, timestamp, partitionNameTxn);
            if (!ff.exists(path.$())) {
                LOG.error().$("partition folder does not exist [path=").$(path).I$();
                return AttachDetachStatus.DETACH_ERR_MISSING_PARTITION_DIR;
            }

            detachedPath.of(configuration.getRoot()).concat(tableName);
            int detachedRootLen = detachedPath.length();
            // detachedPath: detached partition folder
            if (!ff.exists(detachedPath.slash$())) {
                // the detached and standard folders can have different roots
                // (server.conf: cairo.sql.detached.root)
                if (0 != ff.mkdirs(detachedPath, mkDirMode)) {
                    LOG.error().$("could no create detached partition folder [errno=").$(ff.errno())
                            .$(", path=").$(detachedPath).I$();
                    return AttachDetachStatus.DETACH_ERR_MKDIR;
                }
            }
            setPathForPartition(detachedPath.trimTo(detachedRootLen), partitionBy, timestamp, false);
            detachedPath.put(DETACHED_DIR_MARKER).$();
            final int detachedPathLen = detachedPath.length();
            if (ff.exists(detachedPath)) {
                LOG.error().$("detached partition folder already exist [path=").$(detachedPath).I$();
                return AttachDetachStatus.DETACH_ERR_ALREADY_DETACHED;
            }

            // Hard link partition folder recursive to partition.detached
            if (ff.hardLinkDirRecursive(path, detachedPath, mkDirMode) != 0) {
                if (ff.isCrossDeviceCopyError(ff.errno())) {
                    // Cross drive operation. Make full copy to another device.
                    if (ff.copyRecursive(path, detachedPath, mkDirMode) != 0) {
                        LOG.critical().$("could not copy detached partition [errno=").$(ff.errno())
                                .$(", from=").$(path)
                                .$(", to=").$(detachedPath)
                                .I$();
                        return AttachDetachStatus.DETACH_ERR_COPY;
                    }
                } else {
                    LOG.critical().$("could not create hard link to detached partition [errno=").$(ff.errno())
                            .$(", from=").$(path)
                            .$(", to=").$(detachedPath)
                            .I$();
                    return AttachDetachStatus.DETACH_ERR_HARD_LINK;
                }
            }

            // copy _meta and _cv to partition.detached _meta and _cv
            other.of(path).trimTo(rootLen).concat(META_FILE_NAME).$(); // exists already checked
            detachedPath.trimTo(detachedPathLen).concat(META_FILE_NAME).$();

            AttachDetachStatus attachDetachStatus = AttachDetachStatus.OK;
            if (-1 == copyOverwrite(detachedPath)) {
                attachDetachStatus = AttachDetachStatus.DETACH_ERR_COPY_META;
                LOG.critical().$("could not copy [errno=").$(ff.errno())
                        .$(", from=").$(other)
                        .$(", to=").$(detachedPath)
                        .I$();
            } else {
                other.parent().concat(COLUMN_VERSION_FILE_NAME).$();
                detachedPath.parent().concat(COLUMN_VERSION_FILE_NAME).$();
                if (-1 == copyOverwrite(detachedPath)) {
                    attachDetachStatus = AttachDetachStatus.DETACH_ERR_COPY_META;
                    LOG.critical().$("could not copy [errno=").$(ff.errno())
                            .$(", from=").$(other)
                            .$(", to=").$(detachedPath)
                            .I$();
                } else {
                    other.parent().concat(TXN_FILE_NAME).$();
                    detachedPath.parent().concat(TXN_FILE_NAME).$();
                    if (-1 == copyOverwrite(detachedPath)) {
                        attachDetachStatus = AttachDetachStatus.DETACH_ERR_COPY_META;
                        LOG.critical().$("could not copy [errno=").$(ff.errno())
                                .$(", from=").$(other)
                                .$(", to=").$(detachedPath)
                                .I$();
                    }
                }
            }

            if (attachDetachStatus == AttachDetachStatus.OK) {
                // find out if we are removing min partition
                long nextMinTimestamp = minTimestamp;
                if (timestamp == txWriter.getPartitionTimestamp(0)) {
                    other.parent();
                    nextMinTimestamp = readMinTimestamp(txWriter.getPartitionTimestamp(1));
                }

                // all good, commit
                txWriter.beginPartitionSizeUpdate();
                txWriter.removeAttachedPartitions(timestamp);
                txWriter.setMinTimestamp(nextMinTimestamp);
                txWriter.finishPartitionSizeUpdate(nextMinTimestamp, txWriter.getMaxTimestamp());
                txWriter.bumpTruncateVersion();

                columnVersionWriter.removePartition(timestamp);
                columnVersionWriter.commit();

                txWriter.setColumnVersion(columnVersionWriter.getVersion());
                txWriter.commit(defaultCommitMode, denseSymbolMapWriters);
                // return at the end of the method after removing partition directory
            } else {
                // rollback detached copy
                detachedPath.trimTo(detachedPathLen).slash().$();
                if (ff.rmdir(detachedPath) != 0) {
                    LOG.error()
                            .$("could not rollback detached copy (rmdir) [errno=").$(ff.errno())
                            .$(", undo=").$(detachedPath)
                            .$(", original=").$(path)
                            .I$();
                }
                return attachDetachStatus;
            }
        } finally {
            path.trimTo(rootLen);
            other.trimTo(rootLen);
        }
        safeDeletePartitionDir(timestamp, partitionNameTxn);
        return AttachDetachStatus.OK;
    }

    @Override
    public void dropIndex(CharSequence columnName) {

        checkDistressed();

        final int columnIndex = getColumnIndexQuiet(metaMem, columnName, columnCount);
        if (columnIndex == -1) {
            throw CairoException.invalidMetadata("Column does not exist", columnName);
        }
        if (!isColumnIndexed(metaMem, columnIndex)) {
            // if a column is indexed, it is al so of type SYMBOL
            throw CairoException.invalidMetadata("Column is not indexed", columnName);
        }
        final int defaultIndexValueBlockSize = Numbers.ceilPow2(configuration.getIndexValueBlockSize());

        if (inTransaction()) {
            LOG.info()
                    .$("committing current transaction before DROP INDEX execution [txn=").$(txWriter.getTxn())
                    .$(", table=").utf8(tableName)
                    .$(", column=").utf8(columnName)
                    .I$();
            commit();
        }

        try {
            LOG.info().$("BEGIN DROP INDEX [txn=").$(txWriter.getTxn())
                    .$(", table=").utf8(tableName)
                    .$(", column=").utf8(columnName)
                    .I$();
            // drop index
            if (dropIndexOperator == null) {
                dropIndexOperator = new DropIndexOperator(configuration, messageBus, this, path, other, rootLen);
            }
            dropIndexOperator.executeDropIndex(columnName, columnIndex); // upserts column version in partitions
            // swap meta commit
            metaSwapIndex = copyMetadataAndSetIndexAttrs(columnIndex, META_FLAG_BIT_NOT_INDEXED, defaultIndexValueBlockSize);
            swapMetaFile(columnName); // bumps structure version, this is in effect a commit
            // refresh metadata
            TableColumnMetadata columnMetadata = metadata.getColumnMetadata(columnIndex);
            columnMetadata.setIndexed(false);
            columnMetadata.setIndexValueBlockCapacity(defaultIndexValueBlockSize);
            // remove indexer
            ColumnIndexer columnIndexer = indexers.getQuick(columnIndex);
            if (columnIndexer != null) {
                indexers.setQuick(columnIndex, null);
                Misc.free(columnIndexer);
                populateDenseIndexerList();
            }
            // purge old column versions
            dropIndexOperator.purgeOldColumnVersions();
            LOG.info().$("END DROP INDEX [txn=").$(txWriter.getTxn())
                    .$(", table=").utf8(tableName)
                    .$(", column=").utf8(columnName)
                    .I$();
        } catch (Throwable e) {
            throw CairoException.critical(0)
                    .put("Cannot DROP INDEX for [txn=").put(txWriter.getTxn())
                    .put(", table=").put(tableName)
                    .put(", column=").put(columnName)
                    .put("]: ").put(e.getMessage());
        }
    }

    public int getColumnIndex(CharSequence name) {
        int index = metadata.getColumnIndexQuiet(name);
        if (index > -1) {
            return index;
        }
        throw CairoException.critical(0).put("column '").put(name).put("' does not exist");
    }

    public long getColumnNameTxn(long partitionTimestamp, int columnIndex) {
        return columnVersionWriter.getColumnNameTxn(partitionTimestamp, columnIndex);
    }

    public long getColumnTop(long partitionTimestamp, int columnIndex, long defaultValue) {
        long colTop = columnVersionWriter.getColumnTop(partitionTimestamp, columnIndex);
        return colTop > -1L ? colTop : defaultValue;
    }

    @Override
    public long getCommitInterval() {
        return commitInterval;
    }

    public String getDesignatedTimestampColumnName() {
        return designatedTimestampColumnName;
    }

    public FilesFacade getFilesFacade() {
        return ff;
    }

    public long getMaxTimestamp() {
        return txWriter.getMaxTimestamp();
    }

<<<<<<< HEAD
=======
    @Override
>>>>>>> 98188002
    public TableRecordMetadata getMetadata() {
        return metadata;
    }

    public long getO3RowCount() {
        return hasO3() ? getO3RowCount0() : 0;
    }

    @Override
    public int getPartitionBy() {
        return partitionBy;
    }

    public int getPartitionCount() {
        return txWriter.getPartitionCount();
    }

    public long getPartitionNameTxn(int partitionIndex) {
        return txWriter.getPartitionNameTxn(partitionIndex);
    }

    public long getPartitionSize(int partitionIndex) {
        if (partitionIndex == txWriter.getPartitionCount() - 1 || !PartitionBy.isPartitioned(partitionBy)) {
            return txWriter.getTransientRowCount();
        }
        return txWriter.getPartitionSize(partitionIndex);
    }

    public long getPartitionTimestamp(int partitionIndex) {
        return txWriter.getPartitionTimestamp(partitionIndex);
    }

    public long getRowCount() {
        return txWriter.getRowCount();
    }

    @Override
    public long getStructureVersion() {
        return txWriter.getStructureVersion();
    }

    public int getSymbolIndexNoTransientCountUpdate(int columnIndex, CharSequence symValue) {
        return symbolMapWriters.getQuick(columnIndex).put(symValue, SymbolValueCountCollector.NOOP);
    }

    public MapWriter getSymbolMapWriter(int columnIndex) {
        return symbolMapWriters.getQuick(columnIndex);
    }

    @Override
    public String getTableName() {
        return tableName;
    }

    public long getTransientRowCount() {
        return txWriter.getTransientRowCount();
    }

    public long getTruncateVersion() {
        return txWriter.getTruncateVersion();
    }

    public long getTxn() {
        return txWriter.getTxn();
    }

    public long getSeqTxn() {
        return txWriter.getSeqTxn();
    }

    public void setSeqTxn(long seqTxn) {
        txWriter.setSeqTxn(seqTxn);
    }

    public TxnScoreboard getTxnScoreboard() {
        return txnScoreboard;
    }

    @Override
    public long getUncommittedRowCount() {
        return (masterRef - committedMasterRef) >> 1;
    }

    @Override
    public UpdateOperator getUpdateOperator() {
        if (updateOperatorImpl == null) {
            updateOperatorImpl = new UpdateOperatorImpl(configuration, messageBus, this, path, rootLen);
        }
        return updateOperatorImpl;
    }

    public boolean inTransaction() {
        return txWriter != null && (txWriter.inTransaction() || hasO3() || columnVersionWriter.hasChanges());
    }

    public boolean isOpen() {
        return tempMem16b != 0;
    }

    @Override
    public Row newRow(long timestamp) {

        switch (rowAction) {
            case ROW_ACTION_OPEN_PARTITION:

                if (timestamp < Timestamps.O3_MIN_TS) {
                    throw CairoException.nonCritical().put("timestamp before 1970-01-01 is not allowed");
                }

                if (txWriter.getMaxTimestamp() == Long.MIN_VALUE) {
                    txWriter.setMinTimestamp(timestamp);
                    openFirstPartition(timestamp);
                }
                // fall thru

                rowAction = ROW_ACTION_SWITCH_PARTITION;

            default: // switch partition
                bumpMasterRef();
                if (timestamp > partitionTimestampHi || timestamp < txWriter.getMaxTimestamp()) {
                    if (timestamp < txWriter.getMaxTimestamp()) {
                        return newRowO3(timestamp);
                    }

                    if (timestamp > partitionTimestampHi && PartitionBy.isPartitioned(partitionBy)) {
                        switchPartition(timestamp);
                    }
                }
                updateMaxTimestamp(timestamp);
                break;
            case ROW_ACTION_NO_PARTITION:

                if (timestamp < Timestamps.O3_MIN_TS) {
                    throw CairoException.nonCritical().put("timestamp before 1970-01-01 is not allowed");
                }

                if (timestamp < txWriter.getMaxTimestamp()) {
                    throw CairoException.nonCritical().put("Cannot insert rows out of order to non-partitioned table. Table=").put(path);
                }

                bumpMasterRef();
                updateMaxTimestamp(timestamp);
                break;
            case ROW_ACTION_NO_TIMESTAMP:
                bumpMasterRef();
                break;
            case ROW_ACTION_O3:
                bumpMasterRef();
                o3TimestampSetter(timestamp);
                return row;
        }
        txWriter.append();
        return row;
    }

    @Override
    public Row newRow() {
        return newRow(0L);
    }

    public void o3BumpErrorCount() {
        o3ErrorCount.incrementAndGet();
    }

    public void openLastPartition() {
        try {
            openPartition(txWriter.getLastPartitionTimestamp());
            setAppendPosition(txWriter.getTransientRowCount(), false);
        } catch (Throwable e) {
            freeColumns(false);
            throw e;
        }
    }

    public void processCommandQueue(TableWriterTask cmd, Sequence commandSubSeq, long cursor, boolean contextAllowsAnyStructureChanges) {
        if (cmd.getTableId() == getMetadata().getTableId()) {
            switch (cmd.getType()) {
                case CMD_ALTER_TABLE:
                    processAsyncWriterCommand(alterTableStatement, cmd, cursor, commandSubSeq, contextAllowsAnyStructureChanges);
                    break;
                case CMD_UPDATE_TABLE:
                    processAsyncWriterCommand(cmd.getAsyncWriterCommand(), cmd, cursor, commandSubSeq, false);
                    break;
                default:
                    LOG.error().$("unknown TableWriterTask type, ignored: ").$(cmd.getType()).$();
                    // Don't block the queue even if command is unknown
                    commandSubSeq.done(cursor);
                    break;
            }
        } else {
            LOG.info()
                    .$("not my command [cmdTableId=").$(cmd.getTableId())
                    .$(", cmdTableName=").$(cmd.getTableName())
                    .$(", myTableId=").$(getMetadata().getTableId())
                    .$(", myTableName=").utf8(tableName)
                    .I$();
            commandSubSeq.done(cursor);
        }
    }

    public void processWalBlock(
            @Transient Path walPath,
            int timestampIndex,
            boolean ordered,
            long rowLo,
            long rowHi,
            long o3TimestampMin,
            long o3TimestampMax,
            SymbolMapDiffCursor mapDiffCursor
    ) {
        this.lastPartitionTimestamp = partitionFloorMethod.floor(partitionTimestampHi);
        long partitionTimestampHiLimit = partitionCeilMethod.ceil(partitionTimestampHi) - 1;
        int walRootPathLen = walPath.length();

        try {
            mmapWalColumns(walPath, timestampIndex, rowLo, rowHi);

            try {
                o3Columns = walMappedColumns;
                MemoryCR walTimestampColumn = walMappedColumns.getQuick(getPrimaryColumnIndex(timestampIndex));
                long timestampAddr;
                long o3Lo = rowLo;
                long o3Hi = rowHi;

                if (!ordered) {
                    final long timestampMemorySize = (rowHi - rowLo) << 4;
                    o3TimestampMem.jumpTo(timestampMemorySize);
                    long destTimestampAddr = o3TimestampMem.getAddress();
                    Vect.memcpy(destTimestampAddr, walTimestampColumn.addressOf(rowLo << 4), timestampMemorySize);
                    if (rowHi - rowLo > 600 || !o3QuickSortEnabled) {
                        o3TimestampMemCpy.jumpTo(timestampMemorySize);
                        Vect.radixSortLongIndexAscInPlace(destTimestampAddr, o3RowCount, o3TimestampMemCpy.addressOf(0));
                    } else {
                        Vect.quickSortLongIndexAscInPlace(destTimestampAddr, o3RowCount);
                    }

                    o3Sort(destTimestampAddr, timestampIndex, rowHi - rowLo);
                    timestampAddr = destTimestampAddr;

                    // Sorted data is now sorted in memory copy of the data from mmap files
                    // Row indexes start from 0, not rowLo
                    o3Hi = rowHi - rowLo;
                    o3Lo = 0L;
                } else {
                    timestampAddr = walTimestampColumn.addressOf(0);
                }

                o3Columns = remapWalSymbols(mapDiffCursor, o3Lo, o3Hi, walPath);
                processO3Block(0L, timestampIndex, timestampAddr, o3Hi, o3TimestampMin, o3TimestampMax, !ordered, o3Lo);
            } finally {
                finishO3Append(0L);
                o3Columns = o3MemColumns;
                closeWalColumns();
            }

            finishO3Commit(partitionTimestampHiLimit);
        } finally {
            walPath.trimTo(walRootPathLen);
        }
    }

    private void closeWalColumns() {
        for (int col = 0, n = walMappedColumns.size(); col < n; col++) {
            MemoryCMOR mappedColumnMem = walMappedColumns.getQuick(col);
            if (mappedColumnMem != null) {
                Misc.free(mappedColumnMem);
                walColumnMemoryPool.push(mappedColumnMem);
            }
        }
    }

    public void processWalData(
            @Transient Path walPath,
            boolean inOrder,
            long rowLo,
            long rowHi,
            long o3TimestampMin,
            long o3TimestampMax,
            SymbolMapDiffCursor mapDiffCursor,
            long seqTxn
    ) {
        if (inTransaction()) {
            // When writer is returned to pool, it should be rolled back. Having an open transaction is very suspicious.
            // Set the writer to distressed state and throw exception so that writer is re-created.
            distressed = true;
            throw CairoException.critical(0).put("cannot process WAL while in transaction");
        }

        txWriter.beginPartitionSizeUpdate();
        LOG.debug().$("processing WAL [path=").$(walPath).$(", rowLo=").$(rowLo).$(", roHi=").$(rowHi)
                .$(", tsMin=").$ts(o3TimestampMin).$(" , txMax=").$ts(o3TimestampMax)
                .I$();
        if (rowAction == ROW_ACTION_OPEN_PARTITION && txWriter.getMaxTimestamp() == Long.MIN_VALUE) {
            // table truncated, open partition file.
            openFirstPartition(o3TimestampMin);
        }
        processWalBlock(walPath, metadata.getTimestampIndex(), inOrder, rowLo, rowHi, o3TimestampMin, o3TimestampMax, mapDiffCursor);
        final long committedRowCount = txWriter.unsafeCommittedFixedRowCount() + txWriter.unsafeCommittedTransientRowCount();
        final long rowsAdded = txWriter.getRowCount() - committedRowCount;

        updateIndexes();
        columnVersionWriter.commit();
        txWriter.setSeqTxn(seqTxn);
        txWriter.setColumnVersion(columnVersionWriter.getVersion());
        txWriter.commit(defaultCommitMode, this.denseSymbolMapWriters);

        // Bookmark masterRef to track how many rows is in uncommitted state
        this.committedMasterRef = masterRef;
        o3ProcessPartitionRemoveCandidates();

        metrics.tableWriter().incrementCommits();
        metrics.tableWriter().addCommittedRows(rowsAdded);
    }

    public void publishAsyncWriterCommand(AsyncWriterCommand asyncWriterCommand) {
        while (true) {
            long seq = commandPubSeq.next();
            if (seq > -1) {
                TableWriterTask task = commandQueue.get(seq);
                asyncWriterCommand.serialize(task);
                commandPubSeq.done(seq);
                return;
            } else if (seq == -1) {
                throw CairoException.nonCritical().put("could not publish, command queue is full [table=").put(tableName).put(']');
            }
            Os.pause();
        }
    }

    @Override
    public void removeColumn(CharSequence name) {
        checkDistressed();
        checkColumnName(name);

        final int index = getColumnIndex(name);
        final int type = metadata.getColumnType(index);

        LOG.info().$("removing column '").utf8(name).$("' from ").$(path).$();

        // check if we are moving timestamp from a partitioned table
        final int timestampIndex = metaMem.getInt(META_OFFSET_TIMESTAMP_INDEX);
        boolean timestamp = index == timestampIndex;

        if (timestamp && PartitionBy.isPartitioned(partitionBy)) {
            throw CairoException.nonCritical().put("Cannot remove timestamp from partitioned table");
        }

        commit();

        this.metaSwapIndex = removeColumnFromMeta(index);

        // close _meta so we can rename it
        metaMem.close();

        // rename _meta to _meta.prev
        renameMetaToMetaPrev(name);

        // after we moved _meta to _meta.prev
        // we have to have _todo to restore _meta should anything go wrong
        writeRestoreMetaTodo(name);

        // rename _meta.swp to _meta
        renameSwapMetaToMeta(name);

        // remove column objects
        removeColumn(index);

        // remove symbol map writer or entry for such
        removeSymbolMapWriter(index);

        // reset timestamp limits
        if (timestamp) {
            txWriter.resetTimestamp();
            timestampSetter = value -> {
            };
        }

        try {
            // open _meta file
            openMetaFile(ff, path, rootLen, metaMem);

            // remove _todo
            clearTodoLog();

            // remove column files has to be done after _todo is removed
            removeColumnFiles(name, index, type);
        } catch (CairoException err) {
            throwDistressException(err);
        }

        bumpStructureVersion();

        metadata.removeColumn(index);
        if (timestamp) {
            metadata.clearTimestampIndex();
        }

        LOG.info().$("REMOVED column '").utf8(name).$("' from ").$(path).$();
    }

    @Override
    public boolean removePartition(long timestamp) {
        if (!PartitionBy.isPartitioned(partitionBy)) {
            return false;
        }

        // commit changes, there may be uncommitted rows of any partition
        commit();

        final long minTimestamp = txWriter.getMinTimestamp(); // partition min timestamp
        final long maxTimestamp = txWriter.getMaxTimestamp(); // partition max timestamp

        timestamp = getPartitionLo(timestamp);
        if (timestamp < getPartitionLo(minTimestamp) || timestamp > maxTimestamp) {
            LOG.error().$("partition is empty, folder does not exist [path=").$(path).I$();
            return false;
        }

        final int index = txWriter.getPartitionIndex(timestamp);
        if (index < 0) {
            LOG.error().$("partition is already removed [path=").$(path).I$();
            return false;
        }

        final long partitionNameTxn = txWriter.getPartitionNameTxnByPartitionTimestamp(timestamp);

        if (timestamp == getPartitionLo(maxTimestamp)) {

            // removing active partition

            // calculate new transient row count, min/max timestamps and find the partition to open next
            final long nextMaxTimestamp;
            final long newTransientRowCount;
            final long prevTimestamp;
            if (index == 0) {
                nextMaxTimestamp = Long.MIN_VALUE;
                newTransientRowCount = 0L;
                prevTimestamp = 0L; // meaningless
            } else {
                final int prevIndex = index - 1;
                prevTimestamp = txWriter.getPartitionTimestamp(prevIndex);
                newTransientRowCount = txWriter.getPartitionSize(prevIndex);
                try {
                    setPathForPartition(path.trimTo(rootLen), partitionBy, prevTimestamp, false);
                    TableUtils.txnPartitionConditionally(path, txWriter.getPartitionNameTxn(prevIndex));
                    readPartitionMinMax(ff, prevTimestamp, path, metadata.getColumnName(metadata.getTimestampIndex()), newTransientRowCount);
                    nextMaxTimestamp = attachMaxTimestamp;
                } finally {
                    path.trimTo(rootLen);
                }
            }

            columnVersionWriter.removePartition(timestamp);
            txWriter.beginPartitionSizeUpdate();
            txWriter.removeAttachedPartitions(timestamp);
            txWriter.finishPartitionSizeUpdate(index == 0 ? Long.MAX_VALUE : txWriter.getMinTimestamp(), nextMaxTimestamp);
            txWriter.bumpTruncateVersion();

            columnVersionWriter.commit();
            txWriter.setColumnVersion(columnVersionWriter.getVersion());
            txWriter.commit(defaultCommitMode, denseSymbolMapWriters);

            closeActivePartition(true);

            if (index != 0) {
                openPartition(prevTimestamp);
                setAppendPosition(newTransientRowCount, false);
            } else {
                rowAction = ROW_ACTION_OPEN_PARTITION;
            }
        } else {

            // when we want to delete first partition we must find out minTimestamp from
            // next partition if it exists, or next partition, and so on
            //
            // when somebody removed data directories manually and then attempts to tidy
            // up metadata with logical partition delete we have to uphold the effort and
            // re-compute table size and its minTimestamp from what remains on disk

            // find out if we are removing min partition
            long nextMinTimestamp = minTimestamp;
            if (timestamp == txWriter.getPartitionTimestamp(0)) {
                nextMinTimestamp = readMinTimestamp(txWriter.getPartitionTimestamp(1));
            }

            columnVersionWriter.removePartition(timestamp);

            txWriter.beginPartitionSizeUpdate();
            txWriter.removeAttachedPartitions(timestamp);
            txWriter.setMinTimestamp(nextMinTimestamp);
            txWriter.finishPartitionSizeUpdate(nextMinTimestamp, txWriter.getMaxTimestamp());
            txWriter.bumpTruncateVersion();

            columnVersionWriter.commit();
            txWriter.setColumnVersion(columnVersionWriter.getVersion());
            txWriter.commit(defaultCommitMode, denseSymbolMapWriters);
        }

        // Call O3 methods to remove check TxnScoreboard and remove partition directly
        safeDeletePartitionDir(timestamp, partitionNameTxn);
        return true;
    }

    @Override
    public void renameColumn(CharSequence currentName, CharSequence newName) {

        checkDistressed();
        checkColumnName(newName);

        final int index = getColumnIndex(currentName);
        final int type = metadata.getColumnType(index);

        LOG.info().$("renaming column '").utf8(currentName).$("' to '").utf8(newName).$("' from ").$(path).$();

        commit();

        this.metaSwapIndex = renameColumnFromMeta(index, newName);

        // close _meta so we can rename it
        metaMem.close();

        // rename _meta to _meta.prev
        renameMetaToMetaPrev(currentName);

        // after we moved _meta to _meta.prev
        // we have to have _todo to restore _meta should anything go wrong
        writeRestoreMetaTodo(currentName);

        // rename _meta.swp to _meta
        renameSwapMetaToMeta(currentName);

        try {
            // open _meta file
            openMetaFile(ff, path, rootLen, metaMem);

            // remove _todo
            clearTodoLog();

            // rename column files has to be done after _todo is removed
            renameColumnFiles(currentName, index, newName, type);
        } catch (CairoException err) {
            throwDistressException(err);
        }

        bumpStructureVersion();

        metadata.renameColumn(currentName, newName);

        if (index == metadata.getTimestampIndex()) {
            designatedTimestampColumnName = Chars.toString(newName);
        }

        LOG.info().$("RENAMED column '").utf8(currentName).$("' to '").utf8(newName).$("' from ").$(path).$();
    }

<<<<<<< HEAD
=======
    @Override
>>>>>>> 98188002
    public void rollback() {
        checkDistressed();
        if (o3InError || inTransaction()) {
            try {
                LOG.info().$("tx rollback [name=").utf8(tableName).I$();
                o3PartitionRemoveCandidates.clear();
                if ((masterRef & 1) != 0) {
                    masterRef++;
                }
                freeColumns(false);
                this.txWriter.unsafeLoadAll();
                rollbackIndexes();
                rollbackSymbolTables();
                columnVersionWriter.readUnsafe();
                purgeUnusedPartitions();
                configureAppendPosition();
                o3InError = false;
                // when we rolled transaction back, hasO3() has to be false
                o3MasterRef = -1;
                LOG.info().$("tx rollback complete [name=").utf8(tableName).I$();
                processCommandQueue(false);
                metrics.tableWriter().incrementRollbacks();
            } catch (Throwable e) {
                LOG.critical().$("could not perform rollback [name=").utf8(tableName).$(", msg=").$(e.getMessage()).I$();
                distressed = true;
            }
        }
    }

    public void rollbackUpdate() {
        columnVersionWriter.readUnsafe();
    }

    public void setExtensionListener(ExtensionListener listener) {
        txWriter.setExtensionListener(listener);
    }

    public void setLifecycleManager(LifecycleManager lifecycleManager) {
        this.lifecycleManager = lifecycleManager;
    }

    @Override
    public void setMetaCommitLag(long commitLag) {
        try {
            commit();
            long metaSize = copyMetadataAndUpdateVersion();
            openMetaSwapFileByIndex(ff, ddlMem, path, rootLen, this.metaSwapIndex);
            try {
                ddlMem.jumpTo(META_OFFSET_COMMIT_LAG);
                ddlMem.putLong(commitLag);
                ddlMem.jumpTo(metaSize);
            } finally {
                ddlMem.close();
            }

            finishMetaSwapUpdate();
            metadata.setCommitLag(commitLag);
            commitInterval = calculateCommitInterval();
            clearTodoLog();
        } finally {
            ddlMem.close();
        }
    }

    @Override
    public long getMetaMaxUncommittedRows() {
        return metadata.getMaxUncommittedRows();
    }

    @Override
    public void setMetaMaxUncommittedRows(int maxUncommittedRows) {
        try {
            commit();
            long metaSize = copyMetadataAndUpdateVersion();
            openMetaSwapFileByIndex(ff, ddlMem, path, rootLen, this.metaSwapIndex);
            try {
                ddlMem.jumpTo(META_OFFSET_MAX_UNCOMMITTED_ROWS);
                ddlMem.putInt(maxUncommittedRows);
                ddlMem.jumpTo(metaSize);
            } finally {
                ddlMem.close();
            }

            finishMetaSwapUpdate();
            metadata.setMaxUncommittedRows(maxUncommittedRows);
            clearTodoLog();
        } finally {
            ddlMem.close();
        }
    }

    public long size() {
        // This is uncommitted row count
        return txWriter.getRowCount() + getO3RowCount();
    }

    /**
     * Processes writer command queue to execute writer async commands such as replication and table alters.
     * Does not accept structure changes, e.g. equivalent to tick(false)
     * Some tick calls can result into transaction commit.
     */
    @Override
    public void tick() {
        tick(false);
    }

    /**
     * Processes writer command queue to execute writer async commands such as replication and table alters.
     * Some tick calls can result into transaction commit.
     * @param contextAllowsAnyStructureChanges If true accepts any Alter table command, if false does not accept significant table
     *                             structure changes like column drop, rename
     */
    public void tick(boolean contextAllowsAnyStructureChanges) {
        // Some alter table trigger commit() which trigger tick()
        // If already inside the tick(), do not re-enter it.
        processCommandQueue(contextAllowsAnyStructureChanges);
    }

    @Override
    public String toString() {
        return "TableWriter{" +
                "name=" + tableName +
                '}';
    }

    public void transferLock(long lockFd) {
        assert lockFd != -1;
        this.lockFd = lockFd;
    }

    /**
     * Truncates table. When operation is unsuccessful it throws CairoException. With that truncate can be
     * retried or alternatively table can be closed. Outcome of any other operation with the table is undefined
     * and likely to cause segmentation fault. When table re-opens any partial truncate will be retried.
     */
    @Override
    public final void truncate() {
        rollback();

        // we do this before size check so that "old" corrupt symbol tables are brought back in line
        for (int i = 0, n = denseSymbolMapWriters.size(); i < n; i++) {
            denseSymbolMapWriters.getQuick(i).truncate();
        }

        if (size() == 0) {
            return;
        }

        // this is a crude block to test things for now
        todoMem.putLong(0, ++todoTxn); // write txn, reader will first read txn at offset 24 and then at offset 0
        Unsafe.getUnsafe().storeFence(); // make sure we do not write hash before writing txn (view from another thread)
        todoMem.putLong(8, configuration.getDatabaseIdLo()); // write out our instance hashes
        todoMem.putLong(16, configuration.getDatabaseIdHi());
        Unsafe.getUnsafe().storeFence();
        todoMem.putLong(24, todoTxn);
        todoMem.putLong(32, 1);
        todoMem.putLong(40, TODO_TRUNCATE);
        // ensure file is closed with correct length
        todoMem.jumpTo(48);

        if (partitionBy != PartitionBy.NONE) {
            freeColumns(false);
            if (indexers != null) {
                for (int i = 0, n = indexers.size(); i < n; i++) {
                    Misc.free(indexers.getQuick(i));
                }
            }
            removePartitionDirectories();
            rowAction = ROW_ACTION_OPEN_PARTITION;
        } else {
            // truncate columns, we cannot remove them
            for (int i = 0; i < columnCount; i++) {
                getPrimaryColumn(i).truncate();
                MemoryMA mem = getSecondaryColumn(i);
                if (mem != null && mem.isOpen()) {
                    mem.truncate();
                    mem.putLong(0);
                }
            }
        }

        txWriter.resetTimestamp();
        columnVersionWriter.truncate(PartitionBy.isPartitioned(partitionBy));
        txWriter.truncate(columnVersionWriter.getVersion());
        try {
            clearTodoLog();
        } catch (CairoException err) {
            throwDistressException(err);
        }

        LOG.info().$("truncated [name=").utf8(tableName).I$();
    }

    @Override
    public void updateCommitInterval(double commitIntervalFraction, long commitIntervalDefault) {
        this.commitIntervalFraction = commitIntervalFraction;
        this.commitIntervalDefault = commitIntervalDefault;
        this.commitInterval = calculateCommitInterval();
    }

    @Override
    public int getSymbolCountWatermark(int columnIndex) {
        // We don't need the watermark for non-WAL tables.
        return -1;
    }

    public void upsertColumnVersion(long partitionTimestamp, int columnIndex, long columnTop) {
        columnVersionWriter.upsert(partitionTimestamp, columnIndex, txWriter.txn, columnTop);
        txWriter.updatePartitionColumnVersion(partitionTimestamp);
    }

    /**
     * Eagerly sets up writer instance. Otherwise, writer will initialize lazily. Invoking this method could improve
     * performance of some applications. UDP receivers use this in order to avoid initial receive buffer contention.
     */
    public void warmUp() {
        Row r = newRow(Math.max(Timestamps.O3_MIN_TS, txWriter.getMaxTimestamp()));
        try {
            for (int i = 0; i < columnCount; i++) {
                r.putByte(i, (byte) 0);
            }
        } finally {
            r.cancel();
        }
    }

    private static void removeFileAndOrLog(FilesFacade ff, LPSZ name) {
        if (ff.exists(name)) {
            if (ff.remove(name)) {
                LOG.debug().$("removed [file=").utf8(name).I$();
            } else {
                LOG.error()
                        .$("could not remove [errno=").$(ff.errno())
                        .$(", file=").utf8(name)
                        .I$();
            }
        }
    }

    private static void renameFileOrLog(FilesFacade ff, LPSZ from, LPSZ to) {
        if (ff.exists(from)) {
            if (ff.rename(from, to) == Files.FILES_RENAME_OK) {
                LOG.debug().$("renamed [from=").utf8(from).$(", to=").utf8(to).I$();
            } else {
                LOG.critical()
                        .$("could not rename [errno=").$(ff.errno())
                        .$(", from=").utf8(from)
                        .$(", to=").utf8(to)
                        .I$();
            }
        }
    }

    static void indexAndCountDown(ColumnIndexer indexer, long lo, long hi, SOCountDownLatch latch) {
        try {
            indexer.refreshSourceAndIndex(lo, hi);
        } catch (CairoException e) {
            indexer.distress();
            LOG.critical().$("index error [fd=").$(indexer.getFd()).$(']').$('{').$((Sinkable) e).$('}').$();
        } finally {
            latch.countDown();
        }
    }

    /**
     * This an O(n) method to find if column by the same name already exists. The benefit of poor performance
     * is that we don't keep column name strings on heap. We only use this method when adding new column, where
     * high performance of name check does not matter much.
     *
     * @param name to check
     * @return 0 based column index.
     */
    private static int getColumnIndexQuiet(MemoryMR metaMem, CharSequence name, int columnCount) {
        long nameOffset = getColumnNameOffset(columnCount);
        for (int i = 0; i < columnCount; i++) {
            CharSequence col = metaMem.getStr(nameOffset);
            int columnType = getColumnType(metaMem, i); // Negative means deleted column
            if (columnType > 0 && Chars.equalsIgnoreCase(col, name)) {
                return i;
            }
            nameOffset += Vm.getStorageLength(col);
        }
        return -1;
    }

    private static void configureNullSetters(ObjList<Runnable> nullers, int type, MemoryA mem1, MemoryA mem2) {
        switch (ColumnType.tagOf(type)) {
            case ColumnType.BOOLEAN:
            case ColumnType.BYTE:
                nullers.add(() -> mem1.putByte((byte) 0));
                break;
            case ColumnType.DOUBLE:
                nullers.add(() -> mem1.putDouble(Double.NaN));
                break;
            case ColumnType.FLOAT:
                nullers.add(() -> mem1.putFloat(Float.NaN));
                break;
            case ColumnType.INT:
                nullers.add(() -> mem1.putInt(Numbers.INT_NaN));
                break;
            case ColumnType.LONG:
            case ColumnType.DATE:
            case ColumnType.TIMESTAMP:
                nullers.add(() -> mem1.putLong(Numbers.LONG_NaN));
                break;
            case ColumnType.LONG128:
                nullers.add(() -> mem1.putLong128LittleEndian(Numbers.LONG_NaN, Numbers.LONG_NaN));
                break;
            case ColumnType.LONG256:
                nullers.add(() -> mem1.putLong256(Numbers.LONG_NaN, Numbers.LONG_NaN, Numbers.LONG_NaN, Numbers.LONG_NaN));
                break;
            case ColumnType.SHORT:
                nullers.add(() -> mem1.putShort((short) 0));
                break;
            case ColumnType.CHAR:
                nullers.add(() -> mem1.putChar((char) 0));
                break;
            case ColumnType.STRING:
                nullers.add(() -> mem2.putLong(mem1.putNullStr()));
                break;
            case ColumnType.SYMBOL:
                nullers.add(() -> mem1.putInt(SymbolTable.VALUE_IS_NULL));
                break;
            case ColumnType.BINARY:
                nullers.add(() -> mem2.putLong(mem1.putNullBin()));
                break;
            case ColumnType.GEOBYTE:
                nullers.add(() -> mem1.putByte(GeoHashes.BYTE_NULL));
                break;
            case ColumnType.GEOSHORT:
                nullers.add(() -> mem1.putShort(GeoHashes.SHORT_NULL));
                break;
            case ColumnType.GEOINT:
                nullers.add(() -> mem1.putInt(GeoHashes.INT_NULL));
                break;
            case ColumnType.GEOLONG:
                nullers.add(() -> mem1.putLong(GeoHashes.NULL));
                break;
            default:
                nullers.add(NOOP);
        }
    }

    private static void openMetaFile(FilesFacade ff, Path path, int rootLen, MemoryMR metaMem) {
        path.concat(META_FILE_NAME).$();
        try {
            metaMem.smallFile(ff, path, MemoryTag.MMAP_TABLE_WRITER);
        } finally {
            path.trimTo(rootLen);
        }
    }

    private static ColumnVersionWriter openColumnVersionFile(FilesFacade ff, Path path, int rootLen) {
        path.concat(COLUMN_VERSION_FILE_NAME).$();
        try {
            return new ColumnVersionWriter(ff, path, 0);
        } finally {
            path.trimTo(rootLen);
        }
    }

    private int addColumnToMeta(
            CharSequence name,
            int type,
            boolean indexFlag,
            int indexValueBlockCapacity,
            boolean sequentialFlag
    ) {
        int index;
        try {
            index = openMetaSwapFile(ff, ddlMem, path, rootLen, configuration.getMaxSwapFileCount());
            int columnCount = metaMem.getInt(META_OFFSET_COUNT);

            ddlMem.putInt(columnCount + 1);
            ddlMem.putInt(metaMem.getInt(META_OFFSET_PARTITION_BY));
            ddlMem.putInt(metaMem.getInt(META_OFFSET_TIMESTAMP_INDEX));
            copyVersionAndLagValues();
            ddlMem.jumpTo(META_OFFSET_COLUMN_TYPES);
            for (int i = 0; i < columnCount; i++) {
                writeColumnEntry(i, false);
            }

            // add new column metadata to bottom of list
            ddlMem.putInt(type);
            long flags = 0;
            if (indexFlag) {
                flags |= META_FLAG_BIT_INDEXED;
            }

            if (sequentialFlag) {
                flags |= META_FLAG_BIT_SEQUENTIAL;
            }

            ddlMem.putLong(flags);
            ddlMem.putInt(indexValueBlockCapacity);
            ddlMem.putLong(configuration.getRandom().nextLong());
            ddlMem.skip(8);

            long nameOffset = getColumnNameOffset(columnCount);
            for (int i = 0; i < columnCount; i++) {
                CharSequence columnName = metaMem.getStr(nameOffset);
                ddlMem.putStr(columnName);
                nameOffset += Vm.getStorageLength(columnName);
            }
            ddlMem.putStr(name);
        } finally {
            ddlMem.close();
        }
        return index;
    }

    private void attachPartitionCheckFilesMatchFixedColumn(
            int columnType,
            long partitionSize,
            long columnTop,
            String columnName,
            long columnNameTxn,
            Path partitionPath,
            long partitionTimestamp,
            int columnIndex
    ) {
        long columnSize = partitionSize - columnTop;
        if (columnSize == 0) {
            return;
        }

        TableUtils.dFile(partitionPath, columnName, columnNameTxn);
        if (!ff.exists(partitionPath.$())) {
            LOG.info().$("attaching partition with missing column [path=").$(partitionPath).I$();
            columnVersionWriter.upsertColumnTop(partitionTimestamp, columnIndex, partitionSize);
        } else {
            long fileSize = ff.length(partitionPath);
            if (fileSize < (columnSize << ColumnType.pow2SizeOf(columnType))) {
                throw CairoException.critical(0)
                        .put("Column file is too small. ")
                        .put("Partition files inconsistent [file=")
                        .put(partitionPath)
                        .put(", expectedSize=")
                        .put(columnSize << ColumnType.pow2SizeOf(columnType))
                        .put(", actual=")
                        .put(fileSize)
                        .put(']');
            }
        }
    }

    private void attachPartitionCheckFilesMatchVarLenColumn(
            long partitionSize,
            long columnTop,
            String columnName,
            long columnNameTxn,
            Path partitionPath,
            long partitionTimestamp,
            int columnIndex
    ) throws CairoException {
        long columnSize = partitionSize - columnTop;
        if (columnSize == 0) {
            return;
        }

        int pathLen = partitionPath.length();
        TableUtils.dFile(partitionPath, columnName, columnNameTxn);
        long dataLength = ff.length(partitionPath.$());

        if (dataLength > 0) {
            partitionPath.trimTo(pathLen);
            TableUtils.iFile(partitionPath, columnName, columnNameTxn);

            int typeSize = Long.BYTES;
            long indexFd = openRO(ff, partitionPath, LOG);
            try {
                long fileSize = ff.length(indexFd);
                long expectedFileSize = (columnSize + 1) * typeSize;
                if (fileSize < expectedFileSize) {
                    throw CairoException.critical(0)
                            .put("Column file is too small. ")
                            .put("Partition files inconsistent [file=")
                            .put(partitionPath)
                            .put(",expectedSize=")
                            .put(expectedFileSize)
                            .put(",actual=")
                            .put(fileSize)
                            .put(']');
                }

                long mappedAddr = mapRO(ff, indexFd, expectedFileSize, MemoryTag.MMAP_DEFAULT);
                try {
                    long prevDataAddress = dataLength;
                    for (long offset = columnSize * typeSize; offset >= 0; offset -= typeSize) {
                        long dataAddress = Unsafe.getUnsafe().getLong(mappedAddr + offset);
                        if (dataAddress < 0 || dataAddress > dataLength) {
                            throw CairoException.critical(0).put("Variable size column has invalid data address value [path=").put(path)
                                    .put(", indexOffset=").put(offset)
                                    .put(", dataAddress=").put(dataAddress)
                                    .put(", dataFileSize=").put(dataLength)
                                    .put(']');
                        }

                        // Check that addresses are monotonic
                        if (dataAddress > prevDataAddress) {
                            throw CairoException.critical(0).put("Variable size column has invalid data address value [path=").put(partitionPath)
                                    .put(", indexOffset=").put(offset)
                                    .put(", dataAddress=").put(dataAddress)
                                    .put(", prevDataAddress=").put(prevDataAddress)
                                    .put(", dataFileSize=").put(dataLength)
                                    .put(']');
                        }
                        prevDataAddress = dataAddress;
                    }
                } finally {
                    ff.munmap(mappedAddr, expectedFileSize, MemoryTag.MMAP_DEFAULT);
                }
            } finally {
                ff.close(indexFd);
            }
        } else {
            LOG.info().$("attaching partition with missing column [path=").$(partitionPath).I$();
            columnVersionWriter.upsertColumnTop(partitionTimestamp, columnIndex, partitionSize);
        }
    }

    private void attachPartitionCheckSymbolColumn(long partitionSize, long columnTop, String columnName, long columnNameTxn, Path partitionPath, long partitionTimestamp, int columnIndex) {
        long columnSize = partitionSize - columnTop;
        if (columnSize == 0) {
            return;
        }

        int pathLen = partitionPath.length();
        TableUtils.dFile(partitionPath, columnName, columnNameTxn);
        if (!ff.exists(partitionPath.$())) {
            columnVersionWriter.upsertColumnTop(partitionTimestamp, columnIndex, partitionSize);
            return;
        }

        long fd = openRO(ff, partitionPath.$(), LOG);
        try {
            long fileSize = ff.length(fd);
            int typeSize = Integer.BYTES;
            long expectedSize = columnSize * typeSize;
            if (fileSize < expectedSize) {
                throw CairoException.critical(0)
                        .put("Column file is too small. ")
                        .put("Partition files inconsistent [file=")
                        .put(partitionPath)
                        .put(", expectedSize=")
                        .put(expectedSize)
                        .put(", actual=")
                        .put(fileSize)
                        .put(']');
            }

            long address = mapRO(ff, fd, fileSize, MemoryTag.MMAP_DEFAULT);
            try {
                int maxKey = Vect.maxInt(address, columnSize);
                int symbolValues = symbolMapWriters.getQuick(columnIndex).getSymbolCount();
                if (maxKey >= symbolValues) {
                    throw CairoException.critical(0)
                            .put("Symbol file does not match symbol column [file=")
                            .put(path)
                            .put(", key=")
                            .put(maxKey)
                            .put(", columnKeys=")
                            .put(symbolValues)
                            .put(']');
                }
                int minKey = Vect.minInt(address, columnSize);
                if (minKey != SymbolTable.VALUE_IS_NULL && minKey < 0) {
                    throw CairoException.critical(0)
                            .put("Symbol file does not match symbol column, invalid key [file=")
                            .put(path)
                            .put(", key=")
                            .put(minKey)
                            .put(']');
                }
            } finally {
                ff.munmap(address, fileSize, MemoryTag.MMAP_DEFAULT);
            }

            if (metadata.isColumnIndexed(columnIndex)) {
                valueFileName(partitionPath.trimTo(pathLen), columnName, columnNameTxn);
                if (!ff.exists(partitionPath.$())) {
                    throw CairoException.critical(0)
                            .put("Symbol index value file does not exist [file=")
                            .put(partitionPath)
                            .put(']');
                }
                keyFileName(partitionPath.trimTo(pathLen), columnName, columnNameTxn);
                if (!ff.exists(partitionPath.$())) {
                    throw CairoException.critical(0)
                            .put("Symbol index key file does not exist [file=")
                            .put(partitionPath)
                            .put(']');
                }
            }
        } finally {
            ff.close(fd);
        }
    }

    private void attachValidateMetadata(long partitionSize, Path partitionPath, long partitionTimestamp) throws CairoException {
        // for each column, check that file exists in the partition folder
        int rootLen = partitionPath.length();
        for (int columnIndex = 0, size = metadata.getColumnCount(); columnIndex < size; columnIndex++) {
            try {
                final String columnName = metadata.getColumnName(columnIndex);
                int columnType = metadata.getColumnType(columnIndex);

                if (columnType > -1L) {
                    long columnTop = columnVersionWriter.getColumnTop(partitionTimestamp, columnIndex);
                    if (columnTop < 0 || columnTop == partitionSize) {
                        // Column does not exist in the partition
                        continue;
                    }
                    long columnNameTxn = columnVersionWriter.getDefaultColumnNameTxn(columnIndex);
                    switch (ColumnType.tagOf(columnType)) {
                        case ColumnType.INT:
                        case ColumnType.LONG:
                        case ColumnType.BOOLEAN:
                        case ColumnType.BYTE:
                        case ColumnType.TIMESTAMP:
                        case ColumnType.DATE:
                        case ColumnType.DOUBLE:
                        case ColumnType.CHAR:
                        case ColumnType.SHORT:
                        case ColumnType.FLOAT:
                        case ColumnType.LONG256:
                        case ColumnType.GEOBYTE:
                        case ColumnType.GEOSHORT:
                        case ColumnType.GEOINT:
                        case ColumnType.GEOLONG:
                            attachPartitionCheckFilesMatchFixedColumn(columnType, partitionSize, columnTop, columnName, columnNameTxn, partitionPath, partitionTimestamp, columnIndex);
                            break;
                        case ColumnType.STRING:
                        case ColumnType.BINARY:
                            attachPartitionCheckFilesMatchVarLenColumn(partitionSize, columnTop, columnName, columnNameTxn, partitionPath, partitionTimestamp, columnIndex);
                            break;
                        case ColumnType.SYMBOL:
                            attachPartitionCheckSymbolColumn(partitionSize, columnTop, columnName, columnNameTxn, partitionPath, partitionTimestamp, columnIndex);
                            break;
                    }
                }
            } finally {
                partitionPath.trimTo(rootLen);
            }
        }
    }

    private void bumpMasterRef() {
        if ((masterRef & 1) == 0) {
            masterRef++;
        } else {
            cancelRowAndBump();
        }
    }

    private void bumpStructureVersion() {
        columnVersionWriter.commit();
        txWriter.setColumnVersion(columnVersionWriter.getVersion());
        txWriter.bumpStructureVersion(this.denseSymbolMapWriters);
        assert txWriter.getStructureVersion() == metadata.getStructureVersion();
    }

    private long calculateCommitInterval() {
        long commitIntervalMicros = (long) (metadata.getCommitLag() * commitIntervalFraction);
        return commitIntervalMicros > 0 ? commitIntervalMicros / 1000 : commitIntervalDefault;
    }

    private void cancelRowAndBump() {
        rowCancel();
        masterRef++;
    }

    private void checkColumnName(CharSequence name) {
        if (!TableUtils.isValidColumnName(name, configuration.getMaxFileNameLength())) {
            throw CairoException.nonCritical().put("invalid column name [table=").put(tableName).put(", column=").putAsPrintable(name).put(']');
        }
    }

    private void checkDistressed() {
        if (!distressed) {
            return;
        }
        throw new CairoError("Table '" + tableName + "' is distressed");
    }

    private void clearO3() {
        this.o3MasterRef = -1; // clears o3 flag, hasO3() will be returning false
        rowAction = ROW_ACTION_SWITCH_PARTITION;
        // transaction log is either not required or pending
        activeColumns = columns;
        activeNullSetters = nullSetters;
    }

    private void clearTodoLog() {
        try {
            todoMem.putLong(0, ++todoTxn); // write txn, reader will first read txn at offset 24 and then at offset 0
            Unsafe.getUnsafe().storeFence(); // make sure we do not write hash before writing txn (view from another thread)
            todoMem.putLong(8, 0); // write out our instance hashes
            todoMem.putLong(16, 0);
            Unsafe.getUnsafe().storeFence();
            todoMem.putLong(32, 0);
            Unsafe.getUnsafe().storeFence();
            todoMem.putLong(24, todoTxn);
            // ensure file is closed with correct length
            todoMem.jumpTo(40);
        } finally {
            path.trimTo(rootLen);
        }
    }

    void closeActivePartition(boolean truncate) {
        LOG.info().$("closing last partition [table=").utf8(tableName).I$();
        closeAppendMemoryTruncate(truncate);
        freeIndexers();
    }

    void closeActivePartition(long size) {
        for (int i = 0; i < columnCount; i++) {
            // stop calculating oversize as soon as we find first over-sized column
            setColumnSize(i, size, false);
            Misc.free(getPrimaryColumn(i));
            Misc.free(getSecondaryColumn(i));
        }
        Misc.freeObjList(denseIndexers);
        denseIndexers.clear();
    }

    private void closeAppendMemoryTruncate(boolean truncate) {
        for (int i = 0, n = columns.size(); i < n; i++) {
            MemoryMA m = columns.getQuick(i);
            if (m != null) {
                m.close(truncate);
            }
        }
    }

    /**
     * Commits newly added rows of data. This method updates transaction file with pointers to end of appended data.
     * <p>
     * <b>Pending rows</b>
     * <p>This method will cancel pending rows by calling {@link #rowCancel()}. Data in partially appended row will be lost.</p>
     *
     * @param commitMode commit durability mode.
     * @param commitLag  if > 0 then do a partial commit, leaving the rows within the lag in a new uncommitted transaction
     */
    private long commit(int commitMode, long commitLag) {
        checkDistressed();

        if (o3InError) {
            rollback();
            return TableSequencer.NO_TXN;
        }

        if ((masterRef & 1) != 0) {
            rowCancel();
        }

        if (inTransaction()) {
            final boolean o3 = hasO3();
            if (o3 && o3Commit(commitLag)) {
                // Bookmark masterRef to track how many rows is in uncommitted state
                this.committedMasterRef = masterRef;
                return getTxn();
            }

            if (commitMode != CommitMode.NOSYNC) {
                syncColumns(commitMode);
            }

            final long committedRowCount = txWriter.unsafeCommittedFixedRowCount() + txWriter.unsafeCommittedTransientRowCount();
            final long rowsAdded = txWriter.getRowCount() - committedRowCount;

            updateIndexes();
            columnVersionWriter.commit();
            txWriter.setColumnVersion(columnVersionWriter.getVersion());
            txWriter.commit(commitMode, denseSymbolMapWriters);

            // Bookmark masterRef to track how many rows is in uncommitted state
            this.committedMasterRef = masterRef;
            o3ProcessPartitionRemoveCandidates();

            metrics.tableWriter().incrementCommits();
            metrics.tableWriter().addCommittedRows(rowsAdded);
            if (!o3) {
                // If `o3`, the metric is tracked inside `o3Commit`, possibly async.
                addPhysicallyWrittenRows(rowsAdded);
            }

            return getTxn();
        }
        return TableSequencer.NO_TXN;
    }

    private void configureAppendPosition() {
        final boolean partitioned = PartitionBy.isPartitioned(partitionBy);
        if (this.txWriter.getMaxTimestamp() > Long.MIN_VALUE || !partitioned) {
            openFirstPartition(this.txWriter.getMaxTimestamp());
            if (partitioned) {
                partitionTimestampHi = partitionCeilMethod.ceil(txWriter.getMaxTimestamp()) - 1;
                rowAction = ROW_ACTION_OPEN_PARTITION;
                timestampSetter = appendTimestampSetter;
            } else {
                if (metadata.getTimestampIndex() < 0) {
                    rowAction = ROW_ACTION_NO_TIMESTAMP;
                } else {
                    rowAction = ROW_ACTION_NO_PARTITION;
                    timestampSetter = appendTimestampSetter;
                }
            }
        } else {
            rowAction = ROW_ACTION_OPEN_PARTITION;
            timestampSetter = appendTimestampSetter;
        }
        activeColumns = columns;
        activeNullSetters = nullSetters;
    }

    private void configureColumn(int type, boolean indexFlag, int index) {
        final MemoryMA primary;
        final MemoryMA secondary;
        final MemoryCARW oooPrimary;
        final MemoryCARW oooSecondary;
        final MemoryCARW oooPrimary2;
        final MemoryCARW oooSecondary2;

        if (type > 0) {
            primary = Vm.getMAInstance();
            oooPrimary = Vm.getCARWInstance(o3ColumnMemorySize, Integer.MAX_VALUE, MemoryTag.NATIVE_O3);
            oooPrimary2 = Vm.getCARWInstance(o3ColumnMemorySize, Integer.MAX_VALUE, MemoryTag.NATIVE_O3);

            switch (ColumnType.tagOf(type)) {
                case ColumnType.BINARY:
                case ColumnType.STRING:
                    secondary = Vm.getMAInstance();
                    oooSecondary = Vm.getCARWInstance(o3ColumnMemorySize, Integer.MAX_VALUE, MemoryTag.NATIVE_O3);
                    oooSecondary2 = Vm.getCARWInstance(o3ColumnMemorySize, Integer.MAX_VALUE, MemoryTag.NATIVE_O3);
                    break;
                default:
                    secondary = null;
                    oooSecondary = null;
                    oooSecondary2 = null;
                    break;
            }
        } else {
            primary = secondary = NullMemory.INSTANCE;
            oooPrimary = oooSecondary = oooPrimary2 = oooSecondary2 = NullMemory.INSTANCE;
        }

        int baseIndex = getPrimaryColumnIndex(index);
        columns.extendAndSet(baseIndex, primary);
        columns.extendAndSet(baseIndex + 1, secondary);
        o3MemColumns.extendAndSet(baseIndex, oooPrimary);
        o3MemColumns.extendAndSet(baseIndex + 1, oooSecondary);
        o3MemColumns2.extendAndSet(baseIndex, oooPrimary2);
        o3MemColumns2.extendAndSet(baseIndex + 1, oooSecondary2);
        configureNullSetters(nullSetters, type, primary, secondary);
        configureNullSetters(o3NullSetters, type, oooPrimary, oooSecondary);
        configureNullSetters(o3NullSetters2, type, oooPrimary2, oooSecondary2);

        if (indexFlag) {
            indexers.extendAndSet(index, new SymbolColumnIndexer());
        }
        rowValueIsNotNull.add(0);
    }

    private void configureColumnMemory() {
        this.symbolMapWriters.setPos(columnCount);
        for (int i = 0; i < columnCount; i++) {
            int type = metadata.getColumnType(i);
            configureColumn(type, metadata.isColumnIndexed(i), i);

            if (ColumnType.isSymbol(type)) {
                final int symbolIndex = denseSymbolMapWriters.size();
                long columnNameTxn = columnVersionWriter.getDefaultColumnNameTxn(i);
                SymbolMapWriter symbolMapWriter = new SymbolMapWriter(
                        configuration,
                        path.trimTo(rootLen),
                        metadata.getColumnName(i),
                        columnNameTxn,
                        txWriter.unsafeReadSymbolTransientCount(symbolIndex),
                        symbolIndex,
                        txWriter
                );

                symbolMapWriters.extendAndSet(i, symbolMapWriter);
                denseSymbolMapWriters.add(symbolMapWriter);
            }
        }
        final int timestampIndex = metadata.getTimestampIndex();
        if (timestampIndex != -1) {
            o3TimestampMem = o3MemColumns.getQuick(getPrimaryColumnIndex(timestampIndex));
            o3TimestampMemCpy = o3MemColumns2.getQuick(getPrimaryColumnIndex(timestampIndex));
        }
    }

    private void configureTimestampSetter() {
        int index = metadata.getTimestampIndex();
        if (index == -1) {
            timestampSetter = value -> {
            };
        } else {
            nullSetters.setQuick(index, NOOP);
            o3NullSetters.setQuick(index, NOOP);
            o3NullSetters2.setQuick(index, NOOP);
            timestampSetter = getPrimaryColumn(index)::putLong;
        }
    }

    private int copyMetadataAndSetIndexAttrs(int columnIndex, int indexedFlag, int indexValueBlockSize) {
        try {
            int index = openMetaSwapFile(ff, ddlMem, path, rootLen, configuration.getMaxSwapFileCount());
            int columnCount = metaMem.getInt(META_OFFSET_COUNT);
            ddlMem.putInt(columnCount);
            ddlMem.putInt(metaMem.getInt(META_OFFSET_PARTITION_BY));
            ddlMem.putInt(metaMem.getInt(META_OFFSET_TIMESTAMP_INDEX));
            copyVersionAndLagValues();
            ddlMem.jumpTo(META_OFFSET_COLUMN_TYPES);
            for (int i = 0; i < columnCount; i++) {
                if (i != columnIndex) {
                    writeColumnEntry(i, false);
                } else {
                    ddlMem.putInt(getColumnType(metaMem, i));
                    long flags = indexedFlag;
                    if (isSequential(metaMem, i)) {
                        flags |= META_FLAG_BIT_SEQUENTIAL;
                    }
                    ddlMem.putLong(flags);
                    ddlMem.putInt(indexValueBlockSize);
                    ddlMem.skip(16);
                }
            }

            long nameOffset = getColumnNameOffset(columnCount);
            for (int i = 0; i < columnCount; i++) {
                CharSequence columnName = metaMem.getStr(nameOffset);
                ddlMem.putStr(columnName);
                nameOffset += Vm.getStorageLength(columnName);
            }
            return index;
        } finally {
            ddlMem.close();
        }
    }

    private long copyMetadataAndUpdateVersion() {
        try {
            int index = openMetaSwapFile(ff, ddlMem, path, rootLen, configuration.getMaxSwapFileCount());
            int columnCount = metaMem.getInt(META_OFFSET_COUNT);

            ddlMem.putInt(columnCount);
            ddlMem.putInt(metaMem.getInt(META_OFFSET_PARTITION_BY));
            ddlMem.putInt(metaMem.getInt(META_OFFSET_TIMESTAMP_INDEX));
            copyVersionAndLagValues();
            ddlMem.jumpTo(META_OFFSET_COLUMN_TYPES);
            for (int i = 0; i < columnCount; i++) {
                writeColumnEntry(i, false);
            }

            long nameOffset = getColumnNameOffset(columnCount);
            for (int i = 0; i < columnCount; i++) {
                CharSequence columnName = metaMem.getStr(nameOffset);
                ddlMem.putStr(columnName);
                nameOffset += Vm.getStorageLength(columnName);
            }
            this.metaSwapIndex = index;
            return nameOffset;
        } finally {
            ddlMem.close();
        }
    }

    private int copyOverwrite(Path to) {
        int res = ff.copy(other, to);
        if (Os.type == Os.WINDOWS && res == -1 && ff.errno() == Files.WINDOWS_ERROR_FILE_EXISTS) {
            // Windows throws an error the destination file already exists, other platforms do not
            if (!ff.remove(to)) {
                // If file is open, return here so that errno is 5 in the error message
                return -1;
            }
            return ff.copy(other, to);
        }
        return res;
    }

    private void copyVersionAndLagValues() {
        ddlMem.putInt(ColumnType.VERSION);
        ddlMem.putInt(metaMem.getInt(META_OFFSET_TABLE_ID));
        ddlMem.putInt(metaMem.getInt(META_OFFSET_MAX_UNCOMMITTED_ROWS));
        ddlMem.putLong(metaMem.getLong(META_OFFSET_COMMIT_LAG));
        ddlMem.putLong(txWriter.getStructureVersion() + 1);
        ddlMem.putBool(metaMem.getBool(META_OFFSET_WAL_ENABLED));
        metadata.setStructureVersion(txWriter.getStructureVersion() + 1);
    }

    /**
     * Creates bitmap index files for a column. This method uses primary column instance as temporary tool to
     * append index data. Therefore, it must be called before primary column is initialized.
     *
     * @param columnName              column name
     * @param indexValueBlockCapacity approximate number of values per index key
     * @param plen                    path length. This is used to trim shared path object to.
     */
    private void createIndexFiles(CharSequence columnName, long columnNameTxn, int indexValueBlockCapacity, int plen, boolean force) {
        try {
            keyFileName(path.trimTo(plen), columnName, columnNameTxn);

            if (!force && ff.exists(path)) {
                return;
            }

            // reuse memory column object to create index and close it at the end
            try {
                ddlMem.smallFile(ff, path, MemoryTag.MMAP_TABLE_WRITER);
                BitmapIndexWriter.initKeyMemory(ddlMem, indexValueBlockCapacity);
            } catch (CairoException e) {
                // looks like we could not create key file properly
                // lets not leave half-baked file sitting around
                LOG.error()
                        .$("could not create index [name=").utf8(path)
                        .$(", errno=").$(e.getErrno())
                        .I$();
                if (!ff.remove(path)) {
                    LOG.critical()
                            .$("could not remove '").utf8(path).$("'. Please remove MANUALLY.")
                            .$("[errno=").$(ff.errno())
                            .I$();
                }
                throw e;
            } finally {
                ddlMem.close();
            }
            if (!ff.touch(valueFileName(path.trimTo(plen), columnName, columnNameTxn))) {
                LOG.error().$("could not create index [name=").$(path)
                        .$(", errno=").$(ff.errno())
                        .I$();
                throw CairoException.critical(ff.errno()).put("could not create index [name=").put(path).put(']');
            }
        } finally {
            path.trimTo(plen);
        }
    }

    private void createSymbolMapWriter(CharSequence name, long columnNameTxn, int symbolCapacity, boolean symbolCacheFlag) {
        MapWriter.createSymbolMapFiles(ff, ddlMem, path, name, columnNameTxn, symbolCapacity, symbolCacheFlag);
        SymbolMapWriter w = new SymbolMapWriter(
                configuration,
                path,
                name,
                columnNameTxn,
                0,
                denseSymbolMapWriters.size(),
                txWriter
        );
        denseSymbolMapWriters.add(w);
        symbolMapWriters.extendAndSet(columnCount, w);
    }

    private boolean createWalSymbolMapping(SymbolMapDiff symbolMapDiff, int columnIndex, IntList symbolMap) {
        final int cleanSymbolCount = symbolMapDiff.getCleanSymbolCount();
        symbolMap.setPos(symbolMapDiff.getSize());

        // This is defensive. It validates that all the symbols used in WAL are set in SymbolMapDiff
        symbolMap.setAll(symbolMapDiff.getSize(), -1);
        final MapWriter mapWriter = symbolMapWriters.get(columnIndex);
        boolean identical = true;

        SymbolMapDiffEntry entry;
        while ((entry = symbolMapDiff.nextEntry()) != null) {
            final CharSequence symbolValue = entry.getSymbol();
            final int newKey = mapWriter.put(symbolValue);
            identical &= newKey == entry.getKey();
            symbolMap.setQuick(entry.getKey() - cleanSymbolCount, newKey);
        }
        return identical;
    }

    private void doClose(boolean truncate) {
        boolean tx = inTransaction();
        freeSymbolMapWriters();
        freeIndexers();
        Misc.free(txWriter);
        Misc.free(metaMem);
        Misc.free(ddlMem);
        Misc.free(indexMem);
        Misc.free(other);
        Misc.free(todoMem);
        Misc.free(attachMetaMem);
        Misc.free(attachColumnVersionReader);
        Misc.free(attachIndexBuilder);
        Misc.free(columnVersionWriter);
        Misc.free(o3ColumnTopSink);
        Misc.free(o3PartitionUpdateSink);
        Misc.free(slaveTxReader);
        Misc.free(commandQueue);
        updateOperatorImpl = Misc.free(updateOperatorImpl);
        dropIndexOperator = null;
        freeColumns(truncate & !distressed);
        try {
            releaseLock(!truncate | tx | performRecovery | distressed);
        } finally {
            Misc.free(txnScoreboard);
            Misc.free(path);
            Misc.free(o3TimestampMem);
            Misc.free(o3TimestampMemCpy);
            Misc.free(ownMessageBus);
            if (tempMem16b != 0) {
                Unsafe.free(tempMem16b, 16, MemoryTag.NATIVE_TABLE_WRITER);
                tempMem16b = 0;
            }
            LOG.info().$("closed '").utf8(tableName).$('\'').$();
        }
    }

    private void finishMetaSwapUpdate() {

        // rename _meta to _meta.prev
        this.metaPrevIndex = rename(fileOperationRetryCount);
        writeRestoreMetaTodo();

        try {
            // rename _meta.swp to -_meta
            restoreMetaFrom(META_SWAP_FILE_NAME, metaSwapIndex);
        } catch (CairoException ex) {
            try {
                recoverFromTodoWriteFailure(null);
            } catch (CairoException ex2) {
                throwDistressException(ex2);
            }
            throw ex;
        }

        try {
            // open _meta file
            openMetaFile(ff, path, rootLen, metaMem);
        } catch (CairoException err) {
            throwDistressException(err);
        }

        bumpStructureVersion();
        metadata.setTableVersion();
    }

    private void finishO3Append(long o3LagRowCount) {
        if (denseIndexers.size() == 0) {
            populateDenseIndexerList();
        }
        path.trimTo(rootLen);
        // Alright, we finished updating partitions. Now we need to get this writer instance into
        // a consistent state.
        //
        // We start with ensuring append memory is in ready-to-use state. When max timestamp changes we need to
        // move append memory to new set of files. Otherwise, we stay on the same set but advance to append position.
        avoidIndexOnCommit = o3ErrorCount.get() == 0;
        if (o3LagRowCount == 0) {
            clearO3();
            LOG.debug().$("lag segment is empty").$();
        } else {
            // adjust O3 master ref so that virtual row count becomes equal to value of "o3LagRowCount"
            this.o3MasterRef = this.masterRef - o3LagRowCount * 2 + 1;
            LOG.debug().$("adjusted [o3RowCount=").$(getO3RowCount0()).I$();
        }
    }

    private void finishO3Commit(long partitionTimestampHiLimit) {
        if (!o3InError) {
            updateO3ColumnTops();
        }
        if (!isLastPartitionColumnsOpen() || partitionTimestampHi > partitionTimestampHiLimit) {
            openPartition(txWriter.getMaxTimestamp());
        }

        // Data is written out successfully, however, we can still fail to set append position, for
        // example when we ran out of address space and new page cannot be mapped. The "allocate" calls here
        // ensure we can trigger this situation in tests. We should perhaps align our data such that setAppendPosition()
        // will attempt to mmap new page and fail... Then we can remove the 'true' parameter
        try {
            setAppendPosition(txWriter.getTransientRowCount(), true);
        } catch (Throwable e) {
            LOG.critical().$("data is committed but writer failed to update its state `").$(e).$('`').$();
            distressed = true;
            throw e;
        }

        metrics.tableWriter().incrementO3Commits();
    }

    private void freeAndRemoveColumnPair(ObjList<MemoryMA> columns, int pi, int si) {
        Misc.free(columns.getAndSetQuick(pi, NullMemory.INSTANCE));
        Misc.free(columns.getAndSetQuick(si, NullMemory.INSTANCE));
    }

    private void freeAndRemoveO3ColumnPair(ObjList<MemoryCARW> columns, int pi, int si) {
        Misc.free(columns.getAndSetQuick(pi, NullMemory.INSTANCE));
        Misc.free(columns.getAndSetQuick(si, NullMemory.INSTANCE));
    }

    private void freeColumns(boolean truncate) {
        // null check is because this method could be called from the constructor
        if (columns != null) {
            closeAppendMemoryTruncate(truncate);
        }
        Misc.freeObjListAndKeepObjects(o3MemColumns);
        Misc.freeObjListAndKeepObjects(o3MemColumns2);
    }

    private void freeIndexers() {
        if (indexers != null) {
            // Don't change items of indexers, they are re-used
            for (int i = 0, n = indexers.size(); i < n; i++) {
                Misc.free(indexers.getQuick(i));
            }
            denseIndexers.clear();
        }
    }

    private void freeNullSetter(ObjList<Runnable> nullSetters, int columnIndex) {
        nullSetters.setQuick(columnIndex, NOOP);
    }

    private void freeSymbolMapWriters() {
        if (denseSymbolMapWriters != null) {
            for (int i = 0, n = denseSymbolMapWriters.size(); i < n; i++) {
                Misc.freeIfCloseable(denseSymbolMapWriters.getQuick(i));
            }
            denseSymbolMapWriters.clear();
        }

        if (symbolMapWriters != null) {
            symbolMapWriters.clear();
        }
    }

    BitmapIndexWriter getBitmapIndexWriter(int columnIndex) {
        return indexers.getQuick(columnIndex).getWriter();
    }

    long getColumnTop(int columnIndex) {
        return columnTops.getQuick(columnIndex);
    }

    ColumnVersionReader getColumnVersionReader() {
        return columnVersionWriter;
    }

    CairoConfiguration getConfiguration() {
        return configuration;
    }

    Sequence getO3CopyPubSeq() {
        return messageBus.getO3CopyPubSeq();
    }

    RingQueue<O3CopyTask> getO3CopyQueue() {
        return messageBus.getO3CopyQueue();
    }

    Sequence getO3OpenColumnPubSeq() {
        return messageBus.getO3OpenColumnPubSeq();
    }

    RingQueue<O3OpenColumnTask> getO3OpenColumnQueue() {
        return messageBus.getO3OpenColumnQueue();
    }

    private long getO3RowCount0() {
        return (masterRef - o3MasterRef + 1) / 2;
    }

    private long getPartitionLo(long timestamp) {
        return partitionFloorMethod.floor(timestamp);
    }

    long getPartitionNameTxnByIndex(int index) {
        return txWriter.getPartitionNameTxnByIndex(index);
    }

    long getPartitionSizeByIndex(int index) {
        return txWriter.getPartitionSizeByIndex(index);
    }

    private MemoryMA getPrimaryColumn(int column) {
        assert column < columnCount : "Column index is out of bounds: " + column + " >= " + columnCount;
        return columns.getQuick(getPrimaryColumnIndex(column));
    }

    private MemoryMA getSecondaryColumn(int column) {
        assert column < columnCount : "Column index is out of bounds: " + column + " >= " + columnCount;
        return columns.getQuick(getSecondaryColumnIndex(column));
    }

    TxReader getTxReader() {
        return txWriter;
    }

    private boolean hasO3() {
        return o3MasterRef > -1;
    }

    private void indexHistoricPartitions(SymbolColumnIndexer indexer, CharSequence columnName, int indexValueBlockSize) {
        long ts = this.txWriter.getMaxTimestamp();
        if (ts > Numbers.LONG_NaN) {
            final int columnIndex = metadata.getColumnIndex(columnName);
            try (final MemoryMR roMem = indexMem) {
                // Index last partition separately
                for (int i = 0, n = txWriter.getPartitionCount() - 1; i < n; i++) {

                    long timestamp = txWriter.getPartitionTimestamp(i);
                    path.trimTo(rootLen);
                    setStateForTimestamp(path, timestamp, false);

                    if (ff.exists(path.$())) {
                        final int plen = path.length();

                        long columnNameTxn = columnVersionWriter.getColumnNameTxn(timestamp, columnIndex);
                        TableUtils.dFile(path.trimTo(plen), columnName, columnNameTxn);

                        if (ff.exists(path)) {

                            path.trimTo(plen);
                            LOG.info().$("indexing [path=").$(path).I$();

                            createIndexFiles(columnName, columnNameTxn, indexValueBlockSize, plen, true);
                            final long partitionSize = txWriter.getPartitionSizeByPartitionTimestamp(timestamp);
                            final long columnTop = columnVersionWriter.getColumnTop(timestamp, columnIndex);

                            if (columnTop > -1L && partitionSize > columnTop) {
                                TableUtils.dFile(path.trimTo(plen), columnName, columnNameTxn);
                                final long columnSize = (partitionSize - columnTop) << ColumnType.pow2SizeOf(ColumnType.INT);
                                roMem.of(ff, path, columnSize, columnSize, MemoryTag.MMAP_TABLE_WRITER);
                                indexer.configureWriter(configuration, path.trimTo(plen), columnName, columnNameTxn, columnTop);
                                indexer.index(roMem, columnTop, partitionSize);
                            }
                        }
                    }
                }
            } finally {
                Misc.free(indexer);
            }
        }
    }

    private void indexLastPartition(SymbolColumnIndexer indexer, CharSequence columnName, long columnNameTxn, int columnIndex, int indexValueBlockSize) {
        final int plen = path.length();

        createIndexFiles(columnName, columnNameTxn, indexValueBlockSize, plen, true);

        final long lastPartitionTs = txWriter.getLastPartitionTimestamp();
        final long columnTop = columnVersionWriter.getColumnTopQuick(lastPartitionTs, columnIndex);

        // set indexer up to continue functioning as normal
        indexer.configureFollowerAndWriter(configuration, path.trimTo(plen), columnName, columnNameTxn, getPrimaryColumn(columnIndex), columnTop);
        indexer.refreshSourceAndIndex(0, txWriter.getTransientRowCount());
    }

    private boolean isLastPartitionColumnsOpen() {
        for (int i = 0; i < columnCount; i++) {
            if (metadata.getColumnType(i) > 0) {
                return columns.getQuick(getPrimaryColumnIndex(i)).isOpen();
            }
        }
        // No columns, doesn't matter
        return true;
    }

    boolean isSymbolMapWriterCached(int columnIndex) {
        return symbolMapWriters.getQuick(columnIndex).isCached();
    }

    private void lock() {
        try {
            path.trimTo(rootLen);
            lockName(path);
            performRecovery = ff.exists(path);
            this.lockFd = TableUtils.lock(ff, path);
        } finally {
            path.trimTo(rootLen);
        }

        if (this.lockFd == -1L) {
            throw CairoException.critical(ff.errno()).put("Cannot lock table: ").put(path.$());
        }
    }

    private void mmapWalColumns(@Transient Path walPath, int timestampIndex, long rowLo, long rowHi) {
        walMappedColumns.clear();
        int walPathLen = walPath.length();
        final int columnCount = metadata.getColumnCount();

        try {
            for (int columnIndex = 0; columnIndex < columnCount; columnIndex++) {
                int type = metadata.getColumnType(columnIndex);
                o3RowCount = rowHi - rowLo;
                if (type > 0) {
                    int sizeBitsPow2 = ColumnType.pow2SizeOf(type);
                    if (columnIndex == timestampIndex) {
                        sizeBitsPow2 += 1;
                    }

                    if (!ColumnType.isVariableLength(type)) {
                        MemoryCMOR primary = walColumnMemoryPool.pop();

                        dFile(walPath, metadata.getColumnName(columnIndex), -1L);
                        primary.ofOffset(
                                configuration.getFilesFacade(),
                                walPath,
                                rowLo << sizeBitsPow2,
                                rowHi << sizeBitsPow2,
                                MemoryTag.MMAP_TABLE_WRITER,
                                CairoConfiguration.O_NONE
                        );
                        walPath.trimTo(walPathLen);

                        walMappedColumns.add(primary);
                        walMappedColumns.add(null);
                    } else {
                        sizeBitsPow2 = 3;
                        MemoryCMOR fixed = walColumnMemoryPool.pop();
                        MemoryCMOR var = walColumnMemoryPool.pop();

                        iFile(walPath, metadata.getColumnName(columnIndex), -1L);
                        fixed.ofOffset(
                                configuration.getFilesFacade(),
                                walPath,
                                rowLo << sizeBitsPow2,
                                (rowHi + 1) << sizeBitsPow2,
                                MemoryTag.MMAP_TABLE_WRITER,
                                CairoConfiguration.O_NONE
                        );
                        walPath.trimTo(walPathLen);

                        long varOffset = fixed.getLong(rowLo << sizeBitsPow2);
                        long varLen = fixed.getLong(rowHi << sizeBitsPow2) - varOffset;
                        dFile(walPath, metadata.getColumnName(columnIndex), -1L);
                        var.ofOffset(
                                configuration.getFilesFacade(),
                                walPath,
                                varOffset,
                                varOffset + varLen,
                                MemoryTag.MMAP_TABLE_WRITER,
                                CairoConfiguration.O_NONE
                        );
                        walPath.trimTo(walPathLen);

                        walMappedColumns.add(var);
                        walMappedColumns.add(fixed);
                    }
                } else {
                    walMappedColumns.add(null);
                    walMappedColumns.add(null);
                }
            }
        } catch(Throwable th) {
            closeWalColumns();
            throw th;
        }
    }

    private Row newRowO3(long timestamp) {
        LOG.info().$("switched to o3 [table=").utf8(tableName).I$();
        txWriter.beginPartitionSizeUpdate();
        o3OpenColumns();
        o3InError = false;
        o3MasterRef = masterRef;
        rowAction = ROW_ACTION_O3;
        o3TimestampSetter(timestamp);
        return row;
    }

    void o3ClockDownPartitionUpdateCount() {
        o3PartitionUpdRemaining.decrementAndGet();
    }

    /**
     * Commits O3 data. Lag is optional. When 0 is specified the entire O3 segment is committed.
     *
     * @param lag interval in microseconds that determines the length of O3 segment that is not going to be
     *            committed to disk. The interval starts at max timestamp of O3 segment and ends <i>lag</i>
     *            microseconds before this timestamp.
     * @return <i>true</i> when commit has is a NOOP, e.g. no data has been committed to disk. <i>false</i> otherwise.
     */
    private boolean o3Commit(long lag) {
        o3RowCount = getO3RowCount0();

        long o3LagRowCount = 0;
        long maxUncommittedRows = metadata.getMaxUncommittedRows();
        final int timestampIndex = metadata.getTimestampIndex();
        this.lastPartitionTimestamp = partitionFloorMethod.floor(partitionTimestampHi);
        // we will check new partitionTimestampHi value against the limit to see if the writer
        // will have to switch partition internally
        long partitionTimestampHiLimit = partitionCeilMethod.ceil(partitionTimestampHi) - 1;
        try {
            o3RowCount += o3MoveUncommitted(timestampIndex);

            // we may need to re-use file descriptors when this partition is the "current" one
            // we cannot open file again due to sharing violation
            //
            // to determine that 'ooTimestampLo' goes into current partition
            // we need to compare 'partitionTimestampHi', which is appropriately truncated to DAY/MONTH/YEAR
            // to this.maxTimestamp, which isn't truncated yet. So we need to truncate it first
            LOG.debug().$("sorting o3 [table=").utf8(tableName).I$();
            final long sortedTimestampsAddr = o3TimestampMem.getAddress();

            // ensure there is enough size
            assert o3TimestampMem.getAppendOffset() == o3RowCount * TIMESTAMP_MERGE_ENTRY_BYTES;
            if (o3RowCount > 600 || !o3QuickSortEnabled) {
                o3TimestampMemCpy.jumpTo(o3TimestampMem.getAppendOffset());
                Vect.radixSortLongIndexAscInPlace(sortedTimestampsAddr, o3RowCount, o3TimestampMemCpy.addressOf(0));
            } else {
                Vect.quickSortLongIndexAscInPlace(sortedTimestampsAddr, o3RowCount);
            }

            // we have three frames:
            // partition logical "lo" and "hi" - absolute bounds (partitionLo, partitionHi)
            // partition actual data "lo" and "hi" (dataLo, dataHi)
            // out of order "lo" and "hi" (indexLo, indexHi)

            long srcOooMax;
            final long o3TimestampMin = getTimestampIndexValue(sortedTimestampsAddr, 0);
            if (o3TimestampMin < Timestamps.O3_MIN_TS) {
                o3InError = true;
                throw CairoException.nonCritical().put("timestamps before 1970-01-01 are not allowed for O3");
            }

            long o3TimestampMax = getTimestampIndexValue(sortedTimestampsAddr, o3RowCount - 1);
            if (o3TimestampMax < Timestamps.O3_MIN_TS) {
                o3InError = true;
                throw CairoException.nonCritical().put("timestamps before 1970-01-01 are not allowed for O3");
            }

            // Safe check of the sort. No known way to reproduce
            assert o3TimestampMin <= o3TimestampMax;

            if (lag > 0) {
                long lagThresholdTimestamp = o3TimestampMax - lag;
                if (lagThresholdTimestamp >= o3TimestampMin) {
                    final long lagThresholdRow = Vect.boundedBinarySearchIndexT(
                            sortedTimestampsAddr,
                            lagThresholdTimestamp,
                            0,
                            o3RowCount - 1,
                            BinarySearch.SCAN_DOWN
                    );
                    o3LagRowCount = o3RowCount - lagThresholdRow - 1;
                    if (o3LagRowCount > maxUncommittedRows) {
                        o3LagRowCount = maxUncommittedRows;
                        srcOooMax = o3RowCount - maxUncommittedRows;
                    } else {
                        srcOooMax = lagThresholdRow + 1;
                    }
                } else {
                    o3LagRowCount = o3RowCount;
                    // This is a scenario where "lag" and "maxUncommitted" values do not work with the data
                    // in that the "lag" is larger than dictated "maxUncommitted". A simple plan here is to
                    // commit half of the lag.
                    if (o3LagRowCount > maxUncommittedRows) {
                        o3LagRowCount = maxUncommittedRows / 2;
                        srcOooMax = o3RowCount - o3LagRowCount;
                    } else {
                        srcOooMax = 0;
                    }
                }
                LOG.info().$("o3 commit lag [table=").utf8(tableName)
                        .$(", maxUncommittedRows=").$(maxUncommittedRows)
                        .$(", o3TimestampMin=").$ts(o3TimestampMin)
                        .$(", o3TimestampMax=").$ts(o3TimestampMax)
                        .$(", lagUs=").$(lag)
                        .$(", lagThresholdTimestamp=").$ts(lagThresholdTimestamp)
                        .$(", o3LagRowCount=").$(o3LagRowCount)
                        .$(", srcOooMax=").$(srcOooMax)
                        .$(", o3RowCount=").$(o3RowCount)
                        .I$();
            } else {
                LOG.debug()
                        .$("o3 commit no lag [table=").utf8(tableName)
                        .$(", o3RowCount=").$(o3RowCount)
                        .I$();
                srcOooMax = o3RowCount;
            }

            if (srcOooMax == 0) {
                return true;
            }

            // we could have moved the "srcOooMax" and hence we re-read the max timestamp
            o3TimestampMax = getTimestampIndexValue(sortedTimestampsAddr, srcOooMax - 1);


            // we are going to use this soon to avoid double-copying lag data
            // final boolean yep = isAppendLastPartitionOnly(sortedTimestampsAddr, o3TimestampMax);

            // reshuffle all columns according to timestamp index
            o3Sort(sortedTimestampsAddr, timestampIndex, o3RowCount);
            LOG.info()
                    .$("sorted [table=").utf8(tableName)
                    .$(", o3RowCount=").$(o3LagRowCount)
                    .I$();

            processO3Block(o3LagRowCount, timestampIndex, sortedTimestampsAddr, srcOooMax, o3TimestampMin, o3TimestampMax, true, 0L);
        } finally {
            finishO3Append(o3LagRowCount);
        }

        finishO3Commit(partitionTimestampHiLimit);
        return false;
    }

    private void o3CommitPartitionAsync(
            AtomicInteger columnCounter,
            long maxTimestamp,
            long sortedTimestampsAddr,
            long srcOooMax,
            long oooTimestampMin,
            long oooTimestampMax,
            long srcOooLo,
            long srcOooHi,
            long partitionTimestamp,
            boolean last,
            long srcDataMax,
            long srcNameTxn,
            O3Basket o3Basket,
            long colTopSinkAddr
    ) {
        long cursor = messageBus.getO3PartitionPubSeq().next();
        if (cursor > -1) {
            O3PartitionTask task = messageBus.getO3PartitionQueue().get(cursor);
            task.of(
                    path,
                    partitionBy,
                    columns,
                    o3Columns,
                    srcOooLo,
                    srcOooHi,
                    srcOooMax,
                    oooTimestampMin,
                    oooTimestampMax,
                    partitionTimestamp,
                    maxTimestamp,
                    srcDataMax,
                    srcNameTxn,
                    last,
                    getTxn(),
                    sortedTimestampsAddr,
                    this,
                    columnCounter,
                    o3Basket,
                    colTopSinkAddr
            );
            messageBus.getO3PartitionPubSeq().done(cursor);
        } else {
            O3PartitionJob.processPartition(
                    path,
                    partitionBy,
                    columns,
                    o3Columns,
                    srcOooLo,
                    srcOooHi,
                    srcOooMax,
                    oooTimestampMin,
                    oooTimestampMax,
                    partitionTimestamp,
                    maxTimestamp,
                    srcDataMax,
                    srcNameTxn,
                    last,
                    getTxn(),
                    sortedTimestampsAddr,
                    this,
                    columnCounter,
                    o3Basket,
                    colTopSinkAddr
            );
        }
    }

    private void o3ConsumePartitionUpdateSink() {
        long size = o3PartitionUpdateSink.size();

        for (long offset = 0; offset < size; offset += PARTITION_UPDATE_SINK_ENTRY_SIZE) {
            long partitionTimestamp = o3PartitionUpdateSink.get(offset);
            long timestampMin = o3PartitionUpdateSink.get(offset + 1);

            if (partitionTimestamp != -1 && timestampMin != -1) {
                long timestampMax = o3PartitionUpdateSink.get(offset + 2);
                long srcOooPartitionLo = o3PartitionUpdateSink.get(offset + 3);
                long srcOooPartitionHi = o3PartitionUpdateSink.get(offset + 4);
                boolean partitionMutates = o3PartitionUpdateSink.get(offset + 5) != 0;
                long srcOooMax = o3PartitionUpdateSink.get(offset + 6);
                long srcDataMax = o3PartitionUpdateSink.get(offset + 7);

                o3PartitionUpdate(
                        timestampMin,
                        timestampMax,
                        partitionTimestamp,
                        srcOooPartitionLo,
                        srcOooPartitionHi,
                        srcOooMax,
                        srcDataMax,
                        partitionMutates
                );

            }
        }
    }

    private void o3ConsumePartitionUpdates() {
        final Sequence partitionSubSeq = messageBus.getO3PartitionSubSeq();
        final RingQueue<O3PartitionTask> partitionQueue = messageBus.getO3PartitionQueue();
        final Sequence openColumnSubSeq = messageBus.getO3OpenColumnSubSeq();
        final RingQueue<O3OpenColumnTask> openColumnQueue = messageBus.getO3OpenColumnQueue();
        final Sequence copySubSeq = messageBus.getO3CopySubSeq();
        final RingQueue<O3CopyTask> copyQueue = messageBus.getO3CopyQueue();

        do {
            long cursor = partitionSubSeq.next();
            if (cursor > -1) {
                final O3PartitionTask partitionTask = partitionQueue.get(cursor);
                if (partitionTask.getTableWriter() == this && o3ErrorCount.get() > 0) {
                    // do we need to free anything on the task?
                    partitionSubSeq.done(cursor);
                    o3ClockDownPartitionUpdateCount();
                    o3CountDownDoneLatch();
                } else {
                    o3ProcessPartitionSafe(partitionSubSeq, cursor, partitionTask);
                }
                continue;
            }

            cursor = openColumnSubSeq.next();
            if (cursor > -1) {
                O3OpenColumnTask openColumnTask = openColumnQueue.get(cursor);
                if (openColumnTask.getTableWriter() == this && o3ErrorCount.get() > 0) {
                    O3CopyJob.closeColumnIdle(
                            openColumnTask.getColumnCounter(),
                            openColumnTask.getTimestampMergeIndexAddr(),
                            openColumnTask.getTimestampMergeIndexSize(),
                            openColumnTask.getSrcTimestampFd(),
                            openColumnTask.getSrcTimestampAddr(),
                            openColumnTask.getSrcTimestampSize(),
                            this
                    );
                    openColumnSubSeq.done(cursor);
                } else {
                    o3OpenColumnSafe(openColumnSubSeq, cursor, openColumnTask);
                }
                continue;
            }

            cursor = copySubSeq.next();
            if (cursor > -1) {
                O3CopyTask copyTask = copyQueue.get(cursor);
                if (copyTask.getTableWriter() == this && o3ErrorCount.get() > 0) {
                    O3CopyJob.copyIdle(
                            copyTask.getColumnCounter(),
                            copyTask.getPartCounter(),
                            copyTask.getTimestampMergeIndexAddr(),
                            copyTask.getTimestampMergeIndexSize(),
                            copyTask.getSrcDataFixFd(),
                            copyTask.getSrcDataFixAddr(),
                            copyTask.getSrcDataFixSize(),
                            copyTask.getSrcDataVarFd(),
                            copyTask.getSrcDataVarAddr(),
                            copyTask.getSrcDataVarSize(),
                            copyTask.getDstFixFd(),
                            copyTask.getDstFixAddr(),
                            copyTask.getDstFixSize(),
                            copyTask.getDstVarFd(),
                            copyTask.getDstVarAddr(),
                            copyTask.getDstVarSize(),
                            copyTask.getSrcTimestampFd(),
                            copyTask.getSrcTimestampAddr(),
                            copyTask.getSrcTimestampSize(),
                            copyTask.getDstKFd(),
                            copyTask.getDstVFd(),
                            this
                    );
                    copySubSeq.done(cursor);
                } else {
                    o3CopySafe(cursor);
                }
            }
        } while (this.o3PartitionUpdRemaining.get() > 0);

        if (o3ErrorCount.get() == 0) {
            o3ConsumePartitionUpdateSink();
        }
    }

    private void o3CopySafe(
            long cursor
    ) {
        final O3CopyTask task = messageBus.getO3CopyQueue().get(cursor);
        try {
            O3CopyJob.copy(
                    task,
                    cursor,
                    messageBus.getO3CopySubSeq()
            );
        } catch (CairoException | CairoError e) {
            LOG.error().$((Sinkable) e).$();
        } catch (Throwable e) {
            LOG.error().$(e).$();
        }
    }

    void o3CountDownDoneLatch() {
        o3DoneLatch.countDown();
    }

    private void o3MoveLag0(
            int columnIndex,
            final int columnType,
            long o3LagRowCount,
            long o3RowCount
    ) {
        if (columnIndex > -1) {
            MemoryARW o3DataMem = o3MemColumns.get(getPrimaryColumnIndex(columnIndex));
            MemoryARW o3IndexMem = o3MemColumns.get(getSecondaryColumnIndex(columnIndex));

            long size;
            long sourceOffset;
            final int shl = ColumnType.pow2SizeOf(columnType);
            if (null == o3IndexMem) {
                // Fixed size column
                sourceOffset = o3RowCount << shl;
                size = o3LagRowCount << shl;
            } else {
                // Var size column
                sourceOffset = o3IndexMem.getLong(o3RowCount * 8);
                size = o3DataMem.getAppendOffset() - sourceOffset;
                // move count + 1 rows, to make sure index column remains n+1
                // the data is copied back to start of the buffer, no need to set size first
                O3Utils.shiftCopyFixedSizeColumnData(
                        sourceOffset,
                        o3IndexMem.addressOf(o3RowCount * 8),
                        0,
                        o3LagRowCount, // No need to do +1 here, hi is inclusive
                        o3IndexMem.addressOf(0)
                );
                // adjust append position of the index column to
                // maintain n+1 number of entries
                o3IndexMem.jumpTo(o3LagRowCount * 8 + 8);
            }

            Vect.memmove(o3DataMem.addressOf(0), o3DataMem.addressOf(sourceOffset), size);
            // the data is copied back to start of the buffer, no need to set size first
            o3DataMem.jumpTo(size);
        } else {
            // Special case, designated timestamp column
            // Move values and set index to  0..o3LagRowCount
            final long sourceOffset = o3RowCount * 16;
            final long mergeMemAddr = o3TimestampMem.getAddress();
            Vect.shiftTimestampIndex(mergeMemAddr + sourceOffset, o3LagRowCount, mergeMemAddr);
            o3TimestampMem.jumpTo(o3LagRowCount * 16);
        }
    }

    private long o3MoveUncommitted(final int timestampIndex) {
        final long committedRowCount = txWriter.unsafeCommittedFixedRowCount() + txWriter.unsafeCommittedTransientRowCount();
        final long rowsAdded = txWriter.getRowCount() - committedRowCount;
        final long transientRowCount = txWriter.getTransientRowCount();
        final long transientRowsAdded = Math.min(transientRowCount, rowsAdded);
        if (transientRowsAdded > 0) {
            LOG.debug()
                    .$("o3 move uncommitted [table=").utf8(tableName)
                    .$(", transientRowsAdded=").$(transientRowsAdded)
                    .I$();
            final long committedTransientRowCount = transientRowCount - transientRowsAdded;
            return o3ScheduleMoveUncommitted0(
                    timestampIndex,
                    transientRowsAdded,
                    committedTransientRowCount
            );
        }
        return 0;
    }

    private void o3MoveUncommitted0(
            int colIndex,
            int columnType,
            long committedTransientRowCount,
            long transientRowsAdded
    ) {
        if (colIndex > -1) {
            MemoryMA srcDataMem = getPrimaryColumn(colIndex);
            int shl = ColumnType.pow2SizeOf(columnType);
            long srcFixOffset;
            final MemoryARW o3DataMem = o3MemColumns.get(getPrimaryColumnIndex(colIndex));
            final MemoryARW o3IndexMem = o3MemColumns.get(getSecondaryColumnIndex(colIndex));

            long extendedSize;
            long dstVarOffset = o3DataMem.getAppendOffset();

            final long columnTop = columnTops.getQuick(colIndex);

            if (columnTop > 0) {
                LOG.debug()
                        .$("move uncommitted [columnTop=").$(columnTop)
                        .$(", columnIndex=").$(colIndex)
                        .$(", committedTransientRowCount=").$(committedTransientRowCount)
                        .$(", transientRowsAdded=").$(transientRowsAdded)
                        .I$();
            }

            if (null == o3IndexMem) {
                // Fixed size
                extendedSize = transientRowsAdded << shl;
                srcFixOffset = (committedTransientRowCount - columnTop) << shl;
            } else {
                // Var size
                final int indexShl = 3; // ColumnType.pow2SizeOf(ColumnType.LONG);
                final MemoryMA srcFixMem = getSecondaryColumn(colIndex);
                long sourceOffset = (committedTransientRowCount - columnTop) << indexShl;

                // the size includes trailing LONG
                long sourceLen = (transientRowsAdded + 1) << indexShl;
                long dstAppendOffset = o3IndexMem.getAppendOffset();

                // ensure memory is available
                o3IndexMem.jumpTo(dstAppendOffset + (transientRowsAdded << indexShl));
                long alignedExtraLen;
                long srcAddress = srcFixMem.map(sourceOffset, sourceLen);
                boolean locallyMapped = srcAddress == 0;

                if (!locallyMapped) {
                    alignedExtraLen = 0;
                } else {
                    // Linux requires the mmap offset to be page aligned
                    final long alignedOffset = Files.floorPageSize(sourceOffset);
                    alignedExtraLen = sourceOffset - alignedOffset;
                    srcAddress = mapRO(ff, srcFixMem.getFd(), sourceLen + alignedExtraLen, alignedOffset, MemoryTag.MMAP_TABLE_WRITER);
                }

                final long srcVarOffset = Unsafe.getUnsafe().getLong(srcAddress + alignedExtraLen);
                O3Utils.shiftCopyFixedSizeColumnData(
                        srcVarOffset - dstVarOffset,
                        srcAddress + alignedExtraLen + Long.BYTES,
                        0,
                        transientRowsAdded - 1,
                        // copy uncommitted index over the trailing LONG
                        o3IndexMem.addressOf(dstAppendOffset)
                );

                if (locallyMapped) {
                    // If memory mapping was mapped specially for this move, close it
                    ff.munmap(srcAddress, sourceLen + alignedExtraLen, MemoryTag.MMAP_TABLE_WRITER);
                }

                extendedSize = srcDataMem.getAppendOffset() - srcVarOffset;
                srcFixOffset = srcVarOffset;
                srcFixMem.jumpTo(sourceOffset + Long.BYTES);
            }

            o3DataMem.jumpTo(dstVarOffset + extendedSize);
            long appendAddress = o3DataMem.addressOf(dstVarOffset);
            long sourceAddress = srcDataMem.map(srcFixOffset, extendedSize);
            if (sourceAddress != 0) {
                Vect.memcpy(appendAddress, sourceAddress, extendedSize);
            } else {
                // Linux requires the mmap offset to be page aligned
                long alignedOffset = Files.floorPageSize(srcFixOffset);
                long alignedExtraLen = srcFixOffset - alignedOffset;
                sourceAddress = mapRO(ff, srcDataMem.getFd(), extendedSize + alignedExtraLen, alignedOffset, MemoryTag.MMAP_TABLE_WRITER);
                Vect.memcpy(appendAddress, sourceAddress + alignedExtraLen, extendedSize);
                ff.munmap(sourceAddress, extendedSize + alignedExtraLen, MemoryTag.MMAP_TABLE_WRITER);
            }
            srcDataMem.jumpTo(srcFixOffset);
        } else {
            // Timestamp column
            colIndex = -colIndex - 1;
            int shl = ColumnType.pow2SizeOf(ColumnType.TIMESTAMP);
            MemoryMA srcDataMem = getPrimaryColumn(colIndex);
            // this cannot have "top"
            long srcFixOffset = committedTransientRowCount << shl;
            long srcFixLen = transientRowsAdded << shl;
            long alignedExtraLen;
            long address = srcDataMem.map(srcFixOffset, srcFixLen);
            boolean locallyMapped = address == 0;

            // column could not provide necessary length of buffer
            // because perhaps its internal buffer is not big enough
            if (!locallyMapped) {
                alignedExtraLen = 0;
            } else {
                // Linux requires the mmap offset to be page aligned
                long alignedOffset = Files.floorPageSize(srcFixOffset);
                alignedExtraLen = srcFixOffset - alignedOffset;
                address = mapRO(ff, srcDataMem.getFd(), srcFixLen + alignedExtraLen, alignedOffset, MemoryTag.MMAP_TABLE_WRITER);
            }

            for (long n = 0; n < transientRowsAdded; n++) {
                long ts = Unsafe.getUnsafe().getLong(address + alignedExtraLen + (n << shl));
                // putLong128(hi, lo)
                // written in memory as lo then hi
                o3TimestampMem.putLongLong(ts, o3RowCount + n);
            }

            if (locallyMapped) {
                ff.munmap(address, srcFixLen + alignedExtraLen, MemoryTag.MMAP_TABLE_WRITER);
            }

            srcDataMem.jumpTo(srcFixOffset);
        }
    }

    void o3NotifyPartitionUpdate(
            long timestampMin,
            long timestampMax,
            long partitionTimestamp,
            long srcOooPartitionLo,
            long srcOooPartitionHi,
            boolean partitionMutates,
            long srcOooMax,
            long srcDataMax
    ) {
        long basePartitionTs = o3PartitionUpdateSink.get(0);
        int partitionSinkIndex = (int) ((partitionTimestamp - basePartitionTs) / PartitionBy.getPartitionTimeIntervalFloor(partitionBy));
        int offset = partitionSinkIndex * PARTITION_UPDATE_SINK_ENTRY_SIZE;

        o3PartitionUpdateSink.set(offset, partitionTimestamp);
        o3PartitionUpdateSink.set(offset + 1, timestampMin);
        o3PartitionUpdateSink.set(offset + 2, timestampMax);
        o3PartitionUpdateSink.set(offset + 3, srcOooPartitionLo);
        o3PartitionUpdateSink.set(offset + 4, srcOooPartitionHi);
        o3PartitionUpdateSink.set(offset + 5, partitionMutates ? 1 : 0);
        o3PartitionUpdateSink.set(offset + 6, srcOooMax);
        o3PartitionUpdateSink.set(offset + 7, srcDataMax);

        o3ClockDownPartitionUpdateCount();
    }

    private void o3OpenColumnSafe(Sequence openColumnSubSeq, long cursor, O3OpenColumnTask openColumnTask) {
        try {
            O3OpenColumnJob.openColumn(openColumnTask, cursor, openColumnSubSeq);
        } catch (CairoException | CairoError e) {
            LOG.error().$((Sinkable) e).$();
        } catch (Throwable e) {
            LOG.error().$(e).$();
        }
    }

    private void o3OpenColumns() {
        for (int i = 0; i < columnCount; i++) {
            if (metadata.getColumnType(i) > 0) {
                MemoryARW mem1 = o3MemColumns.getQuick(getPrimaryColumnIndex(i));
                mem1.jumpTo(0);
                MemoryARW mem2 = o3MemColumns.getQuick(getSecondaryColumnIndex(i));
                if (mem2 != null) {
                    mem2.jumpTo(0);
                    mem2.putLong(0);
                }
            }
        }
        activeColumns = o3MemColumns;
        activeNullSetters = o3NullSetters;
        LOG.debug().$("switched partition to memory").$();
    }

    private void o3PartitionUpdate(
            long timestampMin,
            long timestampMax,
            long partitionTimestamp,
            long srcOooPartitionLo,
            long srcOooPartitionHi,
            long srcOooMax,
            long srcDataMax,
            boolean partitionMutates
    ) {
        this.txWriter.minTimestamp = Math.min(timestampMin, this.txWriter.minTimestamp);
        final long partitionSize = srcDataMax + srcOooPartitionHi - srcOooPartitionLo + 1;
        final long rowDelta = srcOooPartitionHi - srcOooMax;
        final int partitionIndex = txWriter.findAttachedPartitionIndexByLoTimestamp(partitionTimestamp);
        if (partitionTimestamp == lastPartitionTimestamp) {
            if (partitionMutates) {
                closeActivePartition(true);
            } else if (rowDelta < -1) {
                closeActivePartition(partitionSize);
            } else {
                setAppendPosition(partitionSize, false);
            }
        }

        LOG.debug().$("o3 partition update [timestampMin=").$ts(timestampMin)
                .$(", timestampMax=").$ts(timestampMax)
                .$(", last=").$(partitionTimestamp == lastPartitionTimestamp)
                .$(", partitionTimestamp=").$ts(partitionTimestamp)
                .$(", srcOooPartitionLo=").$(srcOooPartitionLo)
                .$(", srcOooPartitionHi=").$(srcOooPartitionHi)
                .$(", srcOooMax=").$(srcOooMax)
                .$(", srcDataMax=").$(srcDataMax)
                .$(", partitionMutates=").$(partitionMutates)
                .$(", lastPartitionTimestamp=").$(lastPartitionTimestamp)
                .$(", partitionSize=").$(partitionSize)
                .I$();

        if (partitionMutates) {
            final long srcDataTxn = txWriter.getPartitionNameTxnByIndex(partitionIndex);
            LOG.info()
                    .$("merged partition [table=`").utf8(tableName)
                    .$("`, ts=").$ts(partitionTimestamp)
                    .$(", txn=").$(txWriter.txn).I$();
            txWriter.updatePartitionSizeAndTxnByIndex(partitionIndex, partitionSize);
            o3PartitionRemoveCandidates.add(partitionTimestamp, srcDataTxn);
            txWriter.bumpPartitionTableVersion();
        } else {
            if (partitionTimestamp != lastPartitionTimestamp) {
                txWriter.bumpPartitionTableVersion();
            }
            txWriter.updatePartitionSizeByIndex(partitionIndex, partitionTimestamp, partitionSize);
        }
    }

    private void o3ProcessPartitionRemoveCandidates() {
        try {
            final int n = o3PartitionRemoveCandidates.size();
            if (n > 0) {
                o3ProcessPartitionRemoveCandidates0(n);
            }
        } finally {
            o3PartitionRemoveCandidates.clear();
        }
    }

    private void o3ProcessPartitionRemoveCandidates0(int n) {
        boolean anyReadersBeforeCommittedTxn = checkScoreboardHasReadersBeforeLastCommittedTxn();
        // This flag will determine to schedule O3PartitionPurgeJob at the end or all done already.
        boolean scheduleAsyncPurge = anyReadersBeforeCommittedTxn;

        if (!anyReadersBeforeCommittedTxn) {
            for (int i = 0; i < n; i += 2) {
                try {
                    final long timestamp = o3PartitionRemoveCandidates.getQuick(i);
                    final long txn = o3PartitionRemoveCandidates.getQuick(i + 1);
                    setPathForPartition(
                            other,
                            partitionBy,
                            timestamp,
                            false
                    );
                    TableUtils.txnPartitionConditionally(other, txn);
                    long errno = ff.rmdir(other.$());
                    if (errno == 0 || errno == -1) {
                        // Successfully deleted or async purge has already swept it up
                        LOG.info().$("purged [path=").$(other).I$();
                    } else {
                        LOG.info()
                                .$("could not purge partition version, async purge will be scheduled [path=")
                                .$(other)
                                .$(", errno=").$(errno).I$();
                        scheduleAsyncPurge = true;
                    }
                } finally {
                    other.trimTo(rootLen);
                }
            }
        }

        if (scheduleAsyncPurge) {
            // Any more complicated case involve looking at what folders are present on disk before removing
            // do it async in O3PartitionPurgeJob
            if (schedulePurgeO3Partitions(messageBus, tableName, partitionBy)) {
                LOG.info().$("scheduled to purge partitions").$(", table=").utf8(tableName).I$();
            } else {
                LOG.error().$("could not queue for purge, queue is full [table=").utf8(tableName).I$();
            }
        }
    }

    private void o3ProcessPartitionSafe(Sequence partitionSubSeq, long cursor, O3PartitionTask partitionTask) {
        try {
            O3PartitionJob.processPartition(partitionTask, cursor, partitionSubSeq);
        } catch (CairoException | CairoError e) {
            LOG.error().$((Sinkable) e).$();
        } catch (Throwable e) {
            LOG.error().$(e).$();
        }
    }

    private long o3ScheduleMoveUncommitted0(int timestampIndex, long transientRowsAdded, long committedTransientRowCount) {
        if (transientRowsAdded > 0) {
            final Sequence pubSeq = this.messageBus.getO3CallbackPubSeq();
            final RingQueue<O3CallbackTask> queue = this.messageBus.getO3CallbackQueue();
            o3PendingCallbackTasks.clear();
            o3DoneLatch.reset();
            int queuedCount = 0;

            for (int colIndex = 0; colIndex < columnCount; colIndex++) {
                int columnType = metadata.getColumnType(colIndex);
                if (columnType > 0) {
                    int columnIndex = colIndex != timestampIndex ? colIndex : -colIndex - 1;

                    long cursor = pubSeq.next();

                    // Pass column index as -1 when it's designated timestamp column to o3 move method
                    if (cursor > -1) {
                        try {
                            final O3CallbackTask task = queue.get(cursor);
                            task.of(
                                    o3DoneLatch,
                                    columnIndex,
                                    columnType,
                                    committedTransientRowCount,
                                    transientRowsAdded,
                                    this.o3MoveUncommittedRef
                            );

                            o3PendingCallbackTasks.add(task);
                        } finally {
                            queuedCount++;
                            pubSeq.done(cursor);
                        }
                    } else {
                        o3MoveUncommitted0(columnIndex, columnType, committedTransientRowCount, transientRowsAdded);
                    }
                }
            }

            for (int n = o3PendingCallbackTasks.size() - 1; n > -1; n--) {
                final O3CallbackTask task = o3PendingCallbackTasks.getQuick(n);
                if (task.tryLock()) {
                    O3CallbackJob.runCallbackWithCol(
                            task,
                            -1,
                            null
                    );
                }
            }

            o3DoneLatch.await(queuedCount);
        }
        txWriter.resetToLastPartition(committedTransientRowCount);
        return transientRowsAdded;
    }

    private void o3SetAppendOffset(
            int columnIndex,
            final int columnType,
            long o3RowCount
    ) {
        if (columnIndex != metadata.getTimestampIndex()) {
            MemoryARW o3DataMem = o3MemColumns.get(getPrimaryColumnIndex(columnIndex));
            MemoryARW o3IndexMem = o3MemColumns.get(getSecondaryColumnIndex(columnIndex));

            long size;
            if (null == o3IndexMem) {
                // Fixed size column
                size = o3RowCount << ColumnType.pow2SizeOf(columnType);
            } else {
                // Var size column
                if (o3RowCount > 0) {
                    size = o3IndexMem.getLong(o3RowCount * 8);
                } else {
                    size = 0;
                }
                o3IndexMem.jumpTo((o3RowCount + 1) * 8);
            }

            o3DataMem.jumpTo(size);
        } else {
            // Special case, designated timestamp column
            o3TimestampMem.jumpTo(o3RowCount * 16);
        }
    }

    private void o3ShiftLagRowsUp(int timestampIndex, long o3LagRowCount, long o3RowCount) {
        o3PendingCallbackTasks.clear();

        final Sequence pubSeq = this.messageBus.getO3CallbackPubSeq();
        final RingQueue<O3CallbackTask> queue = this.messageBus.getO3CallbackQueue();

        o3DoneLatch.reset();
        int queuedCount = 0;
        for (int colIndex = 0; colIndex < columnCount; colIndex++) {
            int columnType = metadata.getColumnType(colIndex);
            int columnIndex = colIndex != timestampIndex ? colIndex : -colIndex - 1;
            long cursor = pubSeq.next();

            // Pass column index as -1 when it's designated timestamp column to o3 move method
            if (cursor > -1 && columnType > 0) {
                try {
                    final O3CallbackTask task = queue.get(cursor);
                    task.of(
                            o3DoneLatch,
                            columnIndex,
                            columnType,
                            o3LagRowCount,
                            o3RowCount,
                            this.o3MoveLagRef
                    );

                    o3PendingCallbackTasks.add(task);
                } finally {
                    queuedCount++;
                    pubSeq.done(cursor);
                }
            } else if (columnType > 0) {
                o3MoveLag0(columnIndex, columnType, o3LagRowCount, o3RowCount);
            }
        }

        for (int n = o3PendingCallbackTasks.size() - 1; n > -1; n--) {
            final O3CallbackTask task = o3PendingCallbackTasks.getQuick(n);
            if (task.tryLock()) {
                O3CallbackJob.runCallbackWithCol(
                        task,
                        -1,
                        null
                );
            }
        }

        o3DoneLatch.await(queuedCount);
    }

    private void o3Sort(long mergedTimestamps, int timestampIndex, long rowCount) {
        o3PendingCallbackTasks.clear();

        final Sequence pubSeq = this.messageBus.getO3CallbackPubSeq();
        final RingQueue<O3CallbackTask> queue = this.messageBus.getO3CallbackQueue();

        o3DoneLatch.reset();
        int queuedCount = 0;
        for (int i = 0; i < columnCount; i++) {
            final int type = metadata.getColumnType(i);
            if (timestampIndex != i && type > 0) {
                long cursor = pubSeq.next();
                if (cursor > -1) {
                    try {
                        final O3CallbackTask task = queue.get(cursor);
                        task.of(
                                o3DoneLatch,
                                i,
                                type,
                                mergedTimestamps,
                                rowCount,
                                ColumnType.isVariableLength(type) ? oooSortVarColumnRef : oooSortFixColumnRef
                        );
                        o3PendingCallbackTasks.add(task);
                    } finally {
                        queuedCount++;
                        pubSeq.done(cursor);
                    }
                } else {
                    o3SortColumn(mergedTimestamps, i, type, rowCount);
                }
            }
        }

        for (int n = o3PendingCallbackTasks.size() - 1; n > -1; n--) {
            final O3CallbackTask task = o3PendingCallbackTasks.getQuick(n);
            if (task.tryLock()) {
                O3CallbackJob.runCallbackWithCol(
                        task,
                        -1,
                        null
                );
            }
        }

        o3DoneLatch.await(queuedCount);
        swapO3ColumnsExcept(timestampIndex);
    }

    private void o3SortColumn(long mergedTimestamps, int i, int type, long rowCount) {
        if (ColumnType.isVariableLength(type)) {
            o3SortVarColumn(i, type, mergedTimestamps, rowCount);
        } else {
            o3SortFixColumn(i, type, mergedTimestamps, rowCount);
        }
    }

    private void o3SortFixColumn(
            int columnIndex,
            final int columnType,
            long mergedTimestampsAddr,
            long valueCount
    ) {
        final int columnOffset = getPrimaryColumnIndex(columnIndex);
        final MemoryCR mem = o3Columns.getQuick(columnOffset);
        final MemoryCARW mem2 = o3MemColumns2.getQuick(columnOffset);
        final int shl = ColumnType.pow2SizeOf(columnType);
        final long src = mem.addressOf(0);
        mem2.jumpTo(valueCount << shl);
        final long tgtDataAddr = mem2.addressOf(0);
        switch (shl) {
            case 0:
                Vect.indexReshuffle8Bit(src, tgtDataAddr, mergedTimestampsAddr, valueCount);
                break;
            case 1:
                Vect.indexReshuffle16Bit(src, tgtDataAddr, mergedTimestampsAddr, valueCount);
                break;
            case 2:
                Vect.indexReshuffle32Bit(src, tgtDataAddr, mergedTimestampsAddr, valueCount);
                break;
            case 3:
                Vect.indexReshuffle64Bit(src, tgtDataAddr, mergedTimestampsAddr, valueCount);
                break;
            case 4:
                Vect.indexReshuffle128Bit(src, tgtDataAddr, mergedTimestampsAddr, valueCount);
                break;
            case 5:
                Vect.indexReshuffle256Bit(src, tgtDataAddr, mergedTimestampsAddr, valueCount);
                break;
            default:
                assert false : "col type is unsupported";
                break;
        }
    }

    private void o3SortVarColumn(
            int columnIndex,
            int columnType,
            long mergedTimestampsAddr,
            long valueCount
    ) {
        final int primaryIndex = getPrimaryColumnIndex(columnIndex);
        final int secondaryIndex = primaryIndex + 1;
        final MemoryCR dataMem = o3Columns.getQuick(primaryIndex);
        final MemoryCR indexMem = o3Columns.getQuick(secondaryIndex);
        final MemoryCARW dataMem2 = o3MemColumns2.getQuick(primaryIndex);
        final MemoryCARW indexMem2 = o3MemColumns2.getQuick(secondaryIndex);
        // ensure we have enough memory allocated
        final long srcDataAddr = dataMem.addressOf(0);
        final long srcIndxAddr = indexMem.addressOf(0);
        // exclude the trailing offset from shuffling
        final long tgtDataAddr = dataMem2.resize(dataMem.size());
        final long tgtIndxAddr = indexMem2.resize(valueCount * Long.BYTES);

        assert srcDataAddr != 0;
        assert srcIndxAddr != 0;
        assert tgtDataAddr != 0;
        assert tgtIndxAddr != 0;

        // add max offset so that we do not have conditionals inside loop
        final long offset = Vect.sortVarColumn(
                mergedTimestampsAddr,
                valueCount,
                srcDataAddr,
                srcIndxAddr,
                tgtDataAddr,
                tgtIndxAddr
        );
        dataMem2.jumpTo(offset);
        indexMem2.jumpTo(valueCount * Long.BYTES);
        indexMem2.putLong(offset);
    }

    private void o3TimestampSetter(long timestamp) {
        // putLong128(hi, lo)
        // written in memory as lo then hi
        o3TimestampMem.putLongLong(timestamp, getO3RowCount0());
    }

    private void openColumnFiles(CharSequence name, long columnNameTxn, int columnIndex, int pathTrimToLen) {
        MemoryMA mem1 = getPrimaryColumn(columnIndex);
        MemoryMA mem2 = getSecondaryColumn(columnIndex);

        try {
            mem1.of(ff,
                    dFile(path.trimTo(pathTrimToLen), name, columnNameTxn),
                    configuration.getDataAppendPageSize(),
                    -1,
                    MemoryTag.MMAP_TABLE_WRITER,
                    configuration.getWriterFileOpenOpts(),
                    Files.POSIX_MADV_RANDOM
            );
            if (mem2 != null) {
                mem2.of(
                        ff,
                        iFile(path.trimTo(pathTrimToLen), name, columnNameTxn),
                        configuration.getDataAppendPageSize(),
                        -1,
                        MemoryTag.MMAP_TABLE_WRITER,
                        configuration.getWriterFileOpenOpts(),
                        Files.POSIX_MADV_RANDOM
                );
            }
        } finally {
            path.trimTo(pathTrimToLen);
        }
    }

    private void openFirstPartition(long timestamp) {
        final long ts = repairDataGaps(timestamp);
        openPartition(ts);
        populateDenseIndexerList();
        setAppendPosition(txWriter.getTransientRowCount(), false);
        if (performRecovery) {
            performRecovery();
        }
        txWriter.openFirstPartition(ts);
    }

    private void openNewColumnFiles(CharSequence name, boolean indexFlag, int indexValueBlockCapacity) {
        try {
            // open column files
            long partitionTimestamp = txWriter.getLastPartitionTimestamp();
            setStateForTimestamp(path, partitionTimestamp, false);
            final int plen = path.length();
            final int columnIndex = columnCount - 1;

            // Adding column in the current transaction.
            long columnNameTxn = getTxn();

            // index must be created before column is initialised because
            // it uses primary column object as temporary tool
            if (indexFlag) {
                createIndexFiles(name, columnNameTxn, indexValueBlockCapacity, plen, true);
            }

            openColumnFiles(name, columnNameTxn, columnIndex, plen);
            if (txWriter.getTransientRowCount() > 0) {
                // write top offset to column version file
                columnVersionWriter.upsert(txWriter.getLastPartitionTimestamp(), columnIndex, columnNameTxn, txWriter.getTransientRowCount());
            }

            if (indexFlag) {
                ColumnIndexer indexer = indexers.getQuick(columnIndex);
                assert indexer != null;
                indexers.getQuick(columnIndex).configureFollowerAndWriter(configuration, path.trimTo(plen), name, columnNameTxn, getPrimaryColumn(columnIndex), txWriter.getTransientRowCount());
            }

            // configure append position for variable length columns
            MemoryMA mem2 = getSecondaryColumn(columnCount - 1);
            if (mem2 != null) {
                mem2.putLong(0);
            }
        } finally {
            path.trimTo(rootLen);
        }
    }

    private void openPartition(long timestamp) {
        try {
            setStateForTimestamp(path, timestamp, true);
            int plen = path.length();
            if (ff.mkdirs(path.slash$(), mkDirMode) != 0) {
                throw CairoException.critical(ff.errno()).put("Cannot create directory: ").put(path);
            }

            assert columnCount > 0;

            long partitionTimestamp = txWriter.getPartitionTimestampLo(timestamp);
            for (int i = 0; i < columnCount; i++) {
                if (metadata.getColumnType(i) > 0) {
                    final CharSequence name = metadata.getColumnName(i);
                    long columnNameTxn = columnVersionWriter.getColumnNameTxn(partitionTimestamp, i);
                    final ColumnIndexer indexer = metadata.isColumnIndexed(i) ? indexers.getQuick(i) : null;
                    final long columnTop;

                    // prepare index writer if column requires indexing
                    if (indexer != null) {
                        // we have to create files before columns are open
                        // because we are reusing MAMemoryImpl object from columns list
                        createIndexFiles(name, columnNameTxn, metadata.getIndexValueBlockCapacity(i), plen, txWriter.getTransientRowCount() < 1);
                        indexer.closeSlider();
                    }

                    openColumnFiles(name, columnNameTxn, i, plen);
                    columnTop = columnVersionWriter.getColumnTopQuick(partitionTimestamp, i);
                    columnTops.extendAndSet(i, columnTop);

                    if (indexer != null) {
                        indexer.configureFollowerAndWriter(configuration, path, name, columnNameTxn, getPrimaryColumn(i), columnTop);
                    }
                }
            }
            populateDenseIndexerList();
            LOG.info().$("switched partition [path='").$(path).$('\'').I$();
        } catch (Throwable e) {
            distressed = true;
            throw e;
        } finally {
            path.trimTo(rootLen);
        }
    }

    private long openTodoMem() {
        path.concat(TODO_FILE_NAME).$();
        try {
            if (ff.exists(path)) {
                long fileLen = ff.length(path);
                if (fileLen < 32) {
                    throw CairoException.critical(0).put("corrupt ").put(path);
                }

                todoMem.smallFile(ff, path, MemoryTag.MMAP_TABLE_WRITER);
                this.todoTxn = todoMem.getLong(0);
                // check if _todo_ file is consistent, if not, we just ignore its contents and reset hash
                if (todoMem.getLong(24) != todoTxn) {
                    todoMem.putLong(8, configuration.getDatabaseIdLo());
                    todoMem.putLong(16, configuration.getDatabaseIdHi());
                    Unsafe.getUnsafe().storeFence();
                    todoMem.putLong(24, todoTxn);
                    return 0;
                }

                return todoMem.getLong(32);
            } else {
                TableUtils.resetTodoLog(ff, path, rootLen, todoMem);
                todoTxn = 0;
                return 0;
            }
        } finally {
            path.trimTo(rootLen);
        }
    }

    private void performRecovery() {
        rollbackIndexes();
        rollbackSymbolTables();
        performRecovery = false;
    }

    private void populateDenseIndexerList() {
        denseIndexers.clear();
        for (int i = 0, n = indexers.size(); i < n; i++) {
            ColumnIndexer indexer = indexers.getQuick(i);
            if (indexer != null) {
                denseIndexers.add(indexer);
            }
        }
        indexCount = denseIndexers.size();
    }

    boolean preferDirectIO() {
        return directIOFlag;
    }

    private boolean attachPrepare(long partitionTimestamp, long partitionSize, Path detachedPath, int detachedPartitionRoot) {
        try {
            // load/check _meta
            detachedPath.trimTo(detachedPartitionRoot).concat(META_FILE_NAME);
            if (!ff.exists(detachedPath.$())) {
                // Backups and older versions of detached partitions will not have _dmeta
                LOG.info().$("detached ").$(META_FILE_NAME).$(" file not found, skipping check [path=").$(detachedPath).I$();
                return false;
            }

            if (attachMetadata == null) {
                attachMetaMem = Vm.getCMRInstance();
                attachMetaMem.smallFile(ff, detachedPath, MemoryTag.MMAP_TABLE_WRITER);
                attachMetadata = new TableWriterMetadata(tableName, attachMetaMem);
            } else {
                attachMetaMem.smallFile(ff, detachedPath, MemoryTag.MMAP_TABLE_WRITER);
                attachMetadata.reload(attachMetaMem);
            }

            if (metadata.getTableId() != attachMetadata.getTableId()) {
                // very same table, attaching foreign partitions is not allowed
                throw CairoException.detachedMetadataMismatch("table_id");
            }
            if (metadata.getTimestampIndex() != attachMetadata.getTimestampIndex()) {
                // designated timestamps in both tables, same index
                throw CairoException.detachedMetadataMismatch("timestamp_index");
            }

            // load/check _dcv, updating local column tops
            // set current _dcv to where the partition was
            detachedPath.trimTo(detachedPartitionRoot).concat(COLUMN_VERSION_FILE_NAME).$();
            if (!ff.exists(detachedPath)) {
                // Backups and older versions of detached partitions will not have _cv
                LOG.error().$("detached _dcv file not found, skipping check [path=").$(detachedPath).I$();
                return false;
            } else {
                if (attachColumnVersionReader == null) {
                    attachColumnVersionReader = new ColumnVersionReader();
                }
                attachColumnVersionReader.ofRO(ff, detachedPath);
                attachColumnVersionReader.readUnsafe();
            }

            // override column tops for the partition we are attaching
            columnVersionWriter.copyPartition(partitionTimestamp, attachColumnVersionReader);

            for (int colIdx = 0; colIdx < columnCount; colIdx++) {
                String columnName = metadata.getColumnName(colIdx);

                // check name
                int detColIdx = attachMetadata.getColumnIndexQuiet(columnName);
                if (detColIdx == -1) {
                    columnVersionWriter.upsertColumnTop(partitionTimestamp, colIdx, partitionSize);
                    continue;
                }

                if (detColIdx != colIdx) {
                    throw CairoException.detachedColumnMetadataMismatch(colIdx, columnName, "name");
                }

                // check type
                int tableColType = metadata.getColumnType(colIdx);
                int attachColType = attachMetadata.getColumnType(detColIdx);
                if (tableColType != attachColType && tableColType != -attachColType) {
                    throw CairoException.detachedColumnMetadataMismatch(colIdx, columnName, "type");
                }

                if (tableColType != attachColType) {
                    // This is very suspicious. The column was deleted in the detached partition,
                    // but it exists in the target table.
                    LOG.info().$("detached partition has column deleted while the table has the same column alive [tableName=").utf8(tableName)
                            .$(", columnName=").utf8(columnName)
                            .$(", columnType=").$(ColumnType.nameOf(tableColType))
                            .I$();
                    columnVersionWriter.upsertColumnTop(partitionTimestamp, colIdx, partitionSize);
                }

                // check column is / was indexed
                if (ColumnType.isSymbol(tableColType)) {
                    boolean isIndexedNow = metadata.isColumnIndexed(colIdx);
                    boolean wasIndexedAtDetached = attachMetadata.isColumnIndexed(detColIdx);
                    int indexValueBlockCapacityNow = metadata.getIndexValueBlockCapacity(colIdx);
                    int indexValueBlockCapacityDetached = attachMetadata.getIndexValueBlockCapacity(detColIdx);

                    if (!isIndexedNow && wasIndexedAtDetached) {
                        long columnNameTxn = attachColumnVersionReader.getColumnNameTxn(partitionTimestamp, colIdx);
                        keyFileName(detachedPath.trimTo(detachedPartitionRoot), columnName, columnNameTxn);
                        removeFileAndOrLog(ff, detachedPath);
                        valueFileName(detachedPath.trimTo(detachedPartitionRoot), columnName, columnNameTxn);
                        removeFileAndOrLog(ff, detachedPath);
                    } else if (isIndexedNow
                            && (!wasIndexedAtDetached || indexValueBlockCapacityNow != indexValueBlockCapacityDetached)) {
                        // Was not indexed before or value block capacity has changed
                        detachedPath.trimTo(detachedPartitionRoot);
                        rebuildAttachedPartitionColumnIndex(partitionTimestamp, partitionSize, detachedPath, columnName);
                    }
                }
            }
            return true;
            // Do not remove _dmeta and _dcv to keep partition attachable in case of fs copy / rename failure
        } finally {
            Misc.free(attachColumnVersionReader);
            Misc.free(attachMetaMem);
            Misc.free(attachIndexBuilder);
        }
    }

    private void processAsyncWriterCommand(
            AsyncWriterCommand asyncWriterCommand,
            TableWriterTask cmd,
            long cursor,
            Sequence sequence,
            boolean contextAllowsAnyStructureChanges
    ) {
        final int cmdType = cmd.getType();
        final long correlationId = cmd.getInstance();
        final long tableId = cmd.getTableId();

        int errorCode = 0;
        CharSequence errorMsg = null;
        long affectedRowsCount = 0;
        try {
            publishTableWriterEvent(cmdType, tableId, correlationId, AsyncWriterCommand.Error.OK, null, 0L, TSK_BEGIN);
            LOG.info()
                    .$("received async cmd [type=").$(cmdType)
                    .$(", tableName=").utf8(tableName)
                    .$(", tableId=").$(tableId)
                    .$(", correlationId=").$(correlationId)
                    .$(", cursor=").$(cursor)
                    .I$();
            asyncWriterCommand = asyncWriterCommand.deserialize(cmd);
            affectedRowsCount = asyncWriterCommand.apply(this, contextAllowsAnyStructureChanges);
        } catch (ReaderOutOfDateException ex) {
            LOG.info()
                    .$("cannot complete async cmd, reader is out of date [type=").$(cmdType)
                    .$(", tableName=").utf8(tableName)
                    .$(", tableId=").$(tableId)
                    .$(", correlationId=").$(correlationId)
                    .I$();
            errorCode = READER_OUT_OF_DATE;
            errorMsg = ex.getMessage();
        } catch (AlterTableContextException ex) {
            LOG.info()
                    .$("cannot complete async cmd, table structure change is not allowed [type=").$(cmdType)
                    .$(", tableName=").utf8(tableName)
                    .$(", tableId=").$(tableId)
                    .$(", correlationId=").$(correlationId)
                    .I$();
            errorCode = STRUCTURE_CHANGE_NOT_ALLOWED;
            errorMsg = "async cmd cannot change table structure while writer is busy";
        } catch (CairoException ex) {
            errorCode = CAIRO_ERROR;
            errorMsg = ex.getFlyweightMessage();
        } catch (Throwable ex) {
            LOG.error().$("error on processing async cmd [type=").$(cmdType)
                    .$(", tableName=").utf8(tableName)
                    .$(", ex=").$(ex)
                    .I$();
            errorCode = UNEXPECTED_ERROR;
            errorMsg = ex.getMessage();
        } finally {
            sequence.done(cursor);
        }
        publishTableWriterEvent(cmdType, tableId, correlationId, errorCode, errorMsg, affectedRowsCount, TSK_COMPLETE);
    }

    private void processCommandQueue(boolean contextAllowsAnyStructureChanges) {
        long cursor;
        while ((cursor = commandSubSeq.next()) > -1) {
            TableWriterTask cmd = commandQueue.get(cursor);
            processCommandQueue(cmd, commandSubSeq, cursor, contextAllowsAnyStructureChanges);
        }
    }

    private void processO3Block(
            final long o3LagRowCount,
            int timestampIndex,
            long sortedTimestampsAddr,
            final long srcOooMax,
            long o3TimestampMin,
            long o3TimestampMax,
            boolean flattenTimestamp,
            long rowLo
    ) {
        o3ErrorCount.set(0);
        o3PartitionRemoveCandidates.clear();
        o3ColumnCounters.clear();
        o3BasketPool.clear();

        // move uncommitted is liable to change max timestamp
        // however we need to identify last partition before max timestamp skips to NULL for example
        final long maxTimestamp = txWriter.getMaxTimestamp();
        final long transientRowCount = txWriter.transientRowCount;

        this.o3DoneLatch.reset();
        this.o3PartitionUpdRemaining.set(0);
        boolean success = true;
        int latchCount = 0;
        long srcOoo = rowLo;
        int pCount = 0;
        try {
            // We do not know upfront which partition is going to be last because this is
            // a single pass over the data. Instead, we will update transient row count in a rolling
            // manner, assuming the partition marked "last" is the last and then for a new partition
            // we move prevTransientRowCount into the "fixedRowCount" sum and set new value on the
            // transientRowCount
            long prevTransientRowCount = transientRowCount;

            resizeColumnTopSink(o3TimestampMin, o3TimestampMax);
            resizePartitionUpdateSink(o3TimestampMin, o3TimestampMax);

            // One loop iteration per partition.
            while (srcOoo < srcOooMax) {
                try {
                    final long srcOooLo = srcOoo;
                    final long o3Timestamp = getTimestampIndexValue(sortedTimestampsAddr, srcOoo);
                    final long srcOooHi;
                    // keep ceil inclusive in the interval
                    final long srcOooTimestampCeil = partitionCeilMethod.ceil(o3Timestamp) - 1;
                    if (srcOooTimestampCeil < o3TimestampMax) {
                        srcOooHi = Vect.boundedBinarySearchIndexT(
                                sortedTimestampsAddr,
                                srcOooTimestampCeil,
                                srcOoo,
                                srcOooMax - 1,
                                BinarySearch.SCAN_DOWN
                        );
                    } else {
                        srcOooHi = srcOooMax - 1;
                    }

                    final long partitionTimestamp = partitionFloorMethod.floor(o3Timestamp);

                    // This partition is the last partition.
                    final boolean last = partitionTimestamp == lastPartitionTimestamp;

                    srcOoo = srcOooHi + 1;

                    final long srcDataMax;
                    final long srcNameTxn;
                    final int partitionIndex = txWriter.findAttachedPartitionIndexByLoTimestamp(partitionTimestamp);
                    if (partitionIndex > -1) {
                        if (last) {
                            srcDataMax = transientRowCount;
                        } else {
                            srcDataMax = getPartitionSizeByIndex(partitionIndex);
                        }
                        srcNameTxn = getPartitionNameTxnByIndex(partitionIndex);
                    } else {
                        srcDataMax = 0;
                        // A version needed to housekeep dropped partitions
                        // When partition created without O3 merge, use `txn-1` as partition version.
                        // `txn` version is used when partition is merged. Both `txn-1` and `txn` can
                        // be written within the same commit when new partition initially written in order
                        // and then O3 triggers a merge of the partition.
                        srcNameTxn = txWriter.getTxn() - 1;
                    }

                    // We're appending onto the last partition.
                    final boolean append = last && (srcDataMax == 0 || o3Timestamp >= maxTimestamp);

                    // Number of rows to insert from the O3 segment into this partition.
                    final long srcOooBatchRowSize = srcOooHi - srcOooLo + 1;

                    // Final partition size after current insertions.
                    final long partitionSize = srcDataMax + srcOooBatchRowSize;

                    pCount++;

                    LOG.info().
                            $("o3 partition task [table=").utf8(tableName)
                            .$(", srcOooLo=").$(srcOooLo)
                            .$(", srcOooHi=").$(srcOooHi)
                            .$(", srcOooMax=").$(srcOooMax)
                            .$(", o3RowCount=").$(o3RowCount)
                            .$(", o3LagRowCount=").$(o3LagRowCount)
                            .$(", srcDataMax=").$(srcDataMax)
                            .$(", o3TimestampMin=").$ts(o3TimestampMin)
                            .$(", o3Timestamp=").$ts(o3Timestamp)
                            .$(", o3TimestampMax=").$ts(o3TimestampMax)
                            .$(", partitionTimestamp=").$ts(partitionTimestamp)
                            .$(", partitionIndex=").$(partitionIndex)
                            .$(", partitionSize=").$(partitionSize)
                            .$(", maxTimestamp=").$ts(maxTimestamp)
                            .$(", last=").$(last)
                            .$(", append=").$(append)
                            .$(", pCount=").$(pCount)
                            .$(", flattenTimestamp=").$(flattenTimestamp)
                            .$(", memUsed=").$(Unsafe.getMemUsed())
                            .I$();

                    if (partitionTimestamp < lastPartitionTimestamp) {
                        // increment fixedRowCount by number of rows old partition incremented
                        this.txWriter.fixedRowCount += partitionSize - srcDataMax;
                    } else if (partitionTimestamp == lastPartitionTimestamp) {
                        // this is existing "last" partition, we can set the size directly
                        prevTransientRowCount = partitionSize;
                    } else {
                        // this is potentially a new last partition
                        this.txWriter.fixedRowCount += prevTransientRowCount;
                        prevTransientRowCount = partitionSize;
                    }

                    o3PartitionUpdRemaining.incrementAndGet();
                    final O3Basket o3Basket = o3BasketPool.next();
                    o3Basket.ensureCapacity(columnCount, indexCount);

                    AtomicInteger columnCounter = o3ColumnCounters.next();

                    // async partition processing set this counter to the column count
                    // and then manages issues if publishing of column tasks fails
                    // mid-column-count.
                    latchCount++;

                    if (append) {
                        // we are appending last partition, make sure it has been mapped!
                        // this also might fail, make sure exception is trapped and partitions are
                        // counted down correctly
                        try {
                            setAppendPosition(srcDataMax, false);
                        } catch (Throwable e) {
                            o3BumpErrorCount();
                            o3ClockDownPartitionUpdateCount();
                            o3CountDownDoneLatch();
                            throw e;
                        }

                        columnCounter.set(TableUtils.compressColumnCount(metadata));
                        Path pathToPartition = Path.getThreadLocal(this.path);
                        TableUtils.setPathForPartition(pathToPartition, partitionBy, o3TimestampMin, false);
                        TableUtils.txnPartitionConditionally(pathToPartition, srcNameTxn);
                        final int plen = pathToPartition.length();
                        int columnsPublished = 0;
                        for (int i = 0; i < columnCount; i++) {
                            final int columnType = metadata.getColumnType(i);
                            if (columnType < 0) {
                                continue;
                            }
                            final int colOffset = TableWriter.getPrimaryColumnIndex(i);
                            final boolean notTheTimestamp = i != timestampIndex;
                            final CharSequence columnName = metadata.getColumnName(i);
                            final int indexBlockCapacity = metadata.isColumnIndexed(i) ? metadata.getIndexValueBlockCapacity(i) : -1;
                            final BitmapIndexWriter indexWriter = indexBlockCapacity > -1 ? getBitmapIndexWriter(i) : null;
                            final MemoryR oooMem1 = o3Columns.getQuick(colOffset);
                            final MemoryR oooMem2 = o3Columns.getQuick(colOffset + 1);
                            final MemoryMA mem1 = columns.getQuick(colOffset);
                            final MemoryMA mem2 = columns.getQuick(colOffset + 1);
                            final long srcDataTop = getColumnTop(i);
                            final long srcOooFixAddr;
                            final long srcOooVarAddr;
                            final MemoryMA dstFixMem;
                            final MemoryMA dstVarMem;
                            if (!ColumnType.isVariableLength(columnType)) {
                                srcOooFixAddr = oooMem1.addressOf(0);
                                srcOooVarAddr = 0;
                                dstFixMem = mem1;
                                dstVarMem = null;
                            } else {
                                srcOooFixAddr = oooMem2.addressOf(0);
                                srcOooVarAddr = oooMem1.addressOf(0);
                                dstFixMem = mem2;
                                dstVarMem = mem1;
                            }

                            columnsPublished++;
                            try {
                                O3OpenColumnJob.appendLastPartition(
                                        pathToPartition,
                                        plen,
                                        columnName,
                                        columnCounter,
                                        notTheTimestamp ? columnType : ColumnType.setDesignatedTimestampBit(columnType, true),
                                        srcOooFixAddr,
                                        srcOooVarAddr,
                                        srcOooLo,
                                        srcOooHi,
                                        srcOooMax,
                                        o3TimestampMin,
                                        o3TimestampMax,
                                        partitionTimestamp,
                                        srcDataTop,
                                        srcDataMax,
                                        indexBlockCapacity,
                                        dstFixMem,
                                        dstVarMem,
                                        this,
                                        indexWriter,
                                        getColumnNameTxn(partitionTimestamp, i)
                                );
                            } catch (Throwable e) {
                                if (columnCounter.addAndGet(columnsPublished - columnCount) == 0) {
                                    o3ClockDownPartitionUpdateCount();
                                    o3CountDownDoneLatch();
                                }
                                throw e;
                            }
                        }

                        addPhysicallyWrittenRows(srcOooBatchRowSize);
                    } else {
                        if (flattenTimestamp && o3RowCount > 0) {
                            Vect.flattenIndex(sortedTimestampsAddr, o3RowCount);
                            flattenTimestamp = false;
                        }

                        // To collect column top values from o3 partition tasks add them to pre-allocated array of longs
                        // use o3ColumnTopSink LongList and allocate columns + 1 longs per partition
                        // then set first value to partition timestamp
                        long colTopSinkIndex = (long) (pCount - 1) * (metadata.getColumnCount() + 1);
                        long columnTopSinkAddress = colTopSinkIndex * Long.BYTES;
                        long columnTopPartitionSinkAddr = o3ColumnTopSink.getAddress() + columnTopSinkAddress;
                        assert columnTopPartitionSinkAddr + (columnCount + 1L) * Long.BYTES <= o3ColumnTopSink.getAddress() + o3ColumnTopSink.size() * Long.BYTES;

                        o3ColumnTopSink.set(colTopSinkIndex, partitionTimestamp);
                        o3CommitPartitionAsync(
                                columnCounter,
                                maxTimestamp,
                                sortedTimestampsAddr,
                                srcOooMax,
                                o3TimestampMin,
                                o3TimestampMax,
                                srcOooLo,
                                srcOooHi,
                                partitionTimestamp,
                                last,
                                srcDataMax,
                                srcNameTxn,
                                o3Basket,
                                columnTopPartitionSinkAddr + Long.BYTES
                        );
                    }
                } catch (CairoException | CairoError e) {
                    LOG.error().$((Sinkable) e).$();
                    success = false;
                    throw e;
                }
            }

            // at this point we should know the last partition row count
            this.txWriter.transientRowCount = prevTransientRowCount;
            this.partitionTimestampHi = Math.max(this.partitionTimestampHi, o3TimestampMax);
            this.txWriter.updateMaxTimestamp(Math.max(txWriter.getMaxTimestamp(), o3TimestampMax));
        } catch (Throwable th) {
            LOG.error().$(th).$();
            throw th;
        } finally {
            // we are stealing work here it is possible we get exception from this method
            LOG.debug()
                    .$("o3 expecting updates [table=").utf8(tableName)
                    .$(", partitionsPublished=").$(pCount)
                    .I$();

            o3ConsumePartitionUpdates();
            o3DoneLatch.await(latchCount);

            o3InError = !success || o3ErrorCount.get() > 0;
            if (success && o3ErrorCount.get() > 0) {
                //noinspection ThrowFromFinallyBlock
                throw CairoException.critical(0).put("bulk update failed and will be rolled back");
            }
        }

        if (o3LagRowCount > 0) {
            o3ShiftLagRowsUp(timestampIndex, o3LagRowCount, srcOooMax);
        }
    }

    private void publishTableWriterEvent(int cmdType, long tableId, long correlationId, int errorCode, CharSequence errorMsg, long affectedRowsCount, int eventType) {
        long pubCursor;
        do {
            pubCursor = messageBus.getTableWriterEventPubSeq().next();
            if (pubCursor == -2) {
                Os.pause();
            }
        } while (pubCursor < -1);

        if (pubCursor > -1) {
            try {
                final TableWriterTask event = messageBus.getTableWriterEventQueue().get(pubCursor);
                event.of(eventType, tableId, tableName);
                event.putInt(errorCode);
                if (errorCode != AsyncWriterCommand.Error.OK) {
                    event.putStr(errorMsg);
                } else {
                    event.putLong(affectedRowsCount);
                }
                event.setInstance(correlationId);
            } finally {
                messageBus.getTableWriterEventPubSeq().done(pubCursor);
            }

            // Log result
            if (eventType == TSK_COMPLETE) {
                LogRecord lg = LOG.info()
                        .$("published async command complete event [type=").$(cmdType)
                        .$(",tableName=").utf8(tableName)
                        .$(",tableId=").$(tableId)
                        .$(",correlationId=").$(correlationId);
                if (errorCode != AsyncWriterCommand.Error.OK) {
                    lg.$(",errorCode=").$(errorCode).$(",errorMsg=").$(errorMsg);
                }
                lg.I$();
            }
        } else {
            // Queue is full
            LOG.error()
                    .$("could not publish sync command complete event [type=").$(cmdType)
                    .$(",tableName=").utf8(tableName)
                    .$(",tableId=").$(tableId)
                    .$(",correlationId=").$(correlationId)
                    .I$();
        }
    }

    void purgeUnusedPartitions() {
        if (PartitionBy.isPartitioned(partitionBy)) {
            removeNonAttachedPartitions();
        }
    }

    private long readMinTimestamp(long partitionTimestamp) {
        setStateForTimestamp(other, partitionTimestamp, false);
        try {
            dFile(other, metadata.getColumnName(metadata.getTimestampIndex()), COLUMN_NAME_TXN_NONE);
            if (ff.exists(other)) {
                // read min timestamp value
                final long fd = TableUtils.openRO(ff, other, LOG);
                try {
                    return TableUtils.readLongOrFail(
                            ff,
                            fd,
                            0,
                            tempMem16b,
                            other
                    );
                } finally {
                    ff.close(fd);
                }
            } else {
                throw CairoException.critical(0).put("Partition does not exist [path=").put(other).put(']');
            }
        } finally {
            other.trimTo(rootLen);
        }
    }

    private void readPartitionMinMax(FilesFacade ff, long partitionTimestamp, Path path, CharSequence columnName, long partitionSize) {
        dFile(path, columnName, COLUMN_NAME_TXN_NONE);
        final long fd = TableUtils.openRO(ff, path, LOG);
        try {
            attachMinTimestamp = ff.readULong(fd, 0);
            attachMaxTimestamp = ff.readULong(fd, (partitionSize - 1) * ColumnType.sizeOf(ColumnType.TIMESTAMP));
            if (attachMinTimestamp < 0 || attachMaxTimestamp < 0) {
                throw CairoException.critical(ff.errno())
                        .put("cannot read min, max timestamp from the column [path=").put(path)
                        .put(", partitionSizeRows=").put(partitionSize)
                        .put(", errno=").put(ff.errno()).put(']');
            }
            if (partitionFloorMethod.floor(attachMinTimestamp) != partitionTimestamp
                    || partitionFloorMethod.floor(attachMaxTimestamp) != partitionTimestamp) {
                throw CairoException.critical(0)
                        .put("invalid timestamp column data in detached partition, data does not match partition directory name [path=").put(path)
                        .put(", minTimestamp=").ts(attachMinTimestamp)
                        .put(", maxTimestamp=").ts(attachMaxTimestamp).put(']');
            }
        } finally {
            ff.close(fd);
        }
    }

    // Scans timestamp file
    // returns size of partition detected, e.g. size of monotonic increase
    // of timestamp longs read from 0 offset to the end of the file
    // It also writes min and max values found in detachedMinTimestamp and detachedMaxTimestamp
    private long readPartitionSizeMinMax(FilesFacade ff, long partitionTimestamp, Path path, CharSequence columnName) {
        int pathLen = path.length();
        try {
            path.concat(TXN_FILE_NAME).$();
            if (ff.exists(path)) {
                if (attachTxReader == null) {
                    attachTxReader = new TxReader(ff);
                }
                attachTxReader.ofRO(path, partitionBy);
                attachTxReader.unsafeLoadAll();

                try {
                    path.trimTo(pathLen);
                    long partitionSize = attachTxReader.getPartitionSizeByPartitionTimestamp(partitionTimestamp);
                    if (partitionSize <= 0) {
                        throw CairoException.nonCritical()
                                .put("partition is not preset in detached txn file [path=")
                                .put(path).put(", partitionSize=").put(partitionSize).put(']');
                    }

                    // Read min and max timestamp values from the file
                    readPartitionMinMax(ff, partitionTimestamp, path.trimTo(pathLen), columnName, partitionSize);
                    return partitionSize;
                } finally {
                    Misc.free(attachTxReader);
                }
            }

            // No txn file found, scan the file to get min, max timestamp
            // Scan forward while value increases

            dFile(path.trimTo(pathLen), columnName, COLUMN_NAME_TXN_NONE);
            final long fd = TableUtils.openRO(ff, path, LOG);
            try {
                long fileSize = ff.length(fd);
                if (fileSize <= 0) {
                    throw CairoException.critical(ff.errno())
                            .put("timestamp column is too small to attach the partition [path=")
                            .put(path).put(", fileSize=").put(fileSize).put(']');
                }
                long mappedMem = mapRO(ff, fd, fileSize, MemoryTag.MMAP_DEFAULT);
                try {
                    long maxTimestamp = partitionTimestamp;
                    long size = 0L;

                    for (long ptr = mappedMem, hi = mappedMem + fileSize; ptr < hi; ptr += Long.BYTES) {
                        long ts = Unsafe.getUnsafe().getLong(ptr);
                        if (ts >= maxTimestamp) {
                            maxTimestamp = ts;
                            size++;
                        } else {
                            break;
                        }
                    }
                    if (size > 0) {
                        attachMinTimestamp = Unsafe.getUnsafe().getLong(mappedMem);
                        attachMaxTimestamp = maxTimestamp;
                    }
                    return size;
                } finally {
                    ff.munmap(mappedMem, fileSize, MemoryTag.MMAP_DEFAULT);
                }
            } finally {
                ff.close(fd);
            }
        } finally {
            path.trimTo(pathLen);
        }
    }

    private void rebuildAttachedPartitionColumnIndex(long partitionTimestamp, long partitionSize, Path path, CharSequence columnName) {
        if (attachIndexBuilder == null) {
            attachIndexBuilder = new IndexBuilder();

            // no need to pass table name, full partition name will be specified
            attachIndexBuilder.of("", configuration);
        }

        attachIndexBuilder.reindexColumn(
                attachColumnVersionReader,
                // use metadata instead of detachedMetadata to get correct value block capacity
                // detachedMetadata does not have the column
                metadata,
                metadata.getColumnIndex(columnName),
                path,
                -1L,
                partitionTimestamp,
                partitionSize
        );
    }

    private void recoverFromMetaRenameFailure(CharSequence columnName) {
        openMetaFile(ff, path, rootLen, metaMem);
    }

    private void recoverFromSwapRenameFailure(CharSequence columnName) {
        recoverFromTodoWriteFailure(columnName);
        clearTodoLog();
    }

    private void recoverFromSymbolMapWriterFailure(CharSequence columnName) {
        removeSymbolMapFilesQuiet(columnName, getTxn());
        removeMetaFile();
        recoverFromSwapRenameFailure(columnName);
    }

    private void recoverFromTodoWriteFailure(CharSequence columnName) {
        restoreMetaFrom(META_PREV_FILE_NAME, metaPrevIndex);
        openMetaFile(ff, path, rootLen, metaMem);
    }

    private void recoverOpenColumnFailure(CharSequence columnName) {
        final int index = columnCount - 1;
        removeMetaFile();
        removeLastColumn();
        columnCount--;
        recoverFromSwapRenameFailure(columnName);
        removeSymbolMapWriter(index);
    }

    private void releaseLock(boolean distressed) {
        if (lockFd != -1L) {
            ff.close(lockFd);
            if (distressed) {
                return;
            }

            try {
                lockName(path);
                removeOrException(ff, path);
            } finally {
                path.trimTo(rootLen);
            }
        }
    }

    private ReadOnlyObjList<? extends MemoryCR> remapWalSymbols(SymbolMapDiffCursor symbolMapDiffCursor, long rowLo, long rowHi, Path walPath) {
        ObjList<MemoryCR> o3ColumnOverrides = null;

        if (symbolMapDiffCursor != null) {
            SymbolMapDiff symbolMapDiff;
            while ((symbolMapDiff = symbolMapDiffCursor.nextSymbolMapDiff()) != null) {
                int columnIndex = symbolMapDiff.getColumnIndex();
                int columnType = metadata.getColumnType(columnIndex);
                if (columnType == -ColumnType.SYMBOL) {
                    // Scroll the cursor, don't apply, symbol is deleted
                    while (symbolMapDiff.nextEntry() != null);
                    continue;
                }

                if (!ColumnType.isSymbol(columnType)) {
                    // TODO: throw specific WAL exception to indicate that WAL transaction is invalid
                    throw CairoException.critical(0).put("WAL column and table writer column types don't match [columnIndex=").put(columnIndex)
                            .put(", walPath=").put(walPath)
                            .put(']');
                }
                boolean identical = createWalSymbolMapping(symbolMapDiff, columnIndex, symbolRewriteMap);

                if (!identical) {
                    MemoryCR o3SymbolColumn = o3Columns.getQuick(getPrimaryColumnIndex(columnIndex));

                    final MemoryCARW symbolColumnDest;
                    if (o3SymbolColumn instanceof MemoryCARW) {
                        // The column is already in RAM, so we rewrite it
                        symbolColumnDest = (MemoryCARW) o3SymbolColumn;
                    } else {
                        // Column is read-only mapped memory, so we need to take in RAM column and remap values into it
                        if (o3ColumnOverrides == null) {
                            // Copy list of columns to change symbol columns to be from RAM columns and
                            // other to be mapped memory
                            o3ColumnOverrides = new ObjList<>(o3Columns.size());
                            for (int c = 0; c < o3Columns.size(); c++) {
                                o3ColumnOverrides.add(o3Columns.getQuick(c));
                            }
                        }

                        symbolColumnDest = o3MemColumns.get(getPrimaryColumnIndex(columnIndex));
                        symbolColumnDest.jumpTo(rowHi << 2);
                        o3ColumnOverrides.setQuick(getPrimaryColumnIndex(columnIndex), symbolColumnDest);
                    }

                    final int cleanSymbolCount = symbolMapDiff.getCleanSymbolCount();
                    for (long rowId = rowLo; rowId < rowHi; rowId++) {
                        long offset = rowId << 2;

                        int symKey = o3SymbolColumn.getInt(offset);
                        assert (symKey >= 0 || symKey == SymbolTable.VALUE_IS_NULL);
                        if (symKey >= cleanSymbolCount) {
                            int newKey = symbolRewriteMap.getQuick(symKey - cleanSymbolCount);
                            if (newKey < 0) {
                                // This symbol was not mapped in the WAL
                                // The WAL is invalid
                                // TODO: throw specific WAL exception to indicate that WAL transaction is invalid
                                throw CairoException.critical(0).put("WAL symbol key not mapped [columnIndex=").put(columnIndex)
                                        .put(", columnKey=").put(symKey)
                                        .put(", walPath=").put(walPath)
                                        .put(", walRowId=").put(rowId)
                                        .put(']');
                            }
                            symKey = newKey;
                        }
                        symbolColumnDest.putInt(offset, symKey);
                    }
                }
            }
        }

        if (o3ColumnOverrides == null) {
            // Columns copied in place.
            return o3Columns;
        }
        return o3ColumnOverrides;
    }

    private void removeColumn(int columnIndex) {
        final int pi = getPrimaryColumnIndex(columnIndex);
        final int si = getSecondaryColumnIndex(columnIndex);
        freeNullSetter(nullSetters, columnIndex);
        freeNullSetter(o3NullSetters, columnIndex);
        freeNullSetter(o3NullSetters2, columnIndex);
        freeAndRemoveColumnPair(columns, pi, si);
        freeAndRemoveO3ColumnPair(o3MemColumns, pi, si);
        freeAndRemoveO3ColumnPair(o3MemColumns2, pi, si);
        if (columnIndex < indexers.size()) {
            Misc.free(indexers.getAndSetQuick(columnIndex, null));
            populateDenseIndexerList();
        }
    }

    private void removeColumnFiles(CharSequence columnName, int columnIndex, int columnType) {
        try {
            for (int i = txWriter.getPartitionCount() - 1; i > -1L; i--) {
                long partitionTimestamp = txWriter.getPartitionTimestamp(i);
                long partitionNameTxn = txWriter.getPartitionNameTxn(i);
                removeColumnFilesInPartition(columnName, columnIndex, partitionTimestamp, partitionNameTxn);
            }
            if (!PartitionBy.isPartitioned(partitionBy)) {
                removeColumnFilesInPartition(columnName, columnIndex, txWriter.getLastPartitionTimestamp(), -1L);
            }

            long columnNameTxn = columnVersionWriter.getDefaultColumnNameTxn(columnIndex);
            if (ColumnType.isSymbol(columnType)) {
                removeFileAndOrLog(ff, offsetFileName(path.trimTo(rootLen), columnName, columnNameTxn));
                removeFileAndOrLog(ff, charFileName(path.trimTo(rootLen), columnName, columnNameTxn));
                removeFileAndOrLog(ff, keyFileName(path.trimTo(rootLen), columnName, columnNameTxn));
                removeFileAndOrLog(ff, valueFileName(path.trimTo(rootLen), columnName, columnNameTxn));
            }
        } finally {
            path.trimTo(rootLen);
        }
    }

    private void removeColumnFilesInPartition(CharSequence columnName, int columnIndex, long partitionTimestamp, long partitionNameTxn) {
        setPathForPartition(path, partitionBy, partitionTimestamp, false);
        txnPartitionConditionally(path, partitionNameTxn);
        int plen = path.length();
        long columnNameTxn = columnVersionWriter.getColumnNameTxn(partitionTimestamp, columnIndex);
        removeFileAndOrLog(ff, dFile(path, columnName, columnNameTxn));
        removeFileAndOrLog(ff, iFile(path.trimTo(plen), columnName, columnNameTxn));
        removeFileAndOrLog(ff, keyFileName(path.trimTo(plen), columnName, columnNameTxn));
        removeFileAndOrLog(ff, valueFileName(path.trimTo(plen), columnName, columnNameTxn));
        path.trimTo(rootLen);
    }

    private int removeColumnFromMeta(int index) {
        try {
            int metaSwapIndex = openMetaSwapFile(ff, ddlMem, path, rootLen, fileOperationRetryCount);
            int timestampIndex = metaMem.getInt(META_OFFSET_TIMESTAMP_INDEX);
            ddlMem.putInt(columnCount);
            ddlMem.putInt(partitionBy);

            if (timestampIndex == index) {
                ddlMem.putInt(-1);
            } else {
                ddlMem.putInt(timestampIndex);
            }
            copyVersionAndLagValues();
            ddlMem.jumpTo(META_OFFSET_COLUMN_TYPES);

            for (int i = 0; i < columnCount; i++) {
                writeColumnEntry(i, i == index);
            }

            long nameOffset = getColumnNameOffset(columnCount);
            for (int i = 0; i < columnCount; i++) {
                CharSequence columnName = metaMem.getStr(nameOffset);
                ddlMem.putStr(columnName);
                nameOffset += Vm.getStorageLength(columnName);
            }

            return metaSwapIndex;
        } finally {
            ddlMem.close();
        }
    }

    private void removeIndexFiles(CharSequence columnName, int columnIndex) {
        try {
            for (int i = txWriter.getPartitionCount() - 1; i > -1L; i--) {
                long partitionTimestamp = txWriter.getPartitionTimestamp(i);
                long partitionNameTxn = txWriter.getPartitionNameTxn(i);
                removeIndexFilesInPartition(columnName, columnIndex, partitionTimestamp, partitionNameTxn);
            }
            if (!PartitionBy.isPartitioned(partitionBy)) {
                removeColumnFilesInPartition(columnName, columnIndex, txWriter.getLastPartitionTimestamp(), -1L);
            }
        } finally {
            path.trimTo(rootLen);
        }
    }

    private void removeIndexFilesInPartition(CharSequence columnName, int columnIndex, long partitionTimestamp, long partitionNameTxn) {
        setPathForPartition(path, partitionBy, partitionTimestamp, false);
        txnPartitionConditionally(path, partitionNameTxn);
        int plen = path.length();
        long columnNameTxn = columnVersionWriter.getColumnNameTxn(partitionTimestamp, columnIndex);
        removeFileAndOrLog(ff, keyFileName(path.trimTo(plen), columnName, columnNameTxn));
        removeFileAndOrLog(ff, valueFileName(path.trimTo(plen), columnName, columnNameTxn));
        path.trimTo(rootLen);
    }

    private void removeLastColumn() {
        removeColumn(columnCount - 1);
    }

    private void removeMetaFile() {
        try {
            path.concat(META_FILE_NAME).$();
            if (ff.exists(path) && !ff.remove(path)) {
                throw CairoException.critical(ff.errno()).put("Recovery failed. Cannot remove: ").put(path);
            }
        } finally {
            path.trimTo(rootLen);
        }
    }

    private void removeNonAttachedPartitions() {
        LOG.info().$("purging non attached partitions [path=").$(path.$()).I$();
        try {
            ff.iterateDir(path.$(), removePartitionDirsNotAttached);
        } finally {
            path.trimTo(rootLen);
        }
    }

    private void removePartitionDirectories() {
        try {
            ff.iterateDir(path.$(), removePartitionDirectories);
        } finally {
            path.trimTo(rootLen);
        }
    }

    private void removePartitionDirectories0(long pUtf8NameZ, int type) {
        if (Files.isDir(pUtf8NameZ, type)) {
            path.trimTo(rootLen);
            path.concat(pUtf8NameZ).$();
            if (!Chars.endsWith(path, DETACHED_DIR_MARKER) &&
                    !Chars.endsWith(path, SEQ_DIR) && !Chars.equals(path, rootLen + 1, rootLen + 1 + WAL_NAME_BASE.length(), WAL_NAME_BASE, 0, WAL_NAME_BASE.length())) {
                if (ff.rmdir(path) != 0) {
                    LOG.info().$("could not remove [path=").$(path).$(", errno=").$(ff.errno()).I$();
                }
            }
        }
    }

    private void removePartitionDirsNotAttached(long pUtf8NameZ, int type) {
        if (Files.isDir(pUtf8NameZ, type, fileNameSink)) {

            if (
                    Chars.endsWith(fileNameSink, DETACHED_DIR_MARKER)
                            || Chars.endsWith(fileNameSink, configuration.getAttachPartitionSuffix())
                            || Chars.startsWith(fileNameSink, WAL_NAME_BASE)
                            || Chars.startsWith(fileNameSink, SEQ_DIR)
            ) {
                // Do not remove detached partitions, wal and sequencer directories
                // They are probably about to be attached.
                return;
            }

            try {
                long txn = 0;
                int txnSep = Chars.indexOf(fileNameSink, '.');
                if (txnSep < 0) {
                    txnSep = fileNameSink.length();
                } else {
                    txn = Numbers.parseLong(fileNameSink, txnSep + 1, fileNameSink.length());
                }
                long dirTimestamp = partitionDirFmt.parse(fileNameSink, 0, txnSep, null);
                if (txn <= txWriter.txn &&
                        (txWriter.attachedPartitionsContains(dirTimestamp) || txWriter.isActivePartition(dirTimestamp))) {
                    return;
                }
            } catch (NumericException ignore) {
                // not a date?
                // ignore exception and leave the directory
                path.trimTo(rootLen);
                path.concat(pUtf8NameZ).$();
                LOG.error().$("invalid partition directory inside table folder: ").utf8(path).$();
                return;
            }
            path.trimTo(rootLen);
            path.concat(pUtf8NameZ).$();
            int errno;
            if ((errno = ff.rmdir(path)) == 0) {
                LOG.info().$("removed partition dir: ").$(path).$();
            } else {
                LOG.error().$("cannot remove: ").$(path).$(" [errno=").$(errno).I$();
            }
        }
    }

    private void removeSymbolMapFilesQuiet(CharSequence name, long columnNamTxn) {
        try {
            removeFileAndOrLog(ff, offsetFileName(path.trimTo(rootLen), name, columnNamTxn));
            removeFileAndOrLog(ff, charFileName(path.trimTo(rootLen), name, columnNamTxn));
            removeFileAndOrLog(ff, keyFileName(path.trimTo(rootLen), name, columnNamTxn));
            removeFileAndOrLog(ff, valueFileName(path.trimTo(rootLen), name, columnNamTxn));
        } finally {
            path.trimTo(rootLen);
        }
    }

    private void removeSymbolMapWriter(int index) {
        MapWriter writer = symbolMapWriters.getAndSetQuick(index, NullMapWriter.INSTANCE);
        if (writer != null && writer != NullMapWriter.INSTANCE) {
            int symColIndex = denseSymbolMapWriters.remove(writer);
            // Shift all subsequent symbol indexes by 1 back
            while (symColIndex < denseSymbolMapWriters.size()) {
                MapWriter w = denseSymbolMapWriters.getQuick(symColIndex);
                w.setSymbolIndexInTxWriter(symColIndex);
                symColIndex++;
            }
            Misc.freeIfCloseable(writer);
        }
    }

    private int rename(int retries) {
        try {
            int index = 0;
            other.concat(META_PREV_FILE_NAME).$();
            path.concat(META_FILE_NAME).$();
            int l = other.length();

            do {
                if (index > 0) {
                    other.trimTo(l);
                    other.put('.').put(index);
                    other.$();
                }

                if (ff.exists(other) && !ff.remove(other)) {
                    LOG.info().$("cannot remove target of rename '").$(path).$("' to '").$(other).$(" [errno=").$(ff.errno()).I$();
                    index++;
                    continue;
                }

                if (ff.rename(path, other) != Files.FILES_RENAME_OK) {
                    LOG.info().$("cannot rename '").$(path).$("' to '").$(other).$(" [errno=").$(ff.errno()).I$();
                    index++;
                    continue;
                }

                return index;

            } while (index < retries);

            throw CairoException.critical(0).put("Cannot rename ").put(path).put(". Max number of attempts reached [").put(index).put("]. Last target was: ").put(other);
        } finally {
            path.trimTo(rootLen);
            other.trimTo(rootLen);
        }
    }

    private void renameColumnFiles(CharSequence columnName, int columnIndex, CharSequence newName, int columnType) {
        try {
            for (int i = txWriter.getPartitionCount() - 1; i > -1L; i--) {
                long partitionTimestamp = txWriter.getPartitionTimestamp(i);
                long partitionNameTxn = txWriter.getPartitionNameTxn(i);
                renameColumnFiles(columnName, columnIndex, newName, partitionTimestamp, partitionNameTxn);
            }
            if (!PartitionBy.isPartitioned(partitionBy)) {
                renameColumnFiles(columnName, columnIndex, newName, txWriter.getLastPartitionTimestamp(), -1L);
            }

            long columnNameTxn = columnVersionWriter.getDefaultColumnNameTxn(columnIndex);
            if (ColumnType.isSymbol(columnType)) {
                renameFileOrLog(ff, offsetFileName(path.trimTo(rootLen), columnName, columnNameTxn), offsetFileName(other.trimTo(rootLen), newName, columnNameTxn));
                renameFileOrLog(ff, charFileName(path.trimTo(rootLen), columnName, columnNameTxn), charFileName(other.trimTo(rootLen), newName, columnNameTxn));
                renameFileOrLog(ff, keyFileName(path.trimTo(rootLen), columnName, columnNameTxn), keyFileName(other.trimTo(rootLen), newName, columnNameTxn));
                renameFileOrLog(ff, valueFileName(path.trimTo(rootLen), columnName, columnNameTxn), valueFileName(other.trimTo(rootLen), newName, columnNameTxn));
            }
        } finally {
            path.trimTo(rootLen);
            other.trimTo(rootLen);
        }
    }

    private void renameColumnFiles(CharSequence columnName, int columnIndex, CharSequence newName, long partitionTimestamp, long partitionNameTxn) {
        setPathForPartition(path, partitionBy, partitionTimestamp, false);
        setPathForPartition(other, partitionBy, partitionTimestamp, false);
        txnPartitionConditionally(path, partitionNameTxn);
        txnPartitionConditionally(other, partitionNameTxn);
        int plen = path.length();
        long columnNameTxn = columnVersionWriter.getColumnNameTxn(partitionTimestamp, columnIndex);
        renameFileOrLog(ff, dFile(path.trimTo(plen), columnName, columnNameTxn), dFile(other.trimTo(plen), newName, columnNameTxn));
        renameFileOrLog(ff, iFile(path.trimTo(plen), columnName, columnNameTxn), iFile(other.trimTo(plen), newName, columnNameTxn));
        renameFileOrLog(ff, keyFileName(path.trimTo(plen), columnName, columnNameTxn), keyFileName(other.trimTo(plen), newName, columnNameTxn));
        renameFileOrLog(ff, valueFileName(path.trimTo(plen), columnName, columnNameTxn), valueFileName(other.trimTo(plen), newName, columnNameTxn));
        path.trimTo(rootLen);
        other.trimTo(rootLen);
    }

    private int renameColumnFromMeta(int index, CharSequence newName) {
        try {
            int metaSwapIndex = openMetaSwapFile(ff, ddlMem, path, rootLen, fileOperationRetryCount);
            int timestampIndex = metaMem.getInt(META_OFFSET_TIMESTAMP_INDEX);
            ddlMem.putInt(columnCount);
            ddlMem.putInt(partitionBy);
            ddlMem.putInt(timestampIndex);
            copyVersionAndLagValues();
            ddlMem.jumpTo(META_OFFSET_COLUMN_TYPES);

            for (int i = 0; i < columnCount; i++) {
                writeColumnEntry(i, false);
            }

            long nameOffset = getColumnNameOffset(columnCount);
            for (int i = 0; i < columnCount; i++) {
                CharSequence columnName = metaMem.getStr(nameOffset);
                nameOffset += Vm.getStorageLength(columnName);

                if (i == index && getColumnType(metaMem, i) > 0) {
                    columnName = newName;
                }
                ddlMem.putStr(columnName);
            }

            return metaSwapIndex;
        } finally {
            ddlMem.close();
        }
    }

    private void renameMetaToMetaPrev(CharSequence columnName) {
        try {
            this.metaPrevIndex = rename(fileOperationRetryCount);
        } catch (CairoException e) {
            runFragile(RECOVER_FROM_META_RENAME_FAILURE, columnName, e);
        }
    }

    private void renameSwapMetaToMeta(CharSequence columnName) {
        // rename _meta.swp to _meta
        try {
            restoreMetaFrom(META_SWAP_FILE_NAME, metaSwapIndex);
        } catch (CairoException e) {
            runFragile(RECOVER_FROM_SWAP_RENAME_FAILURE, columnName, e);
        }
    }

    private long repairDataGaps(final long timestamp) {
        if (txWriter.getMaxTimestamp() != Numbers.LONG_NaN && PartitionBy.isPartitioned(partitionBy)) {
            long fixedRowCount = 0;
            long lastTimestamp = -1;
            long transientRowCount = this.txWriter.getTransientRowCount();
            long maxTimestamp = this.txWriter.getMaxTimestamp();
            try {
                final long tsLimit = partitionFloorMethod.floor(this.txWriter.getMaxTimestamp());
                for (long ts = getPartitionLo(txWriter.getMinTimestamp()); ts < tsLimit; ts = partitionCeilMethod.ceil(ts)) {
                    path.trimTo(rootLen);
                    setStateForTimestamp(path, ts, false);
                    int p = path.length();

                    long partitionSize = txWriter.getPartitionSizeByPartitionTimestamp(ts);
                    if (partitionSize >= 0 && ff.exists(path.$())) {
                        fixedRowCount += partitionSize;
                        lastTimestamp = ts;
                    } else {
                        Path other = Path.getThreadLocal2(path.trimTo(p).$());
                        TableUtils.oldPartitionName(other, getTxn());
                        if (ff.exists(other.$())) {
                            if (ff.rename(other, path) != Files.FILES_RENAME_OK) {
                                LOG.error().$("could not rename [from=").$(other).$(", to=").$(path).I$();
                                throw new CairoError("could not restore directory, see log for details");
                            } else {
                                LOG.info().$("restored [path=").$(path).I$();
                            }
                        } else {
                            LOG.debug().$("missing partition [name=").$(path.trimTo(p).$()).I$();
                        }
                    }
                }

                if (lastTimestamp > -1) {
                    path.trimTo(rootLen);
                    setStateForTimestamp(path, tsLimit, false);
                    if (!ff.exists(path.$())) {
                        Path other = Path.getThreadLocal2(path);
                        TableUtils.oldPartitionName(other, getTxn());
                        if (ff.exists(other.$())) {
                            if (ff.rename(other, path) != Files.FILES_RENAME_OK) {
                                LOG.error().$("could not rename [from=").$(other).$(", to=").$(path).I$();
                                throw new CairoError("could not restore directory, see log for details");
                            } else {
                                LOG.info().$("restored [path=").$(path).I$();
                            }
                        } else {
                            LOG.error().$("last partition does not exist [name=").$(path).I$();
                            // ok, create last partition we discovered the active
                            // 1. read its size
                            path.trimTo(rootLen);
                            setStateForTimestamp(path, lastTimestamp, false);
                            int p = path.length();
                            transientRowCount = txWriter.getPartitionSizeByPartitionTimestamp(lastTimestamp);


                            // 2. read max timestamp
                            TableUtils.dFile(path.trimTo(p), metadata.getColumnName(metadata.getTimestampIndex()), COLUMN_NAME_TXN_NONE);
                            maxTimestamp = TableUtils.readLongAtOffset(ff, path, tempMem16b, (transientRowCount - 1) * Long.BYTES);
                            fixedRowCount -= transientRowCount;
                            txWriter.removeAttachedPartitions(txWriter.getMaxTimestamp());
                            LOG.info()
                                    .$("updated active partition [name=").$(path.trimTo(p).$())
                                    .$(", maxTimestamp=").$ts(maxTimestamp)
                                    .$(", transientRowCount=").$(transientRowCount)
                                    .$(", fixedRowCount=").$(txWriter.getFixedRowCount())
                                    .I$();
                        }
                    }
                }
            } finally {
                path.trimTo(rootLen);
            }

            final long expectedSize = txWriter.unsafeReadFixedRowCount();
            if (expectedSize != fixedRowCount || maxTimestamp != this.txWriter.getMaxTimestamp()) {
                LOG.info()
                        .$("actual table size has been adjusted [name=`").utf8(tableName).$('`')
                        .$(", expectedFixedSize=").$(expectedSize)
                        .$(", actualFixedSize=").$(fixedRowCount)
                        .I$();

                txWriter.reset(fixedRowCount, transientRowCount, maxTimestamp, defaultCommitMode, denseSymbolMapWriters);
                return maxTimestamp;
            }
        }

        return timestamp;
    }

    private void repairMetaRename(int index) {
        try {
            path.concat(META_PREV_FILE_NAME);
            if (index > 0) {
                path.put('.').put(index);
            }
            path.$();

            if (ff.exists(path)) {
                LOG.info().$("Repairing metadata from: ").$(path).$();
                if (ff.exists(other.concat(META_FILE_NAME).$()) && !ff.remove(other)) {
                    throw CairoException.critical(ff.errno()).put("Repair failed. Cannot replace ").put(other);
                }

                if (ff.rename(path, other) != Files.FILES_RENAME_OK) {
                    throw CairoException.critical(ff.errno()).put("Repair failed. Cannot rename ").put(path).put(" -> ").put(other);
                }
            }
        } finally {
            path.trimTo(rootLen);
            other.trimTo(rootLen);
        }

        clearTodoLog();
    }

    private void repairTruncate() {
        LOG.info().$("repairing abnormally terminated truncate on ").$(path).$();
        if (PartitionBy.isPartitioned(partitionBy)) {
            removePartitionDirectories();
        }
        txWriter.truncate(columnVersionWriter.getVersion());
        clearTodoLog();
    }

    private void resizeColumnTopSink(long o3TimestampMin, long o3TimestampMax) {
        long maxPartitionsAffected = (o3TimestampMax - o3TimestampMin) / PartitionBy.getPartitionTimeIntervalFloor(partitionBy) + 2;
        long size = maxPartitionsAffected * (metadata.getColumnCount() + 1);
        if (o3ColumnTopSink == null) {
            o3ColumnTopSink = new DirectLongList(size, MemoryTag.NATIVE_O3);
        }
        o3ColumnTopSink.setCapacity(size);
        o3ColumnTopSink.setPos(size);
        o3ColumnTopSink.zero(-1L);
    }

    private void resizePartitionUpdateSink(long o3TimestampMin, long o3TimestampMax) {
        int maxPartitionsAffected = (int) ((o3TimestampMax - o3TimestampMin) / PartitionBy.getPartitionTimeIntervalFloor(partitionBy) + 2);
        int size = maxPartitionsAffected * PARTITION_UPDATE_SINK_ENTRY_SIZE;
        if (o3PartitionUpdateSink == null) {
            o3PartitionUpdateSink = new DirectLongList(size, MemoryTag.NATIVE_O3);
        }
        o3PartitionUpdateSink.setCapacity(size);
        o3PartitionUpdateSink.setPos(size);
        o3PartitionUpdateSink.zero(-1);
        o3PartitionUpdateSink.set(0, partitionFloorMethod.floor(o3TimestampMin));
    }

    private void restoreMetaFrom(CharSequence fromBase, int fromIndex) {
        try {
            path.concat(fromBase);
            if (fromIndex > 0) {
                path.put('.').put(fromIndex);
            }
            path.$();

            TableUtils.renameOrFail(ff, path, other.concat(META_FILE_NAME).$());
        } finally {
            path.trimTo(rootLen);
            other.trimTo(rootLen);
        }
    }

    private void rollbackIndexes() {
        final long maxRow = txWriter.getTransientRowCount() - 1;
        for (int i = 0, n = denseIndexers.size(); i < n; i++) {
            ColumnIndexer indexer = denseIndexers.getQuick(i);
            long fd = indexer.getFd();
            if (fd > -1) {
                LOG.info().$("recovering index [fd=").$(fd).I$();
                indexer.rollback(maxRow);
            }
        }
    }

    private void rollbackSymbolTables() {
        int expectedMapWriters = txWriter.unsafeReadSymbolColumnCount();
        for (int i = 0; i < expectedMapWriters; i++) {
            denseSymbolMapWriters.getQuick(i).rollback(txWriter.unsafeReadSymbolWriterIndexOffset(i));
        }
    }

    private void rowAppend(ObjList<Runnable> activeNullSetters) {
        if ((masterRef & 1) != 0) {
            for (int i = 0; i < columnCount; i++) {
                if (rowValueIsNotNull.getQuick(i) < masterRef) {
                    activeNullSetters.getQuick(i).run();
                }
            }
            masterRef++;
        }
    }

    void rowCancel() {
        if ((masterRef & 1) == 0) {
            return;
        }

        if (hasO3()) {
            final long o3RowCount = getO3RowCount0();
            if (o3RowCount > 0) {
                // O3 mode and there are some rows.
                masterRef--;
                setO3AppendPosition(o3RowCount);
            } else {
                // Cancelling first row in o3, reverting to non-o3
                setO3AppendPosition(0);
                masterRef--;
                clearO3();
            }
            rowValueIsNotNull.fill(0, columnCount, masterRef);
            return;
        }

        long dirtyMaxTimestamp = txWriter.getMaxTimestamp();
        long dirtyTransientRowCount = txWriter.getTransientRowCount();
        long rollbackToMaxTimestamp = txWriter.cancelToMaxTimestamp();
        long rollbackToTransientRowCount = txWriter.cancelToTransientRowCount();

        // dirty timestamp should be 1 because newRow() increments it
        if (dirtyTransientRowCount == 1) {
            if (PartitionBy.isPartitioned(partitionBy)) {
                // we have to undo creation of partition
                closeActivePartition(false);
                if (removeDirOnCancelRow) {
                    try {
                        setStateForTimestamp(path, dirtyMaxTimestamp, false);
                        int errno;
                        if ((errno = ff.rmdir(path.$())) != 0) {
                            throw CairoException.critical(errno).put("Cannot remove directory: ").put(path);
                        }
                        removeDirOnCancelRow = false;
                    } finally {
                        path.trimTo(rootLen);
                    }
                }

                // open old partition
                if (rollbackToMaxTimestamp > Long.MIN_VALUE) {
                    try {
                        openPartition(rollbackToMaxTimestamp);
                        setAppendPosition(rollbackToTransientRowCount, false);
                    } catch (Throwable e) {
                        freeColumns(false);
                        throw e;
                    }
                } else {
                    rowAction = ROW_ACTION_OPEN_PARTITION;
                }

                // undo counts
                removeDirOnCancelRow = true;
                txWriter.cancelRow();
            } else {
                txWriter.cancelRow();
                // we only have one partition, jump to start on every column
                for (int i = 0; i < columnCount; i++) {
                    getPrimaryColumn(i).jumpTo(0L);
                    MemoryMA mem = getSecondaryColumn(i);
                    if (mem != null) {
                        mem.jumpTo(0L);
                        mem.putLong(0L);
                    }
                }
            }
        } else {
            txWriter.cancelRow();
            // we are staying within same partition, prepare append positions for row count
            boolean rowChanged = metadata.getTimestampIndex() >= 0; // adding new row already writes timestamp
            if (!rowChanged) {
                // verify if any of the columns have been changed
                // if not - we don't have to do
                for (int i = 0; i < columnCount; i++) {
                    if (rowValueIsNotNull.getQuick(i) == masterRef) {
                        rowChanged = true;
                        break;
                    }
                }
            }

            // is no column has been changed we take easy option and do nothing
            if (rowChanged) {
                setAppendPosition(dirtyTransientRowCount - 1, false);
            }
        }
        rowValueIsNotNull.fill(0, columnCount, --masterRef);
        txWriter.transientRowCount--;
    }

    private void runFragile(FragileCode fragile, CharSequence columnName, CairoException e) {
        try {
            fragile.run(columnName);
        } catch (CairoException err) {
            LOG.error().$("DOUBLE ERROR: 1st: {").$((Sinkable) e).$('}').$();
            throwDistressException(err);
        }
        throw e;
    }

    private void safeDeletePartitionDir(long timestamp, long partitionNameTxn) {
        // Call O3 methods to remove check TxnScoreboard and remove partition directly
        o3PartitionRemoveCandidates.clear();
        o3PartitionRemoveCandidates.add(timestamp, partitionNameTxn);
        o3ProcessPartitionRemoveCandidates();
    }

    private void setAppendPosition(final long position, boolean doubleAllocate) {
        for (int i = 0; i < columnCount; i++) {
            // stop calculating oversize as soon as we find first over-sized column
            setColumnSize(i, position, doubleAllocate);
        }
    }

    private void setColumnSize(int columnIndex, long size, boolean doubleAllocate) {
        MemoryMA mem1 = getPrimaryColumn(columnIndex);
        MemoryMA mem2 = getSecondaryColumn(columnIndex);
        int type = metadata.getColumnType(columnIndex);
        if (type > 0) { // Not deleted
            final long pos = size - columnTops.getQuick(columnIndex);
            if (pos > 0) {
                // subtract column top
                final long m1pos;
                switch (ColumnType.tagOf(type)) {
                    case ColumnType.BINARY:
                    case ColumnType.STRING:
                        assert mem2 != null;
                        if (doubleAllocate) {
                            mem2.allocate(pos * Long.BYTES + Long.BYTES);
                        }
                        // Jump to the number of records written to read length of var column correctly
                        mem2.jumpTo(pos * Long.BYTES);
                        m1pos = Unsafe.getUnsafe().getLong(mem2.getAppendAddress());
                        // Jump to the end of file to correctly trim the file
                        mem2.jumpTo((pos + 1) * Long.BYTES);
                        break;
                    default:
                        m1pos = pos << ColumnType.pow2SizeOf(type);
                        break;
                }
                if (doubleAllocate) {
                    mem1.allocate(m1pos);
                }
                mem1.jumpTo(m1pos);
            } else {
                mem1.jumpTo(0);
                if (mem2 != null) {
                    mem2.jumpTo(0);
                    mem2.putLong(0);
                }
            }
        }
    }

    private void setO3AppendPosition(final long position) {
        for (int i = 0; i < columnCount; i++) {
            int columnType = metadata.getColumnType(i);
            if (columnType > 0) {
                o3SetAppendOffset(i, columnType, position);
            }
        }
    }

    private void setRowValueNotNull(int columnIndex) {
        assert rowValueIsNotNull.getQuick(columnIndex) != masterRef;
        rowValueIsNotNull.setQuick(columnIndex, masterRef);
    }

    /**
     * Sets path member variable to partition directory for the given timestamp and
     * partitionLo and partitionHi to partition interval in millis. These values are
     * determined based on input timestamp and value of partitionBy. For any given
     * timestamp this method will determine either day, month or year interval timestamp falls to.
     * Partition directory name is ISO string of interval start.
     * <p>
     * Because this method modifies "path" member variable, be sure path is trimmed to original
     * state within try..finally block.
     *
     * @param path                    path instance to modify
     * @param timestamp               to determine interval for
     * @param updatePartitionInterval flag indicating that partition interval partitionLo and
     */
    private void setStateForTimestamp(Path path, long timestamp, boolean updatePartitionInterval) {
        final long partitionTimestampHi = TableUtils.setPathForPartition(path, partitionBy, timestamp, true);
        // When partition is create a txn name must always be set to purge dropped partitions.
        // When partition is created outside O3 merge use `txn-1` as the version
        long partitionTxnName = PartitionBy.isPartitioned(partitionBy) ? txWriter.getTxn() - 1 : -1;
        TableUtils.txnPartitionConditionally(
                path,
                txWriter.getPartitionNameTxnByPartitionTimestamp(partitionTimestampHi, partitionTxnName)
        );
        if (updatePartitionInterval) {
            this.partitionTimestampHi = partitionTimestampHi;
        }
    }

    private void swapMetaFile(CharSequence columnName) {
        // close _meta so we can rename it
        metaMem.close();
        // validate new meta
        validateSwapMeta(columnName);
        // rename _meta to _meta.prev
        renameMetaToMetaPrev(columnName);
        // after we moved _meta to _meta.prev
        // we have to have _todo to restore _meta should anything go wrong
        writeRestoreMetaTodo(columnName);
        // rename _meta.swp to -_meta
        renameSwapMetaToMeta(columnName);
        try {
            // open _meta file
            openMetaFile(ff, path, rootLen, metaMem);
            // remove _todo
            clearTodoLog();

        } catch (CairoException err) {
            throwDistressException(err);
        }
        bumpStructureVersion();
    }

    private void swapO3ColumnsExcept(int timestampIndex) {
        ObjList<MemoryCARW> temp = o3MemColumns;
        o3MemColumns = o3MemColumns2;
        o3MemColumns2 = temp;

        // Swap timestamp column back, timestamp column is not sorted, it's the sort key.
        final int timestampMemoryIndex = getPrimaryColumnIndex(timestampIndex);
        o3MemColumns2.setQuick(
                timestampMemoryIndex,
                o3MemColumns.getAndSetQuick(timestampMemoryIndex, o3MemColumns2.getQuick(timestampMemoryIndex))
        );
        o3Columns = o3MemColumns;
        activeColumns = o3MemColumns;

        ObjList<Runnable> tempNullSetters = o3NullSetters;
        o3NullSetters = o3NullSetters2;
        o3NullSetters2 = tempNullSetters;
        activeNullSetters = o3NullSetters;
    }

    private void switchPartition(long timestamp) {
        // Before partition can be switched we need to index records
        // added so far. Index writers will start point to different
        // files after switch.
        updateIndexes();
        txWriter.switchPartitions(timestamp);
        openPartition(timestamp);
        setAppendPosition(0, false);
    }

    private void syncColumns(int commitMode) {
        final boolean async = commitMode == CommitMode.ASYNC;
        for (int i = 0; i < columnCount; i++) {
            columns.getQuick(i * 2).sync(async);
            final MemoryMA m2 = columns.getQuick(i * 2 + 1);
            if (m2 != null) {
                m2.sync(false);
            }
        }
    }

    private void throwDistressException(CairoException cause) {
        LOG.critical().$("writer error [table=").utf8(tableName).$(", e=").$((Sinkable) cause).I$();
        this.distressed = true;
        throw new CairoError(cause);
    }

    private void updateIndexes() {
        if (indexCount == 0 || avoidIndexOnCommit) {
            avoidIndexOnCommit = false;
            return;
        }
        updateIndexesSlow();
    }

    private void updateIndexesParallel(long lo, long hi) {
        indexSequences.clear();
        indexLatch.setCount(indexCount);
        final int nParallelIndexes = indexCount - 1;
        final Sequence indexPubSequence = this.messageBus.getIndexerPubSequence();
        final RingQueue<ColumnIndexerTask> indexerQueue = this.messageBus.getIndexerQueue();

        LOG.info().$("parallel indexing [table=").utf8(tableName)
                .$(", indexCount=").$(indexCount)
                .$(", rowCount=").$(hi - lo)
                .I$();
        int serialIndexCount = 0;

        // we are going to index last column in this thread while other columns are on the queue
        OUT:
        for (int i = 0; i < nParallelIndexes; i++) {

            long cursor = indexPubSequence.next();
            if (cursor == -1) {
                // queue is full, process index in the current thread
                indexAndCountDown(denseIndexers.getQuick(i), lo, hi, indexLatch);
                serialIndexCount++;
                continue;
            }

            if (cursor == -2) {
                // CAS issue, retry
                do {
                    Os.pause();
                    cursor = indexPubSequence.next();
                    if (cursor == -1) {
                        indexAndCountDown(denseIndexers.getQuick(i), lo, hi, indexLatch);
                        serialIndexCount++;
                        continue OUT;
                    }
                } while (cursor < 0);
            }

            final ColumnIndexerTask queueItem = indexerQueue.get(cursor);
            final ColumnIndexer indexer = denseIndexers.getQuick(i);
            final long sequence = indexer.getSequence();
            queueItem.indexer = indexer;
            queueItem.lo = lo;
            queueItem.hi = hi;
            queueItem.countDownLatch = indexLatch;
            queueItem.sequence = sequence;
            indexSequences.add(sequence);
            indexPubSequence.done(cursor);
        }

        // index last column while other columns are brewing on the queue
        indexAndCountDown(denseIndexers.getQuick(indexCount - 1), lo, hi, indexLatch);
        serialIndexCount++;

        // At this point we have re-indexed our column and if things are flowing nicely
        // all other columns should have been done by other threads. Instead of actually
        // waiting we gracefully check latch count.
        if (!indexLatch.await(configuration.getWorkStealTimeoutNanos())) {
            // other columns are still in-flight, we must attempt to steal work from other threads
            for (int i = 0; i < nParallelIndexes; i++) {
                ColumnIndexer indexer = denseIndexers.getQuick(i);
                if (indexer.tryLock(indexSequences.getQuick(i))) {
                    indexAndCountDown(indexer, lo, hi, indexLatch);
                    serialIndexCount++;
                }
            }
            // wait for the ones we cannot steal
            indexLatch.await();
        }

        // reset lock on completed indexers
        boolean distressed = false;
        for (int i = 0; i < indexCount; i++) {
            ColumnIndexer indexer = denseIndexers.getQuick(i);
            distressed = distressed | indexer.isDistressed();
        }

        if (distressed) {
            throwDistressException(null);
        }

        LOG.info().$("parallel indexing done [serialCount=").$(serialIndexCount).I$();
    }

    private void updateIndexesSerially(long lo, long hi) {
        LOG.info().$("serial indexing [table=").utf8(tableName)
                .$(", indexCount=").$(indexCount)
                .$(", rowCount=").$(hi - lo)
                .I$();
        for (int i = 0, n = denseIndexers.size(); i < n; i++) {
            try {
                denseIndexers.getQuick(i).refreshSourceAndIndex(lo, hi);
            } catch (CairoException e) {
                // this is pretty severe, we hit some sort of limit
                throwDistressException(e);
            }
        }
        LOG.info().$("serial indexing done [table=").utf8(tableName).I$();
    }

    private void updateIndexesSlow() {
        final long hi = txWriter.getTransientRowCount();
        final long lo = txWriter.getAppendedPartitionCount() == 1 ? hi - txWriter.getLastTxSize() : 0;
        if (indexCount > 1 && parallelIndexerEnabled && hi - lo > configuration.getParallelIndexThreshold()) {
            updateIndexesParallel(lo, hi);
        } else {
            updateIndexesSerially(lo, hi);
        }
    }

    private void updateMaxTimestamp(long timestamp) {
        txWriter.updateMaxTimestamp(timestamp);
        this.timestampSetter.accept(timestamp);
    }

    private void updateMetaStructureVersion() {
        try {
            copyMetadataAndUpdateVersion();
            finishMetaSwapUpdate();
            clearTodoLog();
        } finally {
            ddlMem.close();
        }
    }

    private void updateO3ColumnTops() {
        int columnCount = metadata.getColumnCount();
        int increment = columnCount + 1;

        for (int partitionOffset = 0, n = (int) o3ColumnTopSink.size(); partitionOffset < n; partitionOffset += increment) {
            long partitionTimestamp = o3ColumnTopSink.get(partitionOffset);
            if (partitionTimestamp > -1) {
                for (int column = 0; column < columnCount; column++) {
                    long colTop = o3ColumnTopSink.get(partitionOffset + column + 1);
                    if (colTop > -1L) {
                        // Upsert even when colTop value is 0.
                        // TableReader uses the record to determine if the column is supposed to be present for the partition.
                        columnVersionWriter.upsertColumnTop(partitionTimestamp, column, colTop);
                    }
                }
            }
        }
    }

    private void validateSwapMeta(CharSequence columnName) {
        try {
            try {
                path.concat(META_SWAP_FILE_NAME);
                if (metaSwapIndex > 0) {
                    path.put('.').put(metaSwapIndex);
                }
                metaMem.smallFile(ff, path.$(), MemoryTag.MMAP_TABLE_WRITER);
                validationMap.clear();
                validateMeta(metaMem, validationMap, ColumnType.VERSION);
            } finally {
                metaMem.close();
                path.trimTo(rootLen);
            }
        } catch (CairoException e) {
            runFragile(RECOVER_FROM_META_RENAME_FAILURE, columnName, e);
        }
    }

    private void writeColumnEntry(int i, boolean markDeleted) {
        int columnType = getColumnType(metaMem, i);
        // When column is deleted it's written to metadata with negative type
        if (markDeleted) {
            columnType = -Math.abs(columnType);
        }
        ddlMem.putInt(columnType);

        long flags = 0;
        if (isColumnIndexed(metaMem, i)) {
            flags |= META_FLAG_BIT_INDEXED;
        }

        if (isSequential(metaMem, i)) {
            flags |= META_FLAG_BIT_SEQUENTIAL;
        }
        ddlMem.putLong(flags);
        ddlMem.putInt(getIndexBlockCapacity(metaMem, i));
        ddlMem.skip(16);
    }

    private void writeRestoreMetaTodo(CharSequence columnName) {
        try {
            writeRestoreMetaTodo();
        } catch (CairoException e) {
            runFragile(RECOVER_FROM_TODO_WRITE_FAILURE, columnName, e);
        }
    }

    private void writeRestoreMetaTodo() {
        todoMem.putLong(0, ++todoTxn); // write txn, reader will first read txn at offset 24 and then at offset 0
        Unsafe.getUnsafe().storeFence(); // make sure we do not write hash before writing txn (view from another thread)
        todoMem.putLong(8, configuration.getDatabaseIdLo()); // write out our instance hashes
        todoMem.putLong(16, configuration.getDatabaseIdHi());
        Unsafe.getUnsafe().storeFence();
        todoMem.putLong(32, 1);
        todoMem.putLong(40, TODO_RESTORE_META);
        todoMem.putLong(48, metaPrevIndex);
        Unsafe.getUnsafe().storeFence();
        todoMem.putLong(24, todoTxn);
        todoMem.jumpTo(56);
    }

    @FunctionalInterface
    private interface FragileCode {
        void run(CharSequence columnName);
    }

    @FunctionalInterface
    public interface O3ColumnUpdateMethod {
        void run(
                int columnIndex,
                final int columnType,
                long mergedTimestampsAddr,
                long valueCount
        );
    }

    public interface Row {

        void append();

        void cancel();

        void putBin(int columnIndex, long address, long len);

        void putBin(int columnIndex, BinarySequence sequence);

        void putBool(int columnIndex, boolean value);

        void putByte(int columnIndex, byte value);

        void putChar(int columnIndex, char value);

        default void putDate(int columnIndex, long value) {
            putLong(columnIndex, value);
        }

        void putDouble(int columnIndex, double value);

        void putFloat(int columnIndex, float value);

        void putGeoHash(int columnIndex, long value);

        void putGeoHashDeg(int index, double lat, double lon);

        void putGeoStr(int columnIndex, CharSequence value);

        void putInt(int columnIndex, int value);

        void putLong(int columnIndex, long value);

        void putLong128LittleEndian(int columnIndex, long first, long second);

        void putLong256(int columnIndex, long l0, long l1, long l2, long l3);

        void putLong256(int columnIndex, Long256 value);

        void putLong256(int columnIndex, CharSequence hexString);

        void putLong256(int columnIndex, @NotNull CharSequence hexString, int start, int end);

        void putShort(int columnIndex, short value);

        void putStr(int columnIndex, CharSequence value);

        void putStr(int columnIndex, char value);

        void putStr(int columnIndex, CharSequence value, int pos, int len);

        void putSym(int columnIndex, CharSequence value);

        void putSym(int columnIndex, char value);

        default void putSymIndex(int columnIndex, int key) {
            putInt(columnIndex, key);
        }

        default void putTimestamp(int columnIndex, long value) {
            putLong(columnIndex, value);
        }
    }

    @FunctionalInterface
    public interface ExtensionListener {
        void onTableExtended(long timestamp);
    }

    private class RowImpl implements Row {
        @Override
        public void append() {
            rowAppend(activeNullSetters);
        }

        @Override
        public void cancel() {
            rowCancel();
        }

        @Override
        public void putBin(int columnIndex, long address, long len) {
            getSecondaryColumn(columnIndex).putLong(getPrimaryColumn(columnIndex).putBin(address, len));
            setRowValueNotNull(columnIndex);
        }

        @Override
        public void putBin(int columnIndex, BinarySequence sequence) {
            getSecondaryColumn(columnIndex).putLong(getPrimaryColumn(columnIndex).putBin(sequence));
            setRowValueNotNull(columnIndex);
        }

        @Override
        public void putBool(int columnIndex, boolean value) {
            getPrimaryColumn(columnIndex).putBool(value);
            setRowValueNotNull(columnIndex);
        }

        @Override
        public void putByte(int columnIndex, byte value) {
            getPrimaryColumn(columnIndex).putByte(value);
            setRowValueNotNull(columnIndex);
        }

        @Override
        public void putChar(int columnIndex, char value) {
            getPrimaryColumn(columnIndex).putChar(value);
            setRowValueNotNull(columnIndex);
        }

        @Override
        public void putDouble(int columnIndex, double value) {
            getPrimaryColumn(columnIndex).putDouble(value);
            setRowValueNotNull(columnIndex);
        }

        @Override
        public void putFloat(int columnIndex, float value) {
            getPrimaryColumn(columnIndex).putFloat(value);
            setRowValueNotNull(columnIndex);
        }

        @Override
        public void putGeoHash(int index, long value) {
            int type = metadata.getColumnType(index);
            WriterRowUtils.putGeoHash(index, value, type, this);
        }

        @Override
        public void putGeoHashDeg(int index, double lat, double lon) {
            int type = metadata.getColumnType(index);
            WriterRowUtils.putGeoHash(index, GeoHashes.fromCoordinatesDegUnsafe(lat, lon, ColumnType.getGeoHashBits(type)), type, this);
        }

        @Override
        public void putGeoStr(int index, CharSequence hash) {
            final int type = metadata.getColumnType(index);
            WriterRowUtils.putGeoStr(index, hash, type, this);
        }

        @Override
        public void putInt(int columnIndex, int value) {
            getPrimaryColumn(columnIndex).putInt(value);
            setRowValueNotNull(columnIndex);
        }

        @Override
        public void putLong(int columnIndex, long value) {
            getPrimaryColumn(columnIndex).putLong(value);
            setRowValueNotNull(columnIndex);
        }

        @Override
        public void putLong128LittleEndian(int columnIndex, long hi, long lo) {
            MemoryA primaryColumn = getPrimaryColumn(columnIndex);
            primaryColumn.putLong(lo);
            primaryColumn.putLong(hi);
            setRowValueNotNull(columnIndex);
        }

        @Override
        public void putLong256(int columnIndex, long l0, long l1, long l2, long l3) {
            getPrimaryColumn(columnIndex).putLong256(l0, l1, l2, l3);
            setRowValueNotNull(columnIndex);
        }

        @Override
        public void putLong256(int columnIndex, Long256 value) {
            getPrimaryColumn(columnIndex).putLong256(value.getLong0(), value.getLong1(), value.getLong2(), value.getLong3());
            setRowValueNotNull(columnIndex);
        }

        @Override
        public void putLong256(int columnIndex, CharSequence hexString) {
            getPrimaryColumn(columnIndex).putLong256(hexString);
            setRowValueNotNull(columnIndex);
        }

        @Override
        public void putLong256(int columnIndex, @NotNull CharSequence hexString, int start, int end) {
            getPrimaryColumn(columnIndex).putLong256(hexString, start, end);
            setRowValueNotNull(columnIndex);
        }

        @Override
        public void putShort(int columnIndex, short value) {
            getPrimaryColumn(columnIndex).putShort(value);
            setRowValueNotNull(columnIndex);
        }

        @Override
        public void putStr(int columnIndex, CharSequence value) {
            getSecondaryColumn(columnIndex).putLong(getPrimaryColumn(columnIndex).putStr(value));
            setRowValueNotNull(columnIndex);
        }

        @Override
        public void putStr(int columnIndex, char value) {
            getSecondaryColumn(columnIndex).putLong(getPrimaryColumn(columnIndex).putStr(value));
            setRowValueNotNull(columnIndex);
        }

        @Override
        public void putStr(int columnIndex, CharSequence value, int pos, int len) {
            getSecondaryColumn(columnIndex).putLong(getPrimaryColumn(columnIndex).putStr(value, pos, len));
            setRowValueNotNull(columnIndex);
        }

        @Override
        public void putSym(int columnIndex, CharSequence value) {
            getPrimaryColumn(columnIndex).putInt(symbolMapWriters.getQuick(columnIndex).put(value));
            setRowValueNotNull(columnIndex);
        }

        @Override
        public void putSym(int columnIndex, char value) {
            getPrimaryColumn(columnIndex).putInt(symbolMapWriters.getQuick(columnIndex).put(value));
            setRowValueNotNull(columnIndex);
        }

        private MemoryA getPrimaryColumn(int columnIndex) {
            return activeColumns.getQuick(getPrimaryColumnIndex(columnIndex));
        }

        private MemoryA getSecondaryColumn(int columnIndex) {
            return activeColumns.getQuick(getSecondaryColumnIndex(columnIndex));
        }
    }
}<|MERGE_RESOLUTION|>--- conflicted
+++ resolved
@@ -764,16 +764,6 @@
                 txWriter.commit(defaultCommitMode, denseSymbolMapWriters);
             }
             return 0;
-<<<<<<< HEAD
-        } catch (SqlException ex) {
-            // This is non-critical error, we can mark seqTxn as processed
-            try {
-                rollback(); // rollback in case on any dirty state
-                setSeqTxn(seqTxn);
-                txWriter.commit(defaultCommitMode, denseSymbolMapWriters);
-            } catch (Throwable th2) {
-                LOG.critical().$("could not rollback, table is distressed [table=").$(tableName).$(", error=").$(th2).I$();
-=======
         } catch (CairoException ex) {
             if (ex.isWalTolerable()) {
                 // This is non-critical error, we can mark seqTxn as processed
@@ -790,7 +780,6 @@
                 } catch (Throwable th2) {
                     LOG.critical().$("could not rollback, table is distressed [table=").$(tableName).$(", error=").$(th2).I$();
                 }
->>>>>>> 98188002
             }
             throw ex;
         } catch (Throwable th) {
@@ -804,20 +793,12 @@
     }
 
     @Override
-<<<<<<< HEAD
-    public long apply(AlterOperation operation, boolean contextAllowsAnyStructureChanges) throws AlterTableContextException, SqlException {
-=======
     public long apply(AlterOperation operation, boolean contextAllowsAnyStructureChanges) throws AlterTableContextException {
->>>>>>> 98188002
         return operation.apply(this, contextAllowsAnyStructureChanges);
     }
 
     @Override
-<<<<<<< HEAD
-    public long apply(UpdateOperation operation) throws SqlException {
-=======
     public long apply(UpdateOperation operation) {
->>>>>>> 98188002
         return operation.apply(this, true);
     }
 
@@ -828,10 +809,7 @@
         }
     }
 
-<<<<<<< HEAD
-=======
     @Override
->>>>>>> 98188002
     public long commit() {
         return commit(defaultCommitMode);
     }
@@ -840,18 +818,12 @@
         return commit(commitMode, 0);
     }
 
-<<<<<<< HEAD
-=======
     @Override
->>>>>>> 98188002
     public long commitWithLag() {
         return commit(defaultCommitMode, metadata.getCommitLag());
     }
 
-<<<<<<< HEAD
-=======
     @Override
->>>>>>> 98188002
     public long commitWithLag(long lagMicros) {
         return commit(defaultCommitMode, lagMicros);
     }
@@ -1109,10 +1081,7 @@
         return txWriter.getMaxTimestamp();
     }
 
-<<<<<<< HEAD
-=======
     @Override
->>>>>>> 98188002
     public TableRecordMetadata getMetadata() {
         return metadata;
     }
@@ -1668,10 +1637,7 @@
         LOG.info().$("RENAMED column '").utf8(currentName).$("' to '").utf8(newName).$("' from ").$(path).$();
     }
 
-<<<<<<< HEAD
-=======
     @Override
->>>>>>> 98188002
     public void rollback() {
         checkDistressed();
         if (o3InError || inTransaction()) {
