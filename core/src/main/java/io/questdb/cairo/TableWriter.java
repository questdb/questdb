--- conflicted
+++ resolved
@@ -143,17 +143,6 @@
         this(configuration, name, messageBus, true, DefaultLifecycleManager.INSTANCE);
     }
 
-<<<<<<< HEAD
-    public TableWriter(CairoConfiguration configuration, CharSequence name, CairoWorkScheduler workScheduler, boolean lock, LifecycleManager lifecycleManager) {
-    	this(configuration, name, workScheduler, lock, lifecycleManager, configuration.getRoot());
-    }
- 
-    public TableWriter(CairoConfiguration configuration, CharSequence name, CharSequence root) {
-    	this(configuration, name, null, true, DefaultLifecycleManager.INSTANCE, root);
-    }
-   
-    private TableWriter(CairoConfiguration configuration, CharSequence name, CairoWorkScheduler workScheduler, boolean lock, LifecycleManager lifecycleManager, CharSequence root) {
-=======
     public TableWriter(
             CairoConfiguration configuration,
             CharSequence name,
@@ -161,7 +150,21 @@
             boolean lock,
             LifecycleManager lifecycleManager
     ) {
->>>>>>> 3b98c76e
+    	this(configuration, name, messageBus, lock, lifecycleManager, configuration.getRoot());
+    }
+ 
+    public TableWriter(CairoConfiguration configuration, CharSequence name, CharSequence root) {
+    	this(configuration, name, null, true, DefaultLifecycleManager.INSTANCE, root);
+    }
+   
+    public TableWriter(
+            CairoConfiguration configuration,
+            CharSequence name,
+            @Nullable MessageBus messageBus,
+            boolean lock,
+            LifecycleManager lifecycleManager,
+            CharSequence root
+    ) {
         LOG.info().$("open '").utf8(name).$('\'').$();
         this.configuration = configuration;
         this.messageBus = messageBus;
