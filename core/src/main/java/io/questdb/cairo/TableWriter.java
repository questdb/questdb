/*******************************************************************************
 *     ___                  _   ____  ____
 *    / _ \ _   _  ___  ___| |_|  _ \| __ )
 *   | | | | | | |/ _ \/ __| __| | | |  _ \
 *   | |_| | |_| |  __/\__ \ |_| |_| | |_) |
 *    \__\_\\__,_|\___||___/\__|____/|____/
 *
 *  Copyright (c) 2014-2019 Appsicle
 *  Copyright (c) 2019-2020 QuestDB
 *
 *  Licensed under the Apache License, Version 2.0 (the "License");
 *  you may not use this file except in compliance with the License.
 *  You may obtain a copy of the License at
 *
 *  http://www.apache.org/licenses/LICENSE-2.0
 *
 *  Unless required by applicable law or agreed to in writing, software
 *  distributed under the License is distributed on an "AS IS" BASIS,
 *  WITHOUT WARRANTIES OR CONDITIONS OF ANY KIND, either express or implied.
 *  See the License for the specific language governing permissions and
 *  limitations under the License.
 *
 ******************************************************************************/

package io.questdb.cairo;

import io.questdb.MessageBus;
import io.questdb.MessageBusImpl;
import io.questdb.cairo.SymbolMapWriter.TransientSymbolCountChangeHandler;
import io.questdb.cairo.sql.Function;
import io.questdb.cairo.sql.Record;
import io.questdb.cairo.sql.RecordMetadata;
import io.questdb.cairo.sql.SymbolTable;
import io.questdb.cairo.vm.*;
import io.questdb.griffin.SqlException;
import io.questdb.log.Log;
import io.questdb.log.LogFactory;
import io.questdb.mp.*;
import io.questdb.std.*;
import io.questdb.std.datetime.DateFormat;
import io.questdb.std.datetime.microtime.TimestampFormatUtils;
import io.questdb.std.datetime.microtime.Timestamps;
import io.questdb.std.str.LPSZ;
import io.questdb.std.str.NativeLPSZ;
import io.questdb.std.str.Path;
import io.questdb.tasks.*;
import org.jetbrains.annotations.NotNull;

import java.io.Closeable;
import java.util.concurrent.atomic.AtomicInteger;
import java.util.concurrent.atomic.AtomicLong;
import java.util.function.LongConsumer;

import static io.questdb.cairo.StatusCode.*;
import static io.questdb.cairo.TableUtils.*;
import static io.questdb.std.Files.isDots;

public class TableWriter implements Closeable {
    public static final int TIMESTAMP_MERGE_ENTRY_BYTES = Long.BYTES * 2;
    public static final int OO_BLOCK_NONE = -1;
    public static final int OO_BLOCK_OO = 1;
    public static final int OO_BLOCK_DATA = 2;
    public static final int OO_BLOCK_MERGE = 3;
    private static final Log LOG = LogFactory.getLog(TableWriter.class);
    private static final CharSequenceHashSet IGNORED_FILES = new CharSequenceHashSet();
    private static final Runnable NOOP = () -> {
    };
    private final static RemoveFileLambda REMOVE_OR_LOG = TableWriter::removeFileAndOrLog;
    private final static RemoveFileLambda REMOVE_OR_EXCEPTION = TableWriter::removeOrException;
    private final static OutOfOrderNativeSortMethod SHUFFLE_8 = Vect::indexReshuffle8Bit;
    private final static OutOfOrderNativeSortMethod SHUFFLE_16 = Vect::indexReshuffle16Bit;
    private final static OutOfOrderNativeSortMethod SHUFFLE_32 = Vect::indexReshuffle32Bit;
    private final static OutOfOrderNativeSortMethod SHUFFLE_64 = Vect::indexReshuffle64Bit;
    private final static OutOfOrderNativeSortMethod SHUFFLE_256 = Vect::indexReshuffle256Bit;
    final ObjList<AppendOnlyVirtualMemory> columns;
    private final ObjList<SymbolMapWriter> symbolMapWriters;
    private final ObjList<SymbolMapWriter> denseSymbolMapWriters;
    private final ObjList<WriterTransientSymbolCountChangeHandler> denseSymbolTransientCountHandlers;
    private final ObjList<ColumnIndexer> indexers;
    private final ObjList<ColumnIndexer> denseIndexers = new ObjList<>();
    private final Path path;
    private final Path other;
    private final LongList refs = new LongList();
    private final Row row = new Row();
    private final int rootLen;
    private final MappedReadOnlyMemory metaMem;
    private final int partitionBy;
    private final RowFunction switchPartitionFunction = new SwitchPartitionRowFunction();
    private final RowFunction openPartitionFunction = new OpenPartitionRowFunction();
    private final RowFunction noPartitionFunction = new NoPartitionFunction();
    private final RowFunction noTimestampFunction = new NoTimestampFunction();
    private final RowFunction oooRowFunction = new OutOfOrderPartitionFunction();
    private final NativeLPSZ nativeLPSZ = new NativeLPSZ();
    private final LongList columnTops;
    private final FilesFacade ff;
    private final DateFormat partitionDirFmt;
    private final AppendOnlyVirtualMemory ddlMem;
    private final int mkDirMode;
    private final int fileOperationRetryCount;
    private final CharSequence name;
    private final TableWriterMetadata metadata;
    private final CairoConfiguration configuration;
    private final CharSequenceIntHashMap validationMap = new CharSequenceIntHashMap();
    private final FragileCode RECOVER_FROM_META_RENAME_FAILURE = this::recoverFromMetaRenameFailure;
    private final SOCountDownLatch indexLatch = new SOCountDownLatch();
    private final LongList indexSequences = new LongList();
    private final MessageBus messageBus;
    private final boolean parallelIndexerEnabled;
    private final Timestamps.TimestampFloorMethod timestampFloorMethod;
    private final Timestamps.TimestampCeilMethod timestampCeilMethod;
    private final Timestamps.TimestampAddMethod timestampAddMethod;
    private final int defaultCommitMode;
    private final FindVisitor removePartitionDirectories = this::removePartitionDirectories0;
    private final ObjList<Runnable> nullSetters;
    private final ObjList<Runnable> oooNullSetters;
    private final ObjList<ContiguousVirtualMemory> oooColumns;
    private final ObjList<ContiguousVirtualMemory> oooColumns2;
    private final TableBlockWriter blockWriter;
    private final TimestampValueRecord dropPartitionFunctionRec = new TimestampValueRecord();
    private final boolean outOfOrderEnabled;
    private final ObjList<OutOfOrderSortTask> oooPendingSortTasks = new ObjList<>();
    private final OutOfOrderSortMethod oooSortVarColumnRef = this::oooSortVarColumn;
    private final OutOfOrderSortMethod oooSortFixColumnRef = this::oooSortFixColumn;
    private final SOUnboundedCountDownLatch oooLatch = new SOUnboundedCountDownLatch();
    private final AtomicLong oooUpdRemaining = new AtomicLong();
    private final AtomicInteger oooErrorCount = new AtomicInteger();
    private final MappedReadWriteMemory todoMem = new PagedMappedReadWriteMemory();
    private final TxWriter txFile;
    private final FindVisitor removePartitionDirsNotAttached = this::removePartitionDirsNotAttached;
    private final long txnScoreboard;
    private final LongList o3PartitionRemoveCandidates = new LongList();
    private long todoTxn;
    private ContiguousVirtualMemory timestampMergeMem;
    private long lockFd;
    private LongConsumer timestampSetter;
    private LongConsumer prevTimestampSetter;
    private int columnCount;
    private RowFunction rowFunction = openPartitionFunction;
    private boolean avoidIndexOnCommit = false;
    private long partitionTimestampHi;
    private long masterRef = 0;
    private boolean removeDirOnCancelRow = true;
    private long tempMem16b = Unsafe.malloc(16);
    private int metaSwapIndex;
    private int metaPrevIndex;
    private final FragileCode RECOVER_FROM_TODO_WRITE_FAILURE = this::recoverFrommTodoWriteFailure;
    private final FragileCode RECOVER_FROM_SYMBOL_MAP_WRITER_FAILURE = this::recoverFromSymbolMapWriterFailure;
    private final FragileCode RECOVER_FROM_SWAP_RENAME_FAILURE = this::recoverFromSwapRenameFailure;
    private final FragileCode RECOVER_FROM_COLUMN_OPEN_FAILURE = this::recoverOpenColumnFailure;
    private int indexCount;
    private boolean performRecovery;
    private boolean distressed = false;
    private LifecycleManager lifecycleManager;
    private String designatedTimestampColumnName;
    private long oooRowCount;
    private final LongConsumer mergeTimestampMethodRef = this::mergeTimestampSetter;
    private long transientRowCountBeforeOutOfOrder;
    private long lastPartitionTimestamp;

    public TableWriter(CairoConfiguration configuration, CharSequence name) {
        this(configuration, name, new MessageBusImpl(configuration));
    }

    public TableWriter(CairoConfiguration configuration, CharSequence name, @NotNull MessageBus messageBus) {
        this(configuration, name, messageBus, true, DefaultLifecycleManager.INSTANCE);
    }

    public TableWriter(
            CairoConfiguration configuration,
            CharSequence name,
            @NotNull MessageBus messageBus,
            boolean lock,
            LifecycleManager lifecycleManager
    ) {
        this(configuration, name, messageBus, lock, lifecycleManager, configuration.getRoot());
    }

    public TableWriter(
            CairoConfiguration configuration,
            CharSequence name,
            @NotNull MessageBus messageBus,
            boolean lock,
            LifecycleManager lifecycleManager,
            CharSequence root
    ) {
        LOG.info().$("open '").utf8(name).$('\'').$();
        this.configuration = configuration;
        this.outOfOrderEnabled = configuration.isOutOfOrderEnabled();
        this.messageBus = messageBus;
        this.defaultCommitMode = configuration.getCommitMode();
        this.lifecycleManager = lifecycleManager;
        this.parallelIndexerEnabled = configuration.isParallelIndexingEnabled();
        this.ff = configuration.getFilesFacade();
        this.mkDirMode = configuration.getMkDirMode();
        this.fileOperationRetryCount = configuration.getFileOperationRetryCount();
        this.name = Chars.toString(name);
        this.path = new Path();
        this.txnScoreboard = TxnScoreboard.create(this.path, configuration.getDatabaseIdLo(), configuration.getDatabaseIdHi(), this.name);
        this.path.of(root).concat(name);
        this.other = new Path().of(root).concat(name);
        this.rootLen = path.length();
        this.blockWriter = new TableBlockWriter(configuration, messageBus);
        try {
            if (lock) {
                lock();
            } else {
                this.lockFd = -1L;
            }
            long todoCount = openTodoMem();
            int todo;
            if (todoCount > 0) {
                todo = (int) todoMem.getLong(40);
            } else {
                todo = -1;
            }
            if (todo == TODO_RESTORE_META) {
                repairMetaRename((int) todoMem.getLong(48));
            }
            this.ddlMem = new AppendOnlyVirtualMemory();
            this.metaMem = new SinglePageMappedReadOnlyPageMemory();
            openMetaFile(ff, path, rootLen, metaMem);
            this.metadata = new TableWriterMetadata(ff, metaMem);
            this.partitionBy = metaMem.getInt(META_OFFSET_PARTITION_BY);
            this.txFile = new TxWriter(ff, path, partitionBy);

            // we have to do truncate repair at this stage of constructor
            // because this operation requires metadata
            switch (todo) {
                case TODO_TRUNCATE:
                    repairTruncate();
                    break;
                case TODO_RESTORE_META:
                case -1:
                    break;
                default:
                    LOG.error().$("ignoring unknown *todo* [code=").$(todo).$(']').$();
                    break;
            }
            this.columnCount = metadata.getColumnCount();
            if (metadata.getTimestampIndex() > -1) {
                this.designatedTimestampColumnName = metadata.getColumnName(metadata.getTimestampIndex());
            }
            this.refs.extendAndSet(columnCount, 0);
            this.columns = new ObjList<>(columnCount * 2);
            this.oooColumns = new ObjList<>(columnCount * 2);
            this.oooColumns2 = new ObjList<>(columnCount * 2);
            this.row.activeColumns = columns;
            this.symbolMapWriters = new ObjList<>(columnCount);
            this.indexers = new ObjList<>(columnCount);
            this.denseSymbolMapWriters = new ObjList<>(metadata.getSymbolMapCount());
            this.denseSymbolTransientCountHandlers = new ObjList<>(metadata.getSymbolMapCount());
            this.nullSetters = new ObjList<>(columnCount);
            this.oooNullSetters = new ObjList<>(columnCount);
            this.row.activeNullSetters = nullSetters;
            this.columnTops = new LongList(columnCount);
            if (partitionBy != PartitionBy.NONE) {
                timestampFloorMethod = getPartitionFloor(partitionBy);
                timestampCeilMethod = getPartitionCeil(partitionBy);
                timestampAddMethod = getPartitionAdd(partitionBy);
                partitionDirFmt = getPartitionDateFmt(partitionBy);
            } else {
                timestampFloorMethod = null;
                timestampCeilMethod = null;
                timestampAddMethod = null;
                partitionDirFmt = null;
            }

            configureColumnMemory();
            timestampSetter = configureTimestampSetter();
            this.txFile.readRowCounts();
            configureAppendPosition();
            purgeUnusedPartitions();
            clearTodoLog();
        } catch (CairoException e) {
            LOG.error().$("could not open '").$(path).$("' and this is why: {").$((Sinkable) e).$('}').$();
            doClose(false);
            throw e;
        }
    }

    public static int getPrimaryColumnIndex(int index) {
        return index * 2;
    }

    public static int getSecondaryColumnIndex(int index) {
        return getPrimaryColumnIndex(index) + 1;
    }

    public static long getTimestampIndexRow(long timestampIndex, long indexRow) {
        return Unsafe.getUnsafe().getLong(timestampIndex + indexRow * 16 + Long.BYTES);
    }

    public static long getTimestampIndexValue(long timestampIndex, long indexRow) {
        return Unsafe.getUnsafe().getLong(timestampIndex + indexRow * 16);
    }

    public static DateFormat selectPartitionDirFmt(int partitionBy) {
        switch (partitionBy) {
            case PartitionBy.DAY:
                return fmtDay;
            case PartitionBy.MONTH:
                return fmtMonth;
            case PartitionBy.YEAR:
                return fmtYear;
            default:
                return null;
        }
    }

    public void addColumn(CharSequence name, int type) {
        addColumn(name, type, configuration.getDefaultSymbolCapacity(), configuration.getDefaultSymbolCacheFlag(), false, 0, false);
    }

    /**
     * Adds new column to table, which can be either empty or can have data already. When existing columns
     * already have data this function will create ".top" file in addition to column files. ".top" file contains
     * size of partition at the moment of column creation. It must be used to accurately position inside new
     * column when either appending or reading.
     *
     * <b>Failures</b>
     * Adding new column can fail in many different situations. None of the failures affect integrity of data that is already in
     * the table but can leave instance of TableWriter in inconsistent state. When this happens function will throw CairoError.
     * Calling code must close TableWriter instance and open another when problems are rectified. Those problems would be
     * either with disk or memory or both.
     * <p>
     * Whenever function throws CairoException application code can continue using TableWriter instance and may attempt to
     * add columns again.
     *
     * <b>Transactions</b>
     * <p>
     * Pending transaction will be committed before function attempts to add column. Even when function is unsuccessful it may
     * still have committed transaction.
     *
     * @param name                    of column either ASCII or UTF8 encoded.
     * @param symbolCapacity          when column type is SYMBOL this parameter specifies approximate capacity for symbol map.
     *                                It should be equal to number of unique symbol values stored in the table and getting this
     *                                value badly wrong will cause performance degradation. Must be power of 2
     * @param symbolCacheFlag         when set to true, symbol values will be cached on Java heap.
     * @param type                    {@link ColumnType}
     * @param isIndexed               configures column to be indexed or not
     * @param indexValueBlockCapacity approximation of number of rows for single index key, must be power of 2
     * @param isSequential            for columns that contain sequential values query optimiser can make assumptions on range searches (future feature)
     */
    public void addColumn(
            CharSequence name,
            int type,
            int symbolCapacity,
            boolean symbolCacheFlag,
            boolean isIndexed,
            int indexValueBlockCapacity,
            boolean isSequential
    ) {

        assert indexValueBlockCapacity == Numbers.ceilPow2(indexValueBlockCapacity) : "power of 2 expected";
        assert symbolCapacity == Numbers.ceilPow2(symbolCapacity) : "power of 2 expected";
        assert TableUtils.isValidColumnName(name) : "invalid column name";

        checkDistressed();

        if (getColumnIndexQuiet(metaMem, name, columnCount) != -1) {
            throw CairoException.instance(0).put("Duplicate column name: ").put(name);
        }

        LOG.info().$("adding column '").utf8(name).$('[').$(ColumnType.nameOf(type)).$("]' to ").$(path).$();

        commit();

        removeColumnFiles(name, type, REMOVE_OR_EXCEPTION);

        // create new _meta.swp
        this.metaSwapIndex = addColumnToMeta(name, type, isIndexed, indexValueBlockCapacity, isSequential);

        // close _meta so we can rename it
        metaMem.close();

        // validate new meta
        validateSwapMeta(name);

        // rename _meta to _meta.prev
        renameMetaToMetaPrev(name);

        // after we moved _meta to _meta.prev
        // we have to have _todo to restore _meta should anything go wrong
        writeRestoreMetaTodo(name);

        // rename _meta.swp to _meta
        renameSwapMetaToMeta(name);

        if (type == ColumnType.SYMBOL) {
            try {
                createSymbolMapWriter(name, symbolCapacity, symbolCacheFlag);
            } catch (CairoException e) {
                runFragile(RECOVER_FROM_SYMBOL_MAP_WRITER_FAILURE, name, e);
            }
        } else {
            // maintain sparse list of symbol writers
            symbolMapWriters.extendAndSet(columnCount, null);
        }

        // add column objects
        configureColumn(type, isIndexed);

        // increment column count
        columnCount++;

        // extend columnTop list to make sure row cancel can work
        // need for setting correct top is hard to test without being able to read from table
        columnTops.extendAndSet(columnCount - 1, txFile.getTransientRowCount());

        // create column files
        if (txFile.getTransientRowCount() > 0 || partitionBy == PartitionBy.NONE) {
            try {
                openNewColumnFiles(name, isIndexed, indexValueBlockCapacity);
            } catch (CairoException e) {
                runFragile(RECOVER_FROM_COLUMN_OPEN_FAILURE, name, e);
            }
        }

        try {
            // open _meta file
            openMetaFile(ff, path, rootLen, metaMem);

            // remove _todo
            clearTodoLog();

        } catch (CairoException err) {
            throwDistressException(err);
        }

        txFile.bumpStructureVersion(this.denseSymbolMapWriters);

        metadata.addColumn(name, type, isIndexed, indexValueBlockCapacity);

        LOG.info().$("ADDED column '").utf8(name).$('[').$(ColumnType.nameOf(type)).$("]' to ").$(path).$();
    }

    public void addIndex(CharSequence columnName, int indexValueBlockSize) {
        assert indexValueBlockSize == Numbers.ceilPow2(indexValueBlockSize) : "power of 2 expected";

        checkDistressed();

        final int columnIndex = getColumnIndexQuiet(metaMem, columnName, columnCount);

        if (columnIndex == -1) {
            throw CairoException.instance(0).put("Invalid column name: ").put(columnName);
        }

        commit();

        if (isColumnIndexed(metaMem, columnIndex)) {
            throw CairoException.instance(0).put("already indexed [column=").put(columnName).put(']');
        }

        final int existingType = getColumnType(metaMem, columnIndex);
        LOG.info().$("adding index to '").utf8(columnName).$('[').$(ColumnType.nameOf(existingType)).$(", path=").$(path).$(']').$();

        if (existingType != ColumnType.SYMBOL) {
            LOG.error().$("cannot create index for [column='").utf8(columnName).$(", type=").$(ColumnType.nameOf(existingType)).$(", path=").$(path).$(']').$();
            throw CairoException.instance(0).put("cannot create index for [column='").put(columnName).put(", type=").put(ColumnType.nameOf(existingType)).put(", path=").put(path).put(']');
        }

        // create indexer
        final SymbolColumnIndexer indexer = new SymbolColumnIndexer();

        try {
            try {

                // edge cases here are:
                // column spans only part of table - e.g. it was added after table was created and populated
                // column has top value, e.g. does not span entire partition
                // to this end, we have a super-edge case:
                //
                if (partitionBy != PartitionBy.NONE) {
                    // run indexer for the whole table
                    final long timestamp = indexHistoricPartitions(indexer, columnName, indexValueBlockSize);
                    path.trimTo(rootLen);
                    setStateForTimestamp(path, timestamp, true);
                } else {
                    setStateForTimestamp(path, 0, false);
                }

                // create index in last partition
                indexLastPartition(indexer, columnName, columnIndex, indexValueBlockSize);

            } finally {
                path.trimTo(rootLen);
            }
        } catch (CairoException | CairoError e) {
            LOG.error().$("rolling back index created so far [path=").$(path).$(']').$();
            removeIndexFiles(columnName);
            throw e;
        }

        // set index flag in metadata
        // create new _meta.swp

        metaSwapIndex = copyMetadataAndSetIndexed(columnIndex, indexValueBlockSize);

        // close _meta so we can rename it
        metaMem.close();

        // validate new meta
        validateSwapMeta(columnName);

        // rename _meta to _meta.prev
        renameMetaToMetaPrev(columnName);

        // after we moved _meta to _meta.prev
        // we have to have _todo to restore _meta should anything go wrong
        writeRestoreMetaTodo(columnName);

        // rename _meta.swp to -_meta
        renameSwapMetaToMeta(columnName);

        try {
            // open _meta file
            openMetaFile(ff, path, rootLen, metaMem);

            // remove _todo
            clearTodoLog();

        } catch (CairoException err) {
            throwDistressException(err);
        }

        txFile.bumpStructureVersion(this.denseSymbolMapWriters);

        indexers.extendAndSet((columnIndex) / 2, indexer);
        populateDenseIndexerList();

        TableColumnMetadata columnMetadata = metadata.getColumnQuick(columnIndex);
        columnMetadata.setIndexed(true);
        columnMetadata.setIndexValueBlockCapacity(indexValueBlockSize);

        LOG.info().$("ADDED index to '").utf8(columnName).$('[').$(ColumnType.nameOf(existingType)).$("]' to ").$(path).$();
    }

    public int attachPartition(long timestamp) {
        // Partitioned table must have a timestamp
        // SQL compiler will check that table is partitioned
        assert metadata.getTimestampIndex() > -1;

        CharSequence timestampCol = metadata.getColumnQuick(metadata.getTimestampIndex()).getName();
        if (txFile.attachedPartitionsContains(timestamp)) {
            LOG.info().$("partition is already attached [path=").$(path).$(']').$();
            return PARTITION_ALREADY_ATTACHED;
        }

        if (metadata.getSymbolMapCount() > 0) {
            LOG.error().$("attaching partitions on table with symbols not yet supported [table=").$(name)
                    .$(",partition=").$ts(timestamp).I$();
            return TABLE_HAS_SYMBOLS;
        }

        boolean rollbackRename = false;
        try {
            setPathForPartition(path, partitionBy, timestamp, false);
            if (!ff.exists(path.$())) {
                setPathForPartition(other, partitionBy, timestamp, false);
                other.put(DETACHED_DIR_MARKER);

                if (ff.exists(other.$())) {
                    if (ff.rename(other, path)) {
                        rollbackRename = true;
                        LOG.info().$("moved partition dir: ").$(other).$(" to ").$(path).$();
                    } else {
                        throw CairoException.instance(ff.errno()).put("File system error on trying to rename [from=")
                                .put(other).put(",to=").put(path).put(']');
                    }
                }
            }

            if (ff.exists(path.$())) {
                // find out lo, hi ranges of partition attached as well as size
                final long partitionSize = readPartitionSizeMinMax(ff, path, timestampCol, tempMem16b, timestamp);
                if (partitionSize > 0) {
                    if (inTransaction()) {
                        LOG.info().$("committing open transaction before applying attach partition command [table=").$(name)
                                .$(",partition=").$ts(timestamp).I$();
                        commit();
                    }

                    attachPartitionCheckFilesMatchMetadata(ff, path, getMetadata(), partitionSize);
                    long minPartitionTimestamp = Unsafe.getUnsafe().getLong(tempMem16b);
                    long maxPartitionTimestamp = Unsafe.getUnsafe().getLong(tempMem16b + 8);

                    assert timestamp <= minPartitionTimestamp && minPartitionTimestamp <= maxPartitionTimestamp;

                    long nextMinTimestamp = Math.min(minPartitionTimestamp, txFile.getMinTimestamp());
                    long nextMaxTimestamp = Math.max(maxPartitionTimestamp, txFile.getMaxTimestamp());
                    boolean appendPartitionAttached = size() == 0 || getPartitionLo(nextMaxTimestamp) > getPartitionLo(txFile.getMaxTimestamp());

                    txFile.beginPartitionSizeUpdate();
                    txFile.updatePartitionSizeByTimestamp(timestamp, partitionSize);
                    txFile.finishPartitionSizeUpdate(nextMinTimestamp, nextMaxTimestamp);
                    txFile.commit(defaultCommitMode, denseSymbolMapWriters);
                    if (appendPartitionAttached) {
                        freeColumns(true);
                        configureAppendPosition();
                    }

                    LOG.info().$("partition attached [path=").$(path).$(']').$();
                    rollbackRename = false;
                } else {
                    LOG.error().$("cannot detect partition size [path=").$(path).$(",timestampColumn=").$(timestampCol).$(']').$();
                    return PARTITION_EMPTY;
                }
            } else {
                LOG.error().$("cannot attach missing partition [path=").$(path).$(']').$();
                return CANNOT_ATTACH_MISSING_PARTITION;
            }
        } finally {
            if (rollbackRename) {
                // rename back to .detached
                // otherwise it can be deleted on writer re-open
                if (ff.rename(path.$(), other.$())) {
                    LOG.info().$("moved partition dir after failed attach attempt: ").$(path).$(" to ").$(other).$();
                } else {
                    LOG.info().$("file system error on trying to rename partition folder [errno=").$(ff.errno())
                            .$(",from=").$(path).$(",to=").$(other).I$();
                }
            }
            path.trimTo(rootLen);
            other.trimTo(rootLen);
        }

        return StatusCode.OK;
    }

    public void changeCacheFlag(int columnIndex, boolean cache) {
        checkDistressed();

        commit();

        SymbolMapWriter symbolMapWriter = getSymbolMapWriter(columnIndex);
        if (symbolMapWriter.isCached() != cache) {
            symbolMapWriter.updateCacheFlag(cache);
        } else {
            return;
        }

        txFile.bumpStructureVersion(this.denseSymbolMapWriters);
    }

    @Override
    public void close() {
        if (null != blockWriter) {
            blockWriter.clear();
        }
        if (isOpen() && lifecycleManager.close()) {
            doClose(true);
        }
    }

    public void commit() {
        commit(defaultCommitMode);
    }

    /**
     * Commits newly added rows of data. This method updates transaction file with pointers to end of appended data.
     * <p>
     * <b>Pending rows</b>
     * <p>This method will cancel pending rows by calling {@link #cancelRow()}. Data in partially appended row will be lost.</p>
     *
     * @param commitMode commit durability mode.
     */
    public void commit(int commitMode) {

        checkDistressed();

        if ((masterRef & 1) != 0) {
            cancelRow();
        }

        if (inTransaction()) {

            if (oooRowCount > 0) {
                oooProcess();
            }

            if (commitMode != CommitMode.NOSYNC) {
                syncColumns(commitMode);
            }

            updateIndexes();

            txFile.commit(commitMode, this.denseSymbolMapWriters);
            o3ProcessPartitionRemoveCandidates();
        }
    }

    public int getColumnIndex(CharSequence name) {
        int index = metadata.getColumnIndexQuiet(name);
        if (index > -1) {
            return index;
        }
        throw CairoException.instance(0).put("Invalid column name: ").put(name);
    }

    public String getDesignatedTimestampColumnName() {
        return designatedTimestampColumnName;
    }

    public long getMaxTimestamp() {
        return txFile.getMaxTimestamp();
    }

    public RecordMetadata getMetadata() {
        return metadata;
    }

    public CharSequence getName() {
        return name;
    }

    public int getPartitionBy() {
        return partitionBy;
    }

    public int getPartitionCount() {
        return txFile.getPartitionCount();
    }

    public long getStructureVersion() {
        return txFile.getStructureVersion();
    }

    public int getSymbolIndex(int columnIndex, CharSequence symValue) {
        return symbolMapWriters.getQuick(columnIndex).put(symValue);
    }

    public long getTxn() {
        return txFile.getTxn();
    }

    public long getTxnScoreboard() {
        return txnScoreboard;
    }

    public boolean inTransaction() {
        return txFile != null && txFile.inTransaction();
    }

    public boolean isOpen() {
        return tempMem16b != 0;
    }

    public TableBlockWriter newBlock() {
        bumpMasterRef();
        txFile.newBlock();
        blockWriter.open(this);
        return blockWriter;
    }

    public Row newRow(long timestamp) {
        return rowFunction.newRow(timestamp);
    }

    public Row newRow() {
        return newRow(0L);
    }

    public long partitionNameToTimestamp(CharSequence partitionName) {
        if (partitionDirFmt == null) {
            throw CairoException.instance(0).put("table is not partitioned");
        }
        try {
            return partitionDirFmt.parse(partitionName, null);
        } catch (NumericException e) {
            final CairoException ee = CairoException.instance(0);
            switch (partitionBy) {
                case PartitionBy.DAY:
                    ee.put("'YYYY-MM-DD'");
                    break;
                case PartitionBy.MONTH:
                    ee.put("'YYYY-MM'");
                    break;
                default:
                    ee.put("'YYYY'");
                    break;
            }
            ee.put(" expected");
            throw ee;
        }
    }

    public void removeColumn(CharSequence name) {

        checkDistressed();

        final int index = getColumnIndex(name);
        final int type = metadata.getColumnType(index);

        LOG.info().$("removing column '").utf8(name).$("' from ").$(path).$();

        // check if we are moving timestamp from a partitioned table
        final int timestampIndex = metaMem.getInt(META_OFFSET_TIMESTAMP_INDEX);
        boolean timestamp = index == timestampIndex;

        if (timestamp && partitionBy != PartitionBy.NONE) {
            throw CairoException.instance(0).put("Cannot remove timestamp from partitioned table");
        }

        commit();

        final CharSequence timestampColumnName = timestampIndex != -1 ? metadata.getColumnName(timestampIndex) : null;

        this.metaSwapIndex = removeColumnFromMeta(index);

        // close _meta so we can rename it
        metaMem.close();

        // rename _meta to _meta.prev
        renameMetaToMetaPrev(name);

        // after we moved _meta to _meta.prev
        // we have to have _todo to restore _meta should anything go wrong
        writeRestoreMetaTodo(name);

        // rename _meta.swp to _meta
        renameSwapMetaToMeta(name);

        // remove column objects
        removeColumn(index);

        // remove symbol map writer or entry for such
        removeSymbolMapWriter(index);

        // decrement column count
        columnCount--;

        // reset timestamp limits
        if (timestamp) {
            txFile.resetTimestamp();
            timestampSetter = value -> {
            };
        }

        try {
            // open _meta file
            openMetaFile(ff, path, rootLen, metaMem);

            // remove _todo
            clearTodoLog();

            // remove column files has to be done after _todo is removed
            removeColumnFiles(name, type, REMOVE_OR_LOG);
        } catch (CairoException err) {
            throwDistressException(err);
        }

        txFile.bumpStructureVersion(this.denseSymbolMapWriters);

        metadata.removeColumn(name);
        if (timestamp) {
            metadata.setTimestampIndex(-1);
        } else if (timestampColumnName != null) {
            int timestampIndex2 = metadata.getColumnIndex(timestampColumnName);
            metadata.setTimestampIndex(timestampIndex2);
            timestampMergeMem = oooColumns.getQuick(getPrimaryColumnIndex(timestampIndex2));
        }

        LOG.info().$("REMOVED column '").utf8(name).$("' from ").$(path).$();
    }

    public boolean removePartition(long timestamp) {
        long minTimestamp = txFile.getMinTimestamp();
        long maxTimestamp = txFile.getMaxTimestamp();

        if (partitionBy == PartitionBy.NONE) {
            return false;
        }
        timestamp = getPartitionLo(timestamp);
        if (timestamp < getPartitionLo(minTimestamp) || timestamp > maxTimestamp) {
            return false;
        }

        if (timestamp == getPartitionLo(maxTimestamp)) {
            LOG.error()
                    .$("cannot remove active partition [path=").$(path)
                    .$(", maxTimestamp=").$ts(maxTimestamp)
                    .$(']').$();
            return false;
        }

        if (!txFile.attachedPartitionsContains(timestamp)) {
            LOG.error().$("partition is already detached [path=").$(path).$(']').$();
            return false;
        }

        try {
            // when we want to delete first partition we must find out
            // minTimestamp from next partition if it exists or next partition and so on
            //
            // when somebody removed data directories manually and then
            // attempts to tidy up metadata with logical partition delete
            // we have to uphold the effort and re-compute table size and its minTimestamp from
            // what remains on disk

            // find out if we are removing min partition
            setStateForTimestamp(path, timestamp, false);
            long nextMinTimestamp = minTimestamp;
            if (timestamp == txFile.getPartitionTimestamp(0)) {
                nextMinTimestamp = readMinTimestamp(txFile.getPartitionTimestamp(1));
            }
            txFile.beginPartitionSizeUpdate();
            txFile.removeAttachedPartitions(timestamp);
            txFile.setMinTimestamp(nextMinTimestamp);
            txFile.finishPartitionSizeUpdate(nextMinTimestamp, txFile.getMaxTimestamp());
            txFile.commit(defaultCommitMode, denseSymbolMapWriters);

            if (ff.exists(path.$())) {
                if (!ff.rmdir(path.chopZ().$$dir())) {
                    LOG.info().$("partition directory delete is postponed [ath=").$(path).$(']').$();
                } else {
                    LOG.info().$("partition marked for delete [path=").$(path).$(']').$();
                }
            } else {
                LOG.info().$("partition absent on disk now detached from table [path=").$(path).$(']').$();
            }
            return true;
        } finally {
            path.trimTo(rootLen);
        }
    }

    public void removePartition(Function function, int posForError) throws SqlException {
        if (partitionBy == PartitionBy.NONE) {
            throw SqlException.$(posForError, "table is not partitioned");
        }

        if (txFile.getPartitionCount() == 0) {
            throw SqlException.$(posForError, "table is empty");
        } else {
            // Drop partitions in descending order so if folders are missing on disk
            // removePartition does not fail to determine next minTimestamp
            for (int i = txFile.getPartitionCount() - 1; i > -1; i--) {
                long partitionTimestamp = txFile.getPartitionTimestamp(i);
                dropPartitionFunctionRec.setTimestamp(partitionTimestamp);
                if (function.getBool(dropPartitionFunctionRec)) {
                    removePartition(partitionTimestamp);
                }
            }
        }
    }

    public void renameColumn(CharSequence currentName, CharSequence newName) {

        checkDistressed();

        final int index = getColumnIndex(currentName);
        final int type = metadata.getColumnType(index);

        LOG.info().$("renaming column '").utf8(currentName).$("' to '").utf8(newName).$("' from ").$(path).$();

        commit();

        this.metaSwapIndex = renameColumnFromMeta(index, newName);

        // close _meta so we can rename it
        metaMem.close();

        // rename _meta to _meta.prev
        renameMetaToMetaPrev(currentName);

        // after we moved _meta to _meta.prev
        // we have to have _todo to restore _meta should anything go wrong
        writeRestoreMetaTodo(currentName);

        // rename _meta.swp to _meta
        renameSwapMetaToMeta(currentName);

        try {
            // open _meta file
            openMetaFile(ff, path, rootLen, metaMem);

            // remove _todo
            clearTodoLog();

            // rename column files has to be done after _todo is removed
            renameColumnFiles(currentName, newName, type);
        } catch (CairoException err) {
            throwDistressException(err);
        }

        txFile.bumpStructureVersion(this.denseSymbolMapWriters);

        metadata.renameColumn(currentName, newName);

        if (index == metadata.getTimestampIndex()) {
            designatedTimestampColumnName = Chars.toString(newName);
        }

        LOG.info().$("RENAMED column '").utf8(currentName).$("' to '").utf8(newName).$("' from ").$(path).$();
    }

    public void rollback() {
        checkDistressed();
        if (inTransaction()) {
            try {
                LOG.info().$("tx rollback [name=").$(name).$(']').$();
                freeColumns(false);
                this.txFile.readUnchecked();
                rollbackIndexes();
                purgeUnusedPartitions();
                configureAppendPosition();
                LOG.info().$("tx rollback complete [name=").$(name).$(']').$();
            } catch (Throwable e) {
                LOG.error().$("could not perform rollback [name=").$(name).$(", msg=").$(e.getMessage()).$(']').$();
                distressed = true;
            }
        }
    }

    public void setLifecycleManager(LifecycleManager lifecycleManager) {
        this.lifecycleManager = lifecycleManager;
    }

    public long size() {
        return txFile.getRowCount();
    }

    @Override
    public String toString() {
        return "TableWriter{" +
                "name=" + name +
                '}';
    }

    public void transferLock(long lockFd) {
        assert lockFd != -1;
        this.lockFd = lockFd;
    }

    /**
     * Truncates table. When operation is unsuccessful it throws CairoException. With that truncate can be
     * retried or alternatively table can be closed. Outcome of any other operation with the table is undefined
     * and likely to cause segmentation fault. When table re-opens any partial truncate will be retried.
     */
    public final void truncate() {

        // we do this before size check so that "old" corrupt symbol tables are brought back in line
        for (int i = 0, n = denseSymbolMapWriters.size(); i < n; i++) {
            denseSymbolMapWriters.getQuick(i).truncate();
        }

        if (size() == 0) {
            return;
        }

        // this is a crude block to test things for now
        todoMem.putLong(0, ++todoTxn); // write txn, reader will first read txn at offset 24 and then at offset 0
        Unsafe.getUnsafe().storeFence(); // make sure we do not write hash before writing txn (view from another thread)
        todoMem.putLong(8, configuration.getDatabaseIdLo()); // write out our instance hashes
        todoMem.putLong(16, configuration.getDatabaseIdHi());
        Unsafe.getUnsafe().storeFence();
        todoMem.putLong(24, todoTxn);
        todoMem.putLong(32, 1);
        todoMem.putLong(40, TODO_TRUNCATE);
        todoMem.setSize(48);

        for (int i = 0; i < columnCount; i++) {
            getPrimaryColumn(i).truncate();
            AppendOnlyVirtualMemory mem = getSecondaryColumn(i);
            if (mem != null) {
                mem.truncate();
            }
        }

        if (partitionBy != PartitionBy.NONE) {
            freeColumns(false);
            if (indexers != null) {
                for (int i = 0, n = indexers.size(); i < n; i++) {
                    Misc.free(indexers.getQuick(i));
                }
            }
            removePartitionDirectories();
            rowFunction = openPartitionFunction;
        }

        txFile.resetTimestamp();
        txFile.truncate();

        try {
            clearTodoLog();
        } catch (CairoException err) {
            throwDistressException(err);
        }

        LOG.info().$("truncated [name=").$(name).$(']').$();
    }

    public void updateMetadataVersion() {

        checkDistressed();

        commit();
        // create new _meta.swp
        this.metaSwapIndex = copyMetadataAndUpdateVersion();

        // close _meta so we can rename it
        metaMem.close();

        // rename _meta to _meta.prev
        this.metaPrevIndex = rename(fileOperationRetryCount);

        // rename _meta.swp to -_meta
        restoreMetaFrom(META_SWAP_FILE_NAME, metaSwapIndex);

        try {
            // open _meta file
            openMetaFile(ff, path, rootLen, metaMem);
        } catch (CairoException err) {
            throwDistressException(err);
        }

        txFile.bumpStructureVersion(this.denseSymbolMapWriters);
        metadata.setTableVersion();
    }

    public void updateSymbols(int columnIndex, SymbolMapReader symReader) {
        int nSourceSymbols = symReader.size();
        SymbolMapWriter symWriter = getSymbolMapWriter(columnIndex);
        int nDestinationSymbols = symWriter.getSymbolCount();

        if (nSourceSymbols > nDestinationSymbols) {
            long address = symReader.symbolCharsAddressOf(nDestinationSymbols);
            long addressHi = symReader.symbolCharsAddressOf(nSourceSymbols);
            symWriter.appendSymbolCharsBlock(addressHi - address, address);
        }
    }

    /**
     * Eagerly sets up writer instance. Otherwise writer will initialize lazily. Invoking this method could improve
     * performance of some applications. UDP receivers use this in order to avoid initial receive buffer contention.
     */
    public void warmUp() {
        Row r = newRow(txFile.getMaxTimestamp());
        try {
            for (int i = 0; i < columnCount; i++) {
                r.putByte(i, (byte) 0);
            }
        } finally {
            r.cancel();
        }
    }

    private static void removeFileAndOrLog(FilesFacade ff, LPSZ name) {
        if (ff.exists(name)) {
            if (ff.remove(name)) {
                LOG.info().$("removed: ").$(name).$();
            } else {
                LOG.error().$("cannot remove: ").utf8(name).$(" [errno=").$(ff.errno()).$(']').$();
            }
        }
    }

    private static void renameFileOrLog(FilesFacade ff, LPSZ name, LPSZ to) {
        if (ff.exists(name)) {
            if (ff.rename(name, to)) {
                LOG.info().$("renamed: ").$(name).$();
            } else {
                LOG.error().$("cannot rename: ").utf8(name).$(" [errno=").$(ff.errno()).$(']').$();
            }
        }
    }

    static void indexAndCountDown(ColumnIndexer indexer, long lo, long hi, SOCountDownLatch latch) {
        try {
            indexer.refreshSourceAndIndex(lo, hi);
        } catch (CairoException e) {
            indexer.distress();
            LOG.error().$("index error [fd=").$(indexer.getFd()).$(']').$('{').$((Sinkable) e).$('}').$();
        } finally {
            latch.countDown();
        }
    }

    private static void removeOrException(FilesFacade ff, LPSZ path) {
        if (ff.exists(path) && !ff.remove(path)) {
            throw CairoException.instance(ff.errno()).put("Cannot remove ").put(path);
        }
    }

    private static void setColumnSize(
            FilesFacade ff,
            AppendOnlyVirtualMemory mem1,
            AppendOnlyVirtualMemory mem2,
            int type,
            long actualPosition,
            long buf,
            boolean ensureFileSize
    ) {
        long offset;
        long len;
        long mem1Size;
        if (actualPosition > 0) {
            // subtract column top
            switch (type) {
                case ColumnType.BINARY:
                    assert mem2 != null;
                    readOffsetBytes(ff, mem2, actualPosition, buf);
                    offset = Unsafe.getUnsafe().getLong(buf);
                    readBytes(ff, mem1, buf, Long.BYTES, offset, "Cannot read length, fd=");
                    len = Unsafe.getUnsafe().getLong(buf);
                    mem1Size = len == -1 ? offset + Long.BYTES : offset + len + Long.BYTES;
                    if (ensureFileSize) {
                        mem1.ensureFileSize(mem1.pageIndex(mem1Size));
                        mem2.ensureFileSize(mem2.pageIndex(actualPosition * Long.BYTES));
                    }
                    mem1.setSize(mem1Size);
                    mem2.setSize(actualPosition * Long.BYTES);
                    break;
                case ColumnType.STRING:
                    assert mem2 != null;
                    readOffsetBytes(ff, mem2, actualPosition, buf);
                    offset = Unsafe.getUnsafe().getLong(buf);
                    readBytes(ff, mem1, buf, Integer.BYTES, offset, "Cannot read length, fd=");
                    len = Unsafe.getUnsafe().getInt(buf);
                    mem1Size = len == -1 ? offset + Integer.BYTES : offset + len * Character.BYTES + Integer.BYTES;
                    if (ensureFileSize) {
                        mem1.ensureFileSize(mem1.pageIndex(mem1Size));
                        mem2.ensureFileSize(mem2.pageIndex(actualPosition * Long.BYTES));
                    }
                    mem1.setSize(mem1Size);
                    mem2.setSize(actualPosition * Long.BYTES);
                    break;
                default:
                    mem1Size = actualPosition << ColumnType.pow2SizeOf(type);
                    if (ensureFileSize) {
                        mem1.ensureFileSize(mem1.pageIndex(mem1Size));
                    }
                    mem1.setSize(mem1Size);
                    break;
            }
        } else {
            mem1.setSize(0);
            if (mem2 != null) {
                mem2.setSize(0);
            }
        }
    }

    /**
     * This an O(n) method to find if column by the same name already exists. The benefit of poor performance
     * is that we don't keep column name strings on heap. We only use this method when adding new column, where
     * high performance of name check does not matter much.
     *
     * @param name to check
     * @return 0 based column index.
     */
    private static int getColumnIndexQuiet(MappedReadOnlyMemory metaMem, CharSequence name, int columnCount) {
        long nameOffset = getColumnNameOffset(columnCount);
        for (int i = 0; i < columnCount; i++) {
            CharSequence col = metaMem.getStr(nameOffset);
            if (Chars.equalsIgnoreCase(col, name)) {
                return i;
            }
            nameOffset += VmUtils.getStorageLength(col);
        }
        return -1;
    }

    private static void readOffsetBytes(FilesFacade ff, AppendOnlyVirtualMemory mem, long position, long buf) {
        readBytes(ff, mem, buf, 8, (position - 1) * 8, "could not read offset, fd=");
    }

    private static void readBytes(FilesFacade ff, AppendOnlyVirtualMemory mem, long buf, int byteCount, long offset, CharSequence errorMsg) {
        if (ff.read(mem.getFd(), buf, byteCount, offset) != byteCount) {
            throw CairoException.instance(ff.errno()).put(errorMsg).put(mem.getFd()).put(", offset=").put(offset);
        }
    }

    private static void configureNullSetters(ObjList<Runnable> nullers, int type, WriteOnlyVirtualMemory mem1, WriteOnlyVirtualMemory mem2) {
        switch (type) {
            case ColumnType.BOOLEAN:
            case ColumnType.BYTE:
                nullers.add(() -> mem1.putByte((byte) 0));
                break;
            case ColumnType.DOUBLE:
                nullers.add(() -> mem1.putDouble(Double.NaN));
                break;
            case ColumnType.FLOAT:
                nullers.add(() -> mem1.putFloat(Float.NaN));
                break;
            case ColumnType.INT:
                nullers.add(() -> mem1.putInt(Numbers.INT_NaN));
                break;
            case ColumnType.LONG:
            case ColumnType.DATE:
            case ColumnType.TIMESTAMP:
                nullers.add(() -> mem1.putLong(Numbers.LONG_NaN));
                break;
            case ColumnType.LONG256:
                nullers.add(() -> mem1.putLong256(Numbers.LONG_NaN, Numbers.LONG_NaN, Numbers.LONG_NaN, Numbers.LONG_NaN));
                break;
            case ColumnType.SHORT:
                nullers.add(() -> mem1.putShort((short) 0));
                break;
            case ColumnType.CHAR:
                nullers.add(() -> mem1.putChar((char) 0));
                break;
            case ColumnType.STRING:
                nullers.add(() -> mem2.putLong(mem1.putNullStr()));
                break;
            case ColumnType.SYMBOL:
                nullers.add(() -> mem1.putInt(SymbolTable.VALUE_IS_NULL));
                break;
            case ColumnType.BINARY:
                nullers.add(() -> mem2.putLong(mem1.putNullBin()));
                break;
            default:
                break;
        }
    }

    private static void openMetaFile(FilesFacade ff, Path path, int rootLen, MappedReadOnlyMemory metaMem) {
        path.concat(META_FILE_NAME).$();
        try {
            metaMem.of(ff, path, ff.getPageSize(), ff.length(path));
        } finally {
            path.trimTo(rootLen);
        }
    }

    private static void attachPartitionCheckFilesMatchMetadata(FilesFacade ff, Path path, RecordMetadata metadata, long partitionSize) throws CairoException {
        // for each column, check that file exist in the partition folder
        int rootLen = path.length();
        for (int columnIndex = 0, size = metadata.getColumnCount(); columnIndex < size; columnIndex++) {
            try {
                int columnType = metadata.getColumnType(columnIndex);
                var columnName = metadata.getColumnName(columnIndex);
                path.concat(columnName);

                switch (columnType) {
                    case ColumnType.INT:
                    case ColumnType.LONG:
                    case ColumnType.BOOLEAN:
                    case ColumnType.BYTE:
                    case ColumnType.TIMESTAMP:
                    case ColumnType.DATE:
                    case ColumnType.DOUBLE:
                    case ColumnType.CHAR:
                    case ColumnType.SHORT:
                    case ColumnType.FLOAT:
                    case ColumnType.LONG256:
                        // Consider Symbols as fixed, check data file size
                    case ColumnType.SYMBOL:
                        attachPartitionCheckFilesMatchFixedColumn(ff, path, columnType, partitionSize);
                        break;
                    case ColumnType.STRING:
                    case ColumnType.BINARY:
                        attachPartitionCheckFilesMatchVarLenColumn(ff, path, partitionSize);
                        break;
                }
            } finally {
                path.trimTo(rootLen);
            }
        }
    }

    private static void attachPartitionCheckFilesMatchVarLenColumn(FilesFacade ff, Path path, long partitionSize) {
        int pathLen = path.length();
        path.put(FILE_SUFFIX_I).$();

        if (ff.exists(path)) {
            int typeSize = 4;
            long fileSize = ff.length(path);
            if (fileSize < partitionSize * typeSize) {
                throw CairoException.instance(0).put("Column file row count does not match timestamp file row count. " +
                        "Partition files inconsistent [file=")
                        .put(path)
                        .put(",expectedSize=")
                        .put(partitionSize * typeSize)
                        .put(",actual=")
                        .put(fileSize)
                        .put(']');
            }

            path.trimTo(pathLen);
            path.put(FILE_SUFFIX_D).$();
            if (ff.exists(path)) {
                // good
                return;
            }
        }
        throw CairoException.instance(0).put("Column file does not exist [path=").put(path).put(']');
    }

    private static void attachPartitionCheckFilesMatchFixedColumn(FilesFacade ff, Path path, int columnType, long partitionSize) {
        path.put(FILE_SUFFIX_D).$();
        if (ff.exists(path)) {
            long fileSize = ff.length(path);
            if (fileSize < partitionSize << ColumnType.pow2SizeOf(columnType)) {
                throw CairoException.instance(0).put("Column file row count does not match timestamp file row count. " +
                        "Partition files inconsistent [file=")
                        .put(path)
                        .put(",expectedSize=")
                        .put(partitionSize << ColumnType.pow2SizeOf(columnType))
                        .put(",actual=")
                        .put(fileSize)
                        .put(']');
            }
            return;
        }
        throw CairoException.instance(0).put("Column file does not exist [path=").put(path).put(']');
    }

    private int addColumnToMeta(
            CharSequence name,
            int type,
            boolean indexFlag,
            int indexValueBlockCapacity,
            boolean sequentialFlag
    ) {
        int index;
        try {
            index = openMetaSwapFile(ff, ddlMem, path, rootLen, configuration.getMaxSwapFileCount());
            int columnCount = metaMem.getInt(META_OFFSET_COUNT);

            ddlMem.putInt(columnCount + 1);
            ddlMem.putInt(metaMem.getInt(META_OFFSET_PARTITION_BY));
            ddlMem.putInt(metaMem.getInt(META_OFFSET_TIMESTAMP_INDEX));
            ddlMem.putInt(ColumnType.VERSION);
            ddlMem.putInt(metaMem.getInt(META_OFFSET_TABLE_ID));
            ddlMem.jumpTo(META_OFFSET_COLUMN_TYPES);
            for (int i = 0; i < columnCount; i++) {
                writeColumnEntry(i);
            }

            // add new column metadata to bottom of list
            ddlMem.putByte((byte) type);
            long flags = 0;
            if (indexFlag) {
                flags |= META_FLAG_BIT_INDEXED;
            }

            if (sequentialFlag) {
                flags |= META_FLAG_BIT_SEQUENTIAL;
            }

            ddlMem.putLong(flags);
            ddlMem.putInt(indexValueBlockCapacity);
            ddlMem.skip(META_COLUMN_DATA_RESERVED);

            long nameOffset = getColumnNameOffset(columnCount);
            for (int i = 0; i < columnCount; i++) {
                CharSequence columnName = metaMem.getStr(nameOffset);
                ddlMem.putStr(columnName);
                nameOffset += VmUtils.getStorageLength(columnName);
            }
            ddlMem.putStr(name);
        } finally {
            ddlMem.close();
        }
        return index;
    }

    private void bumpMasterRef() {
        if ((masterRef & 1) == 0) {
            masterRef++;
        } else {
            cancelRowAndBump();
        }
    }

    void bumpOooErrorCount() {
        oooErrorCount.incrementAndGet();
    }

    void bumpPartitionUpdateCount() {
        oooUpdRemaining.decrementAndGet();
    }

    void cancelRow() {

        if ((masterRef & 1) == 0) {
            return;
        }

        long dirtyMaxTimestamp = txFile.getMaxTimestamp();
        long dirtyTransientRowCount = txFile.getTransientRowCount();
        long rollbackToMaxTimestamp = txFile.cancelToMaxTimestamp();
        long rollbackToTransientRowCount = txFile.cancelToTransientRowCount();

        if (dirtyTransientRowCount == 0) {
            if (partitionBy != PartitionBy.NONE) {
                // we have to undo creation of partition
                freeColumns(false);
                if (removeDirOnCancelRow) {
                    try {
                        setStateForTimestamp(path, dirtyMaxTimestamp, false);
                        if (!ff.rmdir(path.$())) {
                            throw CairoException.instance(ff.errno()).put("Cannot remove directory: ").put(path);
                        }
                        removeDirOnCancelRow = false;
                    } finally {
                        path.trimTo(rootLen);
                    }
                }

                // open old partition
                if (rollbackToMaxTimestamp > Long.MIN_VALUE) {
                    try {
                        openPartition(rollbackToMaxTimestamp);
                        setAppendPosition(rollbackToTransientRowCount, false);
                    } catch (CairoException e) {
                        freeColumns(false);
                        throw e;
                    }
                } else {
                    rowFunction = openPartitionFunction;
                }

                // undo counts
                removeDirOnCancelRow = true;
                txFile.cancelRow();
            } else {
                txFile.cancelRow();
                // we only have one partition, jump to start on every column
                for (int i = 0; i < columnCount; i++) {
                    getPrimaryColumn(i).setSize(0);
                    AppendOnlyVirtualMemory mem = getSecondaryColumn(i);
                    if (mem != null) {
                        mem.setSize(0);
                    }
                }
            }
        } else {
            txFile.cancelRow();
            // we are staying within same partition, prepare append positions for row count
            boolean rowChanged = false;
            // verify if any of the columns have been changed
            // if not - we don't have to do
            for (int i = 0; i < columnCount; i++) {
                if (refs.getQuick(i) == masterRef) {
                    rowChanged = true;
                    break;
                }
            }

            // is no column has been changed we take easy option and do nothing
            if (rowChanged) {
                setAppendPosition(txFile.getTransientRowCount(), false);
            }
        }
        refs.fill(0, columnCount, --masterRef);
    }

    private void cancelRowAndBump() {
        cancelRow();
        masterRef++;
    }

    private void checkDistressed() {
        if (!distressed) {
            return;
        }
        throw new CairoError("Table '" + name.toString() + "' is distressed");
    }

    private void clearTodoLog() {
        try {
            todoMem.putLong(0, ++todoTxn); // write txn, reader will first read txn at offset 24 and then at offset 0
            Unsafe.getUnsafe().storeFence(); // make sure we do not write hash before writing txn (view from another thread)
            todoMem.putLong(8, 0); // write out our instance hashes
            todoMem.putLong(16, 0);
            Unsafe.getUnsafe().storeFence();
            todoMem.putLong(32, 0);
            Unsafe.getUnsafe().storeFence();
            todoMem.putLong(24, todoTxn);
            todoMem.setSize(40);
        } finally {
            path.trimTo(rootLen);
        }
    }

    void closeActivePartition() {
        closeAppendMemoryNoTruncate(false);
        Misc.freeObjList(denseIndexers);
        denseIndexers.clear();
    }

    private void closeAppendMemoryNoTruncate(boolean truncate) {
        for (int i = 0, n = columns.size(); i < n; i++) {
            AppendOnlyVirtualMemory m = columns.getQuick(i);
            if (m != null) {
                m.close(truncate);
            }
        }
    }

    void commitBlock(long firstTimestamp) {
        if (txFile.getMinTimestamp() == Long.MAX_VALUE) {
            txFile.setMinTimestamp(firstTimestamp);
        }

        for (int i = 0; i < columnCount; i++) {
            refs.setQuick(i, masterRef);
        }

        masterRef++;
        commit();

        setAppendPosition(txFile.getTransientRowCount(), true);
    }

    private void configureAppendPosition() {
//        this.txFile.readUnchecked();
        if (this.txFile.getMaxTimestamp() > Long.MIN_VALUE || partitionBy == PartitionBy.NONE) {
            openFirstPartition(this.txFile.getMaxTimestamp());
            if (partitionBy == PartitionBy.NONE) {
                if (metadata.getTimestampIndex() < 0) {
                    rowFunction = noTimestampFunction;
                } else {
                    rowFunction = noPartitionFunction;
                }
            } else {
                rowFunction = switchPartitionFunction;
            }
        } else {
            rowFunction = openPartitionFunction;
        }
    }

    private void configureColumn(int type, boolean indexFlag) {
        final AppendOnlyVirtualMemory primary = new AppendOnlyVirtualMemory();
        final AppendOnlyVirtualMemory secondary;
        final ContiguousVirtualMemory oooPrimary = new ContiguousVirtualMemory(16 * Numbers.SIZE_1MB, Integer.MAX_VALUE);
        final ContiguousVirtualMemory oooSecondary;
        final ContiguousVirtualMemory oooPrimary2 = new ContiguousVirtualMemory(16 * Numbers.SIZE_1MB, Integer.MAX_VALUE);
        final ContiguousVirtualMemory oooSecondary2;
        switch (type) {
            case ColumnType.BINARY:
            case ColumnType.STRING:
                secondary = new AppendOnlyVirtualMemory();
                oooSecondary = new ContiguousVirtualMemory(16 * Numbers.SIZE_1MB, Integer.MAX_VALUE);
                oooSecondary2 = new ContiguousVirtualMemory(16 * Numbers.SIZE_1MB, Integer.MAX_VALUE);
                break;
            default:
                secondary = null;
                oooSecondary = null;
                oooSecondary2 = null;
                break;
        }
        columns.add(primary);
        columns.add(secondary);
        oooColumns.add(oooPrimary);
        oooColumns.add(oooSecondary);
        oooColumns2.add(oooPrimary2);
        oooColumns2.add(oooSecondary2);
        configureNullSetters(nullSetters, type, primary, secondary);
        configureNullSetters(oooNullSetters, type, oooPrimary, oooSecondary);
        if (indexFlag) {
            indexers.extendAndSet((columns.size() - 1) / 2, new SymbolColumnIndexer());
            populateDenseIndexerList();
        }
        refs.add(0);
    }

    private void configureColumnMemory() {
        this.symbolMapWriters.setPos(columnCount);
        for (int i = 0; i < columnCount; i++) {
            int type = metadata.getColumnType(i);
            configureColumn(type, metadata.isColumnIndexed(i));

            if (type == ColumnType.SYMBOL) {
                final int symbolIndex = denseSymbolMapWriters.size();
                WriterTransientSymbolCountChangeHandler transientSymbolCountChangeHandler = new WriterTransientSymbolCountChangeHandler(symbolIndex);
                denseSymbolTransientCountHandlers.add(transientSymbolCountChangeHandler);
                SymbolMapWriter symbolMapWriter = new SymbolMapWriter(configuration, path.trimTo(rootLen), metadata.getColumnName(i), txFile.readSymbolCount(symbolIndex),
                        transientSymbolCountChangeHandler);

                symbolMapWriters.extendAndSet(i, symbolMapWriter);
                denseSymbolMapWriters.add(symbolMapWriter);
            }

            if (metadata.isColumnIndexed(i)) {
                indexers.extendAndSet(i, new SymbolColumnIndexer());
            }
        }
        final int timestampIndex = metadata.getTimestampIndex();
        if (timestampIndex != -1) {
            timestampMergeMem = oooColumns.getQuick(getPrimaryColumnIndex(timestampIndex));
        }
        populateDenseIndexerList();
    }

    private LongConsumer configureTimestampSetter() {
        int index = metadata.getTimestampIndex();
        if (index == -1) {
            return value -> {
            };
        } else {
            nullSetters.setQuick(index, NOOP);
            oooNullSetters.setQuick(index, NOOP);
            return getPrimaryColumn(index)::putLong;
        }
    }

    private int copyMetadataAndSetIndexed(int columnIndex, int indexValueBlockSize) {
        try {
            int index = openMetaSwapFile(ff, ddlMem, path, rootLen, configuration.getMaxSwapFileCount());
            int columnCount = metaMem.getInt(META_OFFSET_COUNT);
            ddlMem.putInt(columnCount);
            ddlMem.putInt(metaMem.getInt(META_OFFSET_PARTITION_BY));
            ddlMem.putInt(metaMem.getInt(META_OFFSET_TIMESTAMP_INDEX));
            ddlMem.putInt(ColumnType.VERSION);
            ddlMem.putInt(metaMem.getInt(META_OFFSET_TABLE_ID));
            ddlMem.jumpTo(META_OFFSET_COLUMN_TYPES);
            for (int i = 0; i < columnCount; i++) {
                if (i != columnIndex) {
                    writeColumnEntry(i);
                } else {
                    ddlMem.putByte((byte) getColumnType(metaMem, i));
                    long flags = META_FLAG_BIT_INDEXED;
                    if (isSequential(metaMem, i)) {
                        flags |= META_FLAG_BIT_SEQUENTIAL;
                    }
                    ddlMem.putLong(flags);
                    ddlMem.putInt(indexValueBlockSize);
                    ddlMem.skip(META_COLUMN_DATA_RESERVED);
                }
            }

            long nameOffset = getColumnNameOffset(columnCount);
            for (int i = 0; i < columnCount; i++) {
                CharSequence columnName = metaMem.getStr(nameOffset);
                ddlMem.putStr(columnName);
                nameOffset += VmUtils.getStorageLength(columnName);
            }
            return index;
        } finally {
            ddlMem.close();
        }
    }

    private int copyMetadataAndUpdateVersion() {
        int index;
        try {
            index = openMetaSwapFile(ff, ddlMem, path, rootLen, configuration.getMaxSwapFileCount());
            int columnCount = metaMem.getInt(META_OFFSET_COUNT);

            ddlMem.putInt(columnCount);
            ddlMem.putInt(metaMem.getInt(META_OFFSET_PARTITION_BY));
            ddlMem.putInt(metaMem.getInt(META_OFFSET_TIMESTAMP_INDEX));
            ddlMem.putInt(ColumnType.VERSION);
            ddlMem.putInt(metaMem.getInt(META_OFFSET_TABLE_ID));
            ddlMem.jumpTo(META_OFFSET_COLUMN_TYPES);
            for (int i = 0; i < columnCount; i++) {
                writeColumnEntry(i);
            }

            long nameOffset = getColumnNameOffset(columnCount);
            for (int i = 0; i < columnCount; i++) {
                CharSequence columnName = metaMem.getStr(nameOffset);
                ddlMem.putStr(columnName);
                nameOffset += VmUtils.getStorageLength(columnName);
            }
            return index;
        } finally {
            ddlMem.close();
        }
    }

    /**
     * Creates bitmap index files for a column. This method uses primary column instance as temporary tool to
     * append index data. Therefore it must be called before primary column is initialized.
     *
     * @param columnName              column name
     * @param indexValueBlockCapacity approximate number of values per index key
     * @param plen                    path length. This is used to trim shared path object to.
     */
    private void createIndexFiles(CharSequence columnName, int indexValueBlockCapacity, int plen, boolean force) {
        try {
            BitmapIndexUtils.keyFileName(path.trimTo(plen), columnName);

            if (!force && ff.exists(path)) {
                return;
            }

            // reuse memory column object to create index and close it at the end
            try {
                ddlMem.of(ff, path, ff.getPageSize());
                BitmapIndexWriter.initKeyMemory(ddlMem, indexValueBlockCapacity);
            } catch (CairoException e) {
                // looks like we could not create key file properly
                // lets not leave half baked file sitting around
                LOG.error()
                        .$("could not create index [name=").utf8(path)
                        .$(", errno=").$(e.getErrno())
                        .$(']').$();
                if (!ff.remove(path)) {
                    LOG.error()
                            .$("could not remove '").utf8(path).$("'. Please remove MANUALLY.")
                            .$("[errno=").$(ff.errno())
                            .$(']').$();
                }
                throw e;
            } finally {
                ddlMem.close();
            }
            if (!ff.touch(BitmapIndexUtils.valueFileName(path.trimTo(plen), columnName))) {
                LOG.error().$("could not create index [name=").$(path).$(']').$();
                throw CairoException.instance(ff.errno()).put("could not create index [name=").put(path).put(']');
            }
        } finally {
            path.trimTo(plen);
        }
    }

    private void createSymbolMapWriter(CharSequence name, int symbolCapacity, boolean symbolCacheFlag) {
        SymbolMapWriter.createSymbolMapFiles(ff, ddlMem, path, name, symbolCapacity, symbolCacheFlag);
        WriterTransientSymbolCountChangeHandler transientSymbolCountChangeHandler = new WriterTransientSymbolCountChangeHandler(denseSymbolMapWriters.size());
        denseSymbolTransientCountHandlers.add(transientSymbolCountChangeHandler);
        SymbolMapWriter w = new SymbolMapWriter(configuration, path, name, 0, transientSymbolCountChangeHandler);
        denseSymbolMapWriters.add(w);
        symbolMapWriters.extendAndSet(columnCount, w);
    }

    private void doClose(boolean truncate) {
        boolean tx = inTransaction();
        freeColumns(truncate);
        freeSymbolMapWriters();
        freeIndexers();
        Misc.free(txFile);
        Misc.free(blockWriter);
        Misc.free(metaMem);
        Misc.free(ddlMem);
        Misc.free(other);
        Misc.free(todoMem);
        try {
            releaseLock(!truncate | tx | performRecovery | distressed);
        } finally {
            if (txnScoreboard != 0) {
                TxnScoreboard.close(this.txnScoreboard);
            }
            Misc.free(path);
            freeTempMem();
            LOG.info().$("closed '").utf8(name).$('\'').$();
        }
    }

    private void freeAndRemoveColumnPair(ObjList<?> columns, int pi, int si) {
        Misc.free(columns.getQuick(pi));
        Misc.free(columns.getQuick(si));
        columns.remove(pi);
        columns.remove(pi);
    }

    private void freeColumns(boolean truncate) {
        // null check is because this method could be called from the constructor
        if (columns != null) {
            closeAppendMemoryNoTruncate(truncate);
        }
        Misc.freeObjListAndKeepObjects(oooColumns);
        Misc.freeObjListAndKeepObjects(oooColumns2);
    }

    private void freeIndexers() {
        if (indexers != null) {
            Misc.freeObjList(indexers);
            indexers.clear();
            denseIndexers.clear();
        }
    }

    private void freeSymbolMapWriters() {
        if (denseSymbolMapWriters != null) {
            for (int i = 0, n = denseSymbolMapWriters.size(); i < n; i++) {
                Misc.free(denseSymbolMapWriters.getQuick(i));
            }
            symbolMapWriters.clear();
        }

        if (symbolMapWriters != null) {
            symbolMapWriters.clear();
        }
    }

    private void freeTempMem() {
        if (tempMem16b != 0) {
            Unsafe.free(tempMem16b, 16);
            tempMem16b = 0;
        }
    }

    long getColumnTop(int columnIndex) {
        return columnTops.getQuick(columnIndex);
    }

    private long getPartitionLo(long timestamp) {
        return timestampFloorMethod.floor(timestamp);
    }

    long getPartitionSizeByIndex(int index) {
        return txFile.getPartitionSizeByIndex(index);
    }

    long getPartitionTxnByIndex(int index) {
        return txFile.getPartitionNameTxnByIndex(index);
    }

    long getPrimaryAppendOffset(long timestamp, int columnIndex) {
        if (txFile.getAppendedPartitionCount() == 0) {
            openFirstPartition(timestamp);
        }

        if (timestamp > partitionTimestampHi) {
            return 0;
        }

        return columns.get(getPrimaryColumnIndex(columnIndex)).getAppendOffset();
    }

    private AppendOnlyVirtualMemory getPrimaryColumn(int column) {
        assert column < columnCount : "Column index is out of bounds: " + column + " >= " + columnCount;
        return columns.getQuick(getPrimaryColumnIndex(column));
    }

    long getSecondaryAppendOffset(long timestamp, int columnIndex) {
        if (txFile.getAppendedPartitionCount() == 0) {
            openFirstPartition(timestamp);
        }

        if (timestamp > partitionTimestampHi) {
            return 0;
        }

        return columns.get(getSecondaryColumnIndex(columnIndex)).getAppendOffset();
    }

    private AppendOnlyVirtualMemory getSecondaryColumn(int column) {
        assert column < columnCount : "Column index is out of bounds: " + column + " >= " + columnCount;
        return columns.getQuick(getSecondaryColumnIndex(column));
    }

    SymbolMapWriter getSymbolMapWriter(int columnIndex) {
        return symbolMapWriters.getQuick(columnIndex);
    }

    int getTxPartitionCount() {
        return txFile.getAppendedPartitionCount();
    }

    private long indexHistoricPartitions(SymbolColumnIndexer indexer, CharSequence columnName, int indexValueBlockSize) {
        final long maxTimestamp = timestampFloorMethod.floor(this.txFile.getMaxTimestamp());
        long timestamp = txFile.getMinTimestamp();

<<<<<<< HEAD
        try (indexer; final MappedReadOnlyMemory roMem = new SinglePageMappedReadOnlyPageMemory()) {
=======
        try (final ReadOnlyMemory roMem = new ReadOnlyMemory()) {
>>>>>>> bf5ae1dd

            while (timestamp < maxTimestamp) {

                path.trimTo(rootLen);

                setStateForTimestamp(path, timestamp, true);

                if (txFile.attachedPartitionsContains(timestamp) && ff.exists(path.$())) {

                    final int plen = path.length();

                    TableUtils.dFile(path.trimTo(plen), columnName);

                    if (ff.exists(path)) {

                        path.trimTo(plen);

                        LOG.info().$("indexing [path=").$(path).$(']').$();

                        createIndexFiles(columnName, indexValueBlockSize, plen, true);

                        final long partitionSize = txFile.getPartitionSizeByPartitionTimestamp(timestamp);
                        final long columnTop = TableUtils.readColumnTop(ff, path.trimTo(plen), columnName, plen, tempMem16b);

                        if (partitionSize > columnTop) {
                            TableUtils.dFile(path.trimTo(plen), columnName);

                            roMem.of(ff, path, ff.getPageSize(), 0);
                            roMem.grow((partitionSize - columnTop) << ColumnType.pow2SizeOf(ColumnType.INT));

                            indexer.configureWriter(configuration, path.trimTo(plen), columnName, columnTop);
                            indexer.index(roMem, columnTop, partitionSize);
                        }
                    }
                }
                timestamp = timestampAddMethod.calculate(timestamp, 1);
            }
        } finally {
            indexer.close();
        }
        return timestamp;
    }

    private void indexLastPartition(SymbolColumnIndexer indexer, CharSequence columnName, int columnIndex, int indexValueBlockSize) {
        final int plen = path.length();

        createIndexFiles(columnName, indexValueBlockSize, plen, true);

        final long columnTop = TableUtils.readColumnTop(ff, path.trimTo(plen), columnName, plen, tempMem16b);

        // set indexer up to continue functioning as normal
        indexer.configureFollowerAndWriter(configuration, path.trimTo(plen), columnName, getPrimaryColumn(columnIndex), columnTop);
        indexer.refreshSourceAndIndex(0, txFile.getTransientRowCount());
    }

    boolean isSymbolMapWriterCached(int columnIndex) {
        return symbolMapWriters.getQuick(columnIndex).isCached();
    }

    private void lock() {
        try {
            path.trimTo(rootLen);
            lockName(path);
            performRecovery = ff.exists(path);
            this.lockFd = TableUtils.lock(ff, path);
        } finally {
            path.trimTo(rootLen);
        }

        if (this.lockFd == -1L) {
            throw CairoException.instance(ff.errno()).put("Cannot lock table: ").put(path.$());
        }
    }

    private void mergeTimestampSetter(long timestamp) {
        timestampMergeMem.putLong(timestamp);
        timestampMergeMem.putLong(oooRowCount++);
    }

    private void o3ProcessPartitionRemoveCandidates() {
        try {
            final long readerTxn = TxnScoreboard.getMin(txnScoreboard);
            final long readerTxnCount = TxnScoreboard.getCount(txnScoreboard, readerTxn);
            if (TxnScoreboard.isTxnUnused(txFile.getTxn() - 1, readerTxn, readerTxnCount, txnScoreboard)) {
                for (int i = 0, n = o3PartitionRemoveCandidates.size(); i < n; i += 2) {
                    final long timestamp = o3PartitionRemoveCandidates.getQuick(i);
                    final long txn = o3PartitionRemoveCandidates.getQuick(i + 1);
                    try {
                        setPathForPartition(
                                other,
                                partitionBy,
                                timestamp,
                                false
                        );
                        TableUtils.txnPartitionConditionally(other, txn);
                        other.$$dir();
                        if (ff.rmdir(other)) {
                            LOG.info().$(
                                    "purged [path=").$(other)
                                    .$(", readerTxn=").$(readerTxn)
                                    .$(", readerTxnCount=").$(readerTxnCount)
                                    .$(']').$();
                        } else {
                            o3QueuePartitionForPurge(timestamp, txn);
                        }
                    } finally {
                        other.trimTo(rootLen);
                    }
                }
            } else {
                // queue all updated partitions
                for (int i = 0, n = o3PartitionRemoveCandidates.size(); i < n; i += 2) {
                    o3QueuePartitionForPurge(
                            o3PartitionRemoveCandidates.getQuick(i),
                            o3PartitionRemoveCandidates.getQuick(i + 1)
                    );
                }
            }
        } finally {
            o3PartitionRemoveCandidates.clear();
        }
    }

    private void o3QueuePartitionForPurge(long timestamp, long txn) {
        final MPSequence seq = messageBus.getO3PurgeDiscoveryPubSeq();
        long cursor = seq.next();
        if (cursor > -1) {
            O3PurgeDiscoveryTask task = messageBus.getO3PurgeDiscoveryQueue().get(cursor);
            task.of(
                    name,
                    partitionBy,
                    TxnScoreboard.newRef(txnScoreboard),
                    timestamp,
                    txn
            );
            seq.done(cursor);
            LOG.info()
                    .$("queued to purge [errno=").$(ff.errno())
                    .$(", table=").$(name)
                    .$(", ts=").$ts(timestamp)
                    .$(", txn=").$(txn)
                    .$(']').$();
        } else {
            LOG.error()
                    .$("could not purge [errno=").$(ff.errno())
                    .$(", table=").$(name)
                    .$(", ts=").$ts(timestamp)
                    .$(", txn=").$(txn)
                    .$(']').$();
        }
    }

    private void oooConsumeUpdPartitionSizeTasks(
            int workerId,
            long srcOooMax,
            long timestampMin,
            long timestampMax
    ) {
        final MPSequence updSizePubSeq = messageBus.getOutOfOrderUpdPartitionSizePubSequence();
        final Sequence updSizeSubSeq = messageBus.getOutOfOrderUpdPartitionSizeSubSequence();
        final RingQueue<OutOfOrderUpdPartitionSizeTask> updSizeQueue = messageBus.getOutOfOrderUpdPartitionSizeQueue();
        final Sequence partitionSubSeq = messageBus.getOutOfOrderPartitionSubSeq();
        final RingQueue<OutOfOrderPartitionTask> partitionQueue = messageBus.getOutOfOrderPartitionQueue();
        final Sequence openColumnSubSeq = messageBus.getOutOfOrderOpenColumnSubSequence();
        final RingQueue<OutOfOrderOpenColumnTask> openColumnQueue = messageBus.getOutOfOrderOpenColumnQueue();
        final Sequence copyPubSeq = messageBus.getOutOfOrderCopyPubSeq();
        final Sequence copySubSeq = messageBus.getOutOfOrderCopySubSequence();
        final RingQueue<OutOfOrderCopyTask> copyQueue = messageBus.getOutOfOrderCopyQueue();

        do {
            long cursor = updSizeSubSeq.next();
            if (cursor > -1) {
                final OutOfOrderUpdPartitionSizeTask task = updSizeQueue.get(cursor);
                final long partitionTimestamp = task.getPartitionTimestamp();
                final long srcOooPartitionLo = task.getSrcOooPartitionLo();
                final long srcOooPartitionHi = task.getSrcOooPartitionHi();
                final long srcDataMax = task.getSrcDataMax();
                final boolean partitionMutates = task.isPartitionMutates();

                this.oooUpdRemaining.decrementAndGet();

                updSizeSubSeq.done(cursor);

                if (oooErrorCount.get() == 0) {
                    oooUpdatePartitionSize(
                            timestampMin,
                            timestampMax,
                            partitionTimestamp,
                            srcOooPartitionLo,
                            srcOooPartitionHi,
                            srcOooMax,
                            srcDataMax,
                            partitionMutates
                    );
                }
            } else {
                cursor = partitionSubSeq.next();
                if (cursor > -1) {
                    final OutOfOrderPartitionTask partitionTask = partitionQueue.get(cursor);
                    if (oooErrorCount.get() > 0) {
                        // do we need to free anything on the task?
                        bumpPartitionUpdateCount();
                        partitionSubSeq.done(cursor);
                        partitionTask.getDoneLatch().countDown();
                    } else {
                        oooProcessPartitionSafe(
                                workerId,
                                updSizePubSeq,
                                updSizeQueue,
                                partitionSubSeq,
                                openColumnQueue,
                                copyPubSeq,
                                copyQueue,
                                cursor,
                                partitionTask
                        );
                    }
                } else {
                    cursor = openColumnSubSeq.next();
                    if (cursor > -1) {
                        OutOfOrderOpenColumnTask openColumnTask = openColumnQueue.get(cursor);
                        if (oooErrorCount.get() > 0) {
                            OutOfOrderCopyJob.closeColumnIdle(
                                    openColumnTask.getColumnCounter(),
                                    ff,
                                    openColumnTask.getTimestampMergeIndexAddr(),
                                    openColumnTask.getSrcTimestampFd(),
                                    openColumnTask.getSrcTimestampAddr(),
                                    openColumnTask.getSrcTimestampSize(),
                                    this,
                                    openColumnTask.getDoneLatch()
                            );
                            openColumnSubSeq.done(cursor);
                        } else {
                            oooOpenColumnSafe(
                                    workerId,
                                    updSizePubSeq,
                                    updSizeQueue,
                                    openColumnSubSeq,
                                    copyPubSeq,
                                    copyQueue,
                                    cursor,
                                    openColumnTask
                            );
                        }
                    } else {
                        cursor = copySubSeq.next();
                        if (cursor > -1) {
                            OutOfOrderCopyTask copyTask = copyQueue.get(cursor);
                            if (oooErrorCount.get() > 0) {
                                OutOfOrderCopyJob.copyIdle(
                                        copyTask.getColumnCounter(),
                                        copyTask.getPartCounter(),
                                        ff,
                                        copyTask.getTimestampMergeIndexAddr(),
                                        copyTask.getSrcDataFixFd(),
                                        copyTask.getSrcDataFixAddr(),
                                        copyTask.getSrcDataFixSize(),
                                        copyTask.getSrcDataVarFd(),
                                        copyTask.getSrcDataVarAddr(),
                                        copyTask.getSrcDataVarSize(),
                                        copyTask.getDstFixFd(),
                                        copyTask.getDstFixAddr(),
                                        copyTask.getDstFixSize(),
                                        copyTask.getDstVarFd(),
                                        copyTask.getDstVarAddr(),
                                        copyTask.getDstVarSize(),
                                        copyTask.getSrcTimestampFd(),
                                        copyTask.getSrcTimestampAddr(),
                                        copyTask.getSrcTimestampSize(),
                                        copyTask.getDstKFd(),
                                        copyTask.getDstVFd(),
                                        this,
                                        copyTask.getDoneLatch()
                                );
                                copySubSeq.done(cursor);
                            } else {
                                oooCopySafe(
                                        updSizePubSeq,
                                        updSizeQueue,
                                        copySubSeq,
                                        copyQueue,
                                        cursor
                                );
                            }
                        }
                    }
                }
            }
        } while (this.oooUpdRemaining.get() > 0);
    }

    private void oooCopySafe(
            MPSequence updSizePubSeq,
            RingQueue<OutOfOrderUpdPartitionSizeTask> updSizeQueue,
            Sequence copySubSeq,
            RingQueue<OutOfOrderCopyTask> copyQueue,
            long cursor
    ) {
        final OutOfOrderCopyTask task = copyQueue.get(cursor);
        try {
            OutOfOrderCopyJob.copy(
                    configuration,
                    updSizeQueue,
                    updSizePubSeq,
                    task,
                    cursor,
                    copySubSeq
            );
        } catch (CairoException | CairoError e) {
            LOG.error().$((Sinkable) e).$();
        } catch (Throwable e) {
            LOG.error().$(e).$();
        }
    }

    private void oooOpenColumnSafe(
            int workerId,
            MPSequence updSizePubSeq,
            RingQueue<OutOfOrderUpdPartitionSizeTask> updSizeQueue,
            Sequence openColumnSubSeq,
            Sequence copyPubSeq,
            RingQueue<OutOfOrderCopyTask> copyQueue,
            long cursor,
            OutOfOrderOpenColumnTask openColumnTask
    ) {
        try {
            OutOfOrderOpenColumnJob.openColumn(
                    workerId,
                    configuration,
                    copyQueue,
                    copyPubSeq,
                    updSizeQueue,
                    updSizePubSeq,
                    openColumnTask,
                    cursor,
                    openColumnSubSeq
            );
        } catch (CairoException | CairoError e) {
            LOG.error().$((Sinkable) e).$();
        } catch (Throwable e) {
            LOG.error().$(e).$();
        }
    }

    private void oooProcess() {
        o3PartitionRemoveCandidates.clear();
        oooErrorCount.set(0);
        final int workerId;
        final Thread thread = Thread.currentThread();
        if (thread instanceof Worker) {
            workerId = ((Worker) thread).getWorkerId();
        } else {
            workerId = 0;
        }

        final int timestampIndex = metadata.getTimestampIndex();
        try {

            // we may need to re-use file descriptors when this partition is the "current" one
            // we cannot open file again due to sharing violation
            //
            // to determine that 'ooTimestampLo' goes into current partition
            // we need to compare 'partitionTimestampHi', which is appropriately truncated to DAY/MONTH/YEAR
            // to this.maxTimestamp, which isn't truncated yet. So we need to truncate it first
            LOG.info().$("sorting o3 [table=").$(name).$(']').$();
            final long sortedTimestampsAddr = timestampMergeMem.addressOf(0);
            Vect.sortLongIndexAscInPlace(sortedTimestampsAddr, oooRowCount);
            // reshuffle all variable length columns
            oooSortParallel(sortedTimestampsAddr, timestampIndex);
            Vect.flattenIndex(sortedTimestampsAddr, oooRowCount);

            // we have three frames:
            // partition logical "lo" and "hi" - absolute bounds (partitionLo, partitionHi)
            // partition actual data "lo" and "hi" (dataLo, dataHi)
            // out of order "lo" and "hi" (indexLo, indexHi)

            final long srcOooMax = oooRowCount;
            final long oooTimestampMin = getTimestampIndexValue(sortedTimestampsAddr, 0);
            final long oooTimestampMax = getTimestampIndexValue(sortedTimestampsAddr, srcOooMax - 1);
            final long maxTimestamp = txFile.getMaxTimestamp();
            this.lastPartitionTimestamp = timestampFloorMethod.floor(maxTimestamp);
            final RingQueue<OutOfOrderPartitionTask> oooPartitionQueue = messageBus.getOutOfOrderPartitionQueue();
            final Sequence oooPartitionPubSeq = messageBus.getOutOfOrderPartitionPubSeq();
            this.oooLatch.reset();
            this.oooUpdRemaining.set(0);
            boolean success = true;
            int latchCount = 0;

            long srcOoo = 0;
            long srcOooTimestamp = oooTimestampMin;
            try {
                while (srcOoo < srcOooMax) {
                    try {
                        final long srcOooLo = srcOoo;
                        final long srcOooHi = Vect.boundedBinarySearchIndexT(
                                sortedTimestampsAddr,
                                timestampCeilMethod.ceil(srcOooTimestamp),
                                srcOoo,
                                srcOooMax - 1,
                                BinarySearch.SCAN_DOWN
                        );

                        final long partitionTimestamp = timestampFloorMethod.floor(srcOooTimestamp);
                        final boolean last = partitionTimestamp == lastPartitionTimestamp;

                        srcOoo = srcOooHi + 1;
                        srcOooTimestamp = getTimestampIndexValue(sortedTimestampsAddr, srcOoo);

                        final long srcDataSize;
                        final long srcDataTxn;
                        final int partitionIndex = txFile.findAttachedPartitionIndexByLoTimestamp(partitionTimestamp);
                        if (partitionIndex > -1) {
                            if (last) {
                                srcDataSize = transientRowCountBeforeOutOfOrder;
                            } else {
                                srcDataSize = getPartitionSizeByIndex(partitionIndex);
                            }
                            srcDataTxn = getPartitionTxnByIndex(partitionIndex);
                        } else {
                            srcDataSize = -1;
                            srcDataTxn = -1;
                        }

                        oooUpdRemaining.incrementAndGet();
                        long cursor = oooPartitionPubSeq.next();
                        if (cursor > -1) {
                            OutOfOrderPartitionTask task = oooPartitionQueue.get(cursor);
                            task.of(
                                    ff,
                                    path,
                                    partitionBy,
                                    columns,
                                    oooColumns,
                                    srcOooLo,
                                    srcOooHi,
                                    srcOooMax,
                                    oooTimestampMin,
                                    oooTimestampMax,
                                    partitionTimestamp,
                                    maxTimestamp,
                                    srcDataSize,
                                    srcDataTxn,
                                    last,
                                    getTxn(),
                                    sortedTimestampsAddr,
                                    this,
                                    this.oooLatch
                            );
                            oooPartitionPubSeq.done(cursor);
                        } else {
                            OutOfOrderPartitionJob.processPartition(
                                    workerId,
                                    configuration,
                                    messageBus.getOutOfOrderOpenColumnQueue(),
                                    messageBus.getOutOfOrderOpenColumnPubSequence(),
                                    messageBus.getOutOfOrderCopyQueue(),
                                    messageBus.getOutOfOrderCopyPubSeq(),
                                    messageBus.getOutOfOrderUpdPartitionSizeQueue(),
                                    messageBus.getOutOfOrderUpdPartitionSizePubSequence(),
                                    ff,
                                    path,
                                    partitionBy,
                                    columns,
                                    oooColumns,
                                    srcOooLo,
                                    srcOooHi,
                                    srcOooMax,
                                    oooTimestampMin,
                                    oooTimestampMax,
                                    partitionTimestamp,
                                    maxTimestamp,
                                    srcDataSize,
                                    srcDataTxn,
                                    last,
                                    getTxn(),
                                    sortedTimestampsAddr,
                                    this,
                                    oooLatch
                            );
                        }
                        latchCount++;
                    } catch (CairoException | CairoError e) {
                        LOG.error().$((Sinkable) e).$();
                        success = false;
                        throw e;
                    }
                }
            } finally {
                // we are stealing work here it is possible we get exception from this method
                oooConsumeUpdPartitionSizeTasks(
                        workerId,
                        srcOooMax,
                        oooTimestampMin,
                        oooTimestampMax
                );

                oooLatch.await(latchCount);

                if (success && oooErrorCount.get() > 0) {
                    //noinspection ThrowFromFinallyBlock
                    throw CairoException.instance(0).put("bulk update failed and will be rolled back");
                }
            }
        } finally {
            if (denseIndexers.size() == 0) {
                populateDenseIndexerList();
            }
            path.trimTo(rootLen);
            this.oooRowCount = 0;
            // Alright, we finished updating partitions. Now we need to get this writer instance into
            // a consistent state.
            //
            // We start with ensuring append memory is in ready-to-use state. When max timestamp changes we need to
            // move append memory to new set of files. Otherwise we stay on the same set but advance the append position.
            avoidIndexOnCommit = oooErrorCount.get() == 0;
            rowFunction = switchPartitionFunction;
            row.activeColumns = columns;
            row.activeNullSetters = nullSetters;
            timestampSetter = prevTimestampSetter;
            transientRowCountBeforeOutOfOrder = 0;
        }
        if (columns.getQuick(0).isClosed()) {
            openPartition(txFile.getMaxTimestamp());
        }
        setAppendPosition(txFile.getTransientRowCount(), true);
    }

    private void oooProcessPartitionSafe(
            int workerId,
            MPSequence updSizePubSeq,
            RingQueue<OutOfOrderUpdPartitionSizeTask> updSizeQueue,
            Sequence partitionSubSeq,
            RingQueue<OutOfOrderOpenColumnTask> openColumnQueue,
            Sequence copyPubSeq,
            RingQueue<OutOfOrderCopyTask> copyQueue,
            long cursor,
            OutOfOrderPartitionTask partitionTask
    ) {
        try {
            OutOfOrderPartitionJob.processPartition(
                    workerId,
                    configuration,
                    openColumnQueue,
                    messageBus.getOutOfOrderOpenColumnPubSequence(),
                    copyQueue,
                    copyPubSeq,
                    updSizeQueue,
                    updSizePubSeq,
                    partitionTask,
                    cursor,
                    partitionSubSeq
            );
        } catch (CairoException | CairoError e) {
            LOG.error().$((Sinkable) e).$();
        } catch (Throwable e) {
            LOG.error().$(e).$();
        }
    }

    private void oooSortColumn(long mergedTimestamps, int i, int type) {
        switch (type) {
            case ColumnType.BINARY:
            case ColumnType.STRING:
                oooSortVarColumn(i, mergedTimestamps, oooRowCount, 0, null);
                break;
            case ColumnType.FLOAT:
            case ColumnType.INT:
            case ColumnType.SYMBOL:
                oooSortFixColumn(i, mergedTimestamps, oooRowCount, 2, SHUFFLE_32);
                break;
            case ColumnType.LONG:
            case ColumnType.DOUBLE:
            case ColumnType.DATE:
            case ColumnType.TIMESTAMP:
                oooSortFixColumn(i, mergedTimestamps, oooRowCount, 3, SHUFFLE_64);
                break;
            case ColumnType.SHORT:
            case ColumnType.CHAR:
                oooSortFixColumn(i, mergedTimestamps, oooRowCount, 1, SHUFFLE_16);
                break;
            case ColumnType.LONG256:
                oooSortFixColumn(i, mergedTimestamps, oooRowCount, 5, SHUFFLE_256);
                break;
            default:
                oooSortFixColumn(i, mergedTimestamps, oooRowCount, 0, SHUFFLE_8);
                break;
        }
    }

    private void oooSortFixColumn(
            int columnIndex,
            long mergedTimestampsAddr,
            long valueCount,
            final int shl,
            final OutOfOrderNativeSortMethod shuffleFunc
    ) {
        final int columnOffset = getPrimaryColumnIndex(columnIndex);
        final ContiguousVirtualMemory mem = oooColumns.getQuick(columnOffset);
        final ContiguousVirtualMemory mem2 = oooColumns2.getQuick(columnOffset);
        final long src = mem.addressOf(0);
        final long srcSize = mem.size();
        final long tgtDataAddr = mem2.resize(valueCount << shl);
        final long tgtDataSize = mem2.size();
        shuffleFunc.shuffle(src, tgtDataAddr, mergedTimestampsAddr, valueCount);
        mem.replacePage(tgtDataAddr, tgtDataSize);
        mem2.replacePage(src, srcSize);
    }

    private void oooSortParallel(long mergedTimestamps, int timestampIndex) {
        oooPendingSortTasks.clear();

        final Sequence pubSeq = this.messageBus.getOutOfOrderSortPubSeq();
        final RingQueue<OutOfOrderSortTask> queue = this.messageBus.getOutOfOrderSortQueue();

        oooLatch.reset();
        int queuedCount = 0;
        for (int i = 0; i < columnCount; i++) {
            if (timestampIndex != i) {
                final int type = metadata.getColumnType(i);
                long cursor = pubSeq.next();
                if (cursor > -1) {
                    try {
                        final OutOfOrderSortTask task = queue.get(cursor);
                        switch (type) {
                            case ColumnType.BINARY:
                            case ColumnType.STRING:
                                task.of(
                                        oooLatch,
                                        i,
                                        0,
                                        mergedTimestamps,
                                        oooRowCount,
                                        null,
                                        oooSortVarColumnRef
                                );
                                break;
                            case ColumnType.FLOAT:
                            case ColumnType.INT:
                            case ColumnType.SYMBOL:
                                task.of(
                                        oooLatch,
                                        i,
                                        2,
                                        mergedTimestamps,
                                        oooRowCount,
                                        SHUFFLE_32,
                                        oooSortFixColumnRef
                                );
                                break;
                            case ColumnType.LONG:
                            case ColumnType.DOUBLE:
                            case ColumnType.DATE:
                            case ColumnType.TIMESTAMP:
                                task.of(
                                        oooLatch,
                                        i,
                                        3,
                                        mergedTimestamps,
                                        oooRowCount,
                                        SHUFFLE_64,
                                        oooSortFixColumnRef
                                );
                                break;
                            case ColumnType.SHORT:
                            case ColumnType.CHAR:
                                task.of(
                                        oooLatch,
                                        i,
                                        1,
                                        mergedTimestamps,
                                        oooRowCount,
                                        SHUFFLE_16,
                                        oooSortFixColumnRef
                                );
                                break;
                            case ColumnType.LONG256:
                                task.of(
                                        oooLatch,
                                        i,
                                        5,
                                        mergedTimestamps,
                                        oooRowCount,
                                        SHUFFLE_256,
                                        oooSortFixColumnRef
                                );
                                break;
                            default:
                                task.of(
                                        oooLatch,
                                        i,
                                        0,
                                        mergedTimestamps,
                                        oooRowCount,
                                        SHUFFLE_8,
                                        oooSortFixColumnRef
                                );
                                break;
                        }
                        oooPendingSortTasks.add(task);
                    } finally {
                        queuedCount++;
                        pubSeq.done(cursor);
                    }
                } else {
                    oooSortColumn(mergedTimestamps, i, type);
                }
            }
        }

        for (int n = oooPendingSortTasks.size() - 1; n > -1; n--) {
            final OutOfOrderSortTask task = oooPendingSortTasks.getQuick(n);
            if (task.tryLock()) {
                OutOfOrderSortJob.doSort(
                        task,
                        -1,
                        null
                );
            }
        }

        oooLatch.await(queuedCount);
    }

    private void oooSortVarColumn(
            int columnIndex,
            long mergedTimestampsAddr,
            long valueCount,
            int shl,
            OutOfOrderNativeSortMethod nativeSortMethod
    ) {
        final int primaryIndex = getPrimaryColumnIndex(columnIndex);
        final int secondaryIndex = primaryIndex + 1;
        final ContiguousVirtualMemory dataMem = oooColumns.getQuick(primaryIndex);
        final ContiguousVirtualMemory indexMem = oooColumns.getQuick(secondaryIndex);
        final ContiguousVirtualMemory dataMem2 = oooColumns2.getQuick(primaryIndex);
        final ContiguousVirtualMemory indexMem2 = oooColumns2.getQuick(secondaryIndex);
        final long dataSize = dataMem.getAppendOffset();
        // ensure we have enough memory allocated
        final long srcDataAddr = dataMem.addressOf(0);
        final long srcDataSize = dataMem.size();
        final long srcIndxAddr = indexMem.addressOf(0);
        final long srcIndxSize = indexMem.size();
        final long tgtDataAddr = dataMem2.resize(dataSize);
        final long tgtDataSize = dataMem2.size();
        final long tgtIndxAddr = indexMem2.resize(valueCount * Long.BYTES);
        final long tgtIndxSize = indexMem2.size();
        // add max offset so that we do not have conditionals inside loop
        indexMem.putLong(valueCount * Long.BYTES, dataSize);
        long offset = 0;
        for (long l = 0; l < valueCount; l++) {
            final long row = getTimestampIndexRow(mergedTimestampsAddr, l);
            final long o1 = Unsafe.getUnsafe().getLong(srcIndxAddr + row * Long.BYTES);
            final long o2 = Unsafe.getUnsafe().getLong(srcIndxAddr + row * Long.BYTES + Long.BYTES);
            final long len = o2 - o1;
            Vect.memcpy(srcDataAddr + o1, tgtDataAddr + offset, len);
            Unsafe.getUnsafe().putLong(tgtIndxAddr + l * Long.BYTES, offset);
            offset += len;
        }
        dataMem.replacePage(tgtDataAddr, tgtDataSize);
        indexMem.replacePage(tgtIndxAddr, tgtIndxSize);
        dataMem2.replacePage(srcDataAddr, srcDataSize);
        indexMem2.replacePage(srcIndxAddr, srcIndxSize);
        dataMem.jumpTo(offset);
        indexMem.jumpTo(valueCount * Long.BYTES);
    }

    private void oooUpdatePartitionSize(
            long timestampMin,
            long timestampMax,
            long partitionTimestamp,
            long srcOooPartitionLo,
            long srcOooPartitionHi,
            long srcOooMax,
            long srcDataMax,
            boolean partitionMutates
    ) {
        this.txFile.minTimestamp = Math.min(timestampMin, this.txFile.minTimestamp);

        final long partitionSize = srcDataMax + srcOooPartitionHi - srcOooPartitionLo + 1;
        final long rowDelta = srcOooPartitionHi - srcOooMax;
        if (rowDelta < -1 || partitionTimestamp < lastPartitionTimestamp) {
            if (partitionTimestamp < lastPartitionTimestamp) {
                this.txFile.fixedRowCount += partitionSize - srcDataMax;
                if (rowDelta >= -1) {
                    // when we exit here we need to rollback transientRowCount we've been incrementing
                    // while adding out-of-order data
                    this.txFile.transientRowCount = this.transientRowCountBeforeOutOfOrder;
                }
            } else {
                this.txFile.fixedRowCount += partitionSize;
            }
            // We just updated non-last partition. It is possible that this partition
            // has already been updated by transaction or out of order logic was the only
            // code that updated it. To resolve this fork we need to check if "txPendingPartitionSizes"
            // contains timestamp of this partition. If it does - we don't increment "txPartitionCount"
            // (it has been incremented before out-of-order logic kicked in) and
            // we use partition size from "txPendingPartitionSizes" to subtract from "txPartitionCount"
        } else {
            // this is last partition
            this.txFile.transientRowCount = partitionSize;
            this.txFile.maxTimestamp = timestampMax;
        }

        final int partitionIndex = txFile.findAttachedPartitionIndexByLoTimestamp(partitionTimestamp);
        if (partitionMutates) {
            final long srcDataTxn = txFile.getPartitionNameTxnByIndex(partitionIndex);
            LOG.info()
                    .$("merged partition [table=`").utf8(name)
                    .$("`, ts=").$ts(partitionTimestamp)
                    .$(", txn=").$(txFile.txn).$(']').$();
            txFile.updatePartitionSizeByIndexAndTxn(partitionIndex, partitionSize);
            o3PartitionRemoveCandidates.add(partitionTimestamp);
            o3PartitionRemoveCandidates.add(srcDataTxn);
        } else {
            txFile.updatePartitionSizeByIndex(partitionIndex, partitionTimestamp, partitionSize);
        }
        txFile.bumpPartitionTableVersion();
    }

    synchronized void oooUpdatePartitionSizeSynchronized(
            long timestampMin,
            long timestampMax,
            long partitionTimestamp,
            long srcOooPartitionLo,
            long srcOooPartitionHi,
            boolean partitionMutates,
            long srcOooMax,
            long srcDataMax
    ) {
        bumpPartitionUpdateCount();

        oooUpdatePartitionSize(
                timestampMin,
                timestampMax,
                partitionTimestamp,
                srcOooPartitionLo,
                srcOooPartitionHi,
                srcOooMax, srcDataMax, partitionMutates
        );
    }

    private void openColumnFiles(CharSequence name, int i, int plen) {
        AppendOnlyVirtualMemory mem1 = getPrimaryColumn(i);
        AppendOnlyVirtualMemory mem2 = getSecondaryColumn(i);

        mem1.of(ff, dFile(path.trimTo(plen), name), configuration.getAppendPageSize());

        if (mem2 != null) {
            mem2.of(ff, iFile(path.trimTo(plen), name), configuration.getAppendPageSize());
        }

        path.trimTo(plen);
    }

    private void openFirstPartition(long timestamp) {
        openPartition(repairDataGaps(timestamp));
        setAppendPosition(txFile.getTransientRowCount(), true);
        if (performRecovery) {
            performRecovery();
        }
        txFile.openFirstPartition(timestamp);
    }

    private void openMergePartition() {
        for (int i = 0; i < columnCount; i++) {
            ContiguousVirtualMemory mem1 = oooColumns.getQuick(getPrimaryColumnIndex(i));
            mem1.jumpTo(0);
            ContiguousVirtualMemory mem2 = oooColumns.getQuick(getSecondaryColumnIndex(i));
            if (mem2 != null) {
                mem2.jumpTo(0);
            }
        }
        row.activeColumns = oooColumns;
        row.activeNullSetters = oooNullSetters;
        LOG.debug().$("switched partition to memory").$();
    }

    private void openNewColumnFiles(CharSequence name, boolean indexFlag, int indexValueBlockCapacity) {
        try {
            // open column files
            setStateForTimestamp(path, txFile.getMaxTimestamp(), false);
            final int plen = path.length();
            final int columnIndex = columnCount - 1;

            // index must be created before column is initialised because
            // it uses primary column object as temporary tool
            if (indexFlag) {
                createIndexFiles(name, indexValueBlockCapacity, plen, true);
            }

            openColumnFiles(name, columnIndex, plen);
            if (txFile.getTransientRowCount() > 0) {
                // write .top file
                writeColumnTop(name);
            }

            if (indexFlag) {
                ColumnIndexer indexer = indexers.getQuick(columnIndex);
                assert indexer != null;
                indexers.getQuick(columnIndex).configureFollowerAndWriter(configuration, path.trimTo(plen), name, getPrimaryColumn(columnIndex), txFile.getTransientRowCount());
            }

        } finally {
            path.trimTo(rootLen);
        }
    }

    private void openPartition(long timestamp) {
        try {
            setStateForTimestamp(path, timestamp, true);
            int plen = path.length();
            if (ff.mkdirs(path.$$dir(), mkDirMode) != 0) {
                throw CairoException.instance(ff.errno()).put("Cannot create directory: ").put(path);
            }

            assert columnCount > 0;

            for (int i = 0; i < columnCount; i++) {
                final CharSequence name = metadata.getColumnName(i);
                final boolean indexed = metadata.isColumnIndexed(i);
                final long columnTop;

                // prepare index writer if column requires indexing
                if (indexed) {
                    // we have to create files before columns are open
                    // because we are reusing AppendOnlyVirtualMemory object from columns list
                    createIndexFiles(name, metadata.getIndexValueBlockCapacity(i), plen, txFile.getTransientRowCount() < 1);
                }

                openColumnFiles(name, i, plen);
                columnTop = readColumnTop(ff, path, name, plen, tempMem16b);
                columnTops.extendAndSet(i, columnTop);

                if (indexed) {
                    ColumnIndexer indexer = indexers.getQuick(i);
                    assert indexer != null;
                    indexer.configureFollowerAndWriter(configuration, path, name, getPrimaryColumn(i), columnTop);
                }
            }
            LOG.info().$("switched partition [path='").$(path).$("']").$();
        } finally {
            path.trimTo(rootLen);
        }
    }

    private long openTodoMem() {
        path.concat(TODO_FILE_NAME).$();
        try {
            if (ff.exists(path)) {
                long fileLen = ff.length(path);
                if (fileLen < 32) {
                    throw CairoException.instance(0).put("corrupt ").put(path);
                }

                todoMem.of(ff, path, ff.getPageSize(), fileLen);
                this.todoTxn = todoMem.getLong(0);
                // check if _todo_ file is consistent, if not, we just ignore its contents and reset hash
                if (todoMem.getLong(24) != todoTxn) {
                    todoMem.putLong(8, configuration.getDatabaseIdLo());
                    todoMem.putLong(16, configuration.getDatabaseIdHi());
                    Unsafe.getUnsafe().storeFence();
                    todoMem.putLong(24, todoTxn);
                    return 0;
                }

                return todoMem.getLong(32);
            } else {
                TableUtils.resetTodoLog(ff, path, rootLen, todoMem);
                todoTxn = 0;
                return 0;
            }
        } finally {
            path.trimTo(rootLen);
        }
    }

    private void performRecovery() {
        rollbackIndexes();
        rollbackSymbolTables();
        performRecovery = false;
    }

    private void populateDenseIndexerList() {
        denseIndexers.clear();
        for (int i = 0, n = indexers.size(); i < n; i++) {
            ColumnIndexer indexer = indexers.getQuick(i);
            if (indexer != null) {
                denseIndexers.add(indexer);
            }
        }
        indexCount = denseIndexers.size();
    }

    void purgeUnusedPartitions() {
        if (partitionBy != PartitionBy.NONE) {
            removeNonAttachedPartitions();
        }
    }

    private long readMinTimestamp(long partitionTimestamp) {
        setStateForTimestamp(other, partitionTimestamp, false);
        try {
            dFile(other, metadata.getColumnName(metadata.getTimestampIndex()));
            if (ff.exists(other)) {
                // read min timestamp value
                long fd = ff.openRO(other);
                if (fd == -1) {
                    // oops
                    throw CairoException.instance(Os.errno()).put("could not open [file=").put(other).put(']');
                }
                try {
                    long n = ff.read(fd, tempMem16b, Long.BYTES, 0);
                    if (n != Long.BYTES) {
                        throw CairoException.instance(Os.errno()).put("could not read timestamp value");
                    }
                    return Unsafe.getUnsafe().getLong(tempMem16b);
                } finally {
                    ff.close(fd);
                }
            } else {
                throw CairoException.instance(0).put("Partition does not exist [path=").put(other).put(']');
            }
        } finally {
            other.trimTo(rootLen);
        }
    }

    private void recoverFromMetaRenameFailure(CharSequence columnName) {
        openMetaFile(ff, path, rootLen, metaMem);
    }

    private void recoverFromSwapRenameFailure(CharSequence columnName) {
        recoverFrommTodoWriteFailure(columnName);
        clearTodoLog();
    }

    private void recoverFromSymbolMapWriterFailure(CharSequence columnName) {
        removeSymbolMapFilesQuiet(columnName);
        removeMetaFile();
        recoverFromSwapRenameFailure(columnName);
    }

    private void recoverFrommTodoWriteFailure(CharSequence columnName) {
        restoreMetaFrom(META_PREV_FILE_NAME, metaPrevIndex);
        openMetaFile(ff, path, rootLen, metaMem);
    }

    private void recoverOpenColumnFailure(CharSequence columnName) {
        final int index = columnCount - 1;
        removeMetaFile();
        removeLastColumn();
        recoverFromSwapRenameFailure(columnName);
        removeSymbolMapWriter(index);
    }

    private void releaseLock(boolean distressed) {
        if (lockFd != -1L) {
            ff.close(lockFd);
            if (distressed) {
                return;
            }

            try {
                lockName(path);
                removeOrException(ff, path);
            } finally {
                path.trimTo(rootLen);
            }
        }
    }

    private void removeColumn(int columnIndex) {
        final int pi = getPrimaryColumnIndex(columnIndex);
        final int si = getSecondaryColumnIndex(columnIndex);
        freeAndRemoveColumnPair(columns, pi, si);
        freeAndRemoveColumnPair(oooColumns, pi, si);
        freeAndRemoveColumnPair(oooColumns2, pi, si);
        columnTops.removeIndex(columnIndex);
        nullSetters.remove(columnIndex);
        oooNullSetters.remove(columnIndex);
        if (columnIndex < indexers.size()) {
            Misc.free(indexers.getQuick(columnIndex));
            indexers.remove(columnIndex);
            populateDenseIndexerList();
        }
    }

    private void removeColumnFiles(CharSequence columnName, int columnType, RemoveFileLambda removeLambda) {
        try {
            ff.iterateDir(path.$(), (file, type) -> {
                nativeLPSZ.of(file);
                if (type == Files.DT_DIR && IGNORED_FILES.excludes(nativeLPSZ)) {
                    path.trimTo(rootLen);
                    path.concat(nativeLPSZ);
                    int plen = path.length();
                    removeLambda.remove(ff, dFile(path, columnName));
                    removeLambda.remove(ff, iFile(path.trimTo(plen), columnName));
                    removeLambda.remove(ff, topFile(path.trimTo(plen), columnName));
                    removeLambda.remove(ff, BitmapIndexUtils.keyFileName(path.trimTo(plen), columnName));
                    removeLambda.remove(ff, BitmapIndexUtils.valueFileName(path.trimTo(plen), columnName));
                }
            });

            if (columnType == ColumnType.SYMBOL) {
                removeLambda.remove(ff, SymbolMapWriter.offsetFileName(path.trimTo(rootLen), columnName));
                removeLambda.remove(ff, SymbolMapWriter.charFileName(path.trimTo(rootLen), columnName));
                removeLambda.remove(ff, BitmapIndexUtils.keyFileName(path.trimTo(rootLen), columnName));
                removeLambda.remove(ff, BitmapIndexUtils.valueFileName(path.trimTo(rootLen), columnName));
            }
        } finally {
            path.trimTo(rootLen);
        }
    }

    private int removeColumnFromMeta(int index) {
        try {
            int metaSwapIndex = openMetaSwapFile(ff, ddlMem, path, rootLen, fileOperationRetryCount);
            int timestampIndex = metaMem.getInt(META_OFFSET_TIMESTAMP_INDEX);
            ddlMem.putInt(columnCount - 1);
            ddlMem.putInt(partitionBy);

            if (timestampIndex == index) {
                ddlMem.putInt(-1);
            } else if (index < timestampIndex) {
                ddlMem.putInt(timestampIndex - 1);
            } else {
                ddlMem.putInt(timestampIndex);
            }
            ddlMem.putInt(ColumnType.VERSION);
            ddlMem.putInt(metaMem.getInt(META_OFFSET_TABLE_ID));
            ddlMem.jumpTo(META_OFFSET_COLUMN_TYPES);

            for (int i = 0; i < columnCount; i++) {
                if (i != index) {
                    writeColumnEntry(i);
                }
            }

            long nameOffset = getColumnNameOffset(columnCount);
            for (int i = 0; i < columnCount; i++) {
                CharSequence columnName = metaMem.getStr(nameOffset);
                if (i != index) {
                    ddlMem.putStr(columnName);
                }
                nameOffset += VmUtils.getStorageLength(columnName);
            }

            return metaSwapIndex;
        } finally {
            ddlMem.close();
        }
    }

    private void removeIndexFiles(CharSequence columnName) {
        try {
            ff.iterateDir(path.$(), (file, type) -> {
                nativeLPSZ.of(file);
                if (type == Files.DT_DIR && IGNORED_FILES.excludes(nativeLPSZ)) {
                    path.trimTo(rootLen);
                    path.concat(nativeLPSZ);
                    int plen = path.length();
                    removeFileAndOrLog(ff, BitmapIndexUtils.keyFileName(path.trimTo(plen), columnName));
                    removeFileAndOrLog(ff, BitmapIndexUtils.valueFileName(path.trimTo(plen), columnName));
                }
            });
        } finally {
            path.trimTo(rootLen);
        }
    }

    private void removeLastColumn() {
        removeColumn(columnCount - 1);
        columnCount--;
    }

    private void removeMetaFile() {
        try {
            path.concat(META_FILE_NAME).$();
            if (ff.exists(path) && !ff.remove(path)) {
                throw CairoException.instance(ff.errno()).put("Recovery failed. Cannot remove: ").put(path);
            }
        } finally {
            path.trimTo(rootLen);
        }
    }

    private void removeNonAttachedPartitions() {
        LOG.info().$("purging non attached partitions [path=").$(path.$()).$(']').$();
        try {
            ff.iterateDir(path.$(), removePartitionDirsNotAttached);
        } finally {
            path.trimTo(rootLen);
        }
    }

    private void removePartitionDirectories() {
        try {
            ff.iterateDir(path.$(), removePartitionDirectories);
        } finally {
            path.trimTo(rootLen);
        }
    }

    private void removePartitionDirectories0(long name, int type) {
        path.trimTo(rootLen);
        path.concat(name).$();
        nativeLPSZ.of(name);
        if (IGNORED_FILES.excludes(nativeLPSZ) && type == Files.DT_DIR && !ff.rmdir(path)) {
            LOG.info().$("could not remove [path=").$(path).$(", errno=").$(ff.errno()).$(']').$();
        }
    }

    private void removePartitionDirsNotAttached(long pName, int type) {
        nativeLPSZ.of(pName);
        if (!isDots(nativeLPSZ) && type == Files.DT_DIR) {
            if (Chars.endsWith(nativeLPSZ, DETACHED_DIR_MARKER)) {
                // Do not remove detached partitions
                // They are probably about to be attached.
                return;
            }
            try {
                long dirTimestamp = partitionDirFmt.parse(nativeLPSZ, null);
                if (txFile.attachedPartitionsContains(dirTimestamp) || txFile.isActivePartition(dirTimestamp)) {
                    return;
                }
            } catch (NumericException ignore) {
                // not a date?
                // ignore exception and remove directory
                // we rely on this behaviour to remove leftover directories created by OOO processing
            }
            path.trimTo(rootLen);
            path.concat(pName).$();
            if (ff.rmdir(path)) {
                LOG.info().$("removed partition dir: ").$(path).$();
            } else {
                LOG.error().$("cannot remove: ").$(path).$(" [errno=").$(ff.errno()).$(']').$();
            }
        }
    }

    private void removeSymbolMapFilesQuiet(CharSequence name) {
        try {
            removeFileAndOrLog(ff, SymbolMapWriter.offsetFileName(path.trimTo(rootLen), name));
            removeFileAndOrLog(ff, SymbolMapWriter.charFileName(path.trimTo(rootLen), name));
            removeFileAndOrLog(ff, BitmapIndexUtils.keyFileName(path.trimTo(rootLen), name));
            removeFileAndOrLog(ff, BitmapIndexUtils.valueFileName(path.trimTo(rootLen), name));
        } finally {
            path.trimTo(rootLen);
        }
    }

    private void removeSymbolMapWriter(int index) {
        SymbolMapWriter writer = symbolMapWriters.getQuick(index);
        symbolMapWriters.remove(index);
        if (writer != null) {
            int symColIndex = denseSymbolMapWriters.remove(writer);
            denseSymbolTransientCountHandlers.remove(symColIndex);
            // Shift all subsequent symbol indexes by 1 back
            while (symColIndex < denseSymbolTransientCountHandlers.size()) {
                WriterTransientSymbolCountChangeHandler transientCountHandler = denseSymbolTransientCountHandlers.getQuick(symColIndex);
                assert transientCountHandler.symColIndex - 1 == symColIndex;
                transientCountHandler.symColIndex = symColIndex;
                symColIndex++;
            }
            Misc.free(writer);
        }
    }

    private int rename(int retries) {
        try {
            int index = 0;
            other.concat(META_PREV_FILE_NAME).$();
            path.concat(META_FILE_NAME).$();
            int l = other.length();

            do {
                if (index > 0) {
                    other.trimTo(l);
                    other.put('.').put(index);
                    other.$();
                }

                if (ff.exists(other) && !ff.remove(other)) {
                    LOG.info().$("cannot remove target of rename '").$(path).$("' to '").$(other).$(" [errno=").$(ff.errno()).$(']').$();
                    index++;
                    continue;
                }

                if (!ff.rename(path, other)) {
                    LOG.info().$("cannot rename '").$(path).$("' to '").$(other).$(" [errno=").$(ff.errno()).$(']').$();
                    index++;
                    continue;
                }

                return index;

            } while (index < retries);

            throw CairoException.instance(0).put("Cannot rename ").put(path).put(". Max number of attempts reached [").put(index).put("]. Last target was: ").put(other);
        } finally {
            path.trimTo(rootLen);
            other.trimTo(rootLen);
        }
    }

    private void renameColumnFiles(CharSequence columnName, CharSequence newName, int columnType) {
        try {
            ff.iterateDir(path.$(), (file, type) -> {
                nativeLPSZ.of(file);
                if (type == Files.DT_DIR && IGNORED_FILES.excludes(nativeLPSZ)) {
                    path.trimTo(rootLen);
                    path.concat(nativeLPSZ);
                    other.trimTo(rootLen);
                    other.concat(nativeLPSZ);
                    int plen = path.length();
                    renameFileOrLog(ff, dFile(path.trimTo(plen), columnName), dFile(other.trimTo(plen), newName));
                    renameFileOrLog(ff, iFile(path.trimTo(plen), columnName), iFile(other.trimTo(plen), newName));
                    renameFileOrLog(ff, topFile(path.trimTo(plen), columnName), topFile(other.trimTo(plen), newName));
                    renameFileOrLog(ff, BitmapIndexUtils.keyFileName(path.trimTo(plen), columnName), BitmapIndexUtils.keyFileName(other.trimTo(plen), newName));
                    renameFileOrLog(ff, BitmapIndexUtils.valueFileName(path.trimTo(plen), columnName), BitmapIndexUtils.valueFileName(other.trimTo(plen), newName));
                }
            });

            if (columnType == ColumnType.SYMBOL) {
                renameFileOrLog(ff, SymbolMapWriter.offsetFileName(path.trimTo(rootLen), columnName), SymbolMapWriter.offsetFileName(other.trimTo(rootLen), newName));
                renameFileOrLog(ff, SymbolMapWriter.charFileName(path.trimTo(rootLen), columnName), SymbolMapWriter.charFileName(other.trimTo(rootLen), newName));
                renameFileOrLog(ff, BitmapIndexUtils.keyFileName(path.trimTo(rootLen), columnName), BitmapIndexUtils.keyFileName(other.trimTo(rootLen), newName));
                renameFileOrLog(ff, BitmapIndexUtils.valueFileName(path.trimTo(rootLen), columnName), BitmapIndexUtils.valueFileName(other.trimTo(rootLen), newName));
            }
        } finally {
            path.trimTo(rootLen);
            other.trimTo(rootLen);
        }
    }

    private int renameColumnFromMeta(int index, CharSequence newName) {
        try {
            int metaSwapIndex = openMetaSwapFile(ff, ddlMem, path, rootLen, fileOperationRetryCount);
            int timestampIndex = metaMem.getInt(META_OFFSET_TIMESTAMP_INDEX);
            ddlMem.putInt(columnCount);
            ddlMem.putInt(partitionBy);
            ddlMem.putInt(timestampIndex);
            ddlMem.putInt(ColumnType.VERSION);
            ddlMem.putInt(metaMem.getInt(META_OFFSET_TABLE_ID));
            ddlMem.jumpTo(META_OFFSET_COLUMN_TYPES);

            for (int i = 0; i < columnCount; i++) {
                writeColumnEntry(i);
            }

            long nameOffset = getColumnNameOffset(columnCount);
            for (int i = 0; i < columnCount; i++) {
                CharSequence columnName = metaMem.getStr(nameOffset);
                nameOffset += VmUtils.getStorageLength(columnName);

                if (i == index) {
                    columnName = newName;
                }
                ddlMem.putStr(columnName);
            }

            return metaSwapIndex;
        } finally {
            ddlMem.close();
        }
    }

    private void renameMetaToMetaPrev(CharSequence columnName) {
        try {
            this.metaPrevIndex = rename(fileOperationRetryCount);
        } catch (CairoException e) {
            runFragile(RECOVER_FROM_META_RENAME_FAILURE, columnName, e);
        }
    }

    private void renameSwapMetaToMeta(CharSequence columnName) {
        // rename _meta.swp to _meta
        try {
            restoreMetaFrom(META_SWAP_FILE_NAME, metaSwapIndex);
        } catch (CairoException e) {
            runFragile(RECOVER_FROM_SWAP_RENAME_FAILURE, columnName, e);
        }
    }

    private long repairDataGaps(long timestamp) {
        if (txFile.getMaxTimestamp() != Numbers.LONG_NaN && partitionBy != PartitionBy.NONE) {
            long actualSize = 0;
            long lastTimestamp = -1;
            long transientRowCount = this.txFile.getTransientRowCount();
            long maxTimestamp = this.txFile.getMaxTimestamp();
            try {
                final long tsLimit = timestampFloorMethod.floor(this.txFile.getMaxTimestamp());
                for (long ts = getPartitionLo(txFile.getMinTimestamp()); ts < tsLimit; ts = timestampAddMethod.calculate(ts, 1)) {
                    path.trimTo(rootLen);
                    setStateForTimestamp(path, ts, false);
                    int p = path.length();

                    long partitionSize = txFile.getPartitionSizeByPartitionTimestamp(ts);
                    if (partitionSize >= 0 && ff.exists(path.$())) {
                        actualSize += partitionSize;
                        lastTimestamp = ts;
                    } else {
                        Path other = Path.getThreadLocal2(path.trimTo(p).$());
                        TableUtils.oldPartitionName(other, getTxn());
                        if (ff.exists(other.$())) {
                            if (!ff.rename(other, path)) {
                                LOG.error().$("could not rename [from=").$(other).$(", to=").$(path).$(']').$();
                                throw new CairoError("could not restore directory, see log for details");
                            } else {
                                LOG.info().$("restored [path=").$(path).$(']').$();
                            }
                        } else {
                            LOG.info().$("missing partition [name=").$(path.trimTo(p).$()).$(']').$();
                        }
                    }
                }

                if (lastTimestamp > -1) {
                    path.trimTo(rootLen);
                    setStateForTimestamp(path, tsLimit, false);
                    if (!ff.exists(path.$())) {
                        Path other = Path.getThreadLocal2(path);
                        TableUtils.oldPartitionName(other, getTxn());
                        if (ff.exists(other.$())) {
                            if (!ff.rename(other, path)) {
                                LOG.error().$("could not rename [from=").$(other).$(", to=").$(path).$(']').$();
                                throw new CairoError("could not restore directory, see log for details");
                            } else {
                                LOG.info().$("restored [path=").$(path).$(']').$();
                            }
                        } else {
                            LOG.error().$("last partition does not exist [name=").$(path).$(']').$();
                            // ok, create last partition we discovered the active
                            // 1. read its size
                            path.trimTo(rootLen);
                            setStateForTimestamp(path, lastTimestamp, false);
                            int p = path.length();
                            transientRowCount = txFile.getPartitionSizeByPartitionTimestamp(lastTimestamp);

                            // 2. read max timestamp
                            TableUtils.dFile(path.trimTo(p), metadata.getColumnName(metadata.getTimestampIndex()));
                            maxTimestamp = TableUtils.readLongAtOffset(ff, path, tempMem16b, (transientRowCount - 1) * Long.BYTES);
                            actualSize -= transientRowCount;
                            LOG.info()
                                    .$("updated active partition [name=").$(path.trimTo(p).$())
                                    .$(", maxTimestamp=").$ts(maxTimestamp)
                                    .$(", transientRowCount=").$(transientRowCount)
                                    .$(", fixedRowCount=").$(txFile.getFixedRowCount())
                                    .$(']').$();
                        }
                    }
                }
            } finally {
                path.trimTo(rootLen);
            }

            final long expectedSize = txFile.readFixedRowCount();
            if (expectedSize != actualSize || maxTimestamp != this.txFile.getMaxTimestamp()) {
                LOG.info()
                        .$("actual table size has been adjusted [name=`").utf8(name).$('`')
                        .$(", expectedFixedSize=").$(expectedSize)
                        .$(", actualFixedSize=").$(actualSize)
                        .$(']').$();

                txFile.reset(actualSize, transientRowCount, maxTimestamp);
                return maxTimestamp;
            }
        }

        return timestamp;
    }

    private void repairMetaRename(int index) {
        try {
            path.concat(META_PREV_FILE_NAME);
            if (index > 0) {
                path.put('.').put(index);
            }
            path.$();

            if (ff.exists(path)) {
                LOG.info().$("Repairing metadata from: ").$(path).$();
                if (ff.exists(other.concat(META_FILE_NAME).$()) && !ff.remove(other)) {
                    throw CairoException.instance(ff.errno()).put("Repair failed. Cannot replace ").put(other);
                }

                if (!ff.rename(path, other)) {
                    throw CairoException.instance(ff.errno()).put("Repair failed. Cannot rename ").put(path).put(" -> ").put(other);
                }
            }
        } finally {
            path.trimTo(rootLen);
            other.trimTo(rootLen);
        }

        clearTodoLog();
    }

    private void repairTruncate() {
        LOG.info().$("repairing abnormally terminated truncate on ").$(path).$();
        if (partitionBy != PartitionBy.NONE) {
            removePartitionDirectories();
        }
        txFile.reset();
        clearTodoLog();
    }

    private void restoreMetaFrom(CharSequence fromBase, int fromIndex) {
        try {
            path.concat(fromBase);
            if (fromIndex > 0) {
                path.put('.').put(fromIndex);
            }
            path.$();

            TableUtils.renameOrFail(ff, path, other.concat(META_FILE_NAME).$());
        } finally {
            path.trimTo(rootLen);
            other.trimTo(rootLen);
        }
    }

    private void rollbackIndexes() {
        final long maxRow = txFile.getTransientRowCount() - 1;
        for (int i = 0, n = denseIndexers.size(); i < n; i++) {
            ColumnIndexer indexer = denseIndexers.getQuick(i);
            long fd = indexer.getFd();
            LOG.info().$("recovering index [fd=").$(fd).$(']').$();
            if (fd > -1) {
                indexer.rollback(maxRow);
            }
        }
    }

    private void rollbackSymbolTables() {
        int expectedMapWriters = txFile.readWriterCount();
        for (int i = 0; i < expectedMapWriters; i++) {
            denseSymbolMapWriters.getQuick(i).rollback(txFile.readSymbolWriterIndexOffset(i));
        }
    }

    private void runFragile(FragileCode fragile, CharSequence columnName, CairoException e) {
        try {
            fragile.run(columnName);
        } catch (CairoException err) {
            LOG.error().$("DOUBLE ERROR: 1st: {").$((Sinkable) e).$('}').$();
            throwDistressException(err);
        }
        throw e;
    }

    private void setAppendPosition(final long position, boolean ensureFileSize) {
        for (int i = 0; i < columnCount; i++) {
            // stop calculating oversize as soon as we find first over-sized column
            setColumnSize(
                    ff,
                    getPrimaryColumn(i),
                    getSecondaryColumn(i),
                    getColumnType(metaMem, i),
                    position - columnTops.getQuick(i),
                    tempMem16b,
                    ensureFileSize
            );
        }
    }

    /**
     * Sets path member variable to partition directory for the given timestamp and
     * partitionLo and partitionHi to partition interval in millis. These values are
     * determined based on input timestamp and value of partitionBy. For any given
     * timestamp this method will determine either day, month or year interval timestamp falls to.
     * Partition directory name is ISO string of interval start.
     * <p>
     * Because this method modifies "path" member variable, be sure path is trimmed to original
     * state within try..finally block.
     *
     * @param path                    path instance to modify
     * @param timestamp               to determine interval for
     * @param updatePartitionInterval flag indicating that partition interval partitionLo and
     */
    private void setStateForTimestamp(Path path, long timestamp, boolean updatePartitionInterval) {
        final long partitionTimestampHi = TableUtils.setPathForPartition(path, partitionBy, timestamp, true);
        TableUtils.txnPartitionConditionally(
                path,
                txFile.getPartitionNameTxnByPartitionTimestamp(partitionTimestampHi)
        );
        if (updatePartitionInterval) {
            this.partitionTimestampHi = partitionTimestampHi;
        }
    }

    void startAppendedBlock(long timestampLo, long timestampHi, long nRowsAdded, LongList blockColumnTops) {
        if (timestampLo < txFile.getMaxTimestamp()) {
            throw CairoException.instance(ff.errno()).put("Cannot insert rows out of order. Table=").put(path);
        }

        if (txFile.getAppendedPartitionCount() == 0) {
            openFirstPartition(timestampLo);
        }

        if (partitionBy != PartitionBy.NONE && timestampLo > partitionTimestampHi) {
            // Need close memory without truncating
            for (int columnIndex = 0; columnIndex < columnCount; columnIndex++) {
                AppendOnlyVirtualMemory mem1 = getPrimaryColumn(columnIndex);
                mem1.close(false);
                AppendOnlyVirtualMemory mem2 = getSecondaryColumn(columnIndex);
                if (null != mem2) {
                    mem2.close(false);
                }
            }
            switchPartition(timestampLo);
        }
        this.txFile.appendBlock(timestampLo, timestampHi, nRowsAdded);

        for (int columnIndex = 0; columnIndex < columnCount; columnIndex++) {
            // Handle column tops
            long blockColumnTop = blockColumnTops.getQuick(columnIndex);
            if (blockColumnTop != -1) {
                long columnTop = columnTops.getQuick(columnIndex);
                if (blockColumnTop != columnTop) {
                    try {
                        assert columnTop == 0;
                        assert blockColumnTop > 0;
                        TableUtils.setPathForPartition(path, partitionBy, timestampLo, false);
                        columnTops.setQuick(columnIndex, blockColumnTop);
                        writeColumnTop(getMetadata().getColumnName(columnIndex), blockColumnTop);
                    } finally {
                        path.trimTo(rootLen);
                    }
                }
            }
        }
    }

    private void switchPartition(long timestamp) {
        // Before partition can be switched we need to index records
        // added so far. Index writers will start point to different
        // files after switch.
        updateIndexes();
        txFile.switchPartitions(timestamp);
        openPartition(timestamp);
        setAppendPosition(0, false);
    }

    private void syncColumns(int commitMode) {
        final boolean async = commitMode == CommitMode.ASYNC;
        for (int i = 0; i < columnCount; i++) {
            columns.getQuick(i * 2).sync(async);
            final AppendOnlyVirtualMemory m2 = columns.getQuick(i * 2 + 1);
            if (m2 != null) {
                m2.sync(false);
            }
        }
    }

    private void throwDistressException(Throwable cause) {
        this.distressed = true;
        throw new CairoError(cause);
    }

    private void updateIndexes() {
        if (indexCount == 0 || avoidIndexOnCommit) {
            avoidIndexOnCommit = false;
            return;
        }
        updateIndexesSlow();
    }

    private void updateIndexesParallel(long lo, long hi) {
        indexSequences.clear();
        indexLatch.setCount(indexCount);
        final int nParallelIndexes = indexCount - 1;
        final Sequence indexPubSequence = this.messageBus.getIndexerPubSequence();
        final RingQueue<ColumnIndexerTask> indexerQueue = this.messageBus.getIndexerQueue();

        LOG.info().$("parallel indexing [indexCount=").$(indexCount).$(']').$();
        int serialIndexCount = 0;

        // we are going to index last column in this thread while other columns are on the queue
        OUT:
        for (int i = 0; i < nParallelIndexes; i++) {

            long cursor = indexPubSequence.next();
            if (cursor == -1) {
                // queue is full, process index in the current thread
                indexAndCountDown(denseIndexers.getQuick(i), lo, hi, indexLatch);
                serialIndexCount++;
                continue;
            }

            if (cursor == -2) {
                // CAS issue, retry
                do {
                    cursor = indexPubSequence.next();
                    if (cursor == -1) {
                        indexAndCountDown(denseIndexers.getQuick(i), lo, hi, indexLatch);
                        serialIndexCount++;
                        continue OUT;
                    }

                } while (cursor < 0);
            }

            final ColumnIndexerTask queueItem = indexerQueue.get(cursor);
            final ColumnIndexer indexer = denseIndexers.getQuick(i);
            final long sequence = indexer.getSequence();
            queueItem.indexer = indexer;
            queueItem.lo = lo;
            queueItem.hi = hi;
            queueItem.countDownLatch = indexLatch;
            queueItem.sequence = sequence;
            indexSequences.add(sequence);
            indexPubSequence.done(cursor);
        }

        // index last column while other columns are brewing on the queue
        indexAndCountDown(denseIndexers.getQuick(indexCount - 1), lo, hi, indexLatch);
        serialIndexCount++;

        // At this point we have re-indexed our column and if things are flowing nicely
        // all other columns should have been done by other threads. Instead of actually
        // waiting we gracefully check latch count.
        if (!indexLatch.await(configuration.getWorkStealTimeoutNanos())) {
            // other columns are still in-flight, we must attempt to steal work from other threads
            for (int i = 0; i < nParallelIndexes; i++) {
                ColumnIndexer indexer = denseIndexers.getQuick(i);
                if (indexer.tryLock(indexSequences.getQuick(i))) {
                    indexAndCountDown(indexer, lo, hi, indexLatch);
                    serialIndexCount++;
                }
            }
            // wait for the ones we cannot steal
            indexLatch.await();
        }

        // reset lock on completed indexers
        boolean distressed = false;
        for (int i = 0; i < indexCount; i++) {
            ColumnIndexer indexer = denseIndexers.getQuick(i);
            distressed = distressed | indexer.isDistressed();
        }

        if (distressed) {
            throwDistressException(null);
        }

        LOG.info().$("parallel indexing done [serialCount=").$(serialIndexCount).$(']').$();
    }

    private void updateIndexesSerially(long lo, long hi) {
        LOG.info().$("serial indexing [indexCount=").$(indexCount).$(']').$();
        for (int i = 0, n = indexCount; i < n; i++) {
            try {
                denseIndexers.getQuick(i).refreshSourceAndIndex(lo, hi);
            } catch (CairoException e) {
                // this is pretty severe, we hit some sort of a limit
                LOG.error().$("index error {").$((Sinkable) e).$('}').$();
                throwDistressException(e);
            }
        }
        LOG.info().$("serial indexing done [indexCount=").$(indexCount).$(']').$();
    }

    private void updateIndexesSlow() {
        final long hi = txFile.getTransientRowCount();
        final long lo = txFile.getAppendedPartitionCount() == 1 ? hi - txFile.getLastTxSize() : 0;
        if (indexCount > 1 && parallelIndexerEnabled && hi - lo > configuration.getParallelIndexThreshold()) {
            updateIndexesParallel(lo, hi);
        } else {
            updateIndexesSerially(lo, hi);
        }
    }

    private void updateMaxTimestamp(long timestamp) {
        txFile.updateMaxTimestamp(timestamp);
        this.timestampSetter.accept(timestamp);
    }

    private void validateSwapMeta(CharSequence columnName) {
        try {
            try {
                path.concat(META_SWAP_FILE_NAME);
                if (metaSwapIndex > 0) {
                    path.put('.').put(metaSwapIndex);
                }
                metaMem.of(ff, path.$(), ff.getPageSize(), ff.length(path));
                validationMap.clear();
                validate(ff, metaMem, validationMap);
            } finally {
                metaMem.close();
                path.trimTo(rootLen);
            }
        } catch (CairoException e) {
            runFragile(RECOVER_FROM_META_RENAME_FAILURE, columnName, e);
        }
    }

    private void writeColumnEntry(int i) {
        ddlMem.putByte((byte) getColumnType(metaMem, i));
        long flags = 0;
        if (isColumnIndexed(metaMem, i)) {
            flags |= META_FLAG_BIT_INDEXED;
        }

        if (isSequential(metaMem, i)) {
            flags |= META_FLAG_BIT_SEQUENTIAL;
        }
        ddlMem.putLong(flags);
        ddlMem.putInt(getIndexBlockCapacity(metaMem, i));
        ddlMem.skip(META_COLUMN_DATA_RESERVED);
    }

    private void writeColumnTop(CharSequence name) {
        writeColumnTop(name, txFile.getTransientRowCount());
    }

    private void writeColumnTop(CharSequence name, long columnTop) {
        TableUtils.writeColumnTop(
                ff,
                path,
                name,
                columnTop,
                tempMem16b
        );
    }

    private void writeRestoreMetaTodo(CharSequence columnName) {
        try {
            todoMem.putLong(0, ++todoTxn); // write txn, reader will first read txn at offset 24 and then at offset 0
            Unsafe.getUnsafe().storeFence(); // make sure we do not write hash before writing txn (view from another thread)
            todoMem.putLong(8, configuration.getDatabaseIdLo()); // write out our instance hashes
            todoMem.putLong(16, configuration.getDatabaseIdHi());
            Unsafe.getUnsafe().storeFence();
            todoMem.putLong(32, 1);
            todoMem.putLong(40, TODO_RESTORE_META);
            todoMem.putLong(48, metaPrevIndex);
            Unsafe.getUnsafe().storeFence();
            todoMem.putLong(24, todoTxn);
            todoMem.setSize(56);

        } catch (CairoException e) {
            runFragile(RECOVER_FROM_TODO_WRITE_FAILURE, columnName, e);
        }
    }

<<<<<<< HEAD
=======
    private void writeTodo(long code) {
        try {
            long fd = openAppend(path.concat(TODO_FILE_NAME).$());
            try {
                Unsafe.getUnsafe().putLong(tempMem16b, code);
                if (ff.append(fd, tempMem16b, 8) != 8) {
                    throw CairoException.instance(Os.errno()).put("Cannot write ").put(getTodoText(code)).put(" *todo*: ").put(path);
                }
            } finally {
                ff.close(fd);
            }
        } finally {
            path.trimTo(rootLen);
        }
    }

    private static void attachPartitionCheckFilesMatchMetadata(FilesFacade ff, Path path, RecordMetadata metadata, long partitionSize) throws CairoException {
        // for each column, check that file exist in the partition folder
        int rootLen = path.length();
        for (int columnIndex = 0, size = metadata.getColumnCount(); columnIndex < size; columnIndex++) {
            try {
                int columnType = metadata.getColumnType(columnIndex);
                String columnName = metadata.getColumnName(columnIndex);
                path.concat(columnName);

                switch (columnType) {
                    case ColumnType.INT:
                    case ColumnType.LONG:
                    case ColumnType.BOOLEAN:
                    case ColumnType.BYTE:
                    case ColumnType.TIMESTAMP:
                    case ColumnType.DATE:
                    case ColumnType.DOUBLE:
                    case ColumnType.CHAR:
                    case ColumnType.SHORT:
                    case ColumnType.FLOAT:
                    case ColumnType.LONG256:
                        // Consider Symbols as fixed, check data file size
                    case ColumnType.SYMBOL:
                        attachPartitionCheckFilesMatchFixedColumn(ff, path, columnType, partitionSize);
                        break;
                    case ColumnType.STRING:
                    case ColumnType.BINARY:
                        attachPartitionCheckFilesMatchVarLenColumn(ff, path, partitionSize);
                        break;
                }
            } finally {
                path.trimTo(rootLen);
            }
        }
    }

    private static void attachPartitionCheckFilesMatchVarLenColumn(FilesFacade ff, Path path, long partitionSize) {
        int pathLen = path.length();
        path.put(FILE_SUFFIX_I).$();

        if (ff.exists(path)) {
            int typeSize = 4;
            long fileSize = ff.length(path);
            if (fileSize < partitionSize * typeSize) {
                throw CairoException.instance(0).put("Column file row count does not match timestamp file row count. " +
                        "Partition files inconsistent [file=")
                        .put(path)
                        .put(",expectedSize=")
                        .put(partitionSize * typeSize)
                        .put(",actual=")
                        .put(fileSize)
                        .put(']');
            }

            path.trimTo(pathLen);
            path.put(FILE_SUFFIX_D).$();
            if (ff.exists(path)) {
                // good
                return;
            }
        }
        throw CairoException.instance(0).put("Column file does not exist [path=").put(path).put(']');
    }

    private static void attachPartitionCheckFilesMatchFixedColumn(FilesFacade ff, Path path, int columnType, long partitionSize) {
        path.put(FILE_SUFFIX_D).$();
        if (ff.exists(path)) {
            long fileSize = ff.length(path);
            if (fileSize < partitionSize << ColumnType.pow2SizeOf(columnType)) {
                throw CairoException.instance(0).put("Column file row count does not match timestamp file row count. " +
                        "Partition files inconsistent [file=")
                        .put(path)
                        .put(",expectedSize=")
                        .put(partitionSize << ColumnType.pow2SizeOf(columnType))
                        .put(",actual=")
                        .put(fileSize)
                        .put(']');
            }
            return;
        }
        throw CairoException.instance(0).put("Column file does not exist [path=").put(path).put(']');
    }


    @FunctionalInterface
    private interface ShuffleOutOfOrderDataInternal {
        void shuffle(long pSrc, long pDest, long pIndex, long count);
    }

>>>>>>> bf5ae1dd
    @FunctionalInterface
    public interface OutOfOrderNativeSortMethod {
        void shuffle(long pSrc, long pDest, long pIndex, long valueCount);
    }

    @FunctionalInterface
    private interface RemoveFileLambda {
        void remove(FilesFacade ff, LPSZ name);
    }

    @FunctionalInterface
    private interface FragileCode {
        void run(CharSequence columnName);
    }

    @FunctionalInterface
    public interface OutOfOrderSortMethod {
        void sort(
                int columnIndex,
                long mergedTimestampsAddr,
                long valueCount,
                final int shl,
                final OutOfOrderNativeSortMethod shuffleFunc
        );
    }

    static class TimestampValueRecord implements Record {
        private long value;

        @Override
        public long getTimestamp(int col) {
            return value;
        }

        public void setTimestamp(long value) {
            this.value = value;
        }
    }

    private class OpenPartitionRowFunction implements RowFunction {
        @Override
        public Row newRow(long timestamp) {
            if (txFile.getMaxTimestamp() != Long.MIN_VALUE) {
                return (rowFunction = switchPartitionFunction).newRow(timestamp);
            }
            return getRowSlow(timestamp);
        }

        private Row getRowSlow(long timestamp) {
            txFile.setMinTimestamp(timestamp);
            openFirstPartition(timestamp);
            return (rowFunction = switchPartitionFunction).newRow(timestamp);
        }
    }

    private class NoPartitionFunction implements RowFunction {
        @Override
        public Row newRow(long timestamp) {
            bumpMasterRef();
            if (timestamp >= txFile.getMaxTimestamp()) {
                updateMaxTimestamp(timestamp);
                return row;
            }
            throw CairoException.instance(ff.errno()).put("Cannot insert rows out of order. Table=").put(path);
        }
    }

    private class NoTimestampFunction implements RowFunction {
        @Override
        public Row newRow(long timestamp) {
            bumpMasterRef();
            return row;
        }
    }

    private class OutOfOrderPartitionFunction implements RowFunction {
        @Override
        public Row newRow(long timestamp) {
            bumpMasterRef();
            mergeTimestampSetter(timestamp);
            return row;
        }
    }

    private class SwitchPartitionRowFunction implements RowFunction {
        @Override
        public Row newRow(long timestamp) {
            bumpMasterRef();
            if (timestamp > partitionTimestampHi || timestamp < txFile.getMaxTimestamp()) {
                return newRow0(timestamp);
            }
            updateMaxTimestamp(timestamp);
            return row;
        }

        @NotNull
        private Row newRow0(long timestamp) {
            if (timestamp < txFile.getMaxTimestamp()) {
                if (outOfOrderEnabled) {
                    LOG.info().$("switched to o3").$();
                    transientRowCountBeforeOutOfOrder = txFile.getTransientRowCount();
                    txFile.beginPartitionSizeUpdate();
                    openMergePartition();
                    TableWriter.this.oooRowCount = 0;
                    assert timestampMergeMem != null;
                    prevTimestampSetter = timestampSetter;
                    timestampSetter = mergeTimestampMethodRef;
                    timestampSetter.accept(timestamp);
                    TableWriter.this.rowFunction = oooRowFunction;
                    return row;
                }
                throw CairoException.instance(ff.errno()).put("Cannot insert rows out of order. Table=").put(path);
            }

            if (timestamp > partitionTimestampHi && partitionBy != PartitionBy.NONE) {
                switchPartition(timestamp);
            }

            updateMaxTimestamp(timestamp);
            return row;
        }
    }

    public class Row {
        private ObjList<? extends WriteOnlyVirtualMemory> activeColumns;
        private ObjList<Runnable> activeNullSetters;

        public void append() {
            if ((masterRef & 1) != 0) {
                for (int i = 0; i < columnCount; i++) {
                    if (refs.getQuick(i) < masterRef) {
                        activeNullSetters.getQuick(i).run();
                    }
                }
                masterRef++;
                txFile.append();
            }
        }

        public void cancel() {
            cancelRow();
        }

        public void putBin(int index, long address, long len) {
            getSecondaryColumn(index).putLong(getPrimaryColumn(index).putBin(address, len));
            notNull(index);
        }

        public void putBin(int index, BinarySequence sequence) {
            getSecondaryColumn(index).putLong(getPrimaryColumn(index).putBin(sequence));
            notNull(index);
        }

        public void putBool(int index, boolean value) {
            getPrimaryColumn(index).putBool(value);
            notNull(index);
        }

        public void putByte(int index, byte value) {
            getPrimaryColumn(index).putByte(value);
            notNull(index);
        }

        public void putChar(int index, char value) {
            getPrimaryColumn(index).putChar(value);
            notNull(index);
        }

        public void putDate(int index, long value) {
            putLong(index, value);
        }

        public void putDouble(int index, double value) {
            getPrimaryColumn(index).putDouble(value);
            notNull(index);
        }

        public void putFloat(int index, float value) {
            getPrimaryColumn(index).putFloat(value);
            notNull(index);
        }

        public void putInt(int index, int value) {
            getPrimaryColumn(index).putInt(value);
            notNull(index);
        }

        public void putLong(int index, long value) {
            getPrimaryColumn(index).putLong(value);
            notNull(index);
        }

        public void putLong256(int index, long l0, long l1, long l2, long l3) {
            getPrimaryColumn(index).putLong256(l0, l1, l2, l3);
            notNull(index);
        }

        public void putLong256(int index, Long256 value) {
            getPrimaryColumn(index).putLong256(value.getLong0(), value.getLong1(), value.getLong2(), value.getLong3());
            notNull(index);
        }

        public void putLong256(int index, CharSequence hexString) {
            getPrimaryColumn(index).putLong256(hexString);
            notNull(index);
        }

        public void putLong256(int index, @NotNull CharSequence hexString, int start, int end) {
            getPrimaryColumn(index).putLong256(hexString, start, end);
            notNull(index);
        }

        public void putShort(int index, short value) {
            getPrimaryColumn(index).putShort(value);
            notNull(index);
        }

        public void putStr(int index, CharSequence value) {
            getSecondaryColumn(index).putLong(getPrimaryColumn(index).putStr(value));
            notNull(index);
        }

        public void putStr(int index, char value) {
            getSecondaryColumn(index).putLong(getPrimaryColumn(index).putStr(value));
            notNull(index);
        }

        public void putStr(int index, CharSequence value, int pos, int len) {
            getSecondaryColumn(index).putLong(getPrimaryColumn(index).putStr(value, pos, len));
            notNull(index);
        }

        public void putSym(int index, CharSequence value) {
            getPrimaryColumn(index).putInt(symbolMapWriters.getQuick(index).put(value));
            notNull(index);
        }

        public void putSym(int index, char value) {
            getPrimaryColumn(index).putInt(symbolMapWriters.getQuick(index).put(value));
            notNull(index);
        }

        public void putSymIndex(int index, int symIndex) {
            getPrimaryColumn(index).putInt(symIndex);
            notNull(index);
        }

        public void putTimestamp(int index, long value) {
            putLong(index, value);
        }

        public void putTimestamp(int index, CharSequence value) {
            // try UTC timestamp first (micro)
            long l;
            try {
                l = TimestampFormatUtils.parseUTCTimestamp(value);
            } catch (NumericException e) {
                try {
                    l = TimestampFormatUtils.parseTimestamp(value);
                } catch (NumericException numericException) {
                    throw CairoException.instance(0).put("could not convert to timestamp [value=").put(value).put(']');
                }
            }
            putTimestamp(index, l);
        }

        private WriteOnlyVirtualMemory getPrimaryColumn(int columnIndex) {
            return activeColumns.getQuick(getPrimaryColumnIndex(columnIndex));
        }

        private WriteOnlyVirtualMemory getSecondaryColumn(int columnIndex) {
            return activeColumns.getQuick(getSecondaryColumnIndex(columnIndex));
        }

        private void notNull(int index) {
            refs.setQuick(index, masterRef);
        }
    }

    private class WriterTransientSymbolCountChangeHandler implements TransientSymbolCountChangeHandler {
        private int symColIndex;

        private WriterTransientSymbolCountChangeHandler(int symColIndex) {
            this.symColIndex = symColIndex;
        }

        @Override
        public void handleTransientSymbolCountChange(int symbolCount) {
            Unsafe.getUnsafe().storeFence();
            txFile.writeTransientSymbolCount(symColIndex, symbolCount);
        }
    }

    static {
        IGNORED_FILES.add("..");
        IGNORED_FILES.add(".");
        IGNORED_FILES.add(META_FILE_NAME);
        IGNORED_FILES.add(TXN_FILE_NAME);
        IGNORED_FILES.add(TODO_FILE_NAME);
    }

}<|MERGE_RESOLUTION|>--- conflicted
+++ resolved
@@ -1947,11 +1947,7 @@
         final long maxTimestamp = timestampFloorMethod.floor(this.txFile.getMaxTimestamp());
         long timestamp = txFile.getMinTimestamp();
 
-<<<<<<< HEAD
-        try (indexer; final MappedReadOnlyMemory roMem = new SinglePageMappedReadOnlyPageMemory()) {
-=======
-        try (final ReadOnlyMemory roMem = new ReadOnlyMemory()) {
->>>>>>> bf5ae1dd
+        try (final MappedReadOnlyMemory roMem = new SinglePageMappedReadOnlyPageMemory()) {
 
             while (timestamp < maxTimestamp) {
 
@@ -3798,114 +3794,6 @@
         }
     }
 
-<<<<<<< HEAD
-=======
-    private void writeTodo(long code) {
-        try {
-            long fd = openAppend(path.concat(TODO_FILE_NAME).$());
-            try {
-                Unsafe.getUnsafe().putLong(tempMem16b, code);
-                if (ff.append(fd, tempMem16b, 8) != 8) {
-                    throw CairoException.instance(Os.errno()).put("Cannot write ").put(getTodoText(code)).put(" *todo*: ").put(path);
-                }
-            } finally {
-                ff.close(fd);
-            }
-        } finally {
-            path.trimTo(rootLen);
-        }
-    }
-
-    private static void attachPartitionCheckFilesMatchMetadata(FilesFacade ff, Path path, RecordMetadata metadata, long partitionSize) throws CairoException {
-        // for each column, check that file exist in the partition folder
-        int rootLen = path.length();
-        for (int columnIndex = 0, size = metadata.getColumnCount(); columnIndex < size; columnIndex++) {
-            try {
-                int columnType = metadata.getColumnType(columnIndex);
-                String columnName = metadata.getColumnName(columnIndex);
-                path.concat(columnName);
-
-                switch (columnType) {
-                    case ColumnType.INT:
-                    case ColumnType.LONG:
-                    case ColumnType.BOOLEAN:
-                    case ColumnType.BYTE:
-                    case ColumnType.TIMESTAMP:
-                    case ColumnType.DATE:
-                    case ColumnType.DOUBLE:
-                    case ColumnType.CHAR:
-                    case ColumnType.SHORT:
-                    case ColumnType.FLOAT:
-                    case ColumnType.LONG256:
-                        // Consider Symbols as fixed, check data file size
-                    case ColumnType.SYMBOL:
-                        attachPartitionCheckFilesMatchFixedColumn(ff, path, columnType, partitionSize);
-                        break;
-                    case ColumnType.STRING:
-                    case ColumnType.BINARY:
-                        attachPartitionCheckFilesMatchVarLenColumn(ff, path, partitionSize);
-                        break;
-                }
-            } finally {
-                path.trimTo(rootLen);
-            }
-        }
-    }
-
-    private static void attachPartitionCheckFilesMatchVarLenColumn(FilesFacade ff, Path path, long partitionSize) {
-        int pathLen = path.length();
-        path.put(FILE_SUFFIX_I).$();
-
-        if (ff.exists(path)) {
-            int typeSize = 4;
-            long fileSize = ff.length(path);
-            if (fileSize < partitionSize * typeSize) {
-                throw CairoException.instance(0).put("Column file row count does not match timestamp file row count. " +
-                        "Partition files inconsistent [file=")
-                        .put(path)
-                        .put(",expectedSize=")
-                        .put(partitionSize * typeSize)
-                        .put(",actual=")
-                        .put(fileSize)
-                        .put(']');
-            }
-
-            path.trimTo(pathLen);
-            path.put(FILE_SUFFIX_D).$();
-            if (ff.exists(path)) {
-                // good
-                return;
-            }
-        }
-        throw CairoException.instance(0).put("Column file does not exist [path=").put(path).put(']');
-    }
-
-    private static void attachPartitionCheckFilesMatchFixedColumn(FilesFacade ff, Path path, int columnType, long partitionSize) {
-        path.put(FILE_SUFFIX_D).$();
-        if (ff.exists(path)) {
-            long fileSize = ff.length(path);
-            if (fileSize < partitionSize << ColumnType.pow2SizeOf(columnType)) {
-                throw CairoException.instance(0).put("Column file row count does not match timestamp file row count. " +
-                        "Partition files inconsistent [file=")
-                        .put(path)
-                        .put(",expectedSize=")
-                        .put(partitionSize << ColumnType.pow2SizeOf(columnType))
-                        .put(",actual=")
-                        .put(fileSize)
-                        .put(']');
-            }
-            return;
-        }
-        throw CairoException.instance(0).put("Column file does not exist [path=").put(path).put(']');
-    }
-
-
-    @FunctionalInterface
-    private interface ShuffleOutOfOrderDataInternal {
-        void shuffle(long pSrc, long pDest, long pIndex, long count);
-    }
-
->>>>>>> bf5ae1dd
     @FunctionalInterface
     public interface OutOfOrderNativeSortMethod {
         void shuffle(long pSrc, long pDest, long pIndex, long valueCount);
