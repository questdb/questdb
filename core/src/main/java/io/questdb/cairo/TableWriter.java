--- conflicted
+++ resolved
@@ -4466,15 +4466,11 @@
             putLong(index, value);
         }
 
-        public void putTimestamp(int index, CharSequence value) throws SqlException {
+        public void putTimestamp(int index, CharSequence value) {
             try {
-<<<<<<< HEAD
                 // try UTC timestamp first (micro)
                 long l = IntervalUtils.parseFloorPartialDate(value);
                 putTimestamp(index, l);
-=======
-                l = value != null ? IntervalUtils.parseFloorPartialDate(value) : Numbers.LONG_NaN;
->>>>>>> 6141f926
             } catch (NumericException e) {
                 throw CairoException.instance(0).put("Invalid timestamp: ").put(value);
             }
