--- conflicted
+++ resolved
@@ -1994,12 +1994,8 @@
         }
 
         if (inTransaction()) {
-<<<<<<< HEAD
             final boolean o3 = hasO3();
             if (o3 && o3Commit(commitLag)) {
-=======
-            if (hasO3() && o3Commit(commitLag)) {
->>>>>>> da4343ef
                 // Bookmark masterRef to track how many rows is in uncommitted state
                 this.committedMasterRef = masterRef;
                 return;
