--- conflicted
+++ resolved
@@ -1813,13 +1813,9 @@
             final long rowsAdded = txWriter.getRowCount() - committedRowCount;
 
             updateIndexes();
-<<<<<<< HEAD
-            txWriter.commit(this.denseSymbolMapWriters);
-=======
             columnVersionWriter.commit();
             txWriter.setColumnVersion(columnVersionWriter.getVersion());
-            txWriter.commit(commitMode, this.denseSymbolMapWriters);
->>>>>>> 9b73bccf
+            txWriter.commit(this.denseSymbolMapWriters);
 
             // Bookmark masterRef to track how many rows is in uncommitted state
             this.committedMasterRef = masterRef;
@@ -1860,25 +1856,6 @@
         final MemoryCARW oooPrimary2;
         final MemoryCARW oooSecondary2;
 
-<<<<<<< HEAD
-        final MemoryMAR logPrimary = Vm.getMARInstance();
-        final MemoryMAR logSecondary;
-
-        switch (ColumnType.tagOf(type)) {
-            case ColumnType.BINARY:
-            case ColumnType.STRING:
-                secondary = Vm.getMARInstance();
-                oooSecondary = Vm.getCARWInstance(o3ColumnMemorySize, Integer.MAX_VALUE, MemoryTag.NATIVE_O3);
-                oooSecondary2 = Vm.getCARWInstance(o3ColumnMemorySize, Integer.MAX_VALUE, MemoryTag.NATIVE_O3);
-                logSecondary = Vm.getMARInstance();
-                break;
-            default:
-                secondary = null;
-                oooSecondary = null;
-                oooSecondary2 = null;
-                logSecondary = null;
-                break;
-=======
         if (type > 0) {
             primary = Vm.getMAInstance();
             oooPrimary = Vm.getCARWInstance(o3ColumnMemorySize, Integer.MAX_VALUE, MemoryTag.NATIVE_O3);
@@ -1900,7 +1877,6 @@
         } else {
             primary = secondary = NullMemory.INSTANCE;
             oooPrimary = oooSecondary = oooPrimary2 = oooSecondary2 = NullMemory.INSTANCE;
->>>>>>> 9b73bccf
         }
 
         int baseIndex = getPrimaryColumnIndex(index);
@@ -3670,13 +3646,6 @@
         MemoryMA mem2 = getSecondaryColumn(columnIndex);
 
         try {
-<<<<<<< HEAD
-            mem1.of(ff, dFile(path.trimTo(pathTrimToLen), name), configuration.getDataAppendPageSize(), -1, MemoryTag.MMAP_TABLE_WRITER);
-            mem1.setCommitMode(commitMode);
-            if (mem2 != null) {
-                mem2.of(ff, iFile(path.trimTo(pathTrimToLen), name), configuration.getDataAppendPageSize(), -1, MemoryTag.MMAP_TABLE_WRITER);
-                mem2.setCommitMode(commitMode);
-=======
             mem1.of(ff, dFile(
                             path.trimTo(pathTrimToLen), name, columnNameTxn),
                     configuration.getDataAppendPageSize(),
@@ -3684,6 +3653,7 @@
                     MemoryTag.MMAP_TABLE_WRITER,
                     configuration.getWriterFileOpenOpts()
             );
+            mem1.setCommitMode(commitMode);
             if (mem2 != null) {
                 mem2.of(
                         ff,
@@ -3693,7 +3663,7 @@
                         MemoryTag.MMAP_TABLE_WRITER,
                         configuration.getWriterFileOpenOpts()
                 );
->>>>>>> 9b73bccf
+                mem2.setCommitMode(commitMode);
             }
         } finally {
             path.trimTo(pathTrimToLen);
@@ -4378,7 +4348,7 @@
                         .$(", actualFixedSize=").$(fixedRowCount)
                         .$(']').$();
 
-                txWriter.reset(fixedRowCount, transientRowCount, maxTimestamp, defaultCommitMode, denseSymbolMapWriters);
+                txWriter.reset(fixedRowCount, transientRowCount, maxTimestamp, denseSymbolMapWriters);
                 return maxTimestamp;
             }
         }
@@ -4783,13 +4753,8 @@
 
     private void syncColumns() {
         for (int i = 0; i < columnCount; i++) {
-<<<<<<< HEAD
             columns.getQuick(i * 2).sync();
-            final MemoryMAR m2 = columns.getQuick(i * 2 + 1);
-=======
-            columns.getQuick(i * 2).sync(async);
             final MemoryMA m2 = columns.getQuick(i * 2 + 1);
->>>>>>> 9b73bccf
             if (m2 != null) {
                 m2.sync();
             }
