--- conflicted
+++ resolved
@@ -1970,12 +1970,8 @@
             throwDistressException(err);
         }
 
-<<<<<<< HEAD
-        LOG.info().$("truncated [name=").$(tableName).I$();
+        LOG.info().$("truncated [name=").utf8(tableName).I$();
         return txWriter.getTxn();
-=======
-        LOG.info().$("truncated [name=").utf8(tableName).I$();
->>>>>>> 21d85eef
     }
 
     public void updateCommitInterval(double commitIntervalFraction, long commitIntervalDefault) {
