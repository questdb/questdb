/*******************************************************************************
 *     ___                  _   ____  ____
 *    / _ \ _   _  ___  ___| |_|  _ \| __ )
 *   | | | | | | |/ _ \/ __| __| | | |  _ \
 *   | |_| | |_| |  __/\__ \ |_| |_| | |_) |
 *    \__\_\\__,_|\___||___/\__|____/|____/
 *
 *  Copyright (c) 2014-2019 Appsicle
 *  Copyright (c) 2019-2023 QuestDB
 *
 *  Licensed under the Apache License, Version 2.0 (the "License");
 *  you may not use this file except in compliance with the License.
 *  You may obtain a copy of the License at
 *
 *  http://www.apache.org/licenses/LICENSE-2.0
 *
 *  Unless required by applicable law or agreed to in writing, software
 *  distributed under the License is distributed on an "AS IS" BASIS,
 *  WITHOUT WARRANTIES OR CONDITIONS OF ANY KIND, either express or implied.
 *  See the License for the specific language governing permissions and
 *  limitations under the License.
 *
 ******************************************************************************/

package io.questdb.cairo;

import io.questdb.MessageBus;
import io.questdb.MessageBusImpl;
import io.questdb.Metrics;
import io.questdb.cairo.frm.Frame;
import io.questdb.cairo.frm.FrameAlgebra;
import io.questdb.cairo.frm.file.PartitionFrameFactory;
import io.questdb.cairo.sql.AsyncWriterCommand;
import io.questdb.cairo.sql.SymbolTable;
import io.questdb.cairo.sql.TableRecordMetadata;
import io.questdb.cairo.sql.TableReferenceOutOfDateException;
import io.questdb.cairo.vm.NullMapWriter;
import io.questdb.cairo.vm.Vm;
import io.questdb.cairo.vm.api.*;
import io.questdb.cairo.wal.*;
import io.questdb.cairo.wal.seq.TableSequencer;
import io.questdb.cairo.wal.seq.TransactionLogCursor;
import io.questdb.griffin.*;
import io.questdb.griffin.engine.ops.AbstractOperation;
import io.questdb.griffin.engine.ops.AlterOperation;
import io.questdb.griffin.engine.ops.UpdateOperation;
import io.questdb.log.Log;
import io.questdb.log.LogFactory;
import io.questdb.log.LogRecord;
import io.questdb.mp.*;
import io.questdb.std.*;
import io.questdb.std.datetime.DateFormat;
import io.questdb.std.datetime.microtime.Timestamps;
import io.questdb.std.str.DirectByteCharSequence;
import io.questdb.std.str.LPSZ;
import io.questdb.std.str.Path;
import io.questdb.std.str.StringSink;
import io.questdb.tasks.*;
import org.jetbrains.annotations.NotNull;
import org.jetbrains.annotations.TestOnly;

import java.io.Closeable;
import java.util.Arrays;
import java.util.concurrent.atomic.AtomicInteger;
import java.util.concurrent.atomic.AtomicLong;
import java.util.function.LongConsumer;

import static io.questdb.cairo.BitmapIndexUtils.keyFileName;
import static io.questdb.cairo.BitmapIndexUtils.valueFileName;
import static io.questdb.cairo.TableUtils.*;
import static io.questdb.cairo.sql.AsyncWriterCommand.Error.*;
import static io.questdb.std.Files.FILES_RENAME_OK;
import static io.questdb.tasks.TableWriterTask.*;

public class TableWriter implements TableWriterAPI, MetadataService, Closeable {
    public static final int O3_BLOCK_DATA = 2;
    public static final int O3_BLOCK_MERGE = 3;
    public static final int O3_BLOCK_NONE = -1;
    public static final int O3_BLOCK_O3 = 1;
    // partitionUpdateSink (offset, description):
    // 0, partitionTimestamp
    // 1, timestampMin
    // 2, newPartitionSize
    // 3, oldPartitionSize
    // 4, flags (partitionMutates INT, isLastWrittenPartition INT)
    // ... column top for every column
    public static final int PARTITION_SINK_SIZE_LONGS = 5;
    public static final int PARTITION_SINK_COL_TOP_OFFSET = PARTITION_SINK_SIZE_LONGS * Long.BYTES;
    public static final int TIMESTAMP_MERGE_ENTRY_BYTES = Long.BYTES * 2;
    private static final ObjectFactory<MemoryCMOR> GET_MEMORY_CMOR = Vm::getMemoryCMOR;
    private static final long IGNORE = -1L;
    private static final Log LOG = LogFactory.getLog(TableWriter.class);
    /*
        The most recent logical partition is allowed to have up to cairo.o3.last.partition.max.splits (20 by default) splits.
        Any other partition is allowed to have 0 splits (1 partition in total).
     */
    private static final int MAX_MID_SUB_PARTITION_COUNT = 1;
    private static final Runnable NOOP = () -> {
    };
    private static final Row NOOP_ROW = new NoOpRow();
    private static final int O3_ERRNO_FATAL = Integer.MAX_VALUE - 1;
    private static final int ROW_ACTION_NO_PARTITION = 1;
    private static final int ROW_ACTION_NO_TIMESTAMP = 2;
    private static final int ROW_ACTION_O3 = 3;
    private static final int ROW_ACTION_OPEN_PARTITION = 0;
    private static final int ROW_ACTION_SWITCH_PARTITION = 4;
    final ObjList<MemoryMA> columns;
    // Latest command sequence per command source.
    // Publisher source is identified by a long value
    private final AlterOperation alterOp = new AlterOperation();
    private final LongConsumer appendTimestampSetter;
    private final ColumnVersionWriter columnVersionWriter;
    private final MPSequence commandPubSeq;
    private final RingQueue<TableWriterTask> commandQueue;
    private final SCSequence commandSubSeq;
    private final CairoConfiguration configuration;
    private final MemoryMAR ddlMem;
    private final ObjList<ColumnIndexer> denseIndexers = new ObjList<>();
    private final ObjList<MapWriter> denseSymbolMapWriters;
    private final FilesFacade ff;
    private final StringSink fileNameSink = new StringSink();
    private final int fileOperationRetryCount;
    private final SOCountDownLatch indexLatch = new SOCountDownLatch();
    private final MemoryMR indexMem = Vm.getMRInstance();
    private final LongList indexSequences = new LongList();
    private final ObjList<ColumnIndexer> indexers;
    // This is the same message bus. When TableWriter instance created via CairoEngine, message bus is shared
    // and is owned by the engine. Since TableWriter would not have ownership of the bus it must not free it up.
    // On other hand when TableWrite is created outside CairoEngine, primarily in tests, the ownership of the
    // message bus is with the TableWriter. Therefore, message bus must be freed when writer is freed.
    // To indicate ownership, the message bus owned by the writer will be assigned to `ownMessageBus`. This reference
    // will be released by the writer
    private final MessageBus messageBus;
    private final MemoryMR metaMem;
    private final TableWriterMetadata metadata;
    private final Metrics metrics;
    private final boolean mixedIOFlag;
    private final int mkDirMode;
    private final ObjList<Runnable> nullSetters;
    private final ObjectPool<O3Basket> o3BasketPool = new ObjectPool<>(O3Basket::new, 64);
    private final ObjectPool<O3MutableAtomicInteger> o3ColumnCounters = new ObjectPool<>(O3MutableAtomicInteger::new, 64);
    private final int o3ColumnMemorySize;
    private final ObjList<MemoryCR> o3ColumnOverrides;
    private final SOUnboundedCountDownLatch o3DoneLatch = new SOUnboundedCountDownLatch();
    private final AtomicInteger o3ErrorCount = new AtomicInteger();
    private final long[] o3LastTimestampSpreads;
    private final AtomicLong o3PartitionUpdRemaining = new AtomicLong();
    private final boolean o3QuickSortEnabled;
    private final Path other;
    private final MessageBus ownMessageBus;
    private final boolean parallelIndexerEnabled;
    private final int partitionBy;
    private final DateFormat partitionDirFmt;
    private final PartitionFrameFactory partitionFrameFactory;
    private final LongList partitionRemoveCandidates = new LongList();
    private final Path path;
    private final AtomicLong physicallyWrittenRowsSinceLastCommit = new AtomicLong();
    private final int rootLen;
    private final FragileCode RECOVER_FROM_META_RENAME_FAILURE = this::recoverFromMetaRenameFailure;
    private final Row row = new RowImpl();
    private final LongList rowValueIsNotNull = new LongList();
    private final TxReader slaveTxReader;
    private final ObjList<MapWriter> symbolMapWriters;
    private final IntList symbolRewriteMap = new IntList();
    private final MemoryMARW todoMem = Vm.getMARWInstance();
    private final TxWriter txWriter;
    private final FindVisitor removePartitionDirsNotAttached = this::removePartitionDirsNotAttached;
    private final TxnScoreboard txnScoreboard;
    private final Uuid uuid = new Uuid();
    private final LowerCaseCharSequenceIntHashMap validationMap = new LowerCaseCharSequenceIntHashMap();
    private final WeakClosableObjectPool<MemoryCMOR> walColumnMemoryPool;
    private final ObjList<MemoryCMOR> walMappedColumns = new ObjList<>();
    private ObjList<? extends MemoryA> activeColumns;
    private ObjList<Runnable> activeNullSetters;
    private ColumnVersionReader attachColumnVersionReader;
    private IndexBuilder attachIndexBuilder;
    private long attachMaxTimestamp;
    private MemoryCMR attachMetaMem;
    private TableWriterMetadata attachMetadata;
    private long attachMinTimestamp;
    private TxReader attachTxReader;
    private long avgRecordSize;
    private boolean avoidIndexOnCommit = false;
    private int columnCount;
    private CommitListener commitListener;
    private long committedMasterRef;
    private String designatedTimestampColumnName;
    private boolean distressed = false;
    private DropIndexOperator dropIndexOperator;
    private int indexCount;
    private int lastErrno;
    private boolean lastOpenPartitionIsReadOnly;
    private long lastOpenPartitionTs = Long.MIN_VALUE;
    private long lastPartitionTimestamp;
    private LifecycleManager lifecycleManager;
    private int lockFd = -1;
    private long masterRef = 0L;
    private int metaPrevIndex;
    private final FragileCode RECOVER_FROM_TODO_WRITE_FAILURE = this::recoverFromTodoWriteFailure;
    private int metaSwapIndex;
    private long minSplitPartitionTimestamp;
    private long noOpRowCount;
    private ReadOnlyObjList<? extends MemoryCR> o3Columns;
    private long o3CommitBatchTimestampMin = Long.MAX_VALUE;
    private long o3EffectiveLag = 0L;
    private boolean o3InError = false;
    private long o3MasterRef = -1L;
    private ObjList<MemoryCARW> o3MemColumns;
    private ObjList<MemoryCARW> o3MemColumns2;
    private ObjList<Runnable> o3NullSetters;
    private ObjList<Runnable> o3NullSetters2;
    private PagedDirectLongList o3PartitionUpdateSink;
    private long o3RowCount;
    private MemoryMAT o3TimestampMem;
    private MemoryARW o3TimestampMemCpy;
    private long partitionTimestampHi;
    private boolean performRecovery;
    private PurgingOperator purgingOperator;
    private boolean removeDirOnCancelRow = true;
    private int rowAction = ROW_ACTION_OPEN_PARTITION;
    private TableToken tableToken;
    private final O3ColumnUpdateMethod o3MoveWalFromFilesToLastPartitionRef = this::o3MoveWalFromFilesToLastPartition;
    private final O3ColumnUpdateMethod o3SortFixColumnRef = this::o3SortFixColumn;
    private final O3ColumnUpdateMethod o3SortVarColumnRef = this::o3SortVarColumn;
    private final O3ColumnUpdateMethod o3MergeVarColumnLagRef = this::o3MergeVarColumnLag;
    private final O3ColumnUpdateMethod o3MoveUncommittedRef = this::o3MoveUncommitted0;
    private final O3ColumnUpdateMethod o3MoveLagRef = this::o3MoveLag0;
    private final O3ColumnUpdateMethod o3MergeFixColumnLagRef = this::o3MergeFixColumnLag;
    private long tempMem16b = Unsafe.malloc(16, MemoryTag.NATIVE_TABLE_WRITER);
    private LongConsumer timestampSetter;
    private long todoTxn;
    private final FragileCode RECOVER_FROM_SYMBOL_MAP_WRITER_FAILURE = this::recoverFromSymbolMapWriterFailure;
    private final FragileCode RECOVER_FROM_SWAP_RENAME_FAILURE = this::recoverFromSwapRenameFailure;
    private final FragileCode RECOVER_FROM_COLUMN_OPEN_FAILURE = this::recoverOpenColumnFailure;
    private UpdateOperatorImpl updateOperatorImpl;
    private WalTxnDetails walTxnDetails;

    public TableWriter(
            CairoConfiguration configuration,
            TableToken tableToken,
            MessageBus messageBus,
            MessageBus ownMessageBus,
            boolean lock,
            LifecycleManager lifecycleManager,
            CharSequence root,
            Metrics metrics
    ) {
        LOG.info().$("open '").utf8(tableToken.getTableName()).$('\'').$();
        this.configuration = configuration;
        this.partitionFrameFactory = new PartitionFrameFactory(configuration);
        this.mixedIOFlag = configuration.isWriterMixedIOEnabled();
        this.metrics = metrics;
        this.ownMessageBus = ownMessageBus;
        this.messageBus = ownMessageBus != null ? ownMessageBus : messageBus;
        this.lifecycleManager = lifecycleManager;
        this.parallelIndexerEnabled = configuration.isParallelIndexingEnabled();
        this.ff = configuration.getFilesFacade();
        this.mkDirMode = configuration.getMkDirMode();
        this.fileOperationRetryCount = configuration.getFileOperationRetryCount();
        this.tableToken = tableToken;
        this.o3QuickSortEnabled = configuration.isO3QuickSortEnabled();
        this.o3ColumnMemorySize = configuration.getO3ColumnMemorySize();
        this.path = new Path().of(root).concat(tableToken);
        this.other = new Path().of(root).concat(tableToken);
        this.rootLen = path.length();
        try {
            if (lock) {
                lock();
            } else {
                this.lockFd = -1;
            }
            int todo = readTodo();
            if (todo == TODO_RESTORE_META) {
                repairMetaRename((int) todoMem.getLong(48));
            }
            this.ddlMem = Vm.getMARInstance(configuration.getCommitMode());
            this.metaMem = Vm.getMRInstance();
            this.columnVersionWriter = openColumnVersionFile(configuration, path, rootLen);

            openMetaFile(ff, path, rootLen, metaMem);
            this.metadata = new TableWriterMetadata(this.tableToken, metaMem);
            this.partitionBy = metadata.getPartitionBy();
            this.txWriter = new TxWriter(ff, configuration).ofRW(path.concat(TXN_FILE_NAME).$(), partitionBy);
            this.txnScoreboard = new TxnScoreboard(ff, configuration.getTxnScoreboardEntryCount()).ofRW(path.trimTo(rootLen));
            path.trimTo(rootLen);
            this.o3ColumnOverrides = metadata.isWalEnabled() ? new ObjList<>() : null;
            // we have to do truncate repair at this stage of constructor
            // because this operation requires metadata
            switch (todo) {
                case TODO_TRUNCATE:
                    repairTruncate();
                    break;
                case TODO_RESTORE_META:
                case -1:
                    break;
                default:
                    LOG.error().$("ignoring unknown *todo* [code=").$(todo).I$();
                    break;
            }
            this.columnCount = metadata.getColumnCount();
            if (metadata.getTimestampIndex() > -1) {
                this.designatedTimestampColumnName = metadata.getColumnName(metadata.getTimestampIndex());
            }
            this.rowValueIsNotNull.extendAndSet(columnCount, 0);
            this.columns = new ObjList<>(columnCount * 2);
            this.o3MemColumns = new ObjList<>(columnCount * 2);
            this.o3MemColumns2 = new ObjList<>(columnCount * 2);
            this.o3Columns = this.o3MemColumns;
            this.activeColumns = columns;
            this.symbolMapWriters = new ObjList<>(columnCount);
            this.indexers = new ObjList<>(columnCount);
            this.denseSymbolMapWriters = new ObjList<>(metadata.getSymbolMapCount());
            this.nullSetters = new ObjList<>(columnCount);
            this.o3NullSetters = new ObjList<>(columnCount);
            this.o3NullSetters2 = new ObjList<>(columnCount);
            this.activeNullSetters = nullSetters;
            if (PartitionBy.isPartitioned(partitionBy)) {
                this.partitionDirFmt = PartitionBy.getPartitionDirFormatMethod(partitionBy);
                this.partitionTimestampHi = txWriter.getLastPartitionTimestamp();
            } else {
                this.partitionDirFmt = null;
            }

            configureColumnMemory();
            configureTimestampSetter();
            this.appendTimestampSetter = timestampSetter;
            configureAppendPosition();
            purgeUnusedPartitions();
            minSplitPartitionTimestamp = findMinSplitPartitionTimestamp();
            clearTodoLog();
            this.slaveTxReader = new TxReader(ff);
            commandQueue = new RingQueue<>(
                    TableWriterTask::new,
                    configuration.getWriterCommandQueueSlotSize(),
                    configuration.getWriterCommandQueueCapacity(),
                    MemoryTag.NATIVE_REPL
            );
            commandSubSeq = new SCSequence();
            commandPubSeq = new MPSequence(commandQueue.getCycle());
            commandPubSeq.then(commandSubSeq).then(commandPubSeq);
            walColumnMemoryPool = new WeakClosableObjectPool<>(GET_MEMORY_CMOR, columnCount);
            o3LastTimestampSpreads = new long[configuration.getO3LagCalculationWindowsSize()];
            Arrays.fill(o3LastTimestampSpreads, 0);
        } catch (Throwable e) {
            doClose(false);
            throw e;
        }
    }

    @TestOnly
    public TableWriter(CairoConfiguration configuration, TableToken tableToken, Metrics metrics) {
        this(configuration, tableToken, null, new MessageBusImpl(configuration), true, DefaultLifecycleManager.INSTANCE, configuration.getRoot(), metrics);
    }

    @TestOnly
    public TableWriter(CairoConfiguration configuration, TableToken tableToken, MessageBus messageBus, Metrics metrics) {
        this(configuration, tableToken, null, messageBus, true, DefaultLifecycleManager.INSTANCE, configuration.getRoot(), metrics);
    }

    @TestOnly
    public static void dispatchO3CallbackQueue0(RingQueue<O3CallbackTask> queue, int queuedCount, Sequence subSeq, SOUnboundedCountDownLatch o3DoneLatch) {
        while (!o3DoneLatch.done(queuedCount)) {
            long cursor = subSeq.next();
            if (cursor > -1) {
                O3CallbackJob.runCallbackWithCol(queue.get(cursor), cursor, subSeq);
            } else {
                Os.pause();
            }
        }
    }

    public static int getPrimaryColumnIndex(int index) {
        return index * 2;
    }

    public static int getSecondaryColumnIndex(int index) {
        return getPrimaryColumnIndex(index) + 1;
    }

    public static long getTimestampIndexValue(long timestampIndex, long indexRow) {
        return Unsafe.getUnsafe().getLong(timestampIndex + indexRow * 16);
    }

    @Override
    public void addColumn(@NotNull CharSequence columnName, int columnType) {
        addColumn(
                columnName,
                columnType,
                configuration.getDefaultSymbolCapacity(),
                configuration.getDefaultSymbolCacheFlag(),
                false,
                0,
                false
        );
    }

    @Override
    public void addColumn(
            CharSequence columnName,
            int columnType,
            int symbolCapacity,
            boolean symbolCacheFlag,
            boolean isIndexed,
            int indexValueBlockCapacity,
            boolean isDedupKey
    ) {
        addColumn(
                columnName,
                columnType,
                symbolCapacity,
                symbolCacheFlag,
                isIndexed,
                indexValueBlockCapacity,
                false,
                isDedupKey
        );
    }

    /**
     * Adds new column to table, which can be either empty or can have data already. When existing columns
     * already have data this function will create ".top" file in addition to column files. ".top" file contains
     * size of partition at the moment of column creation. It must be used to accurately position inside new
     * column when either appending or reading.
     *
     * <b>Failures</b>
     * Adding new column can fail in many situations. None of the failures affect integrity of data that is already in
     * the table but can leave instance of TableWriter in inconsistent state. When this happens function will throw CairoError.
     * Calling code must close TableWriter instance and open another when problems are rectified. Those problems would be
     * either with disk or memory or both.
     * <p>
     * Whenever function throws CairoException application code can continue using TableWriter instance and may attempt to
     * add columns again.
     *
     * <b>Transactions</b>
     * <p>
     * Pending transaction will be committed before function attempts to add column. Even when function is unsuccessful it may
     * still have committed transaction.
     *
     * @param columnName              of column either ASCII or UTF8 encoded.
     * @param symbolCapacity          when column columnType is SYMBOL this parameter specifies approximate capacity for symbol map.
     *                                It should be equal to number of unique symbol values stored in the table and getting this
     *                                value badly wrong will cause performance degradation. Must be power of 2
     * @param symbolCacheFlag         when set to true, symbol values will be cached on Java heap.
     * @param columnType              {@link ColumnType}
     * @param isIndexed               configures column to be indexed or not
     * @param indexValueBlockCapacity approximation of number of rows for single index key, must be power of 2
     * @param isSequential            for columns that contain sequential values query optimiser can make assumptions on range searches (future feature)
     */
    public void addColumn(
            CharSequence columnName,
            int columnType,
            int symbolCapacity,
            boolean symbolCacheFlag,
            boolean isIndexed,
            int indexValueBlockCapacity,
            boolean isSequential,
<<<<<<< HEAD
            SqlExecutionContext executionContext
=======
            boolean isDedupKey
>>>>>>> 27ecdcaa
    ) {
        assert txWriter.getLagRowCount() == 0;
        assert indexValueBlockCapacity == Numbers.ceilPow2(indexValueBlockCapacity) : "power of 2 expected";
        assert symbolCapacity == Numbers.ceilPow2(symbolCapacity) : "power of 2 expected";

        checkDistressed();
        checkColumnName(columnName);

        if (getColumnIndexQuiet(metaMem, columnName, columnCount) != -1) {
            throw CairoException.duplicateColumn(columnName);
        }

        commit();

        long columnNameTxn = getTxn();
        LOG.info().$("adding column '").utf8(columnName).$('[').$(ColumnType.nameOf(columnType)).$("], columnName txn ").$(columnNameTxn).$(" to ").$(path).$();

        // create new _meta.swp
        this.metaSwapIndex = addColumnToMeta(columnName, columnType, isIndexed, indexValueBlockCapacity, isSequential, isDedupKey);

        // close _meta so we can rename it
        metaMem.close();

        // validate new meta
        validateSwapMeta(columnName);

        // rename _meta to _meta.prev
        renameMetaToMetaPrev(columnName);

        // after we moved _meta to _meta.prev
        // we have to have _todo to restore _meta should anything go wrong
        writeRestoreMetaTodo(columnName);

        // rename _meta.swp to _meta
        renameSwapMetaToMeta(columnName);

        if (ColumnType.isSymbol(columnType)) {
            try {
                createSymbolMapWriter(columnName, columnNameTxn, symbolCapacity, symbolCacheFlag);
            } catch (CairoException e) {
                runFragile(RECOVER_FROM_SYMBOL_MAP_WRITER_FAILURE, columnName, e);
            }
        } else {
            // maintain sparse list of symbol writers
            symbolMapWriters.extendAndSet(columnCount, NullMapWriter.INSTANCE);
        }

        // add column objects
        configureColumn(columnType, isIndexed, columnCount);
        if (isIndexed) {
            populateDenseIndexerList();
        }

        // increment column count
        columnCount++;

        // extend columnTop list to make sure row cancel can work
        // need for setting correct top is hard to test without being able to read from table
        int columnIndex = columnCount - 1;

        // Set txn number in the column version file to mark the transaction where the column is added
        columnVersionWriter.upsertDefaultTxnName(columnIndex, columnNameTxn, txWriter.getLastPartitionTimestamp());

        // create column files
        if (txWriter.getTransientRowCount() > 0 || !PartitionBy.isPartitioned(partitionBy)) {
            try {
                openNewColumnFiles(columnName, columnType, isIndexed, indexValueBlockCapacity);
            } catch (CairoException e) {
                runFragile(RECOVER_FROM_COLUMN_OPEN_FAILURE, columnName, e);
            }
        }

        try {
            // open _meta file
            openMetaFile(ff, path, rootLen, metaMem);

            // remove _todo
            clearTodoLog();
        } catch (CairoException e) {
            throwDistressException(e);
        }

        bumpMetadataAndColumnStructureVersion();

        metadata.addColumn(columnName, columnType, isIndexed, indexValueBlockCapacity, columnIndex, isSequential, symbolCapacity, isDedupKey);

        if (!Os.isWindows()) {
            ff.fsyncAndClose(TableUtils.openRO(ff, path.$(), LOG));
        }

        if (executionContext != null) {
            executionContext.getSecurityContext().onColumnAdded(tableToken, columnName);
        }
    }

    @Override
    public void addIndex(@NotNull CharSequence columnName, int indexValueBlockSize) {
        assert indexValueBlockSize == Numbers.ceilPow2(indexValueBlockSize) : "power of 2 expected";

        checkDistressed();

        final int columnIndex = getColumnIndexQuiet(metaMem, columnName, columnCount);

        if (columnIndex == -1) {
            throw CairoException.nonCritical().put("column '").put(columnName).put("' does not exist");
        }

        commit();

        if (isColumnIndexed(metaMem, columnIndex)) {
            throw CairoException.nonCritical().put("already indexed [column=").put(columnName).put(']');
        }

        final int existingType = getColumnType(metaMem, columnIndex);
        LOG.info().$("adding index to '").utf8(columnName).$('[').$(ColumnType.nameOf(existingType)).$(", path=").$(path).I$();

        if (!ColumnType.isSymbol(existingType)) {
            LOG.error().$("cannot create index for [column='").utf8(columnName).$(", type=").$(ColumnType.nameOf(existingType)).$(", path=").$(path).I$();
            throw CairoException.nonCritical().put("cannot create index for [column='").put(columnName).put(", type=").put(ColumnType.nameOf(existingType)).put(", path=").put(path).put(']');
        }

        // create indexer
        final SymbolColumnIndexer indexer = new SymbolColumnIndexer(configuration);

        final long columnNameTxn = columnVersionWriter.getColumnNameTxn(txWriter.getLastPartitionTimestamp(), columnIndex);
        try {
            try {
                // edge cases here are:
                // column spans only part of table - e.g. it was added after table was created and populated
                // column has top value, e.g. does not span entire partition
                // to this end, we have a super-edge case:

                // This piece of code is unbelievably fragile!
                if (PartitionBy.isPartitioned(partitionBy)) {
                    // run indexer for the whole table
                    indexHistoricPartitions(indexer, columnName, indexValueBlockSize);
                    long timestamp = txWriter.getLastPartitionTimestamp();
                    if (timestamp != Numbers.LONG_NaN) {
                        path.trimTo(rootLen);
                        setStateForTimestamp(path, timestamp);
                        // create index in last partition
                        indexLastPartition(indexer, columnName, columnNameTxn, columnIndex, indexValueBlockSize);
                    }
                } else {
                    setStateForTimestamp(path, 0);
                    // create index in last partition
                    indexLastPartition(indexer, columnName, columnNameTxn, columnIndex, indexValueBlockSize);
                }
            } finally {
                path.trimTo(rootLen);
            }
        } catch (Throwable e) {
            LOG.error().$("rolling back index created so far [path=").$(path).I$();
            removeIndexFiles(columnName, columnIndex);
            throw e;
        }

        // set index flag in metadata and  create new _meta.swp
        metaSwapIndex = copyMetadataAndSetIndexAttrs(columnIndex, META_FLAG_BIT_INDEXED, indexValueBlockSize);

        swapMetaFile(columnName);

        indexers.extendAndSet(columnIndex, indexer);
        populateDenseIndexerList();

        TableColumnMetadata columnMetadata = metadata.getColumnMetadata(columnIndex);
        columnMetadata.setIndexed(true);
        columnMetadata.setIndexValueBlockCapacity(indexValueBlockSize);

        LOG.info().$("ADDED index to '").utf8(columnName).$('[').$(ColumnType.nameOf(existingType)).$("]' to ").$(path).$();
    }

    public void addPhysicallyWrittenRows(long rows) {
        physicallyWrittenRowsSinceLastCommit.addAndGet(rows);
        metrics.tableWriter().addPhysicallyWrittenRows(rows);
    }

    public void apply(AbstractOperation operation, long seqTxn) {
        try {
            setSeqTxn(seqTxn);
            long txnBefore = getTxn();
            operation.apply(this, true);
            if (txnBefore == getTxn()) {
                // Commit to update seqTxn
                txWriter.commit(denseSymbolMapWriters);
            }
        } catch (CairoException ex) {
            // This is non-critical error, we can mark seqTxn as processed
            if (ex.isWALTolerable()) {
                try {
                    rollback(); // rollback in case on any dirty state
                    commitSeqTxn(seqTxn);
                } catch (Throwable th2) {
                    LOG.critical().$("could not rollback, table is distressed [table=").utf8(tableToken.getTableName()).$(", error=").$(th2).I$();
                }
            }
            throw ex;
        } catch (Throwable th) {
            try {
                rollback(); // rollback seqTxn
            } catch (Throwable th2) {
                LOG.critical().$("could not rollback, table is distressed [table=").utf8(tableToken.getTableName()).$(", error=").$(th2).I$();
            }
            throw th;
        }
    }

    @Override
    public long apply(AlterOperation alterOp, boolean contextAllowsAnyStructureChanges) throws AlterTableContextException {
        return alterOp.apply(this, contextAllowsAnyStructureChanges);
    }

    @Override
    public long apply(UpdateOperation operation) {
        return operation.apply(this, true);
    }

    @Override
    public AttachDetachStatus attachPartition(long timestamp) {
        // -1 means unknown size
        return attachPartition(timestamp, -1L);
    }

    /**
     * Attaches a partition to the table. If size is given, partition file data is not validated.
     *
     * @param timestamp     partition timestamp
     * @param partitionSize partition size in rows. Negative means unknown size.
     * @return attached status code
     */
    public AttachDetachStatus attachPartition(long timestamp, long partitionSize) {
        // Partitioned table must have a timestamp
        // SQL compiler will check that table has it
        assert metadata.getTimestampIndex() > -1;

        if (txWriter.attachedPartitionsContains(timestamp)) {
            LOG.info().$("partition is already attached [path=").$(path).I$();
            // TODO: potentially we can merge with existing data
            return AttachDetachStatus.ATTACH_ERR_PARTITION_EXISTS;
        }

        if (inTransaction()) {
            LOG.info().$("committing open transaction before applying attach partition command [table=").utf8(tableToken.getTableName())
                    .$(", partition=").$ts(timestamp).I$();
            commit();

            // Check that partition we're about to attach hasn't appeared after commit
            if (txWriter.attachedPartitionsContains(timestamp)) {
                LOG.info().$("partition is already attached [path=").$(path).I$();
                return AttachDetachStatus.ATTACH_ERR_PARTITION_EXISTS;
            }
        }

        // final name of partition folder after attach
        setPathForPartition(path.trimTo(rootLen), partitionBy, timestamp, getTxn());
        path.$();

        if (ff.exists(path)) {
            // Very unlikely since txn is part of the folder name
            return AttachDetachStatus.ATTACH_ERR_DIR_EXISTS;
        }

        Path detachedPath = Path.PATH.get().of(configuration.getRoot()).concat(tableToken);
        setPathForPartition(detachedPath, partitionBy, timestamp, -1L);
        detachedPath.put(configuration.getAttachPartitionSuffix()).$();
        int detachedRootLen = detachedPath.length();
        boolean forceRenamePartitionDir = partitionSize < 0;

        boolean checkPassed = false;
        boolean isSoftLink;
        try {
            if (ff.exists(detachedPath)) {

                isSoftLink = ff.isSoftLink(detachedPath); // returns false regardless in Windows

                // detached metadata files validation
                CharSequence timestampColName = metadata.getColumnMetadata(metadata.getTimestampIndex()).getName();
                if (partitionSize > -1L) {
                    // read detachedMinTimestamp and detachedMaxTimestamp
                    readPartitionMinMax(ff, timestamp, detachedPath.trimTo(detachedRootLen), timestampColName, partitionSize);
                } else {
                    // read size, detachedMinTimestamp and detachedMaxTimestamp
                    partitionSize = readPartitionSizeMinMax(ff, timestamp, detachedPath.trimTo(detachedRootLen), timestampColName);
                }

                if (partitionSize < 1) {
                    return AttachDetachStatus.ATTACH_ERR_EMPTY_PARTITION;
                }

                if (forceRenamePartitionDir && !attachPrepare(timestamp, partitionSize, detachedPath, detachedRootLen)) {
                    attachValidateMetadata(partitionSize, detachedPath.trimTo(detachedRootLen), timestamp);
                }

                // main columnVersionWriter is now aligned with the detached partition values read from partition _cv file
                // in case of an error it has to be clean up

                if (forceRenamePartitionDir && configuration.attachPartitionCopy() && !isSoftLink) { // soft links are read-only, no copy involved
                    // Copy partition if configured to do so and it's not CSV import
                    if (ff.copyRecursive(detachedPath.trimTo(detachedRootLen), path, configuration.getMkDirMode()) == 0) {
                        LOG.info().$("copied partition dir [from=").$(detachedPath).$(", to=").$(path).I$();
                    } else {
                        LOG.error().$("could not copy [errno=").$(ff.errno()).$(", from=").$(detachedPath).$(", to=").$(path).I$();
                        return AttachDetachStatus.ATTACH_ERR_COPY;
                    }
                } else {
                    if (ff.rename(detachedPath.trimTo(detachedRootLen).$(), path) == FILES_RENAME_OK) {
                        LOG.info().$("renamed partition dir [from=").$(detachedPath).$(", to=").$(path).I$();
                    } else {
                        LOG.error().$("could not rename [errno=").$(ff.errno()).$(", from=").$(detachedPath).$(", to=").$(path).I$();
                        return AttachDetachStatus.ATTACH_ERR_RENAME;
                    }
                }

                checkPassed = true;
            } else {
                LOG.info().$("attach partition command failed, partition to attach does not exist [path=").$(detachedPath).I$();
                return AttachDetachStatus.ATTACH_ERR_MISSING_PARTITION;
            }
        } finally {
            path.trimTo(rootLen);
            if (!checkPassed) {
                columnVersionWriter.readUnsafe();
            }
        }

        try {
            // find out lo, hi ranges of partition attached as well as size
            assert timestamp <= attachMinTimestamp && attachMinTimestamp <= attachMaxTimestamp;
            long nextMinTimestamp = Math.min(attachMinTimestamp, txWriter.getMinTimestamp());
            long nextMaxTimestamp = Math.max(attachMaxTimestamp, txWriter.getMaxTimestamp());
            boolean appendPartitionAttached = size() == 0 || txWriter.getNextPartitionTimestamp(nextMaxTimestamp) > txWriter.getNextPartitionTimestamp(txWriter.getMaxTimestamp());

            txWriter.beginPartitionSizeUpdate();
            txWriter.updatePartitionSizeByTimestamp(timestamp, partitionSize, getTxn());
            txWriter.finishPartitionSizeUpdate(nextMinTimestamp, nextMaxTimestamp);
            if (isSoftLink) {
                txWriter.setPartitionReadOnlyByTimestamp(timestamp, true);
            }
            txWriter.bumpTruncateVersion();

            columnVersionWriter.commit();
            txWriter.setColumnVersion(columnVersionWriter.getVersion());
            txWriter.commit(denseSymbolMapWriters);

            LOG.info().$("partition attached [table=").utf8(tableToken.getTableName())
                    .$(", partition=").$ts(timestamp).I$();

            if (appendPartitionAttached) {
                LOG.info().$("switch partition after partition attach [tableName=").utf8(tableToken.getTableName())
                        .$(", partition=").$ts(timestamp).I$();
                freeColumns(true);
                configureAppendPosition();
            }
            return AttachDetachStatus.OK;
        } catch (Throwable e) {
            // This is pretty serious, after partition copied there are no OS operations to fail
            // Do full rollback to clean up the state
            LOG.critical().$("failed on attaching partition to the table and rolling back [tableName=").utf8(tableToken.getTableName())
                    .$(", error=").$(e).I$();
            rollback();
            throw e;
        }
    }

    @Override
    public void changeCacheFlag(int columnIndex, boolean cache) {
        checkDistressed();

        commit();

        final MapWriter symbolMapWriter = symbolMapWriters.getQuick(columnIndex);
        if (symbolMapWriter.isCached() != cache) {
            symbolMapWriter.updateCacheFlag(cache);
        } else {
            return;
        }
        updateMetaStructureVersion();
    }

    public boolean checkScoreboardHasReadersBeforeLastCommittedTxn() {
        long lastCommittedTxn = txWriter.getTxn();
        try {
            if (txnScoreboard.acquireTxn(lastCommittedTxn)) {
                txnScoreboard.releaseTxn(lastCommittedTxn);
            }
        } catch (CairoException ex) {
            // Scoreboard can be over allocated, don't stall writing because of that.
            // Schedule async purge and continue
            LOG.critical().$("cannot lock last txn in scoreboard, partition purge will be scheduled [table=")
                    .utf8(tableToken.getTableName())
                    .$(", txn=").$(lastCommittedTxn)
                    .$(", error=").$(ex.getFlyweightMessage())
                    .$(", errno=").$(ex.getErrno()).I$();
        }

        return txnScoreboard.getMin() != lastCommittedTxn;
    }

    @Override
    public void close() {
        if (lifecycleManager.close() && isOpen()) {
            doClose(true);
        }
    }

    public void closeActivePartition(boolean truncate) {
        LOG.debug().$("closing last partition [table=").utf8(tableToken.getTableName()).I$();
        closeAppendMemoryTruncate(truncate);
        freeIndexers();
    }

    @Override
    public long commit() {
        return commit(0);
    }

    public void commitSeqTxn(long seqTxn) {
        txWriter.setSeqTxn(seqTxn);
        txWriter.commit(denseSymbolMapWriters);
    }

    public void commitSeqTxn() {
        txWriter.commit(denseSymbolMapWriters);
    }

    public long commitWalTransaction(
            @Transient Path walPath,
            boolean inOrder,
            long rowLo,
            long rowHi,
            long o3TimestampMin,
            long o3TimestampMax,
            SymbolMapDiffCursor mapDiffCursor,
            long seqTxn
    ) {
        if (inTransaction()) {
            // When writer is returned to pool, it should be rolled back. Having an open transaction is very suspicious.
            // Set the writer to distressed state and throw exception so that writer is re-created.
            distressed = true;
            throw CairoException.critical(0).put("cannot process WAL while in transaction");
        }

        physicallyWrittenRowsSinceLastCommit.set(0);
        txWriter.beginPartitionSizeUpdate();
        long commitToTimestamp = walTxnDetails.getCommitToTimestamp(seqTxn);

        if (commitToTimestamp != WalTxnDetails.FORCE_FULL_COMMIT) {
            // If committed to this timestamp, will it make any of the transactions fully committed?
            long canCommitToTxn = walTxnDetails.getFullyCommittedTxn(txWriter.getSeqTxn(), seqTxn, commitToTimestamp);
            if (canCommitToTxn <= txWriter.getSeqTxn()) {
                // no transactions will be fully committed anyway, copy to LAG without committing.
                commitToTimestamp = Long.MIN_VALUE;
            }
        }

        LOG.info().$("processing WAL [path=").$(walPath).$(", roLo=").$(rowLo)
                .$(", roHi=").$(rowHi)
                .$(", seqTxn=").$(seqTxn)
                .$(", tsMin=").$ts(o3TimestampMin).$(", tsMax=").$ts(o3TimestampMax)
                .$(", commitToTimestamp=").$ts(commitToTimestamp)
                .I$();

        final long committedRowCount = txWriter.getRowCount();
        long maxCommittedTimestamp = processWalBlock(walPath, metadata.getTimestampIndex(), inOrder, rowLo, rowHi, o3TimestampMin, o3TimestampMax, mapDiffCursor, commitToTimestamp);

        if (maxCommittedTimestamp != Long.MIN_VALUE) {
            // Useful for debugging
            // assert readTimestampRaw(txWriter.transientRowCount) == txWriter.getMaxTimestamp();

            final long rowsAdded = txWriter.getRowCount() - committedRowCount;

            updateIndexes();
            columnVersionWriter.commit();

            if (txWriter.getLagRowCount() == 0) {
                txWriter.setSeqTxn(seqTxn);
                txWriter.setLagTxnCount(0);
            } else {
                long committedTxn = walTxnDetails.getFullyCommittedTxn(txWriter.getSeqTxn(), seqTxn, maxCommittedTimestamp);
                txWriter.setSeqTxn(committedTxn);
                txWriter.setLagTxnCount((int) (seqTxn - committedTxn));
            }

            syncColumns();
            txWriter.setColumnVersion(columnVersionWriter.getVersion());
            txWriter.commit(denseSymbolMapWriters);

            squashSplitPartitions(minSplitPartitionTimestamp, txWriter.maxTimestamp, configuration.getO3LastPartitionMaxSplits());

            // Bookmark masterRef to track how many rows is in uncommitted state
            committedMasterRef = masterRef;
            processPartitionRemoveCandidates();

            metrics.tableWriter().incrementCommits();
            metrics.tableWriter().addCommittedRows(rowsAdded);

            shrinkO3Mem();

            if (commitListener != null) {
                commitListener.onCommit(txWriter.getTxn(), rowsAdded);
            }
            return rowsAdded;
        }

        // Nothing was committed to the table, only copied to LAG.
        // Keep in memory last committed seq txn, but do not write it to _txn file.
        txWriter.setLagTxnCount((int) (seqTxn - txWriter.getSeqTxn()));
        shrinkO3Mem();
        return 0L;
    }

    public void destroy() {
        // Closes all the files and makes this instance unusable e.g. it cannot return to the pool on close.
        LOG.info().$("closing table files [table=").utf8(tableToken.getTableName())
                .$(", dirName=").utf8(tableToken.getDirName()).I$();
        distressed = true;
        doClose(false);
    }

    public AttachDetachStatus detachPartition(long timestamp) {
        // Should be checked by SQL compiler
        assert metadata.getTimestampIndex() > -1;
        assert PartitionBy.isPartitioned(partitionBy);

        if (inTransaction()) {
            LOG.info()
                    .$("committing open transaction before applying detach partition command [table=")
                    .utf8(tableToken.getTableName())
                    .$(", partition=").$ts(timestamp)
                    .I$();
            commit();
        }

        timestamp = txWriter.getLogicalPartitionTimestamp(timestamp);
        if (timestamp == txWriter.getLogicalPartitionTimestamp(txWriter.getMaxTimestamp())) {
            return AttachDetachStatus.DETACH_ERR_ACTIVE;
        }

        int partitionIndex = txWriter.getPartitionIndex(timestamp);
        if (partitionIndex < 0) {
            assert !txWriter.attachedPartitionsContains(timestamp);
            return AttachDetachStatus.DETACH_ERR_MISSING_PARTITION;
        }

        // To detach the partition, squash it into single folder if required
        squashPartitionForce(partitionIndex);

        // To check that partition is squashed get the next partition and
        // verify that it's not the same timestamp as the one we are trying to detach.
        // The next partition should exist, since last partition cannot be detached.
        assert txWriter.getLogicalPartitionTimestamp(txWriter.getPartitionTimestampByIndex(partitionIndex + 1)) != timestamp;

        long minTimestamp = txWriter.getMinTimestamp();
        long partitionNameTxn = txWriter.getPartitionNameTxn(partitionIndex);
        Path detachedPath = Path.PATH.get();

        try {
            // path: partition folder to be detached
            setPathForPartition(path.trimTo(rootLen), partitionBy, timestamp, partitionNameTxn);
            if (!ff.exists(path.$())) {
                LOG.error().$("partition folder does not exist [path=").$(path).I$();
                return AttachDetachStatus.DETACH_ERR_MISSING_PARTITION_DIR;
            }

            final int detachedPathLen;
            AttachDetachStatus attachDetachStatus;
            if (ff.isSoftLink(path)) {
                detachedPathLen = 0;
                attachDetachStatus = AttachDetachStatus.OK;
                LOG.info().$("detaching partition via unlink [path=").$(path).I$();
            } else {

                detachedPath.of(configuration.getRoot()).concat(tableToken.getDirName());
                int detachedRootLen = detachedPath.length();
                // detachedPath: detached partition folder
                if (!ff.exists(detachedPath.slash$())) {
                    // the detached and standard folders can have different roots
                    // (server.conf: cairo.sql.detached.root)
                    if (0 != ff.mkdirs(detachedPath, mkDirMode)) {
                        LOG.error().$("could no create detached partition folder [errno=").$(ff.errno())
                                .$(", path=").$(detachedPath).I$();
                        return AttachDetachStatus.DETACH_ERR_MKDIR;
                    }
                }
                setPathForPartition(detachedPath.trimTo(detachedRootLen), partitionBy, timestamp, -1L);
                detachedPath.put(DETACHED_DIR_MARKER).$();
                detachedPathLen = detachedPath.length();
                if (ff.exists(detachedPath)) {
                    LOG.error().$("detached partition folder already exist [path=").$(detachedPath).I$();
                    return AttachDetachStatus.DETACH_ERR_ALREADY_DETACHED;
                }

                // Hard link partition folder recursive to partition.detached
                if (ff.hardLinkDirRecursive(path, detachedPath, mkDirMode) != 0) {
                    if (ff.isCrossDeviceCopyError(ff.errno())) {
                        // Cross drive operation. Make full copy to another device.
                        if (ff.copyRecursive(path, detachedPath, mkDirMode) != 0) {
                            LOG.critical().$("could not copy detached partition [errno=").$(ff.errno())
                                    .$(", from=").$(path)
                                    .$(", to=").$(detachedPath)
                                    .I$();
                            return AttachDetachStatus.DETACH_ERR_COPY;
                        }
                    } else {
                        LOG.critical().$("could not create hard link to detached partition [errno=").$(ff.errno())
                                .$(", from=").$(path)
                                .$(", to=").$(detachedPath)
                                .I$();
                        return AttachDetachStatus.DETACH_ERR_HARD_LINK;
                    }
                }

                // copy _meta, _cv and _txn to partition.detached _meta, _cv and _txn
                other.of(path).trimTo(rootLen).concat(META_FILE_NAME).$(); // exists already checked
                detachedPath.trimTo(detachedPathLen).concat(META_FILE_NAME).$();

                attachDetachStatus = AttachDetachStatus.OK;
                if (-1 == copyOverwrite(detachedPath)) {
                    attachDetachStatus = AttachDetachStatus.DETACH_ERR_COPY_META;
                    LOG.critical().$("could not copy [errno=").$(ff.errno())
                            .$(", from=").$(other)
                            .$(", to=").$(detachedPath)
                            .I$();
                } else {
                    other.parent().concat(COLUMN_VERSION_FILE_NAME).$();
                    detachedPath.parent().concat(COLUMN_VERSION_FILE_NAME).$();
                    if (-1 == copyOverwrite(detachedPath)) {
                        attachDetachStatus = AttachDetachStatus.DETACH_ERR_COPY_META;
                        LOG.critical().$("could not copy [errno=").$(ff.errno())
                                .$(", from=").$(other)
                                .$(", to=").$(detachedPath)
                                .I$();
                    } else {
                        other.parent().concat(TXN_FILE_NAME).$();
                        detachedPath.parent().concat(TXN_FILE_NAME).$();
                        if (-1 == copyOverwrite(detachedPath)) {
                            attachDetachStatus = AttachDetachStatus.DETACH_ERR_COPY_META;
                            LOG.critical().$("could not copy [errno=").$(ff.errno())
                                    .$(", from=").$(other)
                                    .$(", to=").$(detachedPath)
                                    .I$();
                        }
                    }
                }
            }

            if (attachDetachStatus == AttachDetachStatus.OK) {
                // find out if we are removing min partition
                long nextMinTimestamp = minTimestamp;
                if (timestamp == txWriter.getPartitionTimestampByIndex(0)) {
                    other.of(path).trimTo(rootLen);
                    nextMinTimestamp = readMinTimestamp(txWriter.getPartitionTimestampByIndex(1));
                }

                // all good, commit
                txWriter.beginPartitionSizeUpdate();
                txWriter.removeAttachedPartitions(timestamp);
                txWriter.setMinTimestamp(nextMinTimestamp);
                txWriter.finishPartitionSizeUpdate(nextMinTimestamp, txWriter.getMaxTimestamp());
                txWriter.bumpTruncateVersion();

                columnVersionWriter.removePartition(timestamp);
                columnVersionWriter.commit();

                txWriter.setColumnVersion(columnVersionWriter.getVersion());
                txWriter.commit(denseSymbolMapWriters);
                // return at the end of the method after removing partition directory
            } else {
                // rollback detached copy
                detachedPath.trimTo(detachedPathLen).slash().$();
                if (ff.rmdir(detachedPath) != 0) {
                    LOG.error()
                            .$("could not rollback detached copy (rmdir) [errno=").$(ff.errno())
                            .$(", undo=").$(detachedPath)
                            .$(", original=").$(path)
                            .I$();
                }
                return attachDetachStatus;
            }
        } finally {
            path.trimTo(rootLen);
            other.trimTo(rootLen);
        }
        safeDeletePartitionDir(timestamp, partitionNameTxn);
        return AttachDetachStatus.OK;
    }

    @Override
    public void disableDeduplication() {
        assert txWriter.getLagRowCount() == 0;
        checkDistressed();
        LOG.info().$("disabling row deduplication [table=").utf8(tableToken.getTableName()).I$();
        updateMetadataWithDeduplicationUpsertKeys(false, null);
    }

    @Override
    public void dropIndex(@NotNull CharSequence columnName) {
        checkDistressed();

        final int columnIndex = getColumnIndexQuiet(metaMem, columnName, columnCount);
        if (columnIndex == -1) {
            throw CairoException.invalidMetadata("Column does not exist", columnName);
        }
        if (!isColumnIndexed(metaMem, columnIndex)) {
            // if a column is indexed, it is al so of type SYMBOL
            throw CairoException.invalidMetadata("Column is not indexed", columnName);
        }
        final int defaultIndexValueBlockSize = Numbers.ceilPow2(configuration.getIndexValueBlockSize());

        if (inTransaction()) {
            LOG.info()
                    .$("committing current transaction before DROP INDEX execution [txn=").$(txWriter.getTxn())
                    .$(", table=").utf8(tableToken.getTableName())
                    .$(", column=").utf8(columnName)
                    .I$();
            commit();
        }

        try {
            LOG.info().$("BEGIN DROP INDEX [txn=").$(txWriter.getTxn())
                    .$(", table=").utf8(tableToken.getTableName())
                    .$(", column=").utf8(columnName)
                    .I$();
            // drop index
            if (dropIndexOperator == null) {
                dropIndexOperator = new DropIndexOperator(configuration, this, path, other, rootLen, getPurgingOperator());
            }
            dropIndexOperator.executeDropIndex(columnName, columnIndex); // upserts column version in partitions
            // swap meta commit
            metaSwapIndex = copyMetadataAndSetIndexAttrs(columnIndex, META_FLAG_BIT_NOT_INDEXED, defaultIndexValueBlockSize);
            swapMetaFile(columnName); // bumps structure version, this is in effect a commit
            // refresh metadata
            TableColumnMetadata columnMetadata = metadata.getColumnMetadata(columnIndex);
            columnMetadata.setIndexed(false);
            columnMetadata.setIndexValueBlockCapacity(defaultIndexValueBlockSize);
            // remove indexer
            ColumnIndexer columnIndexer = indexers.getQuick(columnIndex);
            if (columnIndexer != null) {
                indexers.setQuick(columnIndex, null);
                Misc.free(columnIndexer);
                populateDenseIndexerList();
            }
            // purge old column versions
            finishColumnPurge();
            LOG.info().$("END DROP INDEX [txn=").$(txWriter.getTxn())
                    .$(", table=").utf8(tableToken.getTableName())
                    .$(", column=").utf8(columnName)
                    .I$();
        } catch (Throwable e) {
            throw CairoException.critical(0)
                    .put("Cannot DROP INDEX for [txn=").put(txWriter.getTxn())
                    .put(", table=").put(tableToken.getTableName())
                    .put(", column=").put(columnName)
                    .put("]: ").put(e.getMessage());
        }
    }

    @Override
    public void enableDeduplicationWithUpsertKeys(LongList columnsIndexes) {
        assert txWriter.getLagRowCount() == 0;
        checkDistressed();
        LOG.info().$("enabling row deduplication [table=").utf8(tableToken.getTableName()).I$();

        int upsertKeyColumn = columnsIndexes.size();
        for (int i = 0; i < upsertKeyColumn; i++) {
            int dedupColIndex = (int) columnsIndexes.getQuick(i);
            if (dedupColIndex < 0 || dedupColIndex >= metadata.getColumnCount()) {
                throw CairoException.critical(0).put("Invalid column index to make a dedup key [table=")
                        .put(tableToken.getTableName()).put(", columnIndex=").put(dedupColIndex);
            }

            int columnType = metadata.getColumnType(dedupColIndex);
            if (dedupColIndex != metadata.getTimestampIndex() && !ColumnType.isSymbol(columnType)) {
                if (columnType < 0) {
                    throw CairoException.critical(0).put("Invalid column used as deduplicate key, column is dropped [table=")
                            .put(tableToken.getTableName()).put(", columnIndex=").put(dedupColIndex);
                }

                throw CairoException.critical(0).put("Unsupported column type used as deduplicate key [table=")
                        .put(tableToken.getTableName())
                        .put(", column=").put(metadata.getColumnName(dedupColIndex))
                        .put(", columnType=").put(ColumnType.nameOf(columnType));
            }
        }

        updateMetadataWithDeduplicationUpsertKeys(true, columnsIndexes);
    }

    public long getAppliedSeqTxn() {
        return txWriter.getSeqTxn() + txWriter.getLagTxnCount();
    }

    public int getColumnCount() {
        return columns.size();
    }

    public int getColumnIndex(CharSequence name) {
        int index = metadata.getColumnIndexQuiet(name);
        if (index > -1) {
            return index;
        }
        throw CairoException.critical(0).put("column '").put(name).put("' does not exist");
    }

    public long getColumnNameTxn(long partitionTimestamp, int columnIndex) {
        return columnVersionWriter.getColumnNameTxn(partitionTimestamp, columnIndex);
    }

    public long getColumnStructureVersion() {
        return txWriter.getColumnStructureVersion();
    }

    public long getColumnTop(long partitionTimestamp, int columnIndex, long defaultValue) {
        long colTop = columnVersionWriter.getColumnTop(partitionTimestamp, columnIndex);
        return colTop > -1L ? colTop : defaultValue;
    }

    @TestOnly
    public ObjList<MapWriter> getDenseSymbolMapWriters() {
        return denseSymbolMapWriters;
    }

    public String getDesignatedTimestampColumnName() {
        return designatedTimestampColumnName;
    }

    public FilesFacade getFilesFacade() {
        return ff;
    }

    public long getMaxTimestamp() {
        return txWriter.getMaxTimestamp();
    }

    @Override
    public long getMetaMaxUncommittedRows() {
        return metadata.getMaxUncommittedRows();
    }

    @Override
    public TableRecordMetadata getMetadata() {
        return metadata;
    }

    @Override
    public long getMetadataVersion() {
        return txWriter.getMetadataVersion();
    }

    public long getO3RowCount() {
        return hasO3() ? getO3RowCount0() : 0L;
    }

    @Override
    public int getPartitionBy() {
        return partitionBy;
    }

    public int getPartitionCount() {
        return txWriter.getPartitionCount();
    }

    public long getPartitionNameTxn(int partitionIndex) {
        return txWriter.getPartitionNameTxn(partitionIndex);
    }

    public long getPartitionO3SplitThreshold() {
        long splitMinSizeBytes = configuration.getPartitionO3SplitMinSize();
        return splitMinSizeBytes /
                (avgRecordSize != 0 ? avgRecordSize : (avgRecordSize = TableUtils.estimateAvgRecordSize(metadata)));
    }

    public long getPartitionSize(int partitionIndex) {
        if (partitionIndex == txWriter.getPartitionCount() - 1 || !PartitionBy.isPartitioned(partitionBy)) {
            return txWriter.getTransientRowCount();
        }
        return txWriter.getPartitionSize(partitionIndex);
    }

    public long getPartitionTimestamp(int partitionIndex) {
        return txWriter.getPartitionTimestampByIndex(partitionIndex);
    }

    public long getPhysicallyWrittenRowsSinceLastCommit() {
        return physicallyWrittenRowsSinceLastCommit.get();
    }

    public long getRowCount() {
        return txWriter.getRowCount();
    }

    public long getSeqTxn() {
        return txWriter.getSeqTxn();
    }

    public MemoryMA getStorageColumn(int index) {
        return columns.getQuick(index);
    }

    @Override
    public int getSymbolCountWatermark(int columnIndex) {
        // We don't need the watermark for non-WAL tables.
        return -1;
    }

    public int getSymbolIndexNoTransientCountUpdate(int columnIndex, CharSequence symValue) {
        return symbolMapWriters.getQuick(columnIndex).put(symValue, SymbolValueCountCollector.NOOP);
    }

    public MapWriter getSymbolMapWriter(int columnIndex) {
        return symbolMapWriters.getQuick(columnIndex);
    }

    @Override
    public TableToken getTableToken() {
        return tableToken;
    }

    public long getTransientRowCount() {
        return txWriter.getTransientRowCount();
    }

    public long getTruncateVersion() {
        return txWriter.getTruncateVersion();
    }

    @TestOnly
    public TxWriter getTxWriter() {
        return txWriter;
    }

    public long getTxn() {
        return txWriter.getTxn();
    }

    public TxnScoreboard getTxnScoreboard() {
        return txnScoreboard;
    }

    @Override
    public long getUncommittedRowCount() {
        return (masterRef - committedMasterRef) >> 1;
    }

    @Override
    public UpdateOperator getUpdateOperator() {
        if (updateOperatorImpl == null) {
            updateOperatorImpl = new UpdateOperatorImpl(configuration, this, path, rootLen, getPurgingOperator());
        }
        return updateOperatorImpl;
    }

    public WalTxnDetails getWalTnxDetails() {
        return walTxnDetails;
    }

    public boolean hasO3() {
        return o3MasterRef > -1;
    }

    @Override
    public void ic(long o3MaxLag) {
        commit(o3MaxLag);
    }

    @Override
    public void ic() {
        commit(metadata.getO3MaxLag());
    }

    public boolean inTransaction() {
        return txWriter != null && (txWriter.inTransaction() || hasO3() || columnVersionWriter.hasChanges());
    }

    public boolean isDeduplicationEnabled() {
        int tsIndex = metadata.timestampIndex;
        return tsIndex > -1 && metadata.isDedupKey(tsIndex);
    }

    public boolean isOpen() {
        return tempMem16b != 0;
    }

    public boolean isPartitionReadOnly(int partitionIndex) {
        return txWriter.isPartitionReadOnly(partitionIndex);
    }

    public boolean isSymbolMapWriterCached(int columnIndex) {
        return symbolMapWriters.getQuick(columnIndex).isCached();
    }

    public void markSeqTxnCommitted(long seqTxn) {
        setSeqTxn(seqTxn);
        txWriter.commit(denseSymbolMapWriters);
    }

    @Override
    public Row newRow() {
        return newRow(0L);
    }

    @Override
    public Row newRow(long timestamp) {
        switch (rowAction) {
            case ROW_ACTION_OPEN_PARTITION:

                if (timestamp < Timestamps.O3_MIN_TS) {
                    throw CairoException.nonCritical().put("timestamp before 1970-01-01 is not allowed");
                }

                if (txWriter.getMaxTimestamp() == Long.MIN_VALUE) {
                    txWriter.setMinTimestamp(timestamp);
                    initLastPartition(txWriter.getPartitionTimestampByTimestamp(timestamp));
                }
                // fall thru

                rowAction = ROW_ACTION_SWITCH_PARTITION;

            default: // switch partition
                bumpMasterRef();
                if (timestamp > partitionTimestampHi || timestamp < txWriter.getMaxTimestamp()) {
                    if (timestamp < txWriter.getMaxTimestamp()) {
                        return newRowO3(timestamp);
                    }

                    if (timestamp > partitionTimestampHi && PartitionBy.isPartitioned(partitionBy)) {
                        switchPartition(txWriter.getPartitionTimestampByTimestamp(timestamp));
                    }
                }
                if (lastOpenPartitionIsReadOnly) {
                    masterRef--;
                    noOpRowCount++;
                    return NOOP_ROW;
                }
                updateMaxTimestamp(timestamp);
                break;
            case ROW_ACTION_NO_PARTITION:

                if (timestamp < Timestamps.O3_MIN_TS) {
                    throw CairoException.nonCritical().put("timestamp before 1970-01-01 is not allowed");
                }

                if (timestamp < txWriter.getMaxTimestamp()) {
                    throw CairoException.nonCritical().put("Cannot insert rows out of order to non-partitioned table. Table=").put(path);
                }

                bumpMasterRef();
                updateMaxTimestamp(timestamp);
                break;
            case ROW_ACTION_NO_TIMESTAMP:
                bumpMasterRef();
                break;
            case ROW_ACTION_O3:
                bumpMasterRef();
                o3TimestampSetter(timestamp);
                return row;
        }
        txWriter.append();
        return row;
    }

    public void o3BumpErrorCount() {
        o3ErrorCount.incrementAndGet();
    }

    public void openLastPartition() {
        try {
            openLastPartitionAndSetAppendPosition(txWriter.getLastPartitionTimestamp());
        } catch (Throwable e) {
            freeColumns(false);
            throw e;
        }
    }

    public void processCommandQueue(TableWriterTask cmd, Sequence commandSubSeq, long cursor, boolean contextAllowsAnyStructureChanges) {
        if (cmd.getTableId() == getMetadata().getTableId()) {
            switch (cmd.getType()) {
                case CMD_ALTER_TABLE:
                    processAsyncWriterCommand(alterOp, cmd, cursor, commandSubSeq, contextAllowsAnyStructureChanges);
                    break;
                case CMD_UPDATE_TABLE:
                    processAsyncWriterCommand(cmd.getAsyncWriterCommand(), cmd, cursor, commandSubSeq, false);
                    break;
                default:
                    LOG.error().$("unknown TableWriterTask type, ignored: ").$(cmd.getType()).$();
                    // Don't block the queue even if command is unknown
                    commandSubSeq.done(cursor);
                    break;
            }
        } else {
            LOG.info()
                    .$("not my command [cmdTableId=").$(cmd.getTableId())
                    .$(", cmdTableName=").$(cmd.getTableToken())
                    .$(", myTableId=").$(getMetadata().getTableId())
                    .$(", myTableName=").utf8(tableToken.getTableName())
                    .I$();
            commandSubSeq.done(cursor);
        }
    }

    public long processWalBlock(
            @Transient Path walPath,
            int timestampIndex,
            boolean ordered,
            long rowLo,
            long rowHi,
            final long o3TimestampMin,
            final long o3TimestampMax,
            SymbolMapDiffCursor mapDiffCursor,
            long commitToTimestamp
    ) {
        int walRootPathLen = walPath.length();
        long maxTimestamp = txWriter.getMaxTimestamp();
        if (isLastPartitionClosed()) {
            if (txWriter.getPartitionCount() == 0 && txWriter.getLagRowCount() == 0) {
                // The table is empty, last partition does not exist
                // WAL processing needs last partition to store LAG data
                // Create artificial partition at the point of o3TimestampMin.
                openPartition(o3TimestampMin);
                txWriter.setMaxTimestamp(o3TimestampMin);
                // Add the partition to the list of partitions with 0 size.
                txWriter.updatePartitionSizeByTimestamp(o3TimestampMin, 0, txWriter.getTxn() - 1);
            } else {
                throw CairoException.critical(0).put("system error, cannot resolve WAL table last partition [path=")
                        .put(path).put(']');
            }
        }

        assert maxTimestamp == Long.MIN_VALUE ||
                txWriter.getPartitionTimestampByTimestamp(partitionTimestampHi) == txWriter.getPartitionTimestampByTimestamp(txWriter.maxTimestamp);

        lastPartitionTimestamp = txWriter.getPartitionTimestampByTimestamp(partitionTimestampHi);

        try {
            final long maxLagRows = getMaxWalSquashRows();
            final long walLagMaxTimestampBefore = txWriter.getLagMaxTimestamp();
            mmapWalColumns(walPath, timestampIndex, rowLo, rowHi);
            final long newMinLagTs = Math.min(o3TimestampMin, txWriter.getLagMinTimestamp());
            long initialPartitionTimestampHi = partitionTimestampHi;
            long commitMaxTimestamp, commitMinTimestamp;

            long walLagRowCount = txWriter.getLagRowCount();
            long o3Hi = rowHi;
            try {
                long o3Lo = rowLo;
                long commitRowCount = rowHi - rowLo;
                final boolean copiedToMemory;

                long totalUncommitted = walLagRowCount + commitRowCount;
                boolean copyToLagOnly = commitToTimestamp < newMinLagTs
                        || (commitToTimestamp != WalTxnDetails.FORCE_FULL_COMMIT && totalUncommitted < metadata.getMaxUncommittedRows());

                if (copyToLagOnly && totalUncommitted <= maxLagRows) {
                    o3Columns = remapWalSymbols(mapDiffCursor, rowLo, rowHi, walPath, 0);

                    // Don't commit anything, move everything to memory instead.
                    // This usually happens when WAL transactions are very small, so it's faster
                    // to squash several of them together before writing anything to disk.
                    LOG.debug().$("all WAL rows copied to LAG [table=").$(tableToken).I$();
                    // This will copy data from mmap files to memory.
                    // Symbols are already mapped to the correct destination.
                    o3ShiftLagRowsUp(timestampIndex, o3Hi - o3Lo, o3Lo, walLagRowCount, true, this.o3MoveWalFromFilesToLastPartitionRef);
                    walLagRowCount += commitRowCount;
                    txWriter.setLagRowCount((int) walLagRowCount);
                    txWriter.setLagOrdered(txWriter.isLagOrdered() && ordered && walLagMaxTimestampBefore <= o3TimestampMin);
                    txWriter.setLagMinTimestamp(newMinLagTs);
                    txWriter.setLagMaxTimestamp(Math.max(o3TimestampMax, txWriter.getLagMaxTimestamp()));

                    // Try to fast apply records from LAG to last partition which are before commitToTimestamp
                    return applyFromWalLagToLastPartition(commitToTimestamp, true);
                }

                // Try to fast apply records from LAG to last partition which are before o3TimestampMin and commitToTimestamp.
                // This application will not include the current transaction data, only what's already in WAL lag.
                if (applyFromWalLagToLastPartition(Math.min(o3TimestampMin, commitToTimestamp), false) != Long.MIN_VALUE) {
                    walLagRowCount = txWriter.getLagRowCount();
                    totalUncommitted = walLagRowCount + commitRowCount;
                }

                // Re-valuate WAL lag min/max with impact of the current transaction.
                txWriter.setLagMinTimestamp(Math.min(o3TimestampMin, txWriter.getLagMinTimestamp()));
                txWriter.setLagMaxTimestamp(Math.max(o3TimestampMax, txWriter.getLagMaxTimestamp()));
                boolean needsOrdering = !ordered || walLagRowCount > 0;
                boolean needsDedup = isDeduplicationEnabled();

                long timestampAddr;
                MemoryCR walTimestampColumn = walMappedColumns.getQuick(getPrimaryColumnIndex(timestampIndex));

                if (needsOrdering) {
                    LOG.info().$("sorting WAL [table=").$(tableToken)
                            .$(", ordered=").$(ordered)
                            .$(", lagRowCount=").$(walLagRowCount)
                            .$(", walRowLo=").$(rowLo)
                            .$(", walRowHi=").$(rowHi).I$();

                    o3Columns = remapWalSymbols(mapDiffCursor, rowLo, rowHi, walPath, 0);
                    final long timestampMemorySize = totalUncommitted << 4;
                    o3TimestampMem.jumpTo(timestampMemorySize);
                    o3TimestampMemCpy.jumpTo(timestampMemorySize);

                    MemoryMA timestampColumn = columns.get(getPrimaryColumnIndex(timestampIndex));
                    final long tsLagOffset = txWriter.getTransientRowCount() << 3;
                    final long tsLagSize = walLagRowCount << 3;
                    final long mappedTimestampIndexAddr = walTimestampColumn.addressOf(rowLo << 4);
                    timestampAddr = o3TimestampMem.getAddress();

                    final long tsLagBufferAddr = mapAppendColumnBuffer(timestampColumn, tsLagOffset, tsLagSize, false);
                    try {
                        Vect.radixSortABLongIndexAsc(
                                Math.abs(tsLagBufferAddr),
                                walLagRowCount,
                                mappedTimestampIndexAddr,
                                commitRowCount,
                                timestampAddr,
                                o3TimestampMemCpy.addressOf(0)
                        );
                    } finally {
                        mapAppendColumnBufferRelease(tsLagBufferAddr, tsLagOffset, tsLagSize);
                    }

                    if (needsDedup) {
                        LOG.info().$("WAL deduplication [table=").$(tableToken).I$();
                        final long deduplicated = Vect.dedupSortedTimestampIndexChecked(timestampAddr, totalUncommitted, timestampAddr);
                        o3TimestampMem.jumpTo(deduplicated * TIMESTAMP_MERGE_ENTRY_BYTES);
                        totalUncommitted = deduplicated;
                    }
                    o3MergeIntoLag(timestampAddr, totalUncommitted, walLagRowCount, rowLo, rowHi, timestampIndex);

                    // Sorted data is now sorted in memory copy of the data from mmap files
                    // Row indexes start from 0, not rowLo
                    o3Hi = totalUncommitted;
                    o3Lo = 0L;
                    walLagRowCount = 0L;
                    o3Columns = o3MemColumns;
                    copiedToMemory = true;
                } else {
                    if (needsDedup) {
                        LOG.info().$("WAL deduplication [table=").$(tableToken).I$();
                        // timestampAddr can be same o3TimestampMem but can be mmaped from file.
                        // Ensure enough capacity in the out buffer o3TimestampMem
                        o3TimestampMem.jumpTo(totalUncommitted * TIMESTAMP_MERGE_ENTRY_BYTES);
                        long deduplicatedRows = Vect.dedupSortedTimestampIndexRebaseChecked(
                                walTimestampColumn.addressOf(rowLo * TIMESTAMP_MERGE_ENTRY_BYTES), totalUncommitted, o3TimestampMem.getAddress());

                        if (deduplicatedRows != totalUncommitted) {
                            o3Columns = remapWalSymbols(mapDiffCursor, rowLo, rowHi, walPath, 0);
                            timestampAddr = o3TimestampMem.getAddress();
                            o3TimestampMem.jumpTo(totalUncommitted * TIMESTAMP_MERGE_ENTRY_BYTES);
                            o3MergeIntoLag(timestampAddr, deduplicatedRows, 0, rowLo, rowHi, timestampIndex);

                            // Sorted data is now sorted in memory copy of the data from mmap files
                            // Row indexes start from 0, not rowLo
                            o3Lo = 0L;
                            o3Hi = deduplicatedRows;
                            o3Columns = o3MemColumns;
                            copiedToMemory = true;
                        } else {
                            o3Columns = remapWalSymbols(mapDiffCursor, rowLo, rowHi, walPath, rowLo);
                            timestampAddr = walTimestampColumn.addressOf(0);
                            copiedToMemory = false;
                        }
                    } else {
                        o3Columns = remapWalSymbols(mapDiffCursor, rowLo, rowHi, walPath, rowLo);
                        timestampAddr = walTimestampColumn.addressOf(0);
                        copiedToMemory = false;
                    }
                }

                if (commitToTimestamp < txWriter.getLagMaxTimestamp() && maxLagRows > 0) {
                    final long lagThresholdRow = 1 + Vect.boundedBinarySearchIndexT(
                            timestampAddr,
                            commitToTimestamp,
                            o3Lo,
                            o3Hi - 1,
                            BinarySearch.SCAN_DOWN
                    );

                    final boolean lagTrimmedToMax = o3Hi - lagThresholdRow > maxLagRows;
                    walLagRowCount = lagTrimmedToMax ? maxLagRows : o3Hi - lagThresholdRow;
                    assert walLagRowCount > 0 && walLagRowCount <= o3Hi - o3Lo;

                    o3Hi -= walLagRowCount;
                    commitMaxTimestamp = getTimestampIndexValue(timestampAddr, o3Hi - 1);
                    commitMinTimestamp = txWriter.getLagMinTimestamp();

                    // Assert that LAG row count is calculated correctly.
                    // If lag is not trimmed, timestamp at o3Hi must be the last point <= commitToTimestamp
                    assert lagTrimmedToMax ||
                            (commitMaxTimestamp <= commitToTimestamp
                                    && commitToTimestamp < getTimestampIndexValue(timestampAddr, o3Hi))
                            : "commit lag calculation error";

                    // If lag is trimmed, timestamp at o3Hi must > commitToTimestamp
                    assert !lagTrimmedToMax || commitMaxTimestamp > commitToTimestamp : "commit lag calculation error 2";

                    txWriter.setLagMinTimestamp(getTimestampIndexValue(timestampAddr, o3Hi));

                    LOG.debug().$("committing WAL with LAG [table=").$(tableToken)
                            .$(", lagRowCount=").$(walLagRowCount)
                            .$(", rowLo=").$(o3Lo)
                            .$(", rowHi=").$(o3Hi).I$();

                    // walLagMaxTimestamp is already set to the max of all WAL segments
                } else {
                    // Commit everything.
                    walLagRowCount = 0;
                    commitMinTimestamp = txWriter.getLagMinTimestamp();
                    commitMaxTimestamp = txWriter.getLagMaxTimestamp();
                    txWriter.setLagMinTimestamp(Long.MAX_VALUE);
                    txWriter.setLagMaxTimestamp(Long.MIN_VALUE);
                }

                o3RowCount = o3Hi - o3Lo + walLagRowCount;

                // Now that everything from WAL lag is in memory or in WAL columns,
                // we can remove artificial 0 length partition created to store lag when table did not have any partitions
                if (txWriter.getRowCount() == 0 && txWriter.getPartitionCount() == 1 && txWriter.getPartitionSize(0) == 0) {
                    txWriter.setMaxTimestamp(Long.MIN_VALUE);
                    lastPartitionTimestamp = Long.MIN_VALUE;
                    closeActivePartition(false);
                    partitionTimestampHi = Long.MIN_VALUE;
                    long partitionTimestamp = txWriter.getPartitionTimestampByIndex(0);
                    long partitionNameTxn = txWriter.getPartitionNameTxnByRawIndex(0);
                    txWriter.removeAttachedPartitions(partitionTimestamp);
                    safeDeletePartitionDir(partitionTimestamp, partitionNameTxn);
                }

                // Real data writing into table happens here.
                // Everything above it is to figure out how much data to write now,
                // map symbols and sort data if necessary.
                if (o3Hi > o3Lo) {
                    processO3Block(
                            walLagRowCount,
                            timestampIndex,
                            timestampAddr,
                            o3Hi,
                            commitMinTimestamp,
                            commitMaxTimestamp,
                            copiedToMemory,
                            o3Lo
                    );

                    finishO3Commit(initialPartitionTimestampHi);
                }
                txWriter.setLagOrdered(true);
                txWriter.setLagRowCount((int) walLagRowCount);

                if (walLagRowCount > 0) {
                    LOG.info().$("moving rows to LAG [table=").$(tableToken)
                            .$(", lagRowCount=").$(walLagRowCount)
                            .$(", partitionTimestampHi=").$ts(partitionTimestampHi).I$();
                    o3ShiftLagRowsUp(timestampIndex, walLagRowCount, o3Hi, 0L, false, o3MoveWalFromFilesToLastPartitionRef);
                }
            } finally {
                finishO3Append(walLagRowCount);
                o3Columns = o3MemColumns;
            }

            return commitMaxTimestamp;
        } finally {
            walPath.trimTo(walRootPathLen);
            closeWalColumns();
        }
    }

    public void publishAsyncWriterCommand(AsyncWriterCommand asyncWriterCommand) {
        while (true) {
            long seq = commandPubSeq.next();
            if (seq > -1) {
                TableWriterTask task = commandQueue.get(seq);
                asyncWriterCommand.serialize(task);
                commandPubSeq.done(seq);
                return;
            } else if (seq == -1) {
                throw CairoException.nonCritical().put("could not publish, command queue is full [table=").put(tableToken.getTableName()).put(']');
            }
            Os.pause();
        }
    }

    public void readWalTxnDetails(TransactionLogCursor transactionLogCursor) {
        if (walTxnDetails == null) {
            // Lazy creation
            walTxnDetails = new WalTxnDetails(ff);
        }

        long appliedSeqTxn = txWriter.getSeqTxn();
        transactionLogCursor.setPosition(Math.max(appliedSeqTxn, walTxnDetails.getLastSeqTxn()));
        walTxnDetails.readObservableTxnMeta(other, transactionLogCursor, rootLen, appliedSeqTxn, txWriter.getMaxTimestamp());
    }

    /**
     * Truncates table partitions leaving symbol files.
     * Used for truncate without holding Read lock on the table like in case of WAL tables.
     * This method leaves symbol files intact.
     */
    public final void removeAllPartitions() {
        if (size() == 0) {
            return;
        }

        if (partitionBy == PartitionBy.NONE) {
            throw CairoException.critical(0).put("cannot remove partitions from non-partitioned table");
        }

        // Remove all partitions from txn file, column version file.
        txWriter.beginPartitionSizeUpdate();

        closeActivePartition(false);
        scheduleRemoveAllPartitions();

        columnVersionWriter.truncate();
        txWriter.removeAllPartitions();
        columnVersionWriter.commit();
        txWriter.setColumnVersion(columnVersionWriter.getVersion());
        txWriter.commit(denseSymbolMapWriters);
        rowAction = ROW_ACTION_OPEN_PARTITION;

        closeActivePartition(false);
        processPartitionRemoveCandidates();

        LOG.info().$("removed all partitions (soft truncated) [name=").utf8(tableToken.getTableName()).I$();
    }

    @Override
    public void removeColumn(@NotNull CharSequence name) {
        assert txWriter.getLagRowCount() == 0;

        checkDistressed();
        checkColumnName(name);

        final int index = getColumnIndex(name);
        final int type = metadata.getColumnType(index);

        LOG.info().$("removing [column=").utf8(name).$(", path=").utf8(path).I$();

        // check if we are moving timestamp from a partitioned table
        final int timestampIndex = metaMem.getInt(META_OFFSET_TIMESTAMP_INDEX);
        boolean timestamp = (index == timestampIndex);

        if (timestamp && PartitionBy.isPartitioned(partitionBy)) {
            throw CairoException.nonCritical().put("Cannot remove timestamp from partitioned table");
        }

        commit();

        metaSwapIndex = removeColumnFromMeta(index);

        // close _meta so we can rename it
        metaMem.close();

        // rename _meta to _meta.prev
        renameMetaToMetaPrev(name);

        // after we moved _meta to _meta.prev
        // we have to have _todo to restore _meta should anything go wrong
        writeRestoreMetaTodo(name);

        // rename _meta.swp to _meta
        renameSwapMetaToMeta(name);

        // remove column objects
        removeColumn(index);

        // remove symbol map writer or entry for such
        removeSymbolMapWriter(index);

        // reset timestamp limits
        if (timestamp) {
            txWriter.resetTimestamp();
            timestampSetter = value -> {
            };
        }

        try {
            // open _meta file
            openMetaFile(ff, path, rootLen, metaMem);

            // remove _todo
            clearTodoLog();

            // remove column files has to be done after _todo is removed
            removeColumnFiles(index, type);
        } catch (CairoException e) {
            throwDistressException(e);
        }

        bumpMetadataAndColumnStructureVersion();

        metadata.removeColumn(index);
        if (timestamp) {
            metadata.clearTimestampIndex();
        }

        finishColumnPurge();
        LOG.info().$("REMOVED column '").utf8(name).$('[').$(ColumnType.nameOf(type)).$("]' from ").$(path).$();
    }

    @Override
    public boolean removePartition(long timestamp) {
        if (!PartitionBy.isPartitioned(partitionBy)) {
            return false;
        }

        // commit changes, there may be uncommitted rows of any partition
        commit();

        // Handle split partitions.
        // One logical partition may be split into multiple physical partitions.
        // For example partition daily '2024-02-24' can be stored as 2 pieces '2024-02-24' and '2024-02-24T12'
        long logicalPartitionTimestampToDelete = txWriter.getLogicalPartitionTimestamp(timestamp);
        int partitionIndex = txWriter.getPartitionIndex(logicalPartitionTimestampToDelete);
        boolean dropped = false;
        if (partitionIndex >= 0) {
            long partitionTimestamp;
            while (partitionIndex < txWriter.getPartitionCount() &&
                    txWriter.getLogicalPartitionTimestamp(
                            partitionTimestamp = txWriter.getPartitionTimestampByIndex(partitionIndex)
                    ) == logicalPartitionTimestampToDelete) {
                dropped |= dropPartitionByExactTimestamp(partitionTimestamp);
            }
        }
        return dropped;
    }

    @Override
    public void renameColumn(@NotNull CharSequence currentName, @NotNull CharSequence newName) {
        checkDistressed();
        checkColumnName(newName);

        final int index = getColumnIndex(currentName);
        final int type = metadata.getColumnType(index);

        LOG.info().$("renaming column '").utf8(currentName).$('[').$(ColumnType.nameOf(type)).$("]' to '").utf8(newName).$("' in ").$(path).$();

        commit();

        this.metaSwapIndex = renameColumnFromMeta(index, newName);

        // close _meta so we can rename it
        metaMem.close();

        // rename _meta to _meta.prev
        renameMetaToMetaPrev(currentName);

        // after we moved _meta to _meta.prev
        // we have to have _todo to restore _meta should anything go wrong
        writeRestoreMetaTodo(currentName);

        // rename _meta.swp to _meta
        renameSwapMetaToMeta(currentName);

        try {
            // open _meta file
            openMetaFile(ff, path, rootLen, metaMem);

            // remove _todo
            clearTodoLog();

            // rename column files has to be done after _todo is removed
            hardLinkAndPurgeColumnFiles(currentName, index, newName, type);
        } catch (CairoException e) {
            throwDistressException(e);
        }

        bumpMetadataAndColumnStructureVersion();

        // Call finish purge to remove old column files before renaming them in metadata
        finishColumnPurge();
        metadata.renameColumn(currentName, newName);

        if (index == metadata.getTimestampIndex()) {
            designatedTimestampColumnName = Chars.toString(newName);
        }

        LOG.info().$("RENAMED column '").utf8(currentName).$("' to '").utf8(newName).$("' from ").$(path).$();
    }

    @Override
    public void renameTable(@NotNull CharSequence fromNameTable, @NotNull CharSequence toTableName) {
        // table writer is not involved in concurrent table rename, the `fromTableName` must
        // always match tableWriter's table name
        LOG.debug().$("renaming table [path=").utf8(path).$(", seqTxn=").$(txWriter.getSeqTxn()).I$();
        try {
            TableUtils.overwriteTableNameFile(path, ddlMem, ff, toTableName);
        } finally {
            path.trimTo(rootLen);
        }
        // Record column structure version bump in txn file for WAL sequencer structure version to match writer structure version.
        bumpColumnStructureVersion();
    }

    @Override
    public void rollback() {
        checkDistressed();
        if (o3InError || inTransaction()) {
            try {
                LOG.info().$("tx rollback [name=").utf8(tableToken.getTableName()).I$();
                partitionRemoveCandidates.clear();
                o3CommitBatchTimestampMin = Long.MAX_VALUE;
                if ((masterRef & 1) != 0) {
                    masterRef++;
                }
                freeColumns(false);
                txWriter.unsafeLoadAll();
                rollbackIndexes();
                rollbackSymbolTables();
                columnVersionWriter.readUnsafe();
                closeActivePartition(false);
                purgeUnusedPartitions();
                configureAppendPosition();
                o3InError = false;
                // when we rolled transaction back, hasO3() has to be false
                o3MasterRef = -1;
                LOG.info().$("tx rollback complete [name=").utf8(tableToken.getTableName()).I$();
                processCommandQueue(false);
                metrics.tableWriter().incrementRollbacks();
            } catch (Throwable e) {
                LOG.critical().$("could not perform rollback [name=").utf8(tableToken.getTableName()).$(", msg=").$(e.getMessage()).I$();
                distressed = true;
            }
        }
    }

    @SuppressWarnings("unused")
    public void setCommitListener(CommitListener commitListener) {
        this.commitListener = commitListener;
    }

    public void setExtensionListener(ExtensionListener listener) {
        txWriter.setExtensionListener(listener);
    }

    public void setLifecycleManager(LifecycleManager lifecycleManager) {
        this.lifecycleManager = lifecycleManager;
    }

    @Override
    public void setMetaMaxUncommittedRows(int maxUncommittedRows) {
        try {
            commit();
            long metaSize = copyMetadataAndUpdateVersion();
            openMetaSwapFileByIndex(ff, ddlMem, path, rootLen, this.metaSwapIndex);
            try {
                ddlMem.jumpTo(META_OFFSET_MAX_UNCOMMITTED_ROWS);
                ddlMem.putInt(maxUncommittedRows);
                ddlMem.jumpTo(metaSize);
            } finally {
                ddlMem.close();
            }

            finishMetaSwapUpdate();
            metadata.setMaxUncommittedRows(maxUncommittedRows);
            clearTodoLog();
        } finally {
            ddlMem.close();
        }
    }

    @Override
    public void setMetaO3MaxLag(long o3MaxLagUs) {
        try {
            commit();
            long metaSize = copyMetadataAndUpdateVersion();
            openMetaSwapFileByIndex(ff, ddlMem, path, rootLen, this.metaSwapIndex);
            try {
                ddlMem.jumpTo(META_OFFSET_O3_MAX_LAG);
                ddlMem.putLong(o3MaxLagUs);
                ddlMem.jumpTo(metaSize);
            } finally {
                ddlMem.close();
            }

            finishMetaSwapUpdate();
            metadata.setO3MaxLag(o3MaxLagUs);
            clearTodoLog();
        } finally {
            ddlMem.close();
        }
    }

    public void setSeqTxn(long seqTxn) {
        assert txWriter.getLagRowCount() == 0 && txWriter.getLagTxnCount() == 0;
        txWriter.setSeqTxn(seqTxn);
    }

    public long size() {
        // This is uncommitted row count
        return txWriter.getRowCount() + getO3RowCount();
    }

    @TestOnly
    public void squashAllPartitionsIntoOne() {
        squashSplitPartitions(0, txWriter.getPartitionCount(), 1, false);
    }

    @Override
    public void squashPartitions() {
        // Do not cache txWriter.getPartitionCount() as it changes during the squashing
        for (int i = 0; i < txWriter.getPartitionCount(); i++) {
            squashPartitionForce(i);
        }
    }

    @Override
    public boolean supportsMultipleWriters() {
        return false;
    }

    /**
     * Processes writer command queue to execute writer async commands such as replication and table alters.
     * Does not accept structure changes, e.g. equivalent to tick(false)
     * Some tick calls can result into transaction commit.
     */
    @Override
    public void tick() {
        tick(false);
    }

    /**
     * Processes writer command queue to execute writer async commands such as replication and table alters.
     * Some tick calls can result into transaction commit.
     *
     * @param contextAllowsAnyStructureChanges If true accepts any Alter table command, if false does not accept significant table
     *                                         structure changes like column drop, rename
     */
    public void tick(boolean contextAllowsAnyStructureChanges) {
        // Some alter table trigger commit() which trigger tick()
        // If already inside the tick(), do not re-enter it.
        processCommandQueue(contextAllowsAnyStructureChanges);
    }

    @Override
    public String toString() {
        return "TableWriter{name=" + tableToken.getTableName() + '}';
    }

    public void transferLock(int lockFd) {
        assert lockFd != -1;
        this.lockFd = lockFd;
    }

    /**
     * Truncates table including symbol tables. When operation is unsuccessful it throws CairoException.
     * With that truncate can be retried or alternatively table can be closed. Outcome of any other operation
     * with the table is undefined and likely to cause segmentation fault. When table re-opens any partial
     * truncate will be retried.
     */
    @Override
    public final void truncate() {
        truncate(false);
    }

    /**
     * Truncates table, but keeps symbol tables. When operation is unsuccessful it throws CairoException.
     * With that truncate can be retried or alternatively table can be closed. Outcome of any other operation
     * with the table is undefined and likely to cause segmentation fault. When table re-opens any partial
     * truncate will be retried.
     */
    @Override
    public final void truncateSoft() {
        truncate(true);
    }

    public void updateTableToken(TableToken tableToken) {
        this.tableToken = tableToken;
        this.metadata.updateTableToken(tableToken);
    }

    public void upsertColumnVersion(long partitionTimestamp, int columnIndex, long columnTop) {
        columnVersionWriter.upsert(partitionTimestamp, columnIndex, txWriter.txn, columnTop);
        txWriter.updatePartitionColumnVersion(partitionTimestamp);
    }

    /**
     * Eagerly sets up writer instance. Otherwise, writer will initialize lazily. Invoking this method could improve
     * performance of some applications. UDP receivers use this in order to avoid initial receive buffer contention.
     */
    public void warmUp() {
        Row r = newRow(Math.max(Timestamps.O3_MIN_TS, txWriter.getMaxTimestamp()));
        try {
            for (int i = 0; i < columnCount; i++) {
                r.putByte(i, (byte) 0);
            }
        } finally {
            r.cancel();
        }
    }

    private static void configureNullSetters(ObjList<Runnable> nullers, int type, MemoryA mem1, MemoryA mem2) {
        switch (ColumnType.tagOf(type)) {
            case ColumnType.BOOLEAN:
            case ColumnType.BYTE:
                nullers.add(() -> mem1.putByte((byte) 0));
                break;
            case ColumnType.DOUBLE:
                nullers.add(() -> mem1.putDouble(Double.NaN));
                break;
            case ColumnType.FLOAT:
                nullers.add(() -> mem1.putFloat(Float.NaN));
                break;
            case ColumnType.INT:
                nullers.add(() -> mem1.putInt(Numbers.INT_NaN));
                break;
            case ColumnType.LONG:
            case ColumnType.DATE:
            case ColumnType.TIMESTAMP:
                nullers.add(() -> mem1.putLong(Numbers.LONG_NaN));
                break;
            case ColumnType.LONG128:
                // fall through
            case ColumnType.UUID:
                nullers.add(() -> mem1.putLong128(Numbers.LONG_NaN, Numbers.LONG_NaN));
                break;
            case ColumnType.LONG256:
                nullers.add(() -> mem1.putLong256(Numbers.LONG_NaN, Numbers.LONG_NaN, Numbers.LONG_NaN, Numbers.LONG_NaN));
                break;
            case ColumnType.SHORT:
                nullers.add(() -> mem1.putShort((short) 0));
                break;
            case ColumnType.CHAR:
                nullers.add(() -> mem1.putChar((char) 0));
                break;
            case ColumnType.STRING:
                nullers.add(() -> mem2.putLong(mem1.putNullStr()));
                break;
            case ColumnType.SYMBOL:
                nullers.add(() -> mem1.putInt(SymbolTable.VALUE_IS_NULL));
                break;
            case ColumnType.BINARY:
                nullers.add(() -> mem2.putLong(mem1.putNullBin()));
                break;
            case ColumnType.GEOBYTE:
                nullers.add(() -> mem1.putByte(GeoHashes.BYTE_NULL));
                break;
            case ColumnType.GEOSHORT:
                nullers.add(() -> mem1.putShort(GeoHashes.SHORT_NULL));
                break;
            case ColumnType.GEOINT:
                nullers.add(() -> mem1.putInt(GeoHashes.INT_NULL));
                break;
            case ColumnType.GEOLONG:
                nullers.add(() -> mem1.putLong(GeoHashes.NULL));
                break;
            default:
                nullers.add(NOOP);
        }
    }

    /**
     * This an O(n) method to find if column by the same name already exists. The benefit of poor performance
     * is that we don't keep column name strings on heap. We only use this method when adding new column, where
     * high performance of name check does not matter much.
     *
     * @param name to check
     * @return 0 based column index.
     */
    private static int getColumnIndexQuiet(MemoryMR metaMem, CharSequence name, int columnCount) {
        long nameOffset = getColumnNameOffset(columnCount);
        for (int i = 0; i < columnCount; i++) {
            CharSequence col = metaMem.getStr(nameOffset);
            int columnType = getColumnType(metaMem, i); // Negative means deleted column
            if (columnType > 0 && Chars.equalsIgnoreCase(col, name)) {
                return i;
            }
            nameOffset += Vm.getStorageLength(col);
        }
        return -1;
    }

    private static void linkFile(FilesFacade ff, LPSZ from, LPSZ to) {
        if (ff.exists(from)) {
            if (ff.hardLink(from, to) == FILES_RENAME_OK) {
                LOG.debug().$("renamed [from=").utf8(from).$(", to=").utf8(to).I$();
            } else {
                throw CairoException.critical(ff.errno())
                        .put("could not create hard link [errno=").put(ff.errno())
                        .put(", from=").put(from)
                        .put(", to=").put(to)
                        .put(']');
            }
        }
    }

    private static ColumnVersionWriter openColumnVersionFile(CairoConfiguration configuration, Path path, int rootLen) {
        path.concat(COLUMN_VERSION_FILE_NAME).$();
        try {
            return new ColumnVersionWriter(configuration, path);
        } finally {
            path.trimTo(rootLen);
        }
    }

    private static void openMetaFile(FilesFacade ff, Path path, int rootLen, MemoryMR metaMem) {
        path.concat(META_FILE_NAME).$();
        try {
            metaMem.smallFile(ff, path, MemoryTag.MMAP_TABLE_WRITER);
        } finally {
            path.trimTo(rootLen);
        }
    }

    private static void removeFileAndOrLog(FilesFacade ff, LPSZ name) {
        if (ff.exists(name)) {
            if (ff.remove(name)) {
                LOG.debug().$("removed [file=").utf8(name).I$();
            } else {
                LOG.error()
                        .$("could not remove [errno=").$(ff.errno())
                        .$(", file=").utf8(name)
                        .I$();
            }
        }
    }

    private int addColumnToMeta(
            CharSequence name,
            int type,
            boolean indexFlag,
            int indexValueBlockCapacity,
            boolean sequentialFlag,
            boolean dedupKeyFlag
    ) {
        int index;
        try {
            index = openMetaSwapFile(ff, ddlMem, path, rootLen, configuration.getMaxSwapFileCount());
            int columnCount = metaMem.getInt(META_OFFSET_COUNT);

            ddlMem.putInt(columnCount + 1);
            ddlMem.putInt(metaMem.getInt(META_OFFSET_PARTITION_BY));
            ddlMem.putInt(metaMem.getInt(META_OFFSET_TIMESTAMP_INDEX));
            copyVersionAndLagValues();
            ddlMem.jumpTo(META_OFFSET_COLUMN_TYPES);
            for (int i = 0; i < columnCount; i++) {
                writeColumnEntry(i, false, isColumnDedupKey(metaMem, i));
            }

            // add new column metadata to bottom of list
            ddlMem.putInt(type);
            long flags = 0;
            if (indexFlag) {
                flags |= META_FLAG_BIT_INDEXED;
            }

            if (sequentialFlag) {
                flags |= META_FLAG_BIT_SEQUENTIAL;
            }

            if (dedupKeyFlag) {
                flags |= META_FLAG_BIT_DEDUP_KEY;
            }

            ddlMem.putLong(flags);
            ddlMem.putInt(indexValueBlockCapacity);
            ddlMem.putLong(configuration.getRandom().nextLong());
            ddlMem.skip(8);

            long nameOffset = getColumnNameOffset(columnCount);
            for (int i = 0; i < columnCount; i++) {
                CharSequence columnName = metaMem.getStr(nameOffset);
                ddlMem.putStr(columnName);
                nameOffset += Vm.getStorageLength(columnName);
            }
            ddlMem.putStr(name);
            ddlMem.sync(false);
        } finally {
            // truncate _meta file exactly, the file size never changes.
            // Metadata updates are written to a new file and then swapped by renaming.
            ddlMem.close(true, Vm.TRUNCATE_TO_POINTER);
        }
        return index;
    }

    private long applyFromWalLagToLastPartition(long commitToTimestamp, boolean commitTerminates) {
        long lagMinTimestamp = txWriter.getLagMinTimestamp();
        if (!isDeduplicationEnabled()
                && txWriter.getLagRowCount() > 0
                && txWriter.isLagOrdered()
                && txWriter.getMaxTimestamp() <= lagMinTimestamp
                && txWriter.getPartitionTimestampByTimestamp(lagMinTimestamp) == lastPartitionTimestamp) {
            // There is some data in LAG, it's ordered, and it's already written to the last partition.
            // We can simply increase the last partition transient row count to make it committed.

            long lagMaxTimestamp = txWriter.getLagMaxTimestamp();
            commitToTimestamp = Math.min(commitToTimestamp, partitionTimestampHi);
            if (lagMaxTimestamp <= commitToTimestamp) {
                // Easy case, all lag data can be marked as committed in the last partition
                LOG.debug().$("fast apply full lag to last partition [table=").$(tableToken).I$();
                applyLagToLastPartition(lagMaxTimestamp, txWriter.getLagRowCount(), Long.MAX_VALUE, commitTerminates);
                return lagMaxTimestamp;
            } else if (lagMinTimestamp <= commitToTimestamp) {
                // Find the max row which can be marked as committed in the last timestamp
                long lagRows = txWriter.getLagRowCount();
                long timestampMapOffset = txWriter.getTransientRowCount() * Long.BYTES;
                long timestampMapSize = lagRows * Long.BYTES;
                long timestampMaAddr = mapAppendColumnBuffer(
                        getPrimaryColumn(metadata.getTimestampIndex()),
                        timestampMapOffset,
                        timestampMapSize,
                        false
                );
                try {
                    final long timestampAddr = Math.abs(timestampMaAddr);
                    final long binarySearchInsertionPoint = Vect.binarySearch64Bit(
                            timestampAddr,
                            commitToTimestamp,
                            0,
                            lagRows - 1,
                            BinarySearch.SCAN_DOWN
                    );
                    long applyCount = (binarySearchInsertionPoint < 0) ? -binarySearchInsertionPoint - 1 : binarySearchInsertionPoint + 1;

                    long newMinLagTimestamp = Unsafe.getUnsafe().getLong(timestampAddr + applyCount * Long.BYTES);
                    long newMaxTimestamp = Unsafe.getUnsafe().getLong(timestampAddr + (applyCount - 1) * Long.BYTES);
                    assert newMinLagTimestamp > commitToTimestamp && commitToTimestamp >= newMaxTimestamp;

                    applyLagToLastPartition(newMaxTimestamp, (int) applyCount, newMinLagTimestamp, commitTerminates);

                    LOG.debug().$("partial apply lag to last partition [table=").$(tableToken)
                            .$(" ,lagSize=").$(lagRows)
                            .$(" ,rowApplied=").$(applyCount)
                            .$(", commitToTimestamp=").$(commitToTimestamp)
                            .$(", newMaxTimestamp=").$(newMaxTimestamp)
                            .$(", newMinLagTimestamp=").$(newMinLagTimestamp)
                            .I$();
                    return newMaxTimestamp;
                } finally {
                    mapAppendColumnBufferRelease(timestampMaAddr, timestampMapOffset, timestampMapSize);
                }
            }
        }
        return Long.MIN_VALUE;
    }

    private void applyLagToLastPartition(long maxTimestamp, int lagRowCount, long lagMinTimestamp, boolean commitTerminates) {
        long initialTransientRowCount = txWriter.transientRowCount;
        txWriter.transientRowCount += lagRowCount;
        txWriter.updatePartitionSizeByTimestamp(lastPartitionTimestamp, txWriter.transientRowCount);
        txWriter.setMinTimestamp(Math.min(txWriter.getMinTimestamp(), txWriter.getLagMinTimestamp()));
        txWriter.setLagMinTimestamp(lagMinTimestamp);
        if (txWriter.getLagRowCount() == lagRowCount) {
            txWriter.setLagMaxTimestamp(Long.MIN_VALUE);
        }
        txWriter.setLagRowCount(txWriter.getLagRowCount() - lagRowCount);
        txWriter.setMaxTimestamp(maxTimestamp);
        if (indexCount > 0) {
            // To index correctly, we need to set append offset of symbol columns first.
            // So that re-indexing can read symbol values to the correct limits.
            final long newTransientRowCount = txWriter.getTransientRowCount();
            final int shl = ColumnType.pow2SizeOf(ColumnType.SYMBOL);
            for (int i = 0, n = metadata.getColumnCount(); i < n; i++) {
                if (metadata.getColumnType(i) == ColumnType.SYMBOL && metadata.isColumnIndexed(i)) {
                    getPrimaryColumn(i).jumpTo(newTransientRowCount << shl);
                }
            }
            updateIndexesParallel(initialTransientRowCount, newTransientRowCount);
        }
        // set append position on columns so that the files are truncated to the correct size
        // if the partition is closed after the commit.
        // If wal commit terminates here, column positions should include lag to not truncate the WAL lag data.
        // Otherwise, lag will be copied out and ok to truncate to the transient row count.
        long partitionTruncateRowCount = txWriter.getTransientRowCount() + (commitTerminates ? txWriter.getLagRowCount() : 0);
        setAppendPosition(partitionTruncateRowCount, false);
    }

    private boolean assertColumnPositionIncludeWalLag() {
        return txWriter.getLagRowCount() == 0
                || columns.get(getPrimaryColumnIndex(metadata.getTimestampIndex())).getAppendOffset() == (txWriter.getTransientRowCount() + txWriter.getLagRowCount()) * Long.BYTES;
    }

    private void attachPartitionCheckFilesMatchFixedColumn(
            int columnType,
            long partitionSize,
            long columnTop,
            String columnName,
            long columnNameTxn,
            Path partitionPath,
            long partitionTimestamp,
            int columnIndex
    ) {
        long columnSize = partitionSize - columnTop;
        if (columnSize == 0) {
            return;
        }

        TableUtils.dFile(partitionPath, columnName, columnNameTxn);
        if (!ff.exists(partitionPath.$())) {
            LOG.info().$("attaching partition with missing column [path=").$(partitionPath).I$();
            columnVersionWriter.upsertColumnTop(partitionTimestamp, columnIndex, partitionSize);
        } else {
            long fileSize = ff.length(partitionPath);
            if (fileSize < (columnSize << ColumnType.pow2SizeOf(columnType))) {
                throw CairoException.critical(0)
                        .put("Column file is too small. ")
                        .put("Partition files inconsistent [file=")
                        .put(partitionPath)
                        .put(", expectedSize=")
                        .put(columnSize << ColumnType.pow2SizeOf(columnType))
                        .put(", actual=")
                        .put(fileSize)
                        .put(']');
            }
        }
    }

    private void attachPartitionCheckFilesMatchVarLenColumn(
            long partitionSize,
            long columnTop,
            String columnName,
            long columnNameTxn,
            Path partitionPath,
            long partitionTimestamp,
            int columnIndex
    ) throws CairoException {
        long columnSize = partitionSize - columnTop;
        if (columnSize == 0) {
            return;
        }

        int pathLen = partitionPath.length();
        TableUtils.dFile(partitionPath, columnName, columnNameTxn);
        long dataLength = ff.length(partitionPath.$());

        if (dataLength > 0) {
            partitionPath.trimTo(pathLen);
            TableUtils.iFile(partitionPath, columnName, columnNameTxn);

            int typeSize = Long.BYTES;
            int indexFd = openRO(ff, partitionPath, LOG);
            try {
                long fileSize = ff.length(indexFd);
                long expectedFileSize = (columnSize + 1) * typeSize;
                if (fileSize < expectedFileSize) {
                    throw CairoException.critical(0)
                            .put("Column file is too small. ")
                            .put("Partition files inconsistent [file=")
                            .put(partitionPath)
                            .put(",expectedSize=")
                            .put(expectedFileSize)
                            .put(",actual=")
                            .put(fileSize)
                            .put(']');
                }

                long mappedAddr = mapRO(ff, indexFd, expectedFileSize, MemoryTag.MMAP_DEFAULT);
                try {
                    long prevDataAddress = dataLength;
                    for (long offset = columnSize * typeSize; offset >= 0; offset -= typeSize) {
                        long dataAddress = Unsafe.getUnsafe().getLong(mappedAddr + offset);
                        if (dataAddress < 0 || dataAddress > dataLength) {
                            throw CairoException.critical(0).put("Variable size column has invalid data address value [path=").put(path)
                                    .put(", indexOffset=").put(offset)
                                    .put(", dataAddress=").put(dataAddress)
                                    .put(", dataFileSize=").put(dataLength)
                                    .put(']');
                        }

                        // Check that addresses are monotonic
                        if (dataAddress > prevDataAddress) {
                            throw CairoException.critical(0).put("Variable size column has invalid data address value [path=").put(partitionPath)
                                    .put(", indexOffset=").put(offset)
                                    .put(", dataAddress=").put(dataAddress)
                                    .put(", prevDataAddress=").put(prevDataAddress)
                                    .put(", dataFileSize=").put(dataLength)
                                    .put(']');
                        }
                        prevDataAddress = dataAddress;
                    }
                } finally {
                    ff.munmap(mappedAddr, expectedFileSize, MemoryTag.MMAP_DEFAULT);
                }
            } finally {
                ff.close(indexFd);
            }
        } else {
            LOG.info().$("attaching partition with missing column [path=").$(partitionPath).I$();
            columnVersionWriter.upsertColumnTop(partitionTimestamp, columnIndex, partitionSize);
        }
    }

    private void attachPartitionCheckSymbolColumn(long partitionSize, long columnTop, String columnName, long columnNameTxn, Path partitionPath, long partitionTimestamp, int columnIndex) {
        long columnSize = partitionSize - columnTop;
        if (columnSize == 0) {
            return;
        }

        int pathLen = partitionPath.length();
        TableUtils.dFile(partitionPath, columnName, columnNameTxn);
        if (!ff.exists(partitionPath.$())) {
            columnVersionWriter.upsertColumnTop(partitionTimestamp, columnIndex, partitionSize);
            return;
        }

        int fd = openRO(ff, partitionPath.$(), LOG);
        try {
            long fileSize = ff.length(fd);
            int typeSize = Integer.BYTES;
            long expectedSize = columnSize * typeSize;
            if (fileSize < expectedSize) {
                throw CairoException.critical(0)
                        .put("Column file is too small. ")
                        .put("Partition files inconsistent [file=")
                        .put(partitionPath)
                        .put(", expectedSize=")
                        .put(expectedSize)
                        .put(", actual=")
                        .put(fileSize)
                        .put(']');
            }

            long address = mapRO(ff, fd, fileSize, MemoryTag.MMAP_DEFAULT);
            try {
                int maxKey = Vect.maxInt(address, columnSize);
                int symbolValues = symbolMapWriters.getQuick(columnIndex).getSymbolCount();
                if (maxKey >= symbolValues) {
                    throw CairoException.critical(0)
                            .put("Symbol file does not match symbol column [file=")
                            .put(path)
                            .put(", key=")
                            .put(maxKey)
                            .put(", columnKeys=")
                            .put(symbolValues)
                            .put(']');
                }
                int minKey = Vect.minInt(address, columnSize);
                if (minKey != SymbolTable.VALUE_IS_NULL && minKey < 0) {
                    throw CairoException.critical(0)
                            .put("Symbol file does not match symbol column, invalid key [file=")
                            .put(path)
                            .put(", key=")
                            .put(minKey)
                            .put(']');
                }
            } finally {
                ff.munmap(address, fileSize, MemoryTag.MMAP_DEFAULT);
            }

            if (metadata.isColumnIndexed(columnIndex)) {
                valueFileName(partitionPath.trimTo(pathLen), columnName, columnNameTxn);
                if (!ff.exists(partitionPath.$())) {
                    throw CairoException.critical(0)
                            .put("Symbol index value file does not exist [file=")
                            .put(partitionPath)
                            .put(']');
                }
                keyFileName(partitionPath.trimTo(pathLen), columnName, columnNameTxn);
                if (!ff.exists(partitionPath.$())) {
                    throw CairoException.critical(0)
                            .put("Symbol index key file does not exist [file=")
                            .put(partitionPath)
                            .put(']');
                }
            }
        } finally {
            ff.close(fd);
        }
    }

    private boolean attachPrepare(long partitionTimestamp, long partitionSize, Path detachedPath, int detachedPartitionRoot) {
        try {
            // load/check _meta
            detachedPath.trimTo(detachedPartitionRoot).concat(META_FILE_NAME);
            if (!ff.exists(detachedPath.$())) {
                // Backups and older versions of detached partitions will not have _dmeta
                LOG.info().$("detached ").$(META_FILE_NAME).$(" file not found, skipping check [path=").$(detachedPath).I$();
                return false;
            }

            if (attachMetadata == null) {
                attachMetaMem = Vm.getCMRInstance();
                attachMetaMem.smallFile(ff, detachedPath, MemoryTag.MMAP_TABLE_WRITER);
                attachMetadata = new TableWriterMetadata(tableToken, attachMetaMem);
            } else {
                attachMetaMem.smallFile(ff, detachedPath, MemoryTag.MMAP_TABLE_WRITER);
                attachMetadata.reload(attachMetaMem);
            }

            if (metadata.getTableId() != attachMetadata.getTableId()) {
                // very same table, attaching foreign partitions is not allowed
                throw CairoException.detachedMetadataMismatch("table_id");
            }
            if (metadata.getTimestampIndex() != attachMetadata.getTimestampIndex()) {
                // designated timestamps in both tables, same index
                throw CairoException.detachedMetadataMismatch("timestamp_index");
            }

            // load/check _dcv, updating local column tops
            // set current _dcv to where the partition was
            detachedPath.trimTo(detachedPartitionRoot).concat(COLUMN_VERSION_FILE_NAME).$();
            if (!ff.exists(detachedPath)) {
                // Backups and older versions of detached partitions will not have _cv
                LOG.error().$("detached _dcv file not found, skipping check [path=").$(detachedPath).I$();
                return false;
            } else {
                if (attachColumnVersionReader == null) {
                    attachColumnVersionReader = new ColumnVersionReader();
                }
                attachColumnVersionReader.ofRO(ff, detachedPath);
                attachColumnVersionReader.readUnsafe();
            }

            // override column tops for the partition we are attaching
            columnVersionWriter.copyPartition(partitionTimestamp, attachColumnVersionReader);

            for (int colIdx = 0; colIdx < columnCount; colIdx++) {
                String columnName = metadata.getColumnName(colIdx);

                // check name
                int detColIdx = attachMetadata.getColumnIndexQuiet(columnName);
                if (detColIdx == -1) {
                    columnVersionWriter.upsertColumnTop(partitionTimestamp, colIdx, partitionSize);
                    continue;
                }

                if (detColIdx != colIdx) {
                    throw CairoException.detachedColumnMetadataMismatch(colIdx, columnName, "name");
                }

                // check type
                int tableColType = metadata.getColumnType(colIdx);
                int attachColType = attachMetadata.getColumnType(detColIdx);
                if (tableColType != attachColType && tableColType != -attachColType) {
                    throw CairoException.detachedColumnMetadataMismatch(colIdx, columnName, "type");
                }

                if (tableColType != attachColType) {
                    // This is very suspicious. The column was deleted in the detached partition,
                    // but it exists in the target table.
                    LOG.info().$("detached partition has column deleted while the table has the same column alive [tableName=").utf8(tableToken.getTableName())
                            .$(", columnName=").utf8(columnName)
                            .$(", columnType=").$(ColumnType.nameOf(tableColType))
                            .I$();
                    columnVersionWriter.upsertColumnTop(partitionTimestamp, colIdx, partitionSize);
                }

                // check column is / was indexed
                if (ColumnType.isSymbol(tableColType)) {
                    boolean isIndexedNow = metadata.isColumnIndexed(colIdx);
                    boolean wasIndexedAtDetached = attachMetadata.isColumnIndexed(detColIdx);
                    int indexValueBlockCapacityNow = metadata.getIndexValueBlockCapacity(colIdx);
                    int indexValueBlockCapacityDetached = attachMetadata.getIndexValueBlockCapacity(detColIdx);

                    if (!isIndexedNow && wasIndexedAtDetached) {
                        long columnNameTxn = attachColumnVersionReader.getColumnNameTxn(partitionTimestamp, colIdx);
                        keyFileName(detachedPath.trimTo(detachedPartitionRoot), columnName, columnNameTxn);
                        removeFileAndOrLog(ff, detachedPath);
                        valueFileName(detachedPath.trimTo(detachedPartitionRoot), columnName, columnNameTxn);
                        removeFileAndOrLog(ff, detachedPath);
                    } else if (isIndexedNow
                            && (!wasIndexedAtDetached || indexValueBlockCapacityNow != indexValueBlockCapacityDetached)) {
                        // Was not indexed before or value block capacity has changed
                        detachedPath.trimTo(detachedPartitionRoot);
                        rebuildAttachedPartitionColumnIndex(partitionTimestamp, partitionSize, columnName);
                    }
                }
            }
            return true;
            // Do not remove _dmeta and _dcv to keep partition attachable in case of fs copy / rename failure
        } finally {
            Misc.free(attachColumnVersionReader);
            Misc.free(attachMetaMem);
            Misc.free(attachIndexBuilder);
        }
    }

    private void attachValidateMetadata(long partitionSize, Path partitionPath, long partitionTimestamp) throws CairoException {
        // for each column, check that file exists in the partition folder
        int rootLen = partitionPath.length();
        for (int columnIndex = 0, size = metadata.getColumnCount(); columnIndex < size; columnIndex++) {
            try {
                final String columnName = metadata.getColumnName(columnIndex);
                int columnType = metadata.getColumnType(columnIndex);

                if (columnType > -1L) {
                    long columnTop = columnVersionWriter.getColumnTop(partitionTimestamp, columnIndex);
                    if (columnTop < 0 || columnTop == partitionSize) {
                        // Column does not exist in the partition
                        continue;
                    }
                    long columnNameTxn = columnVersionWriter.getDefaultColumnNameTxn(columnIndex);
                    switch (ColumnType.tagOf(columnType)) {
                        case ColumnType.INT:
                        case ColumnType.LONG:
                        case ColumnType.BOOLEAN:
                        case ColumnType.BYTE:
                        case ColumnType.TIMESTAMP:
                        case ColumnType.DATE:
                        case ColumnType.DOUBLE:
                        case ColumnType.CHAR:
                        case ColumnType.SHORT:
                        case ColumnType.FLOAT:
                        case ColumnType.LONG128:
                        case ColumnType.LONG256:
                        case ColumnType.GEOBYTE:
                        case ColumnType.GEOSHORT:
                        case ColumnType.GEOINT:
                        case ColumnType.GEOLONG:
                        case ColumnType.UUID:
                            attachPartitionCheckFilesMatchFixedColumn(columnType, partitionSize, columnTop, columnName, columnNameTxn, partitionPath, partitionTimestamp, columnIndex);
                            break;
                        case ColumnType.STRING:
                        case ColumnType.BINARY:
                            attachPartitionCheckFilesMatchVarLenColumn(partitionSize, columnTop, columnName, columnNameTxn, partitionPath, partitionTimestamp, columnIndex);
                            break;
                        case ColumnType.SYMBOL:
                            attachPartitionCheckSymbolColumn(partitionSize, columnTop, columnName, columnNameTxn, partitionPath, partitionTimestamp, columnIndex);
                            break;
                    }
                }
            } finally {
                partitionPath.trimTo(rootLen);
            }
        }
    }

    private void bumpColumnStructureVersion() {
        columnVersionWriter.commit();
        txWriter.setColumnVersion(columnVersionWriter.getVersion());
        txWriter.bumpColumnStructureVersion(this.denseSymbolMapWriters);
        assert txWriter.getMetadataVersion() == metadata.getMetadataVersion();
    }

    private void bumpMasterRef() {
        if ((masterRef & 1) == 0) {
            masterRef++;
        } else {
            cancelRowAndBump();
        }
    }

    private void bumpMetadataAndColumnStructureVersion() {
        columnVersionWriter.commit();
        txWriter.setColumnVersion(columnVersionWriter.getVersion());
        txWriter.bumpMetadataAndColumnStructureVersion(this.denseSymbolMapWriters);
        assert txWriter.getMetadataVersion() == metadata.getMetadataVersion();
    }

    private void bumpMetadataVersion() {
        columnVersionWriter.commit();
        txWriter.setColumnVersion(columnVersionWriter.getVersion());
        txWriter.bumpMetadataVersion(this.denseSymbolMapWriters);
        assert txWriter.getMetadataVersion() == metadata.getMetadataVersion();
    }

    private boolean canSquashOverwritePartitionTail(int partitionIndex) {
        long fromTxn = txWriter.getPartitionNameTxn(partitionIndex);
        if (fromTxn < 0) {
            fromTxn = 0;
        }
        long toTxn = txWriter.getTxn();
        if (partitionIndex + 1 < txWriter.getPartitionCount()) {
            // If next partition is a split partition part of same logical partition
            // for example if the partition is '2020-01-01' and the next partition is '2020-01-01T12.3'
            // then if there are no readers between transaction range [0, 3) the partition is unlocked to append.
            if (txWriter.getLogicalPartitionTimestamp(txWriter.getPartitionTimestampByIndex(partitionIndex)) ==
                    txWriter.getLogicalPartitionTimestamp(txWriter.getPartitionTimestampByIndex(partitionIndex + 1))) {
                toTxn = Math.max(fromTxn + 1, getPartitionNameTxn(partitionIndex + 1) + 1);
            }
        }

        return txnScoreboard.isRangeAvailable(fromTxn, toTxn);
    }

    private void cancelRowAndBump() {
        rowCancel();
        masterRef++;
    }

    private void checkColumnName(CharSequence name) {
        if (!TableUtils.isValidColumnName(name, configuration.getMaxFileNameLength())) {
            throw CairoException.nonCritical().put("invalid column name [table=").put(tableToken.getTableName()).put(", column=").putAsPrintable(name).put(']');
        }
    }

    private void checkDistressed() {
        if (!distressed) {
            return;
        }
        throw new CairoError("Table '" + tableToken.getTableName() + "' is distressed");
    }

    private void checkO3Errors() {
        if (o3ErrorCount.get() > 0) {
            if (lastErrno == O3_ERRNO_FATAL) {
                distressed = true;
                throw new CairoError("commit failed with fatal error, see logs for details [table=" +
                        tableToken.getTableName() +
                        ", tableDir=" + tableToken.getDirName() + "]");
            } else {
                throw CairoException.critical(lastErrno)
                        .put("commit failed, see logs for details [table=")
                        .put(tableToken.getTableName())
                        .put(", tableDir=").put(tableToken.getDirName())
                        .put(']');
            }
        }
    }

    private void clearO3() {
        this.o3MasterRef = -1; // clears o3 flag, hasO3() will be returning false
        rowAction = ROW_ACTION_SWITCH_PARTITION;
        // transaction log is either not required or pending
        activeColumns = columns;
        activeNullSetters = nullSetters;
    }

    private void clearTodoLog() {
        try {
            todoMem.putLong(0, ++todoTxn); // write txn, reader will first read txn at offset 24 and then at offset 0
            Unsafe.getUnsafe().storeFence(); // make sure we do not write hash before writing txn (view from another thread)
            todoMem.putLong(8, 0); // write out our instance hashes
            todoMem.putLong(16, 0);
            Unsafe.getUnsafe().storeFence();
            todoMem.putLong(32, 0);
            Unsafe.getUnsafe().storeFence();
            todoMem.putLong(24, todoTxn);
            // ensure file is closed with correct length
            todoMem.jumpTo(40);
            todoMem.sync(false);
        } finally {
            path.trimTo(rootLen);
        }
    }

    private void closeAppendMemoryTruncate(boolean truncate) {
        for (int i = 0, n = columns.size(); i < n; i++) {
            MemoryMA m = columns.getQuick(i);
            if (m != null) {
                m.close(truncate);
            }
        }
    }

    private void closeWalColumns() {
        for (int col = 0, n = walMappedColumns.size(); col < n; col++) {
            MemoryCMOR mappedColumnMem = walMappedColumns.getQuick(col);
            if (mappedColumnMem != null) {
                Misc.free(mappedColumnMem);
                walColumnMemoryPool.push(mappedColumnMem);
            }
        }
    }

    /**
     * Commits newly added rows of data. This method updates transaction file with pointers to end of appended data.
     * <p>
     * <b>Pending rows</b>
     * <p>This method will cancel pending rows by calling {@link #rowCancel()}. Data in partially appended row will be lost.</p>
     *
     * @param o3MaxLag if > 0 then do a partial commit, leaving the rows within the lag in a new uncommitted transaction
     * @return commit transaction number or -1 if there was nothing to commit
     */
    private long commit(long o3MaxLag) {
        checkDistressed();
        physicallyWrittenRowsSinceLastCommit.set(0);

        if (o3InError) {
            rollback();
            return TableSequencer.NO_TXN;
        }

        if ((masterRef & 1) != 0) {
            rowCancel();
        }

        if (inTransaction()) {
            final boolean o3 = hasO3();
            if (o3) {
                final boolean noop = o3Commit(o3MaxLag);
                if (noop) {
                    // Bookmark masterRef to track how many rows is in uncommitted state
                    this.committedMasterRef = masterRef;
                    return getTxn();
                } else if (o3MaxLag > 0) {
                    // It is possible that O3 commit will create partition just before
                    // the last one, leaving last partition row count 0 when doing ic().
                    // That's when the data from the last partition is moved to in-memory lag.
                    // One way to detect this is to check if index of the "last" partition is not
                    // last partition in the attached partition list.
                    if (reconcileOptimisticPartitions()) {
                        this.lastPartitionTimestamp = txWriter.getLastPartitionTimestamp();
                        this.partitionTimestampHi = txWriter.getNextPartitionTimestamp(txWriter.getMaxTimestamp()) - 1;
                        openLastPartition();
                    }
                }
            } else if (noOpRowCount > 0) {
                LOG.critical()
                        .$("o3 ignoring write on read-only partition [table=").utf8(tableToken.getTableName())
                        .$(", timestamp=").$ts(lastOpenPartitionTs)
                        .$(", numRows=").$(noOpRowCount)
                        .$();
            }


            final long committedRowCount = txWriter.unsafeCommittedFixedRowCount() + txWriter.unsafeCommittedTransientRowCount();
            final long rowsAdded = txWriter.getRowCount() - committedRowCount;

            updateIndexes();
            syncColumns();
            columnVersionWriter.commit();
            txWriter.setColumnVersion(columnVersionWriter.getVersion());
            txWriter.commit(denseSymbolMapWriters);

            // Check if partitions are split into too many pieces and merge few of them back.
            squashSplitPartitions(minSplitPartitionTimestamp, txWriter.getMaxTimestamp(), configuration.getO3LastPartitionMaxSplits());

            // Bookmark masterRef to track how many rows is in uncommitted state
            this.committedMasterRef = masterRef;
            processPartitionRemoveCandidates();

            metrics.tableWriter().incrementCommits();
            metrics.tableWriter().addCommittedRows(rowsAdded);
            if (!o3) {
                // If `o3`, the metric is tracked inside `o3Commit`, possibly async.
                addPhysicallyWrittenRows(rowsAdded);
            }

            noOpRowCount = 0L;
            final long txn = getTxn();

            if (commitListener != null) {
                commitListener.onCommit(txn, rowsAdded);
            }
            return txn;
        }
        return TableSequencer.NO_TXN;
    }

    private void configureAppendPosition() {
        final boolean partitioned = PartitionBy.isPartitioned(partitionBy);
        if (this.txWriter.getMaxTimestamp() > Long.MIN_VALUE || !partitioned) {
            initLastPartition(this.txWriter.getMaxTimestamp());
            if (partitioned) {
                partitionTimestampHi = txWriter.getNextPartitionTimestamp(txWriter.getMaxTimestamp()) - 1;
                rowAction = ROW_ACTION_OPEN_PARTITION;
                timestampSetter = appendTimestampSetter;
            } else {
                if (metadata.getTimestampIndex() < 0) {
                    rowAction = ROW_ACTION_NO_TIMESTAMP;
                } else {
                    rowAction = ROW_ACTION_NO_PARTITION;
                    timestampSetter = appendTimestampSetter;
                }
            }
        } else {
            rowAction = ROW_ACTION_OPEN_PARTITION;
            timestampSetter = appendTimestampSetter;
        }
        activeColumns = columns;
        activeNullSetters = nullSetters;
    }

    private void configureColumn(int type, boolean indexFlag, int index) {
        final MemoryMA primary;
        final MemoryMA secondary;
        final MemoryCARW oooPrimary;
        final MemoryCARW oooSecondary;
        final MemoryCARW oooPrimary2;
        final MemoryCARW oooSecondary2;

        if (type > 0) {
            primary = Vm.getMAInstance(configuration.getCommitMode());
            oooPrimary = Vm.getCARWInstance(o3ColumnMemorySize, configuration.getO3MemMaxPages(), MemoryTag.NATIVE_O3);
            oooPrimary2 = Vm.getCARWInstance(o3ColumnMemorySize, configuration.getO3MemMaxPages(), MemoryTag.NATIVE_O3);

            switch (ColumnType.tagOf(type)) {
                case ColumnType.BINARY:
                case ColumnType.STRING:
                    secondary = Vm.getMAInstance(configuration.getCommitMode());
                    oooSecondary = Vm.getCARWInstance(o3ColumnMemorySize, configuration.getO3MemMaxPages(), MemoryTag.NATIVE_O3);
                    oooSecondary2 = Vm.getCARWInstance(o3ColumnMemorySize, configuration.getO3MemMaxPages(), MemoryTag.NATIVE_O3);
                    break;
                default:
                    secondary = null;
                    oooSecondary = null;
                    oooSecondary2 = null;
                    break;
            }
        } else {
            primary = secondary = NullMemory.INSTANCE;
            oooPrimary = oooSecondary = oooPrimary2 = oooSecondary2 = NullMemory.INSTANCE;
        }

        int baseIndex = getPrimaryColumnIndex(index);
        columns.extendAndSet(baseIndex, primary);
        columns.extendAndSet(baseIndex + 1, secondary);
        o3MemColumns.extendAndSet(baseIndex, oooPrimary);
        o3MemColumns.extendAndSet(baseIndex + 1, oooSecondary);
        o3MemColumns2.extendAndSet(baseIndex, oooPrimary2);
        o3MemColumns2.extendAndSet(baseIndex + 1, oooSecondary2);
        configureNullSetters(nullSetters, type, primary, secondary);
        configureNullSetters(o3NullSetters, type, oooPrimary, oooSecondary);
        configureNullSetters(o3NullSetters2, type, oooPrimary2, oooSecondary2);

        if (indexFlag && type > 0) {
            indexers.extendAndSet(index, new SymbolColumnIndexer(configuration));
        }
        rowValueIsNotNull.add(0);
    }

    private void configureColumnMemory() {
        symbolMapWriters.setPos(columnCount);
        int dedupColCount = 0;
        for (int i = 0; i < columnCount; i++) {
            int type = metadata.getColumnType(i);
            configureColumn(type, metadata.isColumnIndexed(i), i);

            if (ColumnType.isSymbol(type)) {
                final int symbolIndex = denseSymbolMapWriters.size();
                long columnNameTxn = columnVersionWriter.getDefaultColumnNameTxn(i);
                SymbolMapWriter symbolMapWriter = new SymbolMapWriter(
                        configuration,
                        path.trimTo(rootLen),
                        metadata.getColumnName(i),
                        columnNameTxn,
                        txWriter.unsafeReadSymbolTransientCount(symbolIndex),
                        symbolIndex,
                        txWriter
                );

                symbolMapWriters.extendAndSet(i, symbolMapWriter);
                denseSymbolMapWriters.add(symbolMapWriter);
            }
            if (metadata.isDedupKey(i) && i != metadata.getTimestampIndex()) {
                // Calculate non-timestamp dedup column count
                dedupColCount++;
            }
        }
        assert dedupColCount <= 1;
        final int timestampIndex = metadata.getTimestampIndex();
        if (timestampIndex != -1) {
            o3TimestampMem = o3MemColumns.getQuick(getPrimaryColumnIndex(timestampIndex));
            o3TimestampMemCpy = o3MemColumns2.getQuick(getPrimaryColumnIndex(timestampIndex));
        }
    }

    private void configureTimestampSetter() {
        int index = metadata.getTimestampIndex();
        if (index == -1) {
            timestampSetter = value -> {
            };
        } else {
            nullSetters.setQuick(index, NOOP);
            o3NullSetters.setQuick(index, NOOP);
            o3NullSetters2.setQuick(index, NOOP);
            timestampSetter = getPrimaryColumn(index)::putLong;
        }
    }

    private int copyMetadataAndSetIndexAttrs(int columnIndex, int indexedFlag, int indexValueBlockSize) {
        try {
            int index = openMetaSwapFile(ff, ddlMem, path, rootLen, configuration.getMaxSwapFileCount());
            int columnCount = metaMem.getInt(META_OFFSET_COUNT);
            ddlMem.putInt(columnCount);
            ddlMem.putInt(metaMem.getInt(META_OFFSET_PARTITION_BY));
            ddlMem.putInt(metaMem.getInt(META_OFFSET_TIMESTAMP_INDEX));
            copyVersionAndLagValues();
            ddlMem.jumpTo(META_OFFSET_COLUMN_TYPES);
            for (int i = 0; i < columnCount; i++) {
                if (i != columnIndex) {
                    writeColumnEntry(i, false, isColumnDedupKey(metaMem, i));
                } else {
                    ddlMem.putInt(getColumnType(metaMem, i));
                    long flags = indexedFlag;
                    if (isSequential(metaMem, i)) {
                        flags |= META_FLAG_BIT_SEQUENTIAL;
                    }
                    ddlMem.putLong(flags);
                    ddlMem.putInt(indexValueBlockSize);
                    ddlMem.skip(16);
                }
            }

            long nameOffset = getColumnNameOffset(columnCount);
            for (int i = 0; i < columnCount; i++) {
                CharSequence columnName = metaMem.getStr(nameOffset);
                ddlMem.putStr(columnName);
                nameOffset += Vm.getStorageLength(columnName);
            }
            return index;
        } finally {
            ddlMem.close();
        }
    }

    private long copyMetadataAndUpdateVersion() {
        try {
            int index = openMetaSwapFile(ff, ddlMem, path, rootLen, configuration.getMaxSwapFileCount());
            int columnCount = metaMem.getInt(META_OFFSET_COUNT);

            ddlMem.putInt(columnCount);
            ddlMem.putInt(metaMem.getInt(META_OFFSET_PARTITION_BY));
            ddlMem.putInt(metaMem.getInt(META_OFFSET_TIMESTAMP_INDEX));
            copyVersionAndLagValues();
            ddlMem.jumpTo(META_OFFSET_COLUMN_TYPES);
            for (int i = 0; i < columnCount; i++) {
                writeColumnEntry(i, false, isColumnDedupKey(metaMem, i));
            }

            long nameOffset = getColumnNameOffset(columnCount);
            for (int i = 0; i < columnCount; i++) {
                CharSequence columnName = metaMem.getStr(nameOffset);
                ddlMem.putStr(columnName);
                nameOffset += Vm.getStorageLength(columnName);
            }
            this.metaSwapIndex = index;
            return nameOffset;
        } finally {
            ddlMem.close();
        }
    }

    private int copyOverwrite(Path to) {
        int res = ff.copy(other, to);
        if (Os.isWindows() && res == -1 && ff.errno() == Files.WINDOWS_ERROR_FILE_EXISTS) {
            // Windows throws an error the destination file already exists, other platforms do not
            if (!ff.remove(to)) {
                // If file is open, return here so that errno is 5 in the error message
                return -1;
            }
            return ff.copy(other, to);
        }
        return res;
    }

    private void copyVersionAndLagValues() {
        ddlMem.putInt(ColumnType.VERSION);
        ddlMem.putInt(metaMem.getInt(META_OFFSET_TABLE_ID));
        ddlMem.putInt(metaMem.getInt(META_OFFSET_MAX_UNCOMMITTED_ROWS));
        ddlMem.putLong(metaMem.getLong(META_OFFSET_O3_MAX_LAG));
        ddlMem.putLong(txWriter.getMetadataVersion() + 1);
        ddlMem.putBool(metaMem.getBool(META_OFFSET_WAL_ENABLED));
        metadata.setMetadataVersion(txWriter.getMetadataVersion() + 1);
    }

    /**
     * Creates bitmap index files for a column. This method uses primary column instance as temporary tool to
     * append index data. Therefore, it must be called before primary column is initialized.
     *
     * @param columnName              column name
     * @param indexValueBlockCapacity approximate number of values per index key
     * @param plen                    path length. This is used to trim shared path object to.
     */
    private void createIndexFiles(CharSequence columnName, long columnNameTxn, int indexValueBlockCapacity, int plen, boolean force) {
        try {
            keyFileName(path.trimTo(plen), columnName, columnNameTxn);

            if (!force && ff.exists(path)) {
                return;
            }

            // reuse memory column object to create index and close it at the end
            try {
                ddlMem.smallFile(ff, path, MemoryTag.MMAP_TABLE_WRITER);
                ddlMem.truncate();
                BitmapIndexWriter.initKeyMemory(ddlMem, indexValueBlockCapacity);
            } catch (CairoException e) {
                // looks like we could not create key file properly
                // lets not leave half-baked file sitting around
                LOG.error()
                        .$("could not create index [name=").utf8(path)
                        .$(", errno=").$(e.getErrno())
                        .I$();
                if (!ff.remove(path)) {
                    LOG.critical()
                            .$("could not remove '").utf8(path).$("'. Please remove MANUALLY.")
                            .$("[errno=").$(ff.errno())
                            .I$();
                }
                throw e;
            } finally {
                ddlMem.close();
            }
            if (!ff.touch(valueFileName(path.trimTo(plen), columnName, columnNameTxn))) {
                LOG.error().$("could not create index [name=").$(path)
                        .$(", errno=").$(ff.errno())
                        .I$();
                throw CairoException.critical(ff.errno()).put("could not create index [name=").put(path).put(']');
            }
        } finally {
            path.trimTo(plen);
        }
    }

    private void createSymbolMapWriter(CharSequence name, long columnNameTxn, int symbolCapacity, boolean symbolCacheFlag) {
        MapWriter.createSymbolMapFiles(ff, ddlMem, path, name, columnNameTxn, symbolCapacity, symbolCacheFlag);
        SymbolMapWriter w = new SymbolMapWriter(
                configuration,
                path,
                name,
                columnNameTxn,
                0,
                denseSymbolMapWriters.size(),
                txWriter
        );
        denseSymbolMapWriters.add(w);
        symbolMapWriters.extendAndSet(columnCount, w);
    }

    private boolean createWalSymbolMapping(SymbolMapDiff symbolMapDiff, int columnIndex, IntList symbolMap) {
        final int cleanSymbolCount = symbolMapDiff.getCleanSymbolCount();
        symbolMap.setPos(symbolMapDiff.getSize());

        // This is defensive. It validates that all the symbols used in WAL are set in SymbolMapDiff
        symbolMap.setAll(symbolMapDiff.getSize(), -1);
        final MapWriter mapWriter = symbolMapWriters.get(columnIndex);
        boolean identical = true;

        if (symbolMapDiff.hasNullValue()) {
            mapWriter.updateNullFlag(true);
        }

        SymbolMapDiffEntry entry;
        while ((entry = symbolMapDiff.nextEntry()) != null) {
            final CharSequence symbolValue = entry.getSymbol();
            final int newKey = mapWriter.put(symbolValue);
            identical &= newKey == entry.getKey();
            symbolMap.setQuick(entry.getKey() - cleanSymbolCount, newKey);
        }
        return identical;
    }

    private void dispatchO3CallbackQueue(RingQueue<O3CallbackTask> queue, int queuedCount) {
        // This is work stealing, can run tasks from other table writers
        final Sequence subSeq = this.messageBus.getO3CallbackSubSeq();
        dispatchO3CallbackQueue0(queue, queuedCount, subSeq, o3DoneLatch);
        checkO3Errors();
    }

    private void doClose(boolean truncate) {
        // destroy() may have already closed everything
        boolean tx = inTransaction();
        freeSymbolMapWriters();
        freeIndexers();
        Misc.free(txWriter);
        Misc.free(metaMem);
        Misc.free(ddlMem);
        Misc.free(indexMem);
        Misc.free(other);
        Misc.free(todoMem);
        Misc.free(attachMetaMem);
        Misc.free(attachColumnVersionReader);
        Misc.free(attachIndexBuilder);
        Misc.free(columnVersionWriter);
        Misc.free(o3PartitionUpdateSink);
        Misc.free(slaveTxReader);
        Misc.free(commandQueue);
        updateOperatorImpl = Misc.free(updateOperatorImpl);
        dropIndexOperator = null;
        noOpRowCount = 0L;
        lastOpenPartitionTs = Long.MIN_VALUE;
        lastOpenPartitionIsReadOnly = false;
        Misc.free(partitionFrameFactory);
        assert !truncate || distressed || assertColumnPositionIncludeWalLag();
        freeColumns(truncate & !distressed);
        commitListener = Misc.free(commitListener);
        try {
            releaseLock(!truncate | tx | performRecovery | distressed);
        } finally {
            Misc.free(txnScoreboard);
            Misc.free(path);
            Misc.free(o3TimestampMem);
            Misc.free(o3TimestampMemCpy);
            Misc.free(ownMessageBus);
            if (tempMem16b != 0) {
                Unsafe.free(tempMem16b, 16, MemoryTag.NATIVE_TABLE_WRITER);
                tempMem16b = 0;
            }
            LOG.info().$("closed '").utf8(tableToken.getTableName()).$('\'').$();
        }
    }

    private boolean dropPartitionByExactTimestamp(long timestamp) {
        final long minTimestamp = txWriter.getMinTimestamp(); // partition min timestamp
        final long maxTimestamp = txWriter.getMaxTimestamp(); // partition max timestamp

        timestamp = txWriter.getPartitionTimestampByTimestamp(timestamp);
        final int index = txWriter.getPartitionIndex(timestamp);
        if (index < 0) {
            LOG.error().$("partition is already removed [path=").utf8(path).$(", partitionTimestamp=").$ts(timestamp).I$();
            return false;
        }

        final long partitionNameTxn = txWriter.getPartitionNameTxnByPartitionTimestamp(timestamp);

        if (timestamp == txWriter.getPartitionTimestampByTimestamp(maxTimestamp)) {

            // removing active partition

            // calculate new transient row count, min/max timestamps and find the partition to open next
            final long nextMaxTimestamp;
            final long newTransientRowCount;
            final long prevTimestamp;
            if (index == 0) {
                nextMaxTimestamp = Long.MIN_VALUE;
                newTransientRowCount = 0L;
                prevTimestamp = 0L; // meaningless
            } else {
                final int prevIndex = index - 1;
                prevTimestamp = txWriter.getPartitionTimestampByIndex(prevIndex);
                newTransientRowCount = txWriter.getPartitionSize(prevIndex);
                try {
                    setPathForPartition(path.trimTo(rootLen), partitionBy, prevTimestamp, txWriter.getPartitionNameTxn(prevIndex));
                    readPartitionMinMax(ff, prevTimestamp, path, metadata.getColumnName(metadata.getTimestampIndex()), newTransientRowCount);
                    nextMaxTimestamp = attachMaxTimestamp;
                } finally {
                    path.trimTo(rootLen);
                }
            }

            columnVersionWriter.removePartition(timestamp);
            txWriter.beginPartitionSizeUpdate();
            txWriter.removeAttachedPartitions(timestamp);
            txWriter.finishPartitionSizeUpdate(index == 0 ? Long.MAX_VALUE : txWriter.getMinTimestamp(), nextMaxTimestamp);
            txWriter.bumpTruncateVersion();

            columnVersionWriter.commit();
            txWriter.setColumnVersion(columnVersionWriter.getVersion());
            txWriter.commit(denseSymbolMapWriters);

            // No need to truncate before, files to be deleted.
            closeActivePartition(false);

            if (index != 0) {
                openPartition(prevTimestamp);
                setAppendPosition(newTransientRowCount, false);
            } else {
                rowAction = ROW_ACTION_OPEN_PARTITION;
            }
        } else {

            // when we want to delete first partition we must find out minTimestamp from
            // next partition if it exists, or next partition, and so on
            //
            // when somebody removed data directories manually and then attempts to tidy
            // up metadata with logical partition delete we have to uphold the effort and
            // re-compute table size and its minTimestamp from what remains on disk

            // find out if we are removing min partition
            long nextMinTimestamp = minTimestamp;
            if (timestamp == txWriter.getPartitionTimestampByIndex(0)) {
                nextMinTimestamp = readMinTimestamp(txWriter.getPartitionTimestampByIndex(1));
            }

            columnVersionWriter.removePartition(timestamp);

            txWriter.beginPartitionSizeUpdate();
            txWriter.removeAttachedPartitions(timestamp);
            txWriter.setMinTimestamp(nextMinTimestamp);
            txWriter.finishPartitionSizeUpdate(nextMinTimestamp, txWriter.getMaxTimestamp());
            txWriter.bumpTruncateVersion();

            columnVersionWriter.commit();
            txWriter.setColumnVersion(columnVersionWriter.getVersion());
            txWriter.commit(denseSymbolMapWriters);
        }

        // Call O3 methods to remove check TxnScoreboard and remove partition directly
        safeDeletePartitionDir(timestamp, partitionNameTxn);
        return true;
    }

    private long findMinSplitPartitionTimestamp() {
        for (int i = 0, n = txWriter.getPartitionCount(); i < n; i++) {
            long partitionTimestamp = txWriter.getPartitionTimestampByIndex(i);
            if (txWriter.getLogicalPartitionTimestamp(partitionTimestamp) != partitionTimestamp) {
                return partitionTimestamp;
            }
        }
        return Long.MAX_VALUE;
    }

    private void finishColumnPurge() {
        if (purgingOperator == null) {
            return;
        }
        boolean asyncOnly = checkScoreboardHasReadersBeforeLastCommittedTxn();
        purgingOperator.purge(path.trimTo(rootLen), tableToken, partitionBy, asyncOnly, metadata, getTruncateVersion(), getTxn());
        purgingOperator.clear();
    }

    private void finishMetaSwapUpdate() {
        // rename _meta to _meta.prev
        this.metaPrevIndex = rename(fileOperationRetryCount);
        writeRestoreMetaTodo();

        try {
            // rename _meta.swp to -_meta
            restoreMetaFrom(META_SWAP_FILE_NAME, metaSwapIndex);
        } catch (CairoException e) {
            try {
                recoverFromTodoWriteFailure(null);
            } catch (CairoException e2) {
                throwDistressException(e2);
            }
            throw e;
        }

        try {
            // open _meta file
            openMetaFile(ff, path, rootLen, metaMem);
        } catch (CairoException e) {
            throwDistressException(e);
        }

        bumpMetadataVersion();
        metadata.setTableVersion();
    }

    private void finishO3Append(long o3LagRowCount) {
        if (denseIndexers.size() == 0) {
            populateDenseIndexerList();
        }
        path.trimTo(rootLen);
        // Alright, we finished updating partitions. Now we need to get this writer instance into
        // a consistent state.
        //
        // We start with ensuring append memory is in ready-to-use state. When max timestamp changes we need to
        // move append memory to new set of files. Otherwise, we stay on the same set but advance to append position.
        avoidIndexOnCommit = o3ErrorCount.get() == 0;
        if (o3LagRowCount == 0) {
            clearO3();
            LOG.debug().$("lag segment is empty").$();
        } else {
            // adjust O3 master ref so that virtual row count becomes equal to value of "o3LagRowCount"
            this.o3MasterRef = this.masterRef - o3LagRowCount * 2 + 1;
            LOG.debug().$("adjusted [o3RowCount=").$(getO3RowCount0()).I$();
        }
    }

    private void finishO3Commit(long partitionTimestampHiLimit) {
        if (!o3InError) {
            updateO3ColumnTops();
        }
        if (isLastPartitionClosed() || partitionTimestampHi > partitionTimestampHiLimit) {
            openPartition(txWriter.getLastPartitionTimestamp());
        }

        // Data is written out successfully, however, we can still fail to set append position, for
        // example when we ran out of address space and new page cannot be mapped. The "allocate" calls here
        // ensure we can trigger this situation in tests. We should perhaps align our data such that setAppendPosition()
        // will attempt to mmap new page and fail... Then we can remove the 'true' parameter
        try {
            setAppendPosition(txWriter.getTransientRowCount(), true);
        } catch (Throwable e) {
            LOG.critical().$("data is committed but writer failed to update its state `").$(e).$('`').$();
            distressed = true;
            throw e;
        }

        metrics.tableWriter().incrementO3Commits();
    }

    private CharSequence formatPartitionForTimestamp(long partitionTimestamp, long nameTxn) {
        fileNameSink.clear();
        TableUtils.setSinkForPartition(fileNameSink, partitionBy, partitionTimestamp, nameTxn);
        return fileNameSink;
    }

    private void freeAndRemoveColumnPair(ObjList<MemoryMA> columns, int pi, int si) {
        Misc.free(columns.getAndSetQuick(pi, NullMemory.INSTANCE));
        Misc.free(columns.getAndSetQuick(si, NullMemory.INSTANCE));
    }

    private void freeAndRemoveO3ColumnPair(ObjList<MemoryCARW> columns, int pi, int si) {
        Misc.free(columns.getAndSetQuick(pi, NullMemory.INSTANCE));
        Misc.free(columns.getAndSetQuick(si, NullMemory.INSTANCE));
    }

    private void freeColumns(boolean truncate) {
        // null check is because this method could be called from the constructor
        if (columns != null) {
            closeAppendMemoryTruncate(truncate);
        }
        Misc.freeObjListAndKeepObjects(o3MemColumns);
        Misc.freeObjListAndKeepObjects(o3MemColumns2);
    }

    private void freeIndexers() {
        if (indexers != null) {
            // Don't change items of indexers, they are re-used
            for (int i = 0, n = indexers.size(); i < n; i++) {
                Misc.free(indexers.getQuick(i));
            }
            denseIndexers.clear();
        }
    }

    private void freeNullSetter(ObjList<Runnable> nullSetters, int columnIndex) {
        nullSetters.setQuick(columnIndex, NOOP);
    }

    private void freeSymbolMapWriters() {
        if (denseSymbolMapWriters != null) {
            for (int i = 0, n = denseSymbolMapWriters.size(); i < n; i++) {
                Misc.freeIfCloseable(denseSymbolMapWriters.getQuick(i));
            }
            denseSymbolMapWriters.clear();
        }

        if (symbolMapWriters != null) {
            symbolMapWriters.clear();
        }
    }

    private long getMaxWalSquashRows() {
        return Math.max(0L, (long) configuration.getWalSquashUncommittedRowsMultiplier() * metadata.getMaxUncommittedRows());
    }

    private long getO3RowCount0() {
        return (masterRef - o3MasterRef + 1) / 2;
    }

    private long getPartitionTimestampOrMax(int partitionIndex) {
        if (partitionIndex < txWriter.getPartitionCount()) {
            return txWriter.getPartitionTimestampByIndex(partitionIndex);
        } else {
            return Long.MAX_VALUE;
        }
    }

    private MemoryMA getPrimaryColumn(int column) {
        assert column < columnCount : "Column index is out of bounds: " + column + " >= " + columnCount;
        return columns.getQuick(getPrimaryColumnIndex(column));
    }

    private PurgingOperator getPurgingOperator() {
        if (purgingOperator == null) {
            purgingOperator = new PurgingOperator(LOG, configuration, messageBus);
        } else {
            purgingOperator.clear();
        }
        return purgingOperator;
    }

    private MemoryMA getSecondaryColumn(int column) {
        assert column < columnCount : "Column index is out of bounds: " + column + " >= " + columnCount;
        return columns.getQuick(getSecondaryColumnIndex(column));
    }

    private void handleWorkStealingException(
            String message,
            int columnIndex,
            int columnType,
            long indexAddr,
            long row1Count,
            long row2Lo,
            long row2Hi,
            Throwable e
    ) {
        o3ErrorCount.incrementAndGet();
        LogRecord logRecord = LOG.critical().$(message + " [table=").$(tableToken.getTableName())
                .$(", column=").$(columnIndex)
                .$(", type=").$(columnType)
                .$(", indexAddr=").$(indexAddr)
                .$(", row1Count=").$(row1Count)
                .$(", row2Lo=").$(row2Lo)
                .$(", row2Hi=").$(row2Hi);
        if (e instanceof CairoException) {
            lastErrno = lastErrno == 0 ? ((CairoException) e).errno : lastErrno;
            logRecord.$(", errno=").$(lastErrno)
                    .$(", ex=").$(((CairoException) e).getFlyweightMessage())
                    .I$();
        } else {
            lastErrno = O3_ERRNO_FATAL;
            logRecord.$(", ex=").$(e).I$();
        }
    }

    private void hardLinkAndPurgeColumnFiles(CharSequence columnName, int columnIndex, CharSequence newName, int columnType) {
        try {
            PurgingOperator purgingOperator = getPurgingOperator();
            long newColumnNameTxn = getTxn();
            long defaultColumnNameTxn = columnVersionWriter.getDefaultColumnNameTxn(columnIndex);
            if (PartitionBy.isPartitioned(partitionBy)) {
                for (int i = txWriter.getPartitionCount() - 1; i > -1L; i--) {
                    // Link files in each partition.
                    long partitionTimestamp = txWriter.getPartitionTimestampByIndex(i);
                    long partitionNameTxn = txWriter.getPartitionNameTxn(i);
                    long columnNameTxn = columnVersionWriter.getColumnNameTxn(partitionTimestamp, columnIndex);
                    hardLinkAndPurgeColumnFiles(columnName, columnIndex, columnType, newName, partitionTimestamp, partitionNameTxn, newColumnNameTxn, columnNameTxn);
                    if (columnVersionWriter.getRecordIndex(partitionTimestamp, columnIndex) > -1L) {
                        long columnTop = columnVersionWriter.getColumnTop(partitionTimestamp, columnIndex);
                        columnVersionWriter.upsert(partitionTimestamp, columnIndex, newColumnNameTxn, columnTop);
                    }
                }
            } else {
                long columnNameTxn = columnVersionWriter.getColumnNameTxn(txWriter.getLastPartitionTimestamp(), columnIndex);
                hardLinkAndPurgeColumnFiles(columnName, columnIndex, columnType, newName, txWriter.getLastPartitionTimestamp(), -1L, newColumnNameTxn, columnNameTxn);
                long columnTop = columnVersionWriter.getColumnTop(txWriter.getLastPartitionTimestamp(), columnIndex);
                columnVersionWriter.upsert(txWriter.getLastPartitionTimestamp(), columnIndex, newColumnNameTxn, columnTop);
            }

            if (ColumnType.isSymbol(columnType)) {
                // Link .o, .c, .k, .v symbol files in the table root folder
                linkFile(ff, offsetFileName(path.trimTo(rootLen), columnName, defaultColumnNameTxn), offsetFileName(other.trimTo(rootLen), newName, newColumnNameTxn));
                linkFile(ff, charFileName(path.trimTo(rootLen), columnName, defaultColumnNameTxn), charFileName(other.trimTo(rootLen), newName, newColumnNameTxn));
                linkFile(ff, keyFileName(path.trimTo(rootLen), columnName, defaultColumnNameTxn), keyFileName(other.trimTo(rootLen), newName, newColumnNameTxn));
                linkFile(ff, valueFileName(path.trimTo(rootLen), columnName, defaultColumnNameTxn), valueFileName(other.trimTo(rootLen), newName, newColumnNameTxn));
                purgingOperator.add(columnIndex, defaultColumnNameTxn, PurgingOperator.TABLE_ROOT_PARTITION, -1L);
            }
            long columnAddedPartition = columnVersionWriter.getColumnTopPartitionTimestamp(columnIndex);
            columnVersionWriter.upsertDefaultTxnName(columnIndex, newColumnNameTxn, columnAddedPartition);
        } finally {
            path.trimTo(rootLen);
            other.trimTo(rootLen);
        }
    }

    private void hardLinkAndPurgeColumnFiles(CharSequence columnName, int columnIndex, int columnType, CharSequence newName, long partitionTimestamp, long partitionNameTxn, long newColumnNameTxn, long columnNameTxn) {
        setPathForPartition(path, partitionBy, partitionTimestamp, partitionNameTxn);
        setPathForPartition(other, partitionBy, partitionTimestamp, partitionNameTxn);
        int plen = path.length();
        linkFile(ff, dFile(path.trimTo(plen), columnName, columnNameTxn), dFile(other.trimTo(plen), newName, newColumnNameTxn));
        if (ColumnType.isVariableLength(columnType)) {
            linkFile(ff, iFile(path.trimTo(plen), columnName, columnNameTxn), iFile(other.trimTo(plen), newName, newColumnNameTxn));
        } else if (ColumnType.isSymbol(columnType) && metadata.isColumnIndexed(columnIndex)) {
            linkFile(ff, keyFileName(path.trimTo(plen), columnName, columnNameTxn), keyFileName(other.trimTo(plen), newName, newColumnNameTxn));
            linkFile(ff, valueFileName(path.trimTo(plen), columnName, columnNameTxn), valueFileName(other.trimTo(plen), newName, newColumnNameTxn));
        }
        path.trimTo(rootLen);
        other.trimTo(rootLen);
        purgingOperator.add(columnIndex, columnNameTxn, partitionTimestamp, partitionNameTxn);
    }

    private void indexHistoricPartitions(SymbolColumnIndexer indexer, CharSequence columnName, int indexValueBlockSize) {
        long ts = this.txWriter.getMaxTimestamp();
        if (ts > Numbers.LONG_NaN) {
            final int columnIndex = metadata.getColumnIndex(columnName);
            try (final MemoryMR roMem = indexMem) {
                // Index last partition separately
                for (int i = 0, n = txWriter.getPartitionCount() - 1; i < n; i++) {

                    long timestamp = txWriter.getPartitionTimestampByIndex(i);
                    path.trimTo(rootLen);
                    setStateForTimestamp(path, timestamp);

                    if (ff.exists(path.$())) {
                        final int plen = path.length();

                        long columnNameTxn = columnVersionWriter.getColumnNameTxn(timestamp, columnIndex);
                        TableUtils.dFile(path.trimTo(plen), columnName, columnNameTxn);

                        if (ff.exists(path)) {

                            path.trimTo(plen);
                            LOG.info().$("indexing [path=").$(path).I$();

                            createIndexFiles(columnName, columnNameTxn, indexValueBlockSize, plen, true);
                            final long partitionSize = txWriter.getPartitionSizeByPartitionTimestamp(timestamp);
                            final long columnTop = columnVersionWriter.getColumnTop(timestamp, columnIndex);

                            if (columnTop > -1L && partitionSize > columnTop) {
                                TableUtils.dFile(path.trimTo(plen), columnName, columnNameTxn);
                                final long columnSize = (partitionSize - columnTop) << ColumnType.pow2SizeOf(ColumnType.INT);
                                roMem.of(ff, path, columnSize, columnSize, MemoryTag.MMAP_TABLE_WRITER);
                                indexer.configureWriter(path.trimTo(plen), columnName, columnNameTxn, columnTop);
                                indexer.index(roMem, columnTop, partitionSize);
                            }
                        }
                    }
                }
            } finally {
                Misc.free(indexer);
            }
        }
    }

    private void indexLastPartition(SymbolColumnIndexer indexer, CharSequence columnName, long columnNameTxn, int columnIndex, int indexValueBlockSize) {
        final int plen = path.length();

        createIndexFiles(columnName, columnNameTxn, indexValueBlockSize, plen, true);

        final long lastPartitionTs = txWriter.getLastPartitionTimestamp();
        final long columnTop = columnVersionWriter.getColumnTopQuick(lastPartitionTs, columnIndex);

        // set indexer up to continue functioning as normal
        indexer.configureFollowerAndWriter(path.trimTo(plen), columnName, columnNameTxn, getPrimaryColumn(columnIndex), columnTop);
        indexer.refreshSourceAndIndex(0, txWriter.getTransientRowCount());
    }

    private void initLastPartition(long timestamp) {
        final long ts = repairDataGaps(timestamp);
        openLastPartitionAndSetAppendPosition(ts);
        populateDenseIndexerList();
        if (performRecovery) {
            performRecovery();
        }
        txWriter.initLastPartition(ts);
    }

    private boolean isLastPartitionClosed() {
        for (int i = 0; i < columnCount; i++) {
            if (metadata.getColumnType(i) > 0) {
                return !columns.getQuick(getPrimaryColumnIndex(i)).isOpen();
            }
        }
        // No columns, doesn't matter
        return false;
    }

    private void lock() {
        try {
            path.trimTo(rootLen);
            lockName(path);
            performRecovery = ff.exists(path);
            this.lockFd = TableUtils.lock(ff, path);
        } finally {
            path.trimTo(rootLen);
        }

        if (this.lockFd == -1) {
            throw CairoException.critical(ff.errno()).put("Cannot lock table: ").put(path.$());
        }
    }

    private long mapAppendColumnBuffer(MemoryMA column, long offset, long size, boolean rw) {
        if (size == 0) {
            return 0;
        }

        column.jumpTo(offset + size);
        long address = column.map(offset, size);

        // column could not provide necessary length of buffer
        // because perhaps its internal buffer is not big enough
        if (address != 0) {
            return address;
        } else {
            return -TableUtils.mapAppendColumnBuffer(ff, column.getFd(), offset, size, rw, MemoryTag.MMAP_TABLE_WRITER);
        }
    }

    private void mapAppendColumnBufferRelease(long address, long offset, long size) {
        if (address < 0) {
            TableUtils.mapAppendColumnBufferRelease(ff, -address, offset, size, MemoryTag.MMAP_TABLE_WRITER);
        }
    }

    private void mmapWalColumns(@Transient Path walPath, int timestampIndex, long rowLo, long rowHi) {
        walMappedColumns.clear();
        int walPathLen = walPath.length();
        final int columnCount = metadata.getColumnCount();

        try {
            for (int columnIndex = 0; columnIndex < columnCount; columnIndex++) {
                int type = metadata.getColumnType(columnIndex);
                o3RowCount = rowHi - rowLo;
                if (type > 0) {
                    int sizeBitsPow2 = ColumnType.pow2SizeOf(type);
                    if (columnIndex == timestampIndex) {
                        sizeBitsPow2 += 1;
                    }

                    if (!ColumnType.isVariableLength(type)) {
                        MemoryCMOR primary = walColumnMemoryPool.pop();

                        dFile(walPath, metadata.getColumnName(columnIndex), -1L);
                        primary.ofOffset(
                                configuration.getFilesFacade(),
                                walPath,
                                rowLo << sizeBitsPow2,
                                rowHi << sizeBitsPow2,
                                MemoryTag.MMAP_TABLE_WRITER,
                                CairoConfiguration.O_NONE
                        );
                        walPath.trimTo(walPathLen);

                        walMappedColumns.add(primary);
                        walMappedColumns.add(null);
                    } else {
                        sizeBitsPow2 = 3;
                        MemoryCMOR fixed = walColumnMemoryPool.pop();
                        MemoryCMOR var = walColumnMemoryPool.pop();

                        iFile(walPath, metadata.getColumnName(columnIndex), -1L);
                        fixed.ofOffset(
                                configuration.getFilesFacade(),
                                walPath,
                                rowLo << sizeBitsPow2,
                                (rowHi + 1) << sizeBitsPow2,
                                MemoryTag.MMAP_TABLE_WRITER,
                                CairoConfiguration.O_NONE
                        );
                        walPath.trimTo(walPathLen);

                        long varOffset = fixed.getLong(rowLo << sizeBitsPow2);
                        long varLen = fixed.getLong(rowHi << sizeBitsPow2) - varOffset;
                        dFile(walPath, metadata.getColumnName(columnIndex), -1L);
                        var.ofOffset(
                                configuration.getFilesFacade(),
                                walPath,
                                varOffset,
                                varOffset + varLen,
                                MemoryTag.MMAP_TABLE_WRITER,
                                CairoConfiguration.O_NONE
                        );
                        walPath.trimTo(walPathLen);

                        walMappedColumns.add(var);
                        walMappedColumns.add(fixed);
                    }
                } else {
                    walMappedColumns.add(null);
                    walMappedColumns.add(null);
                }
            }
            o3Columns = walMappedColumns;
        } catch (Throwable th) {
            closeWalColumns();
            throw th;
        }
    }

    private Row newRowO3(long timestamp) {
        LOG.info().$("switched to o3 [table=").utf8(tableToken.getTableName()).I$();
        txWriter.beginPartitionSizeUpdate();
        o3OpenColumns();
        o3InError = false;
        o3MasterRef = masterRef;
        rowAction = ROW_ACTION_O3;
        o3TimestampSetter(timestamp);
        return row;
    }

    /**
     * Commits O3 data. Lag is optional. When 0 is specified the entire O3 segment is committed.
     *
     * @param o3MaxLag interval in microseconds that determines the length of O3 segment that is not going to be
     *                 committed to disk. The interval starts at max timestamp of O3 segment and ends <i>o3MaxLag</i>
     *                 microseconds before this timestamp.
     * @return <i>true</i> when commit has is a NOOP, e.g. no data has been committed to disk. <i>false</i> otherwise.
     */
    private boolean o3Commit(long o3MaxLag) {
        o3RowCount = getO3RowCount0();

        long o3LagRowCount = 0;
        long maxUncommittedRows = metadata.getMaxUncommittedRows();
        final int timestampIndex = metadata.getTimestampIndex();
        lastPartitionTimestamp = txWriter.getPartitionTimestampByTimestamp(partitionTimestampHi);
        // we will check new partitionTimestampHi value against the limit to see if the writer
        // will have to switch partition internally
        long partitionTimestampHiLimit = txWriter.getNextPartitionTimestamp(partitionTimestampHi) - 1;
        try {
            o3RowCount += o3MoveUncommitted(timestampIndex);

            // we may need to re-use file descriptors when this partition is the "current" one
            // we cannot open file again due to sharing violation
            //
            // to determine that 'ooTimestampLo' goes into current partition
            // we need to compare 'partitionTimestampHi', which is appropriately truncated to DAY/MONTH/YEAR
            // to this.maxTimestamp, which isn't truncated yet. So we need to truncate it first
            LOG.debug().$("sorting o3 [table=").utf8(tableToken.getTableName()).I$();
            final long sortedTimestampsAddr = o3TimestampMem.getAddress();

            // ensure there is enough size
            assert o3TimestampMem.getAppendOffset() == o3RowCount * TIMESTAMP_MERGE_ENTRY_BYTES;
            if (o3RowCount > 600 || !o3QuickSortEnabled) {
                o3TimestampMemCpy.jumpTo(o3TimestampMem.getAppendOffset());
                Vect.radixSortLongIndexAscInPlace(sortedTimestampsAddr, o3RowCount, o3TimestampMemCpy.addressOf(0));
            } else {
                Vect.quickSortLongIndexAscInPlace(sortedTimestampsAddr, o3RowCount);
            }

            // we have three frames:
            // partition logical "lo" and "hi" - absolute bounds (partitionLo, partitionHi)
            // partition actual data "lo" and "hi" (dataLo, dataHi)
            // out of order "lo" and "hi" (indexLo, indexHi)

            long srcOooMax;
            final long o3TimestampMin = getTimestampIndexValue(sortedTimestampsAddr, 0);
            if (o3TimestampMin < Timestamps.O3_MIN_TS) {
                o3InError = true;
                throw CairoException.nonCritical().put("timestamps before 1970-01-01 are not allowed for O3");
            }

            long o3TimestampMax = getTimestampIndexValue(sortedTimestampsAddr, o3RowCount - 1);
            if (o3TimestampMax < Timestamps.O3_MIN_TS) {
                o3InError = true;
                throw CairoException.nonCritical().put("timestamps before 1970-01-01 are not allowed for O3");
            }

            // Safe check of the sort. No known way to reproduce
            assert o3TimestampMin <= o3TimestampMax;

            if (o3MaxLag > 0) {
                long lagError = 0;
                if (getMaxTimestamp() != Long.MIN_VALUE) {

                    // When table already has data we can calculate the overlap of the newly added
                    // batch of records with existing data in the table. Positive value of the overlap
                    // means that our o3EffectiveLag was undersized.

                    lagError = getMaxTimestamp() - o3CommitBatchTimestampMin;

                    int n = o3LastTimestampSpreads.length - 1;

                    if (lagError > 0) {
                        o3EffectiveLag += lagError * configuration.getO3LagIncreaseFactor();
                        o3EffectiveLag = Math.min(o3EffectiveLag, o3MaxLag);
                    } else {
                        // avoid using negative o3EffectiveLag
                        o3EffectiveLag += lagError * configuration.getO3LagDecreaseFactor();
                        o3EffectiveLag = Math.max(0, o3EffectiveLag);
                    }

                    long max = Long.MIN_VALUE;
                    for (int i = 0; i < n; i++) {
                        // shift array left and find out max at the same time
                        final long e = o3LastTimestampSpreads[i + 1];
                        o3LastTimestampSpreads[i] = e;
                        max = Math.max(e, max);
                    }

                    o3LastTimestampSpreads[n] = o3EffectiveLag;
                    o3EffectiveLag = Math.max(o3EffectiveLag, max);
                } else {
                    o3EffectiveLag = o3MaxLag;
                }

                long lagThresholdTimestamp = o3TimestampMax - o3EffectiveLag;
                if (lagThresholdTimestamp >= o3TimestampMin) {
                    final long lagThresholdRow = Vect.boundedBinarySearchIndexT(
                            sortedTimestampsAddr,
                            lagThresholdTimestamp,
                            0,
                            o3RowCount - 1,
                            BinarySearch.SCAN_DOWN
                    );
                    o3LagRowCount = o3RowCount - lagThresholdRow - 1;
                    if (o3LagRowCount > maxUncommittedRows) {
                        o3LagRowCount = maxUncommittedRows;
                        srcOooMax = o3RowCount - maxUncommittedRows;
                    } else {
                        srcOooMax = lagThresholdRow + 1;
                    }
                } else {
                    o3LagRowCount = o3RowCount;
                    // This is a scenario where "o3MaxLag" and "maxUncommitted" values do not work with the data
                    // in that the "o3EffectiveLag" is larger than dictated "maxUncommitted". A simple plan here is to
                    // commit half of the o3MaxLag.
                    if (o3LagRowCount > maxUncommittedRows) {
                        o3LagRowCount = maxUncommittedRows / 2;
                        srcOooMax = o3RowCount - o3LagRowCount;
                    } else {
                        srcOooMax = 0;
                    }
                }

                LOG.info().$("o3 commit [table=").utf8(tableToken.getTableName())
                        .$(", maxUncommittedRows=").$(maxUncommittedRows)
                        .$(", o3TimestampMin=").$ts(o3TimestampMin)
                        .$(", o3TimestampMax=").$ts(o3TimestampMax)
                        .$(", o3MaxLagUs=").$(o3MaxLag)
                        .$(", o3EffectiveLagUs=").$(o3EffectiveLag)
                        .$(", lagError=").$(lagError)
                        .$(", o3SpreadUs=").$(o3TimestampMax - o3TimestampMin)
                        .$(", lagThresholdTimestamp=").$ts(lagThresholdTimestamp)
                        .$(", o3LagRowCount=").$(o3LagRowCount)
                        .$(", srcOooMax=").$(srcOooMax)
                        .$(", o3RowCount=").$(o3RowCount)
                        .I$();

            } else {
                LOG.info()
                        .$("o3 commit [table=").utf8(tableToken.getTableName())
                        .$(", o3RowCount=").$(o3RowCount)
                        .I$();
                srcOooMax = o3RowCount;
            }

            o3CommitBatchTimestampMin = Long.MAX_VALUE;

            if (srcOooMax == 0) {
                return true;
            }

            // we could have moved the "srcOooMax" and hence we re-read the max timestamp
            o3TimestampMax = getTimestampIndexValue(sortedTimestampsAddr, srcOooMax - 1);


            // we are going to use this soon to avoid double-copying lag data
            // final boolean yep = isAppendLastPartitionOnly(sortedTimestampsAddr, o3TimestampMax);

            // reshuffle all columns according to timestamp index
            long mergeRowCount = o3RowCount;
            o3Sort(sortedTimestampsAddr, timestampIndex, mergeRowCount, o3RowCount);
            LOG.info()
                    .$("sorted [table=").utf8(tableToken.getTableName())
                    .$(", o3RowCount=").$(o3RowCount)
                    .I$();

            processO3Block(
                    o3LagRowCount,
                    timestampIndex,
                    sortedTimestampsAddr,
                    srcOooMax,
                    o3TimestampMin,
                    o3TimestampMax,
                    true,
                    0L
            );
        } finally {
            finishO3Append(o3LagRowCount);
        }

        finishO3Commit(partitionTimestampHiLimit);
        return false;
    }

    private void o3CommitPartitionAsync(
            AtomicInteger columnCounter,
            long maxTimestamp,
            long sortedTimestampsAddr,
            long srcOooMax,
            long oooTimestampMin,
            long oooTimestampMax,
            long srcOooLo,
            long srcOooHi,
            long partitionTimestamp,
            boolean last,
            long srcDataMax,
            long srcNameTxn,
            O3Basket o3Basket,
            long partitionUpdateSinkAddr,
            long dedupColSinkAddr
    ) {
        long cursor = messageBus.getO3PartitionPubSeq().next();
        if (cursor > -1) {
            O3PartitionTask task = messageBus.getO3PartitionQueue().get(cursor);
            task.of(
                    path,
                    partitionBy,
                    columns,
                    o3Columns,
                    srcOooLo,
                    srcOooHi,
                    srcOooMax,
                    oooTimestampMin,
                    oooTimestampMax,
                    partitionTimestamp,
                    maxTimestamp,
                    srcDataMax,
                    srcNameTxn,
                    last,
                    getTxn(),
                    sortedTimestampsAddr,
                    this,
                    columnCounter,
                    o3Basket,
                    partitionUpdateSinkAddr,
                    dedupColSinkAddr
            );
            messageBus.getO3PartitionPubSeq().done(cursor);
        } else {
            O3PartitionJob.processPartition(
                    path,
                    partitionBy,
                    columns,
                    o3Columns,
                    srcOooLo,
                    srcOooHi,
                    srcOooMax,
                    oooTimestampMin,
                    oooTimestampMax,
                    partitionTimestamp,
                    maxTimestamp,
                    srcDataMax,
                    srcNameTxn,
                    last,
                    getTxn(),
                    sortedTimestampsAddr,
                    this,
                    columnCounter,
                    o3Basket,
                    partitionUpdateSinkAddr,
                    dedupColSinkAddr
            );
        }
    }

    private void o3ConsumePartitionUpdateSink() {
        long blockIndex = -1;

        while ((blockIndex = o3PartitionUpdateSink.nextBlockIndex(blockIndex)) > -1L) {
            final long blockAddress = o3PartitionUpdateSink.getBlockAddress(blockIndex);
            long partitionTimestamp = Unsafe.getUnsafe().getLong(blockAddress);
            long timestampMin = Unsafe.getUnsafe().getLong(blockAddress + Long.BYTES);

            if (partitionTimestamp != -1L && timestampMin != -1L) {
                long newPartitionSize = Unsafe.getUnsafe().getLong(blockAddress + 2 * Long.BYTES);
                long oldPartitionSize = Unsafe.getUnsafe().getLong(blockAddress + 3 * Long.BYTES);
                long flags = Unsafe.getUnsafe().getLong(blockAddress + 4 * Long.BYTES);
                boolean partitionMutates = Numbers.decodeLowInt(flags) != 0;
                boolean isLastWrittenPartition = Numbers.decodeHighInt(flags) != 0;

                o3PartitionUpdate(
                        timestampMin,
                        partitionTimestamp,
                        newPartitionSize,
                        oldPartitionSize,
                        partitionMutates,
                        isLastWrittenPartition
                );
            }
        }
    }

    private void o3ConsumePartitionUpdates() {
        final Sequence partitionSubSeq = messageBus.getO3PartitionSubSeq();
        final RingQueue<O3PartitionTask> partitionQueue = messageBus.getO3PartitionQueue();
        final Sequence openColumnSubSeq = messageBus.getO3OpenColumnSubSeq();
        final RingQueue<O3OpenColumnTask> openColumnQueue = messageBus.getO3OpenColumnQueue();
        final Sequence copySubSeq = messageBus.getO3CopySubSeq();
        final RingQueue<O3CopyTask> copyQueue = messageBus.getO3CopyQueue();

        do {
            long cursor = partitionSubSeq.next();
            if (cursor > -1) {
                final O3PartitionTask partitionTask = partitionQueue.get(cursor);
                if (partitionTask.getTableWriter() == this && o3ErrorCount.get() > 0) {
                    // do we need to free anything on the task?
                    partitionSubSeq.done(cursor);
                    o3ClockDownPartitionUpdateCount();
                    o3CountDownDoneLatch();
                } else {
                    o3ProcessPartitionSafe(partitionSubSeq, cursor, partitionTask);
                }
                continue;
            }

            cursor = openColumnSubSeq.next();
            if (cursor > -1) {
                O3OpenColumnTask openColumnTask = openColumnQueue.get(cursor);
                if (openColumnTask.getTableWriter() == this && o3ErrorCount.get() > 0) {
                    O3CopyJob.closeColumnIdle(
                            openColumnTask.getColumnCounter(),
                            openColumnTask.getTimestampMergeIndexAddr(),
                            openColumnTask.getTimestampMergeIndexSize(),
                            openColumnTask.getSrcTimestampFd(),
                            openColumnTask.getSrcTimestampAddr(),
                            openColumnTask.getSrcTimestampSize(),
                            this
                    );
                    openColumnSubSeq.done(cursor);
                } else {
                    o3OpenColumnSafe(openColumnSubSeq, cursor, openColumnTask);
                }
                continue;
            }

            cursor = copySubSeq.next();
            if (cursor > -1) {
                O3CopyTask copyTask = copyQueue.get(cursor);
                if (copyTask.getTableWriter() == this && o3ErrorCount.get() > 0) {
                    O3CopyJob.copyIdle(
                            copyTask.getColumnCounter(),
                            copyTask.getPartCounter(),
                            copyTask.getTimestampMergeIndexAddr(),
                            copyTask.getTimestampMergeIndexSize(),
                            copyTask.getSrcDataFixFd(),
                            copyTask.getSrcDataFixAddr(),
                            copyTask.getSrcDataFixSize(),
                            copyTask.getSrcDataVarFd(),
                            copyTask.getSrcDataVarAddr(),
                            copyTask.getSrcDataVarSize(),
                            copyTask.getDstFixFd(),
                            copyTask.getDstFixAddr(),
                            copyTask.getDstFixSize(),
                            copyTask.getDstVarFd(),
                            copyTask.getDstVarAddr(),
                            copyTask.getDstVarSize(),
                            copyTask.getSrcTimestampFd(),
                            copyTask.getSrcTimestampAddr(),
                            copyTask.getSrcTimestampSize(),
                            copyTask.getDstKFd(),
                            copyTask.getDstVFd(),
                            this
                    );
                    copySubSeq.done(cursor);
                } else {
                    o3CopySafe(cursor);
                }
            }
        } while (this.o3PartitionUpdRemaining.get() > 0);

        if (o3ErrorCount.get() == 0) {
            o3ConsumePartitionUpdateSink();
        }
    }

    private void o3CopySafe(
            long cursor
    ) {
        final O3CopyTask task = messageBus.getO3CopyQueue().get(cursor);
        try {
            O3CopyJob.copy(
                    task,
                    cursor,
                    messageBus.getO3CopySubSeq()
            );
        } catch (CairoException | CairoError e) {
            LOG.error().$((Sinkable) e).$();
        } catch (Throwable e) {
            LOG.error().$(e).$();
        }
    }

    private void o3MergeFixColumnLag(int columnIndex, int columnType, long mergeIndex, long mergeCount, long lagRows, long mappedRowLo, long mappedRowHi) {
        if (o3ErrorCount.get() > 0) {
            return;
        }
        try {
            final int primaryColumnIndex = getPrimaryColumnIndex(columnIndex);
            final MemoryMA lagMem = columns.getQuick(primaryColumnIndex);
            final MemoryCR mappedMem = o3Columns.getQuick(primaryColumnIndex);
            if (ColumnType.isSymbol(columnType) && mappedMem instanceof MemoryCARW) {
                // If symbol column is in memory buffer it means that it was re-mapped
                // and the offset it 0.
                mappedRowLo = 0;
            }
            final MemoryCARW destMem = o3MemColumns2.getQuick(primaryColumnIndex);

            final int shl = ColumnType.pow2SizeOf(columnType);
            destMem.jumpTo(mergeCount << shl);
            long src1 = mappedMem.addressOf(mappedRowLo << shl);
            long lagMemOffset = (txWriter.getTransientRowCount() - getColumnTop(columnIndex)) << shl;
            long lagAddr = mapAppendColumnBuffer(lagMem, lagMemOffset, lagRows << shl, false);
            try {
                long src2 = Math.abs(lagAddr);
                final long dest = destMem.addressOf(0);
                if (src2 == 0 && lagRows != 0) {
                    throw CairoException.critical(0)
                            .put("cannot sort WAL data, lag rows are missing [table").put(tableToken.getTableName())
                            .put(", columnName=").put(metadata.getColumnName(columnIndex))
                            .put(", type=").put(ColumnType.nameOf(columnType))
                            .put(", lagRows=").put(lagRows)
                            .put(']');
                }
                if (src1 == 0) {
                    throw CairoException.critical(0)
                            .put("cannot sort WAL data, rows are missing [table").put(tableToken.getTableName())
                            .put(", columnName=").put(metadata.getColumnName(columnIndex))
                            .put(", type=").put(ColumnType.nameOf(columnType))
                            .put(']');
                }
                if (dest == 0) {
                    throw CairoException.critical(0)
                            .put("cannot sort WAL data, destination buffer is empty [table").put(tableToken.getTableName())
                            .put(", columnName=").put(metadata.getColumnName(columnIndex))
                            .put(", type=").put(ColumnType.nameOf(columnType))
                            .put(']');
                }

                switch (shl) {
                    case 0:
                        Vect.mergeShuffle8Bit(src1, src2, dest, mergeIndex, mergeCount);
                        break;
                    case 1:
                        Vect.mergeShuffle16Bit(src1, src2, dest, mergeIndex, mergeCount);
                        break;
                    case 2:
                        Vect.mergeShuffle32Bit(src1, src2, dest, mergeIndex, mergeCount);
                        break;
                    case 3:
                        Vect.mergeShuffle64Bit(src1, src2, dest, mergeIndex, mergeCount);
                        break;
                    case 4:
                        Vect.mergeShuffle128Bit(src1, src2, dest, mergeIndex, mergeCount);
                        break;
                    case 5:
                        Vect.mergeShuffle256Bit(src1, src2, dest, mergeIndex, mergeCount);
                        break;
                    default:
                        assert false : "col type is unsupported";
                        break;
                }
            } finally {
                mapAppendColumnBufferRelease(lagAddr, lagMemOffset, lagRows << shl);
            }
        } catch (Throwable e) {
            handleWorkStealingException(
                    "cannot merge fix column into lag",
                    columnIndex,
                    columnType,
                    mergeIndex,
                    lagRows,
                    mappedRowLo,
                    mappedRowHi,
                    e
            );
        }
    }

    private void o3MergeIntoLag(long mergedTimestamps, long mergeCount, long countInLag, long mappedRowLo, long mappedRoHi, int timestampIndex) {
        final Sequence pubSeq = messageBus.getO3CallbackPubSeq();
        final RingQueue<O3CallbackTask> queue = messageBus.getO3CallbackQueue();

        o3DoneLatch.reset();
        int queuedCount = 0;
        for (int i = 0; i < columnCount; i++) {
            final int type = metadata.getColumnType(i);
            if (timestampIndex != i && type > 0) {
                long cursor = pubSeq.next();
                if (cursor > -1) {
                    final O3CallbackTask task = queue.get(cursor);
                    task.of(
                            o3DoneLatch,
                            i,
                            type,
                            mergedTimestamps,
                            mergeCount,
                            countInLag,
                            mappedRowLo,
                            mappedRoHi,
                            ColumnType.isVariableLength(type) ? o3MergeVarColumnLagRef : o3MergeFixColumnLagRef
                    );
                    queuedCount++;
                    pubSeq.done(cursor);
                } else {
                    o3MergeIntoLagColumn(mergedTimestamps, mergeCount, i, type, countInLag, mappedRowLo, mappedRoHi);
                }
            }
        }

        dispatchO3CallbackQueue(queue, queuedCount);
        swapO3ColumnsExcept(timestampIndex);
    }

    private void o3MergeIntoLagColumn(long mergedTimestampAddress, long mergeCount, int columnIndex, int type, long lagRows, long mappedRowLo, long mappedRowHi) {
        if (ColumnType.isVariableLength(type)) {
            o3MergeVarColumnLag(columnIndex, type, mergedTimestampAddress, mergeCount, lagRows, mappedRowLo, mappedRowHi);
        } else {
            o3MergeFixColumnLag(columnIndex, type, mergedTimestampAddress, mergeCount, lagRows, mappedRowLo, mappedRowHi);
        }
    }

    private void o3MergeVarColumnLag(int columnIndex, int columnType, long mergedTimestampAddress, long mergeCount, long lagRows, long mappedRowLo, long mappedRowHi) {
        if (o3ErrorCount.get() > 0) {
            return;
        }
        try {
            final int primaryIndex = getPrimaryColumnIndex(columnIndex);
            final int secondaryIndex = primaryIndex + 1;

            final MemoryCR src1Data = o3Columns.getQuick(primaryIndex);
            final MemoryCR src1Index = o3Columns.getQuick(secondaryIndex);
            final MemoryMA lagData = columns.getQuick(primaryIndex);
            final MemoryMA lagIndex = columns.getQuick(secondaryIndex);

            final MemoryCARW destData = o3MemColumns2.getQuick(primaryIndex);
            final MemoryCARW destIndex = o3MemColumns2.getQuick(secondaryIndex);

            // ensure we have enough memory allocated
            final long src1DataHi = src1Index.getLong(mappedRowHi << 3);
            final long src1DataLo = src1Index.getLong(mappedRowLo << 3);
            final long src1DataSize = src1DataHi - src1DataLo;
            assert src1Data.size() >= src1DataSize;

            final long src1DataAddr = src1Data.addressOf(src1DataLo) - src1DataLo;
            final long src1IndxAddr = src1Index.addressOf(mappedRowLo << 3);

            final long lagIndxOffset = (txWriter.getTransientRowCount() - getColumnTop(columnIndex)) << 3;
            final long lagIndxSize = (lagRows + 1) << 3;
            final long lagIndxMapAddr = lagRows > 0 ? mapAppendColumnBuffer(lagIndex, lagIndxOffset, lagIndxSize, false) : 0;
            try {
                final long lagIndxAddr = Math.abs(lagIndxMapAddr);

                final long lagDataBegin = lagRows > 0 ? Unsafe.getUnsafe().getLong(lagIndxAddr) : 0;
                final long lagDataEnd = lagRows > 0 ? Unsafe.getUnsafe().getLong(lagIndxAddr + lagIndxSize - 8) : 0;
                final long lagDataSize = lagDataEnd - lagDataBegin;
                assert lagRows == 0 || lagDataSize > 0;
                final long lagDataMapAddr = lagRows > 0 ? mapAppendColumnBuffer(lagData, lagDataBegin, lagDataSize, false) : 0;

                try {
                    final long lagDataAddr = Math.abs(lagDataMapAddr) - lagDataBegin;
                    destData.jumpTo(src1DataSize + lagDataSize);
                    destIndex.jumpTo((mergeCount + 1) << 3);

                    // exclude the trailing offset from shuffling
                    final long destDataAddr = destData.addressOf(0);
                    final long destIndxAddr = destIndex.addressOf(0);

                    if (columnType == ColumnType.STRING) {
                        // add max offset so that we do not have conditionals inside loop
                        Vect.oooMergeCopyStrColumn(
                                mergedTimestampAddress,
                                mergeCount,
                                src1IndxAddr,
                                src1DataAddr,
                                lagIndxAddr,
                                lagDataAddr,
                                destIndxAddr,
                                destDataAddr,
                                0L
                        );
                    } else if (columnType == ColumnType.BINARY) {
                        Vect.oooMergeCopyBinColumn(
                                mergedTimestampAddress,
                                mergeCount,
                                src1IndxAddr,
                                src1DataAddr,
                                lagIndxAddr,
                                lagDataAddr,
                                destIndxAddr,
                                destDataAddr,
                                0L
                        );
                    } else {
                        throw new UnsupportedOperationException("unsupported column type:" + ColumnType.nameOf(columnType));
                    }
                } finally {
                    mapAppendColumnBufferRelease(lagDataMapAddr, lagDataBegin, lagDataSize);
                }
            } finally {
                mapAppendColumnBufferRelease(lagIndxMapAddr, lagIndxOffset, lagIndxSize);
            }
        } catch (Throwable e) {
            handleWorkStealingException(
                    "cannot merge variable length column into lag",
                    columnIndex,
                    columnType,
                    mergedTimestampAddress,
                    lagRows,
                    mappedRowLo,
                    mappedRowHi,
                    e
            );
        }
    }

    private void o3MoveLag0(
            int columnIndex,
            final int columnType,
            long copyToLagRowCount,
            long ignore,
            long columnDataRowOffset,
            long existingLagRows,
            long excludeSymbols
    ) {
        if (o3ErrorCount.get() > 0) {
            return;
        }
        try {
            if (columnIndex > -1) {
                MemoryCR o3SrcDataMem = o3Columns.get(getPrimaryColumnIndex(columnIndex));
                MemoryCR o3SrcIndexMem = o3Columns.get(getSecondaryColumnIndex(columnIndex));
                MemoryARW o3DstDataMem = o3MemColumns.get(getPrimaryColumnIndex(columnIndex));
                MemoryARW o3DstIndexMem = o3MemColumns.get(getSecondaryColumnIndex(columnIndex));

                if (o3SrcDataMem == o3DstDataMem && excludeSymbols > 0 && columnType == ColumnType.SYMBOL) {
                    // nothing to do. This is the case when WAL symbols are remapped to the correct place in LAG buffers.
                    return;
                }

                long size;
                long sourceOffset;
                long destOffset;
                final int shl = ColumnType.pow2SizeOf(columnType);
                if (null == o3SrcIndexMem) {
                    // Fixed size column
                    sourceOffset = columnDataRowOffset << shl;
                    size = copyToLagRowCount << shl;
                    destOffset = existingLagRows << shl;
                } else {
                    // Var size column
                    long committedIndexOffset = columnDataRowOffset << 3;
                    sourceOffset = o3SrcIndexMem.getLong(committedIndexOffset);
                    size = o3SrcIndexMem.getLong((columnDataRowOffset + copyToLagRowCount) << 3) - sourceOffset;
                    destOffset = existingLagRows == 0 ? 0L : o3DstIndexMem.getLong(existingLagRows << 3);

                    // adjust append position of the index column to
                    // maintain n+1 number of entries
                    o3DstIndexMem.jumpTo((existingLagRows + copyToLagRowCount + 1) << 3);

                    // move count + 1 rows, to make sure index column remains n+1
                    // the data is copied back to start of the buffer, no need to set size first
                    O3Utils.shiftCopyFixedSizeColumnData(
                            sourceOffset - destOffset,
                            o3SrcIndexMem.addressOf(committedIndexOffset),
                            0,
                            copyToLagRowCount, // No need to do +1 here, hi is inclusive
                            o3DstIndexMem.addressOf(existingLagRows << 3)
                    );
                }

                o3DstDataMem.jumpTo(destOffset + size);
                assert o3SrcDataMem.size() >= size;
                Vect.memmove(o3DstDataMem.addressOf(destOffset), o3SrcDataMem.addressOf(sourceOffset), size);
                // the data is copied back to start of the buffer, no need to set size first
            } else {
                MemoryCR o3SrcDataMem = o3Columns.get(getPrimaryColumnIndex(-columnIndex - 1));

                // Special case, designated timestamp column
                // Move values and set index to  0..copyToLagRowCount
                final long sourceOffset = columnDataRowOffset << 4;
                o3TimestampMem.jumpTo((copyToLagRowCount + existingLagRows) << 4);
                final long dstTimestampAddr = o3TimestampMem.getAddress() + (existingLagRows << 4);
                Vect.shiftTimestampIndex(o3SrcDataMem.addressOf(sourceOffset), copyToLagRowCount, dstTimestampAddr);
            }
        } catch (Throwable ex) {
            handleWorkStealingException(
                    "o3 move lag failed",
                    columnIndex,
                    columnType,
                    copyToLagRowCount,
                    columnDataRowOffset,
                    existingLagRows,
                    excludeSymbols,
                    ex
            );
        }
    }

    private long o3MoveUncommitted(final int timestampIndex) {
        final long committedRowCount = txWriter.unsafeCommittedFixedRowCount() + txWriter.unsafeCommittedTransientRowCount();
        final long rowsAdded = txWriter.getRowCount() - committedRowCount;
        final long transientRowCount = txWriter.getTransientRowCount();
        final long transientRowsAdded = Math.min(transientRowCount, rowsAdded);
        if (transientRowsAdded > 0) {
            LOG.debug()
                    .$("o3 move uncommitted [table=").utf8(tableToken.getTableName())
                    .$(", transientRowsAdded=").$(transientRowsAdded)
                    .I$();
            final long committedTransientRowCount = transientRowCount - transientRowsAdded;
            return o3ScheduleMoveUncommitted0(
                    timestampIndex,
                    transientRowsAdded,
                    committedTransientRowCount
            );
        }
        return 0;
    }

    private void o3MoveUncommitted0(
            int colIndex,
            int columnType,
            long committedTransientRowCount,
            long ignore1,
            long transientRowsAdded,
            long ignore2,
            long ignore3
    ) {
        if (o3ErrorCount.get() > 0) {
            return;
        }
        try {
            if (colIndex > -1) {
                MemoryMA srcDataMem = getPrimaryColumn(colIndex);
                int shl = ColumnType.pow2SizeOf(columnType);
                long srcFixOffset;
                final MemoryARW o3DataMem = o3MemColumns.get(getPrimaryColumnIndex(colIndex));
                final MemoryARW o3IndexMem = o3MemColumns.get(getSecondaryColumnIndex(colIndex));

                long extendedSize;
                long dstVarOffset = o3DataMem.getAppendOffset();

                final long columnTop = getColumnTop(colIndex);

                if (columnTop > 0) {
                    LOG.debug()
                            .$("move uncommitted [columnTop=").$(columnTop)
                            .$(", columnIndex=").$(colIndex)
                            .$(", committedTransientRowCount=").$(committedTransientRowCount)
                            .$(", transientRowsAdded=").$(transientRowsAdded)
                            .I$();
                }

                if (null == o3IndexMem) {
                    // Fixed size
                    extendedSize = transientRowsAdded << shl;
                    srcFixOffset = (committedTransientRowCount - columnTop) << shl;
                } else {
                    // Var size
                    final int indexShl = 3; // ColumnType.pow2SizeOf(ColumnType.LONG);
                    final MemoryMA srcFixMem = getSecondaryColumn(colIndex);
                    long sourceOffset = (committedTransientRowCount - columnTop) << indexShl;

                    // the size includes trailing LONG
                    long sourceLen = (transientRowsAdded + 1) << indexShl;
                    long dstAppendOffset = o3IndexMem.getAppendOffset();

                    // ensure memory is available
                    o3IndexMem.jumpTo(dstAppendOffset + (transientRowsAdded << indexShl));
                    long alignedExtraLen;
                    long srcAddress = srcFixMem.map(sourceOffset, sourceLen);
                    boolean locallyMapped = srcAddress == 0;

                    if (!locallyMapped) {
                        alignedExtraLen = 0;
                    } else {
                        // Linux requires the mmap offset to be page aligned
                        final long alignedOffset = Files.floorPageSize(sourceOffset);
                        alignedExtraLen = sourceOffset - alignedOffset;
                        srcAddress = mapRO(ff, srcFixMem.getFd(), sourceLen + alignedExtraLen, alignedOffset, MemoryTag.MMAP_TABLE_WRITER);
                    }

                    final long srcVarOffset = Unsafe.getUnsafe().getLong(srcAddress + alignedExtraLen);
                    O3Utils.shiftCopyFixedSizeColumnData(
                            srcVarOffset - dstVarOffset,
                            srcAddress + alignedExtraLen + Long.BYTES,
                            0,
                            transientRowsAdded - 1,
                            // copy uncommitted index over the trailing LONG
                            o3IndexMem.addressOf(dstAppendOffset)
                    );

                    if (locallyMapped) {
                        // If memory mapping was mapped specially for this move, close it
                        ff.munmap(srcAddress, sourceLen + alignedExtraLen, MemoryTag.MMAP_TABLE_WRITER);
                    }

                    extendedSize = srcDataMem.getAppendOffset() - srcVarOffset;
                    srcFixOffset = srcVarOffset;
                    srcFixMem.jumpTo(sourceOffset + Long.BYTES);
                }

                o3DataMem.jumpTo(dstVarOffset + extendedSize);
                long appendAddress = o3DataMem.addressOf(dstVarOffset);
                long sourceAddress = srcDataMem.map(srcFixOffset, extendedSize);
                if (sourceAddress != 0) {
                    Vect.memcpy(appendAddress, sourceAddress, extendedSize);
                } else {
                    // Linux requires the mmap offset to be page aligned
                    long alignedOffset = Files.floorPageSize(srcFixOffset);
                    long alignedExtraLen = srcFixOffset - alignedOffset;
                    sourceAddress = mapRO(ff, srcDataMem.getFd(), extendedSize + alignedExtraLen, alignedOffset, MemoryTag.MMAP_TABLE_WRITER);
                    Vect.memcpy(appendAddress, sourceAddress + alignedExtraLen, extendedSize);
                    ff.munmap(sourceAddress, extendedSize + alignedExtraLen, MemoryTag.MMAP_TABLE_WRITER);
                }
                srcDataMem.jumpTo(srcFixOffset);
            } else {
                // Timestamp column
                colIndex = -colIndex - 1;
                int shl = ColumnType.pow2SizeOf(ColumnType.TIMESTAMP);
                MemoryMA srcDataMem = getPrimaryColumn(colIndex);
                // this cannot have "top"
                long srcFixOffset = committedTransientRowCount << shl;
                long srcFixLen = transientRowsAdded << shl;
                long alignedExtraLen;
                long address = srcDataMem.map(srcFixOffset, srcFixLen);
                boolean locallyMapped = address == 0;

                // column could not provide necessary length of buffer
                // because perhaps its internal buffer is not big enough
                if (!locallyMapped) {
                    alignedExtraLen = 0;
                } else {
                    // Linux requires the mmap offset to be page aligned
                    long alignedOffset = Files.floorPageSize(srcFixOffset);
                    alignedExtraLen = srcFixOffset - alignedOffset;
                    address = mapRO(ff, srcDataMem.getFd(), srcFixLen + alignedExtraLen, alignedOffset, MemoryTag.MMAP_TABLE_WRITER);
                }

                try {
                    for (long n = 0; n < transientRowsAdded; n++) {
                        long ts = Unsafe.getUnsafe().getLong(address + alignedExtraLen + (n << shl));
                        o3TimestampMem.putLong128(ts, o3RowCount + n);
                    }
                } finally {
                    if (locallyMapped) {
                        ff.munmap(address, srcFixLen + alignedExtraLen, MemoryTag.MMAP_TABLE_WRITER);
                    }
                }

                srcDataMem.jumpTo(srcFixOffset);
            }
        } catch (Throwable ex) {
            handleWorkStealingException(
                    "could not move uncommitted data",
                    colIndex,
                    columnType,
                    committedTransientRowCount,
                    transientRowsAdded,
                    ignore1,
                    ignore2,
                    ex
            );
        }
    }

    private void o3MoveWalFromFilesToLastPartition(
            int columnIndex,
            final int columnType,
            long copyToLagRowCount,
            long ignore,
            long columnDataRowOffset,
            long existingLagRows,
            long symbolsFlags
    ) {
        if (o3ErrorCount.get() > 0) {
            return;
        }
        try {
            boolean isDesignatedTimestamp = columnIndex < 0;
            columnIndex = columnIndex < 0 ? -columnIndex - 1 : columnIndex;

            MemoryCR o3SrcDataMem = o3Columns.get(getPrimaryColumnIndex(columnIndex));
            MemoryCR o3SrcIndexMem = o3Columns.get(getSecondaryColumnIndex(columnIndex));
            MemoryMA o3DstDataMem = columns.get(getPrimaryColumnIndex(columnIndex));
            MemoryMA o3DstIndexMem = columns.get(getSecondaryColumnIndex(columnIndex));
            long destRowOffset = txWriter.getTransientRowCount() - getColumnTop(columnIndex) + existingLagRows;

            long size;
            long sourceOffset;
            long destOffset;
            if (o3SrcIndexMem == null) {
                // Fixed size column
                final int shl = ColumnType.pow2SizeOf(columnType);
                sourceOffset = isDesignatedTimestamp ? columnDataRowOffset << 4 : columnDataRowOffset << shl;
                size = copyToLagRowCount << shl;
                destOffset = destRowOffset << shl;
            } else {
                // Var size column
                long committedIndexOffset = columnDataRowOffset << 3;
                sourceOffset = o3SrcIndexMem.getLong(committedIndexOffset);
                size = o3SrcIndexMem.getLong((columnDataRowOffset + copyToLagRowCount) << 3) - sourceOffset;

                long destIndexOffset = destRowOffset << 3;
                long destIndexSize = (copyToLagRowCount + 1) << 3;

                if (destIndexOffset > 0) {
                    o3DstIndexMem.jumpTo(destIndexOffset);
                    destOffset = Unsafe.getUnsafe().getLong(o3DstIndexMem.addressOf(destIndexOffset));
                } else {
                    destOffset = 0;
                }

                // move count + 1 rows, to make sure index column remains n+1
                // the data is copied back to start of the buffer, no need to set size first
                long destAddr = mapAppendColumnBuffer(o3DstIndexMem, destIndexOffset, destIndexSize, true);
                assert destAddr != 0;
                try {
                    O3Utils.shiftCopyFixedSizeColumnData(
                            sourceOffset - destOffset,
                            o3SrcIndexMem.addressOf(committedIndexOffset),
                            0,
                            copyToLagRowCount, // No need to do +1 here, hi is inclusive
                            Math.abs(destAddr)
                    );
                } finally {
                    mapAppendColumnBufferRelease(destAddr, destIndexOffset, destIndexSize);
                }
            }

            o3DstDataMem.jumpTo(destOffset + size);

            if (!isDesignatedTimestamp) {
                if (o3SrcDataMem instanceof MemoryCARW) {
                    if (symbolsFlags > 0 && ColumnType.isSymbol(columnType)) {
                        // Symbol is re-mapped to memory with 0 source offset.
                        sourceOffset = 0;
                    }
                    MemoryCARW o3MemBuff = (MemoryCARW) o3SrcDataMem;
                    if (mixedIOFlag) {
                        long bytesWritten = ff.write(o3DstDataMem.getFd(), o3MemBuff.addressOf(sourceOffset), size, destOffset);
                        if (bytesWritten != size) {
                            throw CairoException.critical(ff.errno()).put("Could not copy data from WAL lag [fd=")
                                    .put(o3DstDataMem.getFd()).put(", size=").put(size).put(", bytesWritten=").put(bytesWritten).put(']');
                        }
                    } else {
                        long destAddr = mapAppendColumnBuffer(o3DstDataMem, destOffset, size, true);
                        try {
                            Vect.memcpy(Math.abs(destAddr), o3MemBuff.addressOf(sourceOffset), size);
                        } finally {
                            mapAppendColumnBufferRelease(destAddr, destOffset, size);
                        }
                    }
                } else {
                    if (mixedIOFlag) {
                        MemoryCM o3SrcDataMemFile = (MemoryCMOR) o3SrcDataMem;
                        long bytesWritten = ff.copyData(o3SrcDataMemFile.getFd(), o3DstDataMem.getFd(), sourceOffset, destOffset, size);
                        if (bytesWritten != size) {
                            throw CairoException.critical(ff.errno()).put("Could not copy data from WAL lag [fd=")
                                    .put(o3DstDataMem.getFd()).put(", size=").put(size).put(", bytesWritten=").put(bytesWritten).put(']');
                        }
                    } else {
                        long destAddr = mapAppendColumnBuffer(o3DstDataMem, destOffset, size, true);
                        try {
                            Vect.memcpy(Math.abs(destAddr), o3SrcDataMem.addressOf(sourceOffset), size);
                        } finally {
                            mapAppendColumnBufferRelease(destAddr, destOffset, size);
                        }
                    }
                }
            } else {
                // WAL format has timestamp written as 2 LONGs per record, in so-called timestamp index data structure.
                // There is no point storing in 2 LONGs per record the LAG it is enough to have 1 LONG with timestamp.
                // The sort will convert the format back to timestamp index data structure.
                long srcLo = o3SrcDataMem.addressOf(sourceOffset);

                long destAddr = mapAppendColumnBuffer(o3DstDataMem, destOffset, size, true);
                try {
                    Vect.copyFromTimestampIndex(srcLo, 0, copyToLagRowCount - 1, Math.abs(destAddr));
                } finally {
                    mapAppendColumnBufferRelease(destAddr, destOffset, size);
                }
            }
        } catch (Throwable th) {
            handleWorkStealingException(
                    "move wal to lag failed",
                    columnIndex,
                    columnType,
                    copyToLagRowCount,
                    columnDataRowOffset,
                    existingLagRows,
                    symbolsFlags,
                    th
            );
        }
    }

    private void o3OpenColumnSafe(Sequence openColumnSubSeq, long cursor, O3OpenColumnTask openColumnTask) {
        try {
            O3OpenColumnJob.openColumn(openColumnTask, cursor, openColumnSubSeq);
        } catch (CairoException | CairoError e) {
            LOG.error().$((Sinkable) e).$();
        } catch (Throwable e) {
            LOG.error().$(e).$();
        }
    }

    private void o3OpenColumns() {
        for (int i = 0; i < columnCount; i++) {
            if (metadata.getColumnType(i) > 0) {
                MemoryARW mem1 = o3MemColumns.getQuick(getPrimaryColumnIndex(i));
                mem1.jumpTo(0);
                MemoryARW mem2 = o3MemColumns.getQuick(getSecondaryColumnIndex(i));
                if (mem2 != null) {
                    mem2.jumpTo(0);
                    mem2.putLong(0);
                }
            }
        }
        activeColumns = o3MemColumns;
        activeNullSetters = o3NullSetters;
        LOG.debug().$("switched partition to memory").$();
    }

    private void o3PartitionUpdate(
            long timestampMin,
            long partitionTimestamp,
            final long newPartitionSize,
            final long oldPartitionSize,
            boolean partitionMutates,
            boolean isLastWrittenPartition
    ) {
        txWriter.minTimestamp = Math.min(timestampMin, txWriter.minTimestamp);
        int partitionIndexRaw = txWriter.findAttachedPartitionRawIndexByLoTimestamp(partitionTimestamp);

        final long newPartitionTimestamp = partitionTimestamp;
        final int newPartitionIndex = partitionIndexRaw;
        if (partitionIndexRaw < 0) {
            // This is partition split. Instead of rewriting partition because of O3 merge
            // the partition is kept, and its tail rewritten.
            // The new partition overlaps in time with the previous one.
            partitionTimestamp = txWriter.getPartitionTimestampByTimestamp(partitionTimestamp);
            partitionIndexRaw = txWriter.findAttachedPartitionRawIndexByLoTimestamp(partitionTimestamp);
        }

        if (partitionTimestamp == lastPartitionTimestamp && newPartitionTimestamp == partitionTimestamp) {
            if (partitionMutates) {
                // Last partition is rewritten.
                closeActivePartition(true);
            } else if (!isLastWrittenPartition) {
                // Last partition is appended, and it is not the last partition anymore.
                closeActivePartition(oldPartitionSize);
            } else {
                // Last partition is appended, and it is still the last partition.
                setAppendPosition(oldPartitionSize, false);
            }
        }

        LOG.debug().$("o3 partition update [timestampMin=").$ts(timestampMin)
                .$(", last=").$(partitionTimestamp == lastPartitionTimestamp)
                .$(", partitionTimestamp=").$ts(partitionTimestamp)
                .$(", partitionMutates=").$(partitionMutates)
                .$(", lastPartitionTimestamp=").$(lastPartitionTimestamp)
                .$(", partitionSize=").$(oldPartitionSize)
                .I$();

        if (newPartitionTimestamp != partitionTimestamp) {
            LOG.info()
                    .$("o3 split partition [table=").utf8(tableToken.getTableName())
                    .$(", part1=").$(
                            formatPartitionForTimestamp(
                                    partitionTimestamp,
                                    txWriter.getPartitionNameTxnByPartitionTimestamp(partitionTimestamp)
                            )
                    )
                    .$(", part1OldSize=").$(
                            txWriter.getPartitionSizeByPartitionTimestamp(partitionTimestamp)
                    )
                    .$(", part1NewSize=").$(oldPartitionSize)
                    .$(", part2=").$(formatPartitionForTimestamp(newPartitionTimestamp, txWriter.txn))
                    .$(", part2Size=").$(newPartitionSize)
                    .I$();
            this.minSplitPartitionTimestamp = Math.min(this.minSplitPartitionTimestamp, newPartitionTimestamp);
            txWriter.bumpPartitionTableVersion();
            txWriter.updateAttachedPartitionSizeByRawIndex(newPartitionIndex, newPartitionTimestamp, newPartitionSize, txWriter.txn);
            if (partitionTimestamp == lastPartitionTimestamp) {
                // Close last partition without truncating it.
                long committedLastPartitionSize = txWriter.getPartitionSizeByPartitionTimestamp(partitionTimestamp);
                closeActivePartition(committedLastPartitionSize);
                if (isLastWrittenPartition) {
                    txWriter.transientRowCount = newPartitionSize;
                    txWriter.fixedRowCount += oldPartitionSize;
                }
            }
        } else if (partitionTimestamp >= lastPartitionTimestamp && isLastWrittenPartition) {
            // Update transient row count for last partition, it may have changed due to dedups.
            txWriter.transientRowCount = newPartitionSize;
        }

        if (partitionMutates && newPartitionTimestamp == partitionTimestamp) {
            final long srcDataTxn = txWriter.getPartitionNameTxnByRawIndex(partitionIndexRaw);
            LOG.info()
                    .$("merged partition [table=`").utf8(tableToken.getTableName())
                    .$("`, ts=").$ts(partitionTimestamp)
                    .$(", txn=").$(txWriter.txn).I$();
            txWriter.updatePartitionSizeAndTxnByRawIndex(partitionIndexRaw, oldPartitionSize);
            partitionRemoveCandidates.add(partitionTimestamp, srcDataTxn);
            txWriter.bumpPartitionTableVersion();
        } else {
            if (partitionTimestamp != lastPartitionTimestamp) {
                txWriter.bumpPartitionTableVersion();
            }
            txWriter.updatePartitionSizeByRawIndex(partitionIndexRaw, partitionTimestamp, oldPartitionSize);
        }
    }

    private void o3ProcessPartitionSafe(Sequence partitionSubSeq, long cursor, O3PartitionTask partitionTask) {
        try {
            O3PartitionJob.processPartition(partitionTask, cursor, partitionSubSeq);
        } catch (CairoException | CairoError e) {
            LOG.error().$((Sinkable) e).$();
        } catch (Throwable e) {
            LOG.error().$(e).$();
        }
    }

    private long o3ScheduleMoveUncommitted0(int timestampIndex, long transientRowsAdded, long committedTransientRowCount) {
        if (transientRowsAdded > 0) {
            final Sequence pubSeq = this.messageBus.getO3CallbackPubSeq();
            final RingQueue<O3CallbackTask> queue = this.messageBus.getO3CallbackQueue();
            o3DoneLatch.reset();
            int queuedCount = 0;

            for (int colIndex = 0; colIndex < columnCount; colIndex++) {
                int columnType = metadata.getColumnType(colIndex);
                if (columnType > 0) {
                    int columnIndex = colIndex != timestampIndex ? colIndex : -colIndex - 1;

                    long cursor = pubSeq.next();

                    // Pass column index as -1 when it's designated timestamp column to o3 move method
                    if (cursor > -1) {
                        try {
                            final O3CallbackTask task = queue.get(cursor);
                            task.of(
                                    o3DoneLatch,
                                    columnIndex,
                                    columnType,
                                    committedTransientRowCount,
                                    IGNORE,
                                    transientRowsAdded,
                                    IGNORE,
                                    IGNORE,
                                    this.o3MoveUncommittedRef
                            );
                        } finally {
                            queuedCount++;
                            pubSeq.done(cursor);
                        }
                    } else {
                        o3MoveUncommitted0(columnIndex, columnType, committedTransientRowCount, IGNORE, transientRowsAdded, IGNORE, IGNORE);
                    }
                }
            }

            dispatchO3CallbackQueue(queue, queuedCount);
        }
        txWriter.resetToLastPartition(committedTransientRowCount);
        return transientRowsAdded;
    }

    private void o3SetAppendOffset(
            int columnIndex,
            final int columnType,
            long o3RowCount
    ) {
        if (columnIndex != metadata.getTimestampIndex()) {
            MemoryARW o3DataMem = o3MemColumns.get(getPrimaryColumnIndex(columnIndex));
            MemoryARW o3IndexMem = o3MemColumns.get(getSecondaryColumnIndex(columnIndex));

            long size;
            if (null == o3IndexMem) {
                // Fixed size column
                size = o3RowCount << ColumnType.pow2SizeOf(columnType);
            } else {
                // Var size column
                if (o3RowCount > 0) {
                    size = o3IndexMem.getLong(o3RowCount * 8);
                } else {
                    size = 0;
                }
                o3IndexMem.jumpTo((o3RowCount + 1) * 8);
            }

            o3DataMem.jumpTo(size);
        } else {
            // Special case, designated timestamp column
            o3TimestampMem.jumpTo(o3RowCount * 16);
        }
    }

    private void o3ShiftLagRowsUp(int timestampIndex, long o3LagRowCount, long o3RowCount, long existingLagRowCount, boolean excludeSymbols, O3ColumnUpdateMethod o3MoveLagRef) {

        final Sequence pubSeq = this.messageBus.getO3CallbackPubSeq();
        final RingQueue<O3CallbackTask> queue = this.messageBus.getO3CallbackQueue();

        o3DoneLatch.reset();
        int queuedCount = 0;
        long excludeSymbolsL = excludeSymbols ? 1 : 0;
        for (int colIndex = 0; colIndex < columnCount; colIndex++) {
            int columnType = metadata.getColumnType(colIndex);
            int columnIndex = colIndex != timestampIndex ? colIndex : -colIndex - 1;

            if (columnType > 0) {
                long cursor = pubSeq.next();

                // Pass column index as -1 when it's designated timestamp column to o3 move method
                if (cursor > -1) {
                    try {
                        final O3CallbackTask task = queue.get(cursor);
                        task.of(
                                o3DoneLatch,
                                columnIndex,
                                columnType,
                                o3LagRowCount,
                                IGNORE,
                                o3RowCount,
                                existingLagRowCount,
                                excludeSymbolsL,
                                o3MoveLagRef
                        );

                    } finally {
                        queuedCount++;
                        pubSeq.done(cursor);
                    }
                } else {
                    o3MoveLagRef.run(columnIndex, columnType, o3LagRowCount, IGNORE, o3RowCount, existingLagRowCount, excludeSymbolsL);
                }
            }
        }

        dispatchO3CallbackQueue(queue, queuedCount);
    }

    private void o3Sort(long mergedTimestamps, int timestampIndex, long mergeCount, long rowCount) {
        o3ErrorCount.set(0);
        lastErrno = 0;

        final Sequence pubSeq = this.messageBus.getO3CallbackPubSeq();
        final RingQueue<O3CallbackTask> queue = this.messageBus.getO3CallbackQueue();

        o3DoneLatch.reset();
        int queuedCount = 0;
        for (int i = 0; i < columnCount; i++) {
            final int type = metadata.getColumnType(i);
            if (timestampIndex != i && type > 0) {
                long cursor = pubSeq.next();
                if (cursor > -1) {
                    try {
                        final O3CallbackTask task = queue.get(cursor);
                        task.of(
                                o3DoneLatch,
                                i,
                                type,
                                mergedTimestamps,
                                mergeCount,
                                rowCount,
                                IGNORE,
                                IGNORE,
                                ColumnType.isVariableLength(type) ? o3SortVarColumnRef : o3SortFixColumnRef
                        );
                    } finally {
                        queuedCount++;
                        pubSeq.done(cursor);
                    }
                } else {
                    o3SortColumn(mergedTimestamps, mergeCount, i, type, rowCount);
                }
            }
        }

        dispatchO3CallbackQueue(queue, queuedCount);
        swapO3ColumnsExcept(timestampIndex);
    }

    private void o3SortColumn(long mergedTimestamps, long mergeCount, int i, int type, long rowCount) {
        if (ColumnType.isVariableLength(type)) {
            o3SortVarColumn(i, type, mergedTimestamps, mergeCount, rowCount, IGNORE, IGNORE);
        } else {
            o3SortFixColumn(i, type, mergedTimestamps, mergeCount, rowCount, IGNORE, IGNORE);
        }
    }

    private void o3SortFixColumn(
            int columnIndex,
            final int columnType,
            long mergedTimestampsAddr,
            long mergeCount,
            long valueCount,
            long ignore1,
            long ignore2
    ) {
        if (o3ErrorCount.get() > 0) {
            return;
        }
        try {
            final int columnOffset = getPrimaryColumnIndex(columnIndex);
            final MemoryCR mem = o3Columns.getQuick(columnOffset);
            final MemoryCARW mem2 = o3MemColumns2.getQuick(columnOffset);
            final int shl = ColumnType.pow2SizeOf(columnType);
            final long src = mem.addressOf(0);
            mem2.jumpTo(valueCount << shl);
            final long tgtDataAddr = mem2.addressOf(0);
            switch (shl) {
                case 0:
                    Vect.indexReshuffle8Bit(src, tgtDataAddr, mergedTimestampsAddr, valueCount);
                    break;
                case 1:
                    Vect.indexReshuffle16Bit(src, tgtDataAddr, mergedTimestampsAddr, valueCount);
                    break;
                case 2:
                    Vect.indexReshuffle32Bit(src, tgtDataAddr, mergedTimestampsAddr, valueCount);
                    break;
                case 3:
                    Vect.indexReshuffle64Bit(src, tgtDataAddr, mergedTimestampsAddr, valueCount);
                    break;
                case 4:
                    Vect.indexReshuffle128Bit(src, tgtDataAddr, mergedTimestampsAddr, valueCount);
                    break;
                case 5:
                    Vect.indexReshuffle256Bit(src, tgtDataAddr, mergedTimestampsAddr, valueCount);
                    break;
                default:
                    assert false : "col type is unsupported";
                    break;
            }
        } catch (Throwable th) {
            handleWorkStealingException("sort fixed size column failed", columnIndex, columnType, mergedTimestampsAddr, valueCount, ignore1, ignore2, th);
        }
    }

    private void o3SortVarColumn(
            int columnIndex,
            int columnType,
            long mergedTimestampsAddr,
            long mergeCount,
            long valueCount,
            long ignore1,
            long ignore2
    ) {
        if (o3ErrorCount.get() > 0) {
            return;
        }
        try {
            final int primaryIndex = getPrimaryColumnIndex(columnIndex);
            final int secondaryIndex = primaryIndex + 1;
            final MemoryCR dataMem = o3Columns.getQuick(primaryIndex);
            final MemoryCR indexMem = o3Columns.getQuick(secondaryIndex);
            final MemoryCARW dataMem2 = o3MemColumns2.getQuick(primaryIndex);
            final MemoryCARW indexMem2 = o3MemColumns2.getQuick(secondaryIndex);
            // ensure we have enough memory allocated
            final long srcDataAddr = dataMem.addressOf(0);
            final long srcIndxAddr = indexMem.addressOf(0);
            // exclude the trailing offset from shuffling
            final long tgtDataAddr = dataMem2.resize(dataMem.size());
            final long tgtIndxAddr = indexMem2.resize(valueCount * Long.BYTES);

            assert srcDataAddr != 0;
            assert srcIndxAddr != 0;
            assert tgtDataAddr != 0;
            assert tgtIndxAddr != 0;

            // add max offset so that we do not have conditionals inside loop
            final long offset = Vect.sortVarColumn(
                    mergedTimestampsAddr,
                    valueCount,
                    srcDataAddr,
                    srcIndxAddr,
                    tgtDataAddr,
                    tgtIndxAddr
            );
            dataMem2.jumpTo(offset);
            indexMem2.jumpTo(valueCount * Long.BYTES);
            indexMem2.putLong(offset);
        } catch (Throwable th) {
            handleWorkStealingException("sort variable size column failed", columnIndex, columnType, mergedTimestampsAddr, valueCount, ignore1, ignore2, th);
        }
    }

    private void o3TimestampSetter(long timestamp) {
        o3TimestampMem.putLong128(timestamp, getO3RowCount0());
        o3CommitBatchTimestampMin = Math.min(o3CommitBatchTimestampMin, timestamp);
    }

    private void openColumnFiles(CharSequence name, long columnNameTxn, int columnIndex, int pathTrimToLen) {
        MemoryMA mem1 = getPrimaryColumn(columnIndex);
        MemoryMA mem2 = getSecondaryColumn(columnIndex);

        try {
            mem1.of(ff,
                    dFile(path.trimTo(pathTrimToLen), name, columnNameTxn),
                    configuration.getDataAppendPageSize(),
                    -1,
                    MemoryTag.MMAP_TABLE_WRITER,
                    configuration.getWriterFileOpenOpts(),
                    Files.POSIX_MADV_RANDOM
            );
            if (mem2 != null) {
                mem2.of(
                        ff,
                        iFile(path.trimTo(pathTrimToLen), name, columnNameTxn),
                        configuration.getDataAppendPageSize(),
                        -1,
                        MemoryTag.MMAP_TABLE_WRITER,
                        configuration.getWriterFileOpenOpts(),
                        Files.POSIX_MADV_RANDOM
                );
            }
        } finally {
            path.trimTo(pathTrimToLen);
        }
    }

    private void openLastPartitionAndSetAppendPosition(long ts) {
        openPartition(ts);
        setAppendPosition(txWriter.getTransientRowCount() + txWriter.getLagRowCount(), false);
    }

    private void openNewColumnFiles(CharSequence name, int columnType, boolean indexFlag, int indexValueBlockCapacity) {
        try {
            // open column files
            long partitionTimestamp = txWriter.getLastPartitionTimestamp();
            setStateForTimestamp(path, partitionTimestamp);
            final int plen = path.length();
            final int columnIndex = columnCount - 1;

            // Adding column in the current transaction.
            long columnNameTxn = getTxn();

            // index must be created before column is initialised because
            // it uses primary column object as temporary tool
            if (indexFlag) {
                createIndexFiles(name, columnNameTxn, indexValueBlockCapacity, plen, true);
            }

            openColumnFiles(name, columnNameTxn, columnIndex, plen);
            if (txWriter.getTransientRowCount() > 0) {
                // write top offset to column version file
                columnVersionWriter.upsert(txWriter.getLastPartitionTimestamp(), columnIndex, columnNameTxn, txWriter.getTransientRowCount());
            }

            if (indexFlag) {
                ColumnIndexer indexer = indexers.getQuick(columnIndex);
                assert indexer != null;
                indexers.getQuick(columnIndex).configureFollowerAndWriter(path.trimTo(plen), name, columnNameTxn, getPrimaryColumn(columnIndex), txWriter.getTransientRowCount());
            }

            // configure append position for variable length columns
            MemoryMA mem2 = getSecondaryColumn(columnCount - 1);
            if (mem2 != null) {
                mem2.putLong(0);
            }

            LOG.info().$("ADDED column '").utf8(name)
                    .$('[').$(ColumnType.nameOf(columnType)).$("], columnName txn ").$(columnNameTxn)
                    .$(" to ").$(path)
                    .$(" with columnTop ").$(txWriter.getTransientRowCount())
                    .$();
        } finally {
            path.trimTo(rootLen);
        }
    }

    private void openPartition(long timestamp) {
        try {
            timestamp = txWriter.getPartitionTimestampByTimestamp(timestamp);
            setStateForTimestamp(path, timestamp);
            partitionTimestampHi = txWriter.getNextPartitionTimestamp(timestamp) - 1;
            int plen = path.length();
            if (ff.mkdirs(path.slash$(), mkDirMode) != 0) {
                throw CairoException.critical(ff.errno()).put("Cannot create directory: ").put(path);
            }

            assert columnCount > 0;

            lastOpenPartitionTs = timestamp;
            lastOpenPartitionIsReadOnly = partitionBy != PartitionBy.NONE && txWriter.isPartitionReadOnlyByPartitionTimestamp(lastOpenPartitionTs);

            for (int i = 0; i < columnCount; i++) {
                if (metadata.getColumnType(i) > 0) {
                    final CharSequence name = metadata.getColumnName(i);
                    long columnNameTxn = columnVersionWriter.getColumnNameTxn(lastOpenPartitionTs, i);
                    final ColumnIndexer indexer = metadata.isColumnIndexed(i) ? indexers.getQuick(i) : null;

                    // prepare index writer if column requires indexing
                    if (indexer != null) {
                        // we have to create files before columns are open
                        // because we are reusing MAMemoryImpl object from columns list
                        createIndexFiles(name, columnNameTxn, metadata.getIndexValueBlockCapacity(i), plen, txWriter.getTransientRowCount() < 1);
                        indexer.closeSlider();
                    }

                    openColumnFiles(name, columnNameTxn, i, plen);

                    if (indexer != null) {
                        final long columnTop = columnVersionWriter.getColumnTopQuick(lastOpenPartitionTs, i);
                        indexer.configureFollowerAndWriter(path, name, columnNameTxn, getPrimaryColumn(i), columnTop);
                    }
                }
            }
            populateDenseIndexerList();
            LOG.info().$("switched partition [path='").utf8(path).$('\'').I$();
        } catch (Throwable e) {
            distressed = true;
            throw e;
        } finally {
            path.trimTo(rootLen);
        }
    }

    private long openTodoMem() {
        path.concat(TODO_FILE_NAME).$();
        try {
            if (ff.exists(path)) {
                long fileLen = ff.length(path);
                if (fileLen < 32) {
                    throw CairoException.critical(0).put("corrupt ").put(path);
                }

                todoMem.smallFile(ff, path, MemoryTag.MMAP_TABLE_WRITER);
                this.todoTxn = todoMem.getLong(0);
                // check if _todo_ file is consistent, if not, we just ignore its contents and reset hash
                if (todoMem.getLong(24) != todoTxn) {
                    todoMem.putLong(8, configuration.getDatabaseIdLo());
                    todoMem.putLong(16, configuration.getDatabaseIdHi());
                    Unsafe.getUnsafe().storeFence();
                    todoMem.putLong(24, todoTxn);
                    return 0;
                }

                return todoMem.getLong(32);
            } else {
                TableUtils.resetTodoLog(ff, path, rootLen, todoMem);
                todoTxn = 0;
                return 0;
            }
        } finally {
            path.trimTo(rootLen);
        }
    }

    private void performRecovery() {
        rollbackIndexes();
        rollbackSymbolTables();
        performRecovery = false;
    }

    private void populateDenseIndexerList() {
        denseIndexers.clear();
        for (int i = 0, n = indexers.size(); i < n; i++) {
            ColumnIndexer indexer = indexers.getQuick(i);
            if (indexer != null) {
                denseIndexers.add(indexer);
            }
        }
        indexCount = denseIndexers.size();
    }

    private void processAsyncWriterCommand(
            AsyncWriterCommand asyncWriterCommand,
            TableWriterTask cmd,
            long cursor,
            Sequence sequence,
            boolean contextAllowsAnyStructureChanges
    ) {
        final int cmdType = cmd.getType();
        final long correlationId = cmd.getInstance();
        final long tableId = cmd.getTableId();

        int errorCode = 0;
        CharSequence errorMsg = null;
        long affectedRowsCount = 0;
        try {
            publishTableWriterEvent(cmdType, tableId, correlationId, AsyncWriterCommand.Error.OK, null, 0L, TSK_BEGIN);
            LOG.info()
                    .$("received async cmd [type=").$(cmdType)
                    .$(", tableName=").utf8(tableToken.getTableName())
                    .$(", tableId=").$(tableId)
                    .$(", correlationId=").$(correlationId)
                    .$(", cursor=").$(cursor)
                    .I$();
            asyncWriterCommand = asyncWriterCommand.deserialize(cmd);
            affectedRowsCount = asyncWriterCommand.apply(this, contextAllowsAnyStructureChanges);
        } catch (TableReferenceOutOfDateException ex) {
            LOG.info()
                    .$("cannot complete async cmd, reader is out of date [type=").$(cmdType)
                    .$(", tableName=").utf8(tableToken.getTableName())
                    .$(", tableId=").$(tableId)
                    .$(", correlationId=").$(correlationId)
                    .I$();
            errorCode = READER_OUT_OF_DATE;
            errorMsg = ex.getMessage();
        } catch (AlterTableContextException ex) {
            LOG.info()
                    .$("cannot complete async cmd, table structure change is not allowed [type=").$(cmdType)
                    .$(", tableName=").utf8(tableToken.getTableName())
                    .$(", tableId=").$(tableId)
                    .$(", correlationId=").$(correlationId)
                    .I$();
            errorCode = STRUCTURE_CHANGE_NOT_ALLOWED;
            errorMsg = "async cmd cannot change table structure while writer is busy";
        } catch (CairoException ex) {
            errorCode = CAIRO_ERROR;
            errorMsg = ex.getFlyweightMessage();
        } catch (Throwable ex) {
            LOG.error().$("error on processing async cmd [type=").$(cmdType)
                    .$(", tableName=").utf8(tableToken.getTableName())
                    .$(", ex=").$(ex)
                    .I$();
            errorCode = UNEXPECTED_ERROR;
            errorMsg = ex.getMessage();
        } finally {
            sequence.done(cursor);
        }
        publishTableWriterEvent(cmdType, tableId, correlationId, errorCode, errorMsg, affectedRowsCount, TSK_COMPLETE);
    }

    private void processCommandQueue(boolean contextAllowsAnyStructureChanges) {
        long cursor;
        while ((cursor = commandSubSeq.next()) > -1) {
            TableWriterTask cmd = commandQueue.get(cursor);
            processCommandQueue(cmd, commandSubSeq, cursor, contextAllowsAnyStructureChanges);
        }
    }

    private void processO3Block(
            final long o3LagRowCount,
            int timestampIndex,
            long sortedTimestampsAddr,
            final long srcOooMax,
            long o3TimestampMin,
            long o3TimestampMax,
            boolean flattenTimestamp,
            long rowLo
    ) {
        o3ErrorCount.set(0);
        lastErrno = 0;
        partitionRemoveCandidates.clear();
        o3ColumnCounters.clear();
        o3BasketPool.clear();

        // move uncommitted is liable to change max timestamp
        // however we need to identify last partition before max timestamp skips to NULL for example
        final long maxTimestamp = txWriter.getMaxTimestamp();
        final long transientRowCount = txWriter.transientRowCount;

        o3DoneLatch.reset();
        o3PartitionUpdRemaining.set(0L);
        boolean success = true;
        int latchCount = 0;
        long srcOoo = rowLo;
        int pCount = 0;
        try {
            // We do not know upfront which partition is going to be last because this is
            // a single pass over the data. Instead, we will update transient row count in a rolling
            // manner, assuming the partition marked "last" is the last and then for a new partition
            // we move prevTransientRowCount into the "fixedRowCount" sum and set new value on the
            // transientRowCount
            long commitTransientRowCount = transientRowCount;

            resizePartitionUpdateSink();

            // One loop iteration per partition.
            while (srcOoo < srcOooMax) {
                try {
                    final long srcOooLo = srcOoo;
                    final long o3Timestamp = getTimestampIndexValue(sortedTimestampsAddr, srcOoo);

                    // Check that the value is not 0 (or another unreasonable value) because of reading beyond written range.
                    assert o3Timestamp >= Math.min(o3TimestampMin, Math.max(txWriter.getMinTimestamp(), 0));

                    final long srcOooHi;
                    // keep ceil inclusive in the interval
                    final long srcOooTimestampCeil = txWriter.getNextPartitionTimestamp(o3Timestamp) - 1;
                    if (srcOooTimestampCeil < o3TimestampMax) {
                        srcOooHi = Vect.boundedBinarySearchIndexT(
                                sortedTimestampsAddr,
                                srcOooTimestampCeil,
                                srcOooLo,
                                srcOooMax - 1,
                                BinarySearch.SCAN_DOWN
                        );
                    } else {
                        srcOooHi = srcOooMax - 1;
                    }

                    final long partitionTimestamp = txWriter.getPartitionTimestampByTimestamp(o3Timestamp);

                    // This partition is the last partition.
                    final boolean last = partitionTimestamp == lastPartitionTimestamp;

                    srcOoo = srcOooHi + 1;

                    final long srcDataMax;
                    final long srcNameTxn;
                    final int partitionIndexRaw = txWriter.findAttachedPartitionRawIndexByLoTimestamp(partitionTimestamp);
                    if (partitionIndexRaw > -1) {
                        if (last) {
                            srcDataMax = transientRowCount;
                        } else {
                            srcDataMax = getPartitionSizeByRawIndex(partitionIndexRaw);
                        }
                        srcNameTxn = getPartitionNameTxnByRawIndex(partitionIndexRaw);
                    } else {
                        srcDataMax = 0;
                        // A version needed to housekeep dropped partitions.
                        // When partition created without O3 merge, use `txn-1` as partition version.
                        // `txn` version is used when partition is merged. Both `txn-1` and `txn` can
                        // be written within the same commit when new partition initially written in order
                        // and then O3 triggers a merge of the partition.
                        srcNameTxn = txWriter.getTxn() - 1;
                    }

                    // We're appending onto the last (active) partition.
                    final boolean append = last && (srcDataMax == 0 || (isDeduplicationEnabled() && o3Timestamp > maxTimestamp) || (!isDeduplicationEnabled() && o3Timestamp >= maxTimestamp));

                    // Number of rows to insert from the O3 segment into this partition.
                    final long srcOooBatchRowSize = srcOooHi - srcOooLo + 1;

                    // Final partition size after current insertions.
                    final long partitionSize = srcDataMax + srcOooBatchRowSize;

                    // check partition read-only state
                    final boolean partitionIsReadOnly = txWriter.isPartitionReadOnlyByPartitionTimestamp(partitionTimestamp);

                    pCount++;

                    LOG.info().$("o3 partition task [table=").utf8(tableToken.getTableName())
                            .$(", partitionIsReadOnly=").$(partitionIsReadOnly)
                            .$(", srcOooBatchRowSize=").$(srcOooBatchRowSize)
                            .$(", srcOooLo=").$(srcOooLo)
                            .$(", srcOooHi=").$(srcOooHi)
                            .$(", srcOooMax=").$(srcOooMax)
                            .$(", o3RowCount=").$(o3RowCount)
                            .$(", o3LagRowCount=").$(o3LagRowCount)
                            .$(", srcDataMax=").$(srcDataMax)
                            .$(", o3TimestampMin=").$ts(o3TimestampMin)
                            .$(", o3Timestamp=").$ts(o3Timestamp)
                            .$(", o3TimestampMax=").$ts(o3TimestampMax)
                            .$(", partitionTimestamp=").$ts(partitionTimestamp)
                            .$(", partitionIndex=").$(partitionIndexRaw)
                            .$(", partitionSize=").$(partitionSize)
                            .$(", maxTimestamp=").$ts(maxTimestamp)
                            .$(", last=").$(last)
                            .$(", append=").$(append)
                            .$(", pCount=").$(pCount)
                            .$(", flattenTimestamp=").$(flattenTimestamp)
                            .$(", memUsed=").$(Unsafe.getMemUsed())
                            .I$();

                    if (partitionIsReadOnly) {
                        // move over read-only partitions
                        LOG.critical()
                                .$("o3 ignoring write on read-only partition [table=").utf8(tableToken.getTableName())
                                .$(", timestamp=").$ts(partitionTimestamp)
                                .$(", numRows=").$(srcOooBatchRowSize)
                                .$();
                        continue;
                    }

                    if (partitionTimestamp < lastPartitionTimestamp) {
                        // increment fixedRowCount by number of rows old partition incremented
                        this.txWriter.fixedRowCount += srcOooBatchRowSize;
                    } else if (partitionTimestamp == lastPartitionTimestamp) {
                        // this is existing "last" partition, we can set the size directly
                        commitTransientRowCount = partitionSize;
                    } else {
                        // this is potentially a new last partition
                        this.txWriter.fixedRowCount += commitTransientRowCount;
                        commitTransientRowCount = partitionSize;
                    }

                    o3PartitionUpdRemaining.incrementAndGet();
                    final O3Basket o3Basket = o3BasketPool.next();
                    o3Basket.ensureCapacity(configuration, columnCount, indexCount);

                    AtomicInteger columnCounter = o3ColumnCounters.next();

                    // async partition processing set this counter to the column count
                    // and then manages issues if publishing of column tasks fails
                    // mid-column-count.
                    latchCount++;

                    // To collect column top values and partition updates
                    // from o3 partition tasks add them to pre-allocated continuous block of memory
                    long partitionUpdateSinkAddr = o3PartitionUpdateSink.allocateBlock();
                    // Set column top memory to -1, no need to initialize partition update memory, it always set by O3 partition tasks
                    Vect.memset(partitionUpdateSinkAddr + (long) PARTITION_SINK_SIZE_LONGS * Long.BYTES, (long) metadata.getColumnCount() * Long.BYTES, -1);
                    Unsafe.getUnsafe().putLong(partitionUpdateSinkAddr, partitionTimestamp);

                    if (append) {
                        // we are appending last partition, make sure it has been mapped!
                        // this also might fail, make sure exception is trapped and partitions are
                        // counted down correctly
                        try {
                            setAppendPosition(srcDataMax, false);
                        } catch (Throwable e) {
                            o3BumpErrorCount();
                            o3ClockDownPartitionUpdateCount();
                            o3CountDownDoneLatch();
                            throw e;
                        }

                        columnCounter.set(TableUtils.compressColumnCount(metadata));
                        Path pathToPartition = Path.getThreadLocal(path);
                        TableUtils.setPathForPartition(pathToPartition, partitionBy, txWriter.getPartitionTimestampByTimestamp(o3TimestampMin), srcNameTxn);
                        final int plen = pathToPartition.length();
                        int columnsPublished = 0;
                        for (int i = 0; i < columnCount; i++) {
                            final int columnType = metadata.getColumnType(i);
                            if (columnType < 0) {
                                continue;
                            }
                            final int colOffset = TableWriter.getPrimaryColumnIndex(i);
                            final boolean notTheTimestamp = i != timestampIndex;
                            final CharSequence columnName = metadata.getColumnName(i);
                            final int indexBlockCapacity = metadata.isColumnIndexed(i) ? metadata.getIndexValueBlockCapacity(i) : -1;
                            final BitmapIndexWriter indexWriter = indexBlockCapacity > -1 ? getBitmapIndexWriter(i) : null;
                            final MemoryR oooMem1 = o3Columns.getQuick(colOffset);
                            final MemoryR oooMem2 = o3Columns.getQuick(colOffset + 1);
                            final MemoryMA mem1 = columns.getQuick(colOffset);
                            final MemoryMA mem2 = columns.getQuick(colOffset + 1);
                            final long srcDataTop = getColumnTop(i);
                            final long srcOooFixAddr;
                            final long srcOooVarAddr;
                            final MemoryMA dstFixMem;
                            final MemoryMA dstVarMem;
                            if (!ColumnType.isVariableLength(columnType)) {
                                srcOooFixAddr = oooMem1.addressOf(0);
                                srcOooVarAddr = 0;
                                dstFixMem = mem1;
                                dstVarMem = null;
                            } else {
                                srcOooFixAddr = oooMem2.addressOf(0);
                                srcOooVarAddr = oooMem1.addressOf(0);
                                dstFixMem = mem2;
                                dstVarMem = mem1;
                            }

                            columnsPublished++;
                            try {
                                O3OpenColumnJob.appendLastPartition(
                                        pathToPartition,
                                        plen,
                                        columnName,
                                        columnCounter,
                                        notTheTimestamp ? columnType : ColumnType.setDesignatedTimestampBit(columnType, true),
                                        srcOooFixAddr,
                                        srcOooVarAddr,
                                        srcOooLo,
                                        srcOooHi,
                                        srcOooMax,
                                        o3TimestampMin,
                                        partitionTimestamp,
                                        srcDataTop,
                                        srcDataMax,
                                        indexBlockCapacity,
                                        dstFixMem,
                                        dstVarMem,
                                        partitionSize,
                                        partitionSize,
                                        this,
                                        indexWriter,
                                        getColumnNameTxn(partitionTimestamp, i),
                                        partitionUpdateSinkAddr
                                );
                            } catch (Throwable e) {
                                if (columnCounter.addAndGet(columnsPublished - columnCount) == 0) {
                                    o3ClockDownPartitionUpdateCount();
                                    o3CountDownDoneLatch();
                                }
                                throw e;
                            }
                        }

                        addPhysicallyWrittenRows(srcOooBatchRowSize);
                    } else {
                        if (flattenTimestamp && o3RowCount > 0) {
                            Vect.flattenIndex(sortedTimestampsAddr, o3RowCount);
                            flattenTimestamp = false;
                        }
                        o3CommitPartitionAsync(
                                columnCounter,
                                maxTimestamp,
                                sortedTimestampsAddr,
                                srcOooMax,
                                o3TimestampMin,
                                o3TimestampMax,
                                srcOooLo,
                                srcOooHi,
                                partitionTimestamp,
                                last,
                                srcDataMax,
                                srcNameTxn,
                                o3Basket,
                                partitionUpdateSinkAddr,
                                0L
                        );
                    }
                } catch (CairoException | CairoError e) {
                    LOG.error().$((Sinkable) e).$();
                    success = false;
                    throw e;
                }
            } // end while(srcOoo < srcOooMax)

            // at this point we should know the last partition row count
            this.txWriter.transientRowCount = commitTransientRowCount;
            this.partitionTimestampHi = Math.max(this.partitionTimestampHi, txWriter.getNextPartitionTimestamp(o3TimestampMax) - 1);
            this.txWriter.updateMaxTimestamp(Math.max(txWriter.getMaxTimestamp(), o3TimestampMax));
        } catch (Throwable th) {
            LOG.error().$(th).$();
            throw th;
        } finally {
            // we are stealing work here it is possible we get exception from this method
            LOG.debug()
                    .$("o3 expecting updates [table=").utf8(tableToken.getTableName())
                    .$(", partitionsPublished=").$(pCount)
                    .I$();

            o3ConsumePartitionUpdates();
            o3DoneLatch.await(latchCount);

            o3InError = !success || o3ErrorCount.get() > 0;
            if (success && o3ErrorCount.get() > 0) {
                //noinspection ThrowFromFinallyBlock
                throw CairoException.critical(0).put("bulk update failed and will be rolled back");
            }
        }

        if (o3LagRowCount > 0 && !metadata.isWalEnabled()) {
            LOG.info().$("shifting lag rows up [table=").$(tableToken.getTableName()).$(", lagCount=").$(o3LagRowCount).I$();
            o3ShiftLagRowsUp(timestampIndex, o3LagRowCount, srcOooMax, 0L, false, this.o3MoveLagRef);
        }
    }

    private void processPartitionRemoveCandidates() {
        try {
            final int n = partitionRemoveCandidates.size();
            if (n > 0) {
                processPartitionRemoveCandidates0(n);
            }
        } finally {
            partitionRemoveCandidates.clear();
        }
    }

    private void processPartitionRemoveCandidates0(int n) {
        boolean anyReadersBeforeCommittedTxn = checkScoreboardHasReadersBeforeLastCommittedTxn();
        // This flag will determine to schedule O3PartitionPurgeJob at the end or all done already.
        boolean scheduleAsyncPurge = anyReadersBeforeCommittedTxn;

        if (!anyReadersBeforeCommittedTxn) {
            for (int i = 0; i < n; i += 2) {
                try {
                    final long timestamp = partitionRemoveCandidates.getQuick(i);
                    final long txn = partitionRemoveCandidates.getQuick(i + 1);
                    setPathForPartition(
                            other,
                            partitionBy,
                            timestamp,
                            txn
                    );
                    other.$();
                    int errno = ff.unlinkOrRemove(other, LOG);
                    if (!(errno == 0 || errno == -1)) {
                        LOG.info()
                                .$("could not purge partition version, async purge will be scheduled [path=")
                                .utf8(other)
                                .$(", errno=").$(errno).I$();
                        scheduleAsyncPurge = true;
                    }
                } finally {
                    other.trimTo(rootLen);
                }
            }
        }

        if (scheduleAsyncPurge) {
            // Any more complicated case involve looking at what folders are present on disk before removing
            // do it async in O3PartitionPurgeJob
            if (schedulePurgeO3Partitions(messageBus, tableToken, partitionBy)) {
                LOG.info().$("scheduled to purge partitions [table=").utf8(tableToken.getTableName()).I$();
            } else {
                LOG.error().$("could not queue for purge, queue is full [table=").utf8(tableToken.getTableName()).I$();
            }
        }
    }

    private void publishTableWriterEvent(int cmdType, long tableId, long correlationId, int errorCode, CharSequence errorMsg, long affectedRowsCount, int eventType) {
        long pubCursor;
        do {
            pubCursor = messageBus.getTableWriterEventPubSeq().next();
            if (pubCursor == -2) {
                Os.pause();
            }
        } while (pubCursor < -1);

        if (pubCursor > -1) {
            try {
                final TableWriterTask event = messageBus.getTableWriterEventQueue().get(pubCursor);
                event.of(eventType, tableId, tableToken);
                event.putInt(errorCode);
                if (errorCode != AsyncWriterCommand.Error.OK) {
                    event.putStr(errorMsg);
                } else {
                    event.putLong(affectedRowsCount);
                }
                event.setInstance(correlationId);
            } finally {
                messageBus.getTableWriterEventPubSeq().done(pubCursor);
            }

            // Log result
            if (eventType == TSK_COMPLETE) {
                LogRecord lg = LOG.info()
                        .$("published async command complete event [type=").$(cmdType)
                        .$(",tableName=").utf8(tableToken.getTableName())
                        .$(",tableId=").$(tableId)
                        .$(",correlationId=").$(correlationId);
                if (errorCode != AsyncWriterCommand.Error.OK) {
                    lg.$(",errorCode=").$(errorCode).$(",errorMsg=").$(errorMsg);
                }
                lg.I$();
            }
        } else {
            // Queue is full
            LOG.error()
                    .$("could not publish sync command complete event [type=").$(cmdType)
                    .$(",tableName=").utf8(tableToken.getTableName())
                    .$(",tableId=").$(tableId)
                    .$(",correlationId=").$(correlationId)
                    .I$();
        }
    }

    private long readMinTimestamp(long partitionTimestamp) {
        setStateForTimestamp(other, partitionTimestamp);
        try {
            dFile(other, metadata.getColumnName(metadata.getTimestampIndex()), COLUMN_NAME_TXN_NONE);
            if (ff.exists(other)) {
                // read min timestamp value
                final int fd = TableUtils.openRO(ff, other, LOG);
                try {
                    return TableUtils.readLongOrFail(ff, fd, 0, tempMem16b, other);
                } finally {
                    ff.close(fd);
                }
            } else {
                throw CairoException.critical(0).put("Partition does not exist [path=").put(other).put(']');
            }
        } finally {
            other.trimTo(rootLen);
        }
    }

    private void readPartitionMinMax(FilesFacade ff, long partitionTimestamp, Path path, CharSequence columnName, long partitionSize) {
        dFile(path, columnName, COLUMN_NAME_TXN_NONE);
        final int fd = TableUtils.openRO(ff, path, LOG);
        try {
            attachMinTimestamp = ff.readNonNegativeLong(fd, 0);
            attachMaxTimestamp = ff.readNonNegativeLong(fd, (partitionSize - 1) * ColumnType.sizeOf(ColumnType.TIMESTAMP));
            if (attachMinTimestamp < 0 || attachMaxTimestamp < 0) {
                throw CairoException.critical(ff.errno())
                        .put("cannot read min, max timestamp from the column [path=").put(path)
                        .put(", partitionSizeRows=").put(partitionSize)
                        .put(", errno=").put(ff.errno()).put(']');
            }
            if (txWriter.getPartitionTimestampByTimestamp(attachMinTimestamp) != partitionTimestamp
                    || txWriter.getPartitionTimestampByTimestamp(attachMaxTimestamp) != partitionTimestamp) {
                throw CairoException.critical(0)
                        .put("invalid timestamp column data in detached partition, data does not match partition directory name [path=").put(path)
                        .put(", minTimestamp=").ts(attachMinTimestamp)
                        .put(", maxTimestamp=").ts(attachMaxTimestamp).put(']');
            }
        } finally {
            ff.close(fd);
        }
    }

    // Scans timestamp file
    // returns size of partition detected, e.g. size of monotonic increase
    // of timestamp longs read from 0 offset to the end of the file
    // It also writes min and max values found in detachedMinTimestamp and detachedMaxTimestamp
    private long readPartitionSizeMinMax(FilesFacade ff, long partitionTimestamp, Path path, CharSequence columnName) {
        int pathLen = path.length();
        try {
            path.concat(TXN_FILE_NAME).$();
            if (ff.exists(path)) {
                if (attachTxReader == null) {
                    attachTxReader = new TxReader(ff);
                }
                attachTxReader.ofRO(path, partitionBy);
                attachTxReader.unsafeLoadAll();

                try {
                    path.trimTo(pathLen);
                    long partitionSize = attachTxReader.getPartitionSizeByPartitionTimestamp(partitionTimestamp);
                    if (partitionSize <= 0) {
                        throw CairoException.nonCritical()
                                .put("partition is not preset in detached txn file [path=")
                                .put(path).put(", partitionSize=").put(partitionSize).put(']');
                    }

                    // Read min and max timestamp values from the file
                    readPartitionMinMax(ff, partitionTimestamp, path.trimTo(pathLen), columnName, partitionSize);
                    return partitionSize;
                } finally {
                    Misc.free(attachTxReader);
                }
            }

            // No txn file found, scan the file to get min, max timestamp
            // Scan forward while value increases

            dFile(path.trimTo(pathLen), columnName, COLUMN_NAME_TXN_NONE);
            final int fd = TableUtils.openRO(ff, path, LOG);
            try {
                long fileSize = ff.length(fd);
                if (fileSize <= 0) {
                    throw CairoException.critical(ff.errno())
                            .put("timestamp column is too small to attach the partition [path=")
                            .put(path).put(", fileSize=").put(fileSize).put(']');
                }
                long mappedMem = mapRO(ff, fd, fileSize, MemoryTag.MMAP_DEFAULT);
                try {
                    long maxTimestamp = partitionTimestamp;
                    long size = 0L;

                    for (long ptr = mappedMem, hi = mappedMem + fileSize; ptr < hi; ptr += Long.BYTES) {
                        long ts = Unsafe.getUnsafe().getLong(ptr);
                        if (ts >= maxTimestamp) {
                            maxTimestamp = ts;
                            size++;
                        } else {
                            break;
                        }
                    }
                    if (size > 0) {
                        attachMinTimestamp = Unsafe.getUnsafe().getLong(mappedMem);
                        attachMaxTimestamp = maxTimestamp;
                    }
                    return size;
                } finally {
                    ff.munmap(mappedMem, fileSize, MemoryTag.MMAP_DEFAULT);
                }
            } finally {
                ff.close(fd);
            }
        } finally {
            path.trimTo(pathLen);
        }
    }

    // This method is useful for debugging, it's not used in production code.
    @SuppressWarnings("unused")
    private long readTimestampRaw(long transientRowCount) {
        long offset = (transientRowCount - 1) * 8;
        long addr = mapAppendColumnBuffer(getPrimaryColumn(metadata.getTimestampIndex()), offset, 8, false);
        try {
            return Unsafe.getUnsafe().getLong(Math.abs(addr));
        } finally {
            mapAppendColumnBufferRelease(addr, offset, 8);
        }
    }

    private int readTodo() {
        long todoCount;
        try {
            // This is first FS call to the table directory.
            // If table is removed / renamed this should fail with table does not exist.
            todoCount = openTodoMem();
        } catch (CairoException ex) {
            if (ex.errnoReadPathDoesNotExist()) {
                throw CairoException.tableDoesNotExist(tableToken.getTableName());
            }
            throw ex;
        }
        int todo;
        if (todoCount > 0) {
            todo = (int) todoMem.getLong(40);
        } else {
            todo = -1;
        }
        return todo;
    }

    private void rebuildAttachedPartitionColumnIndex(long partitionTimestamp, long partitionSize, CharSequence columnName) {
        if (attachIndexBuilder == null) {
            attachIndexBuilder = new IndexBuilder(configuration);

            // no need to pass table name, full partition name will be specified
            attachIndexBuilder.of("");
        }

        attachIndexBuilder.reindexColumn(
                ff,
                attachColumnVersionReader,
                // use metadata instead of detachedMetadata to get correct value block capacity
                // detachedMetadata does not have the column
                metadata,
                metadata.getColumnIndex(columnName),
                -1L,
                partitionTimestamp,
                partitionBy,
                partitionSize
        );
    }

    private boolean reconcileOptimisticPartitions() {
        if (txWriter.getPartitionTimestampByIndex(txWriter.getPartitionCount() - 1) > txWriter.getMaxTimestamp()) {
            int maxTimestampPartitionIndex = txWriter.getPartitionIndex(txWriter.getMaxTimestamp());
            if (maxTimestampPartitionIndex < getPartitionCount() - 1) {
                for (int i = maxTimestampPartitionIndex + 1, n = getPartitionCount(); i < n; i++) {
                    // Schedule partitions directory deletions
                    long timestamp = txWriter.getPartitionTimestampByIndex(i);
                    long partitionTxn = txWriter.getPartitionNameTxn(i);
                    partitionRemoveCandidates.add(timestamp, partitionTxn);
                }
                txWriter.reconcileOptimisticPartitions();
                return true;
            }
        }
        return false;
    }

    private void recoverFromMetaRenameFailure(CharSequence columnName) {
        openMetaFile(ff, path, rootLen, metaMem);
    }

    private void recoverFromSwapRenameFailure(CharSequence columnName) {
        recoverFromTodoWriteFailure(columnName);
        clearTodoLog();
    }

    private void recoverFromSymbolMapWriterFailure(CharSequence columnName) {
        removeSymbolMapFilesQuiet(columnName, getTxn());
        removeMetaFile();
        recoverFromSwapRenameFailure(columnName);
    }

    private void recoverFromTodoWriteFailure(CharSequence columnName) {
        restoreMetaFrom(META_PREV_FILE_NAME, metaPrevIndex);
        openMetaFile(ff, path, rootLen, metaMem);
    }

    private void recoverOpenColumnFailure(CharSequence columnName) {
        final int index = columnCount - 1;
        removeMetaFile();
        removeLastColumn();
        columnCount--;
        recoverFromSwapRenameFailure(columnName);
        removeSymbolMapWriter(index);
    }

    private void releaseLock(boolean distressed) {
        if (lockFd != -1L) {
            if (distressed) {
                ff.close(lockFd);
                return;
            }

            try {
                lockName(path);
                removeOrException(ff, lockFd, path);
            } finally {
                path.trimTo(rootLen);
            }
        }
    }

    private ReadOnlyObjList<? extends MemoryCR> remapWalSymbols(
            SymbolMapDiffCursor symbolMapDiffCursor,
            long rowLo,
            long rowHi,
            Path walPath,
            long destRowLo
    ) {
        o3ColumnOverrides.clear();
        if (symbolMapDiffCursor != null) {
            SymbolMapDiff symbolMapDiff;
            while ((symbolMapDiff = symbolMapDiffCursor.nextSymbolMapDiff()) != null) {
                int columnIndex = symbolMapDiff.getColumnIndex();
                int columnType = metadata.getColumnType(columnIndex);
                if (columnType == -ColumnType.SYMBOL) {
                    // Scroll the cursor, don't apply, symbol is deleted
                    symbolMapDiff.drain();
                    continue;
                }

                if (!ColumnType.isSymbol(columnType)) {
                    throw CairoException.critical(0).put("WAL column and table writer column types don't match [columnIndex=").put(columnIndex)
                            .put(", walPath=").put(walPath)
                            .put(']');
                }
                boolean identical = createWalSymbolMapping(symbolMapDiff, columnIndex, symbolRewriteMap);

                if (!identical) {
                    int primaryColumnIndex = getPrimaryColumnIndex(columnIndex);
                    MemoryCR o3SymbolColumn = o3Columns.getQuick(primaryColumnIndex);
                    final MemoryCARW symbolColumnDest;

                    // Column is read-only mapped memory, so we need to take in RAM column and remap values into it
                    if (o3ColumnOverrides.size() == 0) {
                        o3ColumnOverrides.addAll(o3Columns);
                    }

                    symbolColumnDest = o3MemColumns.get(primaryColumnIndex);
                    long destOffset = (destRowLo - rowLo) << 2;
                    symbolColumnDest.jumpTo(destOffset + (rowHi << 2));
                    o3ColumnOverrides.setQuick(primaryColumnIndex, symbolColumnDest);
                    final int cleanSymbolCount = symbolMapDiff.getCleanSymbolCount();
                    for (long rowId = rowLo; rowId < rowHi; rowId++) {

                        final long valueOffset = rowId << 2;
                        int symKey = o3SymbolColumn.getInt(valueOffset);
                        assert (symKey >= 0 || symKey == SymbolTable.VALUE_IS_NULL);
                        if (symKey >= cleanSymbolCount) {
                            int newKey = symbolRewriteMap.getQuick(symKey - cleanSymbolCount);
                            if (newKey < 0) {
                                // This symbol was not mapped in WAL
                                // WAL is invalid
                                throw CairoException.critical(0).put("WAL symbol key not mapped [columnIndex=").put(columnIndex)
                                        .put(", columnKey=").put(symKey)
                                        .put(", walPath=").put(walPath)
                                        .put(", walRowId=").put(rowId)
                                        .put(']');
                            }
                            symKey = newKey;
                        }
                        symbolColumnDest.putInt(destOffset + valueOffset, symKey);
                    }
                }
            }
        }

        if (o3ColumnOverrides.size() == 0) {
            // No mappings were made.
            return o3Columns;
        }
        return o3ColumnOverrides;
    }

    private void removeColumn(int columnIndex) {
        final int pi = getPrimaryColumnIndex(columnIndex);
        final int si = getSecondaryColumnIndex(columnIndex);
        freeNullSetter(nullSetters, columnIndex);
        freeNullSetter(o3NullSetters, columnIndex);
        freeNullSetter(o3NullSetters2, columnIndex);
        freeAndRemoveColumnPair(columns, pi, si);
        freeAndRemoveO3ColumnPair(o3MemColumns, pi, si);
        freeAndRemoveO3ColumnPair(o3MemColumns2, pi, si);
        if (columnIndex < indexers.size()) {
            Misc.free(indexers.getAndSetQuick(columnIndex, null));
            populateDenseIndexerList();
        }
    }

    private void removeColumnFiles(int columnIndex, int columnType) {
        PurgingOperator purgingOperator = getPurgingOperator();
        long defaultNameTxn = columnVersionWriter.getDefaultColumnNameTxn(columnIndex);
        if (PartitionBy.isPartitioned(partitionBy)) {
            for (int i = txWriter.getPartitionCount() - 1; i > -1L; i--) {
                long partitionTimestamp = txWriter.getPartitionTimestampByIndex(i);
                if (!txWriter.isPartitionReadOnlyByPartitionTimestamp(partitionTimestamp)) {
                    long partitionNameTxn = txWriter.getPartitionNameTxn(i);
                    long columnNameTxn = columnVersionWriter.getColumnNameTxn(partitionTimestamp, columnIndex);
                    purgingOperator.add(columnIndex, columnNameTxn, partitionTimestamp, partitionNameTxn);
                }
            }
        } else {
            purgingOperator.add(columnIndex, defaultNameTxn, txWriter.getLastPartitionTimestamp(), -1L);
        }
        if (ColumnType.isSymbol(columnType)) {
            purgingOperator.add(columnIndex, defaultNameTxn, PurgingOperator.TABLE_ROOT_PARTITION, -1);
        }
    }

    private void removeColumnFilesInPartition(CharSequence columnName, int columnIndex, long partitionTimestamp) {
        if (!txWriter.isPartitionReadOnlyByPartitionTimestamp(partitionTimestamp)) {
            setPathForPartition(path, partitionBy, partitionTimestamp, -1);
            int plen = path.length();
            long columnNameTxn = columnVersionWriter.getColumnNameTxn(partitionTimestamp, columnIndex);
            removeFileAndOrLog(ff, dFile(path, columnName, columnNameTxn));
            removeFileAndOrLog(ff, iFile(path.trimTo(plen), columnName, columnNameTxn));
            removeFileAndOrLog(ff, keyFileName(path.trimTo(plen), columnName, columnNameTxn));
            removeFileAndOrLog(ff, valueFileName(path.trimTo(plen), columnName, columnNameTxn));
            path.trimTo(rootLen);
        } else {
            LOG.critical()
                    .$("o3 ignoring removal of column in read-only partition [table=").utf8(tableToken.getTableName())
                    .$(", columnName=").utf8(columnName)
                    .$(", timestamp=").$ts(partitionTimestamp)
                    .$();
        }
    }

    private int removeColumnFromMeta(int index) {
        try {
            int metaSwapIndex = openMetaSwapFile(ff, ddlMem, path, rootLen, fileOperationRetryCount);
            int timestampIndex = metaMem.getInt(META_OFFSET_TIMESTAMP_INDEX);
            ddlMem.putInt(columnCount);
            ddlMem.putInt(partitionBy);

            if (timestampIndex == index) {
                ddlMem.putInt(-1);
            } else {
                ddlMem.putInt(timestampIndex);
            }
            copyVersionAndLagValues();
            ddlMem.jumpTo(META_OFFSET_COLUMN_TYPES);

            for (int i = 0; i < columnCount; i++) {
                writeColumnEntry(i, i == index, isColumnDedupKey(metaMem, i));
            }

            long nameOffset = getColumnNameOffset(columnCount);
            for (int i = 0; i < columnCount; i++) {
                CharSequence columnName = metaMem.getStr(nameOffset);
                ddlMem.putStr(columnName);
                nameOffset += Vm.getStorageLength(columnName);
            }

            return metaSwapIndex;
        } finally {
            ddlMem.close();
        }
    }

    private void removeIndexFiles(CharSequence columnName, int columnIndex) {
        try {
            for (int i = txWriter.getPartitionCount() - 1; i > -1L; i--) {
                long partitionTimestamp = txWriter.getPartitionTimestampByIndex(i);
                long partitionNameTxn = txWriter.getPartitionNameTxn(i);
                removeIndexFilesInPartition(columnName, columnIndex, partitionTimestamp, partitionNameTxn);
            }
            if (!PartitionBy.isPartitioned(partitionBy)) {
                removeColumnFilesInPartition(columnName, columnIndex, txWriter.getLastPartitionTimestamp());
            }
        } finally {
            path.trimTo(rootLen);
        }
    }

    private void removeIndexFilesInPartition(CharSequence columnName, int columnIndex, long partitionTimestamp, long partitionNameTxn) {
        setPathForPartition(path, partitionBy, partitionTimestamp, partitionNameTxn);
        int plen = path.length();
        long columnNameTxn = columnVersionWriter.getColumnNameTxn(partitionTimestamp, columnIndex);
        removeFileAndOrLog(ff, keyFileName(path.trimTo(plen), columnName, columnNameTxn));
        removeFileAndOrLog(ff, valueFileName(path.trimTo(plen), columnName, columnNameTxn));
        path.trimTo(rootLen);
    }

    private void removeLastColumn() {
        removeColumn(columnCount - 1);
    }

    private void removeMetaFile() {
        try {
            path.concat(META_FILE_NAME).$();
            if (ff.exists(path) && !ff.remove(path)) {
                // On Windows opened file cannot be removed
                // but can be renamed
                other.concat(META_FILE_NAME).put('.').put(configuration.getMicrosecondClock().getTicks()).$();
                if (ff.rename(path, other) != FILES_RENAME_OK) {
                    LOG.error().$("could not remove [path=").$(path).$(']').$();
                    throw CairoException.critical(ff.errno()).put("Recovery failed. Cannot remove: ").put(path);
                }
            }
        } finally {
            path.trimTo(rootLen);
            other.trimTo(rootLen);
        }
    }

    private void removeNonAttachedPartitions() {
        LOG.debug().$("purging non attached partitions [path=").$(path.$()).I$();
        try {
            ff.iterateDir(path.$(), removePartitionDirsNotAttached);
            processPartitionRemoveCandidates();
        } finally {
            path.trimTo(rootLen);
        }
    }

    private void removePartitionDirsNotAttached(long pUtf8NameZ, int type) {
        // Do not remove detached partitions, they are probably about to be attached
        // Do not remove wal and sequencer directories either
        int checkedType = ff.typeDirOrSoftLinkDirNoDots(path, rootLen, pUtf8NameZ, type, fileNameSink);
        if (checkedType != Files.DT_UNKNOWN &&
                !CairoKeywords.isDetachedDirMarker(pUtf8NameZ) &&
                !CairoKeywords.isWal(pUtf8NameZ) &&
                !CairoKeywords.isTxnSeq(pUtf8NameZ) &&
                !CairoKeywords.isSeq(pUtf8NameZ) &&
                !Chars.endsWith(fileNameSink, configuration.getAttachPartitionSuffix())
        ) {
            try {
                long txn = 0;
                int txnSep = Chars.indexOf(fileNameSink, '.');
                if (txnSep < 0) {
                    txnSep = fileNameSink.length();
                } else {
                    txn = Numbers.parseLong(fileNameSink, txnSep + 1, fileNameSink.length());
                }
                long dirTimestamp = partitionDirFmt.parse(fileNameSink, 0, txnSep, null);
                if (txn <= txWriter.txn &&
                        (txWriter.attachedPartitionsContains(dirTimestamp) || txWriter.isActivePartition(dirTimestamp))) {
                    return;
                }
                partitionRemoveCandidates.add(dirTimestamp, txn);
                path.trimTo(rootLen).$();
            } catch (NumericException ignore) {
                // not a date?
                // ignore exception and leave the directory
                path.trimTo(rootLen);
                path.concat(pUtf8NameZ).$();
                LOG.error().$("invalid partition directory inside table folder: ").utf8(path).$();
            }
        }
    }

    private void removeSymbolMapFilesQuiet(CharSequence name, long columnNamTxn) {
        try {
            removeFileAndOrLog(ff, offsetFileName(path.trimTo(rootLen), name, columnNamTxn));
            removeFileAndOrLog(ff, charFileName(path.trimTo(rootLen), name, columnNamTxn));
            removeFileAndOrLog(ff, keyFileName(path.trimTo(rootLen), name, columnNamTxn));
            removeFileAndOrLog(ff, valueFileName(path.trimTo(rootLen), name, columnNamTxn));
        } finally {
            path.trimTo(rootLen);
        }
    }

    private void removeSymbolMapWriter(int index) {
        MapWriter writer = symbolMapWriters.getAndSetQuick(index, NullMapWriter.INSTANCE);
        if (writer != null && writer != NullMapWriter.INSTANCE) {
            int symColIndex = denseSymbolMapWriters.remove(writer);
            // Shift all subsequent symbol indexes by 1 back
            while (symColIndex < denseSymbolMapWriters.size()) {
                MapWriter w = denseSymbolMapWriters.getQuick(symColIndex);
                w.setSymbolIndexInTxWriter(symColIndex);
                symColIndex++;
            }
            Misc.freeIfCloseable(writer);
        }
    }

    private int rename(int retries) {
        try {
            int index = 0;
            other.concat(META_PREV_FILE_NAME).$();
            path.concat(META_FILE_NAME).$();
            int l = other.length();

            do {
                if (index > 0) {
                    other.trimTo(l);
                    other.put('.').put(index);
                    other.$();
                }

                if (ff.exists(other) && !ff.remove(other)) {
                    LOG.info().$("could not remove target of rename '").$(path).$("' to '").$(other).$(" [errno=").$(ff.errno()).I$();
                    index++;
                    continue;
                }

                if (ff.rename(path, other) != FILES_RENAME_OK) {
                    LOG.info().$("could not rename '").$(path).$("' to '").$(other).$(" [errno=").$(ff.errno()).I$();
                    index++;
                    continue;
                }

                return index;

            } while (index < retries);

            throw CairoException.critical(0).put("could not rename ").put(path).put(". Max number of attempts reached [").put(index).put("]. Last target was: ").put(other);
        } finally {
            path.trimTo(rootLen);
            other.trimTo(rootLen);
        }
    }

    private int renameColumnFromMeta(int index, CharSequence newName) {
        try {
            int metaSwapIndex = openMetaSwapFile(ff, ddlMem, path, rootLen, fileOperationRetryCount);
            int timestampIndex = metaMem.getInt(META_OFFSET_TIMESTAMP_INDEX);
            ddlMem.putInt(columnCount);
            ddlMem.putInt(partitionBy);
            ddlMem.putInt(timestampIndex);
            copyVersionAndLagValues();
            ddlMem.jumpTo(META_OFFSET_COLUMN_TYPES);

            for (int i = 0; i < columnCount; i++) {
                writeColumnEntry(i, false, isColumnDedupKey(metaMem, i));
            }

            long nameOffset = getColumnNameOffset(columnCount);
            for (int i = 0; i < columnCount; i++) {
                CharSequence columnName = metaMem.getStr(nameOffset);
                nameOffset += Vm.getStorageLength(columnName);

                if (i == index && getColumnType(metaMem, i) > 0) {
                    columnName = newName;
                }
                ddlMem.putStr(columnName);
            }

            return metaSwapIndex;
        } finally {
            ddlMem.close();
        }
    }

    private void renameMetaToMetaPrev(CharSequence columnName) {
        try {
            this.metaPrevIndex = rename(fileOperationRetryCount);
        } catch (CairoException e) {
            runFragile(RECOVER_FROM_META_RENAME_FAILURE, columnName, e);
        }
    }

    private void renameSwapMetaToMeta(CharSequence columnName) {
        // rename _meta.swp to _meta
        try {
            restoreMetaFrom(META_SWAP_FILE_NAME, metaSwapIndex);
        } catch (CairoException e) {
            runFragile(RECOVER_FROM_SWAP_RENAME_FAILURE, columnName, e);
        }
    }

    private long repairDataGaps(final long timestamp) {
        if (txWriter.getMaxTimestamp() != Numbers.LONG_NaN && PartitionBy.isPartitioned(partitionBy)) {
            long fixedRowCount = 0;
            long lastTimestamp = -1;
            long transientRowCount = this.txWriter.getTransientRowCount();
            long maxTimestamp = this.txWriter.getMaxTimestamp();
            try {
                final long tsLimit = txWriter.getPartitionTimestampByTimestamp(this.txWriter.getMaxTimestamp());
                for (long ts = txWriter.getPartitionTimestampByTimestamp(txWriter.getMinTimestamp()); ts < tsLimit; ts = txWriter.getNextPartitionTimestamp(ts)) {
                    path.trimTo(rootLen);
                    setStateForTimestamp(path, ts);
                    int p = path.length();

                    long partitionSize = txWriter.getPartitionSizeByPartitionTimestamp(ts);
                    if (partitionSize >= 0 && ff.exists(path.$())) {
                        fixedRowCount += partitionSize;
                        lastTimestamp = ts;
                    } else {
                        Path other = Path.getThreadLocal2(path.trimTo(p).$());
                        TableUtils.oldPartitionName(other, getTxn());
                        if (ff.exists(other.$())) {
                            if (ff.rename(other, path) != FILES_RENAME_OK) {
                                LOG.error().$("could not rename [from=").$(other).$(", to=").$(path).I$();
                                throw new CairoError("could not restore directory, see log for details");
                            } else {
                                LOG.info().$("restored [path=").$(path).I$();
                            }
                        } else {
                            LOG.debug().$("missing partition [name=").$(path.trimTo(p).$()).I$();
                        }
                    }
                }

                if (lastTimestamp > -1) {
                    path.trimTo(rootLen);
                    setStateForTimestamp(path, tsLimit);
                    if (!ff.exists(path.$())) {
                        Path other = Path.getThreadLocal2(path);
                        TableUtils.oldPartitionName(other, getTxn());
                        if (ff.exists(other.$())) {
                            if (ff.rename(other, path) != FILES_RENAME_OK) {
                                LOG.error().$("could not rename [from=").$(other).$(", to=").$(path).I$();
                                throw new CairoError("could not restore directory, see log for details");
                            } else {
                                LOG.info().$("restored [path=").$(path).I$();
                            }
                        } else {
                            LOG.error().$("last partition does not exist [name=").$(path).I$();
                            // ok, create last partition we discovered the active
                            // 1. read its size
                            path.trimTo(rootLen);
                            setStateForTimestamp(path, lastTimestamp);
                            int p = path.length();
                            transientRowCount = txWriter.getPartitionSizeByPartitionTimestamp(lastTimestamp);


                            // 2. read max timestamp
                            TableUtils.dFile(path.trimTo(p), metadata.getColumnName(metadata.getTimestampIndex()), COLUMN_NAME_TXN_NONE);
                            maxTimestamp = TableUtils.readLongAtOffset(ff, path, tempMem16b, (transientRowCount - 1) * Long.BYTES);
                            fixedRowCount -= transientRowCount;
                            txWriter.removeAttachedPartitions(txWriter.getMaxTimestamp());
                            LOG.info()
                                    .$("updated active partition [name=").$(path.trimTo(p).$())
                                    .$(", maxTimestamp=").$ts(maxTimestamp)
                                    .$(", transientRowCount=").$(transientRowCount)
                                    .$(", fixedRowCount=").$(txWriter.getFixedRowCount())
                                    .I$();
                        }
                    }
                }
            } finally {
                path.trimTo(rootLen);
            }

            final long expectedSize = txWriter.unsafeReadFixedRowCount();
            if (expectedSize != fixedRowCount || maxTimestamp != this.txWriter.getMaxTimestamp()) {
                LOG.info()
                        .$("actual table size has been adjusted [name=`").utf8(tableToken.getTableName()).$('`')
                        .$(", expectedFixedSize=").$(expectedSize)
                        .$(", actualFixedSize=").$(fixedRowCount)
                        .I$();

                txWriter.reset(
                        fixedRowCount,
                        transientRowCount,
                        maxTimestamp,
                        denseSymbolMapWriters
                );
                return maxTimestamp;
            }
        }

        return timestamp;
    }

    private void repairMetaRename(int index) {
        try {
            path.concat(META_PREV_FILE_NAME);
            if (index > 0) {
                path.put('.').put(index);
            }
            path.$();

            if (ff.exists(path)) {
                LOG.info().$("Repairing metadata from: ").$(path).$();
                if (ff.exists(other.concat(META_FILE_NAME).$()) && !ff.remove(other)) {
                    throw CairoException.critical(ff.errno()).put("Repair failed. Cannot replace ").put(other);
                }

                if (ff.rename(path, other) != FILES_RENAME_OK) {
                    throw CairoException.critical(ff.errno()).put("Repair failed. Cannot rename ").put(path).put(" -> ").put(other);
                }
            }
        } finally {
            path.trimTo(rootLen);
            other.trimTo(rootLen);
        }

        clearTodoLog();
    }

    private void repairTruncate() {
        LOG.info().$("repairing abnormally terminated truncate on ").$(path).$();
        scheduleRemoveAllPartitions();
        txWriter.truncate(columnVersionWriter.getVersion(), denseSymbolMapWriters);
        clearTodoLog();
        processPartitionRemoveCandidates();
    }

    private void resizePartitionUpdateSink() {
        if (o3PartitionUpdateSink == null) {
            o3PartitionUpdateSink = new PagedDirectLongList(MemoryTag.NATIVE_O3);
        }
        o3PartitionUpdateSink.clear();
        o3PartitionUpdateSink.setBlockSize(PARTITION_SINK_SIZE_LONGS + metadata.getColumnCount());
    }

    private void restoreMetaFrom(CharSequence fromBase, int fromIndex) {
        try {
            path.concat(fromBase);
            if (fromIndex > 0) {
                path.put('.').put(fromIndex);
            }
            path.$();

            TableUtils.renameOrFail(ff, path, other.concat(META_FILE_NAME).$());
        } finally {
            path.trimTo(rootLen);
            other.trimTo(rootLen);
        }
    }

    private void rollbackIndexes() {
        final long maxRow = txWriter.getTransientRowCount() - 1;
        for (int i = 0, n = denseIndexers.size(); i < n; i++) {
            ColumnIndexer indexer = denseIndexers.getQuick(i);
            int fd = indexer.getFd();
            if (fd > -1) {
                LOG.info().$("recovering index [fd=").$(fd).I$();
                indexer.rollback(maxRow);
            }
        }
    }

    private void rollbackSymbolTables() {
        int expectedMapWriters = txWriter.unsafeReadSymbolColumnCount();
        for (int i = 0; i < expectedMapWriters; i++) {
            denseSymbolMapWriters.getQuick(i).rollback(txWriter.unsafeReadSymbolWriterIndexOffset(i));
        }
    }

    private void rowAppend(ObjList<Runnable> activeNullSetters) {
        if ((masterRef & 1) != 0) {
            for (int i = 0; i < columnCount; i++) {
                if (rowValueIsNotNull.getQuick(i) < masterRef) {
                    activeNullSetters.getQuick(i).run();
                }
            }
            masterRef++;
        }
    }

    private void runFragile(FragileCode fragile, CharSequence columnName, CairoException e) {
        try {
            fragile.run(columnName);
        } catch (CairoException e2) {
            LOG.error().$("DOUBLE ERROR: 1st: {").$((Sinkable) e).$('}').$();
            throwDistressException(e2);
        }
        throw e;
    }

    private void safeDeletePartitionDir(long timestamp, long partitionNameTxn) {
        // Call O3 methods to remove check TxnScoreboard and remove partition directly
        partitionRemoveCandidates.clear();
        partitionRemoveCandidates.add(timestamp, partitionNameTxn);
        processPartitionRemoveCandidates();
    }

    private void scheduleRemoveAllPartitions() {
        for (int i = txWriter.getPartitionCount() - 1; i > -1L; i--) {
            long timestamp = txWriter.getPartitionTimestampByIndex(i);
            long partitionTxn = txWriter.getPartitionNameTxn(i);
            partitionRemoveCandidates.add(timestamp, partitionTxn);
        }
    }

    private void setAppendPosition(final long rowCount, boolean doubleAllocate) {
        long recordLength = 0;
        for (int i = 0; i < columnCount; i++) {
            // stop calculating oversize as soon as we find first over-sized column
            recordLength += setColumnSize(i, rowCount, doubleAllocate);
        }
        avgRecordSize = rowCount > 0 ? recordLength / rowCount : Math.max(avgRecordSize, recordLength);
    }

    private long setColumnSize(int columnIndex, long size, boolean doubleAllocate) {
        long dataSizeBytes = 0;
        try {
            MemoryMA mem1 = getPrimaryColumn(columnIndex);
            MemoryMA mem2 = getSecondaryColumn(columnIndex);
            int type = metadata.getColumnType(columnIndex);
            if (type > 0) { // Not deleted
                final long pos = size - getColumnTop(columnIndex);
                if (pos > 0) {
                    // subtract column top
                    final long m1pos;
                    switch (ColumnType.tagOf(type)) {
                        case ColumnType.BINARY:
                        case ColumnType.STRING:
                            assert mem2 != null;
                            if (doubleAllocate) {
                                mem2.allocate(pos * Long.BYTES + Long.BYTES);
                            }
                            // Jump to the number of records written to read length of var column correctly
                            mem2.jumpTo(pos * Long.BYTES);
                            m1pos = Unsafe.getUnsafe().getLong(mem2.getAppendAddress());
                            // Jump to the end of file to correctly trim the file
                            mem2.jumpTo((pos + 1) * Long.BYTES);
                            dataSizeBytes = m1pos + (pos + 1) * Long.BYTES;
                            break;
                        default:
                            m1pos = pos << ColumnType.pow2SizeOf(type);
                            dataSizeBytes = m1pos;
                            break;
                    }
                    if (doubleAllocate) {
                        mem1.allocate(m1pos);
                    }
                    mem1.jumpTo(m1pos);
                } else {
                    mem1.jumpTo(0);
                    dataSizeBytes = ColumnType.sizeOf(type);
                    if (mem2 != null) {
                        mem2.jumpTo(0);
                        mem2.putLong(0);
                        // Assume var length columns use 28 bytes per value to estimate the record size
                        // if there are no rows in the partition yet.
                        // The record size used to estimate the partition size
                        // to split partition in O3 commit when necessary
                        dataSizeBytes = TableUtils.ESTIMATED_VAR_COL_SIZE;
                    }
                }
            }
        } catch (CairoException e) {
            throwDistressException(e);
        }

        return dataSizeBytes;
    }

    private void setO3AppendPosition(final long position) {
        for (int i = 0; i < columnCount; i++) {
            int columnType = metadata.getColumnType(i);
            if (columnType > 0) {
                o3SetAppendOffset(i, columnType, position);
            }
        }
    }

    private void setRowValueNotNull(int columnIndex) {
        assert rowValueIsNotNull.getQuick(columnIndex) != masterRef;
        rowValueIsNotNull.setQuick(columnIndex, masterRef);
    }

    /**
     * Sets path member variable to partition directory for the given timestamp and
     * partitionLo and partitionHi to partition interval in millis. These values are
     * determined based on input timestamp and value of partitionBy. For any given
     * timestamp this method will determine either day, month or year interval timestamp falls to.
     * Partition directory name is ISO string of interval start.
     * <p>
     * Because this method modifies "path" member variable, be sure path is trimmed to original
     * state within try..finally block.
     *
     * @param path      path instance to modify
     * @param timestamp to determine interval for
     */
    private void setStateForTimestamp(Path path, long timestamp) {
        // When partition is create a txn name must always be set to purge dropped partitions.
        // When partition is created outside O3 merge use `txn-1` as the version
        long partitionTxnName = PartitionBy.isPartitioned(partitionBy) ? txWriter.getTxn() - 1 : -1;
        partitionTxnName = txWriter.getPartitionNameTxnByPartitionTimestamp(timestamp, partitionTxnName);
        TableUtils.setPathForPartition(path, partitionBy, timestamp, partitionTxnName);
    }

    private void shrinkO3Mem() {
        for (int i = 0, n = o3MemColumns.size(); i < n; i++) {
            MemoryCARW o3mem = o3MemColumns.getQuick(i);
            if (o3mem != null) {
                // truncate will shrink the memory to a single page
                o3mem.truncate();
            }
        }
        for (int i = 0, n = o3MemColumns2.size(); i < n; i++) {
            MemoryCARW o3mem2 = o3MemColumns2.getQuick(i);
            if (o3mem2 != null) {
                o3mem2.truncate();
            }
        }
    }

    private void squashPartitionForce(int partitionIndex) {
        int lastLogicalPartitionIndex = partitionIndex;
        long lastLogicalPartitionTimestamp = txWriter.getPartitionTimestampByIndex(partitionIndex);
        assert lastLogicalPartitionTimestamp == txWriter.getLogicalPartitionTimestamp(lastLogicalPartitionTimestamp);

        // Do not cache txWriter.getPartitionCount() as it changes during the squashing
        while (partitionIndex < txWriter.getPartitionCount()) {
            long partitionTimestamp = txWriter.getPartitionTimestampByIndex(partitionIndex);
            long logicalPartitionTimestamp = txWriter.getLogicalPartitionTimestamp(partitionTimestamp);
            if (logicalPartitionTimestamp != lastLogicalPartitionTimestamp) {
                if (partitionIndex > lastLogicalPartitionIndex + 1) {
                    squashSplitPartitions(lastLogicalPartitionIndex, partitionIndex, 1, true);
                }
                return;
            }
            partitionIndex++;
        }
        if (partitionIndex > lastLogicalPartitionIndex + 1) {
            squashSplitPartitions(lastLogicalPartitionIndex, partitionIndex, 1, true);
        }
    }

    private void squashPartitionRange(int maxLastSubPartitionCount, int partitionIndexLo, int partitionIndexHi) {
        if (partitionIndexHi > partitionIndexLo) {
            int subpartitions = partitionIndexHi - partitionIndexLo;
            int optimalPartitionCount = partitionIndexHi == txWriter.getPartitionCount() ? maxLastSubPartitionCount : MAX_MID_SUB_PARTITION_COUNT;
            if (subpartitions > Math.max(1, optimalPartitionCount)) {
                squashSplitPartitions(partitionIndexLo, partitionIndexHi, optimalPartitionCount, false);
            } else if (subpartitions == 1) {
                if (partitionIndexLo >= 0 &&
                        partitionIndexLo < txWriter.getPartitionCount() && minSplitPartitionTimestamp == txWriter.getPartitionTimestampByIndex(partitionIndexLo)) {
                    minSplitPartitionTimestamp = getPartitionTimestampOrMax(partitionIndexLo + 1);
                }
            }
        }
    }

    private long squashPartitionTimestamp(long ts) {
        int partitionIndex = txWriter.findAttachedPartitionIndexByLoTimestamp(ts);
        if (partitionIndex < 0) {
            partitionIndex = -partitionIndex - 1;
        }
        if (partitionIndex >= txWriter.getPartitionCount()) {
            return Long.MAX_VALUE;
        }
        return txWriter.getLogicalPartitionTimestamp(txWriter.getPartitionTimestampByIndex(partitionIndex));
    }

    private void squashSplitPartitions(long timestampMin, long timestampMax, int maxLastSubPartitionCount) {

        if (timestampMin > txWriter.getMaxTimestamp() || txWriter.getPartitionCount() < 2) {
            return;
        }

        // Take the control of split partition population here.
        // When the number of split partitions is too big, start merging them together.
        // This is to avoid having too many partitions / files in the system which penalizes the reading performance.
        long logicalPartition = squashPartitionTimestamp(timestampMin);
        int partitionIndex = txWriter.getPartitionIndex(logicalPartition);
        if (partitionIndex > -1) {
            int partitionIndexLo = partitionIndex;
            int partitionCount = txWriter.getPartitionCount();

            while (logicalPartition < timestampMax && ++partitionIndex < partitionCount) {
                long partitionTimestamp = txWriter.getPartitionTimestampByIndex(partitionIndex);
                long newLogicalPartition = txWriter.getLogicalPartitionTimestamp(partitionTimestamp);

                if (logicalPartition != newLogicalPartition) {
                    squashPartitionRange(maxLastSubPartitionCount, partitionIndexLo, partitionIndex);

                    // txn records can be changed by squashing. Reset the position and the partition count.
                    partitionCount = txWriter.getPartitionCount();
                    partitionIndex = txWriter.getPartitionIndex(newLogicalPartition);

                    // switch to the next logical partition
                    logicalPartition = newLogicalPartition;
                    partitionIndexLo = partitionIndex;
                }
            }

            // This can shift last partition timestamp, save what was the last partition timestamp before squashing
            long lastPartitionTimestamp = txWriter.getLastPartitionTimestamp();
            squashPartitionRange(maxLastSubPartitionCount, partitionIndexLo, partitionIndex);
            if (lastPartitionTimestamp != txWriter.getLastPartitionTimestamp()) {
                openLastPartition();
            }
        }
    }

    private void squashSplitPartitions(final int partitionIndexLo, final int partitionIndexHi, final int optimalPartitionCount, boolean force) {
        assert partitionIndexHi >= 0 && partitionIndexHi <= txWriter.getPartitionCount() && partitionIndexLo >= 0;
        int targetPartitionIndex = partitionIndexLo;

        if (partitionIndexHi > partitionIndexLo + 1) {
            long targetPartition = Long.MIN_VALUE;
            boolean copyTargetFrame = false;

            // Move partitionIndexLo to the first unlocked partition in the range
            for (; targetPartitionIndex + 1 < partitionIndexHi; targetPartitionIndex++) {
                boolean canOverwrite = canSquashOverwritePartitionTail(targetPartitionIndex);
                if (canOverwrite || force) {
                    targetPartition = txWriter.getPartitionTimestampByIndex(partitionIndexLo);
                    copyTargetFrame = !canOverwrite;
                    break;
                }
            }
            if (targetPartition == Long.MIN_VALUE) {
                return;
            }

            boolean lastPartitionSquashed = false;
            int squashCount = partitionIndexHi - partitionIndexLo - optimalPartitionCount;

            if (squashCount > 0) {
                long targetPartitionNameTxn = txWriter.getPartitionNameTxnByPartitionTimestamp(targetPartition);
                TableUtils.setPathForPartition(path, partitionBy, targetPartition, targetPartitionNameTxn);
                final long originalSize = txWriter.getPartitionSizeByPartitionTimestamp(targetPartition);

                boolean rw = !copyTargetFrame;
                Frame targetFrame = null;
                Frame firstPartitionFrame = partitionFrameFactory.open(rw, path, targetPartition, metadata, columnVersionWriter, originalSize);
                try {
                    if (copyTargetFrame) {
                        try {
                            TableUtils.setPathForPartition(other, partitionBy, targetPartition, txWriter.txn);
                            TableUtils.createDirsOrFail(ff, other.slash$(), configuration.getMkDirMode());
                            LOG.info().$("copying partition to force squash [from=").$(path).$(", to=").$(other).I$();

                            targetFrame = partitionFrameFactory.openRW(other, targetPartition, metadata, columnVersionWriter, 0);
                            FrameAlgebra.append(targetFrame, firstPartitionFrame, configuration.getCommitMode());
                            addPhysicallyWrittenRows(firstPartitionFrame.getSize());
                            txWriter.updatePartitionSizeAndTxnByRawIndex(partitionIndexLo * LONGS_PER_TX_ATTACHED_PARTITION, originalSize);
                            partitionRemoveCandidates.add(targetPartition, targetPartitionNameTxn);
                        } finally {
                            Misc.free(firstPartitionFrame);
                        }
                    } else {
                        targetFrame = firstPartitionFrame;
                    }
                    for (int i = 0; i < squashCount; i++) {
                        long sourcePartition = txWriter.getPartitionTimestampByIndex(partitionIndexLo + 1);

                        other.trimTo(rootLen);
                        long sourceNameTxn = txWriter.getPartitionNameTxnByPartitionTimestamp(sourcePartition);
                        TableUtils.setPathForPartition(other, partitionBy, sourcePartition, sourceNameTxn);
                        long partitionSize = txWriter.getPartitionSizeByPartitionTimestamp(sourcePartition);
                        lastPartitionSquashed = partitionIndexLo + 2 == txWriter.getPartitionCount();
                        if (lastPartitionSquashed) {
                            closeActivePartition(false);
                            partitionSize = txWriter.getTransientRowCount() + txWriter.getLagRowCount();
                        }

                        assert partitionSize > 0;
                        LOG.info().$("squashing partitions [table=").$(tableToken)
                                .$(", target=").$(formatPartitionForTimestamp(targetPartition, targetPartitionNameTxn)).$(", targetSize=").$(targetFrame.getSize())
                                .$(", source=").$(formatPartitionForTimestamp(sourcePartition, sourceNameTxn)).$(", sourceSize=").$(partitionSize).I$();
                        try (Frame sourceFrame = partitionFrameFactory.openRO(other, sourcePartition, metadata, columnVersionWriter, partitionSize)) {
                            FrameAlgebra.append(targetFrame, sourceFrame, configuration.getCommitMode());
                            addPhysicallyWrittenRows(sourceFrame.getSize());
                        } catch (Throwable th) {
                            LOG.critical().$("partition squashing failed [table=").$(tableToken).$(", error=").$(th).I$();
                            throw th;
                        }

                        txWriter.removeAttachedPartitions(sourcePartition);
                        columnVersionWriter.removePartition(sourcePartition);
                        txWriter.updatePartitionColumnVersion(targetPartition);
                        partitionRemoveCandidates.add(sourcePartition, sourceNameTxn);
                        if (sourcePartition == minSplitPartitionTimestamp) {
                            minSplitPartitionTimestamp = getPartitionTimestampOrMax(partitionIndexLo + 1);
                        }
                    }

                    txWriter.updatePartitionSizeByTimestamp(targetPartition, targetFrame.getSize());
                    if (lastPartitionSquashed) {
                        // last partition is squashed, adjust fixed/transient row sizes
                        long newTransientRowCount = targetFrame.getSize() - txWriter.getLagRowCount();
                        assert newTransientRowCount >= 0;
                        txWriter.fixedRowCount += txWriter.getTransientRowCount() - newTransientRowCount;
                        assert txWriter.fixedRowCount >= 0;
                        txWriter.transientRowCount = newTransientRowCount;
                    }
                } finally {
                    Misc.free(targetFrame);
                    path.trimTo(rootLen);
                    other.trimTo(rootLen);
                }

                columnVersionWriter.commit();
                txWriter.setColumnVersion(columnVersionWriter.getVersion());
                txWriter.commit(denseSymbolMapWriters);
                processPartitionRemoveCandidates();
            }
        }
    }

    private void swapMetaFile(CharSequence columnName) {
        // close _meta so we can rename it
        metaMem.close();
        // validate new meta
        validateSwapMeta(columnName);
        // rename _meta to _meta.prev
        renameMetaToMetaPrev(columnName);
        // after we moved _meta to _meta.prev
        // we have to have _todo to restore _meta should anything go wrong
        writeRestoreMetaTodo(columnName);
        // rename _meta.swp to -_meta
        renameSwapMetaToMeta(columnName);
        try {
            // open _meta file
            openMetaFile(ff, path, rootLen, metaMem);
            // remove _todo
            clearTodoLog();
        } catch (CairoException e) {
            throwDistressException(e);
        }
        bumpMetadataVersion();
    }

    private void swapO3ColumnsExcept(int timestampIndex) {
        ObjList<MemoryCARW> temp = o3MemColumns;
        o3MemColumns = o3MemColumns2;
        o3MemColumns2 = temp;

        // Swap timestamp column back, timestamp column is not sorted, it's the sort key.
        final int timestampMemoryIndex = getPrimaryColumnIndex(timestampIndex);
        o3MemColumns2.setQuick(
                timestampMemoryIndex,
                o3MemColumns.getAndSetQuick(timestampMemoryIndex, o3MemColumns2.getQuick(timestampMemoryIndex))
        );
        o3Columns = o3MemColumns;
        activeColumns = o3MemColumns;

        ObjList<Runnable> tempNullSetters = o3NullSetters;
        o3NullSetters = o3NullSetters2;
        o3NullSetters2 = tempNullSetters;
        activeNullSetters = o3NullSetters;
    }

    private void switchPartition(long timestamp) {
        // Before partition can be switched we need to index records
        // added so far. Index writers will start point to different
        // files after switch.
        updateIndexes();
        txWriter.switchPartitions(timestamp);
        openPartition(timestamp);
        setAppendPosition(0, false);
    }

    private void syncColumns() {
        final int commitMode = configuration.getCommitMode();
        if (commitMode != CommitMode.NOSYNC) {
            final boolean async = commitMode == CommitMode.ASYNC;
            syncColumns0(async);
            for (int i = 0, n = denseIndexers.size(); i < n; i++) {
                denseIndexers.getQuick(i).sync(async);
            }
            for (int i = 0, n = denseSymbolMapWriters.size(); i < n; i++) {
                denseSymbolMapWriters.getQuick(i).sync(async);
            }
        }
    }

    private void syncColumns0(boolean async) {
        for (int i = 0; i < columnCount; i++) {
            columns.getQuick(i * 2).sync(async);
            final MemoryMA m2 = columns.getQuick(i * 2 + 1);
            if (m2 != null) {
                m2.sync(async);
            }
        }
    }

    private void throwDistressException(CairoException cause) {
        LOG.critical().$("writer error [table=").utf8(tableToken.getTableName()).$(", e=").$((Sinkable) cause).I$();
        distressed = true;
        throw new CairoError(cause);
    }

    private void truncate(boolean keepSymbolTables) {
        rollback();

        if (!keepSymbolTables) {
            // we do this before size check so that "old" corrupt symbol tables are brought back in line
            for (int i = 0, n = denseSymbolMapWriters.size(); i < n; i++) {
                denseSymbolMapWriters.getQuick(i).truncate();
            }
        }

        if (size() == 0) {
            return;
        }

        // this is a crude block to test things for now
        todoMem.putLong(0, ++todoTxn); // write txn, reader will first read txn at offset 24 and then at offset 0
        Unsafe.getUnsafe().storeFence(); // make sure we do not write hash before writing txn (view from another thread)
        todoMem.putLong(8, configuration.getDatabaseIdLo()); // write out our instance hashes
        todoMem.putLong(16, configuration.getDatabaseIdHi());
        Unsafe.getUnsafe().storeFence();
        todoMem.putLong(24, todoTxn);
        todoMem.putLong(32, 1);
        todoMem.putLong(40, TODO_TRUNCATE);
        // ensure file is closed with correct length
        todoMem.jumpTo(48);

        if (partitionBy != PartitionBy.NONE) {
            freeColumns(false);
            if (indexers != null) {
                for (int i = 0, n = indexers.size(); i < n; i++) {
                    Misc.free(indexers.getQuick(i));
                }
            }
            // Schedule removal of all partitions
            scheduleRemoveAllPartitions();
            rowAction = ROW_ACTION_OPEN_PARTITION;
        } else {
            // truncate columns, we cannot remove them
            truncateColumns();
        }

        txWriter.resetTimestamp();
        columnVersionWriter.truncate();
        txWriter.truncate(columnVersionWriter.getVersion(), denseSymbolMapWriters);
        try {
            clearTodoLog();
        } catch (CairoException e) {
            throwDistressException(e);
        }
        this.minSplitPartitionTimestamp = Long.MAX_VALUE;
        processPartitionRemoveCandidates();

        LOG.info().$("truncated [name=").utf8(tableToken.getTableName()).I$();
    }

    private void truncateColumns() {
        for (int i = 0; i < columnCount; i++) {
            if (metadata.getColumnType(i) >= 0) {
                getPrimaryColumn(i).truncate();
                MemoryMA mem = getSecondaryColumn(i);
                if (mem != null && mem.isOpen()) {
                    mem.truncate();
                    mem.putLong(0);
                }
            }
        }
    }

    private void updateIndexes() {
        if (indexCount == 0 || avoidIndexOnCommit) {
            avoidIndexOnCommit = false;
            return;
        }
        updateIndexesSlow();
    }

    private void updateIndexesParallel(long lo, long hi) {
        indexSequences.clear();
        indexLatch.setCount(indexCount);
        final int nParallelIndexes = indexCount - 1;
        final Sequence indexPubSequence = this.messageBus.getIndexerPubSequence();
        final RingQueue<ColumnIndexerTask> indexerQueue = this.messageBus.getIndexerQueue();

        LOG.info().$("parallel indexing [table=").utf8(tableToken.getTableName())
                .$(", indexCount=").$(indexCount)
                .$(", rowCount=").$(hi - lo)
                .I$();
        int serialIndexCount = 0;

        // we are going to index last column in this thread while other columns are on the queue
        OUT:
        for (int i = 0; i < nParallelIndexes; i++) {

            long cursor = indexPubSequence.next();
            if (cursor == -1) {
                // queue is full, process index in the current thread
                indexAndCountDown(denseIndexers.getQuick(i), lo, hi, indexLatch);
                serialIndexCount++;
                continue;
            }

            if (cursor == -2) {
                // CAS issue, retry
                do {
                    Os.pause();
                    cursor = indexPubSequence.next();
                    if (cursor == -1) {
                        indexAndCountDown(denseIndexers.getQuick(i), lo, hi, indexLatch);
                        serialIndexCount++;
                        continue OUT;
                    }
                } while (cursor < 0);
            }

            final ColumnIndexerTask queueItem = indexerQueue.get(cursor);
            final ColumnIndexer indexer = denseIndexers.getQuick(i);
            final long sequence = indexer.getSequence();
            queueItem.indexer = indexer;
            queueItem.lo = lo;
            queueItem.hi = hi;
            queueItem.countDownLatch = indexLatch;
            queueItem.sequence = sequence;
            indexSequences.add(sequence);
            indexPubSequence.done(cursor);
        }

        // index last column while other columns are brewing on the queue
        indexAndCountDown(denseIndexers.getQuick(indexCount - 1), lo, hi, indexLatch);
        serialIndexCount++;

        // At this point we have re-indexed our column and if things are flowing nicely
        // all other columns should have been done by other threads. Instead of actually
        // waiting we gracefully check latch count.
        if (!indexLatch.await(configuration.getWorkStealTimeoutNanos())) {
            // other columns are still in-flight, we must attempt to steal work from other threads
            for (int i = 0; i < nParallelIndexes; i++) {
                ColumnIndexer indexer = denseIndexers.getQuick(i);
                if (indexer.tryLock(indexSequences.getQuick(i))) {
                    indexAndCountDown(indexer, lo, hi, indexLatch);
                    serialIndexCount++;
                }
            }
            // wait for the ones we cannot steal
            indexLatch.await();
        }

        // reset lock on completed indexers
        boolean distressed = false;
        for (int i = 0; i < indexCount; i++) {
            ColumnIndexer indexer = denseIndexers.getQuick(i);
            distressed = distressed | indexer.isDistressed();
        }

        if (distressed) {
            throwDistressException(null);
        }

        LOG.info().$("parallel indexing done [serialCount=").$(serialIndexCount).I$();
    }

    private void updateIndexesSerially(long lo, long hi) {
        LOG.info().$("serial indexing [table=").utf8(tableToken.getTableName())
                .$(", indexCount=").$(indexCount)
                .$(", rowCount=").$(hi - lo)
                .I$();
        for (int i = 0, n = denseIndexers.size(); i < n; i++) {
            try {
                denseIndexers.getQuick(i).refreshSourceAndIndex(lo, hi);
            } catch (CairoException e) {
                // this is pretty severe, we hit some sort of limit
                throwDistressException(e);
            }
        }
        LOG.info().$("serial indexing done [table=").utf8(tableToken.getTableName()).I$();
    }

    private void updateIndexesSlow() {
        final long hi = txWriter.getTransientRowCount();
        final long lo = txWriter.getAppendedPartitionCount() == 1 ? hi - txWriter.getLastTxSize() : 0;
        if (indexCount > 1 && parallelIndexerEnabled && hi - lo > configuration.getParallelIndexThreshold()) {
            updateIndexesParallel(lo, hi);
        } else {
            updateIndexesSerially(lo, hi);
        }
    }

    private void updateMaxTimestamp(long timestamp) {
        txWriter.updateMaxTimestamp(timestamp);
        this.timestampSetter.accept(timestamp);
    }

    private void updateMetaStructureVersion() {
        try {
            copyMetadataAndUpdateVersion();
            finishMetaSwapUpdate();
            clearTodoLog();
        } finally {
            ddlMem.close();
        }
    }

    private void updateMetadataWithDeduplicationUpsertKeys(boolean status, LongList columnsIndexes) {
        try {
            int index = openMetaSwapFile(ff, ddlMem, path, rootLen, configuration.getMaxSwapFileCount());
            int columnCount = metaMem.getInt(META_OFFSET_COUNT);

            ddlMem.putInt(columnCount);
            ddlMem.putInt(metaMem.getInt(META_OFFSET_PARTITION_BY));
            ddlMem.putInt(metaMem.getInt(META_OFFSET_TIMESTAMP_INDEX));
            copyVersionAndLagValues();
            ddlMem.jumpTo(META_OFFSET_COLUMN_TYPES);
            for (int i = 0; i < columnCount; i++) {
                writeColumnEntry(i, false, status && columnsIndexes.indexOf(i) >= 0);
            }

            long nameOffset = getColumnNameOffset(columnCount);
            for (int i = 0; i < columnCount; i++) {
                CharSequence columnName = metaMem.getStr(nameOffset);
                ddlMem.putStr(columnName);
                nameOffset += Vm.getStorageLength(columnName);
            }
            this.metaSwapIndex = index;
        } finally {
            ddlMem.close();
        }

        finishMetaSwapUpdate();
        clearTodoLog();

        for (int i = 0; i < columnCount; i++) {
            metadata.getColumnMetadata(i).setDedupKeyFlag(status && columnsIndexes.indexOf(i) >= 0);
        }
    }

    private void updateO3ColumnTops() {
        int columnCount = metadata.getColumnCount();
        long blockIndex = -1;

        while ((blockIndex = o3PartitionUpdateSink.nextBlockIndex(blockIndex)) > -1L) {
            long blockAddress = o3PartitionUpdateSink.getBlockAddress(blockIndex);
            long partitionTimestamp = Unsafe.getUnsafe().getLong(blockAddress);

            if (partitionTimestamp > -1) {
                blockAddress += PARTITION_SINK_SIZE_LONGS * Long.BYTES;
                for (int column = 0; column < columnCount; column++) {

                    long colTop = Unsafe.getUnsafe().getLong(blockAddress);
                    blockAddress += Long.BYTES;
                    if (colTop > -1L) {
                        // Upsert even when colTop value is 0.
                        // TableReader uses the record to determine if the column is supposed to be present for the partition.
                        columnVersionWriter.upsertColumnTop(partitionTimestamp, column, colTop);
                    }
                }
            }
        }
    }

    private void validateSwapMeta(CharSequence columnName) {
        try {
            try {
                path.concat(META_SWAP_FILE_NAME);
                if (metaSwapIndex > 0) {
                    path.put('.').put(metaSwapIndex);
                }
                metaMem.smallFile(ff, path.$(), MemoryTag.MMAP_TABLE_WRITER);
                validationMap.clear();
                validateMeta(metaMem, validationMap, ColumnType.VERSION);
            } finally {
                metaMem.close();
                path.trimTo(rootLen);
            }
        } catch (CairoException e) {
            runFragile(RECOVER_FROM_META_RENAME_FAILURE, columnName, e);
        }
    }

    private void writeColumnEntry(int i, boolean markDeleted, boolean columnDedupKey) {
        int columnType = getColumnType(metaMem, i);
        // When column is deleted it's written to metadata with negative type
        if (markDeleted) {
            columnType = -Math.abs(columnType);
        }
        ddlMem.putInt(columnType);

        long flags = 0;
        if (isColumnIndexed(metaMem, i)) {
            flags |= META_FLAG_BIT_INDEXED;
        }

        if (isSequential(metaMem, i)) {
            flags |= META_FLAG_BIT_SEQUENTIAL;
        }

        if (columnDedupKey) {
            flags |= META_FLAG_BIT_DEDUP_KEY;
        }
        ddlMem.putLong(flags);
        ddlMem.putInt(getIndexBlockCapacity(metaMem, i));
        ddlMem.skip(16);
    }

    private void writeRestoreMetaTodo(CharSequence columnName) {
        try {
            writeRestoreMetaTodo();
        } catch (CairoException e) {
            runFragile(RECOVER_FROM_TODO_WRITE_FAILURE, columnName, e);
        }
    }

    private void writeRestoreMetaTodo() {
        todoMem.putLong(0, ++todoTxn); // write txn, reader will first read txn at offset 24 and then at offset 0
        Unsafe.getUnsafe().storeFence(); // make sure we do not write hash before writing txn (view from another thread)
        todoMem.putLong(8, configuration.getDatabaseIdLo()); // write out our instance hashes
        todoMem.putLong(16, configuration.getDatabaseIdHi());
        Unsafe.getUnsafe().storeFence();
        todoMem.putLong(32, 1);
        todoMem.putLong(40, TODO_RESTORE_META);
        todoMem.putLong(48, metaPrevIndex);
        Unsafe.getUnsafe().storeFence();
        todoMem.putLong(24, todoTxn);
        todoMem.jumpTo(56);
        todoMem.sync(false);
    }

    static void indexAndCountDown(ColumnIndexer indexer, long lo, long hi, SOCountDownLatch latch) {
        try {
            indexer.refreshSourceAndIndex(lo, hi);
        } catch (CairoException e) {
            indexer.distress();
            LOG.critical().$("index error [fd=").$(indexer.getFd()).$("]{").$((Sinkable) e).$('}').$();
        } finally {
            latch.countDown();
        }
    }

    boolean allowMixedIO() {
        return mixedIOFlag;
    }

    void closeActivePartition(long size) {
        for (int i = 0; i < columnCount; i++) {
            // stop calculating oversize as soon as we find first over-sized column
            setColumnSize(i, size, false);
            Misc.free(getPrimaryColumn(i));
            Misc.free(getSecondaryColumn(i));
        }
        Misc.freeObjList(denseIndexers);
        denseIndexers.clear();
    }

    BitmapIndexWriter getBitmapIndexWriter(int columnIndex) {
        return indexers.getQuick(columnIndex).getWriter();
    }

    long getColumnTop(int columnIndex) {
        assert lastOpenPartitionTs != Long.MIN_VALUE;
        return columnVersionWriter.getColumnTopQuick(lastOpenPartitionTs, columnIndex);
    }

    ColumnVersionReader getColumnVersionReader() {
        return columnVersionWriter;
    }

    CairoConfiguration getConfiguration() {
        return configuration;
    }

    Sequence getO3CopyPubSeq() {
        return messageBus.getO3CopyPubSeq();
    }

    RingQueue<O3CopyTask> getO3CopyQueue() {
        return messageBus.getO3CopyQueue();
    }

    Sequence getO3OpenColumnPubSeq() {
        return messageBus.getO3OpenColumnPubSeq();
    }

    RingQueue<O3OpenColumnTask> getO3OpenColumnQueue() {
        return messageBus.getO3OpenColumnQueue();
    }

    long getPartitionNameTxnByRawIndex(int index) {
        return txWriter.getPartitionNameTxnByRawIndex(index);
    }

    long getPartitionSizeByRawIndex(int index) {
        return txWriter.getPartitionSizeByRawIndex(index);
    }

    TxReader getTxReader() {
        return txWriter;
    }

    void o3ClockDownPartitionUpdateCount() {
        o3PartitionUpdRemaining.decrementAndGet();
    }

    void o3CountDownDoneLatch() {
        o3DoneLatch.countDown();
    }

    void purgeUnusedPartitions() {
        if (PartitionBy.isPartitioned(partitionBy)) {
            removeNonAttachedPartitions();
        }
    }

    void rowCancel() {
        if ((masterRef & 1) == 0) {
            return;
        }

        if (hasO3()) {
            final long o3RowCount = getO3RowCount0();
            if (o3RowCount > 0) {
                // O3 mode and there are some rows.
                masterRef--;
                setO3AppendPosition(o3RowCount);
            } else {
                // Cancelling first row in o3, reverting to non-o3
                setO3AppendPosition(0);
                masterRef--;
                clearO3();
            }
            rowValueIsNotNull.fill(0, columnCount, masterRef);
            return;
        }

        long dirtyMaxTimestamp = txWriter.getMaxTimestamp();
        long dirtyTransientRowCount = txWriter.getTransientRowCount();
        long rollbackToMaxTimestamp = txWriter.cancelToMaxTimestamp();
        long rollbackToTransientRowCount = txWriter.cancelToTransientRowCount();

        // dirty timestamp should be 1 because newRow() increments it
        if (dirtyTransientRowCount == 1) {
            if (PartitionBy.isPartitioned(partitionBy)) {
                // we have to undo creation of partition
                closeActivePartition(false);
                if (removeDirOnCancelRow) {
                    try {
                        setStateForTimestamp(path, txWriter.getPartitionTimestampByTimestamp(dirtyMaxTimestamp));
                        int errno;
                        if ((errno = ff.rmdir(path.$())) != 0) {
                            throw CairoException.critical(errno).put("Cannot remove directory: ").put(path);
                        }
                        removeDirOnCancelRow = false;
                    } finally {
                        path.trimTo(rootLen);
                    }
                }

                // open old partition
                if (rollbackToMaxTimestamp > Long.MIN_VALUE) {
                    try {
                        txWriter.setMaxTimestamp(rollbackToMaxTimestamp);
                        openPartition(rollbackToMaxTimestamp);
                        setAppendPosition(rollbackToTransientRowCount, false);
                    } catch (Throwable e) {
                        freeColumns(false);
                        throw e;
                    }
                } else {
                    // we have no partitions, clear partitions in TableWriter
                    txWriter.removeAllPartitions();
                    rowAction = ROW_ACTION_OPEN_PARTITION;
                }

                // undo counts
                removeDirOnCancelRow = true;
                txWriter.cancelRow();
            } else {
                txWriter.cancelRow();
                // we only have one partition, jump to start on every column
                truncateColumns();
            }
        } else {
            txWriter.cancelRow();
            // we are staying within same partition, prepare append positions for row count
            boolean rowChanged = metadata.getTimestampIndex() >= 0; // adding new row already writes timestamp
            if (!rowChanged) {
                // verify if any of the columns have been changed
                // if not - we don't have to do
                for (int i = 0; i < columnCount; i++) {
                    if (rowValueIsNotNull.getQuick(i) == masterRef) {
                        rowChanged = true;
                        break;
                    }
                }
            }

            // is no column has been changed we take easy option and do nothing
            if (rowChanged) {
                setAppendPosition(dirtyTransientRowCount - 1, false);
            }
        }
        rowValueIsNotNull.fill(0, columnCount, --masterRef);

        // Some executions path in this method already call txWriter.removeAllPartitions()
        // which resets transientRowCount.
        if (txWriter.transientRowCount > 0) {
            txWriter.transientRowCount--;
        }
    }

    @FunctionalInterface
    public interface ExtensionListener {
        void onTableExtended(long timestamp);
    }

    @FunctionalInterface
    private interface FragileCode {
        void run(CharSequence columnName);
    }

    @FunctionalInterface
    public interface O3ColumnUpdateMethod {
        void run(
                int columnIndex,
                final int columnType,
                long mergedTimestampsAddr,
                long mergeCount,
                long row1Count,
                long row2CountLo,
                long row2CountHi
        );
    }

    public interface Row {

        void append();

        void cancel();

        void putBin(int columnIndex, long address, long len);

        void putBin(int columnIndex, BinarySequence sequence);

        void putBool(int columnIndex, boolean value);

        void putByte(int columnIndex, byte value);

        void putChar(int columnIndex, char value);

        void putDate(int columnIndex, long value);

        void putDouble(int columnIndex, double value);

        void putFloat(int columnIndex, float value);

        void putGeoHash(int columnIndex, long value);

        void putGeoHashDeg(int columnIndex, double lat, double lon);

        void putGeoStr(int columnIndex, CharSequence value);

        void putInt(int columnIndex, int value);

        void putLong(int columnIndex, long value);

        void putLong128(int columnIndex, long lo, long hi);

        void putLong256(int columnIndex, long l0, long l1, long l2, long l3);

        void putLong256(int columnIndex, Long256 value);

        void putLong256(int columnIndex, CharSequence hexString);

        void putLong256(int columnIndex, @NotNull CharSequence hexString, int start, int end);

        void putShort(int columnIndex, short value);

        void putStr(int columnIndex, CharSequence value);

        void putStr(int columnIndex, char value);

        void putStr(int columnIndex, CharSequence value, int pos, int len);

        /**
         * Writes UTF8-encoded string to WAL. As the name of the function suggest the storage format is
         * expected to be UTF16. The function must re-encode string from UTF8 to UTF16 before storing.
         *
         * @param columnIndex      index of the column we are writing to
         * @param value            UTF8 bytes represented as CharSequence interface.
         *                         On this interface getChar() returns a byte, not complete character.
         * @param hasNonAsciiChars helper flag to indicate implementation if all bytes can be assumed as ASCII.
         *                         "true" here indicates that UTF8 decoding is compulsory.
         */
        void putStrUtf8AsUtf16(int columnIndex, DirectByteCharSequence value, boolean hasNonAsciiChars);

        void putSym(int columnIndex, CharSequence value);

        void putSym(int columnIndex, char value);

        void putSymIndex(int columnIndex, int key);

        void putSymUtf8(int columnIndex, DirectByteCharSequence value, boolean hasNonAsciiChars);

        void putTimestamp(int columnIndex, long value);

        void putUuid(int columnIndex, CharSequence uuid);
    }

    private static class NoOpRow implements Row {
        @Override
        public void append() {
            // no-op
        }

        @Override
        public void cancel() {
            // no-op
        }

        @Override
        public void putBin(int columnIndex, long address, long len) {
            // no-op
        }

        @Override
        public void putBin(int columnIndex, BinarySequence sequence) {
            // no-op
        }

        @Override
        public void putBool(int columnIndex, boolean value) {
            // no-op
        }

        @Override
        public void putByte(int columnIndex, byte value) {
            // no-op
        }

        @Override
        public void putChar(int columnIndex, char value) {
            // no-op
        }

        @Override
        public void putDate(int columnIndex, long value) {
            // no-op
        }

        @Override
        public void putDouble(int columnIndex, double value) {
            // no-op
        }

        @Override
        public void putFloat(int columnIndex, float value) {
            // no-op
        }

        @Override
        public void putGeoHash(int columnIndex, long value) {
            // no-op
        }

        @Override
        public void putGeoHashDeg(int index, double lat, double lon) {
            // no-op
        }

        @Override
        public void putGeoStr(int columnIndex, CharSequence value) {
            // no-op
        }

        @Override
        public void putInt(int columnIndex, int value) {
            // no-op
        }

        @Override
        public void putLong(int columnIndex, long value) {
            // no-op
        }

        @Override
        public void putLong128(int columnIndex, long lo, long hi) {
            // no-op
        }

        @Override
        public void putLong256(int columnIndex, long l0, long l1, long l2, long l3) {
            // no-op
        }

        @Override
        public void putLong256(int columnIndex, Long256 value) {
            // no-op
        }

        @Override
        public void putLong256(int columnIndex, CharSequence hexString) {
            // no-op
        }

        @Override
        public void putLong256(int columnIndex, @NotNull CharSequence hexString, int start, int end) {
            // no-op
        }

        @Override
        public void putShort(int columnIndex, short value) {
            // no-op
        }

        @Override
        public void putStr(int columnIndex, CharSequence value) {
            // no-op
        }

        @Override
        public void putStr(int columnIndex, char value) {
            // no-op
        }

        @Override
        public void putStr(int columnIndex, CharSequence value, int pos, int len) {
            // no-op
        }

        @Override
        public void putStrUtf8AsUtf16(int columnIndex, DirectByteCharSequence value, boolean hasNonAsciiChars) {
            // no-op
        }

        @Override
        public void putSym(int columnIndex, CharSequence value) {
            // no-op
        }

        @Override
        public void putSym(int columnIndex, char value) {
            // no-op
        }

        @Override
        public void putSymIndex(int columnIndex, int key) {
            // no-op
        }

        @Override
        public void putSymUtf8(int columnIndex, DirectByteCharSequence value, boolean hasNonAsciiChars) {
            // no-op
        }

        @Override
        public void putTimestamp(int columnIndex, long value) {
            // no-op
        }

        @Override
        public void putUuid(int columnIndex, CharSequence uuid) {
            // no-op
        }
    }

    private class RowImpl implements Row {
        @Override
        public void append() {
            rowAppend(activeNullSetters);
        }

        @Override
        public void cancel() {
            rowCancel();
        }

        @Override
        public void putBin(int columnIndex, long address, long len) {
            getSecondaryColumn(columnIndex).putLong(getPrimaryColumn(columnIndex).putBin(address, len));
            setRowValueNotNull(columnIndex);
        }

        @Override
        public void putBin(int columnIndex, BinarySequence sequence) {
            getSecondaryColumn(columnIndex).putLong(getPrimaryColumn(columnIndex).putBin(sequence));
            setRowValueNotNull(columnIndex);
        }

        @Override
        public void putBool(int columnIndex, boolean value) {
            getPrimaryColumn(columnIndex).putBool(value);
            setRowValueNotNull(columnIndex);
        }

        @Override
        public void putByte(int columnIndex, byte value) {
            getPrimaryColumn(columnIndex).putByte(value);
            setRowValueNotNull(columnIndex);
        }

        @Override
        public void putChar(int columnIndex, char value) {
            getPrimaryColumn(columnIndex).putChar(value);
            setRowValueNotNull(columnIndex);
        }

        @Override
        public void putDate(int columnIndex, long value) {
            putLong(columnIndex, value);
        }

        @Override
        public void putDouble(int columnIndex, double value) {
            getPrimaryColumn(columnIndex).putDouble(value);
            setRowValueNotNull(columnIndex);
        }

        @Override
        public void putFloat(int columnIndex, float value) {
            getPrimaryColumn(columnIndex).putFloat(value);
            setRowValueNotNull(columnIndex);
        }

        @Override
        public void putGeoHash(int columnIndex, long value) {
            int type = metadata.getColumnType(columnIndex);
            WriterRowUtils.putGeoHash(columnIndex, value, type, this);
        }

        @Override
        public void putGeoHashDeg(int columnIndex, double lat, double lon) {
            int type = metadata.getColumnType(columnIndex);
            WriterRowUtils.putGeoHash(columnIndex, GeoHashes.fromCoordinatesDegUnsafe(lat, lon, ColumnType.getGeoHashBits(type)), type, this);
        }

        @Override
        public void putGeoStr(int columnIndex, CharSequence hash) {
            final int type = metadata.getColumnType(columnIndex);
            WriterRowUtils.putGeoStr(columnIndex, hash, type, this);
        }

        @Override
        public void putInt(int columnIndex, int value) {
            getPrimaryColumn(columnIndex).putInt(value);
            setRowValueNotNull(columnIndex);
        }

        @Override
        public void putLong(int columnIndex, long value) {
            getPrimaryColumn(columnIndex).putLong(value);
            setRowValueNotNull(columnIndex);
        }

        @Override
        public void putLong128(int columnIndex, long lo, long hi) {
            MemoryA primaryColumn = getPrimaryColumn(columnIndex);
            primaryColumn.putLong(lo);
            primaryColumn.putLong(hi);
            setRowValueNotNull(columnIndex);
        }

        @Override
        public void putLong256(int columnIndex, long l0, long l1, long l2, long l3) {
            getPrimaryColumn(columnIndex).putLong256(l0, l1, l2, l3);
            setRowValueNotNull(columnIndex);
        }

        @Override
        public void putLong256(int columnIndex, Long256 value) {
            getPrimaryColumn(columnIndex).putLong256(value.getLong0(), value.getLong1(), value.getLong2(), value.getLong3());
            setRowValueNotNull(columnIndex);
        }

        @Override
        public void putLong256(int columnIndex, CharSequence hexString) {
            getPrimaryColumn(columnIndex).putLong256(hexString);
            setRowValueNotNull(columnIndex);
        }

        @Override
        public void putLong256(int columnIndex, @NotNull CharSequence hexString, int start, int end) {
            getPrimaryColumn(columnIndex).putLong256(hexString, start, end);
            setRowValueNotNull(columnIndex);
        }

        @Override
        public void putShort(int columnIndex, short value) {
            getPrimaryColumn(columnIndex).putShort(value);
            setRowValueNotNull(columnIndex);
        }

        @Override
        public void putStr(int columnIndex, CharSequence value) {
            getSecondaryColumn(columnIndex).putLong(getPrimaryColumn(columnIndex).putStr(value));
            setRowValueNotNull(columnIndex);
        }

        @Override
        public void putStr(int columnIndex, char value) {
            getSecondaryColumn(columnIndex).putLong(getPrimaryColumn(columnIndex).putStr(value));
            setRowValueNotNull(columnIndex);
        }

        @Override
        public void putStr(int columnIndex, CharSequence value, int pos, int len) {
            getSecondaryColumn(columnIndex).putLong(getPrimaryColumn(columnIndex).putStr(value, pos, len));
            setRowValueNotNull(columnIndex);
        }

        @Override
        public void putStrUtf8AsUtf16(int columnIndex, DirectByteCharSequence value, boolean hasNonAsciiChars) {
            getSecondaryColumn(columnIndex).putLong(getPrimaryColumn(columnIndex).putStrUtf8AsUtf16(value, hasNonAsciiChars));
            setRowValueNotNull(columnIndex);
        }

        @Override
        public void putSym(int columnIndex, CharSequence value) {
            getPrimaryColumn(columnIndex).putInt(symbolMapWriters.getQuick(columnIndex).put(value));
            setRowValueNotNull(columnIndex);
        }

        @Override
        public void putSym(int columnIndex, char value) {
            getPrimaryColumn(columnIndex).putInt(symbolMapWriters.getQuick(columnIndex).put(value));
            setRowValueNotNull(columnIndex);
        }

        @Override
        public void putSymIndex(int columnIndex, int key) {
            putInt(columnIndex, key);
        }

        @Override
        public void putSymUtf8(int columnIndex, DirectByteCharSequence value, boolean hasNonAsciiChars) {
            throw new UnsupportedOperationException();
        }

        @Override
        public void putTimestamp(int columnIndex, long value) {
            putLong(columnIndex, value);
        }

        @Override
        public void putUuid(int columnIndex, CharSequence uuidStr) {
            SqlUtil.implicitCastStrAsUuid(uuidStr, uuid);
            putLong128(columnIndex, uuid.getLo(), uuid.getHi());
        }

        private MemoryA getPrimaryColumn(int columnIndex) {
            return activeColumns.getQuick(getPrimaryColumnIndex(columnIndex));
        }

        private MemoryA getSecondaryColumn(int columnIndex) {
            return activeColumns.getQuick(getSecondaryColumnIndex(columnIndex));
        }
    }
}<|MERGE_RESOLUTION|>--- conflicted
+++ resolved
@@ -454,11 +454,8 @@
             boolean isIndexed,
             int indexValueBlockCapacity,
             boolean isSequential,
-<<<<<<< HEAD
+            boolean isDedupKey,
             SqlExecutionContext executionContext
-=======
-            boolean isDedupKey
->>>>>>> 27ecdcaa
     ) {
         assert txWriter.getLagRowCount() == 0;
         assert indexValueBlockCapacity == Numbers.ceilPow2(indexValueBlockCapacity) : "power of 2 expected";
