/*******************************************************************************
 *     ___                  _   ____  ____
 *    / _ \ _   _  ___  ___| |_|  _ \| __ )
 *   | | | | | | |/ _ \/ __| __| | | |  _ \
 *   | |_| | |_| |  __/\__ \ |_| |_| | |_) |
 *    \__\_\\__,_|\___||___/\__|____/|____/
 *
 *  Copyright (c) 2014-2019 Appsicle
 *  Copyright (c) 2019-2022 QuestDB
 *
 *  Licensed under the Apache License, Version 2.0 (the "License");
 *  you may not use this file except in compliance with the License.
 *  You may obtain a copy of the License at
 *
 *  http://www.apache.org/licenses/LICENSE-2.0
 *
 *  Unless required by applicable law or agreed to in writing, software
 *  distributed under the License is distributed on an "AS IS" BASIS,
 *  WITHOUT WARRANTIES OR CONDITIONS OF ANY KIND, either express or implied.
 *  See the License for the specific language governing permissions and
 *  limitations under the License.
 *
 ******************************************************************************/

package io.questdb.cairo;

import io.questdb.MessageBus;
import io.questdb.MessageBusImpl;
import io.questdb.Metrics;
import io.questdb.cairo.sql.*;
import io.questdb.cairo.vm.MemoryFCRImpl;
import io.questdb.cairo.vm.MemoryFMCRImpl;
import io.questdb.cairo.vm.NullMapWriter;
import io.questdb.cairo.vm.Vm;
import io.questdb.cairo.vm.api.*;
import io.questdb.griffin.DropIndexOperator;
import io.questdb.griffin.SqlException;
import io.questdb.griffin.UpdateOperator;
import io.questdb.griffin.engine.ops.AlterOperation;
import io.questdb.griffin.model.IntervalUtils;
import io.questdb.log.Log;
import io.questdb.log.LogFactory;
import io.questdb.log.LogRecord;
import io.questdb.mp.*;
import io.questdb.std.*;
import io.questdb.std.datetime.DateFormat;
import io.questdb.std.datetime.microtime.Timestamps;
import io.questdb.std.str.LPSZ;
import io.questdb.std.str.Path;
import io.questdb.std.str.StringSink;
import io.questdb.tasks.*;
import org.jetbrains.annotations.NotNull;
import org.jetbrains.annotations.Nullable;
import org.jetbrains.annotations.TestOnly;

import java.io.Closeable;
import java.util.concurrent.atomic.AtomicInteger;
import java.util.concurrent.atomic.AtomicLong;
import java.util.function.LongConsumer;

import static io.questdb.cairo.StatusCode.*;
import static io.questdb.cairo.TableUtils.*;
import static io.questdb.cairo.sql.AsyncWriterCommand.Error.*;
import static io.questdb.tasks.TableWriterTask.*;

public class TableWriter implements Closeable {
    public static final int TIMESTAMP_MERGE_ENTRY_BYTES = Long.BYTES * 2;
    public static final int O3_BLOCK_NONE = -1;
    public static final int O3_BLOCK_O3 = 1;
    public static final int O3_BLOCK_DATA = 2;
    public static final int O3_BLOCK_MERGE = 3;
    private static final int ROW_ACTION_OPEN_PARTITION = 0;
    private static final int ROW_ACTION_NO_PARTITION = 1;
    private static final int ROW_ACTION_NO_TIMESTAMP = 2;
    private static final int ROW_ACTION_O3 = 3;
    private static final int ROW_ACTION_SWITCH_PARTITION = 4;
    private static final Log LOG = LogFactory.getLog(TableWriter.class);
    private static final Runnable NOOP = () -> {
    };
    final ObjList<MemoryMA> columns;
    private final ObjList<MapWriter> symbolMapWriters;
    private final ObjList<MapWriter> denseSymbolMapWriters;
    private final ObjList<ColumnIndexer> indexers;
    private final ObjList<ColumnIndexer> denseIndexers = new ObjList<>();
    private final Path path;
    private final Path other;
    private final LongList rowValueIsNotNull = new LongList();
    private final Row regularRow = new RowImpl();
    private final int rootLen;
    private final MemoryMR metaMem;
    private final int partitionBy;
    private final LongList columnTops;
    private final FilesFacade ff;
    private final DateFormat partitionDirFmt;
    private final MemoryMAR ddlMem;
    private final int mkDirMode;
    private final int fileOperationRetryCount;
    private final String tableName;
    private final TableWriterMetadata metadata;
    private final CairoConfiguration configuration;
    private final LowerCaseCharSequenceIntHashMap validationMap = new LowerCaseCharSequenceIntHashMap();
    private final FragileCode RECOVER_FROM_META_RENAME_FAILURE = this::recoverFromMetaRenameFailure;
    private final SOCountDownLatch indexLatch = new SOCountDownLatch();
    private final LongList indexSequences = new LongList();
    private final TxReader slaveTxReader;
    // This is the same message bus. When TableWriter instance created via CairoEngine, message bus is shared
    // and is owned by the engine. Since TableWriter would not have ownership of the bus it must not free it up.
    // On other hand when TableWrite is created outside CairoEngine, primarily in tests, the ownership of the
    // message bus is with the TableWriter. Therefore, message bus must be freed when writer is freed.
    // To indicate ownership, the message bus owned by the writer will be assigned to `ownMessageBus`. This reference
    // will be released by the writer
    private final MessageBus messageBus;
    private final MessageBus ownMessageBus;
    private final boolean parallelIndexerEnabled;
    private final PartitionBy.PartitionFloorMethod partitionFloorMethod;
    private final PartitionBy.PartitionCeilMethod partitionCeilMethod;
    private final int defaultCommitMode;
    private final int o3ColumnMemorySize;
    private final ObjList<Runnable> nullSetters;
    private final ObjList<Runnable> o3NullSetters;
    private final ObjList<MemoryCARW> o3Columns;
    private final ObjList<MemoryCARW> o3Columns2;
    private final ObjList<O3CallbackTask> o3PendingCallbackTasks = new ObjList<>();
    private final O3ColumnUpdateMethod oooSortVarColumnRef = this::o3SortVarColumn;
    private final O3ColumnUpdateMethod oooSortFixColumnRef = this::o3SortFixColumn;
    private final SOUnboundedCountDownLatch o3DoneLatch = new SOUnboundedCountDownLatch();
    private final AtomicLong o3PartitionUpdRemaining = new AtomicLong();
    private final AtomicInteger o3ErrorCount = new AtomicInteger();
    private final MemoryMARW todoMem = Vm.getMARWInstance();
    private final TxWriter txWriter;
    private final LongList o3PartitionRemoveCandidates = new LongList();
    private final ObjectPool<O3MutableAtomicInteger> o3ColumnCounters = new ObjectPool<>(O3MutableAtomicInteger::new, 64);
    private final ObjectPool<O3Basket> o3BasketPool = new ObjectPool<>(O3Basket::new, 64);
    private final TxnScoreboard txnScoreboard;
    private final StringSink fileNameSink = new StringSink();
    private final FindVisitor removePartitionDirectories = this::removePartitionDirectories0;
    private final FindVisitor removePartitionDirsNotAttached = this::removePartitionDirsNotAttached;
    private final RingQueue<O3PartitionUpdateTask> o3PartitionUpdateQueue;
    private final MPSequence o3PartitionUpdatePubSeq;
    private final SCSequence o3PartitionUpdateSubSeq;
    private final boolean o3QuickSortEnabled;
    private final LongConsumer appendTimestampSetter;
    private final MemoryMR indexMem = Vm.getMRInstance();
    private final MemoryFR slaveMetaMem = new MemoryFCRImpl();
    private final LongIntHashMap replPartitionHash = new LongIntHashMap();
    private final MemoryFMCRImpl slaveTxMemory = new MemoryFMCRImpl();
    // Latest command sequence per command source.
    // Publisher source is identified by a long value
    private final LongLongHashMap cmdSequences = new LongLongHashMap();
    private final AlterOperation alterTableStatement = new AlterOperation();
    private final ColumnVersionWriter columnVersionWriter;
    private final Metrics metrics;
    private final RingQueue<TableWriterTask> commandQueue;
    private final SCSequence commandSubSeq;
    private final MPSequence commandPubSeq;
    private Row row = regularRow;
    private long todoTxn;
    private MemoryMAT o3TimestampMem;
    private final O3ColumnUpdateMethod o3MoveLagRef = this::o3MoveLag0;
    private MemoryARW o3TimestampMemCpy;
    private long lockFd = -1;
    private LongConsumer timestampSetter;
    private int columnCount;
    private boolean avoidIndexOnCommit = false;
    private long partitionTimestampHi;
    private long masterRef = 0;
    private long o3MasterRef = -1;
    private boolean removeDirOnCancelRow = true;
    private long tempMem16b = Unsafe.malloc(16, MemoryTag.NATIVE_TABLE_WRITER);
    private int metaSwapIndex;
    private int metaPrevIndex;
    private final FragileCode RECOVER_FROM_TODO_WRITE_FAILURE = this::recoverFromTodoWriteFailure;
    private final FragileCode RECOVER_FROM_SYMBOL_MAP_WRITER_FAILURE = this::recoverFromSymbolMapWriterFailure;
    private final FragileCode RECOVER_FROM_SWAP_RENAME_FAILURE = this::recoverFromSwapRenameFailure;
    private final FragileCode RECOVER_FROM_COLUMN_OPEN_FAILURE = this::recoverOpenColumnFailure;
    private int indexCount;
    private boolean performRecovery;
    private boolean distressed = false;
    private LifecycleManager lifecycleManager;
    private String designatedTimestampColumnName;
    private long o3RowCount;
    private final O3ColumnUpdateMethod o3MoveUncommittedRef = this::o3MoveUncommitted0;
    private long lastPartitionTimestamp;
    private boolean o3InError = false;
    private ObjList<? extends MemoryA> activeColumns;
    private ObjList<Runnable> activeNullSetters;
    private int rowAction = ROW_ACTION_OPEN_PARTITION;
    private long committedMasterRef;
    private DirectLongList o3ColumnTopSink;
    // ILP related
    private double commitIntervalFraction;
    private long commitIntervalDefault;
    private long commitInterval;
    private UpdateOperator updateOperator;
<<<<<<< HEAD
    private final boolean o3supported;

    public TableWriter(CairoConfiguration configuration, CharSequence tableName, Metrics metrics) {
        this(configuration, tableName, null, new MessageBusImpl(configuration), true, DefaultLifecycleManager.INSTANCE, configuration.getRoot(), metrics);
    }

    public TableWriter(CairoConfiguration configuration, CharSequence tableName, @NotNull MessageBus messageBus, Metrics metrics) {
        this(configuration, tableName, messageBus, true, DefaultLifecycleManager.INSTANCE, metrics);
    }

    public TableWriter(
            CairoConfiguration configuration,
            CharSequence tableName,
            @NotNull MessageBus messageBus,
            boolean lock,
            LifecycleManager lifecycleManager,
            Metrics metrics
    ) {
        this(configuration, tableName, messageBus, null, lock, lifecycleManager, configuration.getRoot(), metrics);
    }
=======
    private DropIndexOperator dropIndexOperator;
>>>>>>> 297b7648

    public TableWriter(
            CairoConfiguration configuration,
            CharSequence tableName,
            MessageBus messageBus,
            MessageBus ownMessageBus,
            boolean lock,
            LifecycleManager lifecycleManager,
            CharSequence root,
            Metrics metrics
    ) {
        LOG.info().$("open '").utf8(tableName).$('\'').$();
        this.configuration = configuration;
        this.metrics = metrics;
        this.ownMessageBus = ownMessageBus;
        if (ownMessageBus != null) {
            this.messageBus = ownMessageBus;
        } else {
            this.messageBus = messageBus;
        }
        this.defaultCommitMode = configuration.getCommitMode();
        this.lifecycleManager = lifecycleManager;
        this.parallelIndexerEnabled = configuration.isParallelIndexingEnabled();
        this.ff = configuration.getFilesFacade();
        this.mkDirMode = configuration.getMkDirMode();
        this.fileOperationRetryCount = configuration.getFileOperationRetryCount();
        this.tableName = Chars.toString(tableName);
        this.o3QuickSortEnabled = configuration.isO3QuickSortEnabled();
        this.o3PartitionUpdateQueue = new RingQueue<>(O3PartitionUpdateTask.CONSTRUCTOR, configuration.getO3PartitionUpdateQueueCapacity());
        this.o3PartitionUpdatePubSeq = new MPSequence(this.o3PartitionUpdateQueue.getCycle());
        this.o3PartitionUpdateSubSeq = new SCSequence();
        o3PartitionUpdatePubSeq.then(o3PartitionUpdateSubSeq).then(o3PartitionUpdatePubSeq);
        this.o3ColumnMemorySize = configuration.getO3ColumnMemorySize();
        this.path = new Path().of(root).concat(tableName);
        this.other = new Path().of(root).concat(tableName);
        this.rootLen = path.length();
        try {
            if (lock) {
                lock();
            } else {
                this.lockFd = -1L;
            }
            long todoCount = openTodoMem();
            int todo;
            if (todoCount > 0) {
                todo = (int) todoMem.getLong(40);
            } else {
                todo = -1;
            }
            if (todo == TODO_RESTORE_META) {
                repairMetaRename((int) todoMem.getLong(48));
            }
            this.ddlMem = Vm.getMARInstance();
            this.metaMem = Vm.getMRInstance();
            this.columnVersionWriter = openColumnVersionFile(ff, path, rootLen);

            openMetaFile(ff, path, rootLen, metaMem);
            this.metadata = new TableWriterMetadata(metaMem);
            this.partitionBy = metaMem.getInt(META_OFFSET_PARTITION_BY);
            this.o3supported = PartitionBy.isPartitioned(partitionBy);
            this.txWriter = new TxWriter(ff).ofRW(path, partitionBy);
            this.txnScoreboard = new TxnScoreboard(ff, configuration.getTxnScoreboardEntryCount()).ofRW(path.trimTo(rootLen));
            path.trimTo(rootLen);
            // we have to do truncate repair at this stage of constructor
            // because this operation requires metadata
            switch (todo) {
                case TODO_TRUNCATE:
                    repairTruncate();
                    break;
                case TODO_RESTORE_META:
                case -1:
                    break;
                default:
                    LOG.error().$("ignoring unknown *todo* [code=").$(todo).$(']').$();
                    break;
            }
            this.columnCount = metadata.getColumnCount();
            if (metadata.getTimestampIndex() > -1) {
                this.designatedTimestampColumnName = metadata.getColumnName(metadata.getTimestampIndex());
            }
            this.rowValueIsNotNull.extendAndSet(columnCount, 0);
            this.columns = new ObjList<>(columnCount * 2);
            this.o3Columns = new ObjList<>(columnCount * 2);
            this.o3Columns2 = new ObjList<>(columnCount * 2);
            this.activeColumns = columns;
            this.symbolMapWriters = new ObjList<>(columnCount);
            this.indexers = new ObjList<>(columnCount);
            this.denseSymbolMapWriters = new ObjList<>(metadata.getSymbolMapCount());
            this.nullSetters = new ObjList<>(columnCount);
            this.o3NullSetters = new ObjList<>(columnCount);
            this.activeNullSetters = nullSetters;
            this.columnTops = new LongList(columnCount);
            this.partitionFloorMethod = PartitionBy.getPartitionFloorMethod(partitionBy);
            this.partitionCeilMethod = PartitionBy.getPartitionCeilMethod(partitionBy);
            if (PartitionBy.isPartitioned(partitionBy)) {
                partitionDirFmt = PartitionBy.getPartitionDirFormatMethod(partitionBy);
            } else {
                partitionDirFmt = null;
            }
            this.commitInterval = calculateCommitInterval();

            configureColumnMemory();
            configureTimestampSetter();
            this.appendTimestampSetter = timestampSetter;
            configureAppendPosition();
            purgeUnusedPartitions();
            clearTodoLog();
            this.slaveTxReader = new TxReader(ff);
            commandQueue = new RingQueue<>(
                    TableWriterTask::new,
                    configuration.getWriterCommandQueueSlotSize(),
                    configuration.getWriterCommandQueueCapacity(),
                    MemoryTag.NATIVE_REPL
            );
            commandSubSeq = new SCSequence();
            commandPubSeq = new MPSequence(commandQueue.getCycle());
            commandPubSeq.then(commandSubSeq).then(commandPubSeq);
        } catch (Throwable e) {
            doClose(false);
            throw e;
        }
    }

    @TestOnly
    public TableWriter(CairoConfiguration configuration, CharSequence tableName, Metrics metrics) {
        this(configuration, tableName, null, new MessageBusImpl(configuration), true, DefaultLifecycleManager.INSTANCE, configuration.getRoot(), metrics);
    }

    @TestOnly
    public TableWriter(CairoConfiguration configuration, CharSequence tableName, @NotNull MessageBus messageBus, Metrics metrics) {
        this(configuration, tableName, messageBus, true, DefaultLifecycleManager.INSTANCE, metrics);
    }

    @TestOnly
    TableWriter(
            CairoConfiguration configuration,
            CharSequence tableName,
            @NotNull MessageBus messageBus,
            boolean lock,
            LifecycleManager lifecycleManager,
            Metrics metrics
    ) {
        this(configuration, tableName, messageBus, null, lock, lifecycleManager, configuration.getRoot(), metrics);
    }

    public static int getPrimaryColumnIndex(int index) {
        return index * 2;
    }

    public static int getSecondaryColumnIndex(int index) {
        return getPrimaryColumnIndex(index) + 1;
    }

    public static long getTimestampIndexValue(long timestampIndex, long indexRow) {
        return Unsafe.getUnsafe().getLong(timestampIndex + indexRow * 16);
    }

    public void addColumn(CharSequence name, int type) {
        checkColumnName(name);
        addColumn(name, type, configuration.getDefaultSymbolCapacity(), configuration.getDefaultSymbolCacheFlag(), false, 0, false);
    }

    /**
     * Adds new column to table, which can be either empty or can have data already. When existing columns
     * already have data this function will create ".top" file in addition to column files. ".top" file contains
     * size of partition at the moment of column creation. It must be used to accurately position inside new
     * column when either appending or reading.
     *
     * <b>Failures</b>
     * Adding new column can fail in many situations. None of the failures affect integrity of data that is already in
     * the table but can leave instance of TableWriter in inconsistent state. When this happens function will throw CairoError.
     * Calling code must close TableWriter instance and open another when problems are rectified. Those problems would be
     * either with disk or memory or both.
     * <p>
     * Whenever function throws CairoException application code can continue using TableWriter instance and may attempt to
     * add columns again.
     *
     * <b>Transactions</b>
     * <p>
     * Pending transaction will be committed before function attempts to add column. Even when function is unsuccessful it may
     * still have committed transaction.
     *
     * @param name                    of column either ASCII or UTF8 encoded.
     * @param symbolCapacity          when column type is SYMBOL this parameter specifies approximate capacity for symbol map.
     *                                It should be equal to number of unique symbol values stored in the table and getting this
     *                                value badly wrong will cause performance degradation. Must be power of 2
     * @param symbolCacheFlag         when set to true, symbol values will be cached on Java heap.
     * @param type                    {@link ColumnType}
     * @param isIndexed               configures column to be indexed or not
     * @param indexValueBlockCapacity approximation of number of rows for single index key, must be power of 2
     * @param isSequential            for columns that contain sequential values query optimiser can make assumptions on range searches (future feature)
     */
    public void addColumn(
            CharSequence name,
            int type,
            int symbolCapacity,
            boolean symbolCacheFlag,
            boolean isIndexed,
            int indexValueBlockCapacity,
            boolean isSequential
    ) {

        assert indexValueBlockCapacity == Numbers.ceilPow2(indexValueBlockCapacity) : "power of 2 expected";
        assert symbolCapacity == Numbers.ceilPow2(symbolCapacity) : "power of 2 expected";

        checkDistressed();
        checkColumnName(name);

        if (getColumnIndexQuiet(metaMem, name, columnCount) != -1) {
            throw CairoException.duplicateColumn(name);
        }

        commit();

        long columnNameTxn = getTxn();
        LOG.info().$("adding column '").utf8(name).$('[').$(ColumnType.nameOf(type)).$("], name txn ").$(columnNameTxn).$(" to ").$(path).$();

        // create new _meta.swp
        this.metaSwapIndex = addColumnToMeta(name, type, isIndexed, indexValueBlockCapacity, isSequential);

        // close _meta so we can rename it
        metaMem.close();

        // validate new meta
        validateSwapMeta(name);

        // rename _meta to _meta.prev
        renameMetaToMetaPrev(name);

        // after we moved _meta to _meta.prev
        // we have to have _todo to restore _meta should anything go wrong
        writeRestoreMetaTodo(name);

        // rename _meta.swp to _meta
        renameSwapMetaToMeta(name);

        if (ColumnType.isSymbol(type)) {
            try {
                createSymbolMapWriter(name, columnNameTxn, symbolCapacity, symbolCacheFlag);
            } catch (CairoException e) {
                runFragile(RECOVER_FROM_SYMBOL_MAP_WRITER_FAILURE, name, e);
            }
        } else {
            // maintain sparse list of symbol writers
            symbolMapWriters.extendAndSet(columnCount, NullMapWriter.INSTANCE);
        }

        // add column objects
        configureColumn(type, isIndexed, columnCount);
        if (isIndexed) {
            populateDenseIndexerList();
        }

        // increment column count
        columnCount++;

        // extend columnTop list to make sure row cancel can work
        // need for setting correct top is hard to test without being able to read from table
        int columnIndex = columnCount - 1;
        columnTops.extendAndSet(columnIndex, txWriter.getTransientRowCount());

        // Set txn number in the column version file to mark the transaction where the column is added
        columnVersionWriter.upsertDefaultTxnName(columnIndex, columnNameTxn, txWriter.getLastPartitionTimestamp());

        // create column files
        if (txWriter.getTransientRowCount() > 0 || !PartitionBy.isPartitioned(partitionBy)) {
            try {
                openNewColumnFiles(name, type, isIndexed, indexValueBlockCapacity);
            } catch (CairoException e) {
                runFragile(RECOVER_FROM_COLUMN_OPEN_FAILURE, name, e);
            }
        }

        try {
            // open _meta file
            openMetaFile(ff, path, rootLen, metaMem);

            // remove _todo
            clearTodoLog();
        } catch (CairoException err) {
            throwDistressException(err);
        }

        bumpStructureVersion();

        metadata.addColumn(name, configuration.getRandom().nextLong(), type, isIndexed, indexValueBlockCapacity, columnIndex);

        LOG.info().$("ADDED column '").utf8(name).$('[').$(ColumnType.nameOf(type)).$("], name txn ").$(columnNameTxn).$(" to ").$(path).$();
    }

    public void addIndex(CharSequence columnName, int indexValueBlockSize) {
        assert indexValueBlockSize == Numbers.ceilPow2(indexValueBlockSize) : "power of 2 expected";

        checkDistressed();

        final int columnIndex = getColumnIndexQuiet(metaMem, columnName, columnCount);

        if (columnIndex == -1) {
            throw CairoException.instance(0).put("column '").put(columnName).put("' does not exist");
        }

        commit();

        if (isColumnIndexed(metaMem, columnIndex)) {
            throw CairoException.instance(0).put("already indexed [column=").put(columnName).put(']');
        }

        final int existingType = getColumnType(metaMem, columnIndex);
        LOG.info().$("adding index to '").utf8(columnName).$('[').$(ColumnType.nameOf(existingType)).$(", path=").$(path).$(']').$();

        if (!ColumnType.isSymbol(existingType)) {
            LOG.error().$("cannot create index for [column='").utf8(columnName).$(", type=").$(ColumnType.nameOf(existingType)).$(", path=").$(path).$(']').$();
            throw CairoException.instance(0).put("cannot create index for [column='").put(columnName).put(", type=").put(ColumnType.nameOf(existingType)).put(", path=").put(path).put(']');
        }

        // create indexer
        final SymbolColumnIndexer indexer = new SymbolColumnIndexer();

        final long columnNameTxn = columnVersionWriter.getColumnNameTxn(txWriter.getLastPartitionTimestamp(), columnIndex);
        try {
            try {
                // edge cases here are:
                // column spans only part of table - e.g. it was added after table was created and populated
                // column has top value, e.g. does not span entire partition
                // to this end, we have a super-edge case:

                // This piece of code is unbelievably fragile!
                if (PartitionBy.isPartitioned(partitionBy)) {
                    // run indexer for the whole table
                    indexHistoricPartitions(indexer, columnName, indexValueBlockSize);
                    long timestamp = txWriter.getMaxTimestamp();
                    if (timestamp != Numbers.LONG_NaN) {
                        path.trimTo(rootLen);
                        setStateForTimestamp(path, timestamp, false);
                        // create index in last partition
                        indexLastPartition(indexer, columnName, columnNameTxn, columnIndex, indexValueBlockSize);
                    }
                } else {
                    setStateForTimestamp(path, 0, false);
                    // create index in last partition
                    indexLastPartition(indexer, columnName, columnNameTxn, columnIndex, indexValueBlockSize);
                }
            } finally {
                path.trimTo(rootLen);
            }
        } catch (Throwable e) {
            LOG.error().$("rolling back index created so far [path=").$(path).$(']').$();
            removeIndexFiles(columnName, columnIndex);
            throw e;
        }

        // set index flag in metadata and  create new _meta.swp
        metaSwapIndex = copyMetadataAndSetIndexAttrs(columnIndex, META_FLAG_BIT_INDEXED, indexValueBlockSize);

        swapMetaFile(columnName);

        indexers.extendAndSet(columnIndex, indexer);
        populateDenseIndexerList();

        TableColumnMetadata columnMetadata = metadata.getColumnQuick(columnIndex);
        columnMetadata.setIndexed(true);
        columnMetadata.setIndexValueBlockCapacity(indexValueBlockSize);

        LOG.info().$("ADDED index to '").utf8(columnName).$('[').$(ColumnType.nameOf(existingType)).$("]' to ").$(path).$();
    }

    public void dropIndex(CharSequence columnName) {

        checkDistressed();

        final int columnIndex = getColumnIndexQuiet(metaMem, columnName, columnCount);
        if (columnIndex == -1) {
            throw CairoException.invalidMetadata("Column does not exist", columnName);
        }
        if (!isColumnIndexed(metaMem, columnIndex)) {
            // if a column is indexed, it is al so of type SYMBOL
            throw CairoException.invalidMetadata("Column is not indexed", columnName);
        }
        final int defaultIndexValueBlockSize = Numbers.ceilPow2(configuration.getIndexValueBlockSize());

        if (inTransaction()) {
            LOG.info()
                    .$("committing current transaction before DROP INDEX execution [txn=").$(txWriter.getTxn())
                    .$(", table=").$(tableName)
                    .$(", column=").$(columnName)
                    .I$();
            commit();
        }

        try {
            LOG.info().$("BEGIN DROP INDEX [txn=").$(txWriter.getTxn())
                    .$(", table=").$(tableName)
                    .$(", column=").$(columnName)
                    .I$();
            // drop index
            if (dropIndexOperator == null) {
                dropIndexOperator = new DropIndexOperator(configuration, messageBus, this, path, other, rootLen);
            }
            dropIndexOperator.executeDropIndex(columnName, columnIndex); // upserts column version in partitions
            // swap meta commit
            metaSwapIndex = copyMetadataAndSetIndexAttrs(columnIndex, META_FLAG_BIT_NOT_INDEXED, defaultIndexValueBlockSize);
            swapMetaFile(columnName); // bumps structure version, this is in effect a commit
            // refresh metadata
            TableColumnMetadata columnMetadata = metadata.getColumnQuick(columnIndex);
            columnMetadata.setIndexed(false);
            columnMetadata.setIndexValueBlockCapacity(defaultIndexValueBlockSize);
            // remove indexer
            ColumnIndexer columnIndexer = indexers.getQuick(columnIndex);
            if (columnIndexer != null) {
                indexers.setQuick(columnIndex, null);
                Misc.free(columnIndexer);
                populateDenseIndexerList();
            }
            // purge old column versions
            dropIndexOperator.purgeOldColumnVersions();
            LOG.info().$("END DROP INDEX [txn=").$(txWriter.getTxn())
                    .$(", table=").$(tableName)
                    .$(", column=").$(columnName)
                    .I$();
        } catch (Throwable e) {
            throw CairoException.instance(0)
                    .put("Cannot DROP INDEX for [txn=").put(txWriter.getTxn())
                    .put(", table=").put(tableName)
                    .put(", column=").put(columnName)
                    .put("]: ").put(e.getMessage());
        }
    }

    public void addPhysicallyWrittenRows(long rows) {
        metrics.tableWriter().addPhysicallyWrittenRows(rows);
    }

    public int attachPartition(long timestamp) {
        // Partitioned table must have a timestamp
        // SQL compiler will check that table is partitioned
        assert metadata.getTimestampIndex() > -1;

        CharSequence timestampCol = metadata.getColumnQuick(metadata.getTimestampIndex()).getName();
        if (txWriter.attachedPartitionsContains(timestamp)) {
            LOG.info().$("partition is already attached [path=").$(path).$(']').$();
            return PARTITION_ALREADY_ATTACHED;
        }

        boolean rollbackRename = false;
        try {
            setPathForPartition(path, partitionBy, timestamp, false);
            if (!ff.exists(path.$())) {
                setPathForPartition(other, partitionBy, timestamp, false);
                other.put(DETACHED_DIR_MARKER);

                if (ff.exists(other.$())) {
                    if (ff.rename(other, path)) {
                        rollbackRename = true;
                        LOG.info().$("moved partition dir: ").$(other).$(" to ").$(path).$();
                    } else {
                        throw CairoException.instance(ff.errno()).put("File system error on trying to rename [from=")
                                .put(other).put(",to=").put(path).put(']');
                    }
                }
            }

            if (ff.exists(path.$())) {
                // find out lo, hi ranges of partition attached as well as size
                final long partitionSize = readPartitionSizeMinMax(ff, path, timestampCol, tempMem16b, timestamp);
                if (partitionSize > 0) {
                    if (inTransaction()) {
                        LOG.info().$("committing open transaction before applying attach partition command [table=").$(tableName)
                                .$(",partition=").$ts(timestamp).I$();
                        commit();
                    }

                    attachPartitionCheckFilesMatchMetadata(ff, path, getMetadata(), partitionSize);
                    long minPartitionTimestamp = Unsafe.getUnsafe().getLong(tempMem16b);
                    long maxPartitionTimestamp = Unsafe.getUnsafe().getLong(tempMem16b + 8);

                    assert timestamp <= minPartitionTimestamp && minPartitionTimestamp <= maxPartitionTimestamp;

                    long nextMinTimestamp = Math.min(minPartitionTimestamp, txWriter.getMinTimestamp());
                    long nextMaxTimestamp = Math.max(maxPartitionTimestamp, txWriter.getMaxTimestamp());
                    boolean appendPartitionAttached = size() == 0 || getPartitionLo(nextMaxTimestamp) > getPartitionLo(txWriter.getMaxTimestamp());

                    txWriter.beginPartitionSizeUpdate();
                    txWriter.updatePartitionSizeByTimestamp(timestamp, partitionSize, -1L);
                    txWriter.finishPartitionSizeUpdate(nextMinTimestamp, nextMaxTimestamp);
                    txWriter.bumpTruncateVersion();
                    txWriter.commit(defaultCommitMode, denseSymbolMapWriters);
                    if (appendPartitionAttached) {
                        freeColumns(true);
                        configureAppendPosition();
                    }

                    LOG.info().$("partition attached [path=").$(path).$(']').$();
                    rollbackRename = false;
                } else {
                    LOG.error().$("cannot detect partition size [path=").$(path).$(",timestampColumn=").$(timestampCol).$(']').$();
                    return PARTITION_EMPTY;
                }
            } else {
                LOG.error().$("cannot attach missing partition [path=").$(path).$(']').$();
                return CANNOT_ATTACH_MISSING_PARTITION;
            }
        } finally {
            if (rollbackRename) {
                // rename back to .detached
                // otherwise it can be deleted on writer re-open
                if (ff.rename(path.$(), other.$())) {
                    LOG.info().$("moved partition dir after failed attach attempt: ").$(path).$(" to ").$(other).$();
                } else {
                    LOG.info().$("file system error on trying to rename partition folder [errno=").$(ff.errno())
                            .$(",from=").$(path).$(",to=").$(other).I$();
                }
            }
            path.trimTo(rootLen);
            other.trimTo(rootLen);
        }

        return StatusCode.OK;
    }

    public void changeCacheFlag(int columnIndex, boolean cache) {
        checkDistressed();

        commit();

        MapWriter symbolMapWriter = getSymbolMapWriter(columnIndex);
        if (symbolMapWriter.isCached() != cache) {
            symbolMapWriter.updateCacheFlag(cache);
        } else {
            return;
        }
        updateMetaStructureVersion();
    }

    public boolean checkScoreboardHasReadersBeforeLastCommittedTxn() {
        long lastCommittedTxn = txWriter.getTxn();
        try {
            if (txnScoreboard.acquireTxn(lastCommittedTxn)) {
                txnScoreboard.releaseTxn(lastCommittedTxn);
            }
        } catch (CairoException ex) {
            // Scoreboard can be over allocated, don't stall writing because of that.
            // Schedule async purge and continue
            LOG.error().$("cannot lock last txn in scoreboard, partition purge will be scheduled [table=")
                    .$(tableName)
                    .$(", txn=").$(lastCommittedTxn)
                    .$(", error=").$(ex.getFlyweightMessage())
                    .$(", errno=").$(ex.getErrno()).I$();
        }

        return txnScoreboard.getMin() != lastCommittedTxn;
    }

    @Override
    public void close() {
        if (isOpen() && lifecycleManager.close()) {
            doClose(true);
        }
    }

    public void commit() {
        commit(defaultCommitMode);
    }

    public void commit(int commitMode) {
        commit(commitMode, 0);
    }

    public void commitWithLag() {
        commit(defaultCommitMode, metadata.getCommitLag());
    }

    public void commitWithLag(long lagMicros) {
        commit(defaultCommitMode, lagMicros);
    }

    public void commitWithLag(int commitMode) {
        commit(commitMode, metadata.getCommitLag());
    }

    public int getColumnIndex(CharSequence name) {
        int index = metadata.getColumnIndexQuiet(name);
        if (index > -1) {
            return index;
        }
        throw CairoException.instance(0).put("column '").put(name).put("' does not exist");
    }

    public long getColumnNameTxn(long partitionTimestamp, int columnIndex) {
        return columnVersionWriter.getColumnNameTxn(partitionTimestamp, columnIndex);
    }

    public long getColumnTop(long partitionTimestamp, int columnIndex, long defaultValue) {
        long colTop = columnVersionWriter.getColumnTop(partitionTimestamp, columnIndex);
        return colTop > -1L ? colTop : defaultValue;
    }

    public long getCommitInterval() {
        return commitInterval;
    }

    public String getDesignatedTimestampColumnName() {
        return designatedTimestampColumnName;
    }

    public FilesFacade getFilesFacade() {
        return ff;
    }

    public long getMaxTimestamp() {
        return txWriter.getMaxTimestamp();
    }

    public TableWriterMetadata getMetadata() {
        return metadata;
    }

    public long getO3RowCount() {
        return hasO3() ? getO3RowCount0() : 0;
    }

    public int getPartitionBy() {
        return partitionBy;
    }

    public int getPartitionCount() {
        return txWriter.getPartitionCount();
    }

    public long getPartitionNameTxn(int partitionIndex) {
        return txWriter.getPartitionNameTxn(partitionIndex);
    }

    public long getPartitionSize(int partitionIndex) {
        if (partitionIndex == txWriter.getPartitionCount() - 1 || !PartitionBy.isPartitioned(partitionBy)) {
            return txWriter.getTransientRowCount();
        }
        return txWriter.getPartitionSize(partitionIndex);
    }

    public long getPartitionTimestamp(int partitionIndex) {
        return txWriter.getPartitionTimestamp(partitionIndex);
    }

    public long getRawMetaMemory() {
        return metaMem.getPageAddress(0);
    }

    // todo: this method is not tested in cases when metadata size changes due to column add/remove operations
    public long getRawMetaMemorySize() {
        return metadata.getFileDataSize();
    }

    // todo: hide raw memory access from public interface when slave is able to send data over the network
    public long getRawTxnMemory() {
        return txWriter.unsafeGetRawMemory();
    }

    // todo: hide raw memory access from public interface when slave is able to send data over the network
    public long getRawTxnMemorySize() {
        return txWriter.unsafeGetRawMemorySize();
    }

    public long getStructureVersion() {
        return txWriter.getStructureVersion();
    }

    public int getSymbolIndexNoTransientCountUpdate(int columnIndex, CharSequence symValue) {
        return symbolMapWriters.getQuick(columnIndex).put(symValue, SymbolValueCountCollector.NOOP);
    }

    public String getTableName() {
        return tableName;
    }

    public long getTransientRowCount() {
        return txWriter.getTransientRowCount();
    }

    public long getTruncateVersion() {
        return txWriter.getTruncateVersion();
    }

    TxReader getTxReader() {
        return txWriter;
    }

    public long getTxn() {
        return txWriter.getTxn();
    }

    public TxnScoreboard getTxnScoreboard() {
        return txnScoreboard;
    }

    public long getUncommittedRowCount() {
        return (masterRef - committedMasterRef) >> 1;
    }

    public UpdateOperator getUpdateOperator() {
        if (updateOperator == null) {
            updateOperator = new UpdateOperator(configuration, messageBus, this, path, rootLen);
        }
        return updateOperator;
    }

    public boolean inTransaction() {
        return txWriter != null && (txWriter.inTransaction() || hasO3() || columnVersionWriter.hasChanges());
    }

    public boolean isOpen() {
        return tempMem16b != 0;
    }

    public Row newRow(long timestamp) {

        switch (rowAction) {
            case ROW_ACTION_OPEN_PARTITION:

                if (timestamp < Timestamps.O3_MIN_TS) {
                    throw CairoException.instance(0).put("timestamp before 1970-01-01 is not allowed");
                }

                if (txWriter.getMaxTimestamp() == Long.MIN_VALUE) {
                    txWriter.setMinTimestamp(timestamp);
                    openFirstPartition(timestamp);
                }
                // fall thru

                rowAction = ROW_ACTION_SWITCH_PARTITION;

            default: // switch partition
                bumpMasterRef();
                if (timestamp > partitionTimestampHi || timestamp < txWriter.getMaxTimestamp()) {
                    if (timestamp < txWriter.getMaxTimestamp()) {
                        return newRowO3(timestamp);
                    }

                    if (timestamp > partitionTimestampHi && PartitionBy.isPartitioned(partitionBy)) {
                        switchPartition(timestamp);
                    }
                }
                updateMaxTimestamp(timestamp);
                break;
            case ROW_ACTION_NO_PARTITION:

                if (timestamp < Timestamps.O3_MIN_TS) {
                    throw CairoException.instance(0).put("timestamp before 1970-01-01 is not allowed");
                }

                if (timestamp < txWriter.getMaxTimestamp()) {
                    throw CairoException.instance(ff.errno()).put("Cannot insert rows out of order to non-partitioned table. Table=").put(path);
                }

                bumpMasterRef();
                updateMaxTimestamp(timestamp);
                break;
            case ROW_ACTION_NO_TIMESTAMP:
                bumpMasterRef();
                break;
            case ROW_ACTION_O3:
                bumpMasterRef();
                o3TimestampSetter(timestamp);
                return row;
        }
        txWriter.append();
        return row;
    }

    public Row newRow() {
        return newRow(0L);
    }

    public void o3BumpErrorCount() {
        o3ErrorCount.incrementAndGet();
    }

    public void openLastPartition() {
        try {
            openPartition(txWriter.getLastPartitionTimestamp());
            setAppendPosition(txWriter.getTransientRowCount(), false);
        } catch (Throwable e) {
            freeColumns(false);
            throw e;
        }
    }

    public void processCommandQueue(TableWriterTask cmd, Sequence commandSubSeq, long cursor, boolean contextAllowsAnyStructureChanges) {
        if (cmd.getTableId() == getMetadata().getId()) {
            switch (cmd.getType()) {
                case CMD_SLAVE_SYNC:
                    processReplSyncCommand(cmd, cursor, commandSubSeq);
                    break;
                case CMD_ALTER_TABLE:
                    processAsyncWriterCommand(alterTableStatement, cmd, cursor, commandSubSeq, contextAllowsAnyStructureChanges);
                    break;
                case CMD_UPDATE_TABLE:
                    processAsyncWriterCommand(cmd.getAsyncWriterCommand(), cmd, cursor, commandSubSeq, false);
                    break;
                default:
                    LOG.error().$("unknown TableWriterTask type, ignored: ").$(cmd.getType()).$();
                    // Don't block the queue even if command is unknown
                    commandSubSeq.done(cursor);
                    break;
            }
        } else {
            commandSubSeq.done(cursor);
        }
    }

    public void publishAsyncWriterCommand(AsyncWriterCommand asyncWriterCommand) {
        while (true) {
            long seq = commandPubSeq.next();
            if (seq > -1) {
                TableWriterTask task = commandQueue.get(seq);
                asyncWriterCommand.serialize(task);
                commandPubSeq.done(seq);
                return;
            } else if (seq == -1) {
                throw CairoException.instance(0).put("cannot publish, command queue is full [table=").put(tableName).put(']');
            }
        }
    }

    public void removeColumn(CharSequence name) {
        checkDistressed();
        checkColumnName(name);

        final int index = getColumnIndex(name);
        final int type = metadata.getColumnType(index);

        LOG.info().$("removing column '").utf8(name).$("' from ").$(path).$();

        // check if we are moving timestamp from a partitioned table
        final int timestampIndex = metaMem.getInt(META_OFFSET_TIMESTAMP_INDEX);
        boolean timestamp = index == timestampIndex;

        if (timestamp && PartitionBy.isPartitioned(partitionBy)) {
            throw CairoException.instance(0).put("Cannot remove timestamp from partitioned table");
        }

        commit();

        final CharSequence timestampColumnName = timestampIndex != -1 ? metadata.getColumnName(timestampIndex) : null;

        this.metaSwapIndex = removeColumnFromMeta(index);

        // close _meta so we can rename it
        metaMem.close();

        // rename _meta to _meta.prev
        renameMetaToMetaPrev(name);

        // after we moved _meta to _meta.prev
        // we have to have _todo to restore _meta should anything go wrong
        writeRestoreMetaTodo(name);

        // rename _meta.swp to _meta
        renameSwapMetaToMeta(name);

        // remove column objects
        removeColumn(index);

        // remove symbol map writer or entry for such
        removeSymbolMapWriter(index);

        // reset timestamp limits
        if (timestamp) {
            txWriter.resetTimestamp();
            timestampSetter = value -> {
            };
        }

        try {
            // open _meta file
            openMetaFile(ff, path, rootLen, metaMem);

            // remove _todo
            clearTodoLog();

            // remove column files has to be done after _todo is removed
            removeColumnFiles(name, index, type);
        } catch (CairoException err) {
            throwDistressException(err);
        }

        bumpStructureVersion();

        metadata.removeColumn(index);
        if (timestamp) {
            metadata.setTimestampIndex(-1);
        } else if (timestampColumnName != null) {
            int timestampIndex2 = metadata.getColumnIndex(timestampColumnName);
            metadata.setTimestampIndex(timestampIndex2);
            o3TimestampMem = o3Columns.getQuick(getPrimaryColumnIndex(timestampIndex2));
        }

        LOG.info().$("REMOVED column '").utf8(name).$("' from ").$(path).$();
    }

    public boolean removePartition(long timestamp) {
        long minTimestamp = txWriter.getMinTimestamp();
        long maxTimestamp = txWriter.getMaxTimestamp();

        if (!PartitionBy.isPartitioned(partitionBy)) {
            return false;
        }
        timestamp = getPartitionLo(timestamp);
        if (timestamp < getPartitionLo(minTimestamp) || timestamp > maxTimestamp) {
            return false;
        }

        if (timestamp == getPartitionLo(maxTimestamp)) {
            LOG.error()
                    .$("cannot remove active partition [path=").$(path)
                    .$(", maxTimestamp=").$ts(maxTimestamp)
                    .$(']').$();
            return false;
        }

        if (!txWriter.attachedPartitionsContains(timestamp)) {
            LOG.error().$("partition is already detached [path=").$(path).$(']').$();
            return false;
        }

        try {
            // when we want to delete first partition we must find out
            // minTimestamp from next partition if it exists or next partition and so on
            //
            // when somebody removed data directories manually and then
            // attempts to tidy up metadata with logical partition delete
            // we have to uphold the effort and re-compute table size and its minTimestamp from
            // what remains on disk

            // find out if we are removing min partition
            long nextMinTimestamp = minTimestamp;
            if (timestamp == txWriter.getPartitionTimestamp(0)) {
                nextMinTimestamp = readMinTimestamp(txWriter.getPartitionTimestamp(1));
            }
            long partitionNameTxn = txWriter.getPartitionNameTxnByPartitionTimestamp(timestamp);
            txWriter.beginPartitionSizeUpdate();
            txWriter.removeAttachedPartitions(timestamp);
            txWriter.setMinTimestamp(nextMinTimestamp);
            txWriter.finishPartitionSizeUpdate(nextMinTimestamp, txWriter.getMaxTimestamp());
            txWriter.bumpTruncateVersion();
            txWriter.commit(defaultCommitMode, denseSymbolMapWriters);

            // Call O3 methods to remove check TxnScoreboard and remove partition directly
            o3PartitionRemoveCandidates.clear();
            o3PartitionRemoveCandidates.add(timestamp, partitionNameTxn);
            o3ProcessPartitionRemoveCandidates();

            return true;
        } finally {
            path.trimTo(rootLen);
        }
    }

    public void renameColumn(CharSequence currentName, CharSequence newName) {

        checkDistressed();
        checkColumnName(newName);

        final int index = getColumnIndex(currentName);
        final int type = metadata.getColumnType(index);

        LOG.info().$("renaming column '").utf8(currentName).$("' to '").utf8(newName).$("' from ").$(path).$();

        commit();

        this.metaSwapIndex = renameColumnFromMeta(index, newName);

        // close _meta so we can rename it
        metaMem.close();

        // rename _meta to _meta.prev
        renameMetaToMetaPrev(currentName);

        // after we moved _meta to _meta.prev
        // we have to have _todo to restore _meta should anything go wrong
        writeRestoreMetaTodo(currentName);

        // rename _meta.swp to _meta
        renameSwapMetaToMeta(currentName);

        try {
            // open _meta file
            openMetaFile(ff, path, rootLen, metaMem);

            // remove _todo
            clearTodoLog();

            // rename column files has to be done after _todo is removed
            renameColumnFiles(currentName, index, newName, type);
        } catch (CairoException err) {
            throwDistressException(err);
        }

        bumpStructureVersion();

        metadata.renameColumn(currentName, newName);

        if (index == metadata.getTimestampIndex()) {
            designatedTimestampColumnName = Chars.toString(newName);
        }

        LOG.info().$("RENAMED column '").utf8(currentName).$("' to '").utf8(newName).$("' from ").$(path).$();
    }

    public TableSyncModel replCreateTableSyncModel(long slaveTxAddress, long slaveTxDataSize, long slaveMetaData, long slaveMetaDataSize) {
        replPartitionHash.clear();

        final TableSyncModel model = new TableSyncModel();

        model.setMaxTimestamp(getMaxTimestamp());

        slaveTxMemory.of(slaveTxAddress, slaveTxDataSize);
        slaveTxReader.initRO(slaveTxMemory, partitionBy);
        slaveTxReader.unsafeLoadAll();

        final int theirLast;
        if (slaveTxReader.getDataVersion() != txWriter.getDataVersion()) {
            // truncate
            model.setTableAction(TableSyncModel.TABLE_ACTION_TRUNCATE);
            theirLast = -1;
        } else {
            // hash partitions on slave side
            int partitionCount = slaveTxReader.getPartitionCount();
            theirLast = partitionCount - 1;
            for (int i = 0; i < partitionCount; i++) {
                replPartitionHash.put(slaveTxReader.getPartitionTimestamp(i), i);
            }
        }
        model.setDataVersion(txWriter.getDataVersion());

        // collate local partitions that need to be propagated to this slave
        final int ourPartitionCount = txWriter.getPartitionCount();
        final int ourLast = ourPartitionCount - 1;

        for (int i = 0; i < ourPartitionCount; i++) {
            try {
                final long ts = txWriter.getPartitionTimestamp(i);
                final long ourSize = i < ourLast ? txWriter.getPartitionSize(i) : txWriter.transientRowCount;
                final long ourColumnVersion = i < ourLast ? txWriter.getPartitionColumnVersion(i) : txWriter.columnVersion;
                final int keyIndex = replPartitionHash.keyIndex(ts);
                final long theirSize;
                if (keyIndex < 0) {
                    int slavePartitionIndex = replPartitionHash.valueAt(keyIndex);
                    // check if partition name ourDataTxn is the same
                    if (slaveTxReader.getPartitionNameTxn(slavePartitionIndex) == txWriter.getPartitionNameTxn(i)) {
                        // this is the same partition roughly
                        theirSize = slavePartitionIndex < theirLast ?
                                slaveTxReader.getPartitionSize(slavePartitionIndex) :
                                slaveTxReader.getTransientRowCount();

                        if (theirSize > ourSize) {
                            LOG.error()
                                    .$("slave partition is larger than that on master [table=").$(tableName)
                                    .$(", ts=").$ts(ts)
                                    .I$();
                        }
                    } else {
                        // partition name ourDataTxn is different, partition mutated
                        theirSize = 0;
                    }
                } else {
                    theirSize = 0;
                }

                if (theirSize < ourSize) {
                    final long partitionNameTxn = txWriter.getPartitionNameTxn(i);
                    model.addPartitionAction(
                            theirSize == 0 ?
                                    TableSyncModel.PARTITION_ACTION_WHOLE :
                                    TableSyncModel.PARTITION_ACTION_APPEND,
                            ts,
                            theirSize,
                            ourSize - theirSize,
                            partitionNameTxn,
                            ourColumnVersion
                    );

                    setPathForPartition(path, partitionBy, ts, false);

                    if (partitionNameTxn > -1) {
                        path.put('.').put(partitionNameTxn);
                    }

                    int plen = path.length();

                    for (int j = 0; j < columnCount; j++) {
                        final CharSequence columnName = metadata.getColumnName(j);
                        long top = columnVersionWriter.getColumnTopQuick(ts, j);
                        if (top > 0) {
                            model.addColumnTop(ts, j, top);
                        }

                        if (ColumnType.isVariableLength(metadata.getColumnType(j))) {
                            long columnNameTxn = columnVersionWriter.getColumnNameTxn(ts, j);
                            iFile(path.trimTo(plen), columnName, columnNameTxn);
                            long sz = TableUtils.readLongAtOffset(
                                    ff,
                                    path,
                                    tempMem16b,
                                    ourSize * 8L
                            );
                            model.addVarColumnSize(ts, j, sz);
                        }
                    }
                }
            } finally {
                path.trimTo(rootLen);
            }
        }

        slaveMetaMem.of(slaveMetaData, slaveMetaDataSize);
        int slaveColumnCount = slaveMetaMem.getInt(META_OFFSET_COUNT);
        long offset = getColumnNameOffset(slaveColumnCount);

        int newIndex = 0;
        for (int masterIndex = 0; masterIndex < columnCount; masterIndex++) {
            if (masterIndex < slaveColumnCount) {
                CharSequence slaveName = slaveMetaMem.getStr(offset);
                offset += Vm.getStorageLength(slaveName);
                int slaveColumnType = getColumnType(slaveMetaMem, masterIndex);
                boolean isSlaveIndexed = isColumnIndexed(slaveMetaMem, masterIndex);
                boolean isRename = !Chars.equalsIgnoreCase(slaveName, metadata.getColumnName(masterIndex));

                if (slaveColumnType != metadata.getColumnType(masterIndex)
                        || isRename
                        || isSlaveIndexed != metadata.isColumnIndexed(masterIndex)) {
                    model.addColumnMetaAction(TableSyncModel.COLUMN_META_ACTION_REMOVE, masterIndex, masterIndex);
                    if (metadata.getColumnType(masterIndex) > 0) {
                        model.addColumnMetadata(metadata.getColumnQuick(masterIndex));
                        model.addColumnMetaAction(TableSyncModel.COLUMN_META_ACTION_ADD, newIndex++, masterIndex);
                    }
                }
            } else {
                model.addColumnMetadata(metadata.getColumnQuick(masterIndex));
                model.addColumnMetaAction(TableSyncModel.COLUMN_META_ACTION_ADD, newIndex++, masterIndex);
            }
        }

        return model;
    }

    public void rollback() {
        checkDistressed();
        if (o3InError || inTransaction()) {
            try {
                LOG.info().$("tx rollback [name=").$(tableName).$(']').$();
                if ((masterRef & 1) != 0) {
                    masterRef++;
                }
                freeColumns(false);
                this.txWriter.unsafeLoadAll();
                rollbackIndexes();
                rollbackSymbolTables();
                columnVersionWriter.readUnsafe();
                purgeUnusedPartitions();
                configureAppendPosition();
                o3InError = false;
                // when we rolled transaction back, hasO3() has to be false
                o3MasterRef = -1;
                LOG.info().$("tx rollback complete [name=").$(tableName).$(']').$();
                processCommandQueue(false);
                metrics.tableWriter().incrementRollbacks();
            } catch (Throwable e) {
                LOG.critical().$("could not perform rollback [name=").$(tableName).$(", msg=").$(e.getMessage()).$(']').$();
                distressed = true;
            }
        }
    }

    public void rollbackUpdate() {
        columnVersionWriter.readUnsafe();
    }

    public void setExtensionListener(ExtensionListener listener) {
        txWriter.setExtensionListener(listener);
    }

    public void setLifecycleManager(LifecycleManager lifecycleManager) {
        this.lifecycleManager = lifecycleManager;
    }

    public void setMetaCommitLag(long commitLag) {
        try {
            commit();
            long metaSize = copyMetadataAndUpdateVersion();
            openMetaSwapFileByIndex(ff, ddlMem, path, rootLen, this.metaSwapIndex);
            try {
                ddlMem.jumpTo(META_OFFSET_COMMIT_LAG);
                ddlMem.putLong(commitLag);
                ddlMem.jumpTo(metaSize);
            } finally {
                ddlMem.close();
            }

            finishMetaSwapUpdate();
            metadata.setCommitLag(commitLag);
            commitInterval = calculateCommitInterval();
            clearTodoLog();
        } finally {
            ddlMem.close();
        }
    }

    public void setMetaMaxUncommittedRows(int maxUncommittedRows) {
        try {
            commit();
            long metaSize = copyMetadataAndUpdateVersion();
            openMetaSwapFileByIndex(ff, ddlMem, path, rootLen, this.metaSwapIndex);
            try {
                ddlMem.jumpTo(META_OFFSET_MAX_UNCOMMITTED_ROWS);
                ddlMem.putInt(maxUncommittedRows);
                ddlMem.jumpTo(metaSize);
            } finally {
                ddlMem.close();
            }

            finishMetaSwapUpdate();
            metadata.setMaxUncommittedRows(maxUncommittedRows);
            clearTodoLog();
        } finally {
            ddlMem.close();
        }
    }

    public long size() {
        // This is uncommitted row count
        return txWriter.getRowCount() + getO3RowCount();
    }

    /***
     * Processes writer command queue to execute writer async commands such as replication and table alters.
     * Does not accept structure changes, e.g. equivalent to tick(false)
     * Some tick calls can result into transaction commit.
     */
    public void tick() {
        tick(false);
    }

    /***
     * Processes writer command queue to execute writer async commands such as replication and table alters.
     * Some tick calls can result into transaction commit.
     * @param contextAllowsAnyStructureChanges If true accepts any Alter table command, if false does not accept significant table
     *                             structure changes like column drop, rename
     */
    public void tick(boolean contextAllowsAnyStructureChanges) {
        // Some alter table trigger commit() which trigger tick()
        // If already inside the tick(), do not re-enter it.
        processCommandQueue(contextAllowsAnyStructureChanges);
    }

    @Override
    public String toString() {
        return "TableWriter{" +
                "name=" + tableName +
                '}';
    }

    public void transferLock(long lockFd) {
        assert lockFd != -1;
        this.lockFd = lockFd;
    }

    /**
     * Truncates table. When operation is unsuccessful it throws CairoException. With that truncate can be
     * retried or alternatively table can be closed. Outcome of any other operation with the table is undefined
     * and likely to cause segmentation fault. When table re-opens any partial truncate will be retried.
     */
    public final void truncate() {
        rollback();

        // we do this before size check so that "old" corrupt symbol tables are brought back in line
        for (int i = 0, n = denseSymbolMapWriters.size(); i < n; i++) {
            denseSymbolMapWriters.getQuick(i).truncate();
        }

        if (size() == 0) {
            return;
        }

        // this is a crude block to test things for now
        todoMem.putLong(0, ++todoTxn); // write txn, reader will first read txn at offset 24 and then at offset 0
        Unsafe.getUnsafe().storeFence(); // make sure we do not write hash before writing txn (view from another thread)
        todoMem.putLong(8, configuration.getDatabaseIdLo()); // write out our instance hashes
        todoMem.putLong(16, configuration.getDatabaseIdHi());
        Unsafe.getUnsafe().storeFence();
        todoMem.putLong(24, todoTxn);
        todoMem.putLong(32, 1);
        todoMem.putLong(40, TODO_TRUNCATE);
        // ensure file is closed with correct length
        todoMem.jumpTo(48);

        if (partitionBy != PartitionBy.NONE) {
            freeColumns(false);
            if (indexers != null) {
                for (int i = 0, n = indexers.size(); i < n; i++) {
                    Misc.free(indexers.getQuick(i));
                }
            }
            removePartitionDirectories();
            rowAction = ROW_ACTION_OPEN_PARTITION;
        } else {
            // truncate columns, we cannot remove them
            for (int i = 0; i < columnCount; i++) {
                getPrimaryColumn(i).truncate();
                MemoryMA mem = getSecondaryColumn(i);
                if (mem != null && mem.isOpen()) {
                    mem.truncate();
                    mem.putLong(0);
                }
            }
        }

        txWriter.resetTimestamp();
        columnVersionWriter.truncate();
        txWriter.truncate(columnVersionWriter.getVersion());
        row = regularRow;
        try {
            clearTodoLog();
        } catch (CairoException err) {
            throwDistressException(err);
        }

        LOG.info().$("truncated [name=").$(tableName).$(']').$();
    }

    public void updateCommitInterval(double commitIntervalFraction, long commitIntervalDefault) {
        this.commitIntervalFraction = commitIntervalFraction;
        this.commitIntervalDefault = commitIntervalDefault;
        this.commitInterval = calculateCommitInterval();
    }

    public void upsertColumnVersion(long partitionTimestamp, int columnIndex, long columnTop) {
        columnVersionWriter.upsert(partitionTimestamp, columnIndex, txWriter.txn, columnTop);
        txWriter.updatePartitionColumnVersion(partitionTimestamp);
    }

    /**
     * Eagerly sets up writer instance. Otherwise, writer will initialize lazily. Invoking this method could improve
     * performance of some applications. UDP receivers use this in order to avoid initial receive buffer contention.
     */
    public void warmUp() {
        Row r = newRow(Math.max(Timestamps.O3_MIN_TS, txWriter.getMaxTimestamp()));
        try {
            for (int i = 0; i < columnCount; i++) {
                r.putByte(i, (byte) 0);
            }
        } finally {
            r.cancel();
        }
    }

    private static void removeFileAndOrLog(FilesFacade ff, LPSZ name) {
        if (ff.exists(name)) {
            if (ff.remove(name)) {
                LOG.info().$("removed: ").$(name).$();
            } else {
                LOG.error().$("cannot remove: ").utf8(name).$(" [errno=").$(ff.errno()).$(']').$();
            }
        }
    }

    private static void renameFileOrLog(FilesFacade ff, LPSZ name, LPSZ to) {
        if (ff.exists(name)) {
            if (ff.rename(name, to)) {
                LOG.info().$("renamed: ").$(name).$();
            } else {
                LOG.error().$("cannot rename: ").utf8(name).$(" [errno=").$(ff.errno()).$(']').$();
            }
        }
    }

    static void indexAndCountDown(ColumnIndexer indexer, long lo, long hi, SOCountDownLatch latch) {
        try {
            indexer.refreshSourceAndIndex(lo, hi);
        } catch (CairoException e) {
            indexer.distress();
            LOG.critical().$("index error [fd=").$(indexer.getFd()).$(']').$('{').$((Sinkable) e).$('}').$();
        } finally {
            latch.countDown();
        }
    }

    private static void removeOrException(FilesFacade ff, LPSZ path) {
        if (ff.exists(path) && !ff.remove(path)) {
            throw CairoException.instance(ff.errno()).put("Cannot remove ").put(path);
        }
    }

    /**
     * This an O(n) method to find if column by the same name already exists. The benefit of poor performance
     * is that we don't keep column name strings on heap. We only use this method when adding new column, where
     * high performance of name check does not matter much.
     *
     * @param name to check
     * @return 0 based column index.
     */
    private static int getColumnIndexQuiet(MemoryMR metaMem, CharSequence name, int columnCount) {
        long nameOffset = getColumnNameOffset(columnCount);
        for (int i = 0; i < columnCount; i++) {
            CharSequence col = metaMem.getStr(nameOffset);
            int columnType = getColumnType(metaMem, i); // Negative means deleted column
            if (columnType > 0 && Chars.equalsIgnoreCase(col, name)) {
                return i;
            }
            nameOffset += Vm.getStorageLength(col);
        }
        return -1;
    }

    private static void configureNullSetters(ObjList<Runnable> nullers, int type, MemoryA mem1, MemoryA mem2) {
        switch (ColumnType.tagOf(type)) {
            case ColumnType.BOOLEAN:
            case ColumnType.BYTE:
                nullers.add(() -> mem1.putByte((byte) 0));
                break;
            case ColumnType.DOUBLE:
                nullers.add(() -> mem1.putDouble(Double.NaN));
                break;
            case ColumnType.FLOAT:
                nullers.add(() -> mem1.putFloat(Float.NaN));
                break;
            case ColumnType.INT:
                nullers.add(() -> mem1.putInt(Numbers.INT_NaN));
                break;
            case ColumnType.LONG:
            case ColumnType.DATE:
            case ColumnType.TIMESTAMP:
                nullers.add(() -> mem1.putLong(Numbers.LONG_NaN));
                break;
            case ColumnType.LONG256:
                nullers.add(() -> mem1.putLong256(Numbers.LONG_NaN, Numbers.LONG_NaN, Numbers.LONG_NaN, Numbers.LONG_NaN));
                break;
            case ColumnType.SHORT:
                nullers.add(() -> mem1.putShort((short) 0));
                break;
            case ColumnType.CHAR:
                nullers.add(() -> mem1.putChar((char) 0));
                break;
            case ColumnType.STRING:
                nullers.add(() -> mem2.putLong(mem1.putNullStr()));
                break;
            case ColumnType.SYMBOL:
                nullers.add(() -> mem1.putInt(SymbolTable.VALUE_IS_NULL));
                break;
            case ColumnType.BINARY:
                nullers.add(() -> mem2.putLong(mem1.putNullBin()));
                break;
            case ColumnType.GEOBYTE:
                nullers.add(() -> mem1.putByte(GeoHashes.BYTE_NULL));
                break;
            case ColumnType.GEOSHORT:
                nullers.add(() -> mem1.putShort(GeoHashes.SHORT_NULL));
                break;
            case ColumnType.GEOINT:
                nullers.add(() -> mem1.putInt(GeoHashes.INT_NULL));
                break;
            case ColumnType.GEOLONG:
                nullers.add(() -> mem1.putLong(GeoHashes.NULL));
                break;
            default:
                nullers.add(NOOP);
        }
    }

    private static void openMetaFile(FilesFacade ff, Path path, int rootLen, MemoryMR metaMem) {
        path.concat(META_FILE_NAME).$();
        try {
            metaMem.smallFile(ff, path, MemoryTag.MMAP_TABLE_WRITER);
        } finally {
            path.trimTo(rootLen);
        }
    }

    private static ColumnVersionWriter openColumnVersionFile(FilesFacade ff, Path path, int rootLen) {
        path.concat(COLUMN_VERSION_FILE_NAME).$();
        try {
            return new ColumnVersionWriter(ff, path, 0);
        } finally {
            path.trimTo(rootLen);
        }
    }

    private int addColumnToMeta(
            CharSequence name,
            int type,
            boolean indexFlag,
            int indexValueBlockCapacity,
            boolean sequentialFlag
    ) {
        int index;
        try {
            index = openMetaSwapFile(ff, ddlMem, path, rootLen, configuration.getMaxSwapFileCount());
            int columnCount = metaMem.getInt(META_OFFSET_COUNT);

            ddlMem.putInt(columnCount + 1);
            ddlMem.putInt(metaMem.getInt(META_OFFSET_PARTITION_BY));
            ddlMem.putInt(metaMem.getInt(META_OFFSET_TIMESTAMP_INDEX));
            copyVersionAndLagValues();
            ddlMem.jumpTo(META_OFFSET_COLUMN_TYPES);
            for (int i = 0; i < columnCount; i++) {
                writeColumnEntry(i, false);
            }

            // add new column metadata to bottom of list
            ddlMem.putInt(type);
            long flags = 0;
            if (indexFlag) {
                flags |= META_FLAG_BIT_INDEXED;
            }

            if (sequentialFlag) {
                flags |= META_FLAG_BIT_SEQUENTIAL;
            }

            ddlMem.putLong(flags);
            ddlMem.putInt(indexValueBlockCapacity);
            ddlMem.putLong(configuration.getRandom().nextLong());
            ddlMem.skip(8);

            long nameOffset = getColumnNameOffset(columnCount);
            for (int i = 0; i < columnCount; i++) {
                CharSequence columnName = metaMem.getStr(nameOffset);
                ddlMem.putStr(columnName);
                nameOffset += Vm.getStorageLength(columnName);
            }
            ddlMem.putStr(name);
        } finally {
            ddlMem.close();
        }
        return index;
    }

    private void attachPartitionCheckFilesMatchFixedColumn(FilesFacade ff, Path path, int columnType, long partitionSize, String columnName, long columnNameTxn) {
        TableUtils.dFile(path, columnName, columnNameTxn);
        if (ff.exists(path.$())) {
            long fileSize = ff.length(path);
            if (fileSize < partitionSize << ColumnType.pow2SizeOf(columnType)) {
                throw CairoException.instance(0)
                        .put("Column file is too small. ")
                        .put("Partition files inconsistent [file=")
                        .put(path)
                        .put(", expectedSize=")
                        .put(partitionSize << ColumnType.pow2SizeOf(columnType))
                        .put(", actual=")
                        .put(fileSize)
                        .put(']');
            }
            return;
        }
        throw CairoException.instance(0).put("Column file does not exist [path=").put(path).put(']');
    }

    private void attachPartitionCheckFilesMatchMetadata(FilesFacade ff, Path path, RecordMetadata metadata, long partitionSize) throws CairoException {
        // for each column, check that file exists in the partition folder
        int rootLen = path.length();
        for (int columnIndex = 0, size = metadata.getColumnCount(); columnIndex < size; columnIndex++) {
            try {
                int columnType = metadata.getColumnType(columnIndex);
                final String columnName = metadata.getColumnName(columnIndex);
                long columnNameTxn = columnVersionWriter.getDefaultColumnNameTxn(columnIndex);

                switch (ColumnType.tagOf(columnType)) {
                    case ColumnType.INT:
                    case ColumnType.LONG:
                    case ColumnType.BOOLEAN:
                    case ColumnType.BYTE:
                    case ColumnType.TIMESTAMP:
                    case ColumnType.DATE:
                    case ColumnType.DOUBLE:
                    case ColumnType.CHAR:
                    case ColumnType.SHORT:
                    case ColumnType.FLOAT:
                    case ColumnType.LONG256:
                    case ColumnType.GEOBYTE:
                    case ColumnType.GEOSHORT:
                    case ColumnType.GEOINT:
                    case ColumnType.GEOLONG:
                        attachPartitionCheckFilesMatchFixedColumn(ff, path, columnType, partitionSize, columnName, columnNameTxn);
                        break;
                    case ColumnType.STRING:
                    case ColumnType.BINARY:
                        attachPartitionCheckFilesMatchVarLenColumn(ff, path, partitionSize, columnName, columnNameTxn);
                        break;
                    case ColumnType.SYMBOL:
                        attachPartitionCheckSymbolColumn(ff, path, columnIndex, partitionSize, columnName, columnNameTxn);
                        break;
                }
            } finally {
                path.trimTo(rootLen);
            }
        }
    }

    private void attachPartitionCheckFilesMatchVarLenColumn(FilesFacade ff, Path path, long partitionSize, String columnName, long columnNameTxn) {
        int pathLen = path.length();
        TableUtils.dFile(path, columnName, columnNameTxn);
        long dataLength = ff.length(path.$());

        path.trimTo(pathLen);
        TableUtils.iFile(path, columnName, columnNameTxn);

        if (dataLength >= 0 && ff.exists(path.$())) {
            int typeSize = Long.BYTES;
            long indexFd = openRO(ff, path, LOG);
            try {
                long fileSize = ff.length(indexFd);
                long expectedFileSize = (partitionSize + 1) * typeSize;
                if (fileSize < expectedFileSize) {
                    throw CairoException.instance(0)
                            .put("Column file is too small. ")
                            .put("Partition files inconsistent [file=")
                            .put(path)
                            .put(",expectedSize=")
                            .put(expectedFileSize)
                            .put(",actual=")
                            .put(fileSize)
                            .put(']');
                }

                long mappedAddr = mapRO(ff, indexFd, expectedFileSize, MemoryTag.MMAP_DEFAULT);
                try {
                    long prevDataAddress = dataLength - 4;
                    for (long offset = partitionSize * typeSize; offset >= 0; offset -= typeSize) {
                        long dataAddress = Unsafe.getUnsafe().getLong(mappedAddr + offset);
                        if (dataAddress < 0 || dataAddress > dataLength) {
                            throw CairoException.instance(0).put("Variable size column has invalid data address value [path=").put(path)
                                    .put(", indexOffset=").put(offset)
                                    .put(", dataAddress=").put(dataAddress)
                                    .put(", dataFileSize=").put(dataLength)
                                    .put(']');
                        }

                        // Check that addresses are monotonic
                        if (dataAddress >= prevDataAddress) {
                            throw CairoException.instance(0).put("Variable size column has invalid data address value [path=").put(path)
                                    .put(", indexOffset=").put(offset)
                                    .put(", dataAddress=").put(dataAddress)
                                    .put(", prevDataAddress=").put(prevDataAddress)
                                    .put(", dataFileSize=").put(dataLength)
                                    .put(']');
                        }
                        prevDataAddress = dataAddress;
                    }
                    return;
                } finally {
                    ff.munmap(mappedAddr, expectedFileSize, MemoryTag.MMAP_DEFAULT);
                }
            } finally {
                ff.close(indexFd);
            }
        }
        throw CairoException.instance(0).put("Column file does not exist [path=").put(path).put(']');
    }

    private void attachPartitionCheckSymbolColumn(FilesFacade ff, Path path, int columnIndex, long partitionSize, String columnName, long columnNameTxn) {
        int pathLen = path.length();
        TableUtils.dFile(path, columnName, columnNameTxn);
        long fd = openRO(ff, path.$(), LOG);
        try {
            long fileSize = ff.length(fd);
            int typeSize = Integer.BYTES;
            long expectedSize = partitionSize * typeSize;
            if (fileSize < expectedSize) {
                throw CairoException.instance(0)
                        .put("Column file is too small. ")
                        .put("Partition files inconsistent [file=")
                        .put(path)
                        .put(", expectedSize=")
                        .put(expectedSize)
                        .put(", actual=")
                        .put(fileSize)
                        .put(']');
            }

            long address = mapRO(ff, fd, fileSize, MemoryTag.MMAP_DEFAULT);
            try {
                int maxKey = Vect.maxInt(address, partitionSize);
                int symbolValues = symbolMapWriters.getQuick(columnIndex).getSymbolCount();
                if (maxKey >= symbolValues) {
                    throw CairoException.instance(0)
                            .put("Symbol file does not match symbol column [file=")
                            .put(path)
                            .put(", key=")
                            .put(maxKey)
                            .put(", columnKeys=")
                            .put(symbolValues)
                            .put(']');
                }
                int minKey = Vect.minInt(address, partitionSize);
                if (minKey < 0) {
                    throw CairoException.instance(0)
                            .put("Symbol file does not match symbol column, invalid key [file=")
                            .put(path)
                            .put(", key=")
                            .put(minKey)
                            .put(']');
                }
            } finally {
                ff.munmap(address, fileSize, MemoryTag.MMAP_DEFAULT);
            }

            if (metadata.isColumnIndexed(columnIndex)) {
                BitmapIndexUtils.valueFileName(path.trimTo(pathLen), columnName, columnNameTxn);
                if (!ff.exists(path.$())) {
                    throw CairoException.instance(0)
                            .put("Symbol index value file does not exist [file=")
                            .put(path)
                            .put(']');
                }
                BitmapIndexUtils.keyFileName(path.trimTo(pathLen), columnName, columnNameTxn);
                if (!ff.exists(path.$())) {
                    throw CairoException.instance(0)
                            .put("Symbol index key file does not exist [file=")
                            .put(path)
                            .put(']');
                }
            }
        } finally {
            ff.close(fd);
        }
    }

    private void bumpMasterRef() {
        if ((masterRef & 1) == 0) {
            masterRef++;
        } else {
            cancelRowAndBump();
        }
    }

    private void bumpStructureVersion() {
        columnVersionWriter.commit();
        txWriter.setColumnVersion(columnVersionWriter.getVersion());
        txWriter.bumpStructureVersion(this.denseSymbolMapWriters);
        assert txWriter.getStructureVersion() == metadata.getStructureVersion();
    }

    private long calculateCommitInterval() {
        long commitIntervalMicros = (long) (metadata.getCommitLag() * commitIntervalFraction);
        return commitIntervalMicros > 0 ? commitIntervalMicros / 1000 : commitIntervalDefault;
    }

    private void cancelRowAndBump() {
        rowCancel();
        masterRef++;
    }

    private void checkColumnName(CharSequence name) {
        if (!TableUtils.isValidColumnName(name, configuration.getMaxFileNameLength())) {
            throw CairoException.instance(0).put("invalid column name [table=").put(tableName).put(", column=").putAsPrintable(name).put(']');
        }
    }

    private void checkDistressed() {
        if (!distressed) {
            return;
        }
        throw new CairoError("Table '" + tableName + "' is distressed");
    }

    private void clearO3() {
        this.o3MasterRef = -1; // clears o3 flag, hasO3() will be returning false
        rowAction = ROW_ACTION_SWITCH_PARTITION;
        // transaction log is either not required or pending
        activeColumns = columns;
        activeNullSetters = nullSetters;
    }

    private void clearTodoLog() {
        try {
            todoMem.putLong(0, ++todoTxn); // write txn, reader will first read txn at offset 24 and then at offset 0
            Unsafe.getUnsafe().storeFence(); // make sure we do not write hash before writing txn (view from another thread)
            todoMem.putLong(8, 0); // write out our instance hashes
            todoMem.putLong(16, 0);
            Unsafe.getUnsafe().storeFence();
            todoMem.putLong(32, 0);
            Unsafe.getUnsafe().storeFence();
            todoMem.putLong(24, todoTxn);
            // ensure file is closed with correct length
            todoMem.jumpTo(40);
        } finally {
            path.trimTo(rootLen);
        }
    }

    void closeActivePartition(boolean truncate) {
        LOG.info().$("closing last partition [table=").$(tableName).I$();
        closeAppendMemoryTruncate(truncate);
        freeIndexers();
    }

    void closeActivePartition(long size) {
        for (int i = 0; i < columnCount; i++) {
            // stop calculating oversize as soon as we find first over-sized column
            setColumnSize(i, size, false);
            Misc.free(getPrimaryColumn(i));
            Misc.free(getSecondaryColumn(i));
        }
        Misc.freeObjList(denseIndexers);
        denseIndexers.clear();
    }

    private void closeAppendMemoryTruncate(boolean truncate) {
        for (int i = 0, n = columns.size(); i < n; i++) {
            MemoryMA m = columns.getQuick(i);
            if (m != null) {
                m.close(truncate);
            }
        }
    }

    /**
     * Commits newly added rows of data. This method updates transaction file with pointers to end of appended data.
     * <p>
     * <b>Pending rows</b>
     * <p>This method will cancel pending rows by calling {@link #rowCancel()}. Data in partially appended row will be lost.</p>
     *
     * @param commitMode commit durability mode.
     * @param commitLag  if > 0 then do a partial commit, leaving the rows within the lag in a new uncommitted transaction
     */
    private void commit(int commitMode, long commitLag) {
        checkDistressed();

        if (o3InError) {
            rollback();
            return;
        }

        if ((masterRef & 1) != 0) {
            rowCancel();
        }

        if (inTransaction()) {
            final boolean o3 = hasO3();
            if (o3 && o3Commit(commitLag)) {
                // Bookmark masterRef to track how many rows is in uncommitted state
                this.committedMasterRef = masterRef;
                return;
            }

            if (commitMode != CommitMode.NOSYNC) {
                syncColumns(commitMode);
            }

            final long committedRowCount = txWriter.unsafeCommittedFixedRowCount() + txWriter.unsafeCommittedTransientRowCount();
            final long rowsAdded = txWriter.getRowCount() - committedRowCount;

            updateIndexes();
            columnVersionWriter.commit();
            txWriter.setColumnVersion(columnVersionWriter.getVersion());
            txWriter.commit(commitMode, this.denseSymbolMapWriters);

            // Bookmark masterRef to track how many rows is in uncommitted state
            this.committedMasterRef = masterRef;
            o3ProcessPartitionRemoveCandidates();

            metrics.tableWriter().incrementCommits();
            metrics.tableWriter().addCommittedRows(rowsAdded);
            if (!o3) {
                // If `o3`, the metric is tracked inside `o3Commit`, possibly async.
                addPhysicallyWrittenRows(rowsAdded);
            }
        }
    }

    private void configureAppendPosition() {
        final boolean partitioned = PartitionBy.isPartitioned(partitionBy);
        if (this.txWriter.getMaxTimestamp() > Long.MIN_VALUE || !partitioned) {
            openFirstPartition(this.txWriter.getMaxTimestamp());
            if (partitioned) {
                rowAction = ROW_ACTION_OPEN_PARTITION;
                timestampSetter = appendTimestampSetter;
            } else {
                if (metadata.getTimestampIndex() < 0) {
                    rowAction = ROW_ACTION_NO_TIMESTAMP;
                } else {
                    rowAction = ROW_ACTION_NO_PARTITION;
                    timestampSetter = appendTimestampSetter;
                }
            }
        } else {
            rowAction = ROW_ACTION_OPEN_PARTITION;
            timestampSetter = appendTimestampSetter;
        }
        activeColumns = columns;
    }

    private void configureColumn(int type, boolean indexFlag, int index) {
        final MemoryMA primary;
        final MemoryMA secondary;
        final MemoryCARW oooPrimary;
        final MemoryCARW oooSecondary;
        final MemoryCARW oooPrimary2;
        final MemoryCARW oooSecondary2;
        final long memSize = calculateO3ColumnMemorySize(type, index == metadata.getTimestampIndex());

        if (type > 0) {
            primary = Vm.getMAInstance();

            oooPrimary = createNewO3Column(memSize);
            oooPrimary2 = createNewO3Column(memSize);

            switch (ColumnType.tagOf(type)) {
                case ColumnType.BINARY:
                case ColumnType.STRING:
                    secondary = Vm.getMAInstance();
                    oooSecondary = createNewO3Column(memSize);
                    oooSecondary2 = createNewO3Column(memSize);
                    break;
                default:
                    secondary = null;
                    oooSecondary = null;
                    oooSecondary2 = null;
                    break;
            }
        } else {
            primary = secondary = NullMemory.INSTANCE;
            oooPrimary = oooSecondary = oooPrimary2 = oooSecondary2 = NullMemory.INSTANCE;
        }

        int baseIndex = getPrimaryColumnIndex(index);
        columns.extendAndSet(baseIndex, primary);
        columns.extendAndSet(baseIndex + 1, secondary);

        o3Columns.extendAndSet(baseIndex, oooPrimary);
        o3Columns.extendAndSet(baseIndex + 1, oooSecondary);
        o3Columns2.extendAndSet(baseIndex, oooPrimary2);
        o3Columns2.extendAndSet(baseIndex + 1, oooSecondary2);
        configureNullSetters(o3NullSetters, type, oooPrimary, oooSecondary);

        configureNullSetters(nullSetters, type, primary, secondary);

        if (indexFlag) {
            indexers.extendAndSet(index, new SymbolColumnIndexer());
        }
        rowValueIsNotNull.add(0);
    }

    @NotNull
    private MemoryCARW createNewO3Column(long memSize) {
        return o3supported ? Vm.getCARWInstance(memSize, Integer.MAX_VALUE, MemoryTag.NATIVE_O3) : NullMemory.INSTANCE;
    }

    private long calculateO3ColumnMemorySize(int type, boolean isDesignatedTimestamp) {
        final int typeSize = ColumnType.isVariableLength(type) ? Long.BYTES : (isDesignatedTimestamp ? 16 : ColumnType.sizeOf(type));
        final long memSize = Math.min(o3ColumnMemorySize, typeSize * metadata.getMaxUncommittedRows());
        return Math.max(memSize, ff.getPageSize());
    }

    private void configureColumnMemory() {
        this.symbolMapWriters.setPos(columnCount);
        for (int i = 0; i < columnCount; i++) {
            int type = metadata.getColumnType(i);
            configureColumn(type, metadata.isColumnIndexed(i), i);

            if (ColumnType.isSymbol(type)) {
                final int symbolIndex = denseSymbolMapWriters.size();
                long columnNameTxn = columnVersionWriter.getDefaultColumnNameTxn(i);
                SymbolMapWriter symbolMapWriter = new SymbolMapWriter(
                        configuration,
                        path.trimTo(rootLen),
                        metadata.getColumnName(i),
                        columnNameTxn,
                        txWriter.unsafeReadSymbolTransientCount(symbolIndex),
                        symbolIndex,
                        txWriter
                );

                symbolMapWriters.extendAndSet(i, symbolMapWriter);
                denseSymbolMapWriters.add(symbolMapWriter);
            }
        }
        final int timestampIndex = metadata.getTimestampIndex();
        if (timestampIndex != -1) {
            o3TimestampMem = o3Columns.getQuick(getPrimaryColumnIndex(timestampIndex));
            o3TimestampMemCpy = Vm.getCARWInstance(o3ColumnMemorySize, Integer.MAX_VALUE, MemoryTag.NATIVE_O3);
        }
    }

    private void configureTimestampSetter() {
        int index = metadata.getTimestampIndex();
        if (index == -1) {
            timestampSetter = value -> {
            };
        } else {
            nullSetters.setQuick(index, NOOP);
            o3NullSetters.setQuick(index, NOOP);
            timestampSetter = getPrimaryColumn(index)::putLong;
        }
    }

    private int copyMetadataAndSetIndexAttrs(int columnIndex, int indexedFlag, int indexValueBlockSize) {
        try {
            int index = openMetaSwapFile(ff, ddlMem, path, rootLen, configuration.getMaxSwapFileCount());
            int columnCount = metaMem.getInt(META_OFFSET_COUNT);
            ddlMem.putInt(columnCount);
            ddlMem.putInt(metaMem.getInt(META_OFFSET_PARTITION_BY));
            ddlMem.putInt(metaMem.getInt(META_OFFSET_TIMESTAMP_INDEX));
            copyVersionAndLagValues();
            ddlMem.jumpTo(META_OFFSET_COLUMN_TYPES);
            for (int i = 0; i < columnCount; i++) {
                if (i != columnIndex) {
                    writeColumnEntry(i, false);
                } else {
                    ddlMem.putInt(getColumnType(metaMem, i));
                    long flags = indexedFlag;
                    if (isSequential(metaMem, i)) {
                        flags |= META_FLAG_BIT_SEQUENTIAL;
                    }
                    ddlMem.putLong(flags);
                    ddlMem.putInt(indexValueBlockSize);
                    ddlMem.putLong(getColumnHash(metaMem, i));
                    ddlMem.skip(8);
                }
            }

            long nameOffset = getColumnNameOffset(columnCount);
            for (int i = 0; i < columnCount; i++) {
                CharSequence columnName = metaMem.getStr(nameOffset);
                ddlMem.putStr(columnName);
                nameOffset += Vm.getStorageLength(columnName);
            }
            return index;
        } finally {
            ddlMem.close();
        }
    }

    private long copyMetadataAndUpdateVersion() {
        try {
            int index = openMetaSwapFile(ff, ddlMem, path, rootLen, configuration.getMaxSwapFileCount());
            int columnCount = metaMem.getInt(META_OFFSET_COUNT);

            ddlMem.putInt(columnCount);
            ddlMem.putInt(metaMem.getInt(META_OFFSET_PARTITION_BY));
            ddlMem.putInt(metaMem.getInt(META_OFFSET_TIMESTAMP_INDEX));
            copyVersionAndLagValues();
            ddlMem.jumpTo(META_OFFSET_COLUMN_TYPES);
            for (int i = 0; i < columnCount; i++) {
                writeColumnEntry(i, false);
            }

            long nameOffset = getColumnNameOffset(columnCount);
            for (int i = 0; i < columnCount; i++) {
                CharSequence columnName = metaMem.getStr(nameOffset);
                ddlMem.putStr(columnName);
                nameOffset += Vm.getStorageLength(columnName);
            }
            this.metaSwapIndex = index;
            return nameOffset;
        } finally {
            ddlMem.close();
        }
    }

    private void copyVersionAndLagValues() {
        ddlMem.putInt(ColumnType.VERSION);
        ddlMem.putInt(metaMem.getInt(META_OFFSET_TABLE_ID));
        ddlMem.putInt(metaMem.getInt(META_OFFSET_MAX_UNCOMMITTED_ROWS));
        ddlMem.putLong(metaMem.getLong(META_OFFSET_COMMIT_LAG));
        ddlMem.putLong(txWriter.getStructureVersion() + 1);
        metadata.setStructureVersion(txWriter.getStructureVersion() + 1);
    }

    /**
     * Creates bitmap index files for a column. This method uses primary column instance as temporary tool to
     * append index data. Therefore, it must be called before primary column is initialized.
     *
     * @param columnName              column name
     * @param indexValueBlockCapacity approximate number of values per index key
     * @param plen                    path length. This is used to trim shared path object to.
     */
    private void createIndexFiles(CharSequence columnName, long columnNameTxn, int indexValueBlockCapacity, int plen, boolean force) {
        try {
            BitmapIndexUtils.keyFileName(path.trimTo(plen), columnName, columnNameTxn);

            if (!force && ff.exists(path)) {
                return;
            }

            // reuse memory column object to create index and close it at the end
            try {
                ddlMem.smallFile(ff, path, MemoryTag.MMAP_TABLE_WRITER);
                BitmapIndexWriter.initKeyMemory(ddlMem, indexValueBlockCapacity);
            } catch (CairoException e) {
                // looks like we could not create key file properly
                // lets not leave half-baked file sitting around
                LOG.error()
                        .$("could not create index [name=").utf8(path)
                        .$(", errno=").$(e.getErrno())
                        .$(']').$();
                if (!ff.remove(path)) {
                    LOG.critical()
                            .$("could not remove '").utf8(path).$("'. Please remove MANUALLY.")
                            .$("[errno=").$(ff.errno())
                            .$(']').$();
                }
                throw e;
            } finally {
                ddlMem.close();
            }
            if (!ff.touch(BitmapIndexUtils.valueFileName(path.trimTo(plen), columnName, columnNameTxn))) {
                LOG.error().$("could not create index [name=").$(path).$(']').$();
                throw CairoException.instance(ff.errno()).put("could not create index [name=").put(path).put(']');
            }
        } finally {
            path.trimTo(plen);
        }
    }

    private void createSymbolMapWriter(CharSequence name, long columnNameTxn, int symbolCapacity, boolean symbolCacheFlag) {
        MapWriter.createSymbolMapFiles(ff, ddlMem, path, name, columnNameTxn, symbolCapacity, symbolCacheFlag);
        SymbolMapWriter w = new SymbolMapWriter(
                configuration,
                path,
                name,
                columnNameTxn,
                0,
                denseSymbolMapWriters.size(),
                txWriter
        );
        denseSymbolMapWriters.add(w);
        symbolMapWriters.extendAndSet(columnCount, w);
    }

    private void doClose(boolean truncate) {
        boolean tx = inTransaction();
        freeSymbolMapWriters();
        freeIndexers();
        Misc.free(txWriter);
        Misc.free(metaMem);
        Misc.free(ddlMem);
        Misc.free(indexMem);
        Misc.free(other);
        Misc.free(todoMem);
        Misc.free(columnVersionWriter);
        Misc.free(o3ColumnTopSink);
        Misc.free(commandQueue);
        updateOperator = Misc.free(updateOperator);
        dropIndexOperator = Misc.free(dropIndexOperator);
        freeColumns(truncate & !distressed);
        try {
            releaseLock(!truncate | tx | performRecovery | distressed);
        } finally {
            Misc.free(txnScoreboard);
            Misc.free(path);
            Misc.free(o3TimestampMemCpy);
            Misc.free(ownMessageBus);
            freeTempMem();
            LOG.info().$("closed '").utf8(tableName).$('\'').$();
        }
    }

    private void finishMetaSwapUpdate() {

        // rename _meta to _meta.prev
        this.metaPrevIndex = rename(fileOperationRetryCount);
        writeRestoreMetaTodo();

        try {
            // rename _meta.swp to -_meta
            restoreMetaFrom(META_SWAP_FILE_NAME, metaSwapIndex);
        } catch (CairoException ex) {
            try {
                recoverFromTodoWriteFailure(null);
            } catch (CairoException ex2) {
                throwDistressException(ex2);
            }
            throw ex;
        }

        try {
            // open _meta file
            openMetaFile(ff, path, rootLen, metaMem);
        } catch (CairoException err) {
            throwDistressException(err);
        }

        bumpStructureVersion();
        metadata.setTableVersion();
    }

    private void freeAndRemoveColumnPair(ObjList<MemoryMA> columns, int pi, int si) {
        Misc.free(columns.getAndSetQuick(pi, NullMemory.INSTANCE));
        Misc.free(columns.getAndSetQuick(si, NullMemory.INSTANCE));
    }

    private void freeAndRemoveO3ColumnPair(ObjList<MemoryCARW> columns, int pi, int si) {
        Misc.free(columns.getAndSetQuick(pi, NullMemory.INSTANCE));
        Misc.free(columns.getAndSetQuick(si, NullMemory.INSTANCE));
    }

    private void freeColumns(boolean truncate) {
        // null check is because this method could be called from the constructor
        if (columns != null) {
            closeAppendMemoryTruncate(truncate);
        }
        Misc.freeObjListAndKeepObjects(o3Columns);
        Misc.freeObjListAndKeepObjects(o3Columns2);
    }

    private void freeIndexers() {
        if (indexers != null) {
            // Don't change items of indexers, they are re-used
            for (int i = 0, n = indexers.size(); i < n; i++) {
                Misc.free(indexers.getQuick(i));
            }
            denseIndexers.clear();
        }
    }

    private void freeNullSetter(ObjList<Runnable> nullSetters, int columnIndex) {
        nullSetters.setQuick(columnIndex, NOOP);
    }

    private void freeSymbolMapWriters() {
        if (denseSymbolMapWriters != null) {
            for (int i = 0, n = denseSymbolMapWriters.size(); i < n; i++) {
                Misc.free(denseSymbolMapWriters.getQuick(i));
            }
            symbolMapWriters.clear();
        }

        if (symbolMapWriters != null) {
            symbolMapWriters.clear();
        }
    }

    private void freeTempMem() {
        if (tempMem16b != 0) {
            Unsafe.free(tempMem16b, 16, MemoryTag.NATIVE_TABLE_WRITER);
            tempMem16b = 0;
        }
    }

    BitmapIndexWriter getBitmapIndexWriter(int columnIndex) {
        return indexers.getQuick(columnIndex).getWriter();
    }

    long getColumnTop(int columnIndex) {
        return columnTops.getQuick(columnIndex);
    }

    ColumnVersionReader getColumnVersionReader() {
        return columnVersionWriter;
    }

    CairoConfiguration getConfiguration() {
        return configuration;
    }

    Sequence getO3CopyPubSeq() {
        return messageBus.getO3CopyPubSeq();
    }

    RingQueue<O3CopyTask> getO3CopyQueue() {
        return messageBus.getO3CopyQueue();
    }

    Sequence getO3OpenColumnPubSeq() {
        return messageBus.getO3OpenColumnPubSeq();
    }

    RingQueue<O3OpenColumnTask> getO3OpenColumnQueue() {
        return messageBus.getO3OpenColumnQueue();
    }

    Sequence getO3PartitionUpdatePubSeq() {
        return o3PartitionUpdatePubSeq;
    }

    RingQueue<O3PartitionUpdateTask> getO3PartitionUpdateQueue() {
        return o3PartitionUpdateQueue;
    }

    private long getO3RowCount0() {
        return (masterRef - o3MasterRef + 1) / 2;
    }

    private long getPartitionLo(long timestamp) {
        return partitionFloorMethod.floor(timestamp);
    }

    long getPartitionNameTxnByIndex(int index) {
        return txWriter.getPartitionNameTxnByIndex(index);
    }

    long getPartitionSizeByIndex(int index) {
        return txWriter.getPartitionSizeByIndex(index);
    }

    private MemoryMA getPrimaryColumn(int column) {
        assert column < columnCount : "Column index is out of bounds: " + column + " >= " + columnCount;
        return columns.getQuick(getPrimaryColumnIndex(column));
    }

    private MemoryMA getSecondaryColumn(int column) {
        assert column < columnCount : "Column index is out of bounds: " + column + " >= " + columnCount;
        return columns.getQuick(getSecondaryColumnIndex(column));
    }

    private MapWriter getSymbolMapWriter(int columnIndex) {
        return symbolMapWriters.getQuick(columnIndex);
    }

    private boolean hasO3() {
        return o3MasterRef > -1;
    }

    private void indexHistoricPartitions(SymbolColumnIndexer indexer, CharSequence columnName, int indexValueBlockSize) {
        long ts = this.txWriter.getMaxTimestamp();
        if (ts > Numbers.LONG_NaN) {
            final int columnIndex = metadata.getColumnIndex(columnName);
            try (final MemoryMR roMem = indexMem) {
                // Index last partition separately
                for (int i = 0, n = txWriter.getPartitionCount() - 1; i < n; i++) {

                    long timestamp = txWriter.getPartitionTimestamp(i);
                    path.trimTo(rootLen);
                    setStateForTimestamp(path, timestamp, false);

                    if (ff.exists(path.$())) {
                        final int plen = path.length();

                        long columnNameTxn = columnVersionWriter.getColumnNameTxn(timestamp, columnIndex);
                        TableUtils.dFile(path.trimTo(plen), columnName, columnNameTxn);

                        if (ff.exists(path)) {

                            path.trimTo(plen);
                            LOG.info().$("indexing [path=").$(path).$(']').$();

                            createIndexFiles(columnName, columnNameTxn, indexValueBlockSize, plen, true);
                            final long partitionSize = txWriter.getPartitionSizeByPartitionTimestamp(timestamp);
                            final long columnTop = columnVersionWriter.getColumnTop(timestamp, columnIndex);

                            if (columnTop > -1L && partitionSize > columnTop) {
                                TableUtils.dFile(path.trimTo(plen), columnName, columnNameTxn);
                                final long columnSize = (partitionSize - columnTop) << ColumnType.pow2SizeOf(ColumnType.INT);
                                roMem.of(ff, path, columnSize, columnSize, MemoryTag.MMAP_TABLE_WRITER);
                                indexer.configureWriter(configuration, path.trimTo(plen), columnName, columnNameTxn, columnTop);
                                indexer.index(roMem, columnTop, partitionSize);
                            }
                        }
                    }
                }
            } finally {
                indexer.close();
            }
        }
    }

    private void indexLastPartition(SymbolColumnIndexer indexer, CharSequence columnName, long columnNameTxn, int columnIndex, int indexValueBlockSize) {
        final int plen = path.length();

        createIndexFiles(columnName, columnNameTxn, indexValueBlockSize, plen, true);

        final long lastPartitionTs = txWriter.getLastPartitionTimestamp();
        final long columnTop = columnVersionWriter.getColumnTopQuick(lastPartitionTs, columnIndex);

        // set indexer up to continue functioning as normal
        indexer.configureFollowerAndWriter(configuration, path.trimTo(plen), columnName, columnNameTxn, getPrimaryColumn(columnIndex), columnTop);
        indexer.refreshSourceAndIndex(0, txWriter.getTransientRowCount());
    }

    private boolean isLastPartitionColumnsOpen() {
        for (int i = 0; i < columnCount; i++) {
            if (metadata.getColumnType(i) > 0) {
                return columns.getQuick(getPrimaryColumnIndex(i)).isOpen();
            }
        }
        // No columns, doesn't matter
        return true;
    }

    boolean isSymbolMapWriterCached(int columnIndex) {
        return symbolMapWriters.getQuick(columnIndex).isCached();
    }

    private void lock() {
        try {
            path.trimTo(rootLen);
            lockName(path);
            performRecovery = ff.exists(path);
            this.lockFd = TableUtils.lock(ff, path);
        } finally {
            path.trimTo(rootLen);
        }

        if (this.lockFd == -1L) {
            throw CairoException.instance(ff.errno()).put("Cannot lock table: ").put(path.$());
        }
    }

    private Row newRowO3(long timestamp) {
        LOG.info().$("switched to o3 [table=").utf8(tableName).$(']').$();
        txWriter.beginPartitionSizeUpdate();
        o3OpenColumns();
        o3InError = false;
        o3MasterRef = masterRef;
        rowAction = ROW_ACTION_O3;
        o3TimestampSetter(timestamp);
        return row;
    }

    void o3ClockDownPartitionUpdateCount() {
        o3PartitionUpdRemaining.decrementAndGet();
    }

    /**
     * Commits O3 data. Lag is optional. When 0 is specified the entire O3 segment is committed.
     *
     * @param lag interval in microseconds that determines the length of O3 segment that is not going to be
     *            committed to disk. The interval starts at max timestamp of O3 segment and ends <i>lag</i>
     *            microseconds before this timestamp.
     * @return <i>true</i> when commit has is a NOOP, e.g. no data has been committed to disk. <i>false</i> otherwise.
     */
    private boolean o3Commit(long lag) {
        o3RowCount = getO3RowCount0();
        o3PartitionRemoveCandidates.clear();
        o3ErrorCount.set(0);
        o3ColumnCounters.clear();
        o3BasketPool.clear();

        long o3LagRowCount = 0;
        long maxUncommittedRows = metadata.getMaxUncommittedRows();
        final int timestampIndex = metadata.getTimestampIndex();
        this.lastPartitionTimestamp = partitionFloorMethod.floor(partitionTimestampHi);
        // we will check new partitionTimestampHi value against the limit to see if the writer
        // will have to switch partition internally
        long partitionTimestampHiLimit = partitionCeilMethod.ceil(partitionTimestampHi) - 1;
        try {
            o3RowCount += o3MoveUncommitted(timestampIndex);
            final long transientRowCount = txWriter.transientRowCount;

            // we may need to re-use file descriptors when this partition is the "current" one
            // we cannot open file again due to sharing violation
            //
            // to determine that 'ooTimestampLo' goes into current partition
            // we need to compare 'partitionTimestampHi', which is appropriately truncated to DAY/MONTH/YEAR
            // to this.maxTimestamp, which isn't truncated yet. So we need to truncate it first
            LOG.info().$("sorting o3 [table=").$(tableName).$(']').$();
            final long sortedTimestampsAddr = o3TimestampMem.getAddress();

            // ensure there is enough size
            assert o3TimestampMem.getAppendOffset() == o3RowCount * TIMESTAMP_MERGE_ENTRY_BYTES;
            if (o3RowCount > 600 || !o3QuickSortEnabled) {
                o3TimestampMemCpy.jumpTo(o3TimestampMem.getAppendOffset());
                Vect.radixSortLongIndexAscInPlace(sortedTimestampsAddr, o3RowCount, o3TimestampMemCpy.addressOf(0));
            } else {
                Vect.quickSortLongIndexAscInPlace(sortedTimestampsAddr, o3RowCount);
            }

            // we have three frames:
            // partition logical "lo" and "hi" - absolute bounds (partitionLo, partitionHi)
            // partition actual data "lo" and "hi" (dataLo, dataHi)
            // out of order "lo" and "hi" (indexLo, indexHi)

            long srcOooMax;
            final long o3TimestampMin = getTimestampIndexValue(sortedTimestampsAddr, 0);
            if (o3TimestampMin < Timestamps.O3_MIN_TS) {
                o3InError = true;
                throw CairoException.instance(0).put("timestamps before 1970-01-01 are not allowed for O3");
            }

            long o3TimestampMax = getTimestampIndexValue(sortedTimestampsAddr, o3RowCount - 1);
            if (o3TimestampMax < Timestamps.O3_MIN_TS) {
                o3InError = true;
                throw CairoException.instance(0).put("timestamps before 1970-01-01 are not allowed for O3");
            }

            // Safe check of the sort. No known way to reproduce
            assert o3TimestampMin <= o3TimestampMax;

            if (lag > 0) {
                long lagThresholdTimestamp = o3TimestampMax - lag;
                if (lagThresholdTimestamp >= o3TimestampMin) {
                    final long lagThresholdRow = Vect.boundedBinarySearchIndexT(
                            sortedTimestampsAddr,
                            lagThresholdTimestamp,
                            0,
                            o3RowCount - 1,
                            BinarySearch.SCAN_DOWN
                    );
                    o3LagRowCount = o3RowCount - lagThresholdRow - 1;
                    if (o3LagRowCount > maxUncommittedRows) {
                        o3LagRowCount = maxUncommittedRows;
                        srcOooMax = o3RowCount - maxUncommittedRows;
                    } else {
                        srcOooMax = lagThresholdRow + 1;
                    }
                } else {
                    o3LagRowCount = o3RowCount;
                    // This is a scenario where "lag" and "maxUncommitted" values do not work with the data
                    // in that the "lag" is larger than dictated "maxUncommitted". A simple plan here is to
                    // commit half of the lag.
                    if (o3LagRowCount > maxUncommittedRows) {
                        o3LagRowCount = maxUncommittedRows / 2;
                        srcOooMax = o3RowCount - o3LagRowCount;
                    } else {
                        srcOooMax = 0;
                    }
                }
                LOG.debug().$("o3 commit lag [table=").$(tableName)
                        .$(", lag=").$(lag)
                        .$(", maxUncommittedRows=").$(maxUncommittedRows)
                        .$(", o3max=").$ts(o3TimestampMax)
                        .$(", lagThresholdTimestamp=").$ts(lagThresholdTimestamp)
                        .$(", o3LagRowCount=").$(o3LagRowCount)
                        .$(", srcOooMax=").$(srcOooMax)
                        .$(", o3RowCount=").$(o3RowCount)
                        .I$();
            } else {
                LOG.debug()
                        .$("o3 commit no lag [table=").$(tableName)
                        .$(", o3RowCount=").$(o3RowCount)
                        .I$();
                srcOooMax = o3RowCount;
            }

            if (srcOooMax == 0) {
                return true;
            }

            // we could have moved the "srcOooMax" and hence we re-read the max timestamp
            o3TimestampMax = getTimestampIndexValue(sortedTimestampsAddr, srcOooMax - 1);
            // move uncommitted is liable to change max timestamp
            // however we need to identify last partition before max timestamp skips to NULL for example
            final long maxTimestamp = txWriter.getMaxTimestamp();

            // we are going to use this soon to avoid double-copying lag data
            // final boolean yep = isAppendLastPartitionOnly(sortedTimestampsAddr, o3TimestampMax);

            // reshuffle all columns according to timestamp index
            o3Sort(sortedTimestampsAddr, timestampIndex, o3RowCount);
            LOG.info().$("sorted [table=").utf8(tableName).I$();

            this.o3DoneLatch.reset();
            this.o3PartitionUpdRemaining.set(0);
            boolean success = true;
            int latchCount = 0;
            long srcOoo = 0;
            boolean flattenTimestamp = true;
            int pCount = 0;
            try {
                // We do not know upfront which partition is going to be last because this is
                // a single pass over the data. Instead, we will update transient row count in a rolling
                // manner, assuming the partition marked "last" is the last and then for a new partition
                // we move prevTransientRowCount into the "fixedRowCount" sum and set new value on the
                // transientRowCount
                long prevTransientRowCount = transientRowCount;

                resizeColumnTopSink(o3TimestampMin, o3TimestampMax);

                // One loop iteration per partition.
                while (srcOoo < srcOooMax) {
                    try {
                        final long srcOooLo = srcOoo;
                        final long o3Timestamp = getTimestampIndexValue(sortedTimestampsAddr, srcOoo);
                        final long srcOooHi;
                        // keep ceil inclusive in the interval
                        final long srcOooTimestampCeil = partitionCeilMethod.ceil(o3Timestamp) - 1;
                        if (srcOooTimestampCeil < o3TimestampMax) {
                            srcOooHi = Vect.boundedBinarySearchIndexT(
                                    sortedTimestampsAddr,
                                    srcOooTimestampCeil,
                                    srcOoo,
                                    srcOooMax - 1,
                                    BinarySearch.SCAN_DOWN
                            );
                        } else {
                            srcOooHi = srcOooMax - 1;
                        }

                        final long partitionTimestamp = partitionFloorMethod.floor(o3Timestamp);

                        // This partition is the last partition.
                        final boolean last = partitionTimestamp == lastPartitionTimestamp;

                        srcOoo = srcOooHi + 1;

                        final long srcDataMax;
                        final long srcNameTxn;
                        final int partitionIndex = txWriter.findAttachedPartitionIndexByLoTimestamp(partitionTimestamp);
                        if (partitionIndex > -1) {
                            if (last) {
                                srcDataMax = transientRowCount;
                            } else {
                                srcDataMax = getPartitionSizeByIndex(partitionIndex);
                            }
                            srcNameTxn = getPartitionNameTxnByIndex(partitionIndex);
                        } else {
                            srcDataMax = 0;
                            // A version needed to housekeep dropped partitions
                            // When partition created without O3 merge, use `txn-1` as partition version.
                            // `txn` version is used when partition is merged. Both `txn-1` and `txn` can
                            // be written within the same commit when new partition initially written in order
                            // and then O3 triggers a merge of the partition.
                            srcNameTxn = txWriter.getTxn() - 1;
                        }

                        // We're appending onto the last partition.
                        final boolean append = last && (srcDataMax == 0 || o3Timestamp >= maxTimestamp);

                        // Number of rows to insert from the O3 segment into this partition.
                        final long srcOooBatchRowSize = srcOooHi - srcOooLo + 1;

                        // Final partition size after current insertions.
                        final long partitionSize = srcDataMax + srcOooBatchRowSize;

                        LOG.debug().
                                $("o3 partition task [table=").$(tableName)
                                .$(", srcOooLo=").$(srcOooLo)
                                .$(", srcOooHi=").$(srcOooHi)
                                .$(", srcOooMax=").$(srcOooMax)
                                .$(", o3TimestampMin=").$ts(o3TimestampMin)
                                .$(", o3Timestamp=").$ts(o3Timestamp)
                                .$(", o3TimestampMax=").$ts(o3TimestampMax)
                                .$(", partitionTimestamp=").$ts(partitionTimestamp)
                                .$(", partitionIndex=").$(partitionIndex)
                                .$(", srcDataMax=").$(srcDataMax)
                                .$(", maxTimestamp=").$ts(maxTimestamp)
                                .$(", last=").$(last)
                                .$(", partitionSize=").$(partitionSize)
                                .$(", append=").$(append)
                                .$(", memUsed=").$(Unsafe.getMemUsed())
                                .I$();

                        if (partitionTimestamp < lastPartitionTimestamp) {
                            // increment fixedRowCount by number of rows old partition incremented
                            this.txWriter.fixedRowCount += partitionSize - srcDataMax;
                        } else if (partitionTimestamp == lastPartitionTimestamp) {
                            // this is existing "last" partition, we can set the size directly
                            prevTransientRowCount = partitionSize;
                        } else {
                            // this is potentially a new last partition
                            this.txWriter.fixedRowCount += prevTransientRowCount;
                            prevTransientRowCount = partitionSize;
                        }

                        pCount++;
                        o3PartitionUpdRemaining.incrementAndGet();
                        final O3Basket o3Basket = o3BasketPool.next();
                        o3Basket.ensureCapacity(columnCount, indexCount);

                        AtomicInteger columnCounter = o3ColumnCounters.next();

                        // async partition processing set this counter to the column count
                        // and then manages issues if publishing of column tasks fails
                        // mid-column-count.
                        latchCount++;

                        if (append) {
                            // we are appending last partition, make sure it has been mapped!
                            // this also might fail, make sure exception is trapped and partitions are
                            // counted down correctly
                            try {
                                setAppendPosition(srcDataMax, false);
                            } catch (Throwable e) {
                                o3BumpErrorCount();
                                o3ClockDownPartitionUpdateCount();
                                o3CountDownDoneLatch();
                                throw e;
                            }

                            columnCounter.set(metadata.getDenseColumnCount());
                            Path pathToPartition = Path.getThreadLocal(this.path);
                            TableUtils.setPathForPartition(pathToPartition, partitionBy, o3TimestampMin, false);
                            TableUtils.txnPartitionConditionally(pathToPartition, srcNameTxn);
                            final int plen = pathToPartition.length();
                            int columnsPublished = 0;
                            for (int i = 0; i < columnCount; i++) {
                                final int columnType = metadata.getColumnType(i);
                                if (columnType < 0) {
                                    continue;
                                }
                                final int colOffset = TableWriter.getPrimaryColumnIndex(i);
                                final boolean notTheTimestamp = i != timestampIndex;
                                final CharSequence columnName = metadata.getColumnName(i);
                                final int indexBlockCapacity = metadata.isColumnIndexed(i) ? metadata.getIndexValueBlockCapacity(i) : -1;
                                final BitmapIndexWriter indexWriter = indexBlockCapacity > -1 ? getBitmapIndexWriter(i) : null;
                                final MemoryARW oooMem1 = o3Columns.getQuick(colOffset);
                                final MemoryARW oooMem2 = o3Columns.getQuick(colOffset + 1);
                                final MemoryMA mem1 = columns.getQuick(colOffset);
                                final MemoryMA mem2 = columns.getQuick(colOffset + 1);
                                final long srcDataTop = getColumnTop(i);
                                final long srcOooFixAddr;
                                final long srcOooVarAddr;
                                final MemoryMA dstFixMem;
                                final MemoryMA dstVarMem;
                                if (!ColumnType.isVariableLength(columnType)) {
                                    srcOooFixAddr = oooMem1.addressOf(0);
                                    srcOooVarAddr = 0;
                                    dstFixMem = mem1;
                                    dstVarMem = null;
                                } else {
                                    srcOooFixAddr = oooMem2.addressOf(0);
                                    srcOooVarAddr = oooMem1.addressOf(0);
                                    dstFixMem = mem2;
                                    dstVarMem = mem1;
                                }

                                columnsPublished++;
                                try {
                                    O3OpenColumnJob.appendLastPartition(
                                            pathToPartition,
                                            plen,
                                            columnName,
                                            columnCounter,
                                            notTheTimestamp ? columnType : ColumnType.setDesignatedTimestampBit(columnType, true),
                                            srcOooFixAddr,
                                            srcOooVarAddr,
                                            srcOooLo,
                                            srcOooHi,
                                            srcOooMax,
                                            o3TimestampMin,
                                            o3TimestampMax,
                                            partitionTimestamp,
                                            srcDataTop,
                                            srcDataMax,
                                            indexBlockCapacity,
                                            dstFixMem,
                                            dstVarMem,
                                            this,
                                            indexWriter,
                                            getColumnNameTxn(partitionTimestamp, i)
                                    );
                                } catch (Throwable e) {
                                    if (columnCounter.addAndGet(columnsPublished - columnCount) == 0) {
                                        o3ClockDownPartitionUpdateCount();
                                        o3CountDownDoneLatch();
                                    }
                                    throw e;
                                }
                            }

                            addPhysicallyWrittenRows(srcOooBatchRowSize);
                        } else {
                            if (flattenTimestamp) {
                                Vect.flattenIndex(sortedTimestampsAddr, o3RowCount);
                                flattenTimestamp = false;
                            }

                            // To collect column top values from o3 partition tasks add them to pre-allocated array of longs
                            // use o3ColumnTopSink LongList and allocate columns + 1 longs per partition
                            // then set first value to partition timestamp
                            long colTopSinkIndex = (long) (pCount - 1) * (metadata.getColumnCount() + 1);
                            long columnTopSinkAddress = colTopSinkIndex * Long.BYTES;
                            long columnTopPartitionSinkAddr = o3ColumnTopSink.getAddress() + columnTopSinkAddress;
                            assert columnTopPartitionSinkAddr + (columnCount + 1L) * Long.BYTES <= o3ColumnTopSink.getAddress() + o3ColumnTopSink.size() * Long.BYTES;

                            o3ColumnTopSink.set(colTopSinkIndex, partitionTimestamp);
                            o3CommitPartitionAsync(
                                    columnCounter,
                                    maxTimestamp,
                                    sortedTimestampsAddr,
                                    srcOooMax,
                                    o3TimestampMin,
                                    o3TimestampMax,
                                    srcOooLo,
                                    srcOooHi,
                                    partitionTimestamp,
                                    last,
                                    srcDataMax,
                                    srcNameTxn,
                                    o3Basket,
                                    columnTopPartitionSinkAddr + Long.BYTES
                            );
                        }
                    } catch (CairoException | CairoError e) {
                        LOG.error().$((Sinkable) e).$();
                        success = false;
                        throw e;
                    }
                }

                // at this point we should know the last partition row count
                this.txWriter.transientRowCount = prevTransientRowCount;
                this.partitionTimestampHi = Math.max(this.partitionTimestampHi, o3TimestampMax);
                this.txWriter.updateMaxTimestamp(Math.max(txWriter.getMaxTimestamp(), o3TimestampMax));
            } finally {
                // we are stealing work here it is possible we get exception from this method
                LOG.debug()
                        .$("o3 expecting updates [table=").$(tableName)
                        .$(", partitionsPublished=").$(pCount)
                        .I$();

                o3ConsumePartitionUpdates(
                        srcOooMax,
                        o3TimestampMin,
                        o3TimestampMax
                );

                o3DoneLatch.await(latchCount);

                o3InError = !success || o3ErrorCount.get() > 0;
                if (success && o3ErrorCount.get() > 0) {
                    //noinspection ThrowFromFinallyBlock
                    throw CairoException.instance(0).put("bulk update failed and will be rolled back");
                }
            }

            if (o3LagRowCount > 0) {
                o3ShiftLagRowsUp(timestampIndex, o3LagRowCount, srcOooMax);
            }
        } finally {
            if (denseIndexers.size() == 0) {
                populateDenseIndexerList();
            }
            path.trimTo(rootLen);
            // Alright, we finished updating partitions. Now we need to get this writer instance into
            // a consistent state.
            //
            // We start with ensuring append memory is in ready-to-use state. When max timestamp changes we need to
            // move append memory to new set of files. Otherwise, we stay on the same set but advance to append position.
            avoidIndexOnCommit = o3ErrorCount.get() == 0;
            if (o3LagRowCount == 0) {
                clearO3();
                LOG.debug().$("lag segment is empty").$();
            } else {
                // adjust O3 master ref so that virtual row count becomes equal to value of "o3LagRowCount"
                this.o3MasterRef = this.masterRef - o3LagRowCount * 2 + 1;
                LOG.debug().$("adjusted [o3RowCount=").$(getO3RowCount0()).I$();
            }
        }

        if (!o3InError) {
            updateO3ColumnTops();
        }
        if (!isLastPartitionColumnsOpen() || partitionTimestampHi > partitionTimestampHiLimit) {
            openPartition(txWriter.getMaxTimestamp());
        }

        // Data is written out successfully, however, we can still fail to set append position, for
        // example when we ran out of address space and new page cannot be mapped. The "allocate" calls here
        // ensure we can trigger this situation in tests. We should perhaps align our data such that setAppendPosition()
        // will attempt to mmap new page and fail... Then we can remove the 'true' parameter
        try {
            setAppendPosition(txWriter.getTransientRowCount(), true);
        } catch (Throwable e) {
            LOG.critical().$("data is committed but writer failed to update its state `").$(e).$('`').$();
            distressed = true;
            throw e;
        }

        metrics.tableWriter().incrementO3Commits();

        return false;
    }

    private void o3CommitPartitionAsync(
            AtomicInteger columnCounter,
            long maxTimestamp,
            long sortedTimestampsAddr,
            long srcOooMax,
            long oooTimestampMin,
            long oooTimestampMax,
            long srcOooLo,
            long srcOooHi,
            long partitionTimestamp,
            boolean last,
            long srcDataMax,
            long srcNameTxn,
            O3Basket o3Basket,
            long colTopSinkAddr
    ) {
        long cursor = messageBus.getO3PartitionPubSeq().next();
        if (cursor > -1) {
            O3PartitionTask task = messageBus.getO3PartitionQueue().get(cursor);
            task.of(
                    path,
                    partitionBy,
                    columns,
                    o3Columns,
                    srcOooLo,
                    srcOooHi,
                    srcOooMax,
                    oooTimestampMin,
                    oooTimestampMax,
                    partitionTimestamp,
                    maxTimestamp,
                    srcDataMax,
                    srcNameTxn,
                    last,
                    getTxn(),
                    sortedTimestampsAddr,
                    this,
                    columnCounter,
                    o3Basket,
                    colTopSinkAddr
            );
            messageBus.getO3PartitionPubSeq().done(cursor);
        } else {
            O3PartitionJob.processPartition(
                    path,
                    partitionBy,
                    columns,
                    o3Columns,
                    srcOooLo,
                    srcOooHi,
                    srcOooMax,
                    oooTimestampMin,
                    oooTimestampMax,
                    partitionTimestamp,
                    maxTimestamp,
                    srcDataMax,
                    srcNameTxn,
                    last,
                    getTxn(),
                    sortedTimestampsAddr,
                    this,
                    columnCounter,
                    o3Basket,
                    colTopSinkAddr
            );
        }
    }

    private void o3ConsumePartitionUpdates(
            long srcOooMax,
            long timestampMin,
            long timestampMax
    ) {
        final Sequence partitionSubSeq = messageBus.getO3PartitionSubSeq();
        final RingQueue<O3PartitionTask> partitionQueue = messageBus.getO3PartitionQueue();
        final Sequence openColumnSubSeq = messageBus.getO3OpenColumnSubSeq();
        final RingQueue<O3OpenColumnTask> openColumnQueue = messageBus.getO3OpenColumnQueue();
        final Sequence copySubSeq = messageBus.getO3CopySubSeq();
        final RingQueue<O3CopyTask> copyQueue = messageBus.getO3CopyQueue();

        do {
            long cursor = o3PartitionUpdateSubSeq.next();
            if (cursor > -1) {
                final O3PartitionUpdateTask task = o3PartitionUpdateQueue.get(cursor);
                final long partitionTimestamp = task.getPartitionTimestamp();
                final long srcOooPartitionLo = task.getSrcOooPartitionLo();
                final long srcOooPartitionHi = task.getSrcOooPartitionHi();
                final long srcDataMax = task.getSrcDataMax();
                final boolean partitionMutates = task.isPartitionMutates();

                o3ClockDownPartitionUpdateCount();

                o3PartitionUpdateSubSeq.done(cursor);

                if (o3ErrorCount.get() == 0) {
                    o3PartitionUpdate(
                            timestampMin,
                            timestampMax,
                            partitionTimestamp,
                            srcOooPartitionLo,
                            srcOooPartitionHi,
                            srcOooMax,
                            srcDataMax,
                            partitionMutates
                    );
                }
                continue;
            }

            cursor = partitionSubSeq.next();
            if (cursor > -1) {
                final O3PartitionTask partitionTask = partitionQueue.get(cursor);
                if (partitionTask.getTableWriter() == this && o3ErrorCount.get() > 0) {
                    // do we need to free anything on the task?
                    partitionSubSeq.done(cursor);
                    o3ClockDownPartitionUpdateCount();
                    o3CountDownDoneLatch();
                } else {
                    o3ProcessPartitionSafe(partitionSubSeq, cursor, partitionTask);
                }
                continue;
            }

            cursor = openColumnSubSeq.next();
            if (cursor > -1) {
                O3OpenColumnTask openColumnTask = openColumnQueue.get(cursor);
                if (openColumnTask.getTableWriter() == this && o3ErrorCount.get() > 0) {
                    O3CopyJob.closeColumnIdle(
                            openColumnTask.getColumnCounter(),
                            openColumnTask.getTimestampMergeIndexAddr(),
                            openColumnTask.getTimestampMergeIndexSize(),
                            openColumnTask.getSrcTimestampFd(),
                            openColumnTask.getSrcTimestampAddr(),
                            openColumnTask.getSrcTimestampSize(),
                            this
                    );
                    openColumnSubSeq.done(cursor);
                } else {
                    o3OpenColumnSafe(openColumnSubSeq, cursor, openColumnTask);
                }
                continue;
            }

            cursor = copySubSeq.next();
            if (cursor > -1) {
                O3CopyTask copyTask = copyQueue.get(cursor);
                if (copyTask.getTableWriter() == this && o3ErrorCount.get() > 0) {
                    O3CopyJob.copyIdle(
                            copyTask.getColumnCounter(),
                            copyTask.getPartCounter(),
                            copyTask.getTimestampMergeIndexAddr(),
                            copyTask.getTimestampMergeIndexSize(),
                            copyTask.getSrcDataFixFd(),
                            copyTask.getSrcDataFixAddr(),
                            copyTask.getSrcDataFixSize(),
                            copyTask.getSrcDataVarFd(),
                            copyTask.getSrcDataVarAddr(),
                            copyTask.getSrcDataVarSize(),
                            copyTask.getDstFixFd(),
                            copyTask.getDstFixAddr(),
                            copyTask.getDstFixSize(),
                            copyTask.getDstVarFd(),
                            copyTask.getDstVarAddr(),
                            copyTask.getDstVarSize(),
                            copyTask.getSrcTimestampFd(),
                            copyTask.getSrcTimestampAddr(),
                            copyTask.getSrcTimestampSize(),
                            copyTask.getDstKFd(),
                            copyTask.getDstVFd(),
                            this
                    );
                    copySubSeq.done(cursor);
                } else {
                    o3CopySafe(cursor);
                }
            }
        } while (this.o3PartitionUpdRemaining.get() > 0);
    }

    private void o3CopySafe(
            long cursor
    ) {
        final O3CopyTask task = messageBus.getO3CopyQueue().get(cursor);
        try {
            O3CopyJob.copy(
                    task,
                    cursor,
                    messageBus.getO3CopySubSeq()
            );
        } catch (CairoException | CairoError e) {
            LOG.error().$((Sinkable) e).$();
        } catch (Throwable e) {
            LOG.error().$(e).$();
        }
    }

    void o3CountDownDoneLatch() {
        o3DoneLatch.countDown();
    }

    private void o3MoveLag0(
            int columnIndex,
            final int columnType,
            long o3LagRowCount,
            long o3RowCount
    ) {
        if (columnIndex > -1) {
            MemoryARW o3DataMem = o3Columns.get(getPrimaryColumnIndex(columnIndex));
            MemoryARW o3IndexMem = o3Columns.get(getSecondaryColumnIndex(columnIndex));

            long size;
            long sourceOffset;
            final int shl = ColumnType.pow2SizeOf(columnType);
            if (null == o3IndexMem) {
                // Fixed size column
                sourceOffset = o3RowCount << shl;
                size = o3LagRowCount << shl;
            } else {
                // Var size column
                sourceOffset = o3IndexMem.getLong(o3RowCount * 8);
                size = o3DataMem.getAppendOffset() - sourceOffset;
                // move count + 1 rows, to make sure index column remains n+1
                // the data is copied back to start of the buffer, no need to set size first
                O3Utils.shiftCopyFixedSizeColumnData(
                        sourceOffset,
                        o3IndexMem.addressOf(o3RowCount * 8),
                        0,
                        o3LagRowCount, // No need to do +1 here, hi is inclusive
                        o3IndexMem.addressOf(0)
                );
                // adjust append position of the index column to
                // maintain n+1 number of entries
                o3IndexMem.jumpTo(o3LagRowCount * 8 + 8);
            }

            Vect.memmove(o3DataMem.addressOf(0), o3DataMem.addressOf(sourceOffset), size);
            // the data is copied back to start of the buffer, no need to set size first
            o3DataMem.jumpTo(size);
        } else {
            // Special case, designated timestamp column
            // Move values and set index to  0..o3LagRowCount
            final long sourceOffset = o3RowCount * 16;
            final long mergeMemAddr = o3TimestampMem.getAddress();
            Vect.shiftTimestampIndex(mergeMemAddr + sourceOffset, o3LagRowCount, mergeMemAddr);
            o3TimestampMem.jumpTo(o3LagRowCount * 16);
        }
    }

    private long o3MoveUncommitted(final int timestampIndex) {
        final long committedRowCount = txWriter.unsafeCommittedFixedRowCount() + txWriter.unsafeCommittedTransientRowCount();
        final long rowsAdded = txWriter.getRowCount() - committedRowCount;
        final long transientRowsAdded = Math.min(txWriter.getTransientRowCount(), rowsAdded);
        if (transientRowsAdded > 0) {
            LOG.debug()
                    .$("o3 move uncommitted [table=").$(tableName)
                    .$(", transientRowsAdded=").$(transientRowsAdded)
                    .I$();
            final long committedTransientRowCount = txWriter.getTransientRowCount() - transientRowsAdded;
            return o3ScheduleMoveUncommitted0(
                    timestampIndex,
                    transientRowsAdded,
                    committedTransientRowCount
            );
        }
        return 0;
    }

    private void o3MoveUncommitted0(
            int colIndex,
            int columnType,
            long committedTransientRowCount,
            long transientRowsAdded
    ) {
        if (colIndex > -1) {
            MemoryMA srcDataMem = getPrimaryColumn(colIndex);
            int shl = ColumnType.pow2SizeOf(columnType);
            long srcFixOffset;
            final MemoryARW o3DataMem = o3Columns.get(getPrimaryColumnIndex(colIndex));
            final MemoryARW o3IndexMem = o3Columns.get(getSecondaryColumnIndex(colIndex));

            long extendedSize;
            long dstVarOffset = o3DataMem.getAppendOffset();

            final long columnTop = columnTops.getQuick(colIndex);

            if (columnTop > 0) {
                LOG.debug()
                        .$("move uncommitted [columnTop=").$(columnTop)
                        .$(", columnIndex=").$(colIndex)
                        .$(", committedTransientRowCount=").$(committedTransientRowCount)
                        .$(", transientRowsAdded=").$(transientRowsAdded)
                        .I$();
            }

            if (null == o3IndexMem) {
                // Fixed size
                extendedSize = transientRowsAdded << shl;
                srcFixOffset = (committedTransientRowCount - columnTop) << shl;
            } else {
                // Var size
                final int indexShl = 3; // ColumnType.pow2SizeOf(ColumnType.LONG);
                final MemoryMA srcFixMem = getSecondaryColumn(colIndex);
                long sourceOffset = (committedTransientRowCount - columnTop) << indexShl;

                // the size includes trailing LONG
                long sourceLen = (transientRowsAdded + 1) << indexShl;
                long dstAppendOffset = o3IndexMem.getAppendOffset();

                // ensure memory is available
                o3IndexMem.jumpTo(dstAppendOffset + (transientRowsAdded << indexShl));
                long alignedExtraLen;
                long srcAddress = srcFixMem.map(sourceOffset, sourceLen);
                boolean locallyMapped = srcAddress == 0;

                if (!locallyMapped) {
                    alignedExtraLen = 0;
                } else {
                    // Linux requires the mmap offset to be page aligned
                    final long alignedOffset = Files.floorPageSize(sourceOffset);
                    alignedExtraLen = sourceOffset - alignedOffset;
                    srcAddress = mapRO(ff, srcFixMem.getFd(), sourceLen + alignedExtraLen, alignedOffset, MemoryTag.MMAP_TABLE_WRITER);
                }

                final long srcVarOffset = Unsafe.getUnsafe().getLong(srcAddress + alignedExtraLen);
                O3Utils.shiftCopyFixedSizeColumnData(
                        srcVarOffset - dstVarOffset,
                        srcAddress + alignedExtraLen + Long.BYTES,
                        0,
                        transientRowsAdded - 1,
                        // copy uncommitted index over the trailing LONG
                        o3IndexMem.addressOf(dstAppendOffset)
                );

                if (locallyMapped) {
                    // If memory mapping was mapped specially for this move, close it
                    ff.munmap(srcAddress, sourceLen + alignedExtraLen, MemoryTag.MMAP_TABLE_WRITER);
                }

                extendedSize = srcDataMem.getAppendOffset() - srcVarOffset;
                srcFixOffset = srcVarOffset;
                srcFixMem.jumpTo(sourceOffset + Long.BYTES);
            }

            o3DataMem.jumpTo(dstVarOffset + extendedSize);
            long appendAddress = o3DataMem.addressOf(dstVarOffset);
            long sourceAddress = srcDataMem.map(srcFixOffset, extendedSize);
            if (sourceAddress != 0) {
                Vect.memcpy(appendAddress, sourceAddress, extendedSize);
            } else {
                // Linux requires the mmap offset to be page aligned
                long alignedOffset = Files.floorPageSize(srcFixOffset);
                long alignedExtraLen = srcFixOffset - alignedOffset;
                sourceAddress = mapRO(ff, srcDataMem.getFd(), extendedSize + alignedExtraLen, alignedOffset, MemoryTag.MMAP_TABLE_WRITER);
                Vect.memcpy(appendAddress, sourceAddress + alignedExtraLen, extendedSize);
                ff.munmap(sourceAddress, extendedSize + alignedExtraLen, MemoryTag.MMAP_TABLE_WRITER);
            }
            srcDataMem.jumpTo(srcFixOffset);
        } else {
            // Timestamp column
            colIndex = -colIndex - 1;
            int shl = ColumnType.pow2SizeOf(ColumnType.TIMESTAMP);
            MemoryMA srcDataMem = getPrimaryColumn(colIndex);
            // this cannot have "top"
            long srcFixOffset = committedTransientRowCount << shl;
            long srcFixLen = transientRowsAdded << shl;
            long alignedExtraLen;
            long address = srcDataMem.map(srcFixOffset, srcFixLen);
            boolean locallyMapped = address == 0;

            // column could not provide necessary length of buffer
            // because perhaps its internal buffer is not big enough
            if (!locallyMapped) {
                alignedExtraLen = 0;
            } else {
                // Linux requires the mmap offset to be page aligned
                long alignedOffset = Files.floorPageSize(srcFixOffset);
                alignedExtraLen = srcFixOffset - alignedOffset;
                address = mapRO(ff, srcDataMem.getFd(), srcFixLen + alignedExtraLen, alignedOffset, MemoryTag.MMAP_TABLE_WRITER);
            }

            for (long n = 0; n < transientRowsAdded; n++) {
                long ts = Unsafe.getUnsafe().getLong(address + alignedExtraLen + (n << shl));
                o3TimestampMem.putLong128(ts, o3RowCount + n);
            }

            if (locallyMapped) {
                ff.munmap(address, srcFixLen + alignedExtraLen, MemoryTag.MMAP_TABLE_WRITER);
            }

            srcDataMem.jumpTo(srcFixOffset);
        }
    }

    private void o3OpenColumnSafe(Sequence openColumnSubSeq, long cursor, O3OpenColumnTask openColumnTask) {
        try {
            O3OpenColumnJob.openColumn(openColumnTask, cursor, openColumnSubSeq);
        } catch (CairoException | CairoError e) {
            LOG.error().$((Sinkable) e).$();
        } catch (Throwable e) {
            LOG.error().$(e).$();
        }
    }

    private void o3OpenColumns() {
        for (int i = 0; i < columnCount; i++) {
            if (metadata.getColumnType(i) > 0) {
                MemoryARW mem1 = o3Columns.getQuick(getPrimaryColumnIndex(i));
                mem1.jumpTo(0);
                MemoryARW mem2 = o3Columns.getQuick(getSecondaryColumnIndex(i));
                if (mem2 != null) {
                    mem2.jumpTo(0);
                    mem2.putLong(0);
                }
            }
        }
        activeColumns = o3Columns;
        activeNullSetters = o3NullSetters;
        LOG.debug().$("switched partition to memory").$();
    }

    private void o3PartitionUpdate(
            long timestampMin,
            long timestampMax,
            long partitionTimestamp,
            long srcOooPartitionLo,
            long srcOooPartitionHi,
            long srcOooMax,
            long srcDataMax,
            boolean partitionMutates
    ) {
        this.txWriter.minTimestamp = Math.min(timestampMin, this.txWriter.minTimestamp);
        final long partitionSize = srcDataMax + srcOooPartitionHi - srcOooPartitionLo + 1;
        final long rowDelta = srcOooPartitionHi - srcOooMax;
        final int partitionIndex = txWriter.findAttachedPartitionIndexByLoTimestamp(partitionTimestamp);
        if (partitionTimestamp == lastPartitionTimestamp) {
            if (partitionMutates) {
                closeActivePartition(true);
            } else if (rowDelta < -1) {
                closeActivePartition(partitionSize);
            } else {
                setAppendPosition(partitionSize, false);
            }
        }

        LOG.debug().$("o3 partition update [timestampMin=").$ts(timestampMin)
                .$(", timestampMax=").$ts(timestampMax)
                .$(", last=").$(partitionTimestamp == lastPartitionTimestamp)
                .$(", partitionTimestamp=").$ts(partitionTimestamp)
                .$(", srcOooPartitionLo=").$(srcOooPartitionLo)
                .$(", srcOooPartitionHi=").$(srcOooPartitionHi)
                .$(", srcOooMax=").$(srcOooMax)
                .$(", srcDataMax=").$(srcDataMax)
                .$(", partitionMutates=").$(partitionMutates)
                .$(", lastPartitionTimestamp=").$(lastPartitionTimestamp)
                .$(", partitionSize=").$(partitionSize)
                .I$();

        if (partitionMutates) {
            final long srcDataTxn = txWriter.getPartitionNameTxnByIndex(partitionIndex);
            LOG.info()
                    .$("merged partition [table=`").utf8(tableName)
                    .$("`, ts=").$ts(partitionTimestamp)
                    .$(", txn=").$(txWriter.txn).$(']').$();
            txWriter.updatePartitionSizeAndTxnByIndex(partitionIndex, partitionSize);
            o3PartitionRemoveCandidates.add(partitionTimestamp, srcDataTxn);
            txWriter.bumpPartitionTableVersion();
        } else {
            if (partitionTimestamp != lastPartitionTimestamp) {
                txWriter.bumpPartitionTableVersion();
            }
            txWriter.updatePartitionSizeByIndex(partitionIndex, partitionTimestamp, partitionSize);
        }
    }

    synchronized void o3PartitionUpdateSynchronized(
            long timestampMin,
            long timestampMax,
            long partitionTimestamp,
            long srcOooPartitionLo,
            long srcOooPartitionHi,
            boolean partitionMutates,
            long srcOooMax,
            long srcDataMax
    ) {
        o3ClockDownPartitionUpdateCount();
        o3PartitionUpdate(
                timestampMin,
                timestampMax,
                partitionTimestamp,
                srcOooPartitionLo,
                srcOooPartitionHi,
                srcOooMax,
                srcDataMax,
                partitionMutates
        );
    }

    private void o3ProcessPartitionRemoveCandidates() {
        try {
            final int n = o3PartitionRemoveCandidates.size();
            if (n > 0) {
                o3ProcessPartitionRemoveCandidates0(n);
            }
        } finally {
            o3PartitionRemoveCandidates.clear();
        }
    }

    private void o3ProcessPartitionRemoveCandidates0(int n) {
        boolean anyReadersBeforeCommittedTxn = checkScoreboardHasReadersBeforeLastCommittedTxn();
        // This flag will determine to schedule O3PartitionPurgeJob at the end or all done already.
        boolean scheduleAsyncPurge = anyReadersBeforeCommittedTxn;

        if (!anyReadersBeforeCommittedTxn) {
            for (int i = 0; i < n; i += 2) {
                try {
                    final long timestamp = o3PartitionRemoveCandidates.getQuick(i);
                    final long txn = o3PartitionRemoveCandidates.getQuick(i + 1);
                    setPathForPartition(
                            other,
                            partitionBy,
                            timestamp,
                            false
                    );
                    TableUtils.txnPartitionConditionally(other, txn);
                    long errno = ff.rmdir(other.$());
                    if (errno == 0 || errno == -1) {
                        // Successfully deleted or async purge has already swept it up
                        LOG.info().$("purged [path=").$(other).I$();
                    } else {
                        LOG.info()
                                .$("cannot purge partition version, async purge will be scheduled [path=")
                                .$(other)
                                .$(", errno=").$(errno).I$();
                        scheduleAsyncPurge = true;
                    }
                } finally {
                    other.trimTo(rootLen);
                }
            }
        }

        if (scheduleAsyncPurge) {
            // Any more complicated case involve looking at what folders are present on disk before removing
            // do it async in O3PartitionPurgeJob
            if (schedulePurgeO3Partitions(messageBus, tableName, partitionBy)) {
                LOG.info().$("scheduled to purge partitions").$(", table=").$(tableName).$(']').$();
            } else {
                LOG.error().$("could not queue for purge, queue is full [table=").$(tableName).I$();
            }
        }
    }

    private void o3ProcessPartitionSafe(Sequence partitionSubSeq, long cursor, O3PartitionTask partitionTask) {
        try {
            O3PartitionJob.processPartition(partitionTask, cursor, partitionSubSeq);
        } catch (CairoException | CairoError e) {
            LOG.error().$((Sinkable) e).$();
        } catch (Throwable e) {
            LOG.error().$(e).$();
        }
    }

    private long o3ScheduleMoveUncommitted0(int timestampIndex, long transientRowsAdded, long committedTransientRowCount) {
        if (transientRowsAdded > 0) {
            final Sequence pubSeq = this.messageBus.getO3CallbackPubSeq();
            final RingQueue<O3CallbackTask> queue = this.messageBus.getO3CallbackQueue();
            o3PendingCallbackTasks.clear();
            o3DoneLatch.reset();
            int queuedCount = 0;

            for (int colIndex = 0; colIndex < columnCount; colIndex++) {
                int columnType = metadata.getColumnType(colIndex);
                if (columnType > 0) {
                    int columnIndex = colIndex != timestampIndex ? colIndex : -colIndex - 1;

                    long cursor = pubSeq.next();

                    // Pass column index as -1 when it's designated timestamp column to o3 move method
                    if (cursor > -1) {
                        try {
                            final O3CallbackTask task = queue.get(cursor);
                            task.of(
                                    o3DoneLatch,
                                    columnIndex,
                                    columnType,
                                    committedTransientRowCount,
                                    transientRowsAdded,
                                    this.o3MoveUncommittedRef
                            );

                            o3PendingCallbackTasks.add(task);
                        } finally {
                            queuedCount++;
                            pubSeq.done(cursor);
                        }
                    } else {
                        o3MoveUncommitted0(columnIndex, columnType, committedTransientRowCount, transientRowsAdded);
                    }
                }
            }

            for (int n = o3PendingCallbackTasks.size() - 1; n > -1; n--) {
                final O3CallbackTask task = o3PendingCallbackTasks.getQuick(n);
                if (task.tryLock()) {
                    O3CallbackJob.runCallbackWithCol(
                            task,
                            -1,
                            null
                    );
                }
            }

            o3DoneLatch.await(queuedCount);
        }
        txWriter.resetToLastPartition(committedTransientRowCount);
        return transientRowsAdded;
    }

    private void o3SetAppendOffset(
            int columnIndex,
            final int columnType,
            long o3RowCount
    ) {
        if (columnIndex != metadata.getTimestampIndex()) {
            MemoryARW o3DataMem = o3Columns.get(getPrimaryColumnIndex(columnIndex));
            MemoryARW o3IndexMem = o3Columns.get(getSecondaryColumnIndex(columnIndex));

            long size;
            if (null == o3IndexMem) {
                // Fixed size column
                size = o3RowCount << ColumnType.pow2SizeOf(columnType);
            } else {
                // Var size column
                if (o3RowCount > 0) {
                    size = o3IndexMem.getLong(o3RowCount * 8);
                    o3IndexMem.jumpTo((o3RowCount + 1) * 8);
                } else {
                    size = 0;
                    o3IndexMem.jumpTo(0);
                }
            }

            o3DataMem.jumpTo(size);
        } else {
            // Special case, designated timestamp column
            o3TimestampMem.jumpTo(o3RowCount * 16);
        }
    }

    private void o3ShiftLagRowsUp(int timestampIndex, long o3LagRowCount, long o3RowCount) {
        o3PendingCallbackTasks.clear();

        final Sequence pubSeq = this.messageBus.getO3CallbackPubSeq();
        final RingQueue<O3CallbackTask> queue = this.messageBus.getO3CallbackQueue();

        o3DoneLatch.reset();
        int queuedCount = 0;
        for (int colIndex = 0; colIndex < columnCount; colIndex++) {
            int columnType = metadata.getColumnType(colIndex);
            int columnIndex = colIndex != timestampIndex ? colIndex : -colIndex - 1;
            long cursor = pubSeq.next();

            // Pass column index as -1 when it's designated timestamp column to o3 move method
            if (cursor > -1 && columnType > 0) {
                try {
                    final O3CallbackTask task = queue.get(cursor);
                    task.of(
                            o3DoneLatch,
                            columnIndex,
                            columnType,
                            o3LagRowCount,
                            o3RowCount,
                            this.o3MoveLagRef
                    );

                    o3PendingCallbackTasks.add(task);
                } finally {
                    queuedCount++;
                    pubSeq.done(cursor);
                }
            } else if (columnType > 0) {
                o3MoveLag0(columnIndex, columnType, o3LagRowCount, o3RowCount);
            }
        }

        for (int n = o3PendingCallbackTasks.size() - 1; n > -1; n--) {
            final O3CallbackTask task = o3PendingCallbackTasks.getQuick(n);
            if (task.tryLock()) {
                O3CallbackJob.runCallbackWithCol(
                        task,
                        -1,
                        null
                );
            }
        }

        o3DoneLatch.await(queuedCount);
    }

    private void o3Sort(long mergedTimestamps, int timestampIndex, long rowCount) {
        o3PendingCallbackTasks.clear();

        final Sequence pubSeq = this.messageBus.getO3CallbackPubSeq();
        final RingQueue<O3CallbackTask> queue = this.messageBus.getO3CallbackQueue();

        o3DoneLatch.reset();
        int queuedCount = 0;
        for (int i = 0; i < columnCount; i++) {
            final int type = metadata.getColumnType(i);
            if (timestampIndex != i && type > 0) {
                long cursor = pubSeq.next();
                if (cursor > -1) {
                    try {
                        final O3CallbackTask task = queue.get(cursor);
                        task.of(
                                o3DoneLatch,
                                i,
                                type,
                                mergedTimestamps,
                                rowCount,
                                ColumnType.isVariableLength(type) ? oooSortVarColumnRef : oooSortFixColumnRef
                        );
                        o3PendingCallbackTasks.add(task);
                    } finally {
                        queuedCount++;
                        pubSeq.done(cursor);
                    }
                } else {
                    o3SortColumn(mergedTimestamps, i, type, rowCount);
                }
            }
        }

        for (int n = o3PendingCallbackTasks.size() - 1; n > -1; n--) {
            final O3CallbackTask task = o3PendingCallbackTasks.getQuick(n);
            if (task.tryLock()) {
                O3CallbackJob.runCallbackWithCol(
                        task,
                        -1,
                        null
                );
            }
        }

        o3DoneLatch.await(queuedCount);
    }

    private void o3SortColumn(long mergedTimestamps, int i, int type, long rowCount) {
        if (ColumnType.isVariableLength(type)) {
            o3SortVarColumn(i, type, mergedTimestamps, rowCount);
        } else {
            o3SortFixColumn(i, type, mergedTimestamps, rowCount);
        }
    }

    private void o3SortFixColumn(
            int columnIndex,
            final int columnType,
            long mergedTimestampsAddr,
            long valueCount
    ) {
        final int columnOffset = getPrimaryColumnIndex(columnIndex);
        final MemoryCARW mem = o3Columns.getQuick(columnOffset);
        final MemoryCARW mem2 = o3Columns2.getQuick(columnOffset);
        final long src = mem.addressOf(0);
        final long srcSize = mem.size();
        final int shl = ColumnType.pow2SizeOf(columnType);
        mem2.jumpTo(valueCount << shl);
        final long tgtDataAddr = mem2.addressOf(0);
        final long tgtDataSize = mem2.size();
        switch (shl) {
            case 0:
                Vect.indexReshuffle8Bit(src, tgtDataAddr, mergedTimestampsAddr, valueCount);
                break;
            case 1:
                Vect.indexReshuffle16Bit(src, tgtDataAddr, mergedTimestampsAddr, valueCount);
                break;
            case 2:
                Vect.indexReshuffle32Bit(src, tgtDataAddr, mergedTimestampsAddr, valueCount);
                break;
            case 3:
                Vect.indexReshuffle64Bit(src, tgtDataAddr, mergedTimestampsAddr, valueCount);
                break;
            case 5:
                Vect.indexReshuffle256Bit(src, tgtDataAddr, mergedTimestampsAddr, valueCount);
                break;
            default:
                assert false : "col type is unsupported";
                break;
        }
        mem.replacePage(tgtDataAddr, tgtDataSize);
        mem2.replacePage(src, srcSize);
    }

    private void o3SortVarColumn(
            int columnIndex,
            int columnType,
            long mergedTimestampsAddr,
            long valueCount
    ) {
        final int primaryIndex = getPrimaryColumnIndex(columnIndex);
        final int secondaryIndex = primaryIndex + 1;
        final MemoryCARW dataMem = o3Columns.getQuick(primaryIndex);
        final MemoryCARW indexMem = o3Columns.getQuick(secondaryIndex);
        final MemoryCARW dataMem2 = o3Columns2.getQuick(primaryIndex);
        final MemoryCARW indexMem2 = o3Columns2.getQuick(secondaryIndex);
        final long dataSize = dataMem.getAppendOffset();
        // ensure we have enough memory allocated
        final long srcDataAddr = dataMem.addressOf(0);
        final long srcDataSize = dataMem.size();
        final long srcIndxAddr = indexMem.addressOf(0);
        // exclude the trailing offset from shuffling
        final long srcIndxSize = indexMem.size();
        final long tgtDataAddr = dataMem2.resize(dataSize);
        final long tgtDataSize = dataMem2.size();
        final long tgtIndxAddr = indexMem2.resize(valueCount * Long.BYTES);
        final long tgtIndxSize = indexMem2.size();

        assert srcDataAddr != 0;
        assert srcIndxAddr != 0;
        assert tgtDataAddr != 0;
        assert tgtIndxAddr != 0;

        // add max offset so that we do not have conditionals inside loop
        final long offset = Vect.sortVarColumn(
                mergedTimestampsAddr,
                valueCount,
                srcDataAddr,
                srcIndxAddr,
                tgtDataAddr,
                tgtIndxAddr
        );
        dataMem.replacePage(tgtDataAddr, tgtDataSize);
        indexMem.replacePage(tgtIndxAddr, tgtIndxSize);
        dataMem2.replacePage(srcDataAddr, srcDataSize);
        indexMem2.replacePage(srcIndxAddr, srcIndxSize);
        dataMem.jumpTo(offset);
        indexMem.jumpTo(valueCount * Long.BYTES);
        indexMem.putLong(dataSize);
    }

    private void o3TimestampSetter(long timestamp) {
        o3TimestampMem.putLong128(timestamp, getO3RowCount0());
    }

    private void openColumnFiles(CharSequence name, long columnNameTxn, int columnIndex, int columnType, int pathTrimToLen) {
        MemoryMA mem1 = getPrimaryColumn(columnIndex);
        MemoryMA mem2 = getSecondaryColumn(columnIndex);

        try {
            final long pageSize = configuration.getDataAppendPageSize();
            mem1.of(ff,
                    dFile(path.trimTo(pathTrimToLen), name, columnNameTxn),
                    pageSize,
                    -1,
                    MemoryTag.MMAP_TABLE_WRITER,
                    configuration.getWriterFileOpenOpts()
            );
            if (mem2 != null) {
                mem2.of(
                        ff,
                        iFile(path.trimTo(pathTrimToLen), name, columnNameTxn),
                        pageSize,
                        -1,
                        MemoryTag.MMAP_TABLE_WRITER,
                        configuration.getWriterFileOpenOpts()
                );
            }
        } finally {
            path.trimTo(pathTrimToLen);
        }
    }

    private void openFirstPartition(long timestamp) {
        final long ts = repairDataGaps(timestamp);
        openPartition(ts);
        populateDenseIndexerList();
        setAppendPosition(txWriter.getTransientRowCount(), false);
        if (performRecovery) {
            performRecovery();
        }
        txWriter.openFirstPartition(ts);
    }

    private void openNewColumnFiles(CharSequence name, int type, boolean indexFlag, int indexValueBlockCapacity) {
        try {
            // open column files
            long partitionTimestamp = txWriter.getLastPartitionTimestamp();
            setStateForTimestamp(path, partitionTimestamp, false);
            final int plen = path.length();
            final int columnIndex = columnCount - 1;

            // Adding column in the current transaction.
            long columnNameTxn = getTxn();

            // index must be created before column is initialised because
            // it uses primary column object as temporary tool
            if (indexFlag) {
                createIndexFiles(name, columnNameTxn, indexValueBlockCapacity, plen, true);
            }

            openColumnFiles(name, columnNameTxn, columnIndex, type, plen);
            if (txWriter.getTransientRowCount() > 0) {
                // write top offset to column version file
                columnVersionWriter.upsert(txWriter.getLastPartitionTimestamp(), columnIndex, columnNameTxn, txWriter.getTransientRowCount());
            }

            if (indexFlag) {
                ColumnIndexer indexer = indexers.getQuick(columnIndex);
                assert indexer != null;
                indexers.getQuick(columnIndex).configureFollowerAndWriter(configuration, path.trimTo(plen), name, columnNameTxn, getPrimaryColumn(columnIndex), txWriter.getTransientRowCount());
            }

            // configure append position for variable length columns
            MemoryMA mem2 = getSecondaryColumn(columnCount - 1);
            if (mem2 != null) {
                mem2.putLong(0);
            }
        } finally {
            path.trimTo(rootLen);
        }
    }

    private void openPartition(long timestamp) {
        try {
            setStateForTimestamp(path, timestamp, true);
            int plen = path.length();
            if (ff.mkdirs(path.slash$(), mkDirMode) != 0) {
                throw CairoException.instance(ff.errno()).put("Cannot create directory: ").put(path);
            }

            assert columnCount > 0;

            long partitionTimestamp = txWriter.getPartitionTimestampLo(timestamp);
            for (int i = 0; i < columnCount; i++) {
                int columnType = metadata.getColumnType(i);
                if (columnType > 0) {
                    final CharSequence name = metadata.getColumnName(i);
                    long columnNameTxn = columnVersionWriter.getColumnNameTxn(partitionTimestamp, i);
                    final ColumnIndexer indexer = metadata.isColumnIndexed(i) ? indexers.getQuick(i) : null;
                    final long columnTop;

                    // prepare index writer if column requires indexing
                    if (indexer != null) {
                        // we have to create files before columns are open
                        // because we are reusing MAMemoryImpl object from columns list
                        createIndexFiles(name, columnNameTxn, metadata.getIndexValueBlockCapacity(i), plen, txWriter.getTransientRowCount() < 1);
                        indexer.closeSlider();
                    }

                    openColumnFiles(name, columnNameTxn, i, columnType, plen);
                    columnTop = columnVersionWriter.getColumnTopQuick(partitionTimestamp, i);
                    columnTops.extendAndSet(i, columnTop);

                    if (indexer != null) {
                        indexer.configureFollowerAndWriter(configuration, path, name, columnNameTxn, getPrimaryColumn(i), columnTop);
                    }
                }
            }
            populateDenseIndexerList();
            LOG.info().$("switched partition [path='").$(path).$('\'').I$();
        } catch (Throwable e) {
            distressed = true;
            throw e;
        } finally {
            path.trimTo(rootLen);
        }
    }

    private long openTodoMem() {
        path.concat(TODO_FILE_NAME).$();
        try {
            if (ff.exists(path)) {
                long fileLen = ff.length(path);
                if (fileLen < 32) {
                    throw CairoException.instance(0).put("corrupt ").put(path);
                }

                todoMem.smallFile(ff, path, MemoryTag.MMAP_TABLE_WRITER);
                this.todoTxn = todoMem.getLong(0);
                // check if _todo_ file is consistent, if not, we just ignore its contents and reset hash
                if (todoMem.getLong(24) != todoTxn) {
                    todoMem.putLong(8, configuration.getDatabaseIdLo());
                    todoMem.putLong(16, configuration.getDatabaseIdHi());
                    Unsafe.getUnsafe().storeFence();
                    todoMem.putLong(24, todoTxn);
                    return 0;
                }

                return todoMem.getLong(32);
            } else {
                TableUtils.resetTodoLog(ff, path, rootLen, todoMem);
                todoTxn = 0;
                return 0;
            }
        } finally {
            path.trimTo(rootLen);
        }
    }

    private void performRecovery() {
        rollbackIndexes();
        rollbackSymbolTables();
        performRecovery = false;
    }

    private void populateDenseIndexerList() {
        denseIndexers.clear();
        for (int i = 0, n = indexers.size(); i < n; i++) {
            ColumnIndexer indexer = indexers.getQuick(i);
            if (indexer != null) {
                denseIndexers.add(indexer);
            }
        }
        indexCount = denseIndexers.size();
    }

    private void processAsyncWriterCommand(
            AsyncWriterCommand asyncWriterCommand,
            TableWriterTask cmd,
            long cursor,
            Sequence sequence,
            boolean contextAllowsAnyStructureChanges
    ) {
        final int cmdType = cmd.getType();
        final long correlationId = cmd.getInstance();
        final long tableId = cmd.getTableId();

        int errorCode = 0;
        CharSequence errorMsg = null;
        long affectedRowsCount = 0;
        try {
            publishTableWriterEvent(cmdType, tableId, correlationId, AsyncWriterCommand.Error.OK, null, 0L, TSK_BEGIN);
            LOG.info()
                    .$("received async cmd [type=").$(cmdType)
                    .$(", tableName=").$(tableName)
                    .$(", tableId=").$(tableId)
                    .$(", correlationId=").$(correlationId)
                    .$(", cursor=").$(cursor)
                    .I$();
            asyncWriterCommand = asyncWriterCommand.deserialize(cmd);
            affectedRowsCount = asyncWriterCommand.apply(this, contextAllowsAnyStructureChanges);
        } catch (ReaderOutOfDateException ex) {
            LOG.info()
                    .$("cannot complete async cmd, reader is out of date [type=").$(cmdType)
                    .$(", tableName=").$(tableName)
                    .$(", tableId=").$(tableId)
                    .$(", correlationId=").$(correlationId)
                    .I$();
            errorCode = READER_OUT_OF_DATE;
            errorMsg = ex.getMessage();
        } catch (AlterTableContextException ex) {
            LOG.info()
                    .$("cannot complete async cmd, table structure change is not allowed [type=").$(cmdType)
                    .$(", tableName=").$(tableName)
                    .$(", tableId=").$(tableId)
                    .$(", correlationId=").$(correlationId)
                    .I$();
            errorCode = STRUCTURE_CHANGE_NOT_ALLOWED;
            errorMsg = "async cmd cannot change table structure while writer is busy";
        } catch (SqlException | CairoException ex) {
            errorCode = SQL_OR_CAIRO_ERROR;
            errorMsg = ex.getFlyweightMessage();
        } catch (Throwable ex) {
            LOG.error().$("error on processing async cmd [type=").$(cmdType)
                    .$(", tableName=").$(tableName)
                    .$(", ex=").$(ex)
                    .I$();
            errorCode = UNEXPECTED_ERROR;
            errorMsg = ex.getMessage();
        } finally {
            sequence.done(cursor);
        }
        publishTableWriterEvent(cmdType, tableId, correlationId, errorCode, errorMsg, affectedRowsCount, TSK_COMPLETE);
    }

    private void processCommandQueue(boolean contextAllowsAnyStructureChanges) {
        long cursor;
        while ((cursor = commandSubSeq.next()) > -1) {
            TableWriterTask cmd = commandQueue.get(cursor);
            processCommandQueue(cmd, commandSubSeq, cursor, contextAllowsAnyStructureChanges);
        }
    }

    private void processReplSyncCommand(TableWriterTask cmd, long cursor, Sequence sequence) {
        long dst = cmd.getInstance();
        long dstIP = cmd.getIp();
        long tableId = cmd.getTableId();
        TableSyncModel syncModel;

        try {
            LOG.info()
                    .$("received replication SYNC cmd [tableName=").$(tableName)
                    .$(", tableId=").$(tableId)
                    .$(", src=").$(dst)
                    .$(", srcIP=").$ip(dstIP)
                    .I$();
            syncModel = replHandleSyncCmd(cmd);
        } finally {
            // release command queue slot not to hold queues
            sequence.done(cursor);
        }
        if (syncModel != null) {
            publishTableWriterEvent(syncModel, tableId, dst, dstIP);
        }
    }

    private void publishTableWriterEvent(int cmdType, long tableId, long correlationId, int errorCode, CharSequence errorMsg, long affectedRowsCount, int eventType) {
        long pubCursor;
        do {
            pubCursor = messageBus.getTableWriterEventPubSeq().next();
        } while (pubCursor < -1);

        if (pubCursor > -1) {
            try {
                final TableWriterTask event = messageBus.getTableWriterEventQueue().get(pubCursor);
                event.of(eventType, tableId, tableName);
                event.putInt(errorCode);
                if (errorCode != AsyncWriterCommand.Error.OK) {
                    event.putStr(errorMsg);
                } else {
                    event.putLong(affectedRowsCount);
                }
                event.setInstance(correlationId);
            } finally {
                messageBus.getTableWriterEventPubSeq().done(pubCursor);
            }

            // Log result
            if (eventType == TSK_COMPLETE) {
                LogRecord lg = LOG.info()
                        .$("published async command complete event [type=").$(cmdType)
                        .$(",tableName=").$(tableName)
                        .$(",tableId=").$(tableId)
                        .$(",correlationId=").$(correlationId);
                if (errorCode != AsyncWriterCommand.Error.OK) {
                    lg.$(",errorCode=").$(errorCode).$(",errorMsg=").$(errorMsg);
                }
                lg.I$();
            }
        } else {
            // Queue is full
            LOG.error()
                    .$("cannot publish sync command complete event [type=").$(cmdType)
                    .$(",tableName=").$(tableName)
                    .$(",tableId=").$(tableId)
                    .$(",correlationId=").$(correlationId)
                    .I$();
        }
    }

    void publishTableWriterEvent(TableSyncModel model, long tableId, long dst, long dstIP) {
        long pubCursor;
        do {
            pubCursor = messageBus.getTableWriterEventPubSeq().next();
        } while (pubCursor < -1);

        if (pubCursor > -1) {
            final TableWriterTask event = messageBus.getTableWriterEventQueue().get(pubCursor);
            model.toBinary(event);
            event.setInstance(dst);
            event.setIp(dstIP);
            event.setTableId(tableId);
            messageBus.getTableWriterEventPubSeq().done(pubCursor);
            LOG.info()
                    .$("published replication SYNC event [table=").$(tableName)
                    .$(", tableId=").$(tableId)
                    .$(", dst=").$(dst)
                    .$(", dstIP=").$ip(dstIP)
                    .I$();
        } else {
            LOG.error()
                    .$("could not publish slave sync event [table=").$(tableName)
                    .$(", tableId=").$(tableId)
                    .$(", dst=").$(dst)
                    .$(", dstIP=").$ip(dstIP)
                    .I$();
        }
    }

    void purgeUnusedPartitions() {
        if (PartitionBy.isPartitioned(partitionBy)) {
            removeNonAttachedPartitions();
        }
    }

    private long readMinTimestamp(long partitionTimestamp) {
        setStateForTimestamp(other, partitionTimestamp, false);
        try {
            dFile(other, metadata.getColumnName(metadata.getTimestampIndex()), COLUMN_NAME_TXN_NONE);
            if (ff.exists(other)) {
                // read min timestamp value
                final long fd = TableUtils.openRO(ff, other, LOG);
                try {
                    return TableUtils.readLongOrFail(
                            ff,
                            fd,
                            0,
                            tempMem16b,
                            other
                    );
                } finally {
                    ff.close(fd);
                }
            } else {
                throw CairoException.instance(0).put("Partition does not exist [path=").put(other).put(']');
            }
        } finally {
            other.trimTo(rootLen);
        }
    }

    private void recoverFromMetaRenameFailure(CharSequence columnName) {
        openMetaFile(ff, path, rootLen, metaMem);
    }

    private void recoverFromSwapRenameFailure(CharSequence columnName) {
        recoverFromTodoWriteFailure(columnName);
        clearTodoLog();
    }

    private void recoverFromSymbolMapWriterFailure(CharSequence columnName) {
        removeSymbolMapFilesQuiet(columnName, getTxn());
        removeMetaFile();
        recoverFromSwapRenameFailure(columnName);
    }

    private void recoverFromTodoWriteFailure(CharSequence columnName) {
        restoreMetaFrom(META_PREV_FILE_NAME, metaPrevIndex);
        openMetaFile(ff, path, rootLen, metaMem);
    }

    private void recoverOpenColumnFailure(CharSequence columnName) {
        final int index = columnCount - 1;
        removeMetaFile();
        removeLastColumn();
        columnCount--;
        recoverFromSwapRenameFailure(columnName);
        removeSymbolMapWriter(index);
    }

    private void releaseLock(boolean distressed) {
        if (lockFd != -1L) {
            ff.close(lockFd);
            if (distressed) {
                return;
            }

            try {
                lockName(path);
                removeOrException(ff, path);
            } finally {
                path.trimTo(rootLen);
            }
        }
    }

    private void removeColumn(int columnIndex) {
        final int pi = getPrimaryColumnIndex(columnIndex);
        final int si = getSecondaryColumnIndex(columnIndex);
        freeNullSetter(nullSetters, columnIndex);
        freeNullSetter(o3NullSetters, columnIndex);
        freeAndRemoveColumnPair(columns, pi, si);
        freeAndRemoveO3ColumnPair(o3Columns, pi, si);
        freeAndRemoveO3ColumnPair(o3Columns2, pi, si);
        if (columnIndex < indexers.size()) {
            Misc.free(indexers.getAndSetQuick(columnIndex, null));
            populateDenseIndexerList();
        }
    }

    private void removeColumnFiles(CharSequence columnName, int columnIndex, int columnType) {
        try {
            for (int i = txWriter.getPartitionCount() - 1; i > -1L; i--) {
                long partitionTimestamp = txWriter.getPartitionTimestamp(i);
                long partitionNameTxn = txWriter.getPartitionNameTxn(i);
                removeColumnFilesInPartition(columnName, columnIndex, partitionTimestamp, partitionNameTxn);
            }
            if (!PartitionBy.isPartitioned(partitionBy)) {
                removeColumnFilesInPartition(columnName, columnIndex, txWriter.getLastPartitionTimestamp(), -1L);
            }

            long columnNameTxn = columnVersionWriter.getDefaultColumnNameTxn(columnIndex);
            if (ColumnType.isSymbol(columnType)) {
                removeFileAndOrLog(ff, offsetFileName(path.trimTo(rootLen), columnName, columnNameTxn));
                removeFileAndOrLog(ff, charFileName(path.trimTo(rootLen), columnName, columnNameTxn));
                removeFileAndOrLog(ff, BitmapIndexUtils.keyFileName(path.trimTo(rootLen), columnName, columnNameTxn));
                removeFileAndOrLog(ff, BitmapIndexUtils.valueFileName(path.trimTo(rootLen), columnName, columnNameTxn));
            }
        } finally {
            path.trimTo(rootLen);
        }
    }

    private void removeColumnFilesInPartition(CharSequence columnName, int columnIndex, long partitionTimestamp, long partitionNameTxn) {
        setPathForPartition(path, partitionBy, partitionTimestamp, false);
        txnPartitionConditionally(path, partitionNameTxn);
        int plen = path.length();
        long columnNameTxn = columnVersionWriter.getColumnNameTxn(partitionTimestamp, columnIndex);
        removeFileAndOrLog(ff, dFile(path, columnName, columnNameTxn));
        removeFileAndOrLog(ff, iFile(path.trimTo(plen), columnName, columnNameTxn));
        removeFileAndOrLog(ff, BitmapIndexUtils.keyFileName(path.trimTo(plen), columnName, columnNameTxn));
        removeFileAndOrLog(ff, BitmapIndexUtils.valueFileName(path.trimTo(plen), columnName, columnNameTxn));
        path.trimTo(rootLen);
    }

    private int removeColumnFromMeta(int index) {
        try {
            int metaSwapIndex = openMetaSwapFile(ff, ddlMem, path, rootLen, fileOperationRetryCount);
            int timestampIndex = metaMem.getInt(META_OFFSET_TIMESTAMP_INDEX);
            ddlMem.putInt(columnCount);
            ddlMem.putInt(partitionBy);

            if (timestampIndex == index) {
                ddlMem.putInt(-1);
            } else {
                ddlMem.putInt(timestampIndex);
            }
            copyVersionAndLagValues();
            ddlMem.jumpTo(META_OFFSET_COLUMN_TYPES);

            for (int i = 0; i < columnCount; i++) {
                writeColumnEntry(i, i == index);
            }

            long nameOffset = getColumnNameOffset(columnCount);
            for (int i = 0; i < columnCount; i++) {
                CharSequence columnName = metaMem.getStr(nameOffset);
                ddlMem.putStr(columnName);
                nameOffset += Vm.getStorageLength(columnName);
            }

            return metaSwapIndex;
        } finally {
            ddlMem.close();
        }
    }

    private void removeIndexFiles(CharSequence columnName, int columnIndex) {
        try {
            for (int i = txWriter.getPartitionCount() - 1; i > -1L; i--) {
                long partitionTimestamp = txWriter.getPartitionTimestamp(i);
                long partitionNameTxn = txWriter.getPartitionNameTxn(i);
                removeIndexFilesInPartition(columnName, columnIndex, partitionTimestamp, partitionNameTxn);
            }
            if (!PartitionBy.isPartitioned(partitionBy)) {
                removeColumnFilesInPartition(columnName, columnIndex, txWriter.getLastPartitionTimestamp(), -1L);
            }
        } finally {
            path.trimTo(rootLen);
        }
    }

    private void removeIndexFilesInPartition(CharSequence columnName, int columnIndex, long partitionTimestamp, long partitionNameTxn) {
        setPathForPartition(path, partitionBy, partitionTimestamp, false);
        txnPartitionConditionally(path, partitionNameTxn);
        int plen = path.length();
        long columnNameTxn = columnVersionWriter.getColumnNameTxn(partitionTimestamp, columnIndex);
        removeFileAndOrLog(ff, BitmapIndexUtils.keyFileName(path.trimTo(plen), columnName, columnNameTxn));
        removeFileAndOrLog(ff, BitmapIndexUtils.valueFileName(path.trimTo(plen), columnName, columnNameTxn));
        path.trimTo(rootLen);
    }

    private void removeLastColumn() {
        removeColumn(columnCount - 1);
    }

    private void removeMetaFile() {
        try {
            path.concat(META_FILE_NAME).$();
            if (ff.exists(path) && !ff.remove(path)) {
                throw CairoException.instance(ff.errno()).put("Recovery failed. Cannot remove: ").put(path);
            }
        } finally {
            path.trimTo(rootLen);
        }
    }

    private void removeNonAttachedPartitions() {
        LOG.info().$("purging non attached partitions [path=").$(path.$()).$(']').$();
        try {
            ff.iterateDir(path.$(), removePartitionDirsNotAttached);
        } finally {
            path.trimTo(rootLen);
        }
    }

    private void removePartitionDirectories() {
        try {
            ff.iterateDir(path.$(), removePartitionDirectories);
        } finally {
            path.trimTo(rootLen);
        }
    }

    private void removePartitionDirectories0(long pUtf8NameZ, int type) {
        if (Files.isDir(pUtf8NameZ, type)) {
            path.trimTo(rootLen);
            path.concat(pUtf8NameZ).$();
            int errno;
            if ((errno = ff.rmdir(path)) != 0) {
                LOG.info().$("could not remove [path=").$(path).$(", errno=").$(errno).$(']').$();
            }
        }
    }

    private void removePartitionDirsNotAttached(long pUtf8NameZ, int type) {
        if (Files.isDir(pUtf8NameZ, type, fileNameSink)) {

            if (Chars.endsWith(fileNameSink, DETACHED_DIR_MARKER)) {
                // Do not remove detached partitions
                // They are probably about to be attached.
                return;
            }
            try {
                long txn = 0;
                int txnSep = Chars.indexOf(fileNameSink, '.');
                if (txnSep < 0) {
                    txnSep = fileNameSink.length();
                } else {
                    txn = Numbers.parseLong(fileNameSink, txnSep + 1, fileNameSink.length());
                }
                long dirTimestamp = partitionDirFmt.parse(fileNameSink, 0, txnSep, null);
                if (txn <= txWriter.txn &&
                        (txWriter.attachedPartitionsContains(dirTimestamp) || txWriter.isActivePartition(dirTimestamp))) {
                    return;
                }
            } catch (NumericException ignore) {
                // not a date?
                // ignore exception and leave the directory
                path.trimTo(rootLen);
                path.concat(pUtf8NameZ).$();
                LOG.error().$("invalid partition directory inside table folder: ").utf8(path).$();
                return;
            }
            path.trimTo(rootLen);
            path.concat(pUtf8NameZ).$();
            int errno;
            if ((errno = ff.rmdir(path)) == 0) {
                LOG.info().$("removed partition dir: ").$(path).$();
            } else {
                LOG.error().$("cannot remove: ").$(path).$(" [errno=").$(errno).$(']').$();
            }
        }
    }

    private void removeSymbolMapFilesQuiet(CharSequence name, long columnNamTxn) {
        try {
            removeFileAndOrLog(ff, offsetFileName(path.trimTo(rootLen), name, columnNamTxn));
            removeFileAndOrLog(ff, charFileName(path.trimTo(rootLen), name, columnNamTxn));
            removeFileAndOrLog(ff, BitmapIndexUtils.keyFileName(path.trimTo(rootLen), name, columnNamTxn));
            removeFileAndOrLog(ff, BitmapIndexUtils.valueFileName(path.trimTo(rootLen), name, columnNamTxn));
        } finally {
            path.trimTo(rootLen);
        }
    }

    private void removeSymbolMapWriter(int index) {
        MapWriter writer = symbolMapWriters.getAndSetQuick(index, NullMapWriter.INSTANCE);
        if (writer != null && writer != NullMapWriter.INSTANCE) {
            int symColIndex = denseSymbolMapWriters.remove(writer);
            // Shift all subsequent symbol indexes by 1 back
            while (symColIndex < denseSymbolMapWriters.size()) {
                MapWriter w = denseSymbolMapWriters.getQuick(symColIndex);
                w.setSymbolIndexInTxWriter(symColIndex);
                symColIndex++;
            }
            Misc.free(writer);
        }
    }

    private int rename(int retries) {
        try {
            int index = 0;
            other.concat(META_PREV_FILE_NAME).$();
            path.concat(META_FILE_NAME).$();
            int l = other.length();

            do {
                if (index > 0) {
                    other.trimTo(l);
                    other.put('.').put(index);
                    other.$();
                }

                if (ff.exists(other) && !ff.remove(other)) {
                    LOG.info().$("cannot remove target of rename '").$(path).$("' to '").$(other).$(" [errno=").$(ff.errno()).$(']').$();
                    index++;
                    continue;
                }

                if (!ff.rename(path, other)) {
                    LOG.info().$("cannot rename '").$(path).$("' to '").$(other).$(" [errno=").$(ff.errno()).$(']').$();
                    index++;
                    continue;
                }

                return index;

            } while (index < retries);

            throw CairoException.instance(0).put("Cannot rename ").put(path).put(". Max number of attempts reached [").put(index).put("]. Last target was: ").put(other);
        } finally {
            path.trimTo(rootLen);
            other.trimTo(rootLen);
        }
    }

    private void renameColumnFiles(CharSequence columnName, int columnIndex, CharSequence newName, int columnType) {
        try {
            for (int i = txWriter.getPartitionCount() - 1; i > -1L; i--) {
                long partitionTimestamp = txWriter.getPartitionTimestamp(i);
                long partitionNameTxn = txWriter.getPartitionNameTxn(i);
                renameColumnFiles(columnName, columnIndex, newName, partitionTimestamp, partitionNameTxn);
            }
            if (!PartitionBy.isPartitioned(partitionBy)) {
                renameColumnFiles(columnName, columnIndex, newName, txWriter.getLastPartitionTimestamp(), -1L);
            }

            long columnNameTxn = columnVersionWriter.getDefaultColumnNameTxn(columnIndex);
            if (ColumnType.isSymbol(columnType)) {
                renameFileOrLog(ff, offsetFileName(path.trimTo(rootLen), columnName, columnNameTxn), offsetFileName(other.trimTo(rootLen), newName, columnNameTxn));
                renameFileOrLog(ff, charFileName(path.trimTo(rootLen), columnName, columnNameTxn), charFileName(other.trimTo(rootLen), newName, columnNameTxn));
                renameFileOrLog(ff, BitmapIndexUtils.keyFileName(path.trimTo(rootLen), columnName, columnNameTxn), BitmapIndexUtils.keyFileName(other.trimTo(rootLen), newName, columnNameTxn));
                renameFileOrLog(ff, BitmapIndexUtils.valueFileName(path.trimTo(rootLen), columnName, columnNameTxn), BitmapIndexUtils.valueFileName(other.trimTo(rootLen), newName, columnNameTxn));
            }
        } finally {
            path.trimTo(rootLen);
            other.trimTo(rootLen);
        }
    }

    private void renameColumnFiles(CharSequence columnName, int columnIndex, CharSequence newName, long partitionTimestamp, long partitionNameTxn) {
        setPathForPartition(path, partitionBy, partitionTimestamp, false);
        setPathForPartition(other, partitionBy, partitionTimestamp, false);
        txnPartitionConditionally(path, partitionNameTxn);
        txnPartitionConditionally(other, partitionNameTxn);
        int plen = path.length();
        long columnNameTxn = columnVersionWriter.getColumnNameTxn(partitionTimestamp, columnIndex);
        renameFileOrLog(ff, dFile(path.trimTo(plen), columnName, columnNameTxn), dFile(other.trimTo(plen), newName, columnNameTxn));
        renameFileOrLog(ff, iFile(path.trimTo(plen), columnName, columnNameTxn), iFile(other.trimTo(plen), newName, columnNameTxn));
        renameFileOrLog(ff, BitmapIndexUtils.keyFileName(path.trimTo(plen), columnName, columnNameTxn), BitmapIndexUtils.keyFileName(other.trimTo(plen), newName, columnNameTxn));
        renameFileOrLog(ff, BitmapIndexUtils.valueFileName(path.trimTo(plen), columnName, columnNameTxn), BitmapIndexUtils.valueFileName(other.trimTo(plen), newName, columnNameTxn));
        path.trimTo(rootLen);
        other.trimTo(rootLen);
    }

    private int renameColumnFromMeta(int index, CharSequence newName) {
        try {
            int metaSwapIndex = openMetaSwapFile(ff, ddlMem, path, rootLen, fileOperationRetryCount);
            int timestampIndex = metaMem.getInt(META_OFFSET_TIMESTAMP_INDEX);
            ddlMem.putInt(columnCount);
            ddlMem.putInt(partitionBy);
            ddlMem.putInt(timestampIndex);
            copyVersionAndLagValues();
            ddlMem.jumpTo(META_OFFSET_COLUMN_TYPES);

            for (int i = 0; i < columnCount; i++) {
                writeColumnEntry(i, false);
            }

            long nameOffset = getColumnNameOffset(columnCount);
            for (int i = 0; i < columnCount; i++) {
                CharSequence columnName = metaMem.getStr(nameOffset);
                nameOffset += Vm.getStorageLength(columnName);

                if (i == index && getColumnType(metaMem, i) > 0) {
                    columnName = newName;
                }
                ddlMem.putStr(columnName);
            }

            return metaSwapIndex;
        } finally {
            ddlMem.close();
        }
    }

    private void renameMetaToMetaPrev(CharSequence columnName) {
        try {
            this.metaPrevIndex = rename(fileOperationRetryCount);
        } catch (CairoException e) {
            runFragile(RECOVER_FROM_META_RENAME_FAILURE, columnName, e);
        }
    }

    private void renameSwapMetaToMeta(CharSequence columnName) {
        // rename _meta.swp to _meta
        try {
            restoreMetaFrom(META_SWAP_FILE_NAME, metaSwapIndex);
        } catch (CairoException e) {
            runFragile(RECOVER_FROM_SWAP_RENAME_FAILURE, columnName, e);
        }
    }

    private long repairDataGaps(final long timestamp) {
        if (txWriter.getMaxTimestamp() != Numbers.LONG_NaN && PartitionBy.isPartitioned(partitionBy)) {
            long fixedRowCount = 0;
            long lastTimestamp = -1;
            long transientRowCount = this.txWriter.getTransientRowCount();
            long maxTimestamp = this.txWriter.getMaxTimestamp();
            try {
                final long tsLimit = partitionFloorMethod.floor(this.txWriter.getMaxTimestamp());
                for (long ts = getPartitionLo(txWriter.getMinTimestamp()); ts < tsLimit; ts = partitionCeilMethod.ceil(ts)) {
                    path.trimTo(rootLen);
                    setStateForTimestamp(path, ts, false);
                    int p = path.length();

                    long partitionSize = txWriter.getPartitionSizeByPartitionTimestamp(ts);
                    if (partitionSize >= 0 && ff.exists(path.$())) {
                        fixedRowCount += partitionSize;
                        lastTimestamp = ts;
                    } else {
                        Path other = Path.getThreadLocal2(path.trimTo(p).$());
                        TableUtils.oldPartitionName(other, getTxn());
                        if (ff.exists(other.$())) {
                            if (!ff.rename(other, path)) {
                                LOG.error().$("could not rename [from=").$(other).$(", to=").$(path).$(']').$();
                                throw new CairoError("could not restore directory, see log for details");
                            } else {
                                LOG.info().$("restored [path=").$(path).$(']').$();
                            }
                        } else {
                            LOG.debug().$("missing partition [name=").$(path.trimTo(p).$()).$(']').$();
                        }
                    }
                }

                if (lastTimestamp > -1) {
                    path.trimTo(rootLen);
                    setStateForTimestamp(path, tsLimit, false);
                    if (!ff.exists(path.$())) {
                        Path other = Path.getThreadLocal2(path);
                        TableUtils.oldPartitionName(other, getTxn());
                        if (ff.exists(other.$())) {
                            if (!ff.rename(other, path)) {
                                LOG.error().$("could not rename [from=").$(other).$(", to=").$(path).$(']').$();
                                throw new CairoError("could not restore directory, see log for details");
                            } else {
                                LOG.info().$("restored [path=").$(path).$(']').$();
                            }
                        } else {
                            LOG.error().$("last partition does not exist [name=").$(path).$(']').$();
                            // ok, create last partition we discovered the active
                            // 1. read its size
                            path.trimTo(rootLen);
                            setStateForTimestamp(path, lastTimestamp, false);
                            int p = path.length();
                            transientRowCount = txWriter.getPartitionSizeByPartitionTimestamp(lastTimestamp);


                            // 2. read max timestamp
                            TableUtils.dFile(path.trimTo(p), metadata.getColumnName(metadata.getTimestampIndex()), COLUMN_NAME_TXN_NONE);
                            maxTimestamp = TableUtils.readLongAtOffset(ff, path, tempMem16b, (transientRowCount - 1) * Long.BYTES);
                            fixedRowCount -= transientRowCount;
                            txWriter.removeAttachedPartitions(txWriter.getMaxTimestamp());
                            LOG.info()
                                    .$("updated active partition [name=").$(path.trimTo(p).$())
                                    .$(", maxTimestamp=").$ts(maxTimestamp)
                                    .$(", transientRowCount=").$(transientRowCount)
                                    .$(", fixedRowCount=").$(txWriter.getFixedRowCount())
                                    .$(']').$();
                        }
                    }
                }
            } finally {
                path.trimTo(rootLen);
            }

            final long expectedSize = txWriter.unsafeReadFixedRowCount();
            if (expectedSize != fixedRowCount || maxTimestamp != this.txWriter.getMaxTimestamp()) {
                LOG.info()
                        .$("actual table size has been adjusted [name=`").utf8(tableName).$('`')
                        .$(", expectedFixedSize=").$(expectedSize)
                        .$(", actualFixedSize=").$(fixedRowCount)
                        .$(']').$();

                txWriter.reset(fixedRowCount, transientRowCount, maxTimestamp, defaultCommitMode, denseSymbolMapWriters);
                return maxTimestamp;
            }
        }

        return timestamp;
    }

    private void repairMetaRename(int index) {
        try {
            path.concat(META_PREV_FILE_NAME);
            if (index > 0) {
                path.put('.').put(index);
            }
            path.$();

            if (ff.exists(path)) {
                LOG.info().$("Repairing metadata from: ").$(path).$();
                if (ff.exists(other.concat(META_FILE_NAME).$()) && !ff.remove(other)) {
                    throw CairoException.instance(ff.errno()).put("Repair failed. Cannot replace ").put(other);
                }

                if (!ff.rename(path, other)) {
                    throw CairoException.instance(ff.errno()).put("Repair failed. Cannot rename ").put(path).put(" -> ").put(other);
                }
            }
        } finally {
            path.trimTo(rootLen);
            other.trimTo(rootLen);
        }

        clearTodoLog();
    }

    private void repairTruncate() {
        LOG.info().$("repairing abnormally terminated truncate on ").$(path).$();
        if (PartitionBy.isPartitioned(partitionBy)) {
            removePartitionDirectories();
        }
        txWriter.truncate(columnVersionWriter.getVersion());
        clearTodoLog();
    }

    @Nullable TableSyncModel replHandleSyncCmd(TableWriterTask cmd) {
        final long instance = cmd.getInstance();
        final long sequence = cmd.getSequence();
        final int index = cmdSequences.keyIndex(instance);
        if (index < 0 && sequence <= cmdSequences.valueAt(index)) {
            return null;
        }
        cmdSequences.putAt(index, instance, sequence);
        final long txMemSize = Unsafe.getUnsafe().getLong(cmd.getData());
        return replCreateTableSyncModel(
                cmd.getData() + 8,
                txMemSize,
                cmd.getData() + txMemSize + 16,
                Unsafe.getUnsafe().getLong(cmd.getData() + txMemSize + 8)
        );
    }

    private void resizeColumnTopSink(long srcOoo, long srcOooMax) {
        long maxPartitionsAffected = (srcOooMax - srcOoo) / PartitionBy.getPartitionTimeIntervalFloor(partitionBy) + 2;
        long size = maxPartitionsAffected * (metadata.getColumnCount() + 1);
        if (o3ColumnTopSink == null) {
            o3ColumnTopSink = new DirectLongList(size, MemoryTag.NATIVE_O3);
        }
        o3ColumnTopSink.setCapacity(size);
        o3ColumnTopSink.setPos(size);
        o3ColumnTopSink.zero(-1L);
    }

    private void restoreMetaFrom(CharSequence fromBase, int fromIndex) {
        try {
            path.concat(fromBase);
            if (fromIndex > 0) {
                path.put('.').put(fromIndex);
            }
            path.$();

            TableUtils.renameOrFail(ff, path, other.concat(META_FILE_NAME).$());
        } finally {
            path.trimTo(rootLen);
            other.trimTo(rootLen);
        }
    }

    private void rollbackIndexes() {
        final long maxRow = txWriter.getTransientRowCount() - 1;
        for (int i = 0, n = denseIndexers.size(); i < n; i++) {
            ColumnIndexer indexer = denseIndexers.getQuick(i);
            long fd = indexer.getFd();
            LOG.info().$("recovering index [fd=").$(fd).$(']').$();
            if (fd > -1) {
                indexer.rollback(maxRow);
            }
        }
    }

    private void rollbackSymbolTables() {
        int expectedMapWriters = txWriter.unsafeReadSymbolColumnCount();
        for (int i = 0; i < expectedMapWriters; i++) {
            denseSymbolMapWriters.getQuick(i).rollback(txWriter.unsafeReadSymbolWriterIndexOffset(i));
        }
    }

    private void rowAppend(ObjList<Runnable> activeNullSetters) {
        if ((masterRef & 1) != 0) {
            for (int i = 0; i < columnCount; i++) {
                if (rowValueIsNotNull.getQuick(i) < masterRef) {
                    activeNullSetters.getQuick(i).run();
                }
            }
            masterRef++;
        }
    }

    void rowCancel() {
        if ((masterRef & 1) == 0) {
            return;
        }

        if (hasO3()) {
            final long o3RowCount = getO3RowCount0();
            if (o3RowCount > 0) {
                // O3 mode and there are some rows.
                masterRef--;
                setO3AppendPosition(o3RowCount);
            } else {
                // Cancelling first row in o3, reverting to non-o3
                setO3AppendPosition(0);
                masterRef--;
                clearO3();
            }
            rowValueIsNotNull.fill(0, columnCount, masterRef);
            return;
        }

        long dirtyMaxTimestamp = txWriter.getMaxTimestamp();
        long dirtyTransientRowCount = txWriter.getTransientRowCount();
        long rollbackToMaxTimestamp = txWriter.cancelToMaxTimestamp();
        long rollbackToTransientRowCount = txWriter.cancelToTransientRowCount();

        // dirty timestamp should be 1 because newRow() increments it
        if (dirtyTransientRowCount == 1) {
            if (PartitionBy.isPartitioned(partitionBy)) {
                // we have to undo creation of partition
                closeActivePartition(false);
                if (removeDirOnCancelRow) {
                    try {
                        setStateForTimestamp(path, dirtyMaxTimestamp, false);
                        int errno;
                        if ((errno = ff.rmdir(path.$())) != 0) {
                            throw CairoException.instance(errno).put("Cannot remove directory: ").put(path);
                        }
                        removeDirOnCancelRow = false;
                    } finally {
                        path.trimTo(rootLen);
                    }
                }

                // open old partition
                if (rollbackToMaxTimestamp > Long.MIN_VALUE) {
                    try {
                        openPartition(rollbackToMaxTimestamp);
                        setAppendPosition(rollbackToTransientRowCount, false);
                    } catch (Throwable e) {
                        freeColumns(false);
                        throw e;
                    }
                } else {
                    rowAction = ROW_ACTION_OPEN_PARTITION;
                }

                // undo counts
                removeDirOnCancelRow = true;
                txWriter.cancelRow();
            } else {
                txWriter.cancelRow();
                // we only have one partition, jump to start on every column
                for (int i = 0; i < columnCount; i++) {
                    getPrimaryColumn(i).jumpTo(0L);
                    MemoryMA mem = getSecondaryColumn(i);
                    if (mem != null) {
                        mem.jumpTo(0L);
                        mem.putLong(0L);
                    }
                }
            }
        } else {
            txWriter.cancelRow();
            // we are staying within same partition, prepare append positions for row count
            boolean rowChanged = metadata.getTimestampIndex() >= 0; // adding new row already writes timestamp
            if (!rowChanged) {
                // verify if any of the columns have been changed
                // if not - we don't have to do
                for (int i = 0; i < columnCount; i++) {
                    if (rowValueIsNotNull.getQuick(i) == masterRef) {
                        rowChanged = true;
                        break;
                    }
                }
            }

            // is no column has been changed we take easy option and do nothing
            if (rowChanged) {
                setAppendPosition(dirtyTransientRowCount - 1, false);
            }
        }
        rowValueIsNotNull.fill(0, columnCount, --masterRef);
        txWriter.transientRowCount--;
    }

    private void runFragile(FragileCode fragile, CharSequence columnName, CairoException e) {
        try {
            fragile.run(columnName);
        } catch (CairoException err) {
            LOG.error().$("DOUBLE ERROR: 1st: {").$((Sinkable) e).$('}').$();
            throwDistressException(err);
        }
        throw e;
    }

    void setAppendPosition(final long position, boolean doubleAllocate) {
        for (int i = 0; i < columnCount; i++) {
            // stop calculating oversize as soon as we find first over-sized column
            setColumnSize(i, position, doubleAllocate);
        }
    }

    private void setColumnSize(int columnIndex, long size, boolean doubleAllocate) {
        MemoryMA mem1 = getPrimaryColumn(columnIndex);
        MemoryMA mem2 = getSecondaryColumn(columnIndex);
        int type = metadata.getColumnType(columnIndex);
        if (type > 0) { // Not deleted
            final long pos = size - columnTops.getQuick(columnIndex);
            if (pos > 0) {
                // subtract column top
                final long m1pos;
                switch (ColumnType.tagOf(type)) {
                    case ColumnType.BINARY:
                    case ColumnType.STRING:
                        assert mem2 != null;
                        if (doubleAllocate) {
                            mem2.allocate(pos * Long.BYTES + Long.BYTES);
                        }
                        // Jump to the number of records written to read length of var column correctly
                        mem2.jumpTo(pos * Long.BYTES);
                        m1pos = Unsafe.getUnsafe().getLong(mem2.getAppendAddress());
                        // Jump to the end of file to correctly trim the file
                        mem2.jumpTo((pos + 1) * Long.BYTES);
                        break;
                    default:
                        m1pos = pos << ColumnType.pow2SizeOf(type);
                        break;
                }
                if (doubleAllocate) {
                    mem1.allocate(m1pos);
                }
                mem1.jumpTo(m1pos);
            } else {
                mem1.jumpTo(0);
                if (mem2 != null) {
                    mem2.jumpTo(0);
                    mem2.putLong(0);
                }
            }
        }
    }

    private void setO3AppendPosition(final long position) {
        for (int i = 0; i < columnCount; i++) {
            int columnType = metadata.getColumnType(i);
            if (columnType > 0) {
                o3SetAppendOffset(i, columnType, position);
            }
        }
    }

    private void setRowValueNotNull(int columnIndex) {
        assert rowValueIsNotNull.getQuick(columnIndex) != masterRef;
        rowValueIsNotNull.setQuick(columnIndex, masterRef);
    }

    /**
     * Sets path member variable to partition directory for the given timestamp and
     * partitionLo and partitionHi to partition interval in millis. These values are
     * determined based on input timestamp and value of partitionBy. For any given
     * timestamp this method will determine either day, month or year interval timestamp falls to.
     * Partition directory name is ISO string of interval start.
     * <p>
     * Because this method modifies "path" member variable, be sure path is trimmed to original
     * state within try..finally block.
     *
     * @param path                    path instance to modify
     * @param timestamp               to determine interval for
     * @param updatePartitionInterval flag indicating that partition interval partitionLo and
     */
    private void setStateForTimestamp(Path path, long timestamp, boolean updatePartitionInterval) {
        final long partitionTimestampHi = TableUtils.setPathForPartition(path, partitionBy, timestamp, true);
        // When partition is create a txn name must always be set to purge dropped partitions.
        // When partition is created outside O3 merge use `txn-1` as the version
        long partitionTxnName = PartitionBy.isPartitioned(partitionBy) ? txWriter.getTxn() - 1 : -1;
        TableUtils.txnPartitionConditionally(
                path,
                txWriter.getPartitionNameTxnByPartitionTimestamp(partitionTimestampHi, partitionTxnName)
        );
        if (updatePartitionInterval) {
            this.partitionTimestampHi = partitionTimestampHi;
        }
    }

    private void switchPartition(long timestamp) {
        // Before partition can be switched we need to index records
        // added so far. Index writers will start point to different
        // files after switch.
        updateIndexes();
        txWriter.switchPartitions(timestamp);
        openPartition(timestamp);
        setAppendPosition(0, false);
    }

    private void syncColumns(int commitMode) {
        final boolean async = commitMode == CommitMode.ASYNC;
        for (int i = 0; i < columnCount; i++) {
            columns.getQuick(i * 2).sync(async);
            final MemoryMA m2 = columns.getQuick(i * 2 + 1);
            if (m2 != null) {
                m2.sync(false);
            }
        }
    }

    private void throwDistressException(CairoException cause) {
        LOG.critical().$("writer error [table=").$(tableName).$(", e=").$((Sinkable) cause).I$();
        this.distressed = true;
        throw new CairoError(cause);
    }

    private void updateIndexes() {
        if (indexCount == 0 || avoidIndexOnCommit) {
            avoidIndexOnCommit = false;
            return;
        }
        updateIndexesSlow();
    }

    private void updateIndexesParallel(long lo, long hi) {
        indexSequences.clear();
        indexLatch.setCount(indexCount);
        final int nParallelIndexes = indexCount - 1;
        final Sequence indexPubSequence = this.messageBus.getIndexerPubSequence();
        final RingQueue<ColumnIndexerTask> indexerQueue = this.messageBus.getIndexerQueue();

        LOG.info().$("parallel indexing [table=").$(tableName)
                .$(", indexCount=").$(indexCount)
                .$(", rowCount=").$(hi - lo)
                .I$();
        int serialIndexCount = 0;

        // we are going to index last column in this thread while other columns are on the queue
        OUT:
        for (int i = 0; i < nParallelIndexes; i++) {

            long cursor = indexPubSequence.next();
            if (cursor == -1) {
                // queue is full, process index in the current thread
                indexAndCountDown(denseIndexers.getQuick(i), lo, hi, indexLatch);
                serialIndexCount++;
                continue;
            }

            if (cursor == -2) {
                // CAS issue, retry
                do {
                    cursor = indexPubSequence.next();
                    if (cursor == -1) {
                        indexAndCountDown(denseIndexers.getQuick(i), lo, hi, indexLatch);
                        serialIndexCount++;
                        continue OUT;
                    }

                } while (cursor < 0);
            }

            final ColumnIndexerTask queueItem = indexerQueue.get(cursor);
            final ColumnIndexer indexer = denseIndexers.getQuick(i);
            final long sequence = indexer.getSequence();
            queueItem.indexer = indexer;
            queueItem.lo = lo;
            queueItem.hi = hi;
            queueItem.countDownLatch = indexLatch;
            queueItem.sequence = sequence;
            indexSequences.add(sequence);
            indexPubSequence.done(cursor);
        }

        // index last column while other columns are brewing on the queue
        indexAndCountDown(denseIndexers.getQuick(indexCount - 1), lo, hi, indexLatch);
        serialIndexCount++;

        // At this point we have re-indexed our column and if things are flowing nicely
        // all other columns should have been done by other threads. Instead of actually
        // waiting we gracefully check latch count.
        if (!indexLatch.await(configuration.getWorkStealTimeoutNanos())) {
            // other columns are still in-flight, we must attempt to steal work from other threads
            for (int i = 0; i < nParallelIndexes; i++) {
                ColumnIndexer indexer = denseIndexers.getQuick(i);
                if (indexer.tryLock(indexSequences.getQuick(i))) {
                    indexAndCountDown(indexer, lo, hi, indexLatch);
                    serialIndexCount++;
                }
            }
            // wait for the ones we cannot steal
            indexLatch.await();
        }

        // reset lock on completed indexers
        boolean distressed = false;
        for (int i = 0; i < indexCount; i++) {
            ColumnIndexer indexer = denseIndexers.getQuick(i);
            distressed = distressed | indexer.isDistressed();
        }

        if (distressed) {
            throwDistressException(null);
        }

        LOG.info().$("parallel indexing done [serialCount=").$(serialIndexCount).$(']').$();
    }

    private void updateIndexesSerially(long lo, long hi) {
        LOG.info().$("serial indexing [table=").$(tableName)
                .$(", indexCount=").$(indexCount)
                .$(", rowCount=").$(hi - lo)
                .I$();
        for (int i = 0, n = denseIndexers.size(); i < n; i++) {
            try {
                denseIndexers.getQuick(i).refreshSourceAndIndex(lo, hi);
            } catch (CairoException e) {
                // this is pretty severe, we hit some sort of limit
                throwDistressException(e);
            }
        }
        LOG.info().$("serial indexing done [table=").$(tableName).I$();
    }

    private void updateIndexesSlow() {
        final long hi = txWriter.getTransientRowCount();
        final long lo = txWriter.getAppendedPartitionCount() == 1 ? hi - txWriter.getLastTxSize() : 0;
        if (indexCount > 1 && parallelIndexerEnabled && hi - lo > configuration.getParallelIndexThreshold()) {
            updateIndexesParallel(lo, hi);
        } else {
            updateIndexesSerially(lo, hi);
        }
    }

    private void updateMaxTimestamp(long timestamp) {
        txWriter.updateMaxTimestamp(timestamp);
        this.timestampSetter.accept(timestamp);
    }

    private void updateMetaStructureVersion() {
        try {
            copyMetadataAndUpdateVersion();
            finishMetaSwapUpdate();
            clearTodoLog();
        } finally {
            ddlMem.close();
        }
    }

    private void updateO3ColumnTops() {
        int columnCount = metadata.getColumnCount();
        int increment = columnCount + 1;

        for (int partitionOffset = 0, n = (int) o3ColumnTopSink.size(); partitionOffset < n; partitionOffset += increment) {
            long partitionTimestamp = o3ColumnTopSink.get(partitionOffset);
            if (partitionTimestamp > -1) {
                for (int column = 0; column < columnCount; column++) {
                    long colTop = o3ColumnTopSink.get(partitionOffset + column + 1);
                    if (colTop > -1L) {
                        // Upsert even when colTop value is 0.
                        // TableReader uses the record to determine if the column is supposed to be present for the partition.
                        columnVersionWriter.upsertColumnTop(partitionTimestamp, column, colTop);
                    }
                }
            }
        }
    }

    private void swapMetaFile(CharSequence columnName) {
        // close _meta so we can rename it
        metaMem.close();
        // validate new meta
        validateSwapMeta(columnName);
        // rename _meta to _meta.prev
        renameMetaToMetaPrev(columnName);
        // after we moved _meta to _meta.prev
        // we have to have _todo to restore _meta should anything go wrong
        writeRestoreMetaTodo(columnName);
        // rename _meta.swp to -_meta
        renameSwapMetaToMeta(columnName);
        try {
            // open _meta file
            openMetaFile(ff, path, rootLen, metaMem);
            // remove _todo
            clearTodoLog();

        } catch (CairoException err) {
            throwDistressException(err);
        }
        bumpStructureVersion();
    }

    private void validateSwapMeta(CharSequence columnName) {
        try {
            try {
                path.concat(META_SWAP_FILE_NAME);
                if (metaSwapIndex > 0) {
                    path.put('.').put(metaSwapIndex);
                }
                metaMem.smallFile(ff, path.$(), MemoryTag.MMAP_TABLE_WRITER);
                validationMap.clear();
                validate(metaMem, validationMap, ColumnType.VERSION);
            } finally {
                metaMem.close();
                path.trimTo(rootLen);
            }
        } catch (CairoException e) {
            runFragile(RECOVER_FROM_META_RENAME_FAILURE, columnName, e);
        }
    }

    private void writeColumnEntry(int i, boolean markDeleted) {
        int columnType = getColumnType(metaMem, i);
        // When column is deleted it's written to metadata with negative type
        if (markDeleted) {
            columnType = -Math.abs(columnType);
        }
        ddlMem.putInt(columnType);

        long flags = 0;
        if (isColumnIndexed(metaMem, i)) {
            flags |= META_FLAG_BIT_INDEXED;
        }

        if (isSequential(metaMem, i)) {
            flags |= META_FLAG_BIT_SEQUENTIAL;
        }
        ddlMem.putLong(flags);
        ddlMem.putInt(getIndexBlockCapacity(metaMem, i));
        ddlMem.putLong(getColumnHash(metaMem, i));
        ddlMem.skip(8);
    }

    private void writeRestoreMetaTodo(CharSequence columnName) {
        try {
            writeRestoreMetaTodo();
        } catch (CairoException e) {
            runFragile(RECOVER_FROM_TODO_WRITE_FAILURE, columnName, e);
        }
    }

    private void writeRestoreMetaTodo() {
        todoMem.putLong(0, ++todoTxn); // write txn, reader will first read txn at offset 24 and then at offset 0
        Unsafe.getUnsafe().storeFence(); // make sure we do not write hash before writing txn (view from another thread)
        todoMem.putLong(8, configuration.getDatabaseIdLo()); // write out our instance hashes
        todoMem.putLong(16, configuration.getDatabaseIdHi());
        Unsafe.getUnsafe().storeFence();
        todoMem.putLong(32, 1);
        todoMem.putLong(40, TODO_RESTORE_META);
        todoMem.putLong(48, metaPrevIndex);
        Unsafe.getUnsafe().storeFence();
        todoMem.putLong(24, todoTxn);
        todoMem.jumpTo(56);
    }

    @FunctionalInterface
    private interface FragileCode {
        void run(CharSequence columnName);
    }

    @FunctionalInterface
    public interface O3ColumnUpdateMethod {
        void run(
                int columnIndex,
                final int columnType,
                long mergedTimestampsAddr,
                long valueCount
        );
    }

    public interface Row {

        void append();

        void cancel();

        void putBin(int columnIndex, long address, long len);

        void putBin(int columnIndex, BinarySequence sequence);

        void putBool(int columnIndex, boolean value);

        void putByte(int columnIndex, byte value);

        void putChar(int columnIndex, char value);

        void putDate(int columnIndex, long value);

        void putDouble(int columnIndex, double value);

        void putFloat(int columnIndex, float value);

        void putGeoHash(int columnIndex, long value);

        void putGeoHashDeg(int index, double lat, double lon);

        void putGeoStr(int columnIndex, CharSequence value);

        void putInt(int columnIndex, int value);

        void putLong(int columnIndex, long value);

        void putLong256(int columnIndex, long l0, long l1, long l2, long l3);

        void putLong256(int columnIndex, Long256 value);

        void putLong256(int columnIndex, CharSequence hexString);

        void putLong256(int columnIndex, @NotNull CharSequence hexString, int start, int end);

        void putShort(int columnIndex, short value);

        void putStr(int columnIndex, CharSequence value);

        void putStr(int columnIndex, char value);

        void putStr(int columnIndex, CharSequence value, int pos, int len);

        void putSym(int columnIndex, CharSequence value);

        void putSym(int columnIndex, char value);

        void putSymIndex(int columnIndex, int symIndex);

        void putTimestamp(int columnIndex, long value);

        void putTimestamp(int columnIndex, CharSequence value);
    }

    @FunctionalInterface
    public interface ExtensionListener {
        void onTableExtended(long timestamp);
    }

    private class RowImpl implements Row {
        @Override
        public void append() {
            rowAppend(activeNullSetters);
        }

        @Override
        public void cancel() {
            rowCancel();
        }

        @Override
        public void putBin(int columnIndex, long address, long len) {
            getSecondaryColumn(columnIndex).putLong(getPrimaryColumn(columnIndex).putBin(address, len));
            setRowValueNotNull(columnIndex);
        }

        @Override
        public void putBin(int columnIndex, BinarySequence sequence) {
            getSecondaryColumn(columnIndex).putLong(getPrimaryColumn(columnIndex).putBin(sequence));
            setRowValueNotNull(columnIndex);
        }

        @Override
        public void putBool(int columnIndex, boolean value) {
            getPrimaryColumn(columnIndex).putBool(value);
            setRowValueNotNull(columnIndex);
        }

        @Override
        public void putByte(int columnIndex, byte value) {
            getPrimaryColumn(columnIndex).putByte(value);
            setRowValueNotNull(columnIndex);
        }

        @Override
        public void putChar(int columnIndex, char value) {
            getPrimaryColumn(columnIndex).putChar(value);
            setRowValueNotNull(columnIndex);
        }

        @Override
        public void putDate(int columnIndex, long value) {
            putLong(columnIndex, value);
            // putLong calls setRowValueNotNull
        }

        @Override
        public void putDouble(int columnIndex, double value) {
            getPrimaryColumn(columnIndex).putDouble(value);
            setRowValueNotNull(columnIndex);
        }

        @Override
        public void putFloat(int columnIndex, float value) {
            getPrimaryColumn(columnIndex).putFloat(value);
            setRowValueNotNull(columnIndex);
        }

        @Override
        public void putGeoHash(int index, long value) {
            int type = metadata.getColumnType(index);
            putGeoHash0(index, value, type);
        }

        @Override
        public void putGeoHashDeg(int index, double lat, double lon) {
            int type = metadata.getColumnType(index);
            putGeoHash0(index, GeoHashes.fromCoordinatesDegUnsafe(lat, lon, ColumnType.getGeoHashBits(type)), type);
        }

        @Override
        public void putGeoStr(int index, CharSequence hash) {
            long val;
            final int type = metadata.getColumnType(index);
            if (hash != null) {
                final int hashLen = hash.length();
                final int typeBits = ColumnType.getGeoHashBits(type);
                final int charsRequired = (typeBits - 1) / 5 + 1;
                if (hashLen < charsRequired) {
                    val = GeoHashes.NULL;
                } else {
                    try {
                        val = ColumnType.truncateGeoHashBits(
                                GeoHashes.fromString(hash, 0, charsRequired),
                                charsRequired * 5,
                                typeBits
                        );
                    } catch (NumericException e) {
                        val = GeoHashes.NULL;
                    }
                }
            } else {
                val = GeoHashes.NULL;
            }
            putGeoHash0(index, val, type);
        }

        @Override
        public void putInt(int columnIndex, int value) {
            getPrimaryColumn(columnIndex).putInt(value);
            setRowValueNotNull(columnIndex);
        }

        @Override
        public void putLong(int columnIndex, long value) {
            getPrimaryColumn(columnIndex).putLong(value);
            setRowValueNotNull(columnIndex);
        }

        @Override
        public void putLong256(int columnIndex, long l0, long l1, long l2, long l3) {
            getPrimaryColumn(columnIndex).putLong256(l0, l1, l2, l3);
            setRowValueNotNull(columnIndex);
        }

        @Override
        public void putLong256(int columnIndex, Long256 value) {
            getPrimaryColumn(columnIndex).putLong256(value.getLong0(), value.getLong1(), value.getLong2(), value.getLong3());
            setRowValueNotNull(columnIndex);
        }

        @Override
        public void putLong256(int columnIndex, CharSequence hexString) {
            getPrimaryColumn(columnIndex).putLong256(hexString);
            setRowValueNotNull(columnIndex);
        }

        @Override
        public void putLong256(int columnIndex, @NotNull CharSequence hexString, int start, int end) {
            getPrimaryColumn(columnIndex).putLong256(hexString, start, end);
            setRowValueNotNull(columnIndex);
        }

        @Override
        public void putShort(int columnIndex, short value) {
            getPrimaryColumn(columnIndex).putShort(value);
            setRowValueNotNull(columnIndex);
        }

        @Override
        public void putStr(int columnIndex, CharSequence value) {
            getSecondaryColumn(columnIndex).putLong(getPrimaryColumn(columnIndex).putStr(value));
            setRowValueNotNull(columnIndex);
        }

        @Override
        public void putStr(int columnIndex, char value) {
            getSecondaryColumn(columnIndex).putLong(getPrimaryColumn(columnIndex).putStr(value));
            setRowValueNotNull(columnIndex);
        }

        @Override
        public void putStr(int columnIndex, CharSequence value, int pos, int len) {
            getSecondaryColumn(columnIndex).putLong(getPrimaryColumn(columnIndex).putStr(value, pos, len));
            setRowValueNotNull(columnIndex);
        }

        @Override
        public void putSym(int columnIndex, CharSequence value) {
            getPrimaryColumn(columnIndex).putInt(symbolMapWriters.getQuick(columnIndex).put(value));
            setRowValueNotNull(columnIndex);
        }

        @Override
        public void putSym(int columnIndex, char value) {
            getPrimaryColumn(columnIndex).putInt(symbolMapWriters.getQuick(columnIndex).put(value));
            setRowValueNotNull(columnIndex);
        }

        @Override
        public void putSymIndex(int columnIndex, int symIndex) {
            getPrimaryColumn(columnIndex).putInt(symIndex);
            setRowValueNotNull(columnIndex);
        }

        @Override
        public void putTimestamp(int columnIndex, long value) {
            putLong(columnIndex, value);
        }

        @Override
        public void putTimestamp(int columnIndex, CharSequence value) {
            // try UTC timestamp first (micro)
            long l;
            try {
                l = value != null ? IntervalUtils.parseFloorPartialDate(value) : Numbers.LONG_NaN;
            } catch (NumericException e) {
                throw CairoException.instance(0).put("Invalid timestamp: ").put(value);
            }
            putTimestamp(columnIndex, l);
        }

        private MemoryA getPrimaryColumn(int columnIndex) {
            return activeColumns.getQuick(getPrimaryColumnIndex(columnIndex));
        }

        private MemoryA getSecondaryColumn(int columnIndex) {
            return activeColumns.getQuick(getSecondaryColumnIndex(columnIndex));
        }

        private void putGeoHash0(int index, long value, int type) {
            final MemoryA primaryColumn = getPrimaryColumn(index);
            switch (ColumnType.tagOf(type)) {
                case ColumnType.GEOBYTE:
                    primaryColumn.putByte((byte) value);
                    break;
                case ColumnType.GEOSHORT:
                    primaryColumn.putShort((short) value);
                    break;
                case ColumnType.GEOINT:
                    primaryColumn.putInt((int) value);
                    break;
                default:
                    primaryColumn.putLong(value);
                    break;
            }
            setRowValueNotNull(index);
        }
    }
}<|MERGE_RESOLUTION|>--- conflicted
+++ resolved
@@ -192,30 +192,8 @@
     private long commitIntervalDefault;
     private long commitInterval;
     private UpdateOperator updateOperator;
-<<<<<<< HEAD
+    private DropIndexOperator dropIndexOperator;
     private final boolean o3supported;
-
-    public TableWriter(CairoConfiguration configuration, CharSequence tableName, Metrics metrics) {
-        this(configuration, tableName, null, new MessageBusImpl(configuration), true, DefaultLifecycleManager.INSTANCE, configuration.getRoot(), metrics);
-    }
-
-    public TableWriter(CairoConfiguration configuration, CharSequence tableName, @NotNull MessageBus messageBus, Metrics metrics) {
-        this(configuration, tableName, messageBus, true, DefaultLifecycleManager.INSTANCE, metrics);
-    }
-
-    public TableWriter(
-            CairoConfiguration configuration,
-            CharSequence tableName,
-            @NotNull MessageBus messageBus,
-            boolean lock,
-            LifecycleManager lifecycleManager,
-            Metrics metrics
-    ) {
-        this(configuration, tableName, messageBus, null, lock, lifecycleManager, configuration.getRoot(), metrics);
-    }
-=======
-    private DropIndexOperator dropIndexOperator;
->>>>>>> 297b7648
 
     public TableWriter(
             CairoConfiguration configuration,
