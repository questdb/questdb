--- conflicted
+++ resolved
@@ -1035,10 +1035,22 @@
         final long committedRowCount = txWriter.getRowCount();
         final long walSegmentId = walTxnDetails.getWalSegmentId(seqTxn);
         boolean isLastSegmentUsage = walTxnDetails.isLastSegmentUsage(seqTxn);
-<<<<<<< HEAD
         boolean committed;
         try {
-            committed = processWalBlock(walPath, metadata.getTimestampIndex(), inOrder, rowLo, rowHi, o3TimestampMin, o3TimestampMax, mapDiffCursor, commitToTimestamp, walSegmentId, isLastSegmentUsage, regulator);
+            committed = processWalBlock(
+                    walPath,
+                    metadata.getTimestampIndex(),
+                    inOrder,
+                    rowLo,
+                    rowHi,
+                    o3TimestampMin,
+                    o3TimestampMax,
+                    mapDiffCursor,
+                    commitToTimestamp,
+                    walSegmentId,
+                    isLastSegmentUsage,
+                    regulator
+            );
         } catch (CairoException e) {
             if (e.isOutOfMemory()) {
                 // oom -> we cannot rely on internal TableWriter consistency, all bets are off, better to discard it and re-recreate
@@ -1046,22 +1058,7 @@
             }
             throw e;
         }
-=======
-        boolean committed = processWalBlock(
-                walPath,
-                metadata.getTimestampIndex(),
-                inOrder,
-                rowLo,
-                rowHi,
-                o3TimestampMin,
-                o3TimestampMax,
-                mapDiffCursor,
-                commitToTimestamp,
-                walSegmentId,
-                isLastSegmentUsage
-        );
         final long rowsAdded = txWriter.getRowCount() - committedRowCount;
->>>>>>> 26b844d1
 
         if (committed) {
             // Useful for debugging
