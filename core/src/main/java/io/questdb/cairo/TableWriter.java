--- conflicted
+++ resolved
@@ -1213,14 +1213,6 @@
             } catch (Throwable th) {
                 handleHousekeepingException(th);
             }
-<<<<<<< HEAD
-=======
-        } catch (Throwable th) {
-            LOG.critical().$("could not change column type [table=").utf8(tableToken.getTableName()).$(", column=").utf8(columnName)
-                    .$(", error=").$(th).I$();
-            distressed = true;
-            throw th;
->>>>>>> 8118d857
         } finally {
             partitionRemoveCandidates.clear();
             // clear temp resources
@@ -2145,15 +2137,9 @@
                     : Timestamps.getMonthsBetween(partitionCeiling, maxTimestamp) >= -ttl;
             if (shouldEvict) {
                 LOG.info()
-<<<<<<< HEAD
-                        .$("Partition's TTL expired, evicting [table=").$(metadata.getTableName())
+                        .$("Partition's TTL expired, evicting [table=").utf8(metadata.getTableName())
                         .$(", partitionTs=").microTime(partitionTimestamp)
                         .I$();
-=======
-                        .$("Partition's TTL expired, evicting. table=").utf8(metadata.getTableName())
-                        .$(" partitionTs=").microTime(partitionTimestamp)
-                        .$();
->>>>>>> 8118d857
                 dropped |= dropPartitionByExactTimestamp(partitionTimestamp);
                 evictedPartitionTimestamp = partitionTimestamp;
             } else {
