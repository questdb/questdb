--- conflicted
+++ resolved
@@ -2726,13 +2726,8 @@
         return columns.getQuick(getSecondaryColumnIndex(column));
     }
 
-<<<<<<< HEAD
     TxReader getTxReader() {
         return txWriter;
-=======
-    public MapWriter getSymbolMapWriter(int columnIndex) {
-        return symbolMapWriters.getQuick(columnIndex);
->>>>>>> 792cca6f
     }
 
     private boolean hasO3() {
