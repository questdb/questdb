--- conflicted
+++ resolved
@@ -585,15 +585,11 @@
         commit();
 
         long columnNameTxn = getTxn();
-<<<<<<< HEAD
-        LOG.info().$("adding column '").utf8(columnName).$('[').$(ColumnType.nameOf(columnType)).$("]', columnName txn ").$(columnNameTxn).$(" to ").$substr(pathRootSize, path).$();
-=======
         LOG.info()
                 .$("adding column '").utf8(columnName)
                 .$('[').$(ColumnType.nameOf(columnType)).$("], columnName txn ").$(columnNameTxn)
                 .$(" to ").$substr(pathRootSize, path)
                 .$();
->>>>>>> 1cb35ad7
 
         addColumnToMeta(
                 columnName,
