--- conflicted
+++ resolved
@@ -187,6 +187,7 @@
     private int columnCount;
     private CommitListener commitListener;
     private long committedMasterRef;
+    private DedupColumnCommitAddresses dedupColumnCommitAddresses;
     private String designatedTimestampColumnName;
     private boolean distressed = false;
     private DropIndexOperator dropIndexOperator;
@@ -1272,6 +1273,10 @@
         return colTop > -1L ? colTop : defaultValue;
     }
 
+    public DedupColumnCommitAddresses getDedupCommitAddresses() {
+        return dedupColumnCommitAddresses;
+    }
+
     @TestOnly
     public ObjList<MapWriter> getDenseSymbolMapWriters() {
         return denseSymbolMapWriters;
@@ -1704,17 +1709,9 @@
                     }
                 }
 
-<<<<<<< HEAD
                 if (needsOrdering) {
                     if (!symbolRemapped) {
                         o3Columns = remapWalSymbols(mapDiffCursor, rowLo, rowHi, walPath, 0);
-=======
-                    if (needsDedup) {
-                        LOG.info().$("WAL deduplication [table=").$(tableToken).I$();
-                        final long deduplicated = Vect.dedupSortedTimestampIndexChecked(timestampAddr, totalUncommitted, timestampAddr);
-                        o3TimestampMem.jumpTo(deduplicated * TIMESTAMP_MERGE_ENTRY_BYTES);
-                        totalUncommitted = deduplicated;
->>>>>>> 452eb99c
                     }
                     o3MergeIntoLag(timestampAddr, totalUncommitted, walLagRowCount, rowLo, rowHi, timestampIndex);
 
@@ -2094,88 +2091,6 @@
         this.commitListener = commitListener;
     }
 
-<<<<<<< HEAD
-    @Override
-    public void setDeduplicationStatus(boolean status, LongList columnsIndexes, int startIndex, long count) {
-        assert txWriter.getLagRowCount() == 0;
-        checkDistressed();
-
-        LOG.info().$(status ? "enabling row deduplication [table=" : "disabling row deduplication [table=")
-                .utf8(tableToken.getTableName())
-                .$(", rows").I$();
-
-        if (status) {
-            for (int i = startIndex; i < startIndex + count; i++) {
-                int dedupColIndex = (int) columnsIndexes.getQuick(i);
-                if (dedupColIndex < 0 || dedupColIndex >= metadata.getColumnCount()) {
-                    throw CairoException.critical(0).put("Invalid column index to make a dedup key [table=")
-                            .put(tableToken.getTableName()).put(", columnIndex=").put(dedupColIndex);
-                }
-
-                int columnType = metadata.getColumnType(dedupColIndex);
-                if (dedupColIndex != metadata.getTimestampIndex() && !ColumnType.isSymbol(columnType)) {
-                    if (columnType < 0) {
-                        throw CairoException.critical(0).put("Invalid column used as deduplicate key, column is dropped [table=")
-                                .put(tableToken.getTableName()).put(", columnIndex=").put(dedupColIndex);
-                    }
-
-                    throw CairoException.critical(0).put("Unsupported column type used as deduplicate key [table=")
-                            .put(tableToken.getTableName())
-                            .put(", column=").put(metadata.getColumnName(dedupColIndex))
-                            .put(", columnType=").put(ColumnType.nameOf(columnType));
-                }
-            }
-        }
-
-        commit();
-        try {
-            int index = openMetaSwapFile(ff, ddlMem, path, rootLen, configuration.getMaxSwapFileCount());
-            int columnCount = metaMem.getInt(META_OFFSET_COUNT);
-
-            ddlMem.putInt(columnCount);
-            ddlMem.putInt(metaMem.getInt(META_OFFSET_PARTITION_BY));
-            ddlMem.putInt(metaMem.getInt(META_OFFSET_TIMESTAMP_INDEX));
-            copyVersionAndLagValues();
-            ddlMem.jumpTo(META_OFFSET_COLUMN_TYPES);
-            for (int i = 0; i < columnCount; i++) {
-                writeColumnEntry(i, false, status && columnsIndexes.indexOf(startIndex, i) >= 0);
-            }
-
-            long nameOffset = getColumnNameOffset(columnCount);
-            for (int i = 0; i < columnCount; i++) {
-                CharSequence columnName = metaMem.getStr(nameOffset);
-                ddlMem.putStr(columnName);
-                nameOffset += Vm.getStorageLength(columnName);
-            }
-            this.metaSwapIndex = index;
-        } finally {
-            ddlMem.close();
-        }
-
-        finishMetaSwapUpdate();
-        clearTodoLog();
-
-        for (int i = 0; i < columnCount; i++) {
-            metadata.getColumnMetadata(i).setDedupKeyFlag(status && columnsIndexes.indexOf(startIndex, i) >= 0);
-        }
-
-        if (status) {
-            if (dedupColumnCommitAddresses == null) {
-                dedupColumnCommitAddresses = new DedupColumnCommitAddresses();
-            } else {
-                dedupColumnCommitAddresses.clear();
-            }
-            dedupColumnCommitAddresses.setDedupColumnCount(columnsIndexes.size() - 1);
-        } else {
-            if (dedupColumnCommitAddresses == null) {
-                dedupColumnCommitAddresses.clear();
-                dedupColumnCommitAddresses.setDedupColumnCount(0);
-            }
-        }
-    }
-
-=======
->>>>>>> 452eb99c
     public void setExtensionListener(ExtensionListener listener) {
         txWriter.setExtensionListener(listener);
     }
@@ -3275,14 +3190,10 @@
                 dedupColCount++;
             }
         }
-<<<<<<< HEAD
         if (isDeduplicationEnabled()) {
             dedupColumnCommitAddresses = new DedupColumnCommitAddresses();
             dedupColumnCommitAddresses.setDedupColumnCount(dedupColCount);
         }
-=======
-        assert dedupColCount <= 1;
->>>>>>> 452eb99c
         final int timestampIndex = metadata.getTimestampIndex();
         if (timestampIndex != -1) {
             o3TimestampMem = o3MemColumns.getQuick(getPrimaryColumnIndex(timestampIndex));
@@ -6024,6 +5935,7 @@
                             Vect.flattenIndex(sortedTimestampsAddr, o3RowCount);
                             flattenTimestamp = false;
                         }
+                        final long dedupColSinkAddr = dedupColumnCommitAddresses != null ? dedupColumnCommitAddresses.allocateBlock() : 0;
                         o3CommitPartitionAsync(
                                 columnCounter,
                                 maxTimestamp,
@@ -6039,7 +5951,7 @@
                                 srcNameTxn,
                                 o3Basket,
                                 partitionUpdateSinkAddr,
-                                0L
+                                dedupColSinkAddr
                         );
                     }
                 } catch (CairoException | CairoError e) {
@@ -7607,6 +7519,20 @@
         for (int i = 0; i < columnCount; i++) {
             metadata.getColumnMetadata(i).setDedupKeyFlag(status && columnsIndexes.indexOf(i) >= 0);
         }
+
+        if (status) {
+            if (dedupColumnCommitAddresses == null) {
+                dedupColumnCommitAddresses = new DedupColumnCommitAddresses();
+            } else {
+                dedupColumnCommitAddresses.clear();
+            }
+            dedupColumnCommitAddresses.setDedupColumnCount(columnsIndexes.size() - 1);
+        } else {
+            if (dedupColumnCommitAddresses == null) {
+                dedupColumnCommitAddresses.clear();
+                dedupColumnCommitAddresses.setDedupColumnCount(0);
+            }
+        }
     }
 
     private void updateO3ColumnTops() {
