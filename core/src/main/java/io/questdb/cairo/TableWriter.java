--- conflicted
+++ resolved
@@ -1453,12 +1453,8 @@
         // path is now pointing to the parquet file
         // other is pointing to the new partition folder
         LOG.info().$("converting parquet partition to native [path=").$substr(pathRootSize, path).I$();
-<<<<<<< HEAD
-        final long parquetFd = TableUtils.openRO(ff, path.$(), LOG);
+        final long parquetFd = openRO(ff, path.$(), LOG);
         final long fileSize = ff.length(parquetFd);
-=======
-        final long parquetFd = openRO(ff, path.$(), LOG);
->>>>>>> d4e1322a
         final int columnCount = metadata.getColumnCount();
 
         // packed as [auxFd, dataFd, dataVecBytesWritten]
@@ -1466,16 +1462,8 @@
         final DirectLongList columnFdAndDataSize = new DirectLongList(3L * columnCount, MemoryTag.NATIVE_DEFAULT);
 
         long parquetRowCount = 0;
-<<<<<<< HEAD
-        try (PartitionDecoder partitionDecoder = new PartitionDecoder();
-             RowGroupBuffers rowGroupBuffers = new RowGroupBuffers(MemoryTag.NATIVE_PARQUET_PARTITION_UPDATER);
-             DirectIntList columns = new DirectIntList(columnCount, MemoryTag.NATIVE_DEFAULT)
-        ) {
-            partitionDecoder.of(parquetFd, fileSize, MemoryTag.NATIVE_PARQUET_PARTITION_UPDATER);
-=======
         try (RowGroupBuffers rowGroupBuffers = new RowGroupBuffers(MemoryTag.NATIVE_PARQUET_PARTITION_UPDATER)) {
-            parquetDecoder.of(parquetFd);
->>>>>>> d4e1322a
+            parquetDecoder.of(parquetFd, fileSize, MemoryTag.NATIVE_PARQUET_PARTITION_UPDATER);
             final GenericRecordMetadata metadata = new GenericRecordMetadata();
             final PartitionDecoder.Metadata parquetMetadata = parquetDecoder.metadata();
             parquetMetadata.copyTo(metadata, false);
@@ -6973,10 +6961,11 @@
     }
 
     private long readMinTimestampParquet(Path partitionPath) {
-        long parquetFileFd = -1L;
+        long parquetFd = -1;
         try {
-            parquetFileFd = openRO(ff, partitionPath.concat(PARQUET_PARTITION_NAME).$(), LOG);
-            parquetDecoder.of(parquetFileFd);
+            parquetFd = openRO(ff, partitionPath.concat(PARQUET_PARTITION_NAME).$(), LOG);
+            final long fileSize = ff.length(parquetFd);
+            parquetDecoder.of(parquetFd, fileSize, MemoryTag.NATIVE_TABLE_WRITER);
             final int timestampIndex = getMetadata().getTimestampIndex();
             parquetColumnIdsAndTypes.clear();
             parquetColumnIdsAndTypes.add(timestampIndex);
@@ -6984,13 +6973,13 @@
             parquetDecoder.readRowGroupStats(parquetStatBuffers, parquetColumnIdsAndTypes, 0);
             return parquetStatBuffers.getMinValueLong(0);
         } finally {
-            ff.close(parquetFileFd);
+            ff.close(parquetFd);
             Misc.free(parquetDecoder);
         }
     }
 
     private void readNativePartitionMinMax(Path partitionPath, CharSequence columnName, long partitionSize) {
-        final long fd = TableUtils.openRO(ff, dFile(partitionPath, columnName, COLUMN_NAME_TXN_NONE), LOG);
+        final long fd = openRO(ff, dFile(partitionPath, columnName, COLUMN_NAME_TXN_NONE), LOG);
         try {
             attachMinTimestamp = ff.readNonNegativeLong(fd, 0);
             attachMaxTimestamp = ff.readNonNegativeLong(fd, (partitionSize - 1) * ColumnType.sizeOf(ColumnType.TIMESTAMP));
@@ -7074,10 +7063,11 @@
     // side effect: sets attachMinTimestamp and attachMaxTimestamp, modifies partitionPath
     // returns partition size
     private long readParquetPartitionMinMax(Path filePath) {
-        long parquetFileFd = -1L;
+        long parquetFd = -1;
         try {
-            parquetFileFd = TableUtils.openRO(ff, filePath.$(), LOG);
-            parquetDecoder.of(parquetFileFd);
+            parquetFd = openRO(ff, filePath.$(), LOG);
+            final long fileSize = ff.length(parquetFd);
+            parquetDecoder.of(parquetFd, fileSize, MemoryTag.NATIVE_TABLE_WRITER);
             final int timestampIndex = getMetadata().getTimestampIndex();
             parquetColumnIdsAndTypes.clear();
             parquetColumnIdsAndTypes.add(timestampIndex);
@@ -7090,7 +7080,7 @@
 
             return parquetDecoder.metadata().rowCount();
         } finally {
-            ff.close(parquetFileFd);
+            ff.close(parquetFd);
             Misc.free(parquetDecoder);
         }
     }
