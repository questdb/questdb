/*******************************************************************************
 *     ___                  _   ____  ____
 *    / _ \ _   _  ___  ___| |_|  _ \| __ )
 *   | | | | | | |/ _ \/ __| __| | | |  _ \
 *   | |_| | |_| |  __/\__ \ |_| |_| | |_) |
 *    \__\_\\__,_|\___||___/\__|____/|____/
 *
 *  Copyright (c) 2014-2019 Appsicle
 *  Copyright (c) 2019-2024 QuestDB
 *
 *  Licensed under the Apache License, Version 2.0 (the "License");
 *  you may not use this file except in compliance with the License.
 *  You may obtain a copy of the License at
 *
 *  http://www.apache.org/licenses/LICENSE-2.0
 *
 *  Unless required by applicable law or agreed to in writing, software
 *  distributed under the License is distributed on an "AS IS" BASIS,
 *  WITHOUT WARRANTIES OR CONDITIONS OF ANY KIND, either express or implied.
 *  See the License for the specific language governing permissions and
 *  limitations under the License.
 *
 ******************************************************************************/

package io.questdb.cairo;

import io.questdb.MessageBus;
import io.questdb.Metrics;
import io.questdb.cairo.frm.Frame;
import io.questdb.cairo.frm.FrameAlgebra;
import io.questdb.cairo.frm.file.PartitionFrameFactory;
import io.questdb.cairo.sql.AsyncWriterCommand;
import io.questdb.cairo.sql.SymbolTable;
import io.questdb.cairo.sql.TableMetadata;
import io.questdb.cairo.sql.TableReferenceOutOfDateException;
import io.questdb.cairo.vm.NullMapWriter;
import io.questdb.cairo.vm.Vm;
import io.questdb.cairo.vm.api.*;
import io.questdb.cairo.wal.*;
import io.questdb.cairo.wal.seq.TableSequencer;
import io.questdb.cairo.wal.seq.TransactionLogCursor;
import io.questdb.griffin.*;
import io.questdb.griffin.engine.ops.AbstractOperation;
import io.questdb.griffin.engine.ops.AlterOperation;
import io.questdb.griffin.engine.ops.UpdateOperation;
import io.questdb.log.Log;
import io.questdb.log.LogFactory;
import io.questdb.log.LogRecord;
import io.questdb.mp.*;
import io.questdb.std.*;
import io.questdb.std.datetime.DateFormat;
import io.questdb.std.datetime.microtime.Timestamps;
import io.questdb.std.datetime.millitime.DateFormatUtils;
import io.questdb.std.str.*;
import io.questdb.tasks.*;
import org.jetbrains.annotations.NotNull;
import org.jetbrains.annotations.TestOnly;

import java.io.Closeable;
import java.util.Arrays;
import java.util.concurrent.atomic.AtomicInteger;
import java.util.concurrent.atomic.AtomicLong;
import java.util.function.LongConsumer;

import static io.questdb.cairo.BitmapIndexUtils.keyFileName;
import static io.questdb.cairo.BitmapIndexUtils.valueFileName;
import static io.questdb.cairo.TableUtils.*;
import static io.questdb.cairo.sql.AsyncWriterCommand.Error.*;
import static io.questdb.std.Files.FILES_RENAME_OK;
import static io.questdb.std.Files.PAGE_SIZE;
import static io.questdb.tasks.TableWriterTask.*;

public class TableWriter implements TableWriterAPI, MetadataService, Closeable {
    public static final int O3_BLOCK_DATA = 2;
    public static final int O3_BLOCK_MERGE = 3;
    public static final int O3_BLOCK_NONE = -1;
    public static final int O3_BLOCK_O3 = 1;
    // Oversized partitionUpdateSink (offset, description):
    // 0, partitionTimestamp
    // 1, timestampMin
    // 2, newPartitionSize
    // 3, oldPartitionSize
    // 4, flags (partitionMutates INT, isLastWrittenPartition INT)
    // 5. o3SplitPartitionSize size of "split" partition, new partition that branches out of the old one
    // ... column top for every column
    public static final int PARTITION_SINK_SIZE_LONGS = 8;
    public static final int PARTITION_SINK_COL_TOP_OFFSET = PARTITION_SINK_SIZE_LONGS * Long.BYTES;
    public static final int TIMESTAMP_MERGE_ENTRY_BYTES = Long.BYTES * 2;
    private static final ObjectFactory<MemoryCMOR> GET_MEMORY_CMOR = Vm::getMemoryCMOR;
    private static final long IGNORE = -1L;
    private static final Log LOG = LogFactory.getLog(TableWriter.class);
    /*
        The most recent logical partition is allowed to have up to cairo.o3.last.partition.max.splits (20 by default) splits.
        Any other partition is allowed to have 0 splits (1 partition in total).
     */
    private static final int MAX_MID_SUB_PARTITION_COUNT = 1;
    private static final Runnable NOOP = () -> {
    };
    private static final Row NOOP_ROW = new NoOpRow();
    private static final int O3_ERRNO_FATAL = Integer.MAX_VALUE - 1;
    private static final int ROW_ACTION_NO_PARTITION = 1;
    private static final int ROW_ACTION_NO_TIMESTAMP = 2;
    private static final int ROW_ACTION_O3 = 3;
    private static final int ROW_ACTION_OPEN_PARTITION = 0;
    private static final int ROW_ACTION_SWITCH_PARTITION = 4;
    final ObjList<MemoryMA> columns;
    // Latest command sequence per command source.
    // Publisher source is identified by a long value
    private final AlterOperation alterOp = new AlterOperation();
    private final LongConsumer appendTimestampSetter;
    private final ColumnVersionWriter columnVersionWriter;
    private final MPSequence commandPubSeq;
    private final RingQueue<TableWriterTask> commandQueue;
    private final SCSequence commandSubSeq;
    private final CairoConfiguration configuration;
    private final long dataAppendPageSize;
    private final DdlListener ddlListener;
    private final MemoryMAR ddlMem;
    private final ObjList<ColumnIndexer> denseIndexers = new ObjList<>();
    private final ObjList<MapWriter> denseSymbolMapWriters;
    private final int detachedMkDirMode;
    private final FilesFacade ff;
    private final int fileOperationRetryCount;
    private final SOCountDownLatch indexLatch = new SOCountDownLatch();
    private final LongList indexSequences = new LongList();
    private final ObjList<ColumnIndexer> indexers;
    // This is the same message bus. When TableWriter instance created via CairoEngine, message bus is shared
    // and is owned by the engine. Since TableWriter would not have ownership of the bus it must not free it up.
    // On other hand when TableWrite is created outside CairoEngine, primarily in tests, the ownership of the
    // message bus is with the TableWriter. Therefore, message bus must be freed when writer is freed.
    // To indicate ownership, the message bus owned by the writer will be assigned to `ownMessageBus`. This reference
    // will be released by the writer
    private final MessageBus messageBus;
    private final MemoryMR metaMem;
    private final TableWriterMetadata metadata;
    private final Metrics metrics;
    private final boolean mixedIOFlag;
    private final int mkDirMode;
    private final ObjList<Runnable> nullSetters;
    private final ObjectPool<O3Basket> o3BasketPool = new ObjectPool<>(O3Basket::new, 64);
    private final ObjectPool<O3MutableAtomicInteger> o3ColumnCounters = new ObjectPool<>(O3MutableAtomicInteger::new, 64);
    private final int o3ColumnMemorySize;
    private final ObjList<MemoryCR> o3ColumnOverrides;
    private final SOUnboundedCountDownLatch o3DoneLatch = new SOUnboundedCountDownLatch();
    private final AtomicInteger o3ErrorCount = new AtomicInteger();
    private final long[] o3LastTimestampSpreads;
    private final AtomicLong o3PartitionUpdRemaining = new AtomicLong();
    private final boolean o3QuickSortEnabled;
    private final Path other;
    private final MessageBus ownMessageBus;
    private final boolean parallelIndexerEnabled;
    private final int partitionBy;
    private final DateFormat partitionDirFmt;
    private final PartitionFrameFactory partitionFrameFactory;
    private final LongList partitionRemoveCandidates = new LongList();
    private final Path path;
    private final AtomicLong physicallyWrittenRowsSinceLastCommit = new AtomicLong();
    private final int rootLen;
    private final FragileCode RECOVER_FROM_META_RENAME_FAILURE = this::recoverFromMetaRenameFailure;
    private final Row row = new RowImpl();
    private final LongList rowValueIsNotNull = new LongList();
    private final TxReader slaveTxReader;
    private final DatabaseSnapshotAgent snapshotAgent;
    private final ObjList<MapWriter> symbolMapWriters;
    private final IntList symbolRewriteMap = new IntList();
    private final MemoryMARW todoMem = Vm.getMARWInstance();
    private final TxWriter txWriter;
    private final TxnScoreboard txnScoreboard;
    private final Utf8StringSink utf8Sink = new Utf8StringSink();
    private final FindVisitor removePartitionDirsNotAttached = this::removePartitionDirsNotAttached;
    private final Uuid uuid = new Uuid();
    private final LowerCaseCharSequenceIntHashMap validationMap = new LowerCaseCharSequenceIntHashMap();
    private final WeakClosableObjectPool<MemoryCMOR> walColumnMemoryPool;
    private final LongObjHashMap<IntList> walFdCache = new LongObjHashMap<>();
    private final WeakClosableObjectPool<IntList> walFdCacheListPool = new WeakClosableObjectPool<>(IntList::new, 5, true);
    private final LongObjHashMap.LongObjConsumer<IntList> walFdCloseCachedFdAction;
    private final ObjList<MemoryCMOR> walMappedColumns = new ObjList<>();
    private ObjList<? extends MemoryA> activeColumns;
    private ObjList<Runnable> activeNullSetters;
    private ColumnVersionReader attachColumnVersionReader;
    private IndexBuilder attachIndexBuilder;
    private long attachMaxTimestamp;
    private MemoryCMR attachMetaMem;
    private TableWriterMetadata attachMetadata;
    private long attachMinTimestamp;
    private TxReader attachTxReader;
    private long avgRecordSize;
    private boolean avoidIndexOnCommit = false;
    private int columnCount;
    private long committedMasterRef;
    private ConvertOperatorImpl convertOperatorImpl;
    private DedupColumnCommitAddresses dedupColumnCommitAddresses;
    private String designatedTimestampColumnName;
    private boolean distressed = false;
    private DropIndexOperator dropIndexOperator;
    private int indexCount;
    private int lastErrno;
    private boolean lastOpenPartitionIsReadOnly;
    private long lastOpenPartitionTs = Long.MIN_VALUE;
    private long lastPartitionTimestamp;
    private LifecycleManager lifecycleManager;
    private int lockFd = -2;
    private long masterRef = 0L;
    private int metaPrevIndex;
    private final FragileCode RECOVER_FROM_TODO_WRITE_FAILURE = this::recoverFromTodoWriteFailure;
    private int metaSwapIndex;
    private long minSplitPartitionTimestamp;
    private long noOpRowCount;
    private ReadOnlyObjList<? extends MemoryCR> o3Columns;
    private long o3CommitBatchTimestampMin = Long.MAX_VALUE;
    private long o3EffectiveLag = 0L;
    private boolean o3InError = false;
    private long o3MasterRef = -1L;
    private ObjList<MemoryCARW> o3MemColumns1;
    private ObjList<MemoryCARW> o3MemColumns2;
    private ObjList<Runnable> o3NullSetters1;
    private ObjList<Runnable> o3NullSetters2;
    private PagedDirectLongList o3PartitionUpdateSink;
    private long o3RowCount;
    private MemoryMAT o3TimestampMem;
    private MemoryARW o3TimestampMemCpy;
    private long partitionTimestampHi;
    private boolean performRecovery;
    private boolean processingQueue;
    private PurgingOperator purgingOperator;
    private boolean removeDirOnCancelRow = true;
    private int rowAction = ROW_ACTION_OPEN_PARTITION;
    private TableToken tableToken;
    private final ColumnTaskHandler cthAppendWalColumnToLastPartition = this::cthAppendWalColumnToLastPartition;
    private final ColumnTaskHandler cthO3SortColumnRef = this::cthO3SortColumn;
    private final ColumnTaskHandler cthMergeWalColumnWithLag = this::cthMergeWalColumnWithLag;
    private final ColumnTaskHandler cthO3MoveUncommittedRef = this::cthO3MoveUncommitted;
    private final ColumnTaskHandler cthO3ShiftColumnInLagToTopRef = this::cthO3ShiftColumnInLagToTop;
    private long tempMem16b = Unsafe.malloc(16, MemoryTag.NATIVE_TABLE_WRITER);
    private LongConsumer timestampSetter;
    private long todoTxn;
    private final FragileCode RECOVER_FROM_SYMBOL_MAP_WRITER_FAILURE = this::recoverFromSymbolMapWriterFailure;
    private final FragileCode RECOVER_FROM_SWAP_RENAME_FAILURE = this::recoverFromSwapRenameFailure;
    private final FragileCode RECOVER_FROM_COLUMN_OPEN_FAILURE = this::recoverOpenColumnFailure;
    private UpdateOperatorImpl updateOperatorImpl;
    private int walFdCacheSize;
    private WalTxnDetails walTxnDetails;

    public TableWriter(
            CairoConfiguration configuration,
            TableToken tableToken,
            MessageBus messageBus,
            MessageBus ownMessageBus,
            boolean lock,
            LifecycleManager lifecycleManager,
            CharSequence root,
            DdlListener ddlListener,
            DatabaseSnapshotAgent snapshotAgent,
            Metrics metrics
    ) {
        LOG.info().$("open '").utf8(tableToken.getTableName()).$('\'').$();
        this.configuration = configuration;
        this.ddlListener = ddlListener;
        this.snapshotAgent = snapshotAgent;
        this.partitionFrameFactory = new PartitionFrameFactory(configuration);
        this.mixedIOFlag = configuration.isWriterMixedIOEnabled();
        this.metrics = metrics;
        this.ownMessageBus = ownMessageBus;
        this.messageBus = ownMessageBus != null ? ownMessageBus : messageBus;
        this.lifecycleManager = lifecycleManager;
        this.parallelIndexerEnabled = configuration.isParallelIndexingEnabled();
        this.ff = configuration.getFilesFacade();
        this.mkDirMode = configuration.getMkDirMode();
        this.detachedMkDirMode = configuration.getDetachedMkDirMode();
        this.fileOperationRetryCount = configuration.getFileOperationRetryCount();
        this.tableToken = tableToken;
        this.o3QuickSortEnabled = configuration.isO3QuickSortEnabled();
        this.path = new Path().of(root).concat(tableToken);
        this.other = new Path().of(root).concat(tableToken);
        this.rootLen = path.size();
        try {
            if (lock) {
                lock();
            } else {
                this.lockFd = -1;
            }
            int todo = readTodo();
            if (todo == TODO_RESTORE_META) {
                repairMetaRename((int) todoMem.getLong(48));
            }
            this.ddlMem = Vm.getMARInstance(configuration.getCommitMode());
            this.metaMem = Vm.getMRInstance();
            openMetaFile(ff, path, rootLen, metaMem);
            this.metadata = new TableWriterMetadata(this.tableToken, metaMem);
            this.partitionBy = metadata.getPartitionBy();
            this.txWriter = new TxWriter(ff, configuration).ofRW(path.concat(TXN_FILE_NAME).$(), partitionBy);
            this.txnScoreboard = new TxnScoreboard(ff, configuration.getTxnScoreboardEntryCount()).ofRW(path.trimTo(rootLen));
            path.trimTo(rootLen);
            this.columnVersionWriter = openColumnVersionFile(configuration, path, rootLen, partitionBy != PartitionBy.NONE);
            this.o3ColumnOverrides = metadata.isWalEnabled() ? new ObjList<>() : null;

            if (metadata.isWalEnabled()) {
                // O3 columns will be allocated to the size of the transaction, not reason to over allocate.
                this.o3ColumnMemorySize = (int) PAGE_SIZE;
                if (tableToken.isSystem()) {
                    this.dataAppendPageSize = configuration.getSystemDataAppendPageSize();
                } else {
                    this.dataAppendPageSize = configuration.getDataAppendPageSize();
                }
            } else {
                if (tableToken.isSystem()) {
                    this.o3ColumnMemorySize = configuration.getSystemO3ColumnMemorySize();
                    this.dataAppendPageSize = configuration.getSystemDataAppendPageSize();
                } else {
                    this.o3ColumnMemorySize = configuration.getO3ColumnMemorySize();
                    this.dataAppendPageSize = configuration.getDataAppendPageSize();
                }
            }

            // we have to do truncate repair at this stage of constructor
            // because this operation requires metadata
            switch (todo) {
                case TODO_TRUNCATE:
                    repairTruncate();
                    break;
                case TODO_RESTORE_META:
                case -1:
                    break;
                default:
                    LOG.error().$("ignoring unknown *todo* [code=").$(todo).I$();
                    break;
            }
            this.columnCount = metadata.getColumnCount();
            if (metadata.getTimestampIndex() > -1) {
                this.designatedTimestampColumnName = metadata.getColumnName(metadata.getTimestampIndex());
            }
            this.rowValueIsNotNull.extendAndSet(columnCount, 0);
            this.columns = new ObjList<>(columnCount * 2);
            this.o3MemColumns1 = new ObjList<>(columnCount * 2);
            this.o3MemColumns2 = new ObjList<>(columnCount * 2);
            this.o3Columns = this.o3MemColumns1;
            this.activeColumns = columns;
            this.symbolMapWriters = new ObjList<>(columnCount);
            this.indexers = new ObjList<>(columnCount);
            this.denseSymbolMapWriters = new ObjList<>(metadata.getSymbolMapCount());
            this.nullSetters = new ObjList<>(columnCount);
            this.o3NullSetters1 = new ObjList<>(columnCount);
            this.o3NullSetters2 = new ObjList<>(columnCount);
            this.activeNullSetters = nullSetters;
            if (PartitionBy.isPartitioned(partitionBy)) {
                this.partitionDirFmt = PartitionBy.getPartitionDirFormatMethod(partitionBy);
                this.partitionTimestampHi = txWriter.getLastPartitionTimestamp();
            } else {
                this.partitionDirFmt = null;
            }

            configureColumnMemory();
            configureTimestampSetter();
            this.appendTimestampSetter = timestampSetter;
            configureAppendPosition();
            purgeUnusedPartitions();
            minSplitPartitionTimestamp = findMinSplitPartitionTimestamp();
            clearTodoLog();
            this.slaveTxReader = new TxReader(ff);
            commandQueue = new RingQueue<>(
                    TableWriterTask::new,
                    configuration.getWriterCommandQueueSlotSize(),
                    configuration.getWriterCommandQueueCapacity(),
                    MemoryTag.NATIVE_REPL
            );
            commandSubSeq = new SCSequence();
            commandPubSeq = new MPSequence(commandQueue.getCycle());
            commandPubSeq.then(commandSubSeq).then(commandPubSeq);
            o3LastTimestampSpreads = new long[configuration.getO3LagCalculationWindowsSize()];
            Arrays.fill(o3LastTimestampSpreads, 0);

            // Some wal specific initialization
            if (metadata.isWalEnabled()) {
                walColumnMemoryPool = new WeakClosableObjectPool<>(GET_MEMORY_CMOR, configuration.getWalMaxSegmentFileDescriptorsCache(), true);
                walFdCloseCachedFdAction = (key, fdList) -> {
                    for (int i = 0, n = fdList.size(); i < n; i++) {
                        ff.close(fdList.getQuick(i));
                    }
                    fdList.clear();
                    walFdCacheListPool.push(fdList);
                };
            } else {
                walColumnMemoryPool = null;
                walFdCloseCachedFdAction = null;
            }
        } catch (Throwable e) {
            doClose(false);
            throw e;
        }
    }

    // this method is public to allow testing
    public static void consumeColumnTasks0(RingQueue<ColumnTask> queue, int queuedCount, Sequence subSeq, SOUnboundedCountDownLatch o3DoneLatch) {
        while (!o3DoneLatch.done(queuedCount)) {
            long cursor = subSeq.next();
            if (cursor > -1) {
                ColumnTaskJob.processColumnTask(queue.get(cursor), cursor, subSeq);
            } else {
                Os.pause();
            }
        }
    }

    public static int getPrimaryColumnIndex(int index) {
        return index * 2;
    }

    public static int getSecondaryColumnIndex(int index) {
        return getPrimaryColumnIndex(index) + 1;
    }

    public static long getTimestampIndexValue(long timestampIndex, long indexRow) {
        return Unsafe.getUnsafe().getLong(timestampIndex + indexRow * 16);
    }

    @Override
    public void addColumn(@NotNull CharSequence columnName, int columnType, SecurityContext securityContext) {
        addColumn(
                columnName,
                columnType,
                configuration.getDefaultSymbolCapacity(),
                configuration.getDefaultSymbolCacheFlag(),
                false,
                0,
                false,
                false,
                securityContext
        );
    }

    @Override
    public void addColumn(
            CharSequence columnName,
            int columnType,
            int symbolCapacity,
            boolean symbolCacheFlag,
            boolean isIndexed,
            int indexValueBlockCapacity,
            boolean isDedupKey
    ) {
        addColumn(
                columnName,
                columnType,
                symbolCapacity,
                symbolCacheFlag,
                isIndexed,
                indexValueBlockCapacity,
                false,
                isDedupKey,
                null
        );
    }

    @Override
    public void addColumn(
            CharSequence columnName,
            int columnType,
            int symbolCapacity,
            boolean symbolCacheFlag,
            boolean isIndexed,
            int indexValueBlockCapacity,
            boolean isDedupKey,
            SecurityContext securityContext
    ) {
        addColumn(
                columnName,
                columnType,
                symbolCapacity,
                symbolCacheFlag,
                isIndexed,
                indexValueBlockCapacity,
                false,
                isDedupKey,
                securityContext
        );
    }

    /**
     * Adds new column to table, which can be either empty or can have data already. When existing columns
     * already have data this function will create ".top" file in addition to column files. ".top" file contains
     * size of partition at the moment of column creation. It must be used to accurately position inside new
     * column when either appending or reading.
     *
     * <b>Failures</b>
     * Adding new column can fail in many situations. None of the failures affect integrity of data that is already in
     * the table but can leave instance of TableWriter in inconsistent state. When this happens function will throw CairoError.
     * Calling code must close TableWriter instance and open another when problems are rectified. Those problems would be
     * either with disk or memory or both.
     * <p>
     * Whenever function throws CairoException application code can continue using TableWriter instance and may attempt to
     * add columns again.
     *
     * <b>Transactions</b>
     * <p>
     * Pending transaction will be committed before function attempts to add column. Even when function is unsuccessful it may
     * still have committed transaction.
     *
     * @param columnName              of column either ASCII or UTF8 encoded.
     * @param symbolCapacity          when column columnType is SYMBOL this parameter specifies approximate capacity for symbol map.
     *                                It should be equal to number of unique symbol values stored in the table and getting this
     *                                value badly wrong will cause performance degradation. Must be power of 2
     * @param symbolCacheFlag         when set to true, symbol values will be cached on Java heap.
     * @param columnType              {@link ColumnType}
     * @param isIndexed               configures column to be indexed or not
     * @param indexValueBlockCapacity approximation of number of rows for single index key, must be power of 2
     * @param isSequential            for columns that contain sequential values query optimiser can make assumptions on range searches (future feature)
     */
    public void addColumn(
            CharSequence columnName,
            int columnType,
            int symbolCapacity,
            boolean symbolCacheFlag,
            boolean isIndexed,
            int indexValueBlockCapacity,
            boolean isSequential,
            boolean isDedupKey,
            SecurityContext securityContext
    ) {
        assert txWriter.getLagRowCount() == 0;
        assert indexValueBlockCapacity == Numbers.ceilPow2(indexValueBlockCapacity) : "power of 2 expected";
        assert symbolCapacity == Numbers.ceilPow2(symbolCapacity) : "power of 2 expected";

        checkDistressed();
        checkColumnName(columnName);

        if (getColumnIndexQuiet(metaMem, columnName, columnCount) != -1) {
            throw CairoException.duplicateColumn(columnName);
        }

        commit();

        long columnNameTxn = getTxn();
        LOG.info().$("adding column '").utf8(columnName).$('[').$(ColumnType.nameOf(columnType)).$("], columnName txn ").$(columnNameTxn).$(" to ").$(path).$();

        addColumnToMeta(columnName, columnType, symbolCapacity, symbolCacheFlag, isIndexed, indexValueBlockCapacity, isSequential, isDedupKey, columnNameTxn, -1);

        // extend columnTop list to make sure row cancel can work
        // need for setting correct top is hard to test without being able to read from table
        int columnIndex = columnCount - 1;

        // Set txn number in the column version file to mark the transaction where the column is added
        columnVersionWriter.upsertDefaultTxnName(columnIndex, columnNameTxn, txWriter.getLastPartitionTimestamp());

        // create column files
        if (txWriter.getTransientRowCount() > 0 || !PartitionBy.isPartitioned(partitionBy)) {
            try {
                openNewColumnFiles(columnName, columnType, isIndexed, indexValueBlockCapacity);
            } catch (CairoException e) {
                runFragile(RECOVER_FROM_COLUMN_OPEN_FAILURE, columnName, e);
            }
        }

        try {
            // open _meta file
            openMetaFile(ff, path, rootLen, metaMem);
            // remove _todo
            clearTodoLog();
        } catch (CairoException e) {
            throwDistressException(e);
        }

        bumpMetadataAndColumnStructureVersion();

        metadata.addColumn(columnName, columnType, isIndexed, indexValueBlockCapacity, columnIndex, isSequential, symbolCapacity, isDedupKey);

        if (!Os.isWindows()) {
            ff.fsyncAndClose(TableUtils.openRO(ff, path.$(), LOG));
        }

        if (securityContext != null) {
            ddlListener.onColumnAdded(securityContext, tableToken, columnName);
        }
    }

    @Override
    public void addIndex(@NotNull CharSequence columnName, int indexValueBlockSize) {
        assert indexValueBlockSize == Numbers.ceilPow2(indexValueBlockSize) : "power of 2 expected";

        checkDistressed();

        final int columnIndex = getColumnIndexQuiet(metaMem, columnName, columnCount);

        if (columnIndex == -1) {
            throw CairoException.invalidMetadataRecoverable("column does not exist", columnName);
        }

        commit();

        if (isColumnIndexed(metaMem, columnIndex)) {
            throw CairoException.invalidMetadataRecoverable("column is already indexed", columnName);
        }

        final int existingType = getColumnType(metaMem, columnIndex);
        LOG.info().$("adding index to '").utf8(columnName).$("' [").$(ColumnType.nameOf(existingType)).$(", path=").$(path).I$();

        if (!ColumnType.isSymbol(existingType)) {
            LOG.error().$("cannot create index for [column='").utf8(columnName).$(", type=").$(ColumnType.nameOf(existingType)).$(", path=").$(path).I$();
            throw CairoException.invalidMetadataRecoverable("cannot create index, column type is not SYMBOL", columnName);
        }

        final SymbolColumnIndexer indexer = new SymbolColumnIndexer(configuration);
        writeIndex(columnName, indexValueBlockSize, columnIndex, indexer);
        // set index flag in metadata and  create new _meta.swp
        metaSwapIndex = copyMetadataAndSetIndexAttrs(columnIndex, true, indexValueBlockSize);

        swapMetaFile(columnName);

        indexers.extendAndSet(columnIndex, indexer);
        populateDenseIndexerList();

        TableColumnMetadata columnMetadata = metadata.getColumnMetadata(columnIndex);
        columnMetadata.setIndexed(true);
        columnMetadata.setIndexValueBlockCapacity(indexValueBlockSize);

        LOG.info().$("ADDED index to '").utf8(columnName).$('[').$(ColumnType.nameOf(existingType)).$("]' to ").$(path).$();
    }

    public void addPhysicallyWrittenRows(long rows) {
        physicallyWrittenRowsSinceLastCommit.addAndGet(rows);
        metrics.tableWriter().addPhysicallyWrittenRows(rows);
    }

    public long apply(AbstractOperation operation, long seqTxn) {
        try {
            setSeqTxn(seqTxn);
            long txnBefore = getTxn();
            long rowsAffected = operation.apply(this, true);
            if (txnBefore == getTxn()) {
                // Commit to update seqTxn
                txWriter.commit(denseSymbolMapWriters);
            }
            return rowsAffected;
        } catch (CairoException ex) {
            if (ex.isWALTolerable()) {
                try {
                    rollback(); // rollback in case on any dirty state
                    commitSeqTxn(seqTxn);
                } catch (Throwable th2) {
                    LOG.critical().$("could not rollback, table is distressed [table=").utf8(tableToken.getTableName()).$(", error=").$(th2).I$();
                }
            }
            throw ex;
        } catch (Throwable th) {
            try {
                rollback(); // rollback seqTxn
            } catch (Throwable th2) {
                LOG.critical().$("could not rollback, table is distressed [table=").utf8(tableToken.getTableName()).$(", error=").$(th2).I$();
            }
            throw th;
        }
    }

    @Override
    public long apply(AlterOperation alterOp, boolean contextAllowsAnyStructureChanges) throws AlterTableContextException {
        return alterOp.apply(this, contextAllowsAnyStructureChanges);
    }

    @Override
    public long apply(UpdateOperation operation) {
        return operation.apply(this, true);
    }

    @Override
    public AttachDetachStatus attachPartition(long timestamp) {
        // -1 means unknown size
        return attachPartition(timestamp, -1L);
    }

    /**
     * Attaches a partition to the table. If size is given, partition file data is not validated.
     *
     * @param timestamp     partition timestamp
     * @param partitionSize partition size in rows. Negative means unknown size.
     * @return attached status code
     */
    public AttachDetachStatus attachPartition(long timestamp, long partitionSize) {
        // Partitioned table must have a timestamp
        // SQL compiler will check that table has it
        assert metadata.getTimestampIndex() > -1;

        if (txWriter.attachedPartitionsContains(timestamp)) {
            LOG.info().$("partition is already attached [path=").$(path).I$();
            // TODO: potentially we can merge with existing data
            return AttachDetachStatus.ATTACH_ERR_PARTITION_EXISTS;
        }

        if (inTransaction()) {
            LOG.info().$("committing open transaction before applying attach partition command [table=").utf8(tableToken.getTableName())
                    .$(", partition=").$ts(timestamp).I$();
            commit();

            // Check that partition we're about to attach hasn't appeared after commit
            if (txWriter.attachedPartitionsContains(timestamp)) {
                LOG.info().$("partition is already attached [path=").$(path).I$();
                return AttachDetachStatus.ATTACH_ERR_PARTITION_EXISTS;
            }
        }

        // final name of partition folder after attach
        setPathForPartition(path.trimTo(rootLen), partitionBy, timestamp, getTxn());
        path.$();

        if (ff.exists(path)) {
            // Very unlikely since txn is part of the folder name
            return AttachDetachStatus.ATTACH_ERR_DIR_EXISTS;
        }

        Path detachedPath = Path.PATH.get().of(configuration.getRoot()).concat(tableToken);
        setPathForPartition(detachedPath, partitionBy, timestamp, -1L);
        detachedPath.put(configuration.getAttachPartitionSuffix()).$();
        int detachedRootLen = detachedPath.size();
        boolean forceRenamePartitionDir = partitionSize < 0;

        boolean checkPassed = false;
        boolean isSoftLink;
        try {
            if (ff.exists(detachedPath)) {

                isSoftLink = ff.isSoftLink(detachedPath); // returns false regardless in Windows

                // detached metadata files validation
                CharSequence timestampColName = metadata.getColumnMetadata(metadata.getTimestampIndex()).getName();
                if (partitionSize > -1L) {
                    // read detachedMinTimestamp and detachedMaxTimestamp
                    readPartitionMinMax(ff, timestamp, detachedPath.trimTo(detachedRootLen), timestampColName, partitionSize);
                } else {
                    // read size, detachedMinTimestamp and detachedMaxTimestamp
                    partitionSize = readPartitionSizeMinMax(ff, timestamp, detachedPath.trimTo(detachedRootLen), timestampColName);
                }

                if (partitionSize < 1) {
                    return AttachDetachStatus.ATTACH_ERR_EMPTY_PARTITION;
                }

                if (forceRenamePartitionDir && !attachPrepare(timestamp, partitionSize, detachedPath, detachedRootLen)) {
                    attachValidateMetadata(partitionSize, detachedPath.trimTo(detachedRootLen), timestamp);
                }

                // main columnVersionWriter is now aligned with the detached partition values read from partition _cv file
                // in case of an error it has to be clean up

                if (forceRenamePartitionDir && configuration.attachPartitionCopy() && !isSoftLink) { // soft links are read-only, no copy involved
                    // Copy partition if configured to do so and it's not CSV import
                    if (ff.copyRecursive(detachedPath.trimTo(detachedRootLen), path, configuration.getMkDirMode()) == 0) {
                        LOG.info().$("copied partition dir [from=").$(detachedPath).$(", to=").$(path).I$();
                    } else {
                        LOG.error().$("could not copy [errno=").$(ff.errno()).$(", from=").$(detachedPath).$(", to=").$(path).I$();
                        return AttachDetachStatus.ATTACH_ERR_COPY;
                    }
                } else {
                    if (ff.rename(detachedPath.trimTo(detachedRootLen).$(), path) == FILES_RENAME_OK) {
                        LOG.info().$("renamed partition dir [from=").$(detachedPath).$(", to=").$(path).I$();
                    } else {
                        LOG.error().$("could not rename [errno=").$(ff.errno()).$(", from=").$(detachedPath).$(", to=").$(path).I$();
                        return AttachDetachStatus.ATTACH_ERR_RENAME;
                    }
                }

                checkPassed = true;
            } else {
                LOG.info().$("attach partition command failed, partition to attach does not exist [path=").$(detachedPath).I$();
                return AttachDetachStatus.ATTACH_ERR_MISSING_PARTITION;
            }
        } finally {
            path.trimTo(rootLen);
            if (!checkPassed) {
                columnVersionWriter.readUnsafe();
            }
        }

        try {
            // find out lo, hi ranges of partition attached as well as size
            assert timestamp <= attachMinTimestamp && attachMinTimestamp <= attachMaxTimestamp;
            long nextMinTimestamp = Math.min(attachMinTimestamp, txWriter.getMinTimestamp());
            long nextMaxTimestamp = Math.max(attachMaxTimestamp, txWriter.getMaxTimestamp());
            boolean appendPartitionAttached = size() == 0 || txWriter.getNextPartitionTimestamp(nextMaxTimestamp) > txWriter.getNextPartitionTimestamp(txWriter.getMaxTimestamp());

            txWriter.beginPartitionSizeUpdate();
            txWriter.updatePartitionSizeByTimestamp(timestamp, partitionSize, getTxn());
            txWriter.finishPartitionSizeUpdate(nextMinTimestamp, nextMaxTimestamp);
            if (isSoftLink) {
                txWriter.setPartitionReadOnlyByTimestamp(timestamp, true);
            }
            txWriter.bumpTruncateVersion();

            columnVersionWriter.commit();
            txWriter.setColumnVersion(columnVersionWriter.getVersion());
            txWriter.commit(denseSymbolMapWriters);

            LOG.info().$("partition attached [table=").utf8(tableToken.getTableName())
                    .$(", partition=").$ts(timestamp).I$();

            if (appendPartitionAttached) {
                LOG.info().$("switch partition after partition attach [tableName=").utf8(tableToken.getTableName())
                        .$(", partition=").$ts(timestamp).I$();
                freeColumns(true);
                configureAppendPosition();
            }
            return AttachDetachStatus.OK;
        } catch (Throwable e) {
            // This is pretty serious, after partition copied there are no OS operations to fail
            // Do full rollback to clean up the state
            LOG.critical().$("failed on attaching partition to the table and rolling back [tableName=").utf8(tableToken.getTableName())
                    .$(", error=").$(e).I$();
            rollback();
            throw e;
        }
    }

    @Override
    public void changeCacheFlag(int columnIndex, boolean cache) {
        checkDistressed();

        commit();

        final MapWriter symbolMapWriter = symbolMapWriters.getQuick(columnIndex);
        if (symbolMapWriter.isCached() != cache) {
            symbolMapWriter.updateCacheFlag(cache);
        } else {
            return;
        }
        updateMetaStructureVersion();
    }

    @Override
    public void changeColumnType(
            CharSequence columnName,
            int newType,
            int symbolCapacity,
            boolean symbolCacheFlag,
            boolean isIndexed,
            int indexValueBlockCapacity,
            boolean isSequential,
            SecurityContext securityContext
    ) {
        try {
            int existingColIndex = metadata.getColumnIndexQuiet(columnName);
            if (existingColIndex < 0) {
                throw CairoException.nonCritical().put("cannot change column type, column does not exists [table=")
                        .put(tableToken.getTableName()).put(", column=").put(columnName).put(']');
            }
            int existingType = metadata.getColumnType(existingColIndex);
            if (existingType < 0) {
                throw CairoException.nonCritical().put("cannot change column type, column is deleted [table=")
                        .put(tableToken.getTableName()).put(", column=").put(columnName).put(']');
            }

            LOG.info().$("converting column [table=").$(tableToken).$(", column=").$(columnName)
                    .$(", from=").$(ColumnType.nameOf(existingType))
                    .$(", to=").$(ColumnType.nameOf(newType)).I$();

            boolean isDedupKey = metadata.isDedupKey(existingColIndex);
            boolean existingColumnIndexed = metadata.isColumnIndexed(existingColIndex);
            if (existingType == newType) {
                if (ColumnType.isSymbol(newType)) {
                    // If symbol attributes change, rewrite symbol maps instead of the data.
                    if (symbolMapWriters.getQuick(existingColIndex).isCached() != symbolCacheFlag) {
                        changeCacheFlag(existingColIndex, symbolCacheFlag);
                        return;
                    }
                    if (symbolMapWriters.getQuick(existingColIndex).getSymbolCapacity() != symbolCapacity) {
                        changeSymbolCapacity(columnName, symbolCapacity);
                        return;
                    }
                    if (isIndexed != existingColumnIndexed) {
                        if (isIndexed) {
                            addIndex(columnName, indexValueBlockCapacity);
                        } else {
                            dropIndex(columnName);
                        }
                        return;
                    }
                }
                LOG.info().$("column type is the same, will not change the column type [table=").utf8(tableToken.getTableName()).$(", column=").utf8(columnName).I$();
                return;
            }

            int columnIndex = columnCount;
            long columnNameTxn = getTxn();

            // Set txn number in the column version file to mark the transaction where the column is added
<<<<<<< HEAD
            columnVersionWriter.upsertDefaultTxnName(columnIndex, columnNameTxn, txWriter.getPartitionTimestampByIndex(0));
=======
            long firstPartitionTsm = columnVersionWriter.getColumnTopPartitionTimestamp(existingColIndex);
            if (firstPartitionTsm == Long.MIN_VALUE) {
                firstPartitionTsm = txWriter.getPartitionTimestampByIndex(0);
            }
            columnVersionWriter.upsertDefaultTxnName(columnIndex, columnNameTxn, firstPartitionTsm);
>>>>>>> 1bc8f3d3

            if (ColumnType.isSymbol(newType)) {
                createSymbolMapWriter(columnName, columnNameTxn, symbolCapacity, symbolCacheFlag);
            } else {
                // maintain sparse list of symbol writers
                symbolMapWriters.extendAndSet(columnCount, NullMapWriter.INSTANCE);
            }
<<<<<<< HEAD
            getConvertOperator().convertColumn(columnName, existingColIndex, existingType, columnIndex, newType);
=======
            getConvertOperator().convertColumn(columnName, existingColIndex, existingType, columnIndex, newType, columnVersionWriter);
>>>>>>> 1bc8f3d3

            // Column converted, add new one to _meta file and remove the existing column
            addColumnToMeta(columnName, newType, symbolCapacity, symbolCacheFlag, isIndexed, indexValueBlockCapacity, isSequential, isDedupKey, columnNameTxn, existingColIndex);

            // close old column files
            freeColumnMemory(existingColIndex);

<<<<<<< HEAD
=======
            // remove symbol map writer or entry for such
            removeSymbolMapWriter(existingColIndex);

>>>>>>> 1bc8f3d3
            // remove old column to in-memory metadata object and add new one
            metadata.removeColumn(existingColIndex);
            metadata.addColumn(columnName, newType, isIndexed, indexValueBlockCapacity, existingColIndex, isSequential, symbolCapacity, isDedupKey);

            // open new column files
            if (txWriter.getTransientRowCount() > 0 || !PartitionBy.isPartitioned(partitionBy)) {
                long partitionTimestamp = txWriter.getLastPartitionTimestamp();
                setStateForTimestamp(path, partitionTimestamp);
                openColumnFiles(columnName, columnNameTxn, columnIndex, path.size());
<<<<<<< HEAD
                long columnTop = columnVersionWriter.getColumnTop(partitionTimestamp, columnIndex);
                long colTopZeroBased = columnTop > -1 ? columnTop : 0;
                long columnRowCount = txWriter.getTransientRowCount() - colTopZeroBased;
                if (columnRowCount > 0) {
                    setColumnAppendPosition(columnIndex, columnRowCount, false);
                }
=======
                setColumnAppendPosition(columnIndex, txWriter.getTransientRowCount(), false);
>>>>>>> 1bc8f3d3
                path.trimTo(rootLen);
            }

            // write index if necessary or remove the old one
            // index must be created before column is initialised because
            // it uses primary column object as temporary tool
            if (isIndexed) {
                SymbolColumnIndexer indexer = (SymbolColumnIndexer) indexers.get(columnIndex);
                writeIndex(columnName, indexValueBlockCapacity, columnIndex, indexer);
                // add / remove indexers
                indexers.extendAndSet(columnIndex, indexer);
                populateDenseIndexerList();
            }

            try {
                // open _meta file
                openMetaFile(ff, path, rootLen, metaMem);
                // remove _todo
                clearTodoLog();
            } catch (CairoException e) {
                throwDistressException(e);
            }

            // commit transaction to _txn file
            bumpMetadataAndColumnStructureVersion();

            // purge old column files
            getConvertOperator().finishColumnConversion();
        } catch (Throwable th) {
            LOG.error().$("could not change column type [table=").$(tableToken.getTableName()).$(", column=").$(columnName)
                    .$(", error=").$(th).I$();
        } finally {
            path.trimTo(rootLen);
        }
    }

    public boolean checkScoreboardHasReadersBeforeLastCommittedTxn() {
        if (snapshotAgent.isInProgress()) {
            // No deletion must happen while a snapshot is in-flight.
            return true;
        }
        long lastCommittedTxn = txWriter.getTxn();
        try {
            if (txnScoreboard.acquireTxn(lastCommittedTxn)) {
                txnScoreboard.releaseTxn(lastCommittedTxn);
            }
        } catch (CairoException ex) {
            // Scoreboard can be over allocated, don't stall writing because of that.
            // Schedule async purge and continue
            LOG.critical().$("cannot lock last txn in scoreboard, partition purge will be scheduled [table=")
                    .utf8(tableToken.getTableName())
                    .$(", txn=").$(lastCommittedTxn)
                    .$(", error=").$(ex.getFlyweightMessage())
                    .$(", errno=").$(ex.getErrno()).I$();
        }

        return txnScoreboard.getMin() != lastCommittedTxn;
    }

    @Override
    public void close() {
        if (lifecycleManager.close() && isOpen()) {
            doClose(true);
        }
    }

    public void closeActivePartition(boolean truncate) {
        LOG.debug().$("closing last partition [table=").utf8(tableToken.getTableName()).I$();
        closeAppendMemoryTruncate(truncate);
        freeIndexers();
    }

    @Override
    public long commit() {
        return commit(0);
    }

    public void commitSeqTxn(long seqTxn) {
        txWriter.setSeqTxn(seqTxn);
        txWriter.commit(denseSymbolMapWriters);
    }

    public void commitSeqTxn() {
        txWriter.commit(denseSymbolMapWriters);
    }

    public long commitWalTransaction(
            @Transient Path walPath,
            boolean inOrder,
            long rowLo,
            long rowHi,
            long o3TimestampMin,
            long o3TimestampMax,
            SymbolMapDiffCursor mapDiffCursor,
            long seqTxn
    ) {
        if (inTransaction()) {
            // When writer is returned to pool, it should be rolled back. Having an open transaction is very suspicious.
            // Set the writer to distressed state and throw exception so that writer is re-created.
            distressed = true;
            throw CairoException.critical(0).put("cannot process WAL while in transaction");
        }

        physicallyWrittenRowsSinceLastCommit.set(0);
        txWriter.beginPartitionSizeUpdate();
        long commitToTimestamp = walTxnDetails.getCommitToTimestamp(seqTxn);

        if (commitToTimestamp != WalTxnDetails.FORCE_FULL_COMMIT) {
            final int maxLagTxnCount = configuration.getWalMaxLagTxnCount();
            if (maxLagTxnCount > 0 && txWriter.getLagTxnCount() >= maxLagTxnCount) {
                // Too many txns are in the lag, so force a full commit.
                commitToTimestamp = WalTxnDetails.FORCE_FULL_COMMIT;
            } else {
                // If committed to this timestamp, will it make any of the transactions fully committed?
                long canCommitToTxn = walTxnDetails.getFullyCommittedTxn(txWriter.getSeqTxn(), seqTxn, commitToTimestamp);
                if (canCommitToTxn <= txWriter.getSeqTxn()) {
                    // no transactions will be fully committed anyway, copy to LAG without committing.
                    commitToTimestamp = Long.MIN_VALUE;
                }
            }
        }

        LOG.info().$("processing WAL [path=").$(walPath).$(", roLo=").$(rowLo)
                .$(", roHi=").$(rowHi)
                .$(", seqTxn=").$(seqTxn)
                .$(", tsMin=").$ts(o3TimestampMin).$(", tsMax=").$ts(o3TimestampMax)
                .$(", commitToTimestamp=").$ts(commitToTimestamp)
                .I$();

        final long committedRowCount = txWriter.getRowCount();
        final long walSegmentId = walTxnDetails.getWalSegmentId(seqTxn);
        boolean isLastSegmentUsage = walTxnDetails.isLastSegmentUsage(seqTxn);
        boolean committed = processWalBlock(walPath, metadata.getTimestampIndex(), inOrder, rowLo, rowHi, o3TimestampMin, o3TimestampMax, mapDiffCursor, commitToTimestamp, walSegmentId, isLastSegmentUsage);

        if (committed) {
            // Useful for debugging
            final long rowsAdded = txWriter.getRowCount() - committedRowCount;

            assert txWriter.getLagRowCount() == 0;

            updateIndexes();
            columnVersionWriter.commit();
            txWriter.setSeqTxn(seqTxn);
            txWriter.setLagTxnCount(0);
            txWriter.setLagOrdered(true);

            syncColumns();
            txWriter.setColumnVersion(columnVersionWriter.getVersion());
            txWriter.commit(denseSymbolMapWriters);

            squashSplitPartitions(minSplitPartitionTimestamp, txWriter.maxTimestamp, configuration.getO3LastPartitionMaxSplits());

            // Bookmark masterRef to track how many rows is in uncommitted state
            committedMasterRef = masterRef;
            processPartitionRemoveCandidates();

            metrics.tableWriter().incrementCommits();
            metrics.tableWriter().addCommittedRows(rowsAdded);

            shrinkO3Mem();
            return rowsAdded;
        }

        // Nothing was committed to the table, only copied to LAG.
        // Keep in memory last committed seq txn, but do not write it to _txn file.
        txWriter.setLagTxnCount((int) (seqTxn - txWriter.getSeqTxn()));
        shrinkO3Mem();
        return 0L;
    }

    public void destroy() {
        // Closes all the files and makes this instance unusable e.g. it cannot return to the pool on close.
        LOG.info().$("closing table files [table=").utf8(tableToken.getTableName())
                .$(", dirName=").utf8(tableToken.getDirName()).I$();
        distressed = true;
        doClose(false);
    }

    public AttachDetachStatus detachPartition(long timestamp) {
        // Should be checked by SQL compiler
        assert metadata.getTimestampIndex() > -1;
        assert PartitionBy.isPartitioned(partitionBy);

        if (inTransaction()) {
            LOG.info()
                    .$("committing open transaction before applying detach partition command [table=")
                    .utf8(tableToken.getTableName())
                    .$(", partition=").$ts(timestamp)
                    .I$();
            commit();
        }

        timestamp = txWriter.getLogicalPartitionTimestamp(timestamp);
        if (timestamp == txWriter.getLogicalPartitionTimestamp(txWriter.getMaxTimestamp())) {
            return AttachDetachStatus.DETACH_ERR_ACTIVE;
        }

        int partitionIndex = txWriter.getPartitionIndex(timestamp);
        if (partitionIndex < 0) {
            assert !txWriter.attachedPartitionsContains(timestamp);
            return AttachDetachStatus.DETACH_ERR_MISSING_PARTITION;
        }

        // To detach the partition, squash it into single folder if required
        squashPartitionForce(partitionIndex);

        // To check that partition is squashed get the next partition and
        // verify that it's not the same timestamp as the one we are trying to detach.
        // The next partition should exist, since last partition cannot be detached.
        assert txWriter.getLogicalPartitionTimestamp(txWriter.getPartitionTimestampByIndex(partitionIndex + 1)) != timestamp;

        long minTimestamp = txWriter.getMinTimestamp();
        long partitionNameTxn = txWriter.getPartitionNameTxn(partitionIndex);
        Path detachedPath = Path.PATH.get();

        try {
            // path: partition folder to be detached
            setPathForPartition(path.trimTo(rootLen), partitionBy, timestamp, partitionNameTxn);
            if (!ff.exists(path.$())) {
                LOG.error().$("partition folder does not exist [path=").$(path).I$();
                return AttachDetachStatus.DETACH_ERR_MISSING_PARTITION_DIR;
            }

            final int detachedPathLen;
            AttachDetachStatus attachDetachStatus;
            if (ff.isSoftLink(path)) {
                detachedPathLen = 0;
                attachDetachStatus = AttachDetachStatus.OK;
                LOG.info().$("detaching partition via unlink [path=").$(path).I$();
            } else {

                detachedPath.of(configuration.getRoot()).concat(tableToken.getDirName());
                int detachedRootLen = detachedPath.size();
                // detachedPath: detached partition folder
                if (!ff.exists(detachedPath.slash$())) {
                    // the detached and standard folders can have different roots
                    // (server.conf: cairo.sql.detached.root)
                    if (0 != ff.mkdirs(detachedPath, detachedMkDirMode)) {
                        LOG.error().$("could no create detached partition folder [errno=").$(ff.errno())
                                .$(", path=").$(detachedPath).I$();
                        return AttachDetachStatus.DETACH_ERR_MKDIR;
                    }
                }
                setPathForPartition(detachedPath.trimTo(detachedRootLen), partitionBy, timestamp, -1L);
                detachedPath.put(DETACHED_DIR_MARKER).$();
                detachedPathLen = detachedPath.size();
                if (ff.exists(detachedPath)) {
                    LOG.error().$("detached partition folder already exist [path=").$(detachedPath).I$();
                    return AttachDetachStatus.DETACH_ERR_ALREADY_DETACHED;
                }

                // Hard link partition folder recursive to partition.detached
                if (ff.hardLinkDirRecursive(path, detachedPath, detachedMkDirMode) != 0) {
                    if (ff.isCrossDeviceCopyError(ff.errno())) {
                        // Cross drive operation. Make full copy to another device.
                        if (ff.copyRecursive(path, detachedPath, detachedMkDirMode) != 0) {
                            LOG.critical().$("could not copy detached partition [errno=").$(ff.errno())
                                    .$(", from=").$(path)
                                    .$(", to=").$(detachedPath)
                                    .I$();
                            return AttachDetachStatus.DETACH_ERR_COPY;
                        }
                    } else {
                        LOG.critical().$("could not create hard link to detached partition [errno=").$(ff.errno())
                                .$(", from=").$(path)
                                .$(", to=").$(detachedPath)
                                .I$();
                        return AttachDetachStatus.DETACH_ERR_HARD_LINK;
                    }
                }

                // copy _meta, _cv and _txn to partition.detached _meta, _cv and _txn
                other.of(path).trimTo(rootLen).concat(META_FILE_NAME).$(); // exists already checked
                detachedPath.trimTo(detachedPathLen).concat(META_FILE_NAME).$();

                attachDetachStatus = AttachDetachStatus.OK;
                if (-1 == copyOverwrite(detachedPath)) {
                    attachDetachStatus = AttachDetachStatus.DETACH_ERR_COPY_META;
                    LOG.critical().$("could not copy [errno=").$(ff.errno())
                            .$(", from=").$(other)
                            .$(", to=").$(detachedPath)
                            .I$();
                } else {
                    other.parent().concat(COLUMN_VERSION_FILE_NAME).$();
                    detachedPath.parent().concat(COLUMN_VERSION_FILE_NAME).$();
                    if (-1 == copyOverwrite(detachedPath)) {
                        attachDetachStatus = AttachDetachStatus.DETACH_ERR_COPY_META;
                        LOG.critical().$("could not copy [errno=").$(ff.errno())
                                .$(", from=").$(other)
                                .$(", to=").$(detachedPath)
                                .I$();
                    } else {
                        other.parent().concat(TXN_FILE_NAME).$();
                        detachedPath.parent().concat(TXN_FILE_NAME).$();
                        if (-1 == copyOverwrite(detachedPath)) {
                            attachDetachStatus = AttachDetachStatus.DETACH_ERR_COPY_META;
                            LOG.critical().$("could not copy [errno=").$(ff.errno())
                                    .$(", from=").$(other)
                                    .$(", to=").$(detachedPath)
                                    .I$();
                        }
                    }
                }
            }

            if (attachDetachStatus == AttachDetachStatus.OK) {
                // find out if we are removing min partition
                long nextMinTimestamp = minTimestamp;
                if (timestamp == txWriter.getPartitionTimestampByIndex(0)) {
                    other.of(path).trimTo(rootLen);
                    nextMinTimestamp = readMinTimestamp(txWriter.getPartitionTimestampByIndex(1));
                }

                // all good, commit
                txWriter.beginPartitionSizeUpdate();
                txWriter.removeAttachedPartitions(timestamp);
                txWriter.setMinTimestamp(nextMinTimestamp);
                txWriter.finishPartitionSizeUpdate(nextMinTimestamp, txWriter.getMaxTimestamp());
                txWriter.bumpTruncateVersion();

                columnVersionWriter.removePartition(timestamp);
                columnVersionWriter.commit();

                txWriter.setColumnVersion(columnVersionWriter.getVersion());
                txWriter.commit(denseSymbolMapWriters);
                // return at the end of the method after removing partition directory
            } else {
                // rollback detached copy
                detachedPath.trimTo(detachedPathLen).slash().$();
                if (ff.rmdir(detachedPath)) {
                    LOG.error()
                            .$("could not rollback detached copy (rmdir) [errno=").$(ff.errno())
                            .$(", undo=").$(detachedPath)
                            .$(", original=").$(path)
                            .I$();
                }
                return attachDetachStatus;
            }
        } finally {
            path.trimTo(rootLen);
            other.trimTo(rootLen);
        }
        safeDeletePartitionDir(timestamp, partitionNameTxn);
        return AttachDetachStatus.OK;
    }

    @Override
    public void disableDeduplication() {
        assert txWriter.getLagRowCount() == 0;
        checkDistressed();
        LOG.info().$("disabling row deduplication [table=").utf8(tableToken.getTableName()).I$();
        updateMetadataWithDeduplicationUpsertKeys(false, null);
    }

    @Override
    public void dropIndex(@NotNull CharSequence columnName) {
        checkDistressed();

        final int columnIndex = getColumnIndexQuiet(metaMem, columnName, columnCount);
        if (columnIndex == -1) {
            throw CairoException.invalidMetadataRecoverable("column does not exist", columnName);
        }
        if (!isColumnIndexed(metaMem, columnIndex)) {
            // if a column is indexed, it is also of type SYMBOL
            throw CairoException.invalidMetadataRecoverable("column is not indexed", columnName);
        }
        final int defaultIndexValueBlockSize = Numbers.ceilPow2(configuration.getIndexValueBlockSize());

        if (inTransaction()) {
            LOG.info()
                    .$("committing current transaction before DROP INDEX execution [txn=").$(txWriter.getTxn())
                    .$(", table=").utf8(tableToken.getTableName())
                    .$(", column=").utf8(columnName)
                    .I$();
            commit();
        }

        try {
            LOG.info().$("BEGIN DROP INDEX [txn=").$(txWriter.getTxn())
                    .$(", table=").utf8(tableToken.getTableName())
                    .$(", column=").utf8(columnName)
                    .I$();
            // drop index
            if (dropIndexOperator == null) {
                dropIndexOperator = new DropIndexOperator(configuration, this, path, other, rootLen, getPurgingOperator());
            }
            dropIndexOperator.executeDropIndex(columnName, columnIndex); // upserts column version in partitions
            // swap meta commit
            metaSwapIndex = copyMetadataAndSetIndexAttrs(columnIndex, false, defaultIndexValueBlockSize);
            swapMetaFile(columnName); // bumps structure version, this is in effect a commit
            // refresh metadata
            TableColumnMetadata columnMetadata = metadata.getColumnMetadata(columnIndex);
            columnMetadata.setIndexed(false);
            columnMetadata.setIndexValueBlockCapacity(defaultIndexValueBlockSize);
            // remove indexer
            ColumnIndexer columnIndexer = indexers.getQuick(columnIndex);
            if (columnIndexer != null) {
                indexers.setQuick(columnIndex, null);
                Misc.free(columnIndexer);
                populateDenseIndexerList();
            }
            // purge old column versions
            finishColumnPurge();
            LOG.info().$("END DROP INDEX [txn=").$(txWriter.getTxn())
                    .$(", table=").utf8(tableToken.getTableName())
                    .$(", column=").utf8(columnName)
                    .I$();
        } catch (Throwable e) {
            throw CairoException.critical(0)
                    .put("Cannot DROP INDEX for [txn=").put(txWriter.getTxn())
                    .put(", table=").put(tableToken.getTableName())
                    .put(", column=").put(columnName)
                    .put("]: ").put(e.getMessage());
        }
    }

    @Override
    public void enableDeduplicationWithUpsertKeys(LongList columnsIndexes) {
        assert txWriter.getLagRowCount() == 0;
        checkDistressed();
        LogRecord logRec = LOG.info().$("enabling row deduplication [table=").utf8(tableToken.getTableName()).$(", columns=[");

        try {
            int upsertKeyColumn = columnsIndexes.size();
            for (int i = 0; i < upsertKeyColumn; i++) {
                int dedupColIndex = (int) columnsIndexes.getQuick(i);
                if (dedupColIndex < 0 || dedupColIndex >= metadata.getColumnCount()) {
                    throw CairoException.critical(0).put("Invalid column index to make a dedup key [table=")
                            .put(tableToken.getTableName()).put(", columnIndex=").put(dedupColIndex);
                }

                int columnType = metadata.getColumnType(dedupColIndex);
                if (ColumnType.isVarSize(columnType)) {
                    throw CairoException.critical(0).put("Unsupported column type used as deduplicate key [table=")
                            .put(tableToken.getTableName())
                            .put(", column=").put(metadata.getColumnName(dedupColIndex))
                            .put(", columnType=").put(ColumnType.nameOf(columnType));
                } else if (columnType < 0) {
                    throw CairoException.critical(0).put("Invalid column used as deduplicate key, column is dropped [table=")
                            .put(tableToken.getTableName()).put(", columnIndex=").put(dedupColIndex);
                }
                if (i > 0) {
                    logRec.$(',');
                }
                logRec.$(metadata.getColumnName(dedupColIndex)).$(':').$(ColumnType.nameOf(columnType));
            }
        } finally {
            logRec.I$();
        }
        updateMetadataWithDeduplicationUpsertKeys(true, columnsIndexes);
    }

    public long getAppliedSeqTxn() {
        return txWriter.getSeqTxn() + txWriter.getLagTxnCount();
    }

    public int getColumnCount() {
        return columns.size();
    }

    public int getColumnIndex(CharSequence name) {
        int index = metadata.getColumnIndexQuiet(name);
        if (index > -1) {
            return index;
        }
        throw CairoException.critical(0).put("column '").put(name).put("' does not exist");
    }

    public long getColumnNameTxn(long partitionTimestamp, int columnIndex) {
        return columnVersionWriter.getColumnNameTxn(partitionTimestamp, columnIndex);
    }

    public long getColumnStructureVersion() {
        return txWriter.getColumnStructureVersion();
    }

    public long getColumnTop(long partitionTimestamp, int columnIndex, long defaultValue) {
        long colTop = columnVersionWriter.getColumnTop(partitionTimestamp, columnIndex);
        return colTop > -1L ? colTop : defaultValue;
    }

    public long getDataAppendPageSize() {
        return dataAppendPageSize;
    }

    public DedupColumnCommitAddresses getDedupCommitAddresses() {
        return dedupColumnCommitAddresses;
    }

    public long getDefaultColumnNameTxn(int columnIndex) {
        return columnVersionWriter.getDefaultColumnNameTxn(columnIndex);
    }

    @TestOnly
    public ObjList<MapWriter> getDenseSymbolMapWriters() {
        return denseSymbolMapWriters;
    }

    public String getDesignatedTimestampColumnName() {
        return designatedTimestampColumnName;
    }

    public FilesFacade getFilesFacade() {
        return ff;
    }

    public long getMaxTimestamp() {
        return txWriter.getMaxTimestamp();
    }

    @Override
    public int getMetaMaxUncommittedRows() {
        return metadata.getMaxUncommittedRows();
    }

    @Override
    public long getMetaO3MaxLag() {
        return metadata.getO3MaxLag();
    }

    @Override
    public TableMetadata getMetadata() {
        return metadata;
    }

    @Override
    public long getMetadataVersion() {
        return txWriter.getMetadataVersion();
    }

    public long getO3RowCount() {
        return hasO3() ? getO3RowCount0() : 0L;
    }

    @Override
    public int getPartitionBy() {
        return partitionBy;
    }

    public int getPartitionCount() {
        return txWriter.getPartitionCount();
    }

    public long getPartitionNameTxn(int partitionIndex) {
        return txWriter.getPartitionNameTxn(partitionIndex);
    }

    public long getPartitionO3SplitThreshold() {
        long splitMinSizeBytes = configuration.getPartitionO3SplitMinSize();
        return splitMinSizeBytes /
                (avgRecordSize != 0 ? avgRecordSize : (avgRecordSize = TableUtils.estimateAvgRecordSize(metadata)));
    }

    public long getPartitionSize(int partitionIndex) {
        if (partitionIndex == txWriter.getPartitionCount() - 1 || !PartitionBy.isPartitioned(partitionBy)) {
            return txWriter.getTransientRowCount();
        }
        return txWriter.getPartitionSize(partitionIndex);
    }

    public long getPartitionTimestamp(int partitionIndex) {
        return txWriter.getPartitionTimestampByIndex(partitionIndex);
    }

    public long getPhysicallyWrittenRowsSinceLastCommit() {
        return physicallyWrittenRowsSinceLastCommit.get();
    }

    public long getRowCount() {
        return txWriter.getRowCount();
    }

    public long getSeqTxn() {
        return txWriter.getSeqTxn();
    }

    public MemoryMA getStorageColumn(int index) {
        return columns.getQuick(index);
    }

    @Override
    public int getSymbolCountWatermark(int columnIndex) {
        // We don't need the watermark for non-WAL tables.
        return -1;
    }

    public int getSymbolIndexNoTransientCountUpdate(int columnIndex, CharSequence symValue) {
        return symbolMapWriters.getQuick(columnIndex).put(symValue, SymbolValueCountCollector.NOOP);
    }

    public MapWriter getSymbolMapWriter(int columnIndex) {
        return symbolMapWriters.getQuick(columnIndex);
    }

    @Override
    public TableToken getTableToken() {
        return tableToken;
    }

    public long getTransientRowCount() {
        return txWriter.getTransientRowCount();
    }

    public long getTruncateVersion() {
        return txWriter.getTruncateVersion();
    }

    @TestOnly
    public TxWriter getTxWriter() {
        return txWriter;
    }

    public long getTxn() {
        return txWriter.getTxn();
    }

    public TxnScoreboard getTxnScoreboard() {
        return txnScoreboard;
    }

    @Override
    public long getUncommittedRowCount() {
        return (masterRef - committedMasterRef) >> 1;
    }

    @Override
    public UpdateOperator getUpdateOperator() {
        if (updateOperatorImpl == null) {
            updateOperatorImpl = new UpdateOperatorImpl(configuration, this, path, rootLen, getPurgingOperator());
        }
        return updateOperatorImpl;
    }

    public WalTxnDetails getWalTnxDetails() {
        return walTxnDetails;
    }

    public void goActive() {

    }

    public void goPassive() {
        Misc.freeObjListAndKeepObjects(o3MemColumns1);
        Misc.freeObjListAndKeepObjects(o3MemColumns2);
    }

    public boolean hasO3() {
        return o3MasterRef > -1;
    }

    @Override
    public void ic(long o3MaxLag) {
        commit(o3MaxLag);
    }

    @Override
    public void ic() {
        commit(metadata.getO3MaxLag());
    }

    public boolean inTransaction() {
        return txWriter != null && (txWriter.inTransaction() || hasO3() || (columnVersionWriter != null && columnVersionWriter.hasChanges()));
    }

    public boolean isDeduplicationEnabled() {
        int tsIndex = metadata.timestampIndex;
        return tsIndex > -1 && metadata.isDedupKey(tsIndex);
    }

    public boolean isOpen() {
        return tempMem16b != 0;
    }

    public boolean isPartitionReadOnly(int partitionIndex) {
        return txWriter.isPartitionReadOnly(partitionIndex);
    }

    public boolean isSymbolMapWriterCached(int columnIndex) {
        return symbolMapWriters.getQuick(columnIndex).isCached();
    }

    public void markSeqTxnCommitted(long seqTxn) {
        setSeqTxn(seqTxn);
        txWriter.commit(denseSymbolMapWriters);
    }

    @Override
    public Row newRow() {
        return newRow(0L);
    }

    @Override
    public Row newRow(long timestamp) {
        switch (rowAction) {
            case ROW_ACTION_OPEN_PARTITION:

                if (timestamp < Timestamps.O3_MIN_TS) {
                    throw CairoException.nonCritical().put("timestamp before 1970-01-01 is not allowed");
                }

                if (txWriter.getMaxTimestamp() == Long.MIN_VALUE) {
                    txWriter.setMinTimestamp(timestamp);
                    initLastPartition(txWriter.getPartitionTimestampByTimestamp(timestamp));
                }
                // fall thru

                rowAction = ROW_ACTION_SWITCH_PARTITION;

            default: // switch partition
                bumpMasterRef();
                if (timestamp > partitionTimestampHi || timestamp < txWriter.getMaxTimestamp()) {
                    if (timestamp < txWriter.getMaxTimestamp()) {
                        return newRowO3(timestamp);
                    }

                    if (timestamp > partitionTimestampHi && PartitionBy.isPartitioned(partitionBy)) {
                        switchPartition(txWriter.getPartitionTimestampByTimestamp(timestamp));
                    }
                }
                if (lastOpenPartitionIsReadOnly) {
                    masterRef--;
                    noOpRowCount++;
                    return NOOP_ROW;
                }
                updateMaxTimestamp(timestamp);
                break;
            case ROW_ACTION_NO_PARTITION:

                if (timestamp < Timestamps.O3_MIN_TS) {
                    throw CairoException.nonCritical().put("timestamp before 1970-01-01 is not allowed");
                }

                if (timestamp < txWriter.getMaxTimestamp()) {
                    throw CairoException.nonCritical().put("cannot insert rows out of order to non-partitioned table. Table=").put(path);
                }

                bumpMasterRef();
                updateMaxTimestamp(timestamp);
                break;
            case ROW_ACTION_NO_TIMESTAMP:
                bumpMasterRef();
                break;
            case ROW_ACTION_O3:
                bumpMasterRef();
                o3TimestampSetter(timestamp);
                return row;
        }
        txWriter.append();
        return row;
    }

    @Override
    public Row newRowDeferTimestamp() {
        throw new UnsupportedOperationException();
    }

    public void o3BumpErrorCount() {
        o3ErrorCount.incrementAndGet();
    }

    public void openLastPartition() {
        try {
            openLastPartitionAndSetAppendPosition(txWriter.getLastPartitionTimestamp());
        } catch (Throwable e) {
            freeColumns(false);
            throw e;
        }
    }

    public void processCommandQueue(TableWriterTask cmd, Sequence commandSubSeq, long cursor, boolean contextAllowsAnyStructureChanges) {
        if (cmd.getTableId() == getMetadata().getTableId()) {
            switch (cmd.getType()) {
                case CMD_ALTER_TABLE:
                    processAsyncWriterCommand(alterOp, cmd, cursor, commandSubSeq, contextAllowsAnyStructureChanges);
                    break;
                case CMD_UPDATE_TABLE:
                    processAsyncWriterCommand(cmd.getAsyncWriterCommand(), cmd, cursor, commandSubSeq, false);
                    break;
                default:
                    LOG.error().$("unknown TableWriterTask type, ignored: ").$(cmd.getType()).$();
                    // Don't block the queue even if command is unknown
                    commandSubSeq.done(cursor);
                    break;
            }
        } else {
            LOG.info()
                    .$("not my command [cmdTableId=").$(cmd.getTableId())
                    .$(", cmdTableName=").$(cmd.getTableToken())
                    .$(", myTableId=").$(getMetadata().getTableId())
                    .$(", myTableName=").utf8(tableToken.getTableName())
                    .I$();
            commandSubSeq.done(cursor);
        }
    }

    public boolean processWalBlock(
            @Transient Path walPath,
            int timestampIndex,
            boolean ordered,
            long rowLo,
            long rowHi,
            final long o3TimestampMin,
            final long o3TimestampMax,
            SymbolMapDiffCursor mapDiffCursor,
            long commitToTimestamp,
            long walSegmentId,
            boolean isLastSegmentUsage
    ) {
        int walRootPathLen = walPath.size();
        long maxTimestamp = txWriter.getMaxTimestamp();
        if (isLastPartitionClosed()) {
            if (isEmptyTable()) {
                // The table is empty, last partition does not exist
                // WAL processing needs last partition to store LAG data
                // Create artificial partition at the point of o3TimestampMin.
                openPartition(o3TimestampMin);
                txWriter.setMaxTimestamp(o3TimestampMin);
                // Add the partition to the list of partitions with 0 size.
                txWriter.updatePartitionSizeByTimestamp(o3TimestampMin, 0, txWriter.getTxn() - 1);
            } else {
                throw CairoException.critical(0).put("system error, cannot resolve WAL table last partition [path=")
                        .put(path).put(']');
            }
        }

        assert maxTimestamp == Long.MIN_VALUE ||
                txWriter.getPartitionTimestampByTimestamp(partitionTimestampHi) == txWriter.getPartitionTimestampByTimestamp(txWriter.maxTimestamp);

        lastPartitionTimestamp = txWriter.getPartitionTimestampByTimestamp(partitionTimestampHi);

        boolean success = true;
        try {
            final long maxLagRows = getWalMaxLagRows();
            final long walLagMaxTimestampBefore = txWriter.getLagMaxTimestamp();
            mmapWalColumns(walPath, walSegmentId, timestampIndex, rowLo, rowHi);
            final long newMinLagTs = Math.min(o3TimestampMin, txWriter.getLagMinTimestamp());
            long initialPartitionTimestampHi = partitionTimestampHi;
            long commitMaxTimestamp, commitMinTimestamp;

            long walLagRowCount = txWriter.getLagRowCount();
            long o3Hi = rowHi;
            try {
                long o3Lo = rowLo;
                long commitRowCount = rowHi - rowLo;
                boolean copiedToMemory;

                long totalUncommitted = walLagRowCount + commitRowCount;
                long newMaxLagTimestamp = Math.max(o3TimestampMax, txWriter.getLagMaxTimestamp());
                boolean needFullCommit = totalUncommitted > maxLagRows
                        || commitToTimestamp > newMaxLagTimestamp
                        || (!isDeduplicationEnabled() && commitToTimestamp >= newMaxLagTimestamp);

                if (!needFullCommit) {
                    // Don't commit anything, move everything to memory instead.
                    // This usually happens when WAL transactions are very small, so it's faster
                    // to squash several of them together before writing anything to disk.
                    LOG.debug().$("all WAL rows copied to LAG [table=").$(tableToken).I$();

                    o3Columns = remapWalSymbols(mapDiffCursor, rowLo, rowHi, walPath);
                    // This will copy data from mmap files to memory.
                    // Symbols are already mapped to the correct destination.
                    dispatchColumnTasks(
                            o3Hi - o3Lo,
                            IGNORE,
                            o3Lo,
                            walLagRowCount,
                            1,
                            this.cthAppendWalColumnToLastPartition
                    );
                    walLagRowCount += commitRowCount;
                    txWriter.setLagRowCount((int) walLagRowCount);
                    txWriter.setLagOrdered(!isDeduplicationEnabled() && txWriter.isLagOrdered() && ordered && walLagMaxTimestampBefore <= o3TimestampMin);
                    txWriter.setLagMinTimestamp(newMinLagTs);
                    txWriter.setLagMaxTimestamp(Math.max(o3TimestampMax, txWriter.getLagMaxTimestamp()));

                    return false;
                }

                // Try to fast apply records from LAG to last partition which are before o3TimestampMin and commitToTimestamp.
                // This application will not include the current transaction data, only what's already in WAL lag.
                if (applyFromWalLagToLastPartition(Math.min(o3TimestampMin, commitToTimestamp)) != Long.MIN_VALUE) {
                    walLagRowCount = txWriter.getLagRowCount();
                    totalUncommitted = walLagRowCount + commitRowCount;
                }

                // Re-valuate WAL lag min/max with impact of the current transaction.
                txWriter.setLagMinTimestamp(Math.min(o3TimestampMin, txWriter.getLagMinTimestamp()));
                txWriter.setLagMaxTimestamp(Math.max(o3TimestampMax, txWriter.getLagMaxTimestamp()));
                boolean needsOrdering = !ordered || walLagRowCount > 0;
                boolean needsDedup = isDeduplicationEnabled();

                long timestampAddr = 0;
                MemoryCR walTimestampColumn = walMappedColumns.getQuick(getPrimaryColumnIndex(timestampIndex));
                o3Columns = remapWalSymbols(mapDiffCursor, rowLo, rowHi, walPath);

                if (needsOrdering || needsDedup) {
                    if (needsOrdering) {
                        LOG.info().$("sorting WAL [table=").$(tableToken)
                                .$(", ordered=").$(ordered)
                                .$(", lagRowCount=").$(walLagRowCount)
                                .$(", walRowLo=").$(rowLo)
                                .$(", walRowHi=").$(rowHi).I$();

                        final long timestampMemorySize = totalUncommitted << 4;
                        o3TimestampMem.jumpTo(timestampMemorySize);
                        o3TimestampMemCpy.jumpTo(timestampMemorySize);

                        MemoryMA timestampColumn = columns.get(getPrimaryColumnIndex(timestampIndex));
                        final long tsLagOffset = txWriter.getTransientRowCount() << 3;
                        final long tsLagSize = walLagRowCount << 3;
                        final long mappedTimestampIndexAddr = walTimestampColumn.addressOf(rowLo << 4);
                        timestampAddr = o3TimestampMem.getAddress();

                        final long tsLagBufferAddr = mapAppendColumnBuffer(timestampColumn, tsLagOffset, tsLagSize, false);
                        try {
                            Vect.radixSortABLongIndexAsc(
                                    Math.abs(tsLagBufferAddr),
                                    walLagRowCount,
                                    mappedTimestampIndexAddr,
                                    commitRowCount,
                                    timestampAddr,
                                    o3TimestampMemCpy.addressOf(0)
                            );
                        } finally {
                            mapAppendColumnBufferRelease(tsLagBufferAddr, tsLagOffset, tsLagSize);
                        }
                    } else {
                        // Needs deduplication only
                        timestampAddr = walTimestampColumn.addressOf(rowLo * TIMESTAMP_MERGE_ENTRY_BYTES);
                    }

                    if (needsDedup) {
                        o3TimestampMemCpy.jumpTo(totalUncommitted * TIMESTAMP_MERGE_ENTRY_BYTES);
                        o3TimestampMem.jumpTo(totalUncommitted * TIMESTAMP_MERGE_ENTRY_BYTES);
                        long dedupTimestampAddr = o3TimestampMem.getAddress();
                        long deduplicatedRowCount = deduplicateSortedIndex(
                                totalUncommitted,
                                timestampAddr,
                                dedupTimestampAddr,
                                o3TimestampMemCpy.addressOf(0),
                                walLagRowCount
                        );
                        if (deduplicatedRowCount > 0) {
                            // There are timestamp duplicates, reshuffle the records
                            needsOrdering = true;
                            timestampAddr = dedupTimestampAddr;
                            totalUncommitted = deduplicatedRowCount;
                        }
                    }
                }

                if (needsOrdering) {
                    dispatchColumnTasks(timestampAddr, totalUncommitted, walLagRowCount, rowLo, rowHi, cthMergeWalColumnWithLag);
                    swapO3ColumnsExcept(timestampIndex);

                    // Sorted data is now sorted in memory copy of the data from mmap files
                    // Row indexes start from 0, not rowLo
                    o3Hi = totalUncommitted;
                    o3Lo = 0L;
                    walLagRowCount = 0L;
                    o3Columns = o3MemColumns1;
                    copiedToMemory = true;
                } else {
                    timestampAddr = walTimestampColumn.addressOf(0);
                    copiedToMemory = false;
                }

                // We could commit some portion of the lag into the partitions and keep some data in the lag
                // like 70/30 split, but it would break snapshot assumptions and this optimization is removed
                // in the next release after v7.3.9.
                // Commit everything.
                walLagRowCount = 0;
                commitMinTimestamp = txWriter.getLagMinTimestamp();
                commitMaxTimestamp = txWriter.getLagMaxTimestamp();
                txWriter.setLagMinTimestamp(Long.MAX_VALUE);
                txWriter.setLagMaxTimestamp(Long.MIN_VALUE);

                o3RowCount = o3Hi - o3Lo + walLagRowCount;

                // Real data writing into table happens here.
                // Everything above it is to figure out how much data to write now,
                // map symbols and sort data if necessary.
                if (o3Hi > o3Lo) {
                    // Now that everything from WAL lag is in memory or in WAL columns,
                    // we can remove artificial 0 length partition created to store lag when table did not have any partitions
                    if (txWriter.getRowCount() == 0 && txWriter.getPartitionCount() == 1 && txWriter.getPartitionSize(0) == 0) {
                        txWriter.setMaxTimestamp(Long.MIN_VALUE);
                        lastPartitionTimestamp = Long.MIN_VALUE;
                        closeActivePartition(false);
                        partitionTimestampHi = Long.MIN_VALUE;
                        long partitionTimestamp = txWriter.getPartitionTimestampByIndex(0);
                        long partitionNameTxn = txWriter.getPartitionNameTxnByRawIndex(0);
                        txWriter.removeAttachedPartitions(partitionTimestamp);
                        safeDeletePartitionDir(partitionTimestamp, partitionNameTxn);
                    }

                    processO3Block(
                            walLagRowCount,
                            timestampIndex,
                            timestampAddr,
                            o3Hi,
                            commitMinTimestamp,
                            commitMaxTimestamp,
                            copiedToMemory,
                            o3Lo
                    );

                    finishO3Commit(initialPartitionTimestampHi);
                }
                txWriter.setLagOrdered(true);
                txWriter.setLagRowCount((int) walLagRowCount);
            } finally {
                finishO3Append(walLagRowCount);
                o3Columns = o3MemColumns1;
            }

            return true;
        } catch (Throwable th) {
            success = false;
            throw th;
        } finally {
            walPath.trimTo(walRootPathLen);
            closeWalColumns(isLastSegmentUsage || !success, walSegmentId);
        }
    }

    public void publishAsyncWriterCommand(AsyncWriterCommand asyncWriterCommand) {
        while (true) {
            long seq = commandPubSeq.next();
            if (seq > -1) {
                TableWriterTask task = commandQueue.get(seq);
                asyncWriterCommand.serialize(task);
                assert task.getInstance() == asyncWriterCommand.getCorrelationId();
                commandPubSeq.done(seq);
                return;
            } else if (seq == -1) {
                throw CairoException.nonCritical().put("could not publish, command queue is full [table=").put(tableToken.getTableName()).put(']');
            }
            Os.pause();
        }
    }

    public void readWalTxnDetails(TransactionLogCursor transactionLogCursor) {
        if (walTxnDetails == null) {
            // Lazy creation
            walTxnDetails = new WalTxnDetails(ff, configuration.getWalApplyLookAheadTransactionCount() * 10);
        }

        long appliedSeqTxn = txWriter.getSeqTxn();
        transactionLogCursor.setPosition(Math.max(appliedSeqTxn, walTxnDetails.getLastSeqTxn()));
        walTxnDetails.readObservableTxnMeta(other, transactionLogCursor, rootLen, appliedSeqTxn, txWriter.getMaxTimestamp());
    }

    /**
     * Truncates table partitions leaving symbol files.
     * Used for truncate without holding Read lock on the table like in case of WAL tables.
     * This method leaves symbol files intact.
     */
    public final void removeAllPartitions() {
        if (size() == 0) {
            return;
        }

        if (partitionBy == PartitionBy.NONE) {
            throw CairoException.critical(0).put("cannot remove partitions from non-partitioned table");
        }

        // Remove all partitions from txn file, column version file.
        txWriter.beginPartitionSizeUpdate();

        closeActivePartition(false);
        scheduleRemoveAllPartitions();

        columnVersionWriter.truncate();
        txWriter.removeAllPartitions();
        columnVersionWriter.commit();
        txWriter.setColumnVersion(columnVersionWriter.getVersion());
        txWriter.commit(denseSymbolMapWriters);
        rowAction = ROW_ACTION_OPEN_PARTITION;

        closeActivePartition(false);
        processPartitionRemoveCandidates();

        LOG.info().$("removed all partitions (soft truncated) [name=").utf8(tableToken.getTableName()).I$();
    }

    @Override
    public void removeColumn(@NotNull CharSequence name) {
        assert txWriter.getLagRowCount() == 0;

        checkDistressed();
        checkColumnName(name);

        final int index = getColumnIndex(name);
        final int type = metadata.getColumnType(index);

        LOG.info().$("removing [column=").utf8(name).$(", path=").$(path).I$();

        // check if we are moving timestamp from a partitioned table
        final int timestampIndex = metaMem.getInt(META_OFFSET_TIMESTAMP_INDEX);
        boolean timestamp = (index == timestampIndex);

        if (timestamp && PartitionBy.isPartitioned(partitionBy)) {
            throw CairoException.nonCritical().put("cannot remove timestamp from partitioned table");
        }

        commit();

        metaSwapIndex = removeColumnFromMeta(index);

        // close _meta so we can rename it
        metaMem.close();

        // rename _meta to _meta.prev
        renameMetaToMetaPrev(name);

        // after we moved _meta to _meta.prev
        // we have to have _todo to restore _meta should anything go wrong
        writeRestoreMetaTodo(name);

        // rename _meta.swp to _meta
        renameSwapMetaToMeta(name);

        // remove column objects
        freeColumnMemory(index);

        // remove symbol map writer or entry for such
        removeSymbolMapWriter(index);

        // reset timestamp limits
        if (timestamp) {
            txWriter.resetTimestamp();
            timestampSetter = value -> {
            };
        }

        try {
            // open _meta file
            openMetaFile(ff, path, rootLen, metaMem);

            // remove _todo
            clearTodoLog();

            // remove column files has to be done after _todo is removed
            removeColumnFiles(index, type);
        } catch (CairoException e) {
            throwDistressException(e);
        }

        bumpMetadataAndColumnStructureVersion();

        metadata.removeColumn(index);
        if (timestamp) {
            metadata.clearTimestampIndex();
        }

        finishColumnPurge();
        LOG.info().$("REMOVED column '").utf8(name).$('[').$(ColumnType.nameOf(type)).$("]' from ").$(path).$();
    }

    @Override
    public boolean removePartition(long timestamp) {
        if (!PartitionBy.isPartitioned(partitionBy)) {
            return false;
        }

        // commit changes, there may be uncommitted rows of any partition
        commit();

        // Handle split partitions.
        // One logical partition may be split into multiple physical partitions.
        // For example partition daily '2024-02-24' can be stored as 2 pieces '2024-02-24' and '2024-02-24T12'
        long logicalPartitionTimestampToDelete = txWriter.getLogicalPartitionTimestamp(timestamp);
        int partitionIndex = txWriter.getPartitionIndex(logicalPartitionTimestampToDelete);
        boolean dropped = false;
        if (partitionIndex >= 0) {
            long partitionTimestamp;
            while (partitionIndex < txWriter.getPartitionCount() &&
                    txWriter.getLogicalPartitionTimestamp(
                            partitionTimestamp = txWriter.getPartitionTimestampByIndex(partitionIndex)
                    ) == logicalPartitionTimestampToDelete) {
                dropped |= dropPartitionByExactTimestamp(partitionTimestamp);
            }
        }
        return dropped;
    }

    @Override
    public void renameColumn(
            @NotNull CharSequence currentName,
            @NotNull CharSequence newName,
            SecurityContext securityContext
    ) {
        checkDistressed();
        checkColumnName(newName);

        final int index = getColumnIndex(currentName);
        final int type = metadata.getColumnType(index);

        LOG.info().$("renaming column '").utf8(currentName).$('[').$(ColumnType.nameOf(type)).$("]' to '").utf8(newName).$("' in ").$(path).$();

        commit();

        this.metaSwapIndex = renameColumnFromMeta(index, newName);

        // close _meta so we can rename it
        metaMem.close();

        // rename _meta to _meta.prev
        renameMetaToMetaPrev(currentName);

        // after we moved _meta to _meta.prev
        // we have to have _todo to restore _meta should anything go wrong
        writeRestoreMetaTodo(currentName);

        // rename _meta.swp to _meta
        renameSwapMetaToMeta(currentName);

        try {
            // open _meta file
            openMetaFile(ff, path, rootLen, metaMem);

            // remove _todo
            clearTodoLog();

            // rename column files has to be done after _todo is removed
            hardLinkAndPurgeColumnFiles(currentName, index, newName, type);
        } catch (CairoException e) {
            throwDistressException(e);
        }

        bumpMetadataAndColumnStructureVersion();

        // Call finish purge to remove old column files before renaming them in metadata
        finishColumnPurge();
        metadata.renameColumn(currentName, newName);

        if (index == metadata.getTimestampIndex()) {
            designatedTimestampColumnName = Chars.toString(newName);
        }

        if (securityContext != null) {
            ddlListener.onColumnRenamed(securityContext, tableToken, currentName, newName);
        }

        LOG.info().$("RENAMED column '").utf8(currentName).$("' to '").utf8(newName).$("' from ").$(path).$();
    }

    @Override
    public void renameTable(@NotNull CharSequence fromNameTable, @NotNull CharSequence toTableName) {
        // table writer is not involved in concurrent table rename, the `fromTableName` must
        // always match tableWriter's table name
        LOG.debug().$("renaming table [path=").$(path).$(", seqTxn=").$(txWriter.getSeqTxn()).I$();
        try {
            TableUtils.overwriteTableNameFile(path, ddlMem, ff, toTableName);
        } finally {
            path.trimTo(rootLen);
        }
        // Record column structure version bump in txn file for WAL sequencer structure version to match writer structure version.
        bumpColumnStructureVersion();
    }

    @Override
    public void rollback() {
        checkDistressed();
        if (o3InError || inTransaction()) {
            try {
                LOG.info().$("tx rollback [name=").utf8(tableToken.getTableName()).I$();
                partitionRemoveCandidates.clear();
                o3CommitBatchTimestampMin = Long.MAX_VALUE;
                if ((masterRef & 1) != 0) {
                    masterRef++;
                }
                freeColumns(false);
                txWriter.unsafeLoadAll();
                rollbackIndexes();
                rollbackSymbolTables();
                columnVersionWriter.readUnsafe();
                closeActivePartition(false);
                purgeUnusedPartitions();
                configureAppendPosition();
                o3InError = false;
                // when we rolled transaction back, hasO3() has to be false
                o3MasterRef = -1;
                LOG.info().$("tx rollback complete [name=").utf8(tableToken.getTableName()).I$();
                processCommandQueue(false);
                metrics.tableWriter().incrementRollbacks();
            } catch (Throwable e) {
                LOG.critical().$("could not perform rollback [name=").utf8(tableToken.getTableName()).$(", msg=").$(e).I$();
                distressed = true;
            }
        }
    }

    public void setExtensionListener(ExtensionListener listener) {
        txWriter.setExtensionListener(listener);
    }

    public void setLifecycleManager(LifecycleManager lifecycleManager) {
        this.lifecycleManager = lifecycleManager;
    }

    @Override
    public void setMetaMaxUncommittedRows(int maxUncommittedRows) {
        try {
            commit();
            long metaSize = copyMetadataAndUpdateVersion();
            openMetaSwapFileByIndex(ff, ddlMem, path, rootLen, this.metaSwapIndex);
            try {
                ddlMem.jumpTo(META_OFFSET_MAX_UNCOMMITTED_ROWS);
                ddlMem.putInt(maxUncommittedRows);
                ddlMem.jumpTo(metaSize);
            } finally {
                ddlMem.close();
            }

            finishMetaSwapUpdate();
            metadata.setMaxUncommittedRows(maxUncommittedRows);
        } finally {
            ddlMem.close();
        }
    }

    @Override
    public void setMetaO3MaxLag(long o3MaxLagUs) {
        try {
            commit();
            long metaSize = copyMetadataAndUpdateVersion();
            openMetaSwapFileByIndex(ff, ddlMem, path, rootLen, this.metaSwapIndex);
            try {
                ddlMem.jumpTo(META_OFFSET_O3_MAX_LAG);
                ddlMem.putLong(o3MaxLagUs);
                ddlMem.jumpTo(metaSize);
            } finally {
                ddlMem.close();
            }

            finishMetaSwapUpdate();
            metadata.setO3MaxLag(o3MaxLagUs);
        } finally {
            ddlMem.close();
        }
    }

    public void setSeqTxn(long seqTxn) {
        assert txWriter.getLagRowCount() == 0 && txWriter.getLagTxnCount() == 0;
        txWriter.setSeqTxn(seqTxn);
    }

    public long size() {
        // This is uncommitted row count
        return txWriter.getRowCount() + getO3RowCount();
    }

    @TestOnly
    public void squashAllPartitionsIntoOne() {
        squashSplitPartitions(0, txWriter.getPartitionCount(), 1, false);
    }

    @Override
    public void squashPartitions() {
        // Do not cache txWriter.getPartitionCount() as it changes during the squashing
        for (int i = 0; i < txWriter.getPartitionCount(); i++) {
            squashPartitionForce(i);
        }
        // Reopen last partition if we've closed it.
        if (isLastPartitionClosed() && !isEmptyTable()) {
            openLastPartition();
        }
    }

    @Override
    public boolean supportsMultipleWriters() {
        return false;
    }

    /**
     * Processes writer command queue to execute writer async commands such as replication and table alters.
     * Does not accept structure changes, e.g. equivalent to tick(false)
     * Some tick calls can result into transaction commit.
     */
    @Override
    public void tick() {
        tick(false);
    }

    /**
     * Processes writer command queue to execute writer async commands such as replication and table alters.
     * Some tick calls can result into transaction commit.
     *
     * @param contextAllowsAnyStructureChanges If true accepts any Alter table command, if false does not accept significant table
     *                                         structure changes like column drop, rename
     */
    public void tick(boolean contextAllowsAnyStructureChanges) {
        // Some alter table trigger commit() which trigger tick()
        // If already inside the tick(), do not re-enter it.
        processCommandQueue(contextAllowsAnyStructureChanges);
    }

    @Override
    public String toString() {
        return "TableWriter{name=" + tableToken.getTableName() + '}';
    }

    public void transferLock(int lockFd) {
        assert lockFd > -1;
        this.lockFd = lockFd;
    }

    /**
     * Truncates table including symbol tables. When operation is unsuccessful it throws CairoException.
     * With that truncate can be retried or alternatively table can be closed. Outcome of any other operation
     * with the table is undefined and likely to cause segmentation fault. When table re-opens any partial
     * truncate will be retried.
     */
    @Override
    public final void truncate() {
        truncate(false);
    }

    /**
     * Truncates table, but keeps symbol tables. When operation is unsuccessful it throws CairoException.
     * With that truncate can be retried or alternatively table can be closed. Outcome of any other operation
     * with the table is undefined and likely to cause segmentation fault. When table re-opens any partial
     * truncate will be retried.
     */
    @Override
    public final void truncateSoft() {
        truncate(true);
    }

    public void updateTableToken(TableToken tableToken) {
        this.tableToken = tableToken;
        this.metadata.updateTableToken(tableToken);
    }

    public void upsertColumnVersion(long partitionTimestamp, int columnIndex, long columnTop) {
        columnVersionWriter.upsert(partitionTimestamp, columnIndex, txWriter.txn, columnTop);
        txWriter.updatePartitionColumnVersion(partitionTimestamp);
    }

    /**
     * Eagerly sets up writer instance. Otherwise, writer will initialize lazily. Invoking this method could improve
     * performance of some applications. UDP receivers use this in order to avoid initial receive buffer contention.
     */
    public void warmUp() {
        Row r = newRow(Math.max(Timestamps.O3_MIN_TS, txWriter.getMaxTimestamp()));
        try {
            for (int i = 0; i < columnCount; i++) {
                r.putByte(i, (byte) 0);
            }
        } finally {
            r.cancel();
        }
    }

    private static void configureNullSetters(ObjList<Runnable> nullers, int columnType, MemoryA dataMem, MemoryA auxMem) {
        short columnTag = ColumnType.tagOf(columnType);
        if (ColumnType.isVarSize(columnTag)) {
            final ColumnTypeDriver typeDriver = ColumnType.getDriver(columnTag);
            nullers.add(() -> typeDriver.appendNull(dataMem, auxMem));
        } else {
            switch (columnTag) {
                case ColumnType.BOOLEAN:
                case ColumnType.BYTE:
                    nullers.add(() -> dataMem.putByte((byte) 0));
                    break;
                case ColumnType.DOUBLE:
                    nullers.add(() -> dataMem.putDouble(Double.NaN));
                    break;
                case ColumnType.FLOAT:
                    nullers.add(() -> dataMem.putFloat(Float.NaN));
                    break;
                case ColumnType.INT:
                    nullers.add(() -> dataMem.putInt(Numbers.INT_NULL));
                    break;
                case ColumnType.IPv4:
                    nullers.add(() -> dataMem.putInt(Numbers.IPv4_NULL));
                    break;
                case ColumnType.LONG:
                case ColumnType.DATE:
                case ColumnType.TIMESTAMP:
                    nullers.add(() -> dataMem.putLong(Numbers.LONG_NULL));
                    break;
                case ColumnType.LONG128:
                    // fall through
                case ColumnType.UUID:
                    nullers.add(() -> dataMem.putLong128(Numbers.LONG_NULL, Numbers.LONG_NULL));
                    break;
                case ColumnType.LONG256:
                    nullers.add(() -> dataMem.putLong256(Numbers.LONG_NULL, Numbers.LONG_NULL, Numbers.LONG_NULL, Numbers.LONG_NULL));
                    break;
                case ColumnType.SHORT:
                    nullers.add(() -> dataMem.putShort((short) 0));
                    break;
                case ColumnType.CHAR:
                    nullers.add(() -> dataMem.putChar((char) 0));
                    break;
                case ColumnType.SYMBOL:
                    nullers.add(() -> dataMem.putInt(SymbolTable.VALUE_IS_NULL));
                    break;
                case ColumnType.GEOBYTE:
                    nullers.add(() -> dataMem.putByte(GeoHashes.BYTE_NULL));
                    break;
                case ColumnType.GEOSHORT:
                    nullers.add(() -> dataMem.putShort(GeoHashes.SHORT_NULL));
                    break;
                case ColumnType.GEOINT:
                    nullers.add(() -> dataMem.putInt(GeoHashes.INT_NULL));
                    break;
                case ColumnType.GEOLONG:
                    nullers.add(() -> dataMem.putLong(GeoHashes.NULL));
                    break;
                default:
                    nullers.add(NOOP);
            }
        }
    }

    /**
     * This an O(n) method to find if column by the same name already exists. The benefit of poor performance
     * is that we don't keep column name strings on heap. We only use this method when adding new column, where
     * high performance of name check does not matter much.
     *
     * @param name to check
     * @return 0 based column index.
     */
    private static int getColumnIndexQuiet(MemoryMR metaMem, CharSequence name, int columnCount) {
        long nameOffset = getColumnNameOffset(columnCount);
        for (int i = 0; i < columnCount; i++) {
            CharSequence col = metaMem.getStrA(nameOffset);
            int columnType = getColumnType(metaMem, i); // Negative means deleted column
            if (columnType > 0 && Chars.equalsIgnoreCase(col, name)) {
                return i;
            }
            nameOffset += Vm.getStorageLength(col);
        }
        return -1;
    }

    private static void linkFile(FilesFacade ff, LPSZ from, LPSZ to) {
        if (ff.exists(from)) {
            if (ff.hardLink(from, to) == FILES_RENAME_OK) {
                LOG.debug().$("renamed [from=").$(from).$(", to=").$(to).I$();
                return;
            } else if (ff.exists(to)) {
                LOG.info().$("rename destination file exists, assuming previously failed rename attempt [path=").$(to).I$();
                ff.remove(to);
                if (ff.hardLink(from, to) == FILES_RENAME_OK) {
                    LOG.debug().$("renamed [from=").$(from).$(", to=").$(to).I$();
                    return;
                }
            }

            throw CairoException.critical(ff.errno())
                    .put("could not create hard link [errno=").put(ff.errno())
                    .put(", from=").put(from)
                    .put(", to=").put(to)
                    .put(']');
        }
    }

    private static ColumnVersionWriter openColumnVersionFile(
            CairoConfiguration configuration,
            Path path,
            int rootLen,
            boolean partitioned
    ) {
        path.concat(COLUMN_VERSION_FILE_NAME).$();
        try {
            return new ColumnVersionWriter(configuration, path, partitioned);
        } finally {
            path.trimTo(rootLen);
        }
    }

    private static void openMetaFile(FilesFacade ff, Path path, int rootLen, MemoryMR metaMem) {
        path.concat(META_FILE_NAME).$();
        try {
            metaMem.smallFile(ff, path, MemoryTag.MMAP_TABLE_WRITER);
        } finally {
            path.trimTo(rootLen);
        }
    }

    private static void removeFileOrLog(FilesFacade ff, LPSZ name) {
        if (!ff.removeQuiet(name)) {
            LOG.error()
                    .$("could not remove [errno=").$(ff.errno())
                    .$(", file=").$(name)
                    .I$();
        }
    }

    private void addColumnToMeta(
            CharSequence columnName,
            int columnType,
            int symbolCapacity,
            boolean symbolCacheFlag,
            boolean isIndexed,
            int indexValueBlockCapacity,
            boolean isSequential,
            boolean isDedupKey,
            long columnNameTxn,
            int replaceColumnIndex
    ) {
        // create new _meta.swp
        this.metaSwapIndex = addColumnToMeta0(columnName, columnType, isIndexed, indexValueBlockCapacity, isSequential, isDedupKey, replaceColumnIndex);

        // close _meta so we can rename it
        metaMem.close();

        // validate new meta
        validateSwapMeta(columnName);

        // rename _meta to _meta.prev
        renameMetaToMetaPrev(columnName);

        // after we moved _meta to _meta.prev
        // we have to have _todo to restore _meta should anything go wrong
        writeRestoreMetaTodo(columnName);

        // rename _meta.swp to _meta
        renameSwapMetaToMeta(columnName);

        // don't create symbol writer when column conversion happens, it should be created before the conversion
        if (replaceColumnIndex < 0) {
            if (ColumnType.isSymbol(columnType)) {
                try {
                    createSymbolMapWriter(columnName, columnNameTxn, symbolCapacity, symbolCacheFlag);
                } catch (CairoException e) {
                    runFragile(RECOVER_FROM_SYMBOL_MAP_WRITER_FAILURE, columnName, e);
                }
            } else {
                // maintain sparse list of symbol writers
                symbolMapWriters.extendAndSet(columnCount, NullMapWriter.INSTANCE);
            }
        }

        // add column objects
        configureColumn(columnType, isIndexed, columnCount);
        if (isIndexed) {
            populateDenseIndexerList();
        }

        // increment column count
        columnCount++;
    }

    private int addColumnToMeta0(
            CharSequence name,
            int type,
            boolean indexFlag,
            int indexValueBlockCapacity,
            boolean sequentialFlag,
            boolean dedupKeyFlag,
            int replaceColumnIndex
    ) {
        int index;
        try {
            index = openMetaSwapFile(ff, ddlMem, path, rootLen, configuration.getMaxSwapFileCount());
            int columnCount = metaMem.getInt(META_OFFSET_COUNT);

            ddlMem.putInt(columnCount + 1);
            ddlMem.putInt(metaMem.getInt(META_OFFSET_PARTITION_BY));
            ddlMem.putInt(metaMem.getInt(META_OFFSET_TIMESTAMP_INDEX));
            copyVersionAndLagValues();
            ddlMem.jumpTo(META_OFFSET_COLUMN_TYPES);
            for (int i = 0; i < columnCount; i++) {
                writeColumnEntry(i, i == replaceColumnIndex);
            }

            // add new column metadata to bottom of list
            ddlMem.putInt(type);
            long flags = 0;
            if (indexFlag) {
                flags |= META_FLAG_BIT_INDEXED;
            }

            if (sequentialFlag) {
                flags |= META_FLAG_BIT_SEQUENTIAL;
            }

            if (dedupKeyFlag) {
                flags |= META_FLAG_BIT_DEDUP_KEY;
            }

            ddlMem.putLong(flags);
            ddlMem.putInt(indexValueBlockCapacity);
            ddlMem.putLong(configuration.getRandom().nextLong());

            // Write place where to put this column when reading the metadata.
            // The column can be replaced multiple times, find the very original index of the column
            if (replaceColumnIndex > -1) {
                int originColumnIndex = TableUtils.getReplacingColumnIndex(metaMem, replaceColumnIndex);
                if (originColumnIndex > -1) {
                    replaceColumnIndex = originColumnIndex;
                }
            }

            ddlMem.putInt(replaceColumnIndex > -1 ? replaceColumnIndex + 1 : 0);
            ddlMem.skip(4);

            long nameOffset = getColumnNameOffset(columnCount);
            for (int i = 0; i < columnCount; i++) {
                CharSequence columnName = metaMem.getStrA(nameOffset);
                ddlMem.putStr(columnName);
                nameOffset += Vm.getStorageLength(columnName);
            }
            ddlMem.putStr(name);
            ddlMem.sync(false);
        } finally {
            // truncate _meta file exactly, the file size never changes.
            // Metadata updates are written to a new file and then swapped by renaming.
            ddlMem.close(true, Vm.TRUNCATE_TO_POINTER);
        }
        return index;
    }

    private long applyFromWalLagToLastPartition(long commitToTimestamp) {
        long lagMinTimestamp = txWriter.getLagMinTimestamp();
        if (!isDeduplicationEnabled()
                && txWriter.getLagRowCount() > 0
                && txWriter.isLagOrdered()
                && txWriter.getMaxTimestamp() <= lagMinTimestamp
                && txWriter.getPartitionTimestampByTimestamp(lagMinTimestamp) == lastPartitionTimestamp) {
            // There is some data in LAG, it's ordered, and it's already written to the last partition.
            // We can simply increase the last partition transient row count to make it committed.

            long lagMaxTimestamp = txWriter.getLagMaxTimestamp();
            commitToTimestamp = Math.min(commitToTimestamp, partitionTimestampHi);
            if (lagMaxTimestamp <= commitToTimestamp) {
                // Easy case, all lag data can be marked as committed in the last partition
                LOG.debug().$("fast apply full lag to last partition [table=").$(tableToken).I$();
                applyLagToLastPartition(lagMaxTimestamp, txWriter.getLagRowCount(), Long.MAX_VALUE);
                return lagMaxTimestamp;
            } else if (lagMinTimestamp <= commitToTimestamp) {
                // Find the max row which can be marked as committed in the last timestamp
                long lagRows = txWriter.getLagRowCount();
                long timestampMapOffset = txWriter.getTransientRowCount() * Long.BYTES;
                long timestampMapSize = lagRows * Long.BYTES;
                long timestampMaAddr = mapAppendColumnBuffer(
                        getPrimaryColumn(metadata.getTimestampIndex()),
                        timestampMapOffset,
                        timestampMapSize,
                        false
                );
                try {
                    final long timestampAddr = Math.abs(timestampMaAddr);
                    final long binarySearchInsertionPoint = Vect.binarySearch64Bit(
                            timestampAddr,
                            commitToTimestamp,
                            0,
                            lagRows - 1,
                            BinarySearch.SCAN_DOWN
                    );
                    long applyCount = (binarySearchInsertionPoint < 0) ? -binarySearchInsertionPoint - 1 : binarySearchInsertionPoint + 1;

                    long newMinLagTimestamp = Unsafe.getUnsafe().getLong(timestampAddr + applyCount * Long.BYTES);
                    long newMaxTimestamp = Unsafe.getUnsafe().getLong(timestampAddr + (applyCount - 1) * Long.BYTES);
                    assert newMinLagTimestamp > commitToTimestamp && commitToTimestamp >= newMaxTimestamp;

                    applyLagToLastPartition(newMaxTimestamp, (int) applyCount, newMinLagTimestamp);

                    LOG.debug().$("partial apply lag to last partition [table=").$(tableToken)
                            .$(" ,lagSize=").$(lagRows)
                            .$(" ,rowApplied=").$(applyCount)
                            .$(", commitToTimestamp=").$(commitToTimestamp)
                            .$(", newMaxTimestamp=").$(newMaxTimestamp)
                            .$(", newMinLagTimestamp=").$(newMinLagTimestamp)
                            .I$();
                    return newMaxTimestamp;
                } finally {
                    mapAppendColumnBufferRelease(timestampMaAddr, timestampMapOffset, timestampMapSize);
                }
            }
        }
        return Long.MIN_VALUE;
    }

    private void applyLagToLastPartition(long maxTimestamp, int lagRowCount, long lagMinTimestamp) {
        long initialTransientRowCount = txWriter.transientRowCount;
        txWriter.transientRowCount += lagRowCount;
        txWriter.updatePartitionSizeByTimestamp(lastPartitionTimestamp, txWriter.transientRowCount);
        txWriter.setMinTimestamp(Math.min(txWriter.getMinTimestamp(), txWriter.getLagMinTimestamp()));
        txWriter.setLagMinTimestamp(lagMinTimestamp);
        if (txWriter.getLagRowCount() == lagRowCount) {
            txWriter.setLagMaxTimestamp(Long.MIN_VALUE);
        }
        txWriter.setLagRowCount(txWriter.getLagRowCount() - lagRowCount);
        txWriter.setMaxTimestamp(maxTimestamp);
        if (indexCount > 0) {
            // To index correctly, we need to set append offset of symbol columns first.
            // So that re-indexing can read symbol values to the correct limits.
            final long newTransientRowCount = txWriter.getTransientRowCount();
            final int shl = ColumnType.pow2SizeOf(ColumnType.SYMBOL);
            for (int i = 0, n = metadata.getColumnCount(); i < n; i++) {
                if (metadata.getColumnType(i) == ColumnType.SYMBOL && metadata.isColumnIndexed(i)) {
                    getPrimaryColumn(i).jumpTo(newTransientRowCount << shl);
                }
            }
            updateIndexesParallel(initialTransientRowCount, newTransientRowCount);
        }
        // set append position on columns so that the files are truncated to the correct size
        // if the partition is closed after the commit.
        // If wal commit terminates here, column positions should include lag to not truncate the WAL lag data.
        // Otherwise, lag will be copied out and ok to truncate to the transient row count.
        long partitionTruncateRowCount = txWriter.getTransientRowCount();
        setAppendPosition(partitionTruncateRowCount, false);
    }

    private boolean assertColumnPositionIncludeWalLag() {
        return txWriter.getLagRowCount() == 0
                || columns.get(getPrimaryColumnIndex(metadata.getTimestampIndex())).getAppendOffset() == (txWriter.getTransientRowCount() + txWriter.getLagRowCount()) * Long.BYTES;
    }

    private void attachPartitionCheckFilesMatchFixedColumn(
            int columnType,
            long partitionSize,
            long columnTop,
            String columnName,
            long columnNameTxn,
            Path partitionPath,
            long partitionTimestamp,
            int columnIndex
    ) {
        long columnSize = partitionSize - columnTop;
        if (columnSize == 0) {
            return;
        }

        TableUtils.dFile(partitionPath, columnName, columnNameTxn);
        if (!ff.exists(partitionPath.$())) {
            LOG.info().$("attaching partition with missing column [path=").$(partitionPath).I$();
            columnVersionWriter.upsertColumnTop(partitionTimestamp, columnIndex, partitionSize);
        } else {
            long fileSize = ff.length(partitionPath);
            if (fileSize < (columnSize << ColumnType.pow2SizeOf(columnType))) {
                throw CairoException.critical(0)
                        .put("Column file is too small. ")
                        .put("Partition files inconsistent [file=")
                        .put(partitionPath)
                        .put(", expectedSize=")
                        .put(columnSize << ColumnType.pow2SizeOf(columnType))
                        .put(", actual=")
                        .put(fileSize)
                        .put(']');
            }
        }
    }

    private void attachPartitionCheckFilesMatchVarSizeColumn(
            long partitionSize,
            long columnTop,
            String columnName,
            long columnNameTxn,
            Path partitionPath,
            long partitionTimestamp,
            int columnIndex,
            int columnType
    ) throws CairoException {
        long columnSize = partitionSize - columnTop;
        if (columnSize == 0) {
            return;
        }

        int pathLen = partitionPath.size();
        TableUtils.iFile(partitionPath, columnName, columnNameTxn);
        long indexLength = ff.length(partitionPath.$());
        if (indexLength > 0) {
            int indexFd = openRO(ff, partitionPath, LOG);
            try {
                long fileSize = ff.length(indexFd);
                ColumnTypeDriver driver = ColumnType.getDriver(columnType);
                long expectedFileSize = driver.getAuxVectorSize(columnSize);
                if (fileSize < expectedFileSize) {
                    throw CairoException.critical(0)
                            .put("Column file is too small. ")
                            .put("Partition files inconsistent [file=")
                            .put(partitionPath)
                            .put(",expectedSize=")
                            .put(expectedFileSize)
                            .put(",actual=")
                            .put(fileSize)
                            .put(']');
                }

                long mappedAddr = mapRO(ff, indexFd, expectedFileSize, MemoryTag.MMAP_DEFAULT);
                try {
                    partitionPath.trimTo(pathLen);
                    TableUtils.dFile(partitionPath, columnName, columnNameTxn);
                    long dataLength = ff.length(partitionPath.$());
                    long prevDataAddress = dataLength;
                    for (long row = columnSize - 1; row >= 0; row--) {
                        long dataAddress = driver.getDataVectorOffset(mappedAddr, row);
                        if (dataAddress < 0 || dataAddress > dataLength) {
                            throw CairoException.critical(0).put("Variable size column has invalid data address value [path=").put(path)
                                    .put(", row=").put(row)
                                    .put(", dataAddress=").put(dataAddress)
                                    .put(", dataFileSize=").put(dataLength)
                                    .put(']');
                        }

                        // Check that addresses are monotonic
                        if (dataAddress > prevDataAddress) {
                            throw CairoException.critical(0).put("Variable size column has invalid data address value [path=").put(partitionPath)
                                    .put(", row=").put(row)
                                    .put(", dataAddress=").put(dataAddress)
                                    .put(", prevDataAddress=").put(prevDataAddress)
                                    .put(", dataFileSize=").put(dataLength)
                                    .put(']');
                        }
                        prevDataAddress = dataAddress;
                    }
                } finally {
                    ff.munmap(mappedAddr, expectedFileSize, MemoryTag.MMAP_DEFAULT);
                }
            } finally {
                ff.close(indexFd);
            }
        } else {
            LOG.info().$("attaching partition with missing column [path=").$(partitionPath).I$();
            columnVersionWriter.upsertColumnTop(partitionTimestamp, columnIndex, partitionSize);
        }
    }

    private void attachPartitionCheckSymbolColumn(long partitionSize, long columnTop, String columnName, long columnNameTxn, Path partitionPath, long partitionTimestamp, int columnIndex) {
        long columnSize = partitionSize - columnTop;
        if (columnSize == 0) {
            return;
        }

        int pathLen = partitionPath.size();
        TableUtils.dFile(partitionPath, columnName, columnNameTxn);
        if (!ff.exists(partitionPath.$())) {
            columnVersionWriter.upsertColumnTop(partitionTimestamp, columnIndex, partitionSize);
            return;
        }

        int fd = openRO(ff, partitionPath.$(), LOG);
        try {
            long fileSize = ff.length(fd);
            int typeSize = Integer.BYTES;
            long expectedSize = columnSize * typeSize;
            if (fileSize < expectedSize) {
                throw CairoException.critical(0)
                        .put("Column file is too small. ")
                        .put("Partition files inconsistent [file=")
                        .put(partitionPath)
                        .put(", expectedSize=")
                        .put(expectedSize)
                        .put(", actual=")
                        .put(fileSize)
                        .put(']');
            }

            long address = mapRO(ff, fd, fileSize, MemoryTag.MMAP_DEFAULT);
            try {
                int maxKey = Vect.maxInt(address, columnSize);
                int symbolValues = symbolMapWriters.getQuick(columnIndex).getSymbolCount();
                if (maxKey >= symbolValues) {
                    throw CairoException.critical(0)
                            .put("Symbol file does not match symbol column [file=")
                            .put(path)
                            .put(", key=")
                            .put(maxKey)
                            .put(", columnKeys=")
                            .put(symbolValues)
                            .put(']');
                }
                int minKey = Vect.minInt(address, columnSize);
                if (minKey != SymbolTable.VALUE_IS_NULL && minKey < 0) {
                    throw CairoException.critical(0)
                            .put("Symbol file does not match symbol column, invalid key [file=")
                            .put(path)
                            .put(", key=")
                            .put(minKey)
                            .put(']');
                }
            } finally {
                ff.munmap(address, fileSize, MemoryTag.MMAP_DEFAULT);
            }

            if (metadata.isColumnIndexed(columnIndex)) {
                valueFileName(partitionPath.trimTo(pathLen), columnName, columnNameTxn);
                if (!ff.exists(partitionPath.$())) {
                    throw CairoException.critical(0)
                            .put("Symbol index value file does not exist [file=")
                            .put(partitionPath)
                            .put(']');
                }
                keyFileName(partitionPath.trimTo(pathLen), columnName, columnNameTxn);
                if (!ff.exists(partitionPath.$())) {
                    throw CairoException.critical(0)
                            .put("Symbol index key file does not exist [file=")
                            .put(partitionPath)
                            .put(']');
                }
            }
        } finally {
            ff.close(fd);
        }
    }

    private boolean attachPrepare(long partitionTimestamp, long partitionSize, Path detachedPath, int detachedPartitionRoot) {
        try {
            // load/check _meta
            detachedPath.trimTo(detachedPartitionRoot).concat(META_FILE_NAME);
            if (!ff.exists(detachedPath.$())) {
                // Backups and older versions of detached partitions will not have _dmeta
                LOG.info().$("detached ").$(META_FILE_NAME).$(" file not found, skipping check [path=").$(detachedPath).I$();
                return false;
            }

            if (attachMetadata == null) {
                attachMetaMem = Vm.getCMRInstance();
                attachMetaMem.smallFile(ff, detachedPath, MemoryTag.MMAP_TABLE_WRITER);
                attachMetadata = new TableWriterMetadata(tableToken, attachMetaMem);
            } else {
                attachMetaMem.smallFile(ff, detachedPath, MemoryTag.MMAP_TABLE_WRITER);
                attachMetadata.reload(attachMetaMem);
            }

            if (metadata.getTableId() != attachMetadata.getTableId()) {
                // very same table, attaching foreign partitions is not allowed
                throw CairoException.detachedMetadataMismatch("table_id");
            }
            if (metadata.getTimestampIndex() != attachMetadata.getTimestampIndex()) {
                // designated timestamps in both tables, same index
                throw CairoException.detachedMetadataMismatch("timestamp_index");
            }

            // load/check _dcv, updating local column tops
            // set current _dcv to where the partition was
            detachedPath.trimTo(detachedPartitionRoot).concat(COLUMN_VERSION_FILE_NAME).$();
            if (!ff.exists(detachedPath)) {
                // Backups and older versions of detached partitions will not have _cv
                LOG.error().$("detached _dcv file not found, skipping check [path=").$(detachedPath).I$();
                return false;
            } else {
                if (attachColumnVersionReader == null) {
                    attachColumnVersionReader = new ColumnVersionReader();
                }
                // attach partition is only possible on partitioned table
                attachColumnVersionReader.ofRO(ff, detachedPath);
                attachColumnVersionReader.readUnsafe();
            }

            // override column tops for the partition we are attaching
            columnVersionWriter.overrideColumnVersions(partitionTimestamp, attachColumnVersionReader);

            for (int colIdx = 0; colIdx < columnCount; colIdx++) {
                String columnName = metadata.getColumnName(colIdx);

                // check name
                int detColIdx = attachMetadata.getColumnIndexQuiet(columnName);
                if (detColIdx == -1) {
                    columnVersionWriter.upsertColumnTop(partitionTimestamp, colIdx, partitionSize);
                    continue;
                }

                if (detColIdx != colIdx) {
                    throw CairoException.detachedColumnMetadataMismatch(colIdx, columnName, "name");
                }

                // check type
                int tableColType = metadata.getColumnType(colIdx);
                int attachColType = attachMetadata.getColumnType(detColIdx);
                if (tableColType != attachColType && tableColType != -attachColType) {
                    throw CairoException.detachedColumnMetadataMismatch(colIdx, columnName, "type");
                }

                if (tableColType != attachColType) {
                    // This is very suspicious. The column was deleted in the detached partition,
                    // but it exists in the target table.
                    LOG.info().$("detached partition has column deleted while the table has the same column alive [tableName=").utf8(tableToken.getTableName())
                            .$(", columnName=").utf8(columnName)
                            .$(", columnType=").$(ColumnType.nameOf(tableColType))
                            .I$();
                    columnVersionWriter.upsertColumnTop(partitionTimestamp, colIdx, partitionSize);
                }

                // check column is / was indexed
                if (ColumnType.isSymbol(tableColType)) {
                    boolean isIndexedNow = metadata.isColumnIndexed(colIdx);
                    boolean wasIndexedAtDetached = attachMetadata.isColumnIndexed(detColIdx);
                    int indexValueBlockCapacityNow = metadata.getIndexValueBlockCapacity(colIdx);
                    int indexValueBlockCapacityDetached = attachMetadata.getIndexValueBlockCapacity(detColIdx);

                    if (!isIndexedNow && wasIndexedAtDetached) {
                        long columnNameTxn = attachColumnVersionReader.getColumnNameTxn(partitionTimestamp, colIdx);
                        keyFileName(detachedPath.trimTo(detachedPartitionRoot), columnName, columnNameTxn);
                        removeFileOrLog(ff, detachedPath);
                        valueFileName(detachedPath.trimTo(detachedPartitionRoot), columnName, columnNameTxn);
                        removeFileOrLog(ff, detachedPath);
                    } else if (isIndexedNow
                            && (!wasIndexedAtDetached || indexValueBlockCapacityNow != indexValueBlockCapacityDetached)) {
                        // Was not indexed before or value block capacity has changed
                        detachedPath.trimTo(detachedPartitionRoot);
                        rebuildAttachedPartitionColumnIndex(partitionTimestamp, partitionSize, columnName);
                    }
                }
            }
            return true;
            // Do not remove _dmeta and _dcv to keep partition attachable in case of fs copy / rename failure
        } finally {
            Misc.free(attachColumnVersionReader);
            Misc.free(attachMetaMem);
            Misc.free(attachIndexBuilder);
        }
    }

    private void attachValidateMetadata(long partitionSize, Path partitionPath, long partitionTimestamp) throws CairoException {
        // for each column, check that file exists in the partition folder
        int rootLen = partitionPath.size();
        for (int columnIndex = 0, size = metadata.getColumnCount(); columnIndex < size; columnIndex++) {
            try {
                final String columnName = metadata.getColumnName(columnIndex);
                int columnType = metadata.getColumnType(columnIndex);

                if (columnType > -1L) {
                    long columnTop = columnVersionWriter.getColumnTop(partitionTimestamp, columnIndex);
                    if (columnTop < 0 || columnTop == partitionSize) {
                        // Column does not exist in the partition
                        continue;
                    }
                    long columnNameTxn = columnVersionWriter.getDefaultColumnNameTxn(columnIndex);
                    final int type = ColumnType.tagOf(columnType);
                    if (ColumnType.isSymbol(type)) {
                        attachPartitionCheckSymbolColumn(partitionSize, columnTop, columnName, columnNameTxn, partitionPath, partitionTimestamp, columnIndex);
                    } else if (ColumnType.isVarSize(type)) {
                        attachPartitionCheckFilesMatchVarSizeColumn(partitionSize, columnTop, columnName, columnNameTxn, partitionPath, partitionTimestamp, columnIndex, columnType);
                    } else if (ColumnType.isFixedSize(type)) {
                        attachPartitionCheckFilesMatchFixedColumn(columnType, partitionSize, columnTop, columnName, columnNameTxn, partitionPath, partitionTimestamp, columnIndex);
                    } else {
                        assert false;
                    }
                }
            } finally {
                partitionPath.trimTo(rootLen);
            }
        }
    }

    private void bumpColumnStructureVersion() {
        columnVersionWriter.commit();
        txWriter.setColumnVersion(columnVersionWriter.getVersion());
        txWriter.bumpColumnStructureVersion(this.denseSymbolMapWriters);
        assert txWriter.getMetadataVersion() == metadata.getMetadataVersion();
    }

    private void bumpMasterRef() {
        if ((masterRef & 1) == 0) {
            masterRef++;
        } else {
            cancelRowAndBump();
        }
    }

    private void bumpMetadataAndColumnStructureVersion() {
        columnVersionWriter.commit();
        txWriter.setColumnVersion(columnVersionWriter.getVersion());
        txWriter.bumpMetadataAndColumnStructureVersion(this.denseSymbolMapWriters);
        assert txWriter.getMetadataVersion() == metadata.getMetadataVersion();
    }

    private void bumpMetadataVersion() {
        columnVersionWriter.commit();
        txWriter.setColumnVersion(columnVersionWriter.getVersion());
        txWriter.bumpMetadataVersion(this.denseSymbolMapWriters);
        assert txWriter.getMetadataVersion() == metadata.getMetadataVersion();
    }

    private boolean canSquashOverwritePartitionTail(int partitionIndex) {
        long fromTxn = txWriter.getPartitionNameTxn(partitionIndex);
        if (fromTxn < 0) {
            fromTxn = 0;
        }
        long toTxn = txWriter.getTxn();
        if (partitionIndex + 1 < txWriter.getPartitionCount()) {
            // If next partition is a split partition part of same logical partition
            // for example if the partition is '2020-01-01' and the next partition is '2020-01-01T12.3'
            // then if there are no readers between transaction range [0, 3) the partition is unlocked to append.
            if (txWriter.getLogicalPartitionTimestamp(txWriter.getPartitionTimestampByIndex(partitionIndex)) ==
                    txWriter.getLogicalPartitionTimestamp(txWriter.getPartitionTimestampByIndex(partitionIndex + 1))) {
                toTxn = Math.max(fromTxn + 1, getPartitionNameTxn(partitionIndex + 1) + 1);
            }
        }

        return txnScoreboard.isRangeAvailable(fromTxn, toTxn);
    }

    private void cancelRowAndBump() {
        rowCancel();
        masterRef++;
    }

    private void changeSymbolCapacity(CharSequence name, int newSymbolCapacity) {
        throw CairoException.nonCritical().put("changing symbol capacity is not implemented yet");
    }

    private void checkColumnName(CharSequence name) {
        if (!TableUtils.isValidColumnName(name, configuration.getMaxFileNameLength())) {
            throw CairoException.nonCritical().put("invalid column name [table=").put(tableToken.getTableName()).put(", column=").putAsPrintable(name).put(']');
        }
    }

    private void checkDistressed() {
        if (!distressed) {
            return;
        }
        throw new CairoError("Table '" + tableToken.getTableName() + "' is distressed");
    }

    private void checkO3Errors() {
        if (o3ErrorCount.get() > 0) {
            if (lastErrno == O3_ERRNO_FATAL) {
                distressed = true;
                throw new CairoError("commit failed with fatal error, see logs for details [table=" +
                        tableToken.getTableName() +
                        ", tableDir=" + tableToken.getDirName() + "]");
            } else {
                throw CairoException.critical(lastErrno)
                        .put("commit failed, see logs for details [table=")
                        .put(tableToken.getTableName())
                        .put(", tableDir=").put(tableToken.getDirName())
                        .put(']');
            }
        }
    }

    private void clearO3() {
        this.o3MasterRef = -1; // clears o3 flag, hasO3() will be returning false
        rowAction = ROW_ACTION_SWITCH_PARTITION;
        // transaction log is either not required or pending
        activeColumns = columns;
        activeNullSetters = nullSetters;
    }

    private void clearTodoLog() {
        try {
            todoMem.putLong(0, ++todoTxn); // write txn, reader will first read txn at offset 24 and then at offset 0
            Unsafe.getUnsafe().storeFence(); // make sure we do not write hash before writing txn (view from another thread)
            todoMem.putLong(8, 0); // write out our instance hashes
            todoMem.putLong(16, 0);
            Unsafe.getUnsafe().storeFence();
            todoMem.putLong(32, 0);
            Unsafe.getUnsafe().storeFence();
            todoMem.putLong(24, todoTxn);
            // ensure file is closed with correct length
            todoMem.jumpTo(40);
            todoMem.sync(false);
        } finally {
            path.trimTo(rootLen);
        }
    }

    private void closeAppendMemoryTruncate(boolean truncate) {
        for (int i = 0, n = columns.size(); i < n; i++) {
            MemoryMA m = columns.getQuick(i);
            if (m != null) {
                m.close(truncate);
            }
        }
    }

    private void closeWalColumns(boolean isLastSegmentUsage, long walSegmentId) {
        int key = walFdCache.keyIndex(walSegmentId);
        boolean cacheIsFull = !isLastSegmentUsage && key > -1 && walFdCacheSize == configuration.getWalMaxSegmentFileDescriptorsCache();
        if (isLastSegmentUsage || cacheIsFull) {
            if (key < 0) {
                IntList fds = walFdCache.valueAt(key);
                walFdCache.removeAt(key);
                walFdCacheSize--;
                fds.clear();
                walFdCacheListPool.push(fds);
            }

            for (int col = 0, n = walMappedColumns.size(); col < n; col++) {
                MemoryCMOR mappedColumnMem = walMappedColumns.getQuick(col);
                if (mappedColumnMem != null) {
                    Misc.free(mappedColumnMem);
                    walColumnMemoryPool.push(mappedColumnMem);
                }
            }
        } else {
            IntList fds = null;
            if (key > -1) {
                // Add FDs to a new FD cache list
                fds = walFdCacheListPool.pop();
                walFdCache.putAt(key, walSegmentId, fds);
                walFdCacheSize++;
            }

            for (int col = 0, n = walMappedColumns.size(); col < n; col++) {
                MemoryCMOR mappedColumnMem = walMappedColumns.getQuick(col);
                if (mappedColumnMem != null) {
                    int fd = mappedColumnMem.detachFdClose();
                    if (fds != null) {
                        fds.add(fd);
                    }
                    walColumnMemoryPool.push(mappedColumnMem);
                }
            }
        }

        if (cacheIsFull) {
            // Close all cached FDs.
            // It is possible to use more complicated algo and evict only those which
            // will not be used in the near future, but it's non-trivial
            // and can ruin the benefit of caching any FDs.
            // This supposed to happen rarely.
            closeWalFiles();
        }
    }

    private void closeWalFiles() {
        walFdCache.forEach(walFdCloseCachedFdAction);
        walFdCache.clear();
        walFdCacheSize = 0;
    }

    /**
     * Commits newly added rows of data. This method updates transaction file with pointers to end of appended data.
     * <p>
     * <b>Pending rows</b>
     * <p>This method will cancel pending rows by calling {@link #rowCancel()}. Data in partially appended row will be lost.</p>
     *
     * @param o3MaxLag if > 0 then do a partial commit, leaving the rows within the lag in a new uncommitted transaction
     * @return commit transaction number or -1 if there was nothing to commit
     */
    private long commit(long o3MaxLag) {
        checkDistressed();
        physicallyWrittenRowsSinceLastCommit.set(0);

        if (o3InError) {
            rollback();
            return TableSequencer.NO_TXN;
        }

        if ((masterRef & 1) != 0) {
            rowCancel();
        }

        if (inTransaction()) {
            final boolean o3 = hasO3();
            if (o3) {
                final boolean noop = o3Commit(o3MaxLag);
                if (noop) {
                    // Bookmark masterRef to track how many rows is in uncommitted state
                    this.committedMasterRef = masterRef;
                    return getTxn();
                } else if (o3MaxLag > 0) {
                    // It is possible that O3 commit will create partition just before
                    // the last one, leaving last partition row count 0 when doing ic().
                    // That's when the data from the last partition is moved to in-memory lag.
                    // One way to detect this is to check if index of the "last" partition is not
                    // last partition in the attached partition list.
                    if (reconcileOptimisticPartitions()) {
                        this.lastPartitionTimestamp = txWriter.getLastPartitionTimestamp();
                        this.partitionTimestampHi = txWriter.getNextPartitionTimestamp(txWriter.getMaxTimestamp()) - 1;
                        openLastPartition();
                    }
                }
            } else if (noOpRowCount > 0) {
                LOG.critical()
                        .$("o3 ignoring write on read-only partition [table=").utf8(tableToken.getTableName())
                        .$(", timestamp=").$ts(lastOpenPartitionTs)
                        .$(", numRows=").$(noOpRowCount)
                        .$();
            }


            final long committedRowCount = txWriter.unsafeCommittedFixedRowCount() + txWriter.unsafeCommittedTransientRowCount();
            final long rowsAdded = txWriter.getRowCount() - committedRowCount;

            updateIndexes();
            syncColumns();
            columnVersionWriter.commit();
            txWriter.setColumnVersion(columnVersionWriter.getVersion());
            txWriter.commit(denseSymbolMapWriters);

            // Check if partitions are split into too many pieces and merge few of them back.
            squashSplitPartitions(minSplitPartitionTimestamp, txWriter.getMaxTimestamp(), configuration.getO3LastPartitionMaxSplits());

            // Bookmark masterRef to track how many rows is in uncommitted state
            this.committedMasterRef = masterRef;
            processPartitionRemoveCandidates();

            metrics.tableWriter().incrementCommits();
            metrics.tableWriter().addCommittedRows(rowsAdded);
            if (!o3) {
                // If `o3`, the metric is tracked inside `o3Commit`, possibly async.
                addPhysicallyWrittenRows(rowsAdded);
            }

            noOpRowCount = 0L;
            return getTxn();
        }
        return TableSequencer.NO_TXN;
    }

    private void configureAppendPosition() {
        final boolean partitioned = PartitionBy.isPartitioned(partitionBy);
        if (this.txWriter.getMaxTimestamp() > Long.MIN_VALUE || !partitioned) {
            initLastPartition(this.txWriter.getMaxTimestamp());
            if (partitioned) {
                partitionTimestampHi = txWriter.getNextPartitionTimestamp(txWriter.getMaxTimestamp()) - 1;
                rowAction = ROW_ACTION_OPEN_PARTITION;
                timestampSetter = appendTimestampSetter;
            } else {
                if (metadata.getTimestampIndex() < 0) {
                    rowAction = ROW_ACTION_NO_TIMESTAMP;
                } else {
                    rowAction = ROW_ACTION_NO_PARTITION;
                    timestampSetter = appendTimestampSetter;
                }
            }
        } else {
            rowAction = ROW_ACTION_OPEN_PARTITION;
            timestampSetter = appendTimestampSetter;
        }
        activeColumns = columns;
        activeNullSetters = nullSetters;
    }

    private void configureColumn(int type, boolean indexFlag, int index) {
        final MemoryMA dataMem;
        final MemoryMA auxMem;
        final MemoryCARW o3DataMem1;
        final MemoryCARW o3AuxMem1;
        final MemoryCARW o3DataMem2;
        final MemoryCARW o3AuxMem2;

        if (type > 0) {
            dataMem = Vm.getMAInstance(configuration.getCommitMode());
            o3DataMem1 = Vm.getCARWInstance(o3ColumnMemorySize, configuration.getO3MemMaxPages(), MemoryTag.NATIVE_O3);
            o3DataMem2 = Vm.getCARWInstance(o3ColumnMemorySize, configuration.getO3MemMaxPages(), MemoryTag.NATIVE_O3);

            if (ColumnType.isVarSize(type)) {
                auxMem = Vm.getMAInstance(configuration.getCommitMode());
                o3AuxMem1 = Vm.getCARWInstance(o3ColumnMemorySize, configuration.getO3MemMaxPages(), MemoryTag.NATIVE_O3);
                o3AuxMem2 = Vm.getCARWInstance(o3ColumnMemorySize, configuration.getO3MemMaxPages(), MemoryTag.NATIVE_O3);
            } else {
                auxMem = null;
                o3AuxMem1 = null;
                o3AuxMem2 = null;
            }
        } else {
            dataMem = auxMem = NullMemory.INSTANCE;
            o3DataMem1 = o3AuxMem1 = o3DataMem2 = o3AuxMem2 = NullMemory.INSTANCE;
        }

        int baseIndex = getPrimaryColumnIndex(index);
        columns.extendAndSet(baseIndex, dataMem);
        columns.extendAndSet(baseIndex + 1, auxMem);
        o3MemColumns1.extendAndSet(baseIndex, o3DataMem1);
        o3MemColumns1.extendAndSet(baseIndex + 1, o3AuxMem1);
        o3MemColumns2.extendAndSet(baseIndex, o3DataMem2);
        o3MemColumns2.extendAndSet(baseIndex + 1, o3AuxMem2);
        configureNullSetters(nullSetters, type, dataMem, auxMem);
        configureNullSetters(o3NullSetters1, type, o3DataMem1, o3AuxMem1);
        configureNullSetters(o3NullSetters2, type, o3DataMem2, o3AuxMem2);

        if (indexFlag && type > 0) {
            indexers.extendAndSet(index, new SymbolColumnIndexer(configuration));
        }
        rowValueIsNotNull.add(0);
    }

    private void configureColumnMemory() {
        symbolMapWriters.setPos(columnCount);
        int dedupColCount = 0;
        for (int i = 0; i < columnCount; i++) {
            int type = metadata.getColumnType(i);
            configureColumn(type, metadata.isColumnIndexed(i), i);

            if (type > -1) {
                if (ColumnType.isSymbol(type)) {
                    final int symbolIndex = denseSymbolMapWriters.size();
                    long columnNameTxn = columnVersionWriter.getDefaultColumnNameTxn(i);
                    SymbolMapWriter symbolMapWriter = new SymbolMapWriter(
                            configuration,
                            path.trimTo(rootLen),
                            metadata.getColumnName(i),
                            columnNameTxn,
                            txWriter.getSymbolValueCount(symbolIndex),
                            symbolIndex,
                            txWriter
                    );

                    symbolMapWriters.extendAndSet(i, symbolMapWriter);
                    denseSymbolMapWriters.add(symbolMapWriter);
                }
                if (metadata.isDedupKey(i)) {
                    dedupColCount++;
                }
            }
        }
        if (isDeduplicationEnabled()) {
            dedupColumnCommitAddresses = new DedupColumnCommitAddresses();
            // Set dedup column count, excluding designated timestamp
            dedupColumnCommitAddresses.setDedupColumnCount(dedupColCount - 1);
        }
        final int timestampIndex = metadata.getTimestampIndex();
        if (timestampIndex != -1) {
            o3TimestampMem = o3MemColumns1.getQuick(getPrimaryColumnIndex(timestampIndex));
            o3TimestampMemCpy = o3MemColumns2.getQuick(getPrimaryColumnIndex(timestampIndex));
        }
    }

    private void configureTimestampSetter() {
        int index = metadata.getTimestampIndex();
        if (index == -1) {
            timestampSetter = value -> {
            };
        } else {
            nullSetters.setQuick(index, NOOP);
            o3NullSetters1.setQuick(index, NOOP);
            o3NullSetters2.setQuick(index, NOOP);
            timestampSetter = getPrimaryColumn(index)::putLong;
        }
    }

    private void consumeColumnTasks(RingQueue<ColumnTask> queue, int queuedCount) {
        // This is work stealing, can run tasks from other table writers
        final Sequence subSeq = this.messageBus.getColumnTaskSubSeq();
        consumeColumnTasks0(queue, queuedCount, subSeq, o3DoneLatch);
        checkO3Errors();
    }

    private int copyMetadataAndSetIndexAttrs(int columnIndex, boolean indexedFlag, int indexValueBlockSize) {
        try {
            int index = openMetaSwapFile(ff, ddlMem, path, rootLen, configuration.getMaxSwapFileCount());
            int columnCount = metaMem.getInt(META_OFFSET_COUNT);
            ddlMem.putInt(columnCount);
            ddlMem.putInt(metaMem.getInt(META_OFFSET_PARTITION_BY));
            ddlMem.putInt(metaMem.getInt(META_OFFSET_TIMESTAMP_INDEX));
            copyVersionAndLagValues();
            ddlMem.jumpTo(META_OFFSET_COLUMN_TYPES);
            for (int i = 0; i < columnCount; i++) {
                if (i != columnIndex) {
                    writeColumnEntry(i, false);
                } else {
                    ddlMem.putInt(getColumnType(metaMem, i));
                    long flags = getColumnFlags(metaMem, columnIndex);
                    if (indexedFlag) {
                        flags |= META_FLAG_BIT_INDEXED;
                    } else {
                        flags &= ~META_FLAG_BIT_INDEXED;
                    }
                    ddlMem.putLong(flags);
                    ddlMem.putInt(indexValueBlockSize);
                    ddlMem.skip(16);
                }
            }

            long nameOffset = getColumnNameOffset(columnCount);
            for (int i = 0; i < columnCount; i++) {
                CharSequence columnName = metaMem.getStrA(nameOffset);
                ddlMem.putStr(columnName);
                nameOffset += Vm.getStorageLength(columnName);
            }
            return index;
        } finally {
            ddlMem.close();
        }
    }

    private long copyMetadataAndUpdateVersion() {
        try {
            int index = openMetaSwapFile(ff, ddlMem, path, rootLen, configuration.getMaxSwapFileCount());
            int columnCount = metaMem.getInt(META_OFFSET_COUNT);

            ddlMem.putInt(columnCount);
            ddlMem.putInt(metaMem.getInt(META_OFFSET_PARTITION_BY));
            ddlMem.putInt(metaMem.getInt(META_OFFSET_TIMESTAMP_INDEX));
            copyVersionAndLagValues();
            ddlMem.jumpTo(META_OFFSET_COLUMN_TYPES);
            for (int i = 0; i < columnCount; i++) {
                writeColumnEntry(i, false);
            }

            long nameOffset = getColumnNameOffset(columnCount);
            for (int i = 0; i < columnCount; i++) {
                CharSequence columnName = metaMem.getStrA(nameOffset);
                ddlMem.putStr(columnName);
                nameOffset += Vm.getStorageLength(columnName);
            }
            this.metaSwapIndex = index;
            return nameOffset;
        } finally {
            ddlMem.close();
        }
    }

    private int copyOverwrite(Path to) {
        int res = ff.copy(other, to);
        if (Os.isWindows() && res == -1 && ff.errno() == Files.WINDOWS_ERROR_FILE_EXISTS) {
            // Windows throws an error the destination file already exists, other platforms do not
            if (!ff.removeQuiet(to)) {
                // If file is open, return here so that errno is 5 in the error message
                return -1;
            }
            return ff.copy(other, to);
        }
        return res;
    }

    private void copyVersionAndLagValues() {
        ddlMem.putInt(ColumnType.VERSION);
        ddlMem.putInt(metaMem.getInt(META_OFFSET_TABLE_ID));
        ddlMem.putInt(metaMem.getInt(META_OFFSET_MAX_UNCOMMITTED_ROWS));
        ddlMem.putLong(metaMem.getLong(META_OFFSET_O3_MAX_LAG));
        ddlMem.putLong(txWriter.getMetadataVersion() + 1);
        ddlMem.putBool(metaMem.getBool(META_OFFSET_WAL_ENABLED));
        metadata.setMetadataVersion(txWriter.getMetadataVersion() + 1);
    }

    /**
     * Creates bitmap index files for a column. This method uses primary column instance as temporary tool to
     * append index data. Therefore, it must be called before primary column is initialized.
     *
     * @param columnName              column name
     * @param indexValueBlockCapacity approximate number of values per index key
     * @param plen                    path length. This is used to trim shared path object to.
     */
    private void createIndexFiles(CharSequence columnName, long columnNameTxn, int indexValueBlockCapacity, int plen, boolean force) {
        try {
            keyFileName(path.trimTo(plen), columnName, columnNameTxn);

            if (!force && ff.exists(path)) {
                return;
            }

            // reuse memory column object to create index and close it at the end
            try {
                ddlMem.smallFile(ff, path, MemoryTag.MMAP_TABLE_WRITER);
                ddlMem.truncate();
                BitmapIndexWriter.initKeyMemory(ddlMem, indexValueBlockCapacity);
            } catch (CairoException e) {
                // looks like we could not create key file properly
                // lets not leave half-baked file sitting around
                LOG.error()
                        .$("could not create index [name=").$(path)
                        .$(", errno=").$(e.getErrno())
                        .I$();
                if (!ff.removeQuiet(path)) {
                    LOG.critical()
                            .$("could not remove '").$(path).$("'. Please remove MANUALLY.")
                            .$("[errno=").$(ff.errno())
                            .I$();
                }
                throw e;
            } finally {
                ddlMem.close();
            }
            if (!ff.touch(valueFileName(path.trimTo(plen), columnName, columnNameTxn))) {
                LOG.error().$("could not create index [name=").$(path)
                        .$(", errno=").$(ff.errno())
                        .I$();
                throw CairoException.critical(ff.errno()).put("could not create index [name=").put(path).put(']');
            }
        } finally {
            path.trimTo(plen);
        }
    }

    private void createSymbolMapWriter(CharSequence name, long columnNameTxn, int symbolCapacity, boolean symbolCacheFlag) {
        MapWriter.createSymbolMapFiles(ff, ddlMem, path, name, columnNameTxn, symbolCapacity, symbolCacheFlag);
        SymbolMapWriter w = new SymbolMapWriter(
                configuration,
                path,
                name,
                columnNameTxn,
                0,
                denseSymbolMapWriters.size(),
                txWriter
        );
        // In case there are some dirty files left from rolled back transaction
        // clean the newly created symbol files.
        w.truncate();
        denseSymbolMapWriters.add(w);
        symbolMapWriters.extendAndSet(columnCount, w);
    }

    private boolean createWalSymbolMapping(SymbolMapDiff symbolMapDiff, int columnIndex, IntList symbolMap) {
        final int cleanSymbolCount = symbolMapDiff.getCleanSymbolCount();
        symbolMap.setPos(symbolMapDiff.getSize());

        // This is defensive. It validates that all the symbols used in WAL are set in SymbolMapDiff
        symbolMap.setAll(symbolMapDiff.getSize(), -1);
        final MapWriter mapWriter = symbolMapWriters.get(columnIndex);
        boolean identical = true;

        if (symbolMapDiff.hasNullValue()) {
            mapWriter.updateNullFlag(true);
        }

        SymbolMapDiffEntry entry;
        while ((entry = symbolMapDiff.nextEntry()) != null) {
            final CharSequence symbolValue = entry.getSymbol();
            final int newKey = mapWriter.put(symbolValue);
            identical &= newKey == entry.getKey();
            symbolMap.setQuick(entry.getKey() - cleanSymbolCount, newKey);
        }
        return identical;
    }

    private void cthAppendWalColumnToLastPartition(
            int columnIndex,
            int columnType,
            int timestampColumnIndex,
            long copyRowCount,
            long ignore,
            long columnRowCount,
            long existingLagRows,
            long symbolsFlags
    ) {
        if (o3ErrorCount.get() > 0) {
            return;
        }
        try {
            boolean designatedTimestamp = columnIndex == timestampColumnIndex;
            MemoryCR o3SrcDataMem = o3Columns.get(getPrimaryColumnIndex(columnIndex));
            MemoryCR o3srcAuxMem = o3Columns.get(getSecondaryColumnIndex(columnIndex));
            MemoryMA dstDataMem = columns.get(getPrimaryColumnIndex(columnIndex));
            MemoryMA dstAuxMem = columns.get(getSecondaryColumnIndex(columnIndex));
            long dstRowCount = txWriter.getTransientRowCount() - getColumnTop(columnIndex) + existingLagRows;

            long dataVectorCopySize;
            long o3srcDataOffset;
            long o3dstDataOffset;
            if (ColumnType.isVarSize(columnType)) {
                // Var dataVectorCopySize column
                final ColumnTypeDriver columnTypeDriver = ColumnType.getDriver(columnType);

                final long committedAuxOffset = columnTypeDriver.getAuxVectorOffset(columnRowCount);
                final long o3srcAuxMemAddr = o3srcAuxMem.addressOf(0);
                o3srcDataOffset = columnTypeDriver.getDataVectorOffset(o3srcAuxMemAddr, columnRowCount);
                dataVectorCopySize = columnTypeDriver.getDataVectorSize(o3srcAuxMemAddr, columnRowCount, columnRowCount + copyRowCount - 1);

                final long o3dstAuxOffset = columnTypeDriver.getAuxVectorOffset(dstRowCount);
                final long o3dstAuxSize = columnTypeDriver.getAuxVectorSize(copyRowCount);

                if (o3dstAuxOffset > 0) {
                    o3dstDataOffset = dstDataMem.getAppendOffset();
                } else {
                    o3dstDataOffset = 0;
                }

                // move count + 1 rows, to make sure index column remains n+1
                // the data is copied back to start of the buffer, no need to set dataVectorCopySize first
                long o3dstAuxAddr = mapAppendColumnBuffer(dstAuxMem, o3dstAuxOffset, o3dstAuxSize, true);
                assert o3dstAuxAddr != 0;
                try {
                    final long shift = o3srcDataOffset - o3dstDataOffset;
                    columnTypeDriver.shiftCopyAuxVector(
                            shift,
                            o3srcAuxMem.addressOf(committedAuxOffset),
                            0,
                            copyRowCount - 1, // inclusive
                            Math.abs(o3dstAuxAddr),
                            o3dstAuxSize
                    );
                } finally {
                    mapAppendColumnBufferRelease(o3dstAuxAddr, o3dstAuxOffset, o3dstAuxSize);
                }
            } else {
                // Fixed dataVectorCopySize column
                final int shl = ColumnType.pow2SizeOf(columnType);
                o3srcDataOffset = designatedTimestamp ? columnRowCount << 4 : columnRowCount << shl;
                dataVectorCopySize = copyRowCount << shl;
                o3dstDataOffset = dstRowCount << shl;
            }

            dstDataMem.jumpTo(o3dstDataOffset + dataVectorCopySize);

            // data vector size could be 0 for some inlined varsize column types
            if (!designatedTimestamp && dataVectorCopySize > 0) {
                if (mixedIOFlag) {
                    if (o3SrcDataMem.isFileBased()) {
                        long bytesWritten = ff.copyData(o3SrcDataMem.getFd(), dstDataMem.getFd(), o3srcDataOffset, o3dstDataOffset, dataVectorCopySize);
                        if (bytesWritten != dataVectorCopySize) {
                            throw CairoException.critical(ff.errno())
                                    .put("could not copy WAL column (fd-fd) [dstFd=").put(dstDataMem.getFd())
                                    .put(", o3dstDataOffset=").put(o3dstDataOffset)
                                    .put(", srcFd=").put(o3SrcDataMem.getFd())
                                    .put(", dataVectorCopySize=").put(dataVectorCopySize)
                                    .put(", bytesWritten=").put(bytesWritten)
                                    .put(']');
                        }
                    } else {
                        long bytesWritten = ff.write(dstDataMem.getFd(), o3SrcDataMem.addressOf(o3srcDataOffset), dataVectorCopySize, o3dstDataOffset);
                        if (bytesWritten != dataVectorCopySize) {
                            throw CairoException.critical(ff.errno())
                                    .put("could not copy WAL column (mem-fd) [fd=").put(dstDataMem.getFd())
                                    .put(", o3dstDataOffset=").put(o3dstDataOffset)
                                    .put(", o3srcDataOffset=").put(o3srcDataOffset)
                                    .put(", dataVectorCopySize=").put(dataVectorCopySize)
                                    .put(", bytesWritten=").put(bytesWritten)
                                    .put(']');
                        }
                    }
                } else {
                    long destAddr = mapAppendColumnBuffer(dstDataMem, o3dstDataOffset, dataVectorCopySize, true);
                    try {
                        Vect.memcpy(Math.abs(destAddr), o3SrcDataMem.addressOf(o3srcDataOffset), dataVectorCopySize);
                    } finally {
                        mapAppendColumnBufferRelease(destAddr, o3dstDataOffset, dataVectorCopySize);
                    }
                }
            } else if (designatedTimestamp) {
                // WAL format has timestamp written as 2 LONGs per record, in so-called timestamp index data structure.
                // There is no point storing in 2 LONGs per record the LAG it is enough to have 1 LONG with timestamp.
                // The sort will convert the format back to timestamp index data structure.
                long srcLo = o3SrcDataMem.addressOf(o3srcDataOffset);
                // timestamp size must not be 0
                long destAddr = mapAppendColumnBuffer(dstDataMem, o3dstDataOffset, dataVectorCopySize, true);
                try {
                    Vect.copyFromTimestampIndex(srcLo, 0, copyRowCount - 1, Math.abs(destAddr));
                } finally {
                    mapAppendColumnBufferRelease(destAddr, o3dstDataOffset, dataVectorCopySize);
                }
            }
        } catch (Throwable th) {
            handleColumnTaskException(
                    "could not copy WAL column",
                    columnIndex,
                    columnType,
                    copyRowCount,
                    columnRowCount,
                    existingLagRows,
                    symbolsFlags,
                    th
            );
        }
    }

    private void cthMergeWalColumnWithLag(int columnIndex, int columnType, int timestampColumnIndex, long mergedTimestampAddress, long mergeCount, long lagRows, long mappedRowLo, long mappedRowHi) {
        if (ColumnType.isVarSize(columnType)) {
            cthMergeWalVarColumnWithLag(columnIndex, columnType, mergedTimestampAddress, mergeCount, lagRows, mappedRowLo, mappedRowHi);
        } else if (columnIndex != timestampColumnIndex) {
            // do not merge timestamp columns
            cthMergeWalFixColumnWithLag(columnIndex, columnType, mergedTimestampAddress, mergeCount, lagRows, mappedRowLo, mappedRowHi);
        }
    }

    private void cthMergeWalFixColumnWithLag(int columnIndex, int columnType, long mergeIndex, long mergeCount, long lagRows, long mappedRowLo, long mappedRowHi) {
        if (o3ErrorCount.get() > 0) {
            return;
        }
        try {
            final int primaryColumnIndex = getPrimaryColumnIndex(columnIndex);
            final MemoryMA lagMem = columns.getQuick(primaryColumnIndex);
            final MemoryCR mappedMem = o3Columns.getQuick(primaryColumnIndex);
            final MemoryCARW destMem = o3MemColumns2.getQuick(primaryColumnIndex);

            final int shl = ColumnType.pow2SizeOf(columnType);
            destMem.jumpTo(mergeCount << shl);
            final long srcMapped = mappedMem.addressOf(mappedRowLo << shl) - (mappedRowLo << shl);
            long lagMemOffset = (txWriter.getTransientRowCount() - getColumnTop(columnIndex)) << shl;
            long lagAddr = mapAppendColumnBuffer(lagMem, lagMemOffset, lagRows << shl, false);
            try {
                long srcLag = Math.abs(lagAddr);
                destMem.shiftAddressRight(0);
                final long dest = destMem.addressOf(0);
                if (srcLag == 0 && lagRows != 0) {
                    throw CairoException.critical(0)
                            .put("cannot sort WAL data, lag rows are missing [table").put(tableToken.getTableName())
                            .put(", columnName=").put(metadata.getColumnName(columnIndex))
                            .put(", type=").put(ColumnType.nameOf(columnType))
                            .put(", lagRows=").put(lagRows)
                            .put(']');
                }
                if (srcMapped == 0) {
                    throw CairoException.critical(0)
                            .put("cannot sort WAL data, rows are missing [table").put(tableToken.getTableName())
                            .put(", columnName=").put(metadata.getColumnName(columnIndex))
                            .put(", type=").put(ColumnType.nameOf(columnType))
                            .put(']');
                }
                if (dest == 0) {
                    throw CairoException.critical(0)
                            .put("cannot sort WAL data, destination buffer is empty [table").put(tableToken.getTableName())
                            .put(", columnName=").put(metadata.getColumnName(columnIndex))
                            .put(", type=").put(ColumnType.nameOf(columnType))
                            .put(']');
                }

                switch (shl) {
                    case 0:
                        Vect.mergeShuffle8Bit(srcLag, srcMapped, dest, mergeIndex, mergeCount);
                        break;
                    case 1:
                        Vect.mergeShuffle16Bit(srcLag, srcMapped, dest, mergeIndex, mergeCount);
                        break;
                    case 2:
                        Vect.mergeShuffle32Bit(srcLag, srcMapped, dest, mergeIndex, mergeCount);
                        break;
                    case 3:
                        Vect.mergeShuffle64Bit(srcLag, srcMapped, dest, mergeIndex, mergeCount);
                        break;
                    case 4:
                        Vect.mergeShuffle128Bit(srcLag, srcMapped, dest, mergeIndex, mergeCount);
                        break;
                    case 5:
                        Vect.mergeShuffle256Bit(srcLag, srcMapped, dest, mergeIndex, mergeCount);
                        break;
                    default:
                        assert false : "col type is unsupported";
                        break;
                }
            } finally {
                mapAppendColumnBufferRelease(lagAddr, lagMemOffset, lagRows << shl);
            }
        } catch (Throwable e) {
            handleColumnTaskException(
                    "could not merge fix WAL column",
                    columnIndex,
                    columnType,
                    mergeIndex,
                    lagRows,
                    mappedRowLo,
                    mappedRowHi,
                    e
            );
        }
    }

    private void cthMergeWalVarColumnWithLag(
            int columnIndex,
            int columnType,
            long timestampMergeIndexAddr,
            long timestampMergeIndexCount,
            long lagRows,
            long mappedRowLo,
            long mappedRowHi
    ) {
        if (o3ErrorCount.get() > 0) {
            return;
        }
        try {
            final int primaryIndex = getPrimaryColumnIndex(columnIndex);
            final int secondaryIndex = primaryIndex + 1;

            final MemoryCR o3dataMem = o3Columns.getQuick(primaryIndex);
            final MemoryCR o3auxMem = o3Columns.getQuick(secondaryIndex);
            final MemoryMA lagDataMem = columns.getQuick(primaryIndex);
            final MemoryMA lagAuxMem = columns.getQuick(secondaryIndex);

            final MemoryCARW dstDataAddr = o3MemColumns2.getQuick(primaryIndex);
            final MemoryCARW dstAuxAddr = o3MemColumns2.getQuick(secondaryIndex);

            ColumnTypeDriver columnTypeDriver = ColumnType.getDriver(columnType);

            final long srcMappedDataAddr = o3dataMem.addressOf(0);
            final long srcMappedAuxAddr = o3auxMem.addressOf(0);

            final long src1DataSize = columnTypeDriver.getDataVectorSize(srcMappedAuxAddr, mappedRowLo, mappedRowHi - 1);
            assert o3dataMem.size() >= src1DataSize;
            final long lagAuxOffset = columnTypeDriver.getAuxVectorOffset(txWriter.getTransientRowCount() - getColumnTop(columnIndex));
            final long lagAuxSize = columnTypeDriver.getAuxVectorSize(lagRows);
            final long signedLagAuxAddr = lagRows > 0 ? mapAppendColumnBuffer(lagAuxMem, lagAuxOffset, lagAuxSize, false) : 0;

            try {
                final long lagAuxAddr = Math.abs(signedLagAuxAddr);
                final long lagDataBegin = lagRows > 0 ? columnTypeDriver.getDataVectorOffset(lagAuxAddr, 0) : 0;
                final long lagDataSize = lagRows > 0 ? columnTypeDriver.getDataVectorSizeAt(lagAuxAddr, lagRows - 1) : 0;
                final long lagDataMapAddr = lagRows > 0 ? mapAppendColumnBuffer(lagDataMem, lagDataBegin, lagDataSize, false) : 0;

                try {
                    final long lagDataAddr = Math.abs(lagDataMapAddr) - lagDataBegin;
                    dstDataAddr.jumpTo(src1DataSize + lagDataSize);
                    dstAuxAddr.jumpTo(columnTypeDriver.getAuxVectorSize(timestampMergeIndexCount));

                    // exclude the trailing offset from shuffling
                    ColumnType.getDriver(columnType).o3ColumnMerge(
                            timestampMergeIndexAddr,
                            timestampMergeIndexCount,
                            lagAuxAddr,
                            lagDataAddr,
                            srcMappedAuxAddr,
                            srcMappedDataAddr,
                            dstAuxAddr.addressOf(0),
                            dstDataAddr.addressOf(0),
                            0L
                    );
                } finally {
                    mapAppendColumnBufferRelease(lagDataMapAddr, lagDataBegin, lagDataSize);
                }
            } finally {
                mapAppendColumnBufferRelease(signedLagAuxAddr, lagAuxOffset, lagAuxSize);
            }
        } catch (Throwable e) {
            handleColumnTaskException(
                    "could not merge varsize WAL column",
                    columnIndex,
                    columnType,
                    timestampMergeIndexAddr,
                    lagRows,
                    mappedRowLo,
                    mappedRowHi,
                    e
            );
        }
    }

    private void cthO3MoveUncommitted(
            int columnIndex,
            int columnType,
            int timestampColumnIndex,
            long committedTransientRowCount,
            long ignore1,
            long transientRowsAdded,
            long ignore2,
            long ignore3
    ) {
        if (o3ErrorCount.get() > 0) {
            return;
        }
        try {
            if (columnIndex != timestampColumnIndex) {
                MemoryMA colDataMem = getPrimaryColumn(columnIndex);
                long colDataOffset;
                final MemoryARW o3DataMem = o3MemColumns1.get(getPrimaryColumnIndex(columnIndex));
                final MemoryARW o3auxMem = o3MemColumns1.get(getSecondaryColumnIndex(columnIndex));

                long colDataExtraSize;
                long o3dataOffset = o3DataMem.getAppendOffset();

                final long columnTop = getColumnTop(columnIndex);

                if (columnTop > 0) {
                    LOG.debug()
                            .$("move uncommitted [columnTop=").$(columnTop)
                            .$(", columnIndex=").$(columnIndex)
                            .$(", committedTransientRowCount=").$(committedTransientRowCount)
                            .$(", transientRowsAdded=").$(transientRowsAdded)
                            .I$();
                }

                final long committedRowCount = committedTransientRowCount - columnTop;
                if (ColumnType.isVarSize(columnType)) {
                    final ColumnTypeDriver columnTypeDriver = ColumnType.getDriver(columnType);
                    final MemoryMA colAuxMem = getSecondaryColumn(columnIndex);
                    final long colAuxMemOffset = columnTypeDriver.getAuxVectorOffset(committedRowCount);
                    long colAuxMemRequiredSize = columnTypeDriver.getAuxVectorSize(transientRowsAdded);
                    long o3auxMemAppendOffset = o3auxMem.getAppendOffset();

                    // ensure memory is available
                    long offsetLimit = o3auxMemAppendOffset + columnTypeDriver.getAuxVectorOffset(transientRowsAdded);
                    o3auxMem.jumpTo(offsetLimit);
                    long colAuxMemAddr = colAuxMem.map(colAuxMemOffset, colAuxMemRequiredSize);
                    boolean locallyMapped = colAuxMemAddr == 0;

                    long alignedExtraLen;
                    if (!locallyMapped) {
                        alignedExtraLen = 0;
                    } else {
                        // Linux requires the mmap offset to be page aligned
                        final long alignedOffset = Files.floorPageSize(colAuxMemOffset);
                        alignedExtraLen = colAuxMemOffset - alignedOffset;
                        colAuxMemAddr = mapRO(ff, colAuxMem.getFd(), colAuxMemRequiredSize + alignedExtraLen, alignedOffset, MemoryTag.MMAP_TABLE_WRITER);
                    }

                    colDataOffset = columnTypeDriver.getDataVectorOffset(colAuxMemAddr + alignedExtraLen, 0);
                    long dstAddr = o3auxMem.addressOf(o3auxMemAppendOffset) - columnTypeDriver.getMinAuxVectorSize();
                    long dstAddrLimit = o3auxMem.addressOf(offsetLimit);
                    long dstAddrSize = dstAddrLimit - dstAddr;

                    columnTypeDriver.shiftCopyAuxVector(
                            colDataOffset - o3dataOffset,
                            colAuxMemAddr + alignedExtraLen,
                            0,
                            transientRowsAdded - 1, // inclusive
                            dstAddr,
                            dstAddrSize
                    );

                    if (locallyMapped) {
                        // If memory mapping was mapped specially for this move, close it
                        ff.munmap(colAuxMemAddr, colAuxMemRequiredSize + alignedExtraLen, MemoryTag.MMAP_TABLE_WRITER);
                    }

                    colDataExtraSize = colDataMem.getAppendOffset() - colDataOffset;
                    // we have to restore aux column size to its required size to hold "committedRowCount" row count.
                    colAuxMem.jumpTo(columnTypeDriver.getAuxVectorSize(committedRowCount));
                } else {
                    // Fixed size
                    final int shl = ColumnType.pow2SizeOf(columnType);
                    colDataExtraSize = transientRowsAdded << shl;
                    colDataOffset = committedRowCount << shl;
                }

                o3DataMem.jumpTo(o3dataOffset + colDataExtraSize);
                long o3dataAddr = o3DataMem.addressOf(o3dataOffset);
                long sourceAddress = colDataMem.map(colDataOffset, colDataExtraSize);
                if (sourceAddress != 0) {
                    Vect.memcpy(o3dataAddr, sourceAddress, colDataExtraSize);
                } else {
                    // Linux requires the mmap offset to be page aligned
                    long alignedOffset = Files.floorPageSize(colDataOffset);
                    long alignedExtraLen = colDataOffset - alignedOffset;
                    long size = colDataExtraSize + alignedExtraLen;
                    if (size > 0) {
                        sourceAddress = mapRO(ff, colDataMem.getFd(), size, alignedOffset, MemoryTag.MMAP_TABLE_WRITER);
                        Vect.memcpy(o3dataAddr, sourceAddress + alignedExtraLen, colDataExtraSize);
                        ff.munmap(sourceAddress, size, MemoryTag.MMAP_TABLE_WRITER);
                    }
                }
                colDataMem.jumpTo(colDataOffset);
            } else {
                // Timestamp column
                int shl = ColumnType.pow2SizeOf(ColumnType.TIMESTAMP);
                MemoryMA srcDataMem = getPrimaryColumn(columnIndex);
                // this cannot have "top"
                long srcFixOffset = committedTransientRowCount << shl;
                long srcFixLen = transientRowsAdded << shl;
                long alignedExtraLen;
                long address = srcDataMem.map(srcFixOffset, srcFixLen);
                boolean locallyMapped = address == 0;

                // column could not provide necessary length of buffer
                // because perhaps its internal buffer is not big enough
                if (!locallyMapped) {
                    alignedExtraLen = 0;
                } else {
                    // Linux requires the mmap offset to be page aligned
                    long alignedOffset = Files.floorPageSize(srcFixOffset);
                    alignedExtraLen = srcFixOffset - alignedOffset;
                    address = mapRO(ff, srcDataMem.getFd(), srcFixLen + alignedExtraLen, alignedOffset, MemoryTag.MMAP_TABLE_WRITER);
                }

                try {
                    for (long n = 0; n < transientRowsAdded; n++) {
                        long ts = Unsafe.getUnsafe().getLong(address + alignedExtraLen + (n << shl));
                        o3TimestampMem.putLong128(ts, o3RowCount + n);
                    }
                } finally {
                    if (locallyMapped) {
                        ff.munmap(address, srcFixLen + alignedExtraLen, MemoryTag.MMAP_TABLE_WRITER);
                    }
                }

                srcDataMem.jumpTo(srcFixOffset);
            }
        } catch (Throwable ex) {
            handleColumnTaskException(
                    "could not move uncommitted data",
                    columnIndex,
                    columnType,
                    committedTransientRowCount,
                    transientRowsAdded,
                    ignore1,
                    ignore2,
                    ex
            );
        }
    }

    private void cthO3ShiftColumnInLagToTop(
            int columnIndex,
            int columnType,
            int timestampColumnIndex,
            long copyToLagRowCount,
            long ignore,
            long columnDataRowOffset,
            long existingLagRows,
            long excludeSymbols
    ) {
        if (o3ErrorCount.get() > 0) {
            return;
        }
        try {
            if (columnIndex != timestampColumnIndex) {
                MemoryCR srcDataMem = o3Columns.get(getPrimaryColumnIndex(columnIndex));
                MemoryCR srcAuxMem = o3Columns.get(getSecondaryColumnIndex(columnIndex));
                MemoryARW dstDataMem = o3MemColumns1.get(getPrimaryColumnIndex(columnIndex));
                MemoryARW dstAuxMem = o3MemColumns1.get(getSecondaryColumnIndex(columnIndex));

                if (srcDataMem == dstDataMem && excludeSymbols > 0 && columnType == ColumnType.SYMBOL) {
                    // nothing to do. This is the case when WAL symbols are remapped to the correct place in LAG buffers.
                    return;
                }

                if (ColumnType.isVarSize(columnType)) {
                    final ColumnTypeDriver columnTypeDriver = ColumnType.getDriver(columnType);
                    final long dataOffset = columnTypeDriver.getDataVectorOffset(srcAuxMem.addressOf(0), columnDataRowOffset);
                    final long dataSize = columnTypeDriver.getDataVectorSize(srcAuxMem.addressOf(0), columnDataRowOffset, columnDataRowOffset + copyToLagRowCount - 1);
                    final long destOffset = existingLagRows == 0 ? 0L : columnTypeDriver.getDataVectorOffset(dstAuxMem.addressOf(0), existingLagRows);

                    // adjust append position of the index column to
                    // maintain n+1 number of entries
                    long rowLimit = columnTypeDriver.getAuxVectorSize(existingLagRows + copyToLagRowCount);
                    dstAuxMem.jumpTo(rowLimit);

                    // move count + 1 rows, to make sure index column remains n+1
                    // the data is copied back to start of the buffer, no need to set dataSize first
                    long dstAddr = dstAuxMem.addressOf(columnTypeDriver.getAuxVectorOffset(existingLagRows));
                    long dstAddrLimit = dstAuxMem.addressOf(rowLimit);
                    long dstAddrSize = dstAddrLimit - dstAddr;
                    columnTypeDriver.shiftCopyAuxVector(
                            dataOffset - destOffset,
                            srcAuxMem.addressOf(columnTypeDriver.getAuxVectorOffset(columnDataRowOffset)),
                            0,
                            copyToLagRowCount - 1, // inclusive
                            dstAddr,
                            dstAddrSize
                    );
                    dstDataMem.jumpTo(destOffset + dataSize);
                    assert srcDataMem.size() >= dataSize;
                    Vect.memmove(dstDataMem.addressOf(destOffset), srcDataMem.addressOf(dataOffset), dataSize);
                } else {
                    final int shl = ColumnType.pow2SizeOf(columnType);
                    // Fixed size column
                    long sourceOffset = columnDataRowOffset << shl;
                    long size = copyToLagRowCount << shl;
                    long destOffset = existingLagRows << shl;
                    dstDataMem.jumpTo(destOffset + size);
                    assert srcDataMem.size() >= size;
                    Vect.memmove(dstDataMem.addressOf(destOffset), srcDataMem.addressOf(sourceOffset), size);
                }

                // the data is copied back to start of the buffer, no need to set size first
            } else {
                MemoryCR o3SrcDataMem = o3Columns.get(getPrimaryColumnIndex(columnIndex));

                // Special case, designated timestamp column
                // Move values and set index to  0..copyToLagRowCount
                final long sourceOffset = columnDataRowOffset << 4;
                o3TimestampMem.jumpTo((copyToLagRowCount + existingLagRows) << 4);
                final long dstTimestampAddr = o3TimestampMem.getAddress() + (existingLagRows << 4);
                Vect.shiftTimestampIndex(o3SrcDataMem.addressOf(sourceOffset), copyToLagRowCount, dstTimestampAddr);
            }
        } catch (Throwable ex) {
            handleColumnTaskException(
                    "could not shift o3 lag",
                    columnIndex,
                    columnType,
                    copyToLagRowCount,
                    columnDataRowOffset,
                    existingLagRows,
                    excludeSymbols,
                    ex
            );
        }
    }

    private void cthO3SortColumn(int columnIndex, int columnType, int timestampColumnIndex, long sortedTimestampsAddr, long sortedTimestampsRowCount, long long2, long long3, long long4) {
        if (ColumnType.isVarSize(columnType)) {
            cthO3SortVarColumn(columnIndex, columnType, sortedTimestampsAddr, sortedTimestampsRowCount);
        } else if (columnIndex != timestampColumnIndex) {
            cthO3SortFixColumn(columnIndex, columnType, sortedTimestampsAddr, sortedTimestampsRowCount);
        }
    }

    private void cthO3SortFixColumn(
            int columnIndex,
            int columnType,
            long sortedTimestampsAddr,
            long sortedTimestampsRowCount
    ) {
        if (o3ErrorCount.get() > 0) {
            return;
        }
        try {
            final int columnOffset = getPrimaryColumnIndex(columnIndex);
            final MemoryCR mem = o3Columns.getQuick(columnOffset);
            final MemoryCARW mem2 = o3MemColumns2.getQuick(columnOffset);
            final int shl = ColumnType.pow2SizeOf(columnType);
            final long src = mem.addressOf(0);
            mem2.jumpTo(sortedTimestampsRowCount << shl);
            final long tgtDataAddr = mem2.addressOf(0);
            switch (shl) {
                case 0:
                    Vect.indexReshuffle8Bit(src, tgtDataAddr, sortedTimestampsAddr, sortedTimestampsRowCount);
                    break;
                case 1:
                    Vect.indexReshuffle16Bit(src, tgtDataAddr, sortedTimestampsAddr, sortedTimestampsRowCount);
                    break;
                case 2:
                    Vect.indexReshuffle32Bit(src, tgtDataAddr, sortedTimestampsAddr, sortedTimestampsRowCount);
                    break;
                case 3:
                    Vect.indexReshuffle64Bit(src, tgtDataAddr, sortedTimestampsAddr, sortedTimestampsRowCount);
                    break;
                case 4:
                    Vect.indexReshuffle128Bit(src, tgtDataAddr, sortedTimestampsAddr, sortedTimestampsRowCount);
                    break;
                case 5:
                    Vect.indexReshuffle256Bit(src, tgtDataAddr, sortedTimestampsAddr, sortedTimestampsRowCount);
                    break;
                default:
                    assert false : "col type is unsupported";
                    break;
            }
        } catch (Throwable th) {
            handleColumnTaskException(
                    "could not sort fix o3 column",
                    columnIndex,
                    columnType,
                    sortedTimestampsAddr,
                    sortedTimestampsRowCount,
                    IGNORE,
                    IGNORE,
                    th
            );
        }
    }

    private void cthO3SortVarColumn(
            int columnIndex,
            int columnType,
            long sortedTimestampsAddr,
            long sortedTimestampsRowCount
    ) {
        if (o3ErrorCount.get() > 0) {
            return;
        }
        try {
            final int primaryIndex = getPrimaryColumnIndex(columnIndex);
            final int secondaryIndex = primaryIndex + 1;

            ColumnType.getDriver(columnType).o3sort(
                    sortedTimestampsAddr,
                    sortedTimestampsRowCount,
                    o3Columns.getQuick(primaryIndex),
                    o3Columns.getQuick(secondaryIndex),
                    o3MemColumns2.getQuick(primaryIndex),
                    o3MemColumns2.getQuick(secondaryIndex)
            );
        } catch (Throwable th) {
            handleColumnTaskException(
                    "could not sort varsize o3 column",
                    columnIndex,
                    columnType,
                    sortedTimestampsAddr,
                    IGNORE,
                    IGNORE,
                    IGNORE,
                    th
            );
        }
    }

    private long deduplicateSortedIndex(long longIndexLength, long indexSrcAddr, long indexDstAddr, long tempIndexAddr, long lagRows) {
        LOG.info().$("WAL dedup sorted commit index [table=").$(tableToken).$(", totalRows=").$(longIndexLength).$(", lagRows=").$(lagRows).I$();
        int dedupKeyIndex = 0;
        long dedupCommitAddr = 0;
        try {
            if (dedupColumnCommitAddresses.getColumnCount() > 0) {
                dedupCommitAddr = dedupColumnCommitAddresses.allocateBlock();
                for (int i = 0; i < metadata.getColumnCount(); i++) {
                    int columnType = metadata.getColumnType(i);
                    if (i != metadata.getTimestampIndex() && columnType > 0 && metadata.isDedupKey(i)) {
                        int shl = ColumnType.pow2SizeOf(columnType);
                        long lagMemOffset = lagRows > 0 ? (txWriter.getTransientRowCount() - getColumnTop(i)) << shl : 0L;
                        long lagMapSize = lagRows << shl;

                        // Map column buffers for lag rows for deduplication
                        long lagKeyAddr = lagRows > 0 ? mapAppendColumnBuffer(columns.get(getPrimaryColumnIndex(i)), lagMemOffset, lagMapSize, false) : 0L;
                        MemoryCR o3Column = o3Columns.get(getPrimaryColumnIndex(i));
                        long o3ColumnData = o3Column.addressOf(0);
                        assert o3ColumnData != 0;

                        dedupColumnCommitAddresses.setArrayValues(
                                dedupCommitAddr,
                                dedupKeyIndex++,
                                columnType,
                                ColumnType.sizeOf(columnType),
                                0L,
                                o3ColumnData,
                                Math.abs(lagKeyAddr),
                                lagKeyAddr,
                                lagMemOffset,
                                lagMapSize
                        );
                    }
                }
            }
            return Vect.dedupSortedTimestampIndexIntKeysChecked(
                    indexSrcAddr,
                    longIndexLength,
                    indexDstAddr,
                    tempIndexAddr,
                    dedupKeyIndex,
                    dedupColumnCommitAddresses.getAddress(dedupCommitAddr)
            );
        } finally {
            if (dedupColumnCommitAddresses.getColumnCount() > 0 && lagRows > 0) {
                // Release mapped column buffers for lag rows
                for (int i = 0; i < dedupKeyIndex; i++) {
                    long lagAddr = dedupColumnCommitAddresses.getColReserved1(dedupCommitAddr, i);
                    long lagMemOffset = dedupColumnCommitAddresses.getColReserved2(dedupCommitAddr, i);
                    long mapSize = dedupColumnCommitAddresses.getColReserved3(dedupCommitAddr, i);

                    mapAppendColumnBufferRelease(lagAddr, lagMemOffset, mapSize);
                }
            }
            dedupColumnCommitAddresses.clear();
        }
    }

    private void dispatchColumnTasks(
            long long0,
            long long1,
            long long2,
            long long3,
            long long4,
            ColumnTaskHandler taskHandler
    ) {
        final int timestampColumnIndex = metadata.getTimestampIndex();
        final Sequence pubSeq = this.messageBus.getColumnTaskPubSeq();
        final RingQueue<ColumnTask> queue = this.messageBus.getColumnTaskQueue();
        o3DoneLatch.reset();
        o3ErrorCount.set(0);
        lastErrno = 0;
        int queuedCount = 0;

        for (int columnIndex = 0; columnIndex < columnCount; columnIndex++) {
            int columnType = metadata.getColumnType(columnIndex);
            if (columnType > 0) {
                long cursor = pubSeq.next();

                // Pass column index as -1 when it's designated timestamp column to o3 move method
                if (cursor > -1) {
                    try {
                        final ColumnTask task = queue.get(cursor);
                        task.of(
                                o3DoneLatch,
                                columnIndex,
                                columnType,
                                timestampColumnIndex,
                                long0,
                                long1,
                                long2,
                                long3,
                                long4,
                                taskHandler
                        );
                    } finally {
                        queuedCount++;
                        pubSeq.done(cursor);
                    }
                } else {
                    taskHandler.run(columnIndex, columnType, timestampColumnIndex, long0, long1, long2, long3, long4);
                }
            }
        }
        consumeColumnTasks(queue, queuedCount);
    }

    private void doClose(boolean truncate) {
        // destroy() may have already closed everything
        boolean tx = inTransaction();
        freeSymbolMapWriters();
        Misc.freeObjList(indexers);
        denseIndexers.clear();
        Misc.free(txWriter);
        Misc.free(metaMem);
        Misc.free(ddlMem);
        Misc.free(other);
        Misc.free(todoMem);
        Misc.free(attachMetaMem);
        Misc.free(attachColumnVersionReader);
        Misc.free(attachIndexBuilder);
        Misc.free(columnVersionWriter);
        Misc.free(o3PartitionUpdateSink);
        Misc.free(slaveTxReader);
        Misc.free(commandQueue);
        Misc.free(dedupColumnCommitAddresses);
        closeWalFiles();
        updateOperatorImpl = Misc.free(updateOperatorImpl);
        convertOperatorImpl = Misc.free(convertOperatorImpl);
        dropIndexOperator = null;
        noOpRowCount = 0L;
        lastOpenPartitionTs = Long.MIN_VALUE;
        lastOpenPartitionIsReadOnly = false;
        Misc.free(partitionFrameFactory);
        assert !truncate || distressed || assertColumnPositionIncludeWalLag();
        freeColumns(truncate & !distressed);
        try {
            releaseLock(!truncate | tx | performRecovery | distressed);
        } finally {
            Misc.free(txnScoreboard);
            Misc.free(path);
            Misc.free(o3TimestampMem);
            Misc.free(o3TimestampMemCpy);
            Misc.free(ownMessageBus);
            if (tempMem16b != 0) {
                Unsafe.free(tempMem16b, 16, MemoryTag.NATIVE_TABLE_WRITER);
                tempMem16b = 0;
            }
            LOG.info().$("closed '").utf8(tableToken.getTableName()).$('\'').$();
        }
    }

    private boolean dropPartitionByExactTimestamp(long timestamp) {
        final long minTimestamp = txWriter.getMinTimestamp(); // partition min timestamp
        final long maxTimestamp = txWriter.getMaxTimestamp(); // partition max timestamp

        timestamp = txWriter.getPartitionTimestampByTimestamp(timestamp);
        final int index = txWriter.getPartitionIndex(timestamp);
        if (index < 0) {
            LOG.error().$("partition is already removed [path=").$(path).$(", partitionTimestamp=").$ts(timestamp).I$();
            return false;
        }

        final long partitionNameTxn = txWriter.getPartitionNameTxnByPartitionTimestamp(timestamp);

        if (timestamp == txWriter.getPartitionTimestampByTimestamp(maxTimestamp)) {

            // removing active partition

            // calculate new transient row count, min/max timestamps and find the partition to open next
            final long nextMaxTimestamp;
            final long newTransientRowCount;
            final long prevTimestamp;
            if (index == 0) {
                nextMaxTimestamp = Long.MIN_VALUE;
                newTransientRowCount = 0L;
                prevTimestamp = 0L; // meaningless
            } else {
                final int prevIndex = index - 1;
                prevTimestamp = txWriter.getPartitionTimestampByIndex(prevIndex);
                newTransientRowCount = txWriter.getPartitionSize(prevIndex);
                try {
                    setPathForPartition(path.trimTo(rootLen), partitionBy, prevTimestamp, txWriter.getPartitionNameTxn(prevIndex));
                    readPartitionMinMax(ff, prevTimestamp, path, metadata.getColumnName(metadata.getTimestampIndex()), newTransientRowCount);
                    nextMaxTimestamp = attachMaxTimestamp;
                } finally {
                    path.trimTo(rootLen);
                }
            }

            columnVersionWriter.removePartition(timestamp);
            txWriter.beginPartitionSizeUpdate();
            txWriter.removeAttachedPartitions(timestamp);
            txWriter.finishPartitionSizeUpdate(index == 0 ? Long.MAX_VALUE : txWriter.getMinTimestamp(), nextMaxTimestamp);
            txWriter.bumpTruncateVersion();

            columnVersionWriter.commit();
            txWriter.setColumnVersion(columnVersionWriter.getVersion());
            txWriter.commit(denseSymbolMapWriters);

            // No need to truncate before, files to be deleted.
            closeActivePartition(false);

            if (index != 0) {
                openPartition(prevTimestamp);
                setAppendPosition(newTransientRowCount, false);
            } else {
                rowAction = ROW_ACTION_OPEN_PARTITION;
            }
        } else {

            // when we want to delete first partition we must find out minTimestamp from
            // next partition if it exists, or next partition, and so on
            //
            // when somebody removed data directories manually and then attempts to tidy
            // up metadata with logical partition delete we have to uphold the effort and
            // re-compute table size and its minTimestamp from what remains on disk

            // find out if we are removing min partition
            long nextMinTimestamp = minTimestamp;
            if (timestamp == txWriter.getPartitionTimestampByIndex(0)) {
                nextMinTimestamp = readMinTimestamp(txWriter.getPartitionTimestampByIndex(1));
            }

            columnVersionWriter.removePartition(timestamp);

            txWriter.beginPartitionSizeUpdate();
            txWriter.removeAttachedPartitions(timestamp);
            txWriter.setMinTimestamp(nextMinTimestamp);
            txWriter.finishPartitionSizeUpdate(nextMinTimestamp, txWriter.getMaxTimestamp());
            txWriter.bumpTruncateVersion();

            columnVersionWriter.commit();
            txWriter.setColumnVersion(columnVersionWriter.getVersion());
            txWriter.commit(denseSymbolMapWriters);
        }

        // Call O3 methods to remove check TxnScoreboard and remove partition directly
        safeDeletePartitionDir(timestamp, partitionNameTxn);
        return true;
    }

    private long findMinSplitPartitionTimestamp() {
        for (int i = 0, n = txWriter.getPartitionCount(); i < n; i++) {
            long partitionTimestamp = txWriter.getPartitionTimestampByIndex(i);
            if (txWriter.getLogicalPartitionTimestamp(partitionTimestamp) != partitionTimestamp) {
                return partitionTimestamp;
            }
        }
        return Long.MAX_VALUE;
    }

    private void finishColumnPurge() {
        if (purgingOperator == null) {
            return;
        }
        boolean asyncOnly = checkScoreboardHasReadersBeforeLastCommittedTxn();
        purgingOperator.purge(
                path.trimTo(rootLen),
                tableToken,
                partitionBy,
                asyncOnly,
                metadata,
                getTruncateVersion(),
                getTxn()
        );
        purgingOperator.clear();
    }

    private void finishMetaSwapUpdate() {
        finishMetadataSwap();
        bumpMetadataVersion();
        clearTodoLog();
    }

    private void finishMetaSwapUpdateStructural() {
        // rename _meta to _meta.prev
        finishMetadataSwap();

        bumpMetadataAndColumnStructureVersion();
        clearTodoLog();
    }

    private void finishMetadataSwap() {
        // rename _meta to _meta.prev
        this.metaPrevIndex = rename(fileOperationRetryCount);
        writeRestoreMetaTodo();

        try {
            // rename _meta.swp to -_meta
            restoreMetaFrom(META_SWAP_FILE_NAME, metaSwapIndex);
        } catch (CairoException e) {
            try {
                recoverFromTodoWriteFailure(null);
            } catch (CairoException e2) {
                throwDistressException(e2);
            }
            throw e;
        }

        try {
            // open _meta file
            openMetaFile(ff, path, rootLen, metaMem);
        } catch (CairoException e) {
            throwDistressException(e);
        }
    }

    private void finishO3Append(long o3LagRowCount) {
        if (denseIndexers.size() == 0) {
            populateDenseIndexerList();
        }
        path.trimTo(rootLen);
        // Alright, we finished updating partitions. Now we need to get this writer instance into
        // a consistent state.
        //
        // We start with ensuring append memory is in ready-to-use state. When max timestamp changes we need to
        // move append memory to new set of files. Otherwise, we stay on the same set but advance to append position.
        avoidIndexOnCommit = o3ErrorCount.get() == 0;
        if (o3LagRowCount == 0) {
            clearO3();
            LOG.debug().$("lag segment is empty").$();
        } else {
            // adjust O3 master ref so that virtual row count becomes equal to value of "o3LagRowCount"
            this.o3MasterRef = this.masterRef - o3LagRowCount * 2 + 1;
            LOG.debug().$("adjusted [o3RowCount=").$(getO3RowCount0()).I$();
        }
    }

    private void finishO3Commit(long partitionTimestampHiLimit) {
        if (!o3InError) {
            updateO3ColumnTops();
        }
        if (isLastPartitionClosed() || partitionTimestampHi > partitionTimestampHiLimit) {
            openPartition(txWriter.getLastPartitionTimestamp());
        }

        // Data is written out successfully, however, we can still fail to set append position, for
        // example when we ran out of address space and new page cannot be mapped. The "allocate" calls here
        // ensure we can trigger this situation in tests. We should perhaps align our data such that setAppendPosition()
        // will attempt to mmap new page and fail... Then we can remove the 'true' parameter
        try {
            setAppendPosition(txWriter.getTransientRowCount(), !metadata.isWalEnabled());
        } catch (Throwable e) {
            LOG.critical().$("data is committed but writer failed to update its state `").$(e).$('`').$();
            distressed = true;
            throw e;
        }

        metrics.tableWriter().incrementO3Commits();
    }

    private Utf8Sequence formatPartitionForTimestamp(long partitionTimestamp, long nameTxn) {
        utf8Sink.clear();
        TableUtils.setSinkForPartition(utf8Sink, partitionBy, partitionTimestamp, nameTxn);
        return utf8Sink;
    }

    private void freeAndRemoveColumnPair(ObjList<MemoryMA> columns, int pi, int si) {
        Misc.free(columns.getAndSetQuick(pi, NullMemory.INSTANCE));
        Misc.free(columns.getAndSetQuick(si, NullMemory.INSTANCE));
    }

    private void freeAndRemoveO3ColumnPair(ObjList<MemoryCARW> columns, int pi, int si) {
        Misc.free(columns.getAndSetQuick(pi, NullMemory.INSTANCE));
        Misc.free(columns.getAndSetQuick(si, NullMemory.INSTANCE));
    }

    private void freeColumnMemory(int columnIndex) {
        final int pi = getPrimaryColumnIndex(columnIndex);
        final int si = getSecondaryColumnIndex(columnIndex);
        freeNullSetter(nullSetters, columnIndex);
        freeNullSetter(o3NullSetters1, columnIndex);
        freeNullSetter(o3NullSetters2, columnIndex);
        freeAndRemoveColumnPair(columns, pi, si);
        freeAndRemoveO3ColumnPair(o3MemColumns1, pi, si);
        freeAndRemoveO3ColumnPair(o3MemColumns2, pi, si);
        if (columnIndex < indexers.size()) {
            Misc.free(indexers.getAndSetQuick(columnIndex, null));
            populateDenseIndexerList();
        }
    }

    private void freeColumns(boolean truncate) {
        // null check is because this method could be called from the constructor
        if (columns != null) {
            closeAppendMemoryTruncate(truncate);
        }
        Misc.freeObjListAndKeepObjects(o3MemColumns1);
        Misc.freeObjListAndKeepObjects(o3MemColumns2);
    }

    private void freeIndexers() {
        if (indexers != null) {
            // Don't change items of indexers, they are re-used
            for (int i = 0, n = indexers.size(); i < n; i++) {
                ColumnIndexer indexer = indexers.getQuick(i);
                if (indexer != null) {
                    indexers.getQuick(i).releaseIndexWriter();
                }
            }
            denseIndexers.clear();
        }
    }

    private void freeNullSetter(ObjList<Runnable> nullSetters, int columnIndex) {
        nullSetters.setQuick(columnIndex, NOOP);
    }

    private void freeSymbolMapWriters() {
        if (denseSymbolMapWriters != null) {
            for (int i = 0, n = denseSymbolMapWriters.size(); i < n; i++) {
                Misc.freeIfCloseable(denseSymbolMapWriters.getQuick(i));
            }
            denseSymbolMapWriters.clear();
        }

        if (symbolMapWriters != null) {
            symbolMapWriters.clear();
        }
    }

    private ConvertOperatorImpl getConvertOperator() {
        if (convertOperatorImpl == null) {
<<<<<<< HEAD
            convertOperatorImpl = new ConvertOperatorImpl(configuration, this, path, rootLen, getPurgingOperator());
=======
            convertOperatorImpl = new ConvertOperatorImpl(configuration, this, columnVersionWriter, path, rootLen, getPurgingOperator());
>>>>>>> 1bc8f3d3
        }
        return convertOperatorImpl;
    }

    private long getO3RowCount0() {
        return (masterRef - o3MasterRef + 1) / 2;
    }

    private long getPartitionTimestampOrMax(int partitionIndex) {
        if (partitionIndex < txWriter.getPartitionCount()) {
            return txWriter.getPartitionTimestampByIndex(partitionIndex);
        } else {
            return Long.MAX_VALUE;
        }
    }

    private MemoryMA getPrimaryColumn(int column) {
        assert column < columnCount : "Column index is out of bounds: " + column + " >= " + columnCount;
        return columns.getQuick(getPrimaryColumnIndex(column));
    }

    private PurgingOperator getPurgingOperator() {
        if (purgingOperator == null) {
            purgingOperator = new PurgingOperator(LOG, configuration, messageBus);
        } else {
            purgingOperator.clear();
        }
        return purgingOperator;
    }

    private MemoryMA getSecondaryColumn(int column) {
        assert column < columnCount : "Column index is out of bounds: " + column + " >= " + columnCount;
        return columns.getQuick(getSecondaryColumnIndex(column));
    }

    private long getWalMaxLagRows() {
        return Math.min(
                Math.max(0L, (long) configuration.getWalSquashUncommittedRowsMultiplier() * metadata.getMaxUncommittedRows()),
                getWalMaxLagSize()
        );
    }

    private long getWalMaxLagSize() {
        long maxLagSize = configuration.getWalMaxLagSize();
        return (maxLagSize /
                (avgRecordSize != 0 ? avgRecordSize : (avgRecordSize = TableUtils.estimateAvgRecordSize(metadata))));
    }

    private void handleColumnTaskException(
            String message,
            int columnIndex,
            int columnType,
            long long0,
            long long1,
            long long2,
            long long3,
            Throwable e
    ) {
        o3ErrorCount.incrementAndGet();
        LogRecord logRecord = LOG.critical().$(message + " [table=").$(tableToken.getTableName())
                .$(", column=").$(columnIndex)
                .$(", type=").$(columnType)
                .$(", long0=").$(long0)
                .$(", long1=").$(long1)
                .$(", long2=").$(long2)
                .$(", long3=").$(long3);
        if (e instanceof CairoException) {
            lastErrno = lastErrno == 0 ? ((CairoException) e).errno : lastErrno;
            logRecord.$(", errno=").$(lastErrno)
                    .$(", ex=").$(((CairoException) e).getFlyweightMessage())
                    .I$();
        } else {
            lastErrno = O3_ERRNO_FATAL;
            logRecord.$(", ex=").$(e).I$();
        }
    }

    private void hardLinkAndPurgeColumnFiles(CharSequence columnName, int columnIndex, CharSequence newName, int columnType) {
        try {
            PurgingOperator purgingOperator = getPurgingOperator();
            long newColumnNameTxn = getTxn();
            long defaultColumnNameTxn = columnVersionWriter.getDefaultColumnNameTxn(columnIndex);
            if (PartitionBy.isPartitioned(partitionBy)) {
                for (int i = txWriter.getPartitionCount() - 1; i > -1L; i--) {
                    // Link files in each partition.
                    long partitionTimestamp = txWriter.getPartitionTimestampByIndex(i);
                    long partitionNameTxn = txWriter.getPartitionNameTxn(i);
                    long columnNameTxn = columnVersionWriter.getColumnNameTxn(partitionTimestamp, columnIndex);
                    hardLinkAndPurgeColumnFiles(columnName, columnIndex, columnType, newName, partitionTimestamp, partitionNameTxn, newColumnNameTxn, columnNameTxn);
                    if (columnVersionWriter.getRecordIndex(partitionTimestamp, columnIndex) > -1L) {
                        long columnTop = columnVersionWriter.getColumnTop(partitionTimestamp, columnIndex);
                        columnVersionWriter.upsert(partitionTimestamp, columnIndex, newColumnNameTxn, columnTop);
                    }
                }
            } else {
                long columnNameTxn = columnVersionWriter.getColumnNameTxn(txWriter.getLastPartitionTimestamp(), columnIndex);
                hardLinkAndPurgeColumnFiles(columnName, columnIndex, columnType, newName, txWriter.getLastPartitionTimestamp(), -1L, newColumnNameTxn, columnNameTxn);
                long columnTop = columnVersionWriter.getColumnTop(txWriter.getLastPartitionTimestamp(), columnIndex);
                columnVersionWriter.upsert(txWriter.getLastPartitionTimestamp(), columnIndex, newColumnNameTxn, columnTop);
            }

            if (ColumnType.isSymbol(columnType)) {
                // Link .o, .c, .k, .v symbol files in the table root folder
                linkFile(ff, offsetFileName(path.trimTo(rootLen), columnName, defaultColumnNameTxn), offsetFileName(other.trimTo(rootLen), newName, newColumnNameTxn));
                linkFile(ff, charFileName(path.trimTo(rootLen), columnName, defaultColumnNameTxn), charFileName(other.trimTo(rootLen), newName, newColumnNameTxn));
                linkFile(ff, keyFileName(path.trimTo(rootLen), columnName, defaultColumnNameTxn), keyFileName(other.trimTo(rootLen), newName, newColumnNameTxn));
                linkFile(ff, valueFileName(path.trimTo(rootLen), columnName, defaultColumnNameTxn), valueFileName(other.trimTo(rootLen), newName, newColumnNameTxn));
                purgingOperator.add(columnIndex, defaultColumnNameTxn, PurgingOperator.TABLE_ROOT_PARTITION, -1L);
            }
            long columnAddedPartition = columnVersionWriter.getColumnTopPartitionTimestamp(columnIndex);
            columnVersionWriter.upsertDefaultTxnName(columnIndex, newColumnNameTxn, columnAddedPartition);
        } finally {
            path.trimTo(rootLen);
            other.trimTo(rootLen);
        }
    }

    private void hardLinkAndPurgeColumnFiles(CharSequence columnName, int columnIndex, int columnType, CharSequence newName, long partitionTimestamp, long partitionNameTxn, long newColumnNameTxn, long columnNameTxn) {
        setPathForPartition(path, partitionBy, partitionTimestamp, partitionNameTxn);
        setPathForPartition(other, partitionBy, partitionTimestamp, partitionNameTxn);
        int plen = path.size();
        linkFile(ff, dFile(path.trimTo(plen), columnName, columnNameTxn), dFile(other.trimTo(plen), newName, newColumnNameTxn));
        if (ColumnType.isVarSize(columnType)) {
            linkFile(ff, iFile(path.trimTo(plen), columnName, columnNameTxn), iFile(other.trimTo(plen), newName, newColumnNameTxn));
        } else if (ColumnType.isSymbol(columnType) && metadata.isColumnIndexed(columnIndex)) {
            linkFile(ff, keyFileName(path.trimTo(plen), columnName, columnNameTxn), keyFileName(other.trimTo(plen), newName, newColumnNameTxn));
            linkFile(ff, valueFileName(path.trimTo(plen), columnName, columnNameTxn), valueFileName(other.trimTo(plen), newName, newColumnNameTxn));
        }
        path.trimTo(rootLen);
        other.trimTo(rootLen);
        purgingOperator.add(columnIndex, columnNameTxn, partitionTimestamp, partitionNameTxn);
    }

    private void indexHistoricPartitions(SymbolColumnIndexer indexer, CharSequence columnName, int indexValueBlockSize, int columnIndex) {
        long ts = this.txWriter.getMaxTimestamp();
        if (ts > Numbers.LONG_NULL) {
            try {
                // Index last partition separately
                for (int i = 0, n = txWriter.getPartitionCount() - 1; i < n; i++) {

                    long timestamp = txWriter.getPartitionTimestampByIndex(i);
                    path.trimTo(rootLen);
                    setStateForTimestamp(path, timestamp);

                    if (ff.exists(path.$())) {
                        final int plen = path.size();

                        long columnNameTxn = columnVersionWriter.getColumnNameTxn(timestamp, columnIndex);
                        TableUtils.dFile(path.trimTo(plen), columnName, columnNameTxn);

                        if (ff.exists(path)) {
                            path.trimTo(plen);
                            LOG.info().$("indexing [path=").$(path).I$();

                            createIndexFiles(columnName, columnNameTxn, indexValueBlockSize, plen, true);
                            final long partitionSize = txWriter.getPartitionRowCountByTimestamp(timestamp);
                            final long columnTop = columnVersionWriter.getColumnTop(timestamp, columnIndex);

                            if (columnTop > -1L && partitionSize > columnTop) {
                                TableUtils.dFile(path.trimTo(plen), columnName, columnNameTxn);
                                int columnDataFd = TableUtils.openRO(ff, path, LOG);
                                try {
                                    indexer.configureWriter(path.trimTo(plen), columnName, columnNameTxn, columnTop);
                                    indexer.index(ff, columnDataFd, columnTop, partitionSize);
                                } finally {
                                    ff.close(columnDataFd);
                                }
                            }
                        }
                    }
                }
            } finally {
                indexer.releaseIndexWriter();
            }
        }
    }

    private void indexLastPartition(SymbolColumnIndexer indexer, CharSequence columnName, long columnNameTxn, int columnIndex, int indexValueBlockSize) {
        final int plen = path.size();

        createIndexFiles(columnName, columnNameTxn, indexValueBlockSize, plen, true);

        final long lastPartitionTs = txWriter.getLastPartitionTimestamp();
        final long columnTop = columnVersionWriter.getColumnTopQuick(lastPartitionTs, columnIndex);

        // set indexer up to continue functioning as normal
        indexer.configureFollowerAndWriter(path.trimTo(plen), columnName, columnNameTxn, getPrimaryColumn(columnIndex), columnTop);
        indexer.refreshSourceAndIndex(0, txWriter.getTransientRowCount());
    }

    private void initLastPartition(long timestamp) {
        final long ts = repairDataGaps(timestamp);
        openLastPartitionAndSetAppendPosition(ts);
        populateDenseIndexerList();
        if (performRecovery) {
            performRecovery();
        }
        txWriter.initLastPartition(ts);
    }

    private boolean isEmptyTable() {
        return txWriter.getPartitionCount() == 0 && txWriter.getLagRowCount() == 0;
    }

    private boolean isLastPartitionClosed() {
        for (int i = 0; i < columnCount; i++) {
            if (metadata.getColumnType(i) > 0) {
                return !columns.getQuick(getPrimaryColumnIndex(i)).isOpen();
            }
        }
        // No columns, doesn't matter
        return false;
    }

    private void lock() {
        try {
            path.trimTo(rootLen);
            lockName(path);
            performRecovery = ff.exists(path);
            this.lockFd = TableUtils.lock(ff, path);
        } finally {
            path.trimTo(rootLen);
        }

        if (this.lockFd == -1) {
            throw CairoException.critical(ff.errno()).put("Cannot lock table: ").put(path.$());
        }
    }

    private long mapAppendColumnBuffer(MemoryMA column, long offset, long size, boolean rw) {
        if (size == 0) {
            return 0;
        }

        column.jumpTo(offset + size);
        long address = column.map(offset, size);

        // column could not provide necessary length of buffer
        // because perhaps its internal buffer is not big enough
        if (address != 0) {
            return address;
        } else {
            return -TableUtils.mapAppendColumnBuffer(ff, column.getFd(), offset, size, rw, MemoryTag.MMAP_TABLE_WRITER);
        }
    }

    private void mapAppendColumnBufferRelease(long address, long offset, long size) {
        if (address < 0) {
            TableUtils.mapAppendColumnBufferRelease(ff, -address, offset, size, MemoryTag.MMAP_TABLE_WRITER);
        }
    }

    private void mmapWalColumns(@Transient Path walPath, long walSegmentId, int timestampIndex, long rowLo, long rowHi) {
        walMappedColumns.clear();
        int walPathLen = walPath.size();
        final int columnCount = metadata.getColumnCount();
        int key = walFdCache.keyIndex(walSegmentId);
        IntList fds = null;
        if (key < 0) {
            fds = walFdCache.valueAt(key);
        }

        try {
            int file = 0;
            for (int columnIndex = 0; columnIndex < columnCount; columnIndex++) {
                final int columnType = metadata.getColumnType(columnIndex);
                o3RowCount = rowHi - rowLo;
                if (columnType > 0) {
                    int sizeBitsPow2 = ColumnType.getWalDataColumnShl(columnType, columnIndex == timestampIndex);

                    if (ColumnType.isVarSize(columnType)) {
                        MemoryCMOR auxMem = walColumnMemoryPool.pop();
                        MemoryCMOR dataMem = walColumnMemoryPool.pop();

                        walMappedColumns.add(dataMem);
                        walMappedColumns.add(auxMem);

                        final int dataFd = fds != null ? fds.get(file++) : -1;
                        final int auxFd = fds != null ? fds.get(file++) : -1;

                        final ColumnTypeDriver columnTypeDriver = ColumnType.getDriver(columnType);

                        iFile(walPath, metadata.getColumnName(columnIndex), -1L);
                        LOG.debug().$("reusing file descriptor for WAL files [fd=").$(auxFd).$(", path=").$(walPath).$(", walSegment=").$(walSegmentId).I$();
                        columnTypeDriver.configureAuxMemOM(
                                configuration.getFilesFacade(),
                                auxMem,
                                auxFd,
                                walPath,
                                rowLo,
                                rowHi,
                                MemoryTag.MMAP_TABLE_WRITER,
                                CairoConfiguration.O_NONE
                        );
                        walPath.trimTo(walPathLen);

                        dFile(walPath, metadata.getColumnName(columnIndex), -1L);
                        LOG.debug().$("reusing file descriptor for WAL files [fd=").$(dataFd).$(", path=").$(walPath).$(", walSegment=").$(walSegmentId).I$();
                        columnTypeDriver.configureDataMemOM(
                                configuration.getFilesFacade(),
                                auxMem,
                                dataMem,
                                dataFd,
                                walPath,
                                rowLo,
                                rowHi,
                                MemoryTag.MMAP_TABLE_WRITER,
                                CairoConfiguration.O_NONE
                        );
                    } else {
                        MemoryCMOR primary = walColumnMemoryPool.pop();
                        walMappedColumns.add(primary);
                        walMappedColumns.add(null);

                        dFile(walPath, metadata.getColumnName(columnIndex), -1L);
                        int fd = fds != null ? fds.get(file++) : -1;
                        LOG.debug().$("reusing file descriptor for WAL files [fd=").$(fd).$(", path=").$(walPath).$(", walSegment=").$(walSegmentId).I$();
                        primary.ofOffset(
                                configuration.getFilesFacade(),
                                fd,
                                walPath,
                                rowLo << sizeBitsPow2,
                                rowHi << sizeBitsPow2,
                                MemoryTag.MMAP_TABLE_WRITER,
                                CairoConfiguration.O_NONE
                        );
                    }
                    walPath.trimTo(walPathLen);
                } else {
                    walMappedColumns.add(null);
                    walMappedColumns.add(null);
                }
            }
            o3Columns = walMappedColumns;
        } catch (Throwable th) {
            closeWalColumns(true, walSegmentId);
            throw th;
        }
    }

    private Row newRowO3(long timestamp) {
        LOG.info().$("switched to o3 [table=").utf8(tableToken.getTableName()).I$();
        txWriter.beginPartitionSizeUpdate();
        o3OpenColumns();
        o3InError = false;
        o3MasterRef = masterRef;
        rowAction = ROW_ACTION_O3;
        o3TimestampSetter(timestamp);
        return row;
    }

    /**
     * Commits O3 data. Lag is optional. When 0 is specified the entire O3 segment is committed.
     *
     * @param o3MaxLag interval in microseconds that determines the length of O3 segment that is not going to be
     *                 committed to disk. The interval starts at max timestamp of O3 segment and ends <i>o3MaxLag</i>
     *                 microseconds before this timestamp.
     * @return <i>true</i> when commit has is a NOOP, e.g. no data has been committed to disk. <i>false</i> otherwise.
     */
    private boolean o3Commit(long o3MaxLag) {
        o3RowCount = getO3RowCount0();

        long o3LagRowCount = 0;
        long maxUncommittedRows = metadata.getMaxUncommittedRows();
        final int timestampColumnIndex = metadata.getTimestampIndex();
        lastPartitionTimestamp = txWriter.getPartitionTimestampByTimestamp(partitionTimestampHi);
        // we will check new partitionTimestampHi value against the limit to see if the writer
        // will have to switch partition internally
        long partitionTimestampHiLimit = txWriter.getNextPartitionTimestamp(partitionTimestampHi) - 1;
        try {
            o3RowCount += o3MoveUncommitted();

            // we may need to re-use file descriptors when this partition is the "current" one
            // we cannot open file again due to sharing violation
            //
            // to determine that 'ooTimestampLo' goes into current partition
            // we need to compare 'partitionTimestampHi', which is appropriately truncated to DAY/MONTH/YEAR
            // to this.maxTimestamp, which isn't truncated yet. So we need to truncate it first
            LOG.debug().$("sorting o3 [table=").utf8(tableToken.getTableName()).I$();
            final long sortedTimestampsAddr = o3TimestampMem.getAddress();

            // ensure there is enough size
            assert o3TimestampMem.getAppendOffset() == o3RowCount * TIMESTAMP_MERGE_ENTRY_BYTES;
            if (o3RowCount > 600 || !o3QuickSortEnabled) {
                o3TimestampMemCpy.jumpTo(o3TimestampMem.getAppendOffset());
                Vect.radixSortLongIndexAscInPlace(sortedTimestampsAddr, o3RowCount, o3TimestampMemCpy.addressOf(0));
            } else {
                Vect.quickSortLongIndexAscInPlace(sortedTimestampsAddr, o3RowCount);
            }

            // we have three frames:
            // partition logical "lo" and "hi" - absolute bounds (partitionLo, partitionHi)
            // partition actual data "lo" and "hi" (dataLo, dataHi)
            // out of order "lo" and "hi" (indexLo, indexHi)

            long srcOooMax;
            final long o3TimestampMin = getTimestampIndexValue(sortedTimestampsAddr, 0);
            if (o3TimestampMin < Timestamps.O3_MIN_TS) {
                o3InError = true;
                throw CairoException.nonCritical().put("timestamps before 1970-01-01 are not allowed for O3");
            }

            long o3TimestampMax = getTimestampIndexValue(sortedTimestampsAddr, o3RowCount - 1);
            if (o3TimestampMax < Timestamps.O3_MIN_TS) {
                o3InError = true;
                throw CairoException.nonCritical().put("timestamps before 1970-01-01 are not allowed for O3");
            }

            // Safe check of the sort. No known way to reproduce
            assert o3TimestampMin <= o3TimestampMax;

            if (o3MaxLag > 0) {
                long lagError = 0;
                if (getMaxTimestamp() != Long.MIN_VALUE) {

                    // When table already has data we can calculate the overlap of the newly added
                    // batch of records with existing data in the table. Positive value of the overlap
                    // means that our o3EffectiveLag was undersized.

                    lagError = getMaxTimestamp() - o3CommitBatchTimestampMin;

                    int n = o3LastTimestampSpreads.length - 1;

                    if (lagError > 0) {
                        o3EffectiveLag += (long) (lagError * configuration.getO3LagIncreaseFactor());
                        o3EffectiveLag = Math.min(o3EffectiveLag, o3MaxLag);
                    } else {
                        // avoid using negative o3EffectiveLag
                        o3EffectiveLag += (long) (lagError * configuration.getO3LagDecreaseFactor());
                        o3EffectiveLag = Math.max(0, o3EffectiveLag);
                    }

                    long max = Long.MIN_VALUE;
                    for (int i = 0; i < n; i++) {
                        // shift array left and find out max at the same time
                        final long e = o3LastTimestampSpreads[i + 1];
                        o3LastTimestampSpreads[i] = e;
                        max = Math.max(e, max);
                    }

                    o3LastTimestampSpreads[n] = o3EffectiveLag;
                    o3EffectiveLag = Math.max(o3EffectiveLag, max);
                } else {
                    o3EffectiveLag = o3MaxLag;
                }

                long lagThresholdTimestamp = o3TimestampMax - o3EffectiveLag;
                if (lagThresholdTimestamp >= o3TimestampMin) {
                    final long lagThresholdRow = Vect.boundedBinarySearchIndexT(
                            sortedTimestampsAddr,
                            lagThresholdTimestamp,
                            0,
                            o3RowCount - 1,
                            BinarySearch.SCAN_DOWN
                    );
                    o3LagRowCount = o3RowCount - lagThresholdRow - 1;
                    if (o3LagRowCount > maxUncommittedRows) {
                        o3LagRowCount = maxUncommittedRows;
                        srcOooMax = o3RowCount - maxUncommittedRows;
                    } else {
                        srcOooMax = lagThresholdRow + 1;
                    }
                } else {
                    o3LagRowCount = o3RowCount;
                    // This is a scenario where "o3MaxLag" and "maxUncommitted" values do not work with the data
                    // in that the "o3EffectiveLag" is larger than dictated "maxUncommitted". A simple plan here is to
                    // commit half of the o3MaxLag.
                    if (o3LagRowCount > maxUncommittedRows) {
                        o3LagRowCount = maxUncommittedRows / 2;
                        srcOooMax = o3RowCount - o3LagRowCount;
                    } else {
                        srcOooMax = 0;
                    }
                }

                LOG.info().$("o3 commit [table=").utf8(tableToken.getTableName())
                        .$(", maxUncommittedRows=").$(maxUncommittedRows)
                        .$(", o3TimestampMin=").$ts(o3TimestampMin)
                        .$(", o3TimestampMax=").$ts(o3TimestampMax)
                        .$(", o3MaxLagUs=").$(o3MaxLag)
                        .$(", o3EffectiveLagUs=").$(o3EffectiveLag)
                        .$(", lagError=").$(lagError)
                        .$(", o3SpreadUs=").$(o3TimestampMax - o3TimestampMin)
                        .$(", lagThresholdTimestamp=").$ts(lagThresholdTimestamp)
                        .$(", o3LagRowCount=").$(o3LagRowCount)
                        .$(", srcOooMax=").$(srcOooMax)
                        .$(", o3RowCount=").$(o3RowCount)
                        .I$();

            } else {
                LOG.info()
                        .$("o3 commit [table=").utf8(tableToken.getTableName())
                        .$(", o3RowCount=").$(o3RowCount)
                        .I$();
                srcOooMax = o3RowCount;
            }

            o3CommitBatchTimestampMin = Long.MAX_VALUE;

            if (srcOooMax == 0) {
                return true;
            }

            // we could have moved the "srcOooMax" and hence we re-read the max timestamp
            o3TimestampMax = getTimestampIndexValue(sortedTimestampsAddr, srcOooMax - 1);


            // we are going to use this soon to avoid double-copying lag data
            // final boolean yep = isAppendLastPartitionOnly(sortedTimestampsAddr, o3TimestampMax);

            // reshuffle all columns according to timestamp index
            long sortedTimestampsRowCount = o3RowCount;
            dispatchColumnTasks(sortedTimestampsAddr, sortedTimestampsRowCount, IGNORE, IGNORE, IGNORE, cthO3SortColumnRef);
            swapO3ColumnsExcept(timestampColumnIndex);
            LOG.info()
                    .$("sorted [table=").utf8(tableToken.getTableName())
                    .$(", o3RowCount=").$(o3RowCount)
                    .I$();

            processO3Block(
                    o3LagRowCount,
                    timestampColumnIndex,
                    sortedTimestampsAddr,
                    srcOooMax,
                    o3TimestampMin,
                    o3TimestampMax,
                    true,
                    0L
            );
        } finally {
            finishO3Append(o3LagRowCount);
        }

        finishO3Commit(partitionTimestampHiLimit);
        return false;
    }

    private void o3CommitPartitionAsync(
            AtomicInteger columnCounter,
            long maxTimestamp,
            long sortedTimestampsAddr,
            long srcOooLo,
            long srcOooHi,
            long srcOooMax,
            long oooTimestampMin,
            long partitionTimestamp,
            long srcDataMax,
            boolean last,
            long srcNameTxn,
            O3Basket o3Basket,
            long newPartitionSize,
            long oldPartitionSize,
            long partitionUpdateSinkAddr,
            long dedupColSinkAddr
    ) {
        long cursor = messageBus.getO3PartitionPubSeq().next();
        if (cursor > -1) {
            O3PartitionTask task = messageBus.getO3PartitionQueue().get(cursor);
            task.of(
                    path,
                    partitionBy,
                    columns,
                    o3Columns,
                    srcOooLo,
                    srcOooHi,
                    srcOooMax,
                    oooTimestampMin,
                    partitionTimestamp,
                    maxTimestamp,
                    srcDataMax,
                    srcNameTxn,
                    last,
                    getTxn(),
                    sortedTimestampsAddr,
                    this,
                    columnCounter,
                    o3Basket,
                    newPartitionSize,
                    oldPartitionSize,
                    partitionUpdateSinkAddr,
                    dedupColSinkAddr
            );
            messageBus.getO3PartitionPubSeq().done(cursor);
        } else {
            O3PartitionJob.processPartition(
                    path,
                    partitionBy,
                    columns,
                    o3Columns,
                    srcOooLo,
                    srcOooHi,
                    srcOooMax,
                    oooTimestampMin,
                    partitionTimestamp,
                    maxTimestamp,
                    srcDataMax,
                    srcNameTxn,
                    last,
                    getTxn(),
                    sortedTimestampsAddr,
                    this,
                    columnCounter,
                    o3Basket,
                    newPartitionSize,
                    oldPartitionSize,
                    partitionUpdateSinkAddr,
                    dedupColSinkAddr
            );
        }
    }

    private void o3ConsumePartitionUpdateSink() {
        long blockIndex = -1;

        long commitTransientRowCount = txWriter.transientRowCount;

        while ((blockIndex = o3PartitionUpdateSink.nextBlockIndex(blockIndex)) > -1L) {
            final long blockAddress = o3PartitionUpdateSink.getBlockAddress(blockIndex);
            long partitionTimestamp = Unsafe.getUnsafe().getLong(blockAddress);
            long timestampMin = Unsafe.getUnsafe().getLong(blockAddress + Long.BYTES);

            if (partitionTimestamp != -1L && timestampMin != -1L) {
                final long srcDataNewPartitionSize = Unsafe.getUnsafe().getLong(blockAddress + 2 * Long.BYTES);
                final long srcDataOldPartitionSize = Unsafe.getUnsafe().getLong(blockAddress + 3 * Long.BYTES);
                final long flags = Unsafe.getUnsafe().getLong(blockAddress + 4 * Long.BYTES);
                final boolean partitionMutates = Numbers.decodeLowInt(flags) != 0;
                final boolean isLastWrittenPartition = o3PartitionUpdateSink.nextBlockIndex(blockIndex) == -1;
                final long o3SplitPartitionSize = Unsafe.getUnsafe().getLong(blockAddress + 5 * Long.BYTES);

                txWriter.minTimestamp = Math.min(timestampMin, txWriter.minTimestamp);
                int partitionIndexRaw = txWriter.findAttachedPartitionRawIndexByLoTimestamp(partitionTimestamp);

                final long newPartitionTimestamp = partitionTimestamp;
                final int newPartitionIndex = partitionIndexRaw;
                if (partitionIndexRaw < 0) {
                    // This is partition split. Instead of rewriting partition because of O3 merge
                    // the partition is kept, and its tail rewritten.
                    // The new partition overlaps in time with the previous one.
                    partitionTimestamp = txWriter.getPartitionTimestampByTimestamp(partitionTimestamp);
                    partitionIndexRaw = txWriter.findAttachedPartitionRawIndexByLoTimestamp(partitionTimestamp);
                }

                if (partitionTimestamp == lastPartitionTimestamp && newPartitionTimestamp == partitionTimestamp) {
                    if (partitionMutates) {
                        // Last partition is rewritten.
                        closeActivePartition(true);
                    } else if (!isLastWrittenPartition) {
                        // Last partition is appended, and it is not the last partition anymore.
                        closeActivePartition(srcDataNewPartitionSize);
                    } else {
                        // Last partition is appended, and it is still the last partition.
                        setAppendPosition(srcDataNewPartitionSize, false);
                    }
                }

                if (partitionTimestamp < lastPartitionTimestamp) {
                    // increment fixedRowCount by number of rows old partition incremented
                    this.txWriter.fixedRowCount += srcDataNewPartitionSize - srcDataOldPartitionSize + o3SplitPartitionSize;
                } else {
                    if (partitionTimestamp != lastPartitionTimestamp) {
                        this.txWriter.fixedRowCount += commitTransientRowCount;
                    }
                    if (o3SplitPartitionSize > 0) {
                        // yep, it was
                        // the "current" active becomes fixed
                        this.txWriter.fixedRowCount += srcDataNewPartitionSize;
                        commitTransientRowCount = o3SplitPartitionSize;
                    } else {
                        commitTransientRowCount = srcDataNewPartitionSize;
                    }
                }

                LOG.debug().$("o3 partition update [timestampMin=").$ts(timestampMin)
                        .$(", last=").$(partitionTimestamp == lastPartitionTimestamp)
                        .$(", partitionTimestamp=").$ts(partitionTimestamp)
                        .$(", partitionMutates=").$(partitionMutates)
                        .$(", lastPartitionTimestamp=").$(lastPartitionTimestamp)
                        .$(", srcDataOldPartitionSize=").$(srcDataOldPartitionSize)
                        .$(", srcDataNewPartitionSize=").$(srcDataNewPartitionSize)
                        .$(", o3SplitPartitionSize=").$(o3SplitPartitionSize)
                        .$(", commitTransientRowCount=").$(commitTransientRowCount)
                        .$(", fixedRowCount=").$(this.txWriter.fixedRowCount)
                        .I$();

                if (newPartitionTimestamp != partitionTimestamp) {
                    LOG.info()
                            .$("o3 split partition [table=").utf8(tableToken.getTableName())
                            .$(", part1=").$(
                                    formatPartitionForTimestamp(
                                            partitionTimestamp,
                                            txWriter.getPartitionNameTxnByPartitionTimestamp(partitionTimestamp)
                                    )
                            )
                            .$(", part1OldSize=").$(
                                    txWriter.getPartitionRowCountByTimestamp(partitionTimestamp)
                            )
                            .$(", part1NewSize=").$(srcDataOldPartitionSize)
                            .$(", part2=").$(formatPartitionForTimestamp(newPartitionTimestamp, txWriter.txn))
                            .$(", part2Size=").$(o3SplitPartitionSize)
                            .I$();
                    this.minSplitPartitionTimestamp = Math.min(this.minSplitPartitionTimestamp, newPartitionTimestamp);
                    txWriter.bumpPartitionTableVersion();
                    txWriter.updateAttachedPartitionSizeByRawIndex(newPartitionIndex, newPartitionTimestamp, o3SplitPartitionSize, txWriter.txn);
                    if (partitionTimestamp == lastPartitionTimestamp) {
                        // Close last partition without truncating it.
                        long committedLastPartitionSize = txWriter.getPartitionRowCountByTimestamp(partitionTimestamp);
                        closeActivePartition(committedLastPartitionSize);
                    }
                }

                if (partitionMutates && newPartitionTimestamp == partitionTimestamp) {
                    final long srcNameTxn = txWriter.getPartitionNameTxnByRawIndex(partitionIndexRaw);
                    LOG.info()
                            .$("merged partition [table=`").utf8(tableToken.getTableName())
                            .$("`, ts=").$ts(partitionTimestamp)
                            .$(", txn=").$(txWriter.txn).I$();
                    txWriter.updatePartitionSizeAndTxnByRawIndex(partitionIndexRaw, srcDataNewPartitionSize);
                    partitionRemoveCandidates.add(partitionTimestamp, srcNameTxn);
                    txWriter.bumpPartitionTableVersion();
                } else {
                    if (partitionTimestamp != lastPartitionTimestamp) {
                        txWriter.bumpPartitionTableVersion();
                    }
                    txWriter.updatePartitionSizeByRawIndex(partitionIndexRaw, partitionTimestamp, srcDataNewPartitionSize);
                }
            }
        }
        txWriter.transientRowCount = commitTransientRowCount;
    }

    private void o3ConsumePartitionUpdates() {
        final Sequence partitionSubSeq = messageBus.getO3PartitionSubSeq();
        final RingQueue<O3PartitionTask> partitionQueue = messageBus.getO3PartitionQueue();
        final Sequence openColumnSubSeq = messageBus.getO3OpenColumnSubSeq();
        final RingQueue<O3OpenColumnTask> openColumnQueue = messageBus.getO3OpenColumnQueue();
        final Sequence copySubSeq = messageBus.getO3CopySubSeq();
        final RingQueue<O3CopyTask> copyQueue = messageBus.getO3CopyQueue();

        do {
            long cursor = partitionSubSeq.next();
            if (cursor > -1) {
                final O3PartitionTask partitionTask = partitionQueue.get(cursor);
                if (partitionTask.getTableWriter() == this && o3ErrorCount.get() > 0) {
                    // do we need to free anything on the task?
                    partitionSubSeq.done(cursor);
                    o3ClockDownPartitionUpdateCount();
                    o3CountDownDoneLatch();
                } else {
                    o3ProcessPartitionSafe(partitionSubSeq, cursor, partitionTask);
                }
                continue;
            }

            cursor = openColumnSubSeq.next();
            if (cursor > -1) {
                O3OpenColumnTask openColumnTask = openColumnQueue.get(cursor);
                if (openColumnTask.getTableWriter() == this && o3ErrorCount.get() > 0) {
                    O3CopyJob.closeColumnIdle(
                            openColumnTask.getColumnCounter(),
                            openColumnTask.getTimestampMergeIndexAddr(),
                            openColumnTask.getTimestampMergeIndexSize(),
                            openColumnTask.getSrcTimestampFd(),
                            openColumnTask.getSrcTimestampAddr(),
                            openColumnTask.getSrcTimestampSize(),
                            this
                    );
                    openColumnSubSeq.done(cursor);
                } else {
                    o3OpenColumnSafe(openColumnSubSeq, cursor, openColumnTask);
                }
                continue;
            }

            cursor = copySubSeq.next();
            if (cursor > -1) {
                O3CopyTask copyTask = copyQueue.get(cursor);
                if (copyTask.getTableWriter() == this && o3ErrorCount.get() > 0) {
                    O3CopyJob.copyIdle(
                            copyTask.getColumnCounter(),
                            copyTask.getPartCounter(),
                            copyTask.getTimestampMergeIndexAddr(),
                            copyTask.getTimestampMergeIndexSize(),
                            copyTask.getSrcDataFixFd(),
                            copyTask.getSrcDataFixAddr(),
                            copyTask.getSrcDataFixSize(),
                            copyTask.getSrcDataVarFd(),
                            copyTask.getSrcDataVarAddr(),
                            copyTask.getSrcDataVarSize(),
                            copyTask.getDstFixFd(),
                            copyTask.getDstFixAddr(),
                            copyTask.getDstFixSize(),
                            copyTask.getDstVarFd(),
                            copyTask.getDstVarAddr(),
                            copyTask.getDstVarSize(),
                            copyTask.getSrcTimestampFd(),
                            copyTask.getSrcTimestampAddr(),
                            copyTask.getSrcTimestampSize(),
                            copyTask.getDstKFd(),
                            copyTask.getDstVFd(),
                            this
                    );
                    copySubSeq.done(cursor);
                } else {
                    o3CopySafe(cursor);
                }
            }
        } while (this.o3PartitionUpdRemaining.get() > 0);

        if (o3ErrorCount.get() == 0) {
            o3ConsumePartitionUpdateSink();
        }
    }

    private void o3CopySafe(
            long cursor
    ) {
        final O3CopyTask task = messageBus.getO3CopyQueue().get(cursor);
        try {
            O3CopyJob.copy(
                    task,
                    cursor,
                    messageBus.getO3CopySubSeq()
            );
        } catch (CairoException | CairoError e) {
            LOG.error().$((Sinkable) e).$();
        } catch (Throwable e) {
            LOG.error().$(e).$();
        }
    }

    private long o3MoveUncommitted() {
        final long committedRowCount = txWriter.unsafeCommittedFixedRowCount() + txWriter.unsafeCommittedTransientRowCount();
        final long rowsAdded = txWriter.getRowCount() - committedRowCount;
        final long transientRowCount = txWriter.getTransientRowCount();
        final long transientRowsAdded = Math.min(transientRowCount, rowsAdded);
        if (transientRowsAdded > 0) {
            LOG.debug()
                    .$("o3 move uncommitted [table=").utf8(tableToken.getTableName())
                    .$(", transientRowsAdded=").$(transientRowsAdded)
                    .I$();
            final long committedTransientRowCount = transientRowCount - transientRowsAdded;
            dispatchColumnTasks(
                    committedTransientRowCount,
                    IGNORE,
                    transientRowsAdded,
                    IGNORE,
                    IGNORE,
                    cthO3MoveUncommittedRef
            );
            txWriter.resetToLastPartition(committedTransientRowCount);
            return transientRowsAdded;
        }
        return 0;
    }

    private void o3OpenColumnSafe(Sequence openColumnSubSeq, long cursor, O3OpenColumnTask openColumnTask) {
        try {
            O3OpenColumnJob.openColumn(openColumnTask, cursor, openColumnSubSeq);
        } catch (CairoException | CairoError e) {
            LOG.error().$((Sinkable) e).$();
        } catch (Throwable e) {
            LOG.error().$(e).$();
        }
    }

    private void o3OpenColumns() {
        for (int i = 0; i < columnCount; i++) {
            final int columnType = metadata.getColumnType(i);
            if (columnType > 0) {
                MemoryARW dataMem = o3MemColumns1.getQuick(getPrimaryColumnIndex(i));
                MemoryARW auxMem = o3MemColumns1.getQuick(getSecondaryColumnIndex(i));
                dataMem.jumpTo(0);
                if (ColumnType.isVarSize(columnType)) {
                    auxMem.jumpTo(0);
                    ColumnType.getDriver(columnType).configureAuxMemO3RSS(auxMem);
                }
            }
        }
        activeColumns = o3MemColumns1;
        activeNullSetters = o3NullSetters1;
        LOG.debug().$("switched partition to memory").$();
    }

    private void o3ProcessPartitionSafe(Sequence partitionSubSeq, long cursor, O3PartitionTask partitionTask) {
        try {
            O3PartitionJob.processPartition(partitionTask, cursor, partitionSubSeq);
        } catch (CairoException | CairoError e) {
            LOG.error().$((Sinkable) e).$();
        } catch (Throwable e) {
            LOG.error().$(e).$();
        }
    }

    private void o3SetAppendOffset(
            int columnIndex,
            final int columnType,
            long o3RowCount
    ) {
        if (columnIndex != metadata.getTimestampIndex()) {
            MemoryARW o3DataMem = o3MemColumns1.get(getPrimaryColumnIndex(columnIndex));
            MemoryARW o3IndexMem = o3MemColumns1.get(getSecondaryColumnIndex(columnIndex));

            long size;
            if (null == o3IndexMem) {
                // Fixed size column
                size = o3RowCount << ColumnType.pow2SizeOf(columnType);
            } else {
                // Var size column
                ColumnTypeDriver driver = ColumnType.getDriver(columnType);
                if (o3RowCount > 0) {
                    size = driver.getDataVectorSizeAt(o3IndexMem.addressOf(0), o3RowCount - 1);
                } else {
                    size = 0;
                }
                o3IndexMem.jumpTo(driver.getAuxVectorSize(o3RowCount));
            }

            o3DataMem.jumpTo(size);
        } else {
            // Special case, designated timestamp column
            o3TimestampMem.jumpTo(o3RowCount * 16);
        }
    }

    private void o3TimestampSetter(long timestamp) {
        o3TimestampMem.putLong128(timestamp, getO3RowCount0());
        o3CommitBatchTimestampMin = Math.min(o3CommitBatchTimestampMin, timestamp);
    }

    private void openColumnFiles(CharSequence name, long columnNameTxn, int columnIndex, int pathTrimToLen) {
        MemoryMA mem1 = getPrimaryColumn(columnIndex);
        MemoryMA mem2 = getSecondaryColumn(columnIndex);

        try {
            mem1.of(
                    ff,
                    dFile(path.trimTo(pathTrimToLen), name, columnNameTxn),
                    dataAppendPageSize,
                    -1,
                    MemoryTag.MMAP_TABLE_WRITER,
                    configuration.getWriterFileOpenOpts(),
                    Files.POSIX_MADV_RANDOM
            );
            if (mem2 != null) {
                mem2.of(
                        ff,
                        iFile(path.trimTo(pathTrimToLen), name, columnNameTxn),
                        dataAppendPageSize,
                        -1,
                        MemoryTag.MMAP_TABLE_WRITER,
                        configuration.getWriterFileOpenOpts(),
                        Files.POSIX_MADV_RANDOM
                );
            }
        } finally {
            path.trimTo(pathTrimToLen);
        }
    }

    private void openLastPartitionAndSetAppendPosition(long ts) {
        openPartition(ts);
        setAppendPosition(txWriter.getTransientRowCount() + txWriter.getLagRowCount(), false);
    }

    private void openNewColumnFiles(CharSequence name, int columnType, boolean indexFlag, int indexValueBlockCapacity) {
        try {
            // open column files
            long partitionTimestamp = txWriter.getLastPartitionTimestamp();
            setStateForTimestamp(path, partitionTimestamp);
            final int plen = path.size();
            final int columnIndex = columnCount - 1;

            // Adding column in the current transaction.
            long columnNameTxn = getTxn();

            // index must be created before column is initialised because
            // it uses primary column object as temporary tool
            if (indexFlag) {
                createIndexFiles(name, columnNameTxn, indexValueBlockCapacity, plen, true);
            }

            openColumnFiles(name, columnNameTxn, columnIndex, plen);
            if (txWriter.getTransientRowCount() > 0) {
                // write top offset to column version file
                columnVersionWriter.upsert(txWriter.getLastPartitionTimestamp(), columnIndex, columnNameTxn, txWriter.getTransientRowCount());
            }

            if (indexFlag) {
                ColumnIndexer indexer = indexers.getQuick(columnIndex);
                assert indexer != null;
                indexers.getQuick(columnIndex).configureFollowerAndWriter(path.trimTo(plen), name, columnNameTxn, getPrimaryColumn(columnIndex), txWriter.getTransientRowCount());
            }

            // configure append position for variable length columns
            if (ColumnType.isVarSize(columnType)) {
                ColumnType.getDriver(columnType).configureAuxMemMA(getSecondaryColumn(columnCount - 1));
            }

            LOG.info().$("ADDED column '").utf8(name)
                    .$('[').$(ColumnType.nameOf(columnType)).$("], columnName txn ").$(columnNameTxn)
                    .$(" to ").$(path)
                    .$(" with columnTop ").$(txWriter.getTransientRowCount())
                    .$();
        } finally {
            path.trimTo(rootLen);
        }
    }

    private void openPartition(long timestamp) {
        try {
            timestamp = txWriter.getPartitionTimestampByTimestamp(timestamp);
            setStateForTimestamp(path, timestamp);
            partitionTimestampHi = txWriter.getNextPartitionTimestamp(timestamp) - 1;
            int plen = path.size();
            if (ff.mkdirs(path.slash$(), mkDirMode) != 0) {
                throw CairoException.critical(ff.errno()).put("Cannot create directory: ").put(path);
            }

            assert columnCount > 0;

            lastOpenPartitionTs = timestamp;
            lastOpenPartitionIsReadOnly = partitionBy != PartitionBy.NONE && txWriter.isPartitionReadOnlyByPartitionTimestamp(lastOpenPartitionTs);

            for (int i = 0; i < columnCount; i++) {
                if (metadata.getColumnType(i) > 0) {
                    final CharSequence name = metadata.getColumnName(i);
                    long columnNameTxn = columnVersionWriter.getColumnNameTxn(lastOpenPartitionTs, i);
                    final ColumnIndexer indexer = metadata.isColumnIndexed(i) ? indexers.getQuick(i) : null;

                    // prepare index writer if column requires indexing
                    if (indexer != null) {
                        // we have to create files before columns are open
                        // because we are reusing MAMemoryImpl object from columns list
                        createIndexFiles(name, columnNameTxn, metadata.getIndexValueBlockCapacity(i), plen, txWriter.getTransientRowCount() < 1);
                    }

                    openColumnFiles(name, columnNameTxn, i, plen);

                    if (indexer != null) {
                        final long columnTop = columnVersionWriter.getColumnTopQuick(lastOpenPartitionTs, i);
                        indexer.configureFollowerAndWriter(path, name, columnNameTxn, getPrimaryColumn(i), columnTop);
                    }
                }
            }
            populateDenseIndexerList();
            LOG.info().$("switched partition [path='").$(path).$('\'').I$();
        } catch (Throwable e) {
            distressed = true;
            throw e;
        } finally {
            path.trimTo(rootLen);
        }
    }

    private long openTodoMem() {
        path.concat(TODO_FILE_NAME).$();
        try {
            if (ff.exists(path)) {
                long fileLen = ff.length(path);
                if (fileLen < 32) {
                    throw CairoException.critical(0).put("corrupt ").put(path);
                }

                todoMem.smallFile(ff, path, MemoryTag.MMAP_TABLE_WRITER);
                this.todoTxn = todoMem.getLong(0);
                // check if _todo_ file is consistent, if not, we just ignore its contents and reset hash
                if (todoMem.getLong(24) != todoTxn) {
                    todoMem.putLong(8, configuration.getDatabaseIdLo());
                    todoMem.putLong(16, configuration.getDatabaseIdHi());
                    Unsafe.getUnsafe().storeFence();
                    todoMem.putLong(24, todoTxn);
                    return 0;
                }

                return todoMem.getLong(32);
            } else {
                TableUtils.resetTodoLog(ff, path, rootLen, todoMem);
                todoTxn = 0;
                return 0;
            }
        } finally {
            path.trimTo(rootLen);
        }
    }

    private void performRecovery() {
        rollbackIndexes();
        rollbackSymbolTables();
        performRecovery = false;
    }

    private void populateDenseIndexerList() {
        denseIndexers.clear();
        for (int i = 0, n = indexers.size(); i < n; i++) {
            ColumnIndexer indexer = indexers.getQuick(i);
            if (indexer != null) {
                denseIndexers.add(indexer);
            }
        }
        indexCount = denseIndexers.size();
    }

    private void processAsyncWriterCommand(
            AsyncWriterCommand asyncWriterCommand,
            TableWriterTask cmd,
            long cursor,
            Sequence sequence,
            boolean contextAllowsAnyStructureChanges
    ) {
        final int cmdType = cmd.getType();
        final long correlationId = cmd.getInstance();
        final long tableId = cmd.getTableId();

        int errorCode = 0;
        CharSequence errorMsg = null;
        long affectedRowsCount = 0;
        try {
            publishTableWriterEvent(cmdType, tableId, correlationId, AsyncWriterCommand.Error.OK, null, 0L, TSK_BEGIN);
            LOG.info()
                    .$("received async cmd [type=").$(cmdType)
                    .$(", tableName=").utf8(tableToken.getTableName())
                    .$(", tableId=").$(tableId)
                    .$(", correlationId=").$(correlationId)
                    .$(", cursor=").$(cursor)
                    .I$();
            asyncWriterCommand = asyncWriterCommand.deserialize(cmd);
            affectedRowsCount = asyncWriterCommand.apply(this, contextAllowsAnyStructureChanges);
        } catch (TableReferenceOutOfDateException ex) {
            LOG.info()
                    .$("cannot complete async cmd, reader is out of date [type=").$(cmdType)
                    .$(", tableName=").utf8(tableToken.getTableName())
                    .$(", tableId=").$(tableId)
                    .$(", correlationId=").$(correlationId)
                    .I$();
            errorCode = READER_OUT_OF_DATE;
            errorMsg = ex.getMessage();
        } catch (AlterTableContextException ex) {
            LOG.info()
                    .$("cannot complete async cmd, table structure change is not allowed [type=").$(cmdType)
                    .$(", tableName=").utf8(tableToken.getTableName())
                    .$(", tableId=").$(tableId)
                    .$(", correlationId=").$(correlationId)
                    .I$();
            errorCode = STRUCTURE_CHANGE_NOT_ALLOWED;
            errorMsg = "async cmd cannot change table structure while writer is busy";
        } catch (CairoException ex) {
            errorCode = CAIRO_ERROR;
            errorMsg = ex.getFlyweightMessage();
        } catch (Throwable ex) {
            LOG.error().$("error on processing async cmd [type=").$(cmdType)
                    .$(", tableName=").utf8(tableToken.getTableName())
                    .$(", ex=").$(ex)
                    .I$();
            errorCode = UNEXPECTED_ERROR;
            errorMsg = ex.getMessage();
        } finally {
            sequence.done(cursor);
        }
        publishTableWriterEvent(cmdType, tableId, correlationId, errorCode, errorMsg, affectedRowsCount, TSK_COMPLETE);
    }

    private void processCommandQueue(boolean contextAllowsAnyStructureChanges) {
        // In case processing of a queue calls rollback() on the writer
        // do not recursively start processing the queue again.
        if (!processingQueue) {
            try {
                processingQueue = true;
                long cursor;
                while ((cursor = commandSubSeq.next()) != -1) {
                    if (cursor > -1) {
                        TableWriterTask cmd = commandQueue.get(cursor);
                        processCommandQueue(cmd, commandSubSeq, cursor, contextAllowsAnyStructureChanges);
                    } else {
                        Os.pause();
                    }
                }
            } finally {
                processingQueue = false;
            }
        }
    }

    private void processO3Block(
            final long o3LagRowCount,
            int timestampIndex,
            long sortedTimestampsAddr,
            final long srcOooMax,
            long o3TimestampMin,
            long o3TimestampMax,
            boolean flattenTimestamp,
            long rowLo
    ) {
        o3ErrorCount.set(0);
        lastErrno = 0;
        partitionRemoveCandidates.clear();
        o3ColumnCounters.clear();
        o3BasketPool.clear();

        // move uncommitted is liable to change max timestamp
        // however we need to identify last partition before max timestamp skips to NULL for example
        final long maxTimestamp = txWriter.getMaxTimestamp();
        final long transientRowCount = txWriter.transientRowCount;

        o3DoneLatch.reset();
        o3PartitionUpdRemaining.set(0L);
        boolean success = true;
        int latchCount = 0;
        long srcOoo = rowLo;
        int pCount = 0;
        try {
            resizePartitionUpdateSink();

            // One loop iteration per partition.
            while (srcOoo < srcOooMax) {
                try {
                    final long srcOooLo = srcOoo;
                    final long o3Timestamp = getTimestampIndexValue(sortedTimestampsAddr, srcOoo);

                    // Check that the value is not 0 (or another unreasonable value) because of reading beyond written range.
                    assert o3Timestamp >= Math.min(o3TimestampMin, Math.max(txWriter.getMinTimestamp(), 0));

                    final long srcOooHi;
                    // keep ceil inclusive in the interval
                    final long srcOooTimestampCeil = txWriter.getNextPartitionTimestamp(o3Timestamp) - 1;
                    if (srcOooTimestampCeil < o3TimestampMax) {
                        srcOooHi = Vect.boundedBinarySearchIndexT(
                                sortedTimestampsAddr,
                                srcOooTimestampCeil,
                                srcOooLo,
                                srcOooMax - 1,
                                BinarySearch.SCAN_DOWN
                        );
                    } else {
                        srcOooHi = srcOooMax - 1;
                    }

                    final long partitionTimestamp = txWriter.getPartitionTimestampByTimestamp(o3Timestamp);

                    // This partition is the last partition.
                    final boolean last = partitionTimestamp == lastPartitionTimestamp;

                    srcOoo = srcOooHi + 1;

                    final long srcDataMax;
                    final long srcNameTxn;
                    final int partitionIndexRaw = txWriter.findAttachedPartitionRawIndexByLoTimestamp(partitionTimestamp);
                    if (partitionIndexRaw > -1) {
                        if (last) {
                            srcDataMax = transientRowCount;
                        } else {
                            srcDataMax = getPartitionSizeByRawIndex(partitionIndexRaw);
                        }
                        srcNameTxn = getPartitionNameTxnByRawIndex(partitionIndexRaw);
                    } else {
                        srcDataMax = 0;
                        // A version needed to housekeep dropped partitions.
                        // When partition created without O3 merge, use `txn-1` as partition version.
                        // `txn` version is used when partition is merged. Both `txn-1` and `txn` can
                        // be written within the same commit when new partition initially written in order
                        // and then O3 triggers a merge of the partition.
                        srcNameTxn = txWriter.getTxn() - 1;
                    }

                    // We're appending onto the last (active) partition.
                    final boolean append = last && (srcDataMax == 0 || (isDeduplicationEnabled() && o3Timestamp > maxTimestamp) || (!isDeduplicationEnabled() && o3Timestamp >= maxTimestamp));

                    // Number of rows to insert from the O3 segment into this partition.
                    final long srcOooBatchRowSize = srcOooHi - srcOooLo + 1;

                    // Final partition size after current insertions.
                    final long newPartitionSize = srcDataMax + srcOooBatchRowSize;

                    // check partition read-only state
                    final boolean partitionIsReadOnly = txWriter.isPartitionReadOnlyByPartitionTimestamp(partitionTimestamp);

                    pCount++;

                    LOG.info().$("o3 partition task [table=").utf8(tableToken.getTableName())
                            .$(", partitionIsReadOnly=").$(partitionIsReadOnly)
                            .$(", srcOooBatchRowSize=").$(srcOooBatchRowSize)
                            .$(", srcOooLo=").$(srcOooLo)
                            .$(", srcOooHi=").$(srcOooHi)
                            .$(", srcOooMax=").$(srcOooMax)
                            .$(", o3RowCount=").$(o3RowCount)
                            .$(", o3LagRowCount=").$(o3LagRowCount)
                            .$(", srcDataMax=").$(srcDataMax)
                            .$(", o3TimestampMin=").$ts(o3TimestampMin)
                            .$(", o3Timestamp=").$ts(o3Timestamp)
                            .$(", o3TimestampMax=").$ts(o3TimestampMax)
                            .$(", partitionTimestamp=").$ts(partitionTimestamp)
                            .$(", partitionIndex=").$(partitionIndexRaw)
                            .$(", newPartitionSize=").$(newPartitionSize)
                            .$(", maxTimestamp=").$ts(maxTimestamp)
                            .$(", last=").$(last)
                            .$(", append=").$(append)
                            .$(", pCount=").$(pCount)
                            .$(", flattenTimestamp=").$(flattenTimestamp)
                            .$(", memUsed=").$size(Unsafe.getMemUsed())
                            .$(", rssMemUsed=").$size(Unsafe.getRssMemUsed())
                            .I$();

                    if (partitionIsReadOnly) {
                        // move over read-only partitions
                        LOG.critical()
                                .$("o3 ignoring write on read-only partition [table=").utf8(tableToken.getTableName())
                                .$(", timestamp=").$ts(partitionTimestamp)
                                .$(", numRows=").$(srcOooBatchRowSize)
                                .$();
                        continue;
                    }

                    o3PartitionUpdRemaining.incrementAndGet();
                    final O3Basket o3Basket = o3BasketPool.next();
                    o3Basket.checkCapacity(configuration, columnCount, indexCount);

                    AtomicInteger columnCounter = o3ColumnCounters.next();

                    // async partition processing set this counter to the column count
                    // and then manages issues if publishing of column tasks fails
                    // mid-column-count.
                    latchCount++;

                    // To collect column top values and partition updates
                    // from o3 partition tasks add them to pre-allocated continuous block of memory
                    long partitionUpdateSinkAddr = o3PartitionUpdateSink.allocateBlock();
                    // Set column top memory to -1, no need to initialize partition update memory, it always set by O3 partition tasks
                    Vect.memset(partitionUpdateSinkAddr + (long) PARTITION_SINK_SIZE_LONGS * Long.BYTES, (long) metadata.getColumnCount() * Long.BYTES, -1);
                    Unsafe.getUnsafe().putLong(partitionUpdateSinkAddr, partitionTimestamp);
                    // original partition timestamp
                    Unsafe.getUnsafe().putLong(partitionUpdateSinkAddr + 6 * Long.BYTES, partitionTimestamp);


                    if (append) {
                        // we are appending last partition, make sure it has been mapped!
                        // this also might fail, make sure exception is trapped and partitions are
                        // counted down correctly
                        try {
                            setAppendPosition(srcDataMax, false);
                        } catch (Throwable e) {
                            o3BumpErrorCount();
                            o3ClockDownPartitionUpdateCount();
                            o3CountDownDoneLatch();
                            throw e;
                        }

                        columnCounter.set(TableUtils.compressColumnCount(metadata));
                        Path pathToPartition = Path.getThreadLocal(path);
                        TableUtils.setPathForPartition(pathToPartition, partitionBy, txWriter.getPartitionTimestampByTimestamp(o3TimestampMin), srcNameTxn);
                        final int plen = pathToPartition.size();
                        int columnsPublished = 0;
                        for (int i = 0; i < columnCount; i++) {
                            final int columnType = metadata.getColumnType(i);
                            if (columnType < 0) {
                                continue;
                            }
                            final int colOffset = TableWriter.getPrimaryColumnIndex(i);
                            final boolean notTheTimestamp = i != timestampIndex;
                            final CharSequence columnName = metadata.getColumnName(i);
                            final int indexBlockCapacity = metadata.isColumnIndexed(i) ? metadata.getIndexValueBlockCapacity(i) : -1;
                            final BitmapIndexWriter indexWriter = indexBlockCapacity > -1 ? getBitmapIndexWriter(i) : null;
                            final MemoryR oooMem1 = o3Columns.getQuick(colOffset);
                            final MemoryR oooMem2 = o3Columns.getQuick(colOffset + 1);
                            final MemoryMA mem1 = columns.getQuick(colOffset);
                            final MemoryMA mem2 = columns.getQuick(colOffset + 1);
                            final long srcDataTop = getColumnTop(i);
                            final long srcOooFixAddr;
                            final long srcOooVarAddr;
                            final MemoryMA dstFixMem;
                            final MemoryMA dstVarMem;
                            if (!ColumnType.isVarSize(columnType)) {
                                srcOooFixAddr = oooMem1.addressOf(0);
                                srcOooVarAddr = 0;
                                dstFixMem = mem1;
                                dstVarMem = null;
                            } else {
                                srcOooFixAddr = oooMem2.addressOf(0);
                                srcOooVarAddr = oooMem1.addressOf(0);
                                dstFixMem = mem2;
                                dstVarMem = mem1;
                            }

                            columnsPublished++;
                            try {
                                O3OpenColumnJob.appendLastPartition(
                                        pathToPartition,
                                        plen,
                                        columnName,
                                        columnCounter,
                                        notTheTimestamp ? columnType : ColumnType.setDesignatedTimestampBit(columnType, true),
                                        srcOooFixAddr,
                                        srcOooVarAddr,
                                        srcOooLo,
                                        srcOooHi,
                                        srcOooMax,
                                        o3TimestampMin,
                                        partitionTimestamp,
                                        srcDataTop,
                                        srcDataMax,
                                        indexBlockCapacity,
                                        dstFixMem,
                                        dstVarMem,
                                        newPartitionSize,
                                        srcDataMax,
                                        0,
                                        this,
                                        indexWriter,
                                        getColumnNameTxn(partitionTimestamp, i),
                                        partitionUpdateSinkAddr
                                );
                            } catch (Throwable e) {
                                if (columnCounter.addAndGet(columnsPublished - columnCount) == 0) {
                                    o3ClockDownPartitionUpdateCount();
                                    o3CountDownDoneLatch();
                                }
                                throw e;
                            }
                        }

                        addPhysicallyWrittenRows(srcOooBatchRowSize);
                    } else {
                        if (flattenTimestamp && o3RowCount > 0) {
                            Vect.flattenIndex(sortedTimestampsAddr, o3RowCount);
                            flattenTimestamp = false;
                        }
                        final long dedupColSinkAddr = dedupColumnCommitAddresses != null ? dedupColumnCommitAddresses.allocateBlock() : 0;
                        o3CommitPartitionAsync(
                                columnCounter,
                                maxTimestamp,
                                sortedTimestampsAddr,
                                srcOooLo,
                                srcOooHi,
                                srcOooMax,
                                o3TimestampMin,
                                partitionTimestamp,
                                srcDataMax,
                                last,
                                srcNameTxn,
                                o3Basket,
                                newPartitionSize,
                                srcDataMax,
                                partitionUpdateSinkAddr,
                                dedupColSinkAddr
                        );
                    }
                } catch (CairoException | CairoError e) {
                    LOG.error().$((Sinkable) e).$();
                    success = false;
                    throw e;
                }
            } // end while(srcOoo < srcOooMax)

            // at this point we should know the last partition row count
            this.partitionTimestampHi = Math.max(this.partitionTimestampHi, txWriter.getNextPartitionTimestamp(o3TimestampMax) - 1);
            this.txWriter.updateMaxTimestamp(Math.max(txWriter.getMaxTimestamp(), o3TimestampMax));
        } catch (Throwable th) {
            LOG.error().$(th).$();
            throw th;
        } finally {
            // we are stealing work here it is possible we get exception from this method
            LOG.debug()
                    .$("o3 expecting updates [table=").utf8(tableToken.getTableName())
                    .$(", partitionsPublished=").$(pCount)
                    .I$();

            o3ConsumePartitionUpdates();
            o3DoneLatch.await(latchCount);

            o3InError = !success || o3ErrorCount.get() > 0;
            if (success && o3ErrorCount.get() > 0) {
                //noinspection ThrowFromFinallyBlock
                throw CairoException.critical(0).put("bulk update failed and will be rolled back");
            }
        }

        if (o3LagRowCount > 0 && !metadata.isWalEnabled()) {
            LOG.info().$("shifting lag rows up [table=").$(tableToken.getTableName()).$(", lagCount=").$(o3LagRowCount).I$();
            dispatchColumnTasks(
                    o3LagRowCount,
                    IGNORE,
                    srcOooMax,
                    0L,
                    0,
                    this.cthO3ShiftColumnInLagToTopRef
            );
        }
    }

    private void processPartitionRemoveCandidates() {
        try {
            final int n = partitionRemoveCandidates.size();
            if (n > 0) {
                processPartitionRemoveCandidates0(n);
            }
        } finally {
            partitionRemoveCandidates.clear();
        }
    }

    private void processPartitionRemoveCandidates0(int n) {
        boolean anyReadersBeforeCommittedTxn = checkScoreboardHasReadersBeforeLastCommittedTxn();
        // This flag will determine to schedule O3PartitionPurgeJob at the end or all done already.
        boolean scheduleAsyncPurge = anyReadersBeforeCommittedTxn;

        if (!anyReadersBeforeCommittedTxn) {
            for (int i = 0; i < n; i += 2) {
                try {
                    final long timestamp = partitionRemoveCandidates.getQuick(i);
                    final long txn = partitionRemoveCandidates.getQuick(i + 1);
                    setPathForPartition(
                            other,
                            partitionBy,
                            timestamp,
                            txn
                    );
                    other.$();
                    if (!ff.unlinkOrRemove(other, LOG)) {
                        LOG.info()
                                .$("could not purge partition version, async purge will be scheduled [path=").$(other)
                                .$(", errno=").$(ff.errno()).I$();
                        scheduleAsyncPurge = true;
                    }
                } finally {
                    other.trimTo(rootLen);
                }
            }
        }

        if (scheduleAsyncPurge) {
            // Any more complicated case involve looking at what folders are present on disk before removing
            // do it async in O3PartitionPurgeJob
            if (schedulePurgeO3Partitions(messageBus, tableToken, partitionBy)) {
                LOG.info().$("scheduled to purge partitions [table=").utf8(tableToken.getTableName()).I$();
            } else {
                LOG.error().$("could not queue for purge, queue is full [table=").utf8(tableToken.getTableName()).I$();
            }
        }
    }

    private void publishTableWriterEvent(int cmdType, long tableId, long correlationId, int errorCode, CharSequence errorMsg, long affectedRowsCount, int eventType) {
        long pubCursor;
        do {
            pubCursor = messageBus.getTableWriterEventPubSeq().next();
            if (pubCursor == -2) {
                Os.pause();
            }
        } while (pubCursor < -1);

        if (pubCursor > -1) {
            try {
                final TableWriterTask event = messageBus.getTableWriterEventQueue().get(pubCursor);
                event.of(eventType, tableId, tableToken);
                event.putInt(errorCode);
                if (errorCode != AsyncWriterCommand.Error.OK) {
                    event.putStr(errorMsg);
                } else {
                    event.putLong(affectedRowsCount);
                }
                event.setInstance(correlationId);
            } finally {
                messageBus.getTableWriterEventPubSeq().done(pubCursor);
            }

            // Log result
            if (eventType == TSK_COMPLETE) {
                LogRecord lg = LOG.info()
                        .$("published async command complete event [type=").$(cmdType)
                        .$(",tableName=").utf8(tableToken.getTableName())
                        .$(",tableId=").$(tableId)
                        .$(",correlationId=").$(correlationId);
                if (errorCode != AsyncWriterCommand.Error.OK) {
                    lg.$(",errorCode=").$(errorCode).$(",errorMsg=").$(errorMsg);
                }
                lg.I$();
            }
        } else {
            // Queue is full
            LOG.error()
                    .$("could not publish sync command complete event [type=").$(cmdType)
                    .$(",tableName=").utf8(tableToken.getTableName())
                    .$(",tableId=").$(tableId)
                    .$(",correlationId=").$(correlationId)
                    .I$();
        }
    }

    private long readMinTimestamp(long partitionTimestamp) {
        setStateForTimestamp(other, partitionTimestamp);
        try {
            dFile(other, metadata.getColumnName(metadata.getTimestampIndex()), COLUMN_NAME_TXN_NONE);
            if (ff.exists(other)) {
                // read min timestamp value
                final int fd = TableUtils.openRO(ff, other, LOG);
                try {
                    return TableUtils.readLongOrFail(ff, fd, 0, tempMem16b, other);
                } finally {
                    ff.close(fd);
                }
            } else {
                throw CairoException.critical(0).put("Partition does not exist [path=").put(other).put(']');
            }
        } finally {
            other.trimTo(rootLen);
        }
    }

    private void readPartitionMinMax(FilesFacade ff, long partitionTimestamp, Path path, CharSequence columnName, long partitionSize) {
        dFile(path, columnName, COLUMN_NAME_TXN_NONE);
        final int fd = TableUtils.openRO(ff, path, LOG);
        try {
            attachMinTimestamp = ff.readNonNegativeLong(fd, 0);
            attachMaxTimestamp = ff.readNonNegativeLong(fd, (partitionSize - 1) * ColumnType.sizeOf(ColumnType.TIMESTAMP));
            if (attachMinTimestamp < 0 || attachMaxTimestamp < 0) {
                throw CairoException.critical(ff.errno())
                        .put("cannot read min, max timestamp from the column [path=").put(path)
                        .put(", partitionSizeRows=").put(partitionSize)
                        .put(", errno=").put(ff.errno()).put(']');
            }
            if (txWriter.getPartitionTimestampByTimestamp(attachMinTimestamp) != partitionTimestamp
                    || txWriter.getPartitionTimestampByTimestamp(attachMaxTimestamp) != partitionTimestamp) {
                throw CairoException.critical(0)
                        .put("invalid timestamp column data in detached partition, data does not match partition directory name [path=").put(path)
                        .put(", minTimestamp=").ts(attachMinTimestamp)
                        .put(", maxTimestamp=").ts(attachMaxTimestamp).put(']');
            }
        } finally {
            ff.close(fd);
        }
    }

    // Scans timestamp file
    // returns size of partition detected, e.g. size of monotonic increase
    // of timestamp longs read from 0 offset to the end of the file
    // It also writes min and max values found in detachedMinTimestamp and detachedMaxTimestamp
    private long readPartitionSizeMinMax(FilesFacade ff, long partitionTimestamp, Path path, CharSequence columnName) {
        int pathLen = path.size();
        try {
            path.concat(TXN_FILE_NAME).$();
            if (ff.exists(path)) {
                if (attachTxReader == null) {
                    attachTxReader = new TxReader(ff);
                }
                attachTxReader.ofRO(path, partitionBy);
                attachTxReader.unsafeLoadAll();

                try {
                    path.trimTo(pathLen);
                    long partitionSize = attachTxReader.getPartitionRowCountByTimestamp(partitionTimestamp);
                    if (partitionSize <= 0) {
                        throw CairoException.nonCritical()
                                .put("partition is not preset in detached txn file [path=")
                                .put(path).put(", partitionSize=").put(partitionSize).put(']');
                    }

                    // Read min and max timestamp values from the file
                    readPartitionMinMax(ff, partitionTimestamp, path.trimTo(pathLen), columnName, partitionSize);
                    return partitionSize;
                } finally {
                    Misc.free(attachTxReader);
                }
            }

            // No txn file found, scan the file to get min, max timestamp
            // Scan forward while value increases

            dFile(path.trimTo(pathLen), columnName, COLUMN_NAME_TXN_NONE);
            final int fd = TableUtils.openRO(ff, path, LOG);
            try {
                long fileSize = ff.length(fd);
                if (fileSize <= 0) {
                    throw CairoException.critical(ff.errno())
                            .put("timestamp column is too small to attach the partition [path=")
                            .put(path).put(", fileSize=").put(fileSize).put(']');
                }
                long mappedMem = mapRO(ff, fd, fileSize, MemoryTag.MMAP_DEFAULT);
                try {
                    long maxTimestamp = partitionTimestamp;
                    long size = 0L;

                    for (long ptr = mappedMem, hi = mappedMem + fileSize; ptr < hi; ptr += Long.BYTES) {
                        long ts = Unsafe.getUnsafe().getLong(ptr);
                        if (ts >= maxTimestamp) {
                            maxTimestamp = ts;
                            size++;
                        } else {
                            break;
                        }
                    }
                    if (size > 0) {
                        attachMinTimestamp = Unsafe.getUnsafe().getLong(mappedMem);
                        attachMaxTimestamp = maxTimestamp;
                    }
                    return size;
                } finally {
                    ff.munmap(mappedMem, fileSize, MemoryTag.MMAP_DEFAULT);
                }
            } finally {
                ff.close(fd);
            }
        } finally {
            path.trimTo(pathLen);
        }
    }

    // This method is useful for debugging, it's not used in production code.
    @SuppressWarnings("unused")
    private long readTimestampRaw(long transientRowCount) {
        long offset = (transientRowCount - 1) * 8;
        long addr = mapAppendColumnBuffer(getPrimaryColumn(metadata.getTimestampIndex()), offset, 8, false);
        try {
            return Unsafe.getUnsafe().getLong(Math.abs(addr));
        } finally {
            mapAppendColumnBufferRelease(addr, offset, 8);
        }
    }

    private int readTodo() {
        long todoCount;
        try {
            // This is first FS call to the table directory.
            // If table is removed / renamed this should fail with table does not exist.
            todoCount = openTodoMem();
        } catch (CairoException ex) {
            if (ex.errnoReadPathDoesNotExist()) {
                throw CairoException.tableDoesNotExist(tableToken.getTableName());
            }
            throw ex;
        }
        int todo;
        if (todoCount > 0) {
            todo = (int) todoMem.getLong(40);
        } else {
            todo = -1;
        }
        return todo;
    }

    private void rebuildAttachedPartitionColumnIndex(long partitionTimestamp, long partitionSize, CharSequence columnName) {
        if (attachIndexBuilder == null) {
            attachIndexBuilder = new IndexBuilder(configuration);

            // no need to pass table name, full partition name will be specified
            attachIndexBuilder.of(Utf8String.EMPTY);
        }

        attachIndexBuilder.reindexColumn(
                ff,
                attachColumnVersionReader,
                // use metadata instead of detachedMetadata to get correct value block capacity
                // detachedMetadata does not have the column
                metadata,
                metadata.getColumnIndex(columnName),
                -1L,
                partitionTimestamp,
                partitionBy,
                partitionSize
        );
    }

    private boolean reconcileOptimisticPartitions() {
        if (txWriter.getPartitionTimestampByIndex(txWriter.getPartitionCount() - 1) > txWriter.getMaxTimestamp()) {
            int maxTimestampPartitionIndex = txWriter.getPartitionIndex(txWriter.getMaxTimestamp());
            if (maxTimestampPartitionIndex < getPartitionCount() - 1) {
                for (int i = maxTimestampPartitionIndex + 1, n = getPartitionCount(); i < n; i++) {
                    // Schedule partitions directory deletions
                    long timestamp = txWriter.getPartitionTimestampByIndex(i);
                    long partitionTxn = txWriter.getPartitionNameTxn(i);
                    partitionRemoveCandidates.add(timestamp, partitionTxn);
                }
                txWriter.reconcileOptimisticPartitions();
                return true;
            }
        }
        return false;
    }

    private void recoverFromMetaRenameFailure(CharSequence columnName) {
        openMetaFile(ff, path, rootLen, metaMem);
    }

    private void recoverFromSwapRenameFailure(CharSequence columnName) {
        recoverFromTodoWriteFailure(columnName);
        clearTodoLog();
    }

    private void recoverFromSymbolMapWriterFailure(CharSequence columnName) {
        removeSymbolMapFilesQuiet(columnName, getTxn());
        removeMetaFile();
        recoverFromSwapRenameFailure(columnName);
    }

    private void recoverFromTodoWriteFailure(CharSequence columnName) {
        restoreMetaFrom(META_PREV_FILE_NAME, metaPrevIndex);
        openMetaFile(ff, path, rootLen, metaMem);
    }

    private void recoverOpenColumnFailure(CharSequence columnName) {
        final int index = columnCount - 1;
        removeMetaFile();
        removeLastColumn();
        columnCount--;
        recoverFromSwapRenameFailure(columnName);
        removeSymbolMapWriter(index);
    }

    private void releaseIndexerWriters() {
        for (int i = 0, n = denseIndexers.size(); i < n; i++) {
            ColumnIndexer indexer = denseIndexers.getQuick(i);
            if (indexer != null) {
                indexer.releaseIndexWriter();
            }
        }
        denseIndexers.clear();
    }

    private void releaseLock(boolean distressed) {
        if (lockFd != -1L) {
            if (distressed) {
                ff.close(lockFd);
                return;
            }

            try {
                lockName(path);
                removeOrException(ff, lockFd, path);
            } finally {
                path.trimTo(rootLen);
            }
        }
    }

    private ReadOnlyObjList<? extends MemoryCR> remapWalSymbols(
            SymbolMapDiffCursor symbolMapDiffCursor,
            long rowLo,
            long rowHi,
            Path walPath
    ) {
        o3ColumnOverrides.clear();
        if (symbolMapDiffCursor != null) {
            SymbolMapDiff symbolMapDiff;
            while ((symbolMapDiff = symbolMapDiffCursor.nextSymbolMapDiff()) != null) {
                int columnIndex = symbolMapDiff.getColumnIndex();
                int columnType = metadata.getColumnType(columnIndex);
                if (columnType == -ColumnType.SYMBOL) {
                    // Scroll the cursor, don't apply, symbol is deleted
                    symbolMapDiff.drain();
                    continue;
                }

                if (!ColumnType.isSymbol(columnType)) {
                    throw CairoException.critical(0).put("WAL column and table writer column types don't match [columnIndex=").put(columnIndex)
                            .put(", walPath=").put(walPath)
                            .put(']');
                }
                boolean identical = createWalSymbolMapping(symbolMapDiff, columnIndex, symbolRewriteMap);

                if (!identical) {
                    int primaryColumnIndex = getPrimaryColumnIndex(columnIndex);
                    MemoryCR o3SymbolColumn = o3Columns.getQuick(primaryColumnIndex);
                    final MemoryCARW symbolColumnDest;

                    // Column is read-only mapped memory, so we need to take in RAM column and remap values into it
                    if (o3ColumnOverrides.size() == 0) {
                        o3ColumnOverrides.addAll(o3Columns);
                    }

                    symbolColumnDest = o3MemColumns1.get(primaryColumnIndex);
                    // If rowLo != 0 then we
                    symbolColumnDest.shiftAddressRight(0);
                    symbolColumnDest.jumpTo((rowHi - rowLo) << 2);

                    o3ColumnOverrides.setQuick(primaryColumnIndex, symbolColumnDest);
                    final int cleanSymbolCount = symbolMapDiff.getCleanSymbolCount();
                    for (long rowId = rowLo; rowId < rowHi; rowId++) {

                        int symKey = o3SymbolColumn.getInt(rowId << 2);
                        assert (symKey >= 0 || symKey == SymbolTable.VALUE_IS_NULL);
                        if (symKey >= cleanSymbolCount) {
                            int newKey = symbolRewriteMap.getQuick(symKey - cleanSymbolCount);
                            if (newKey < 0) {
                                // This symbol was not mapped in WAL
                                // WAL is invalid
                                throw CairoException.critical(0).put("WAL symbol key not mapped [columnIndex=").put(columnIndex)
                                        .put(", columnKey=").put(symKey)
                                        .put(", walPath=").put(walPath)
                                        .put(", walRowId=").put(rowId)
                                        .put(']');
                            }
                            symKey = newKey;
                        }
                        symbolColumnDest.putInt((rowId - rowLo) << 2, symKey);
                    }
                    symbolColumnDest.shiftAddressRight(rowLo << 2);
                }
            }
        }

        if (o3ColumnOverrides.size() == 0) {
            // No mappings were made.
            return o3Columns;
        }
        return o3ColumnOverrides;
    }

    private void removeColumnFiles(int columnIndex, int columnType) {
        PurgingOperator purgingOperator = getPurgingOperator();
        long defaultNameTxn = columnVersionWriter.getDefaultColumnNameTxn(columnIndex);
        if (PartitionBy.isPartitioned(partitionBy)) {
            for (int i = txWriter.getPartitionCount() - 1; i > -1L; i--) {
                long partitionTimestamp = txWriter.getPartitionTimestampByIndex(i);
                if (!txWriter.isPartitionReadOnlyByPartitionTimestamp(partitionTimestamp)) {
                    long partitionNameTxn = txWriter.getPartitionNameTxn(i);
                    long columnNameTxn = columnVersionWriter.getColumnNameTxn(partitionTimestamp, columnIndex);
                    purgingOperator.add(columnIndex, columnNameTxn, partitionTimestamp, partitionNameTxn);
                }
            }
        } else {
            purgingOperator.add(columnIndex, defaultNameTxn, txWriter.getLastPartitionTimestamp(), -1L);
        }
        if (ColumnType.isSymbol(columnType)) {
            purgingOperator.add(columnIndex, defaultNameTxn, PurgingOperator.TABLE_ROOT_PARTITION, -1);
        }
    }

    private void removeColumnFilesInPartition(CharSequence columnName, int columnIndex, long partitionTimestamp) {
        if (!txWriter.isPartitionReadOnlyByPartitionTimestamp(partitionTimestamp)) {
            setPathForPartition(path, partitionBy, partitionTimestamp, -1);
            int plen = path.size();
            long columnNameTxn = columnVersionWriter.getColumnNameTxn(partitionTimestamp, columnIndex);
            removeFileOrLog(ff, dFile(path, columnName, columnNameTxn));
            removeFileOrLog(ff, iFile(path.trimTo(plen), columnName, columnNameTxn));
            removeFileOrLog(ff, keyFileName(path.trimTo(plen), columnName, columnNameTxn));
            removeFileOrLog(ff, valueFileName(path.trimTo(plen), columnName, columnNameTxn));
            path.trimTo(rootLen);
        } else {
            LOG.critical()
                    .$("o3 ignoring removal of column in read-only partition [table=").utf8(tableToken.getTableName())
                    .$(", columnName=").utf8(columnName)
                    .$(", timestamp=").$ts(partitionTimestamp)
                    .$();
        }
    }

    private int removeColumnFromMeta(int index) {
        try {
            int metaSwapIndex = openMetaSwapFile(ff, ddlMem, path, rootLen, fileOperationRetryCount);
            int timestampIndex = metaMem.getInt(META_OFFSET_TIMESTAMP_INDEX);
            ddlMem.putInt(columnCount);
            ddlMem.putInt(partitionBy);

            if (timestampIndex == index) {
                ddlMem.putInt(-1);
            } else {
                ddlMem.putInt(timestampIndex);
            }
            copyVersionAndLagValues();
            ddlMem.jumpTo(META_OFFSET_COLUMN_TYPES);

            for (int i = 0; i < columnCount; i++) {
                writeColumnEntry(i, i == index);
            }

            long nameOffset = getColumnNameOffset(columnCount);
            for (int i = 0; i < columnCount; i++) {
                CharSequence columnName = metaMem.getStrA(nameOffset);
                ddlMem.putStr(columnName);
                nameOffset += Vm.getStorageLength(columnName);
            }

            return metaSwapIndex;
        } finally {
            ddlMem.close();
        }
    }

    private void removeIndexFiles(CharSequence columnName, int columnIndex) {
        try {
            for (int i = txWriter.getPartitionCount() - 1; i > -1L; i--) {
                long partitionTimestamp = txWriter.getPartitionTimestampByIndex(i);
                long partitionNameTxn = txWriter.getPartitionNameTxn(i);
                removeIndexFilesInPartition(columnName, columnIndex, partitionTimestamp, partitionNameTxn);
            }
            if (!PartitionBy.isPartitioned(partitionBy)) {
                removeColumnFilesInPartition(columnName, columnIndex, txWriter.getLastPartitionTimestamp());
            }
        } finally {
            path.trimTo(rootLen);
        }
    }

    private void removeIndexFilesInPartition(CharSequence columnName, int columnIndex, long partitionTimestamp, long partitionNameTxn) {
        setPathForPartition(path, partitionBy, partitionTimestamp, partitionNameTxn);
        int plen = path.size();
        long columnNameTxn = columnVersionWriter.getColumnNameTxn(partitionTimestamp, columnIndex);
        removeFileOrLog(ff, keyFileName(path.trimTo(plen), columnName, columnNameTxn));
        removeFileOrLog(ff, valueFileName(path.trimTo(plen), columnName, columnNameTxn));
        path.trimTo(rootLen);
    }

    private void removeLastColumn() {
        freeColumnMemory(columnCount - 1);
    }

    private void removeMetaFile() {
        try {
            path.concat(META_FILE_NAME).$();
            if (!ff.removeQuiet(path)) {
                // On Windows opened file cannot be removed
                // but can be renamed
                other.concat(META_FILE_NAME).put('.').put(configuration.getMicrosecondClock().getTicks()).$();
                if (ff.rename(path, other) != FILES_RENAME_OK) {
                    LOG.error()
                            .$("could not rename [from=").$(path)
                            .$(", to=").$(other)
                            .I$();
                    throw CairoException.critical(ff.errno()).put("Recovery failed. Could not rename: ").put(path);
                }
            }
        } finally {
            path.trimTo(rootLen);
            other.trimTo(rootLen);
        }
    }

    private void removeNonAttachedPartitions() {
        LOG.debug().$("purging non attached partitions [path=").$(path.$()).I$();
        try {
            ff.iterateDir(path.$(), removePartitionDirsNotAttached);
            processPartitionRemoveCandidates();
        } finally {
            path.trimTo(rootLen);
        }
    }

    private void removePartitionDirsNotAttached(long pUtf8NameZ, int type) {
        // Do not remove detached partitions, they are probably about to be attached
        // Do not remove wal and sequencer directories either
        int checkedType = ff.typeDirOrSoftLinkDirNoDots(path, rootLen, pUtf8NameZ, type, utf8Sink);
        if (checkedType != Files.DT_UNKNOWN &&
                !CairoKeywords.isDetachedDirMarker(pUtf8NameZ) &&
                !CairoKeywords.isWal(pUtf8NameZ) &&
                !CairoKeywords.isTxnSeq(pUtf8NameZ) &&
                !CairoKeywords.isSeq(pUtf8NameZ) &&
                !Utf8s.endsWithAscii(utf8Sink, configuration.getAttachPartitionSuffix())
        ) {
            try {
                long txn;
                int txnSep = Utf8s.indexOfAscii(utf8Sink, '.');
                if (txnSep < 0) {
                    txnSep = utf8Sink.size();
                    txn = -1;
                } else {
                    txn = Numbers.parseLong(utf8Sink, txnSep + 1, utf8Sink.size());
                }
                long dirTimestamp = partitionDirFmt.parse(utf8Sink.asAsciiCharSequence(), 0, txnSep, DateFormatUtils.EN_LOCALE);
                if (txn <= txWriter.txn &&
                        (txWriter.attachedPartitionsContains(dirTimestamp) || txWriter.isActivePartition(dirTimestamp))) {
                    return;
                }
                partitionRemoveCandidates.add(dirTimestamp, txn);
                path.trimTo(rootLen).$();
            } catch (NumericException ignore) {
                // not a date?
                // ignore exception and leave the directory
                path.trimTo(rootLen);
                path.concat(pUtf8NameZ).$();
                LOG.error().$("invalid partition directory inside table folder: ").$(path).$();
            }
        }
    }

    private void removeSymbolMapFilesQuiet(CharSequence name, long columnNamTxn) {
        try {
            removeFileOrLog(ff, offsetFileName(path.trimTo(rootLen), name, columnNamTxn));
            removeFileOrLog(ff, charFileName(path.trimTo(rootLen), name, columnNamTxn));
            removeFileOrLog(ff, keyFileName(path.trimTo(rootLen), name, columnNamTxn));
            removeFileOrLog(ff, valueFileName(path.trimTo(rootLen), name, columnNamTxn));
        } finally {
            path.trimTo(rootLen);
        }
    }

    private void removeSymbolMapWriter(int index) {
        MapWriter writer = symbolMapWriters.getAndSetQuick(index, NullMapWriter.INSTANCE);
        if (writer != null && writer != NullMapWriter.INSTANCE) {
            int symColIndex = denseSymbolMapWriters.remove(writer);
            // Shift all subsequent symbol indexes by 1 back
            while (symColIndex < denseSymbolMapWriters.size()) {
                MapWriter w = denseSymbolMapWriters.getQuick(symColIndex);
                w.setSymbolIndexInTxWriter(symColIndex);
                symColIndex++;
            }
            Misc.freeIfCloseable(writer);
        }
    }

    private int rename(int retries) {
        try {
            int index = 0;
            other.concat(META_PREV_FILE_NAME).$();
            path.concat(META_FILE_NAME).$();
            int l = other.size();

            do {
                if (index > 0) {
                    other.trimTo(l);
                    other.put('.').put(index);
                    other.$();
                }

                if (!ff.removeQuiet(other)) {
                    LOG.info().$("could not remove target of rename '").$(path).$("' to '").$(other).$(" [errno=").$(ff.errno()).I$();
                    index++;
                    continue;
                }

                if (ff.rename(path, other) != FILES_RENAME_OK) {
                    LOG.info().$("could not rename '").$(path).$("' to '").$(other).$(" [errno=").$(ff.errno()).I$();
                    index++;
                    continue;
                }

                return index;

            } while (index < retries);

            throw CairoException.critical(0)
                    .put("could not rename ").put(path)
                    .put(". Max number of attempts reached [").put(index)
                    .put("]. Last target was: ").put(other);
        } finally {
            path.trimTo(rootLen);
            other.trimTo(rootLen);
        }
    }

    private int renameColumnFromMeta(int index, CharSequence newName) {
        try {
            int metaSwapIndex = openMetaSwapFile(ff, ddlMem, path, rootLen, fileOperationRetryCount);
            int timestampIndex = metaMem.getInt(META_OFFSET_TIMESTAMP_INDEX);
            ddlMem.putInt(columnCount);
            ddlMem.putInt(partitionBy);
            ddlMem.putInt(timestampIndex);
            copyVersionAndLagValues();
            ddlMem.jumpTo(META_OFFSET_COLUMN_TYPES);

            for (int i = 0; i < columnCount; i++) {
                writeColumnEntry(i, false);
            }

            long nameOffset = getColumnNameOffset(columnCount);
            for (int i = 0; i < columnCount; i++) {
                CharSequence columnName = metaMem.getStrA(nameOffset);
                nameOffset += Vm.getStorageLength(columnName);

                if (i == index && getColumnType(metaMem, i) > 0) {
                    columnName = newName;
                }
                ddlMem.putStr(columnName);
            }

            return metaSwapIndex;
        } finally {
            ddlMem.close();
        }
    }

    private void renameMetaToMetaPrev(CharSequence columnName) {
        try {
            this.metaPrevIndex = rename(fileOperationRetryCount);
        } catch (CairoException e) {
            runFragile(RECOVER_FROM_META_RENAME_FAILURE, columnName, e);
        }
    }

    private void renameSwapMetaToMeta(CharSequence columnName) {
        // rename _meta.swp to _meta
        try {
            restoreMetaFrom(META_SWAP_FILE_NAME, metaSwapIndex);
        } catch (CairoException e) {
            runFragile(RECOVER_FROM_SWAP_RENAME_FAILURE, columnName, e);
        }
    }

    private long repairDataGaps(final long timestamp) {
        if (txWriter.getMaxTimestamp() != Numbers.LONG_NULL && PartitionBy.isPartitioned(partitionBy)) {
            long fixedRowCount = 0;
            long lastTimestamp = -1;
            long transientRowCount = txWriter.getTransientRowCount();
            long maxTimestamp = txWriter.getMaxTimestamp();
            try {
                final long tsLimit = txWriter.getPartitionTimestampByTimestamp(txWriter.getMaxTimestamp());
                for (long ts = txWriter.getPartitionTimestampByTimestamp(txWriter.getMinTimestamp()); ts < tsLimit; ts = txWriter.getNextPartitionTimestamp(ts)) {
                    path.trimTo(rootLen);
                    setStateForTimestamp(path, ts);
                    int p = path.size();

                    long partitionSize = txWriter.getPartitionRowCountByTimestamp(ts);
                    if (partitionSize >= 0 && ff.exists(path.$())) {
                        fixedRowCount += partitionSize;
                        lastTimestamp = ts;
                    } else {
                        Path other = Path.getThreadLocal2(path.trimTo(p).$());
                        TableUtils.oldPartitionName(other, getTxn());
                        if (ff.exists(other.$())) {
                            if (ff.rename(other, path) != FILES_RENAME_OK) {
                                LOG.error().$("could not rename [from=").$(other).$(", to=").$(path).I$();
                                throw new CairoError("could not restore directory, see log for details");
                            } else {
                                LOG.info().$("restored [path=").$(path).I$();
                            }
                        } else {
                            LOG.debug().$("missing partition [name=").$(path.trimTo(p).$()).I$();
                        }
                    }
                }

                if (lastTimestamp > -1) {
                    path.trimTo(rootLen);
                    setStateForTimestamp(path, tsLimit);
                    if (!ff.exists(path.$())) {
                        Path other = Path.getThreadLocal2(path);
                        TableUtils.oldPartitionName(other, getTxn());
                        if (ff.exists(other.$())) {
                            if (ff.rename(other, path) != FILES_RENAME_OK) {
                                LOG.error().$("could not rename [from=").$(other).$(", to=").$(path).I$();
                                throw new CairoError("could not restore directory, see log for details");
                            } else {
                                LOG.info().$("restored [path=").$(path).I$();
                            }
                        } else {
                            LOG.error().$("last partition does not exist [name=").$(path).I$();
                            // ok, create last partition we discovered the active
                            // 1. read its size
                            path.trimTo(rootLen);
                            setStateForTimestamp(path, lastTimestamp);
                            int p = path.size();
                            transientRowCount = txWriter.getPartitionRowCountByTimestamp(lastTimestamp);

                            // 2. read max timestamp
                            TableUtils.dFile(path.trimTo(p), metadata.getColumnName(metadata.getTimestampIndex()), COLUMN_NAME_TXN_NONE);
                            maxTimestamp = TableUtils.readLongAtOffset(ff, path, tempMem16b, (transientRowCount - 1) * Long.BYTES);
                            fixedRowCount -= transientRowCount;
                            txWriter.removeAttachedPartitions(txWriter.getMaxTimestamp());
                            LOG.info()
                                    .$("updated active partition [name=").$(path.trimTo(p).$())
                                    .$(", maxTimestamp=").$ts(maxTimestamp)
                                    .$(", transientRowCount=").$(transientRowCount)
                                    .$(", fixedRowCount=").$(txWriter.getFixedRowCount())
                                    .I$();
                        }
                    }
                }
            } finally {
                path.trimTo(rootLen);
            }

            final long expectedSize = txWriter.unsafeReadFixedRowCount();
            if (expectedSize != fixedRowCount || maxTimestamp != this.txWriter.getMaxTimestamp()) {
                LOG.info()
                        .$("actual table size has been adjusted [name=`").utf8(tableToken.getTableName()).$('`')
                        .$(", expectedFixedSize=").$(expectedSize)
                        .$(", actualFixedSize=").$(fixedRowCount)
                        .I$();

                txWriter.reset(
                        fixedRowCount,
                        transientRowCount,
                        maxTimestamp,
                        denseSymbolMapWriters
                );
                return maxTimestamp;
            }
        }

        return timestamp;
    }

    private void repairMetaRename(int index) {
        try {
            path.concat(META_PREV_FILE_NAME);
            if (index > 0) {
                path.put('.').put(index);
            }
            path.$();

            if (ff.exists(path)) {
                LOG.info().$("Repairing metadata from: ").$(path).$();
                ff.remove(other.concat(META_FILE_NAME).$());

                if (ff.rename(path, other) != FILES_RENAME_OK) {
                    throw CairoException.critical(ff.errno()).put("Repair failed. Cannot rename ").put(path).put(" -> ").put(other);
                }
            }
        } finally {
            path.trimTo(rootLen);
            other.trimTo(rootLen);
        }

        clearTodoLog();
    }

    private void repairTruncate() {
        LOG.info().$("repairing abnormally terminated truncate on ").$(path).$();
        scheduleRemoveAllPartitions();
        txWriter.truncate(columnVersionWriter.getVersion(), denseSymbolMapWriters);
        clearTodoLog();
        processPartitionRemoveCandidates();
    }

    private void resizePartitionUpdateSink() {
        if (o3PartitionUpdateSink == null) {
            o3PartitionUpdateSink = new PagedDirectLongList(MemoryTag.NATIVE_O3);
        }
        o3PartitionUpdateSink.clear();
        o3PartitionUpdateSink.setBlockSize(PARTITION_SINK_SIZE_LONGS + metadata.getColumnCount());
    }

    private void restoreMetaFrom(CharSequence fromBase, int fromIndex) {
        try {
            path.concat(fromBase);
            if (fromIndex > 0) {
                path.put('.').put(fromIndex);
            }
            path.$();

            TableUtils.renameOrFail(ff, path, other.concat(META_FILE_NAME).$());
        } finally {
            path.trimTo(rootLen);
            other.trimTo(rootLen);
        }
    }

    private void rollbackIndexes() {
        final long maxRow = txWriter.getTransientRowCount() - 1;
        for (int i = 0, n = denseIndexers.size(); i < n; i++) {
            ColumnIndexer indexer = denseIndexers.getQuick(i);
            int fd = indexer.getFd();
            if (fd > -1) {
                LOG.info().$("recovering index [fd=").$(fd).I$();
                indexer.rollback(maxRow);
            }
        }
    }

    private void rollbackSymbolTables() {
        int expectedMapWriters = txWriter.unsafeReadSymbolColumnCount();
        for (int i = 0; i < expectedMapWriters; i++) {
            denseSymbolMapWriters.getQuick(i).rollback(txWriter.unsafeReadSymbolWriterIndexOffset(i));
        }
    }

    private void rowAppend(ObjList<Runnable> activeNullSetters) {
        if ((masterRef & 1) != 0) {
            for (int i = 0; i < columnCount; i++) {
                if (rowValueIsNotNull.getQuick(i) < masterRef) {
                    activeNullSetters.getQuick(i).run();
                }
            }
            masterRef++;
        }
    }

    private void runFragile(FragileCode fragile, CharSequence columnName, CairoException e) {
        try {
            fragile.run(columnName);
        } catch (CairoException e2) {
            LOG.error().$("DOUBLE ERROR: 1st: {").$((Sinkable) e).$('}').$();
            throwDistressException(e2);
        }
        throw e;
    }

    private void safeDeletePartitionDir(long timestamp, long partitionNameTxn) {
        // Call O3 methods to remove check TxnScoreboard and remove partition directly
        partitionRemoveCandidates.clear();
        partitionRemoveCandidates.add(timestamp, partitionNameTxn);
        processPartitionRemoveCandidates();
    }

    private void scheduleRemoveAllPartitions() {
        for (int i = txWriter.getPartitionCount() - 1; i > -1L; i--) {
            long timestamp = txWriter.getPartitionTimestampByIndex(i);
            long partitionTxn = txWriter.getPartitionNameTxn(i);
            partitionRemoveCandidates.add(timestamp, partitionTxn);
        }
    }

    private void setAppendPosition(final long rowCount, boolean doubleAllocate) {
        long recordLength = 0;
        for (int i = 0; i < columnCount; i++) {
            recordLength += setColumnAppendPosition(i, rowCount, doubleAllocate);
        }
        avgRecordSize = rowCount > 0 ? recordLength / rowCount : Math.max(avgRecordSize, recordLength);
    }

    private long setColumnAppendPosition(int columnIndex, long size, boolean doubleAllocate) {
        long dataSizeBytes = 0;
        try {
            MemoryMA dataMem = getPrimaryColumn(columnIndex);
            MemoryMA auxMem = getSecondaryColumn(columnIndex);
            int columnType = metadata.getColumnType(columnIndex);
            if (columnType > 0) { // Not deleted
                final long pos = size - getColumnTop(columnIndex);
                if (ColumnType.isVarSize(columnType)) {
                    dataSizeBytes = ColumnType.getDriver(columnType).setAppendPosition(
                            pos,
                            auxMem,
                            dataMem
                    );
                } else {
                    dataSizeBytes = pos << ColumnType.pow2SizeOf(columnType);
                    if (doubleAllocate) {
                        dataMem.allocate(dataSizeBytes);
                    }
                    dataMem.jumpTo(dataSizeBytes);

                }
            }
        } catch (CairoException e) {
            throwDistressException(e);
        }

        return dataSizeBytes;
    }

    private void setO3AppendPosition(final long position) {
        for (int i = 0; i < columnCount; i++) {
            int columnType = metadata.getColumnType(i);
            if (columnType > 0) {
                o3SetAppendOffset(i, columnType, position);
            }
        }
    }

    private void setRowValueNotNull(int columnIndex) {
        assert rowValueIsNotNull.getQuick(columnIndex) != masterRef;
        rowValueIsNotNull.setQuick(columnIndex, masterRef);
    }

    /**
     * Sets path member variable to partition directory for the given timestamp and
     * partitionLo and partitionHi to partition interval in millis. These values are
     * determined based on input timestamp and value of partitionBy. For any given
     * timestamp this method will determine either day, month or year interval timestamp falls to.
     * Partition directory name is ISO string of interval start.
     * <p>
     * Because this method modifies "path" member variable, be sure path is trimmed to original
     * state within try..finally block.
     *
     * @param path      path instance to modify
     * @param timestamp to determine interval for
     */
    private void setStateForTimestamp(Path path, long timestamp) {
        // When partition is create a txn name must always be set to purge dropped partitions.
        // When partition is created outside O3 merge use `txn-1` as the version
        long partitionTxnName = PartitionBy.isPartitioned(partitionBy) ? txWriter.getTxn() - 1 : -1;
        partitionTxnName = txWriter.getPartitionNameTxnByPartitionTimestamp(timestamp, partitionTxnName);
        TableUtils.setPathForPartition(path, partitionBy, timestamp, partitionTxnName);
    }

    private void shrinkO3Mem() {
        for (int i = 0, n = o3MemColumns1.size(); i < n; i++) {
            MemoryCARW o3mem = o3MemColumns1.getQuick(i);
            if (o3mem != null) {
                // truncate will shrink the memory to a single page
                o3mem.truncate();
            }
        }
        for (int i = 0, n = o3MemColumns2.size(); i < n; i++) {
            MemoryCARW o3mem2 = o3MemColumns2.getQuick(i);
            if (o3mem2 != null) {
                o3mem2.truncate();
            }
        }
    }

    private void squashPartitionForce(int partitionIndex) {
        int lastLogicalPartitionIndex = partitionIndex;
        long lastLogicalPartitionTimestamp = txWriter.getPartitionTimestampByIndex(partitionIndex);
        assert lastLogicalPartitionTimestamp == txWriter.getLogicalPartitionTimestamp(lastLogicalPartitionTimestamp);

        // Do not cache txWriter.getPartitionCount() as it changes during the squashing
        while (partitionIndex < txWriter.getPartitionCount()) {
            long partitionTimestamp = txWriter.getPartitionTimestampByIndex(partitionIndex);
            long logicalPartitionTimestamp = txWriter.getLogicalPartitionTimestamp(partitionTimestamp);
            if (logicalPartitionTimestamp != lastLogicalPartitionTimestamp) {
                if (partitionIndex > lastLogicalPartitionIndex + 1) {
                    squashSplitPartitions(lastLogicalPartitionIndex, partitionIndex, 1, true);
                }
                return;
            }
            partitionIndex++;
        }
        if (partitionIndex > lastLogicalPartitionIndex + 1) {
            squashSplitPartitions(lastLogicalPartitionIndex, partitionIndex, 1, true);
        }
    }

    private void squashPartitionRange(int maxLastSubPartitionCount, int partitionIndexLo, int partitionIndexHi) {
        if (partitionIndexHi > partitionIndexLo) {
            int subpartitions = partitionIndexHi - partitionIndexLo;
            int optimalPartitionCount = partitionIndexHi == txWriter.getPartitionCount() ? maxLastSubPartitionCount : MAX_MID_SUB_PARTITION_COUNT;
            if (subpartitions > Math.max(1, optimalPartitionCount)) {
                squashSplitPartitions(partitionIndexLo, partitionIndexHi, optimalPartitionCount, false);
            } else if (subpartitions == 1) {
                if (partitionIndexLo >= 0 &&
                        partitionIndexLo < txWriter.getPartitionCount() && minSplitPartitionTimestamp == txWriter.getPartitionTimestampByIndex(partitionIndexLo)) {
                    minSplitPartitionTimestamp = getPartitionTimestampOrMax(partitionIndexLo + 1);
                }
            }
        }
    }

    private long squashPartitionTimestamp(long ts) {
        int partitionIndex = txWriter.findAttachedPartitionIndexByLoTimestamp(ts);
        if (partitionIndex < 0) {
            partitionIndex = -partitionIndex - 1;
        }
        if (partitionIndex >= txWriter.getPartitionCount()) {
            return Long.MAX_VALUE;
        }
        return txWriter.getLogicalPartitionTimestamp(txWriter.getPartitionTimestampByIndex(partitionIndex));
    }

    private void squashSplitPartitions(long timestampMin, long timestampMax, int maxLastSubPartitionCount) {
        if (timestampMin > txWriter.getMaxTimestamp() || txWriter.getPartitionCount() < 2) {
            return;
        }

        // Take the control of split partition population here.
        // When the number of split partitions is too big, start merging them together.
        // This is to avoid having too many partitions / files in the system which penalizes the reading performance.
        long logicalPartition = squashPartitionTimestamp(timestampMin);
        int partitionIndex = txWriter.getPartitionIndex(logicalPartition);
        if (partitionIndex > -1) {
            int partitionIndexLo = partitionIndex;
            int partitionCount = txWriter.getPartitionCount();

            while (logicalPartition < timestampMax && ++partitionIndex < partitionCount) {
                long partitionTimestamp = txWriter.getPartitionTimestampByIndex(partitionIndex);
                long newLogicalPartition = txWriter.getLogicalPartitionTimestamp(partitionTimestamp);

                if (logicalPartition != newLogicalPartition) {
                    squashPartitionRange(maxLastSubPartitionCount, partitionIndexLo, partitionIndex);

                    // txn records can be changed by squashing. Reset the position and the partition count.
                    partitionCount = txWriter.getPartitionCount();
                    partitionIndex = txWriter.getPartitionIndex(newLogicalPartition);

                    // switch to the next logical partition
                    logicalPartition = newLogicalPartition;
                    partitionIndexLo = partitionIndex;
                }
            }

            // This can shift last partition timestamp, save what was the last partition timestamp before squashing
            long lastPartitionTimestamp = txWriter.getLastPartitionTimestamp();
            squashPartitionRange(maxLastSubPartitionCount, partitionIndexLo, partitionIndex);
            if (lastPartitionTimestamp != txWriter.getLastPartitionTimestamp()) {
                openLastPartition();
            }
        }
    }

    private void squashSplitPartitions(final int partitionIndexLo, final int partitionIndexHi, final int optimalPartitionCount, boolean force) {
        if (snapshotAgent.isInProgress()) {
            LOG.info().$("cannot squash partition [table=").$(tableToken.getTableName()).$("], snapshot in progress").$();
            // No overwrite can happen while a snapshot is in-flight.
            return;
        }

        assert partitionIndexHi >= 0 && partitionIndexHi <= txWriter.getPartitionCount() && partitionIndexLo >= 0;
        int targetPartitionIndex = partitionIndexLo;

        if (partitionIndexHi > partitionIndexLo + 1) {
            long targetPartition = Long.MIN_VALUE;
            boolean copyTargetFrame = false;

            // Move partitionIndexLo to the first unlocked partition in the range
            for (; targetPartitionIndex + 1 < partitionIndexHi; targetPartitionIndex++) {
                boolean canOverwrite = canSquashOverwritePartitionTail(targetPartitionIndex);
                if (canOverwrite || force) {
                    targetPartition = txWriter.getPartitionTimestampByIndex(partitionIndexLo);
                    copyTargetFrame = !canOverwrite;
                    break;
                }
            }
            if (targetPartition == Long.MIN_VALUE) {
                return;
            }

            boolean lastPartitionSquashed = false;
            int squashCount = partitionIndexHi - partitionIndexLo - optimalPartitionCount;

            if (squashCount > 0) {
                long targetPartitionNameTxn = txWriter.getPartitionNameTxnByPartitionTimestamp(targetPartition);
                TableUtils.setPathForPartition(path, partitionBy, targetPartition, targetPartitionNameTxn);
                final long originalSize = txWriter.getPartitionRowCountByTimestamp(targetPartition);

                boolean rw = !copyTargetFrame;
                Frame targetFrame = null;
                Frame firstPartitionFrame = partitionFrameFactory.open(rw, path, targetPartition, metadata, columnVersionWriter, originalSize);
                try {
                    if (copyTargetFrame) {
                        try {
                            TableUtils.setPathForPartition(other, partitionBy, targetPartition, txWriter.txn);
                            TableUtils.createDirsOrFail(ff, other.slash$(), configuration.getMkDirMode());
                            LOG.info().$("copying partition to force squash [from=").$(path).$(", to=").$(other).I$();

                            targetFrame = partitionFrameFactory.openRW(other, targetPartition, metadata, columnVersionWriter, 0);
                            FrameAlgebra.append(targetFrame, firstPartitionFrame, configuration.getCommitMode());
                            addPhysicallyWrittenRows(firstPartitionFrame.getRowCount());
                            txWriter.updatePartitionSizeAndTxnByRawIndex(partitionIndexLo * LONGS_PER_TX_ATTACHED_PARTITION, originalSize);
                            partitionRemoveCandidates.add(targetPartition, targetPartitionNameTxn);
                        } finally {
                            Misc.free(firstPartitionFrame);
                        }
                    } else {
                        targetFrame = firstPartitionFrame;
                    }
                    for (int i = 0; i < squashCount; i++) {
                        long sourcePartition = txWriter.getPartitionTimestampByIndex(partitionIndexLo + 1);

                        other.trimTo(rootLen);
                        long sourceNameTxn = txWriter.getPartitionNameTxnByPartitionTimestamp(sourcePartition);
                        TableUtils.setPathForPartition(other, partitionBy, sourcePartition, sourceNameTxn);
                        long partitionRowCount = txWriter.getPartitionRowCountByTimestamp(sourcePartition);
                        lastPartitionSquashed = partitionIndexLo + 2 == txWriter.getPartitionCount();
                        if (lastPartitionSquashed) {
                            closeActivePartition(false);
                            partitionRowCount = txWriter.getTransientRowCount() + txWriter.getLagRowCount();
                        }

                        assert partitionRowCount > 0;

                        LOG.info().$("squashing partitions [table=").$(tableToken)
                                .$(", target=").$(formatPartitionForTimestamp(targetPartition, targetPartitionNameTxn))
                                .$(", targetSize=").$(targetFrame.getRowCount())
                                .$(", source=").$(formatPartitionForTimestamp(sourcePartition, sourceNameTxn))
                                .$(", sourceSize=").$(partitionRowCount)
                                .I$();

                        try (Frame sourceFrame = partitionFrameFactory.openRO(other, sourcePartition, metadata, columnVersionWriter, partitionRowCount)) {
                            FrameAlgebra.append(targetFrame, sourceFrame, configuration.getCommitMode());
                            addPhysicallyWrittenRows(sourceFrame.getRowCount());
                        } catch (Throwable th) {
                            LOG.critical().$("partition squashing failed [table=").$(tableToken).$(", error=").$(th).I$();
                            throw th;
                        }

                        txWriter.removeAttachedPartitions(sourcePartition);
                        columnVersionWriter.removePartition(sourcePartition);
                        txWriter.updatePartitionColumnVersion(targetPartition);
                        partitionRemoveCandidates.add(sourcePartition, sourceNameTxn);
                        if (sourcePartition == minSplitPartitionTimestamp) {
                            minSplitPartitionTimestamp = getPartitionTimestampOrMax(partitionIndexLo + 1);
                        }
                    }

                    txWriter.updatePartitionSizeByTimestamp(targetPartition, targetFrame.getRowCount());
                    if (lastPartitionSquashed) {
                        // last partition is squashed, adjust fixed/transient row sizes
                        long newTransientRowCount = targetFrame.getRowCount() - txWriter.getLagRowCount();
                        assert newTransientRowCount >= 0;
                        txWriter.fixedRowCount += txWriter.getTransientRowCount() - newTransientRowCount;
                        assert txWriter.fixedRowCount >= 0;
                        txWriter.transientRowCount = newTransientRowCount;
                    }
                } finally {
                    Misc.free(targetFrame);
                    path.trimTo(rootLen);
                    other.trimTo(rootLen);
                }

                columnVersionWriter.commit();
                txWriter.setColumnVersion(columnVersionWriter.getVersion());
                txWriter.commit(denseSymbolMapWriters);
                processPartitionRemoveCandidates();
            }
        }
    }

    private void swapMetaFile(CharSequence columnName) {
        // close _meta so we can rename it
        metaMem.close();
        // validate new meta
        validateSwapMeta(columnName);
        // rename _meta to _meta.prev
        renameMetaToMetaPrev(columnName);
        // after we moved _meta to _meta.prev
        // we have to have _todo to restore _meta should anything go wrong
        writeRestoreMetaTodo(columnName);
        // rename _meta.swp to -_meta
        renameSwapMetaToMeta(columnName);
        try {
            // open _meta file
            openMetaFile(ff, path, rootLen, metaMem);
            // remove _todo
            clearTodoLog();
        } catch (CairoException e) {
            throwDistressException(e);
        }
        bumpMetadataVersion();
    }

    private void swapO3ColumnsExcept(int timestampIndex) {
        ObjList<MemoryCARW> temp = o3MemColumns1;
        o3MemColumns1 = o3MemColumns2;
        o3MemColumns2 = temp;

        // Swap timestamp column back, timestamp column is not sorted, it's the sort key.
        final int timestampMemoryIndex = getPrimaryColumnIndex(timestampIndex);
        o3MemColumns2.setQuick(
                timestampMemoryIndex,
                o3MemColumns1.getAndSetQuick(timestampMemoryIndex, o3MemColumns2.getQuick(timestampMemoryIndex))
        );
        o3Columns = o3MemColumns1;
        activeColumns = o3MemColumns1;

        ObjList<Runnable> tempNullSetters = o3NullSetters1;
        o3NullSetters1 = o3NullSetters2;
        o3NullSetters2 = tempNullSetters;
        activeNullSetters = o3NullSetters1;
    }

    private void switchPartition(long timestamp) {
        // Before partition can be switched we need to index records
        // added so far. Index writers will start point to different
        // files after switch.
        updateIndexes();
        txWriter.switchPartitions(timestamp);
        openPartition(timestamp);
        setAppendPosition(0, false);
    }

    private void syncColumns() {
        final int commitMode = configuration.getCommitMode();
        if (commitMode != CommitMode.NOSYNC) {
            final boolean async = commitMode == CommitMode.ASYNC;
            syncColumns0(async);
            for (int i = 0, n = denseIndexers.size(); i < n; i++) {
                denseIndexers.getQuick(i).sync(async);
            }
            for (int i = 0, n = denseSymbolMapWriters.size(); i < n; i++) {
                denseSymbolMapWriters.getQuick(i).sync(async);
            }
        }
    }

    private void syncColumns0(boolean async) {
        for (int i = 0; i < columnCount; i++) {
            columns.getQuick(i * 2).sync(async);
            final MemoryMA m2 = columns.getQuick(i * 2 + 1);
            if (m2 != null) {
                m2.sync(async);
            }
        }
    }

    private void throwDistressException(CairoException cause) {
        LOG.critical().$("writer error [table=").utf8(tableToken.getTableName()).$(", e=").$((Sinkable) cause).I$();
        distressed = true;
        throw new CairoError(cause);
    }

    private void truncate(boolean keepSymbolTables) {
        rollback();

        if (!keepSymbolTables) {
            // we do this before size check so that "old" corrupt symbol tables are brought back in line
            for (int i = 0, n = denseSymbolMapWriters.size(); i < n; i++) {
                denseSymbolMapWriters.getQuick(i).truncate();
            }
        }

        if (size() == 0) {
            return;
        }

        // this is a crude block to test things for now
        todoMem.putLong(0, ++todoTxn); // write txn, reader will first read txn at offset 24 and then at offset 0
        Unsafe.getUnsafe().storeFence(); // make sure we do not write hash before writing txn (view from another thread)
        todoMem.putLong(8, configuration.getDatabaseIdLo()); // write out our instance hashes
        todoMem.putLong(16, configuration.getDatabaseIdHi());
        Unsafe.getUnsafe().storeFence();
        todoMem.putLong(24, todoTxn);
        todoMem.putLong(32, 1);
        todoMem.putLong(40, TODO_TRUNCATE);
        // ensure file is closed with correct length
        todoMem.jumpTo(48);

        if (partitionBy != PartitionBy.NONE) {
            freeColumns(false);
            releaseIndexerWriters();
            // Schedule removal of all partitions
            scheduleRemoveAllPartitions();
            rowAction = ROW_ACTION_OPEN_PARTITION;
        } else {
            // truncate columns, we cannot remove them
            truncateColumns();
        }

        txWriter.resetTimestamp();
        columnVersionWriter.truncate();
        txWriter.truncate(columnVersionWriter.getVersion(), denseSymbolMapWriters);
        try {
            clearTodoLog();
        } catch (CairoException e) {
            throwDistressException(e);
        }
        this.minSplitPartitionTimestamp = Long.MAX_VALUE;
        processPartitionRemoveCandidates();

        LOG.info().$("truncated [name=").utf8(tableToken.getTableName()).I$();
    }

    private void truncateColumns() {
        for (int i = 0; i < columnCount; i++) {
            final int columnType = metadata.getColumnType(i);
            if (columnType >= 0) {
                getPrimaryColumn(i).truncate();
                if (ColumnType.isVarSize(columnType)) {
                    MemoryMA auxMem = getSecondaryColumn(i);
                    auxMem.truncate();
                    ColumnType.getDriver(columnType).configureAuxMemMA(auxMem);
                }
            }
        }
    }

    private void updateIndexes() {
        if (indexCount == 0 || avoidIndexOnCommit) {
            avoidIndexOnCommit = false;
            return;
        }
        updateIndexesSlow();
    }

    private void updateIndexesParallel(long lo, long hi) {
        indexSequences.clear();
        indexLatch.setCount(indexCount);
        final int nParallelIndexes = indexCount - 1;
        final Sequence indexPubSequence = this.messageBus.getIndexerPubSequence();
        final RingQueue<ColumnIndexerTask> indexerQueue = this.messageBus.getIndexerQueue();

        LOG.info().$("parallel indexing [table=").utf8(tableToken.getTableName())
                .$(", indexCount=").$(indexCount)
                .$(", rowCount=").$(hi - lo)
                .I$();
        int serialIndexCount = 0;

        // we are going to index last column in this thread while other columns are on the queue
        OUT:
        for (int i = 0; i < nParallelIndexes; i++) {

            long cursor = indexPubSequence.next();
            if (cursor == -1) {
                // queue is full, process index in the current thread
                indexAndCountDown(denseIndexers.getQuick(i), lo, hi, indexLatch);
                serialIndexCount++;
                continue;
            }

            if (cursor == -2) {
                // CAS issue, retry
                do {
                    Os.pause();
                    cursor = indexPubSequence.next();
                    if (cursor == -1) {
                        indexAndCountDown(denseIndexers.getQuick(i), lo, hi, indexLatch);
                        serialIndexCount++;
                        continue OUT;
                    }
                } while (cursor < 0);
            }

            final ColumnIndexerTask queueItem = indexerQueue.get(cursor);
            final ColumnIndexer indexer = denseIndexers.getQuick(i);
            final long sequence = indexer.getSequence();
            queueItem.indexer = indexer;
            queueItem.lo = lo;
            queueItem.hi = hi;
            queueItem.countDownLatch = indexLatch;
            queueItem.sequence = sequence;
            indexSequences.add(sequence);
            indexPubSequence.done(cursor);
        }

        // index last column while other columns are brewing on the queue
        indexAndCountDown(denseIndexers.getQuick(indexCount - 1), lo, hi, indexLatch);
        serialIndexCount++;

        // At this point we have re-indexed our column and if things are flowing nicely
        // all other columns should have been done by other threads. Instead of actually
        // waiting we gracefully check latch count.
        if (!indexLatch.await(configuration.getWorkStealTimeoutNanos())) {
            // other columns are still in-flight, we must attempt to steal work from other threads
            for (int i = 0; i < nParallelIndexes; i++) {
                ColumnIndexer indexer = denseIndexers.getQuick(i);
                if (indexer.tryLock(indexSequences.getQuick(i))) {
                    indexAndCountDown(indexer, lo, hi, indexLatch);
                    serialIndexCount++;
                }
            }
            // wait for the ones we cannot steal
            indexLatch.await();
        }

        // reset lock on completed indexers
        boolean distressed = false;
        for (int i = 0; i < indexCount; i++) {
            ColumnIndexer indexer = denseIndexers.getQuick(i);
            distressed = distressed | indexer.isDistressed();
        }

        if (distressed) {
            throwDistressException(null);
        }

        LOG.info().$("parallel indexing done [serialCount=").$(serialIndexCount).I$();
    }

    private void updateIndexesSerially(long lo, long hi) {
        LOG.info().$("serial indexing [table=").utf8(tableToken.getTableName())
                .$(", indexCount=").$(indexCount)
                .$(", rowCount=").$(hi - lo)
                .I$();
        for (int i = 0, n = denseIndexers.size(); i < n; i++) {
            try {
                denseIndexers.getQuick(i).refreshSourceAndIndex(lo, hi);
            } catch (CairoException e) {
                // this is pretty severe, we hit some sort of limit
                throwDistressException(e);
            }
        }
        LOG.info().$("serial indexing done [table=").utf8(tableToken.getTableName()).I$();
    }

    private void updateIndexesSlow() {
        final long hi = txWriter.getTransientRowCount();
        final long lo = txWriter.getAppendedPartitionCount() == 1 ? hi - txWriter.getLastTxSize() : 0;
        if (indexCount > 1 && parallelIndexerEnabled && hi - lo > configuration.getParallelIndexThreshold()) {
            updateIndexesParallel(lo, hi);
        } else {
            updateIndexesSerially(lo, hi);
        }
    }

    private void updateMaxTimestamp(long timestamp) {
        txWriter.updateMaxTimestamp(timestamp);
        this.timestampSetter.accept(timestamp);
    }

    private void updateMetaStructureVersion() {
        try {
            copyMetadataAndUpdateVersion();
            finishMetaSwapUpdate();
        } finally {
            ddlMem.close();
        }
    }

    private void updateMetadataWithDeduplicationUpsertKeys(boolean enable, LongList columnsIndexes) {
        try {
            int index = openMetaSwapFile(ff, ddlMem, path, rootLen, configuration.getMaxSwapFileCount());
            int columnCount = metaMem.getInt(META_OFFSET_COUNT);

            ddlMem.putInt(columnCount);
            ddlMem.putInt(metaMem.getInt(META_OFFSET_PARTITION_BY));
            ddlMem.putInt(metaMem.getInt(META_OFFSET_TIMESTAMP_INDEX));
            copyVersionAndLagValues();
            ddlMem.jumpTo(META_OFFSET_COLUMN_TYPES);
            for (int i = 0; i < columnCount; i++) {
                writeColumnEntryWithDedupFlag(i, enable && columnsIndexes.indexOf(i) >= 0);
            }

            long nameOffset = getColumnNameOffset(columnCount);
            for (int i = 0; i < columnCount; i++) {
                CharSequence columnName = metaMem.getStrA(nameOffset);
                ddlMem.putStr(columnName);
                nameOffset += Vm.getStorageLength(columnName);
            }
            this.metaSwapIndex = index;
        } finally {
            ddlMem.close();
        }

        finishMetaSwapUpdateStructural();

        for (int i = 0; i < columnCount; i++) {
            metadata.getColumnMetadata(i).setDedupKeyFlag(enable && columnsIndexes.indexOf(i) >= 0);
        }

        if (enable) {
            if (dedupColumnCommitAddresses == null) {
                dedupColumnCommitAddresses = new DedupColumnCommitAddresses();
            } else {
                dedupColumnCommitAddresses.clear();
            }
            dedupColumnCommitAddresses.setDedupColumnCount(columnsIndexes.size() - 1);
        } else {
            if (dedupColumnCommitAddresses != null) {
                dedupColumnCommitAddresses.setDedupColumnCount(0);
            }
        }
    }

    private void updateO3ColumnTops() {
        int columnCount = metadata.getColumnCount();
        long blockIndex = -1;

        while ((blockIndex = o3PartitionUpdateSink.nextBlockIndex(blockIndex)) > -1L) {
            long blockAddress = o3PartitionUpdateSink.getBlockAddress(blockIndex);
            long partitionTimestamp = Unsafe.getUnsafe().getLong(blockAddress);
            final long o3SplitPartitionSize = Unsafe.getUnsafe().getLong(blockAddress + 5 * Long.BYTES);
            // When partition is split, data partition timestamp and partition timestamp diverge
            final long dataPartitionTimestamp = Unsafe.getUnsafe().getLong(blockAddress + 6 * Long.BYTES);

            if (o3SplitPartitionSize > 0) {
                // This is partition split. Copy all the column name txns from the donor partition.
                columnVersionWriter.copyColumnVersions(dataPartitionTimestamp, partitionTimestamp);
            }

            if (partitionTimestamp > -1) {
                blockAddress += PARTITION_SINK_SIZE_LONGS * Long.BYTES;
                for (int column = 0; column < columnCount; column++) {

                    long colTop = Unsafe.getUnsafe().getLong(blockAddress);
                    blockAddress += Long.BYTES;
                    if (colTop > -1L) {
                        // Upsert even when colTop value is 0.
                        // TableReader uses the record to determine if the column is supposed to be present for the partition.
                        columnVersionWriter.upsertColumnTop(partitionTimestamp, column, colTop);
                    } else if (o3SplitPartitionSize > 0) {
                        // Remove column tops for the new partition part.
                        columnVersionWriter.removeColumnTop(partitionTimestamp, column);
                    }
                }
            }
        }
    }

    private void validateSwapMeta(CharSequence columnName) {
        try {
            try {
                path.concat(META_SWAP_FILE_NAME);
                if (metaSwapIndex > 0) {
                    path.put('.').put(metaSwapIndex);
                }
                metaMem.smallFile(ff, path.$(), MemoryTag.MMAP_TABLE_WRITER);
                validationMap.clear();
                validateMeta(metaMem, validationMap, ColumnType.VERSION);
            } finally {
                metaMem.close();
                path.trimTo(rootLen);
            }
        } catch (CairoException e) {
            runFragile(RECOVER_FROM_META_RENAME_FAILURE, columnName, e);
        }
    }

    private void writeColumnEntry(int i, boolean changeToDeleted) {
        int columnType = getColumnType(metaMem, i);
        // When column is deleted it's written to metadata with negative type
        if (changeToDeleted) {
            columnType = -Math.abs(columnType);
        }
        ddlMem.putInt(columnType);
        long flags = getColumnFlags(metaMem, i);
        ddlMem.putLong(flags);
        ddlMem.putInt(getIndexBlockCapacity(metaMem, i));
        ddlMem.skip(8);
        ddlMem.putInt(getReplacingColumnIndexRaw(metaMem, i));
        ddlMem.skip(4);
    }

    private void writeColumnEntryWithDedupFlag(int i, boolean changeToDedup) {
        int columnType = getColumnType(metaMem, i);
        // When column is deleted it's written to metadata with negative type
        ddlMem.putInt(columnType);
        long flags = getColumnFlags(metaMem, i);
        if (changeToDedup) {
            flags |= META_FLAG_BIT_DEDUP_KEY;
        } else {
            flags &= ~META_FLAG_BIT_DEDUP_KEY;
        }
        ddlMem.putLong(flags);
        ddlMem.putInt(getIndexBlockCapacity(metaMem, i));
        ddlMem.skip(16);
    }

    @NotNull
    private void writeIndex(@NotNull CharSequence columnName, int indexValueBlockSize, int columnIndex, SymbolColumnIndexer indexer) {
        // create indexer
        final long columnNameTxn = columnVersionWriter.getColumnNameTxn(txWriter.getLastPartitionTimestamp(), columnIndex);
        try {
            try {
                // edge cases here are:
                // column spans only part of table - e.g. it was added after table was created and populated
                // column has top value, e.g. does not span entire partition
                // to this end, we have a super-edge case:

                // This piece of code is unbelievably fragile!
                if (PartitionBy.isPartitioned(partitionBy)) {
                    // run indexer for the whole table
                    indexHistoricPartitions(indexer, columnName, indexValueBlockSize, columnIndex);
                    long timestamp = txWriter.getLastPartitionTimestamp();
                    if (timestamp != Numbers.LONG_NULL) {
                        path.trimTo(rootLen);
                        setStateForTimestamp(path, timestamp);
                        // create index in last partition
                        indexLastPartition(indexer, columnName, columnNameTxn, columnIndex, indexValueBlockSize);
                    }
                } else {
                    setStateForTimestamp(path, 0);
                    // create index in last partition
                    indexLastPartition(indexer, columnName, columnNameTxn, columnIndex, indexValueBlockSize);
                }
            } finally {
                path.trimTo(rootLen);
            }
        } catch (Throwable e) {
            Misc.free(indexer);
            LOG.error().$("rolling back index created so far [path=").$(path).I$();
            removeIndexFiles(columnName, columnIndex);
            throw e;
        }
    }

    private void writeRestoreMetaTodo(CharSequence columnName) {
        try {
            writeRestoreMetaTodo();
        } catch (CairoException e) {
            runFragile(RECOVER_FROM_TODO_WRITE_FAILURE, columnName, e);
        }
    }

    private void writeRestoreMetaTodo() {
        todoMem.putLong(0, ++todoTxn); // write txn, reader will first read txn at offset 24 and then at offset 0
        Unsafe.getUnsafe().storeFence(); // make sure we do not write hash before writing txn (view from another thread)
        todoMem.putLong(8, configuration.getDatabaseIdLo()); // write out our instance hashes
        todoMem.putLong(16, configuration.getDatabaseIdHi());
        Unsafe.getUnsafe().storeFence();
        todoMem.putLong(32, 1);
        todoMem.putLong(40, TODO_RESTORE_META);
        todoMem.putLong(48, metaPrevIndex);
        Unsafe.getUnsafe().storeFence();
        todoMem.putLong(24, todoTxn);
        todoMem.jumpTo(56);
        todoMem.sync(false);
    }

    static void indexAndCountDown(ColumnIndexer indexer, long lo, long hi, SOCountDownLatch latch) {
        try {
            indexer.refreshSourceAndIndex(lo, hi);
        } catch (CairoException e) {
            indexer.distress();
            LOG.critical().$("index error [fd=").$(indexer.getFd()).$("]{").$((Sinkable) e).$('}').$();
        } finally {
            latch.countDown();
        }
    }

    boolean allowMixedIO() {
        return mixedIOFlag;
    }

    void closeActivePartition(long size) {
        for (int i = 0; i < columnCount; i++) {
            setColumnAppendPosition(i, size, false);
            Misc.free(getPrimaryColumn(i));
            Misc.free(getSecondaryColumn(i));
        }
        releaseIndexerWriters();
    }

    BitmapIndexWriter getBitmapIndexWriter(int columnIndex) {
        return indexers.getQuick(columnIndex).getWriter();
    }

    long getColumnTop(int columnIndex) {
        assert lastOpenPartitionTs != Long.MIN_VALUE;
        return columnVersionWriter.getColumnTopQuick(lastOpenPartitionTs, columnIndex);
    }

    ColumnVersionReader getColumnVersionReader() {
        return columnVersionWriter;
    }

    CairoConfiguration getConfiguration() {
        return configuration;
    }

    Sequence getO3CopyPubSeq() {
        return messageBus.getO3CopyPubSeq();
    }

    RingQueue<O3CopyTask> getO3CopyQueue() {
        return messageBus.getO3CopyQueue();
    }

    Sequence getO3OpenColumnPubSeq() {
        return messageBus.getO3OpenColumnPubSeq();
    }

    RingQueue<O3OpenColumnTask> getO3OpenColumnQueue() {
        return messageBus.getO3OpenColumnQueue();
    }

    long getPartitionNameTxnByRawIndex(int index) {
        return txWriter.getPartitionNameTxnByRawIndex(index);
    }

    long getPartitionSizeByRawIndex(int index) {
        return txWriter.getPartitionSizeByRawIndex(index);
    }

    TxReader getTxReader() {
        return txWriter;
    }

    void o3ClockDownPartitionUpdateCount() {
        o3PartitionUpdRemaining.decrementAndGet();
    }

    void o3CountDownDoneLatch() {
        o3DoneLatch.countDown();
    }

    void purgeUnusedPartitions() {
        if (PartitionBy.isPartitioned(partitionBy)) {
            removeNonAttachedPartitions();
        }
    }

    void rowCancel() {
        if ((masterRef & 1) == 0) {
            return;
        }

        if (hasO3()) {
            final long o3RowCount = getO3RowCount0();
            if (o3RowCount > 0) {
                // O3 mode and there are some rows.
                masterRef--;
                setO3AppendPosition(o3RowCount);
            } else {
                // Cancelling first row in o3, reverting to non-o3
                setO3AppendPosition(0);
                masterRef--;
                clearO3();
            }
            rowValueIsNotNull.fill(0, columnCount, masterRef);
            return;
        }

        long dirtyMaxTimestamp = txWriter.getMaxTimestamp();
        long dirtyTransientRowCount = txWriter.getTransientRowCount();
        long rollbackToMaxTimestamp = txWriter.cancelToMaxTimestamp();
        long rollbackToTransientRowCount = txWriter.cancelToTransientRowCount();

        // dirty timestamp should be 1 because newRow() increments it
        if (dirtyTransientRowCount == 1) {
            if (PartitionBy.isPartitioned(partitionBy)) {
                // we have to undo creation of partition
                closeActivePartition(false);
                if (removeDirOnCancelRow) {
                    try {
                        setStateForTimestamp(path, txWriter.getPartitionTimestampByTimestamp(dirtyMaxTimestamp));
                        if (!ff.rmdir(path.$())) {
                            throw CairoException.critical(ff.errno()).put("could not remove directory: ").put(path);
                        }
                        removeDirOnCancelRow = false;
                    } finally {
                        path.trimTo(rootLen);
                    }
                }

                // open old partition
                if (rollbackToMaxTimestamp > Long.MIN_VALUE) {
                    try {
                        txWriter.setMaxTimestamp(rollbackToMaxTimestamp);
                        openPartition(rollbackToMaxTimestamp);
                        setAppendPosition(rollbackToTransientRowCount, false);
                    } catch (Throwable e) {
                        freeColumns(false);
                        throw e;
                    }
                } else {
                    // we have no partitions, clear partitions in TableWriter
                    txWriter.removeAllPartitions();
                    rowAction = ROW_ACTION_OPEN_PARTITION;
                }

                // undo counts
                removeDirOnCancelRow = true;
                txWriter.cancelRow();
            } else {
                txWriter.cancelRow();
                // we only have one partition, jump to start on every column
                truncateColumns();
            }
        } else {
            txWriter.cancelRow();
            // we are staying within same partition, prepare append positions for row count
            boolean rowChanged = metadata.getTimestampIndex() >= 0; // adding new row already writes timestamp
            if (!rowChanged) {
                // verify if any of the columns have been changed
                // if not - we don't have to do
                for (int i = 0; i < columnCount; i++) {
                    if (rowValueIsNotNull.getQuick(i) == masterRef) {
                        rowChanged = true;
                        break;
                    }
                }
            }

            // is no column has been changed we take easy option and do nothing
            if (rowChanged) {
                setAppendPosition(dirtyTransientRowCount - 1, false);
            }
        }
        rowValueIsNotNull.fill(0, columnCount, --masterRef);

        // Some executions path in this method already call txWriter.removeAllPartitions()
        // which resets transientRowCount.
        if (txWriter.transientRowCount > 0) {
            txWriter.transientRowCount--;
        }
    }

    @FunctionalInterface
    public interface ColumnTaskHandler {
        void run(
                int columnIndex,
                final int columnType,
                final int timestampColumnIndex,
                long long0,
                long long1,
                long long2,
                long long3,
                long long4
        );
    }

    @FunctionalInterface
    public interface ExtensionListener {
        void onTableExtended(long timestamp);
    }

    @FunctionalInterface
    private interface FragileCode {
        void run(CharSequence columnName);
    }

    public interface Row {

        void append();

        void cancel();

        void putBin(int columnIndex, long address, long len);

        void putBin(int columnIndex, BinarySequence sequence);

        void putBool(int columnIndex, boolean value);

        void putByte(int columnIndex, byte value);

        void putChar(int columnIndex, char value);

        void putDate(int columnIndex, long value);

        void putDouble(int columnIndex, double value);

        void putFloat(int columnIndex, float value);

        void putGeoHash(int columnIndex, long value);

        void putGeoHashDeg(int columnIndex, double lat, double lon);

        void putGeoStr(int columnIndex, CharSequence value);

        void putGeoVarchar(int columnIndex, Utf8Sequence value);

        void putIPv4(int columnIndex, int value);

        void putInt(int columnIndex, int value);

        void putLong(int columnIndex, long value);

        void putLong128(int columnIndex, long lo, long hi);

        void putLong256(int columnIndex, long l0, long l1, long l2, long l3);

        void putLong256(int columnIndex, Long256 value);

        void putLong256(int columnIndex, CharSequence hexString);

        void putLong256(int columnIndex, @NotNull CharSequence hexString, int start, int end);

        void putLong256Utf8(int columnIndex, DirectUtf8Sequence hexString);

        void putShort(int columnIndex, short value);

        void putStr(int columnIndex, CharSequence value);

        void putStr(int columnIndex, char value);

        void putStr(int columnIndex, CharSequence value, int pos, int len);

        /**
         * Writes UTF8-encoded string to WAL. As the name of the function suggest the storage format is
         * expected to be UTF16. The function must re-encode string from UTF8 to UTF16 before storing.
         *
         * @param columnIndex index of the column we are writing to
         * @param value       UTF8 bytes represented as CharSequence interface.
         *                    On this interface getChar() returns a byte, not complete character.
         */
        void putStrUtf8(int columnIndex, DirectUtf8Sequence value);

        void putSym(int columnIndex, CharSequence value);

        void putSym(int columnIndex, char value);

        void putSymIndex(int columnIndex, int key);

        /**
         * Writes UTF8-encoded symbol to WAL. Supported for WAL tables only.
         */
        void putSymUtf8(int columnIndex, DirectUtf8Sequence value);

        void putTimestamp(int columnIndex, long value);

        void putUuid(int columnIndex, CharSequence uuid);

        void putUuidUtf8(int columnIndex, Utf8Sequence uuid);

        void putVarchar(int columnIndex, char value);

        void putVarchar(int columnIndex, Utf8Sequence value);
    }

    private static class NoOpRow implements Row {
        @Override
        public void append() {
            // no-op
        }

        @Override
        public void cancel() {
            // no-op
        }

        @Override
        public void putBin(int columnIndex, long address, long len) {
            // no-op
        }

        @Override
        public void putBin(int columnIndex, BinarySequence sequence) {
            // no-op
        }

        @Override
        public void putBool(int columnIndex, boolean value) {
            // no-op
        }

        @Override
        public void putByte(int columnIndex, byte value) {
            // no-op
        }

        @Override
        public void putChar(int columnIndex, char value) {
            // no-op
        }

        @Override
        public void putDate(int columnIndex, long value) {
            // no-op
        }

        @Override
        public void putDouble(int columnIndex, double value) {
            // no-op
        }

        @Override
        public void putFloat(int columnIndex, float value) {
            // no-op
        }

        @Override
        public void putGeoHash(int columnIndex, long value) {
            // no-op
        }

        @Override
        public void putGeoHashDeg(int index, double lat, double lon) {
            // no-op
        }

        @Override
        public void putGeoStr(int columnIndex, CharSequence value) {
            // no-op
        }

        @Override
        public void putGeoVarchar(int columnIndex, Utf8Sequence value) {
            // no-op
        }

        @Override
        public void putIPv4(int columnIndex, int value) {
            // no-op
        }

        @Override
        public void putInt(int columnIndex, int value) {
            // no-op
        }

        @Override
        public void putLong(int columnIndex, long value) {
            // no-op
        }

        @Override
        public void putLong128(int columnIndex, long lo, long hi) {
            // no-op
        }

        @Override
        public void putLong256(int columnIndex, long l0, long l1, long l2, long l3) {
            // no-op
        }

        @Override
        public void putLong256(int columnIndex, Long256 value) {
            // no-op
        }

        @Override
        public void putLong256(int columnIndex, CharSequence hexString) {
            // no-op
        }

        @Override
        public void putLong256(int columnIndex, @NotNull CharSequence hexString, int start, int end) {
            // no-op
        }

        @Override
        public void putLong256Utf8(int columnIndex, DirectUtf8Sequence hexString) {
            // no-op
        }

        @Override
        public void putShort(int columnIndex, short value) {
            // no-op
        }

        @Override
        public void putStr(int columnIndex, CharSequence value) {
            // no-op
        }

        @Override
        public void putStr(int columnIndex, char value) {
            // no-op
        }

        @Override
        public void putStr(int columnIndex, CharSequence value, int pos, int len) {
            // no-op
        }

        @Override
        public void putStrUtf8(int columnIndex, DirectUtf8Sequence value) {
            // no-op
        }

        @Override
        public void putSym(int columnIndex, CharSequence value) {
            // no-op
        }

        @Override
        public void putSym(int columnIndex, char value) {
            // no-op
        }

        @Override
        public void putSymIndex(int columnIndex, int key) {
            // no-op
        }

        @Override
        public void putSymUtf8(int columnIndex, DirectUtf8Sequence value) {
            // no-op
        }

        @Override
        public void putTimestamp(int columnIndex, long value) {
            // no-op
        }

        @Override
        public void putUuid(int columnIndex, CharSequence uuid) {
            // no-op
        }

        @Override
        public void putUuidUtf8(int columnIndex, Utf8Sequence uuid) {
            // no-op
        }

        @Override
        public void putVarchar(int columnIndex, char value) {
            // no-op
        }

        @Override
        public void putVarchar(int columnIndex, Utf8Sequence value) {
            // no-op
        }
    }

    private class RowImpl implements Row {
        @Override
        public void append() {
            rowAppend(activeNullSetters);
        }

        @Override
        public void cancel() {
            rowCancel();
        }

        @Override
        public void putBin(int columnIndex, long address, long len) {
            getSecondaryColumn(columnIndex).putLong(getPrimaryColumn(columnIndex).putBin(address, len));
            setRowValueNotNull(columnIndex);
        }

        @Override
        public void putBin(int columnIndex, BinarySequence sequence) {
            getSecondaryColumn(columnIndex).putLong(getPrimaryColumn(columnIndex).putBin(sequence));
            setRowValueNotNull(columnIndex);
        }

        @Override
        public void putBool(int columnIndex, boolean value) {
            getPrimaryColumn(columnIndex).putBool(value);
            setRowValueNotNull(columnIndex);
        }

        @Override
        public void putByte(int columnIndex, byte value) {
            getPrimaryColumn(columnIndex).putByte(value);
            setRowValueNotNull(columnIndex);
        }

        @Override
        public void putChar(int columnIndex, char value) {
            getPrimaryColumn(columnIndex).putChar(value);
            setRowValueNotNull(columnIndex);
        }

        @Override
        public void putDate(int columnIndex, long value) {
            putLong(columnIndex, value);
        }

        @Override
        public void putDouble(int columnIndex, double value) {
            getPrimaryColumn(columnIndex).putDouble(value);
            setRowValueNotNull(columnIndex);
        }

        @Override
        public void putFloat(int columnIndex, float value) {
            getPrimaryColumn(columnIndex).putFloat(value);
            setRowValueNotNull(columnIndex);
        }

        @Override
        public void putGeoHash(int columnIndex, long value) {
            int type = metadata.getColumnType(columnIndex);
            WriterRowUtils.putGeoHash(columnIndex, value, type, this);
        }

        @Override
        public void putGeoHashDeg(int columnIndex, double lat, double lon) {
            int type = metadata.getColumnType(columnIndex);
            WriterRowUtils.putGeoHash(columnIndex, GeoHashes.fromCoordinatesDegUnsafe(lat, lon, ColumnType.getGeoHashBits(type)), type, this);
        }

        @Override
        public void putGeoStr(int columnIndex, CharSequence hash) {
            final int type = metadata.getColumnType(columnIndex);
            WriterRowUtils.putGeoStr(columnIndex, hash, type, this);
        }

        @Override
        public void putGeoVarchar(int columnIndex, Utf8Sequence hash) {
            final int type = metadata.getColumnType(columnIndex);
            WriterRowUtils.putGeoVarchar(columnIndex, hash, type, this);
        }

        @Override
        public void putIPv4(int columnIndex, int value) {
            putInt(columnIndex, value);
        }

        @Override
        public void putInt(int columnIndex, int value) {
            getPrimaryColumn(columnIndex).putInt(value);
            setRowValueNotNull(columnIndex);
        }

        @Override
        public void putLong(int columnIndex, long value) {
            getPrimaryColumn(columnIndex).putLong(value);
            setRowValueNotNull(columnIndex);
        }

        @Override
        public void putLong128(int columnIndex, long lo, long hi) {
            MemoryA primaryColumn = getPrimaryColumn(columnIndex);
            primaryColumn.putLong(lo);
            primaryColumn.putLong(hi);
            setRowValueNotNull(columnIndex);
        }

        @Override
        public void putLong256(int columnIndex, long l0, long l1, long l2, long l3) {
            getPrimaryColumn(columnIndex).putLong256(l0, l1, l2, l3);
            setRowValueNotNull(columnIndex);
        }

        @Override
        public void putLong256(int columnIndex, Long256 value) {
            getPrimaryColumn(columnIndex).putLong256(value.getLong0(), value.getLong1(), value.getLong2(), value.getLong3());
            setRowValueNotNull(columnIndex);
        }

        @Override
        public void putLong256(int columnIndex, CharSequence hexString) {
            getPrimaryColumn(columnIndex).putLong256(hexString);
            setRowValueNotNull(columnIndex);
        }

        @Override
        public void putLong256(int columnIndex, @NotNull CharSequence hexString, int start, int end) {
            getPrimaryColumn(columnIndex).putLong256(hexString, start, end);
            setRowValueNotNull(columnIndex);
        }

        @Override
        public void putLong256Utf8(int columnIndex, DirectUtf8Sequence hexString) {
            getPrimaryColumn(columnIndex).putLong256Utf8(hexString);
            setRowValueNotNull(columnIndex);
        }

        @Override
        public void putShort(int columnIndex, short value) {
            getPrimaryColumn(columnIndex).putShort(value);
            setRowValueNotNull(columnIndex);
        }

        @Override
        public void putStr(int columnIndex, CharSequence value) {
            getSecondaryColumn(columnIndex).putLong(getPrimaryColumn(columnIndex).putStr(value));
            setRowValueNotNull(columnIndex);
        }

        @Override
        public void putStr(int columnIndex, char value) {
            getSecondaryColumn(columnIndex).putLong(getPrimaryColumn(columnIndex).putStr(value));
            setRowValueNotNull(columnIndex);
        }

        @Override
        public void putStr(int columnIndex, CharSequence value, int pos, int len) {
            getSecondaryColumn(columnIndex).putLong(getPrimaryColumn(columnIndex).putStr(value, pos, len));
            setRowValueNotNull(columnIndex);
        }

        @Override
        public void putStrUtf8(int columnIndex, DirectUtf8Sequence value) {
            getSecondaryColumn(columnIndex).putLong(getPrimaryColumn(columnIndex).putStrUtf8(value));
            setRowValueNotNull(columnIndex);
        }

        @Override
        public void putSym(int columnIndex, CharSequence value) {
            getPrimaryColumn(columnIndex).putInt(symbolMapWriters.getQuick(columnIndex).put(value));
            setRowValueNotNull(columnIndex);
        }

        @Override
        public void putSym(int columnIndex, char value) {
            getPrimaryColumn(columnIndex).putInt(symbolMapWriters.getQuick(columnIndex).put(value));
            setRowValueNotNull(columnIndex);
        }

        @Override
        public void putSymIndex(int columnIndex, int key) {
            putInt(columnIndex, key);
        }

        @Override
        public void putSymUtf8(int columnIndex, DirectUtf8Sequence value) {
            throw new UnsupportedOperationException();
        }

        @Override
        public void putTimestamp(int columnIndex, long value) {
            putLong(columnIndex, value);
        }

        @Override
        public void putUuid(int columnIndex, CharSequence uuidStr) {
            SqlUtil.implicitCastStrAsUuid(uuidStr, uuid);
            putLong128(columnIndex, uuid.getLo(), uuid.getHi());
        }

        @Override
        public void putUuidUtf8(int columnIndex, Utf8Sequence uuidStr) {
            SqlUtil.implicitCastStrAsUuid(uuidStr, uuid);
            putLong128(columnIndex, uuid.getLo(), uuid.getHi());
        }

        @Override
        public void putVarchar(int columnIndex, char value) {
            utf8Sink.clear();
            utf8Sink.put(value);
            VarcharTypeDriver.appendValue(
                    getPrimaryColumn(columnIndex),
                    getSecondaryColumn(columnIndex),
                    utf8Sink
            );
            setRowValueNotNull(columnIndex);
        }

        @Override
        public void putVarchar(int columnIndex, Utf8Sequence value) {
            VarcharTypeDriver.appendValue(
                    getPrimaryColumn(columnIndex),
                    getSecondaryColumn(columnIndex),
                    value
            );
            setRowValueNotNull(columnIndex);
        }

        private MemoryA getPrimaryColumn(int columnIndex) {
            return activeColumns.getQuick(getPrimaryColumnIndex(columnIndex));
        }

        private MemoryA getSecondaryColumn(int columnIndex) {
            return activeColumns.getQuick(getSecondaryColumnIndex(columnIndex));
        }
    }
}<|MERGE_RESOLUTION|>--- conflicted
+++ resolved
@@ -879,15 +879,11 @@
             long columnNameTxn = getTxn();
 
             // Set txn number in the column version file to mark the transaction where the column is added
-<<<<<<< HEAD
-            columnVersionWriter.upsertDefaultTxnName(columnIndex, columnNameTxn, txWriter.getPartitionTimestampByIndex(0));
-=======
             long firstPartitionTsm = columnVersionWriter.getColumnTopPartitionTimestamp(existingColIndex);
             if (firstPartitionTsm == Long.MIN_VALUE) {
                 firstPartitionTsm = txWriter.getPartitionTimestampByIndex(0);
             }
             columnVersionWriter.upsertDefaultTxnName(columnIndex, columnNameTxn, firstPartitionTsm);
->>>>>>> 1bc8f3d3
 
             if (ColumnType.isSymbol(newType)) {
                 createSymbolMapWriter(columnName, columnNameTxn, symbolCapacity, symbolCacheFlag);
@@ -895,11 +891,7 @@
                 // maintain sparse list of symbol writers
                 symbolMapWriters.extendAndSet(columnCount, NullMapWriter.INSTANCE);
             }
-<<<<<<< HEAD
-            getConvertOperator().convertColumn(columnName, existingColIndex, existingType, columnIndex, newType);
-=======
             getConvertOperator().convertColumn(columnName, existingColIndex, existingType, columnIndex, newType, columnVersionWriter);
->>>>>>> 1bc8f3d3
 
             // Column converted, add new one to _meta file and remove the existing column
             addColumnToMeta(columnName, newType, symbolCapacity, symbolCacheFlag, isIndexed, indexValueBlockCapacity, isSequential, isDedupKey, columnNameTxn, existingColIndex);
@@ -907,12 +899,9 @@
             // close old column files
             freeColumnMemory(existingColIndex);
 
-<<<<<<< HEAD
-=======
             // remove symbol map writer or entry for such
             removeSymbolMapWriter(existingColIndex);
 
->>>>>>> 1bc8f3d3
             // remove old column to in-memory metadata object and add new one
             metadata.removeColumn(existingColIndex);
             metadata.addColumn(columnName, newType, isIndexed, indexValueBlockCapacity, existingColIndex, isSequential, symbolCapacity, isDedupKey);
@@ -922,16 +911,7 @@
                 long partitionTimestamp = txWriter.getLastPartitionTimestamp();
                 setStateForTimestamp(path, partitionTimestamp);
                 openColumnFiles(columnName, columnNameTxn, columnIndex, path.size());
-<<<<<<< HEAD
-                long columnTop = columnVersionWriter.getColumnTop(partitionTimestamp, columnIndex);
-                long colTopZeroBased = columnTop > -1 ? columnTop : 0;
-                long columnRowCount = txWriter.getTransientRowCount() - colTopZeroBased;
-                if (columnRowCount > 0) {
-                    setColumnAppendPosition(columnIndex, columnRowCount, false);
-                }
-=======
                 setColumnAppendPosition(columnIndex, txWriter.getTransientRowCount(), false);
->>>>>>> 1bc8f3d3
                 path.trimTo(rootLen);
             }
 
@@ -4702,11 +4682,7 @@
 
     private ConvertOperatorImpl getConvertOperator() {
         if (convertOperatorImpl == null) {
-<<<<<<< HEAD
-            convertOperatorImpl = new ConvertOperatorImpl(configuration, this, path, rootLen, getPurgingOperator());
-=======
             convertOperatorImpl = new ConvertOperatorImpl(configuration, this, columnVersionWriter, path, rootLen, getPurgingOperator());
->>>>>>> 1bc8f3d3
         }
         return convertOperatorImpl;
     }
