/*******************************************************************************
 *     ___                  _   ____  ____
 *    / _ \ _   _  ___  ___| |_|  _ \| __ )
 *   | | | | | | |/ _ \/ __| __| | | |  _ \
 *   | |_| | |_| |  __/\__ \ |_| |_| | |_) |
 *    \__\_\\__,_|\___||___/\__|____/|____/
 *
 *  Copyright (c) 2014-2019 Appsicle
 *  Copyright (c) 2019-2020 QuestDB
 *
 *  Licensed under the Apache License, Version 2.0 (the "License");
 *  you may not use this file except in compliance with the License.
 *  You may obtain a copy of the License at
 *
 *  http://www.apache.org/licenses/LICENSE-2.0
 *
 *  Unless required by applicable law or agreed to in writing, software
 *  distributed under the License is distributed on an "AS IS" BASIS,
 *  WITHOUT WARRANTIES OR CONDITIONS OF ANY KIND, either express or implied.
 *  See the License for the specific language governing permissions and
 *  limitations under the License.
 *
 ******************************************************************************/

package io.questdb.cairo;

import io.questdb.MessageBus;
import io.questdb.MessageBusImpl;
import io.questdb.cairo.SymbolMapWriter.TransientSymbolCountChangeHandler;
import io.questdb.cairo.sql.Function;
import io.questdb.cairo.sql.Record;
import io.questdb.cairo.sql.RecordMetadata;
import io.questdb.cairo.sql.SymbolTable;
import io.questdb.cairo.vm.*;
import io.questdb.griffin.SqlException;
import io.questdb.griffin.model.IntervalUtils;
import io.questdb.log.Log;
import io.questdb.log.LogFactory;
import io.questdb.mp.*;
import io.questdb.std.*;
import io.questdb.std.datetime.DateFormat;
import io.questdb.std.datetime.microtime.Timestamps;
import io.questdb.std.str.LPSZ;
import io.questdb.std.str.NativeLPSZ;
import io.questdb.std.str.Path;
import io.questdb.std.str.StringSink;
import io.questdb.tasks.*;
import org.jetbrains.annotations.NotNull;

import java.io.Closeable;
import java.util.concurrent.atomic.AtomicInteger;
import java.util.concurrent.atomic.AtomicLong;
import java.util.function.LongConsumer;

import static io.questdb.cairo.StatusCode.*;
import static io.questdb.cairo.TableUtils.*;
import static io.questdb.std.Files.isDots;

public class TableWriter implements Closeable {
    public static final int TIMESTAMP_MERGE_ENTRY_BYTES = Long.BYTES * 2;
    public static final int O3_BLOCK_NONE = -1;
    public static final int O3_BLOCK_O3 = 1;
    public static final int O3_BLOCK_DATA = 2;
    public static final int O3_BLOCK_MERGE = 3;
    private static final Log LOG = LogFactory.getLog(TableWriter.class);
    private static final CharSequenceHashSet IGNORED_FILES = new CharSequenceHashSet();
    private static final Runnable NOOP = () -> {
    };
    private final static RemoveFileLambda REMOVE_OR_LOG = TableWriter::removeFileAndOrLog;
    private final static RemoveFileLambda REMOVE_OR_EXCEPTION = TableWriter::removeOrException;
    final ObjList<AppendOnlyVirtualMemory> columns;
    private final ObjList<SymbolMapWriter> symbolMapWriters;
    private final ObjList<SymbolMapWriter> denseSymbolMapWriters;
    private final ObjList<WriterTransientSymbolCountChangeHandler> denseSymbolTransientCountHandlers;
    private final ObjList<ColumnIndexer> indexers;
    private final ObjList<ColumnIndexer> denseIndexers = new ObjList<>();
    private final Path path;
    private final Path other;
    private final LongList refs = new LongList();
    private final Row row = new Row();
    private final int rootLen;
    private final MappedReadOnlyMemory metaMem;
    private final int partitionBy;
    private final RowFunction switchPartitionFunction = new SwitchPartitionRowFunction();
    private final RowFunction openPartitionFunction = new OpenPartitionRowFunction();
    private final RowFunction noPartitionFunction = new NoPartitionFunction();
    private final RowFunction noTimestampFunction = new NoTimestampFunction();
    private final RowFunction o3RowFunction = new O3PartitionFunction();
    private final NativeLPSZ nativeLPSZ = new NativeLPSZ();
    private final LongList columnTops;
    private final FilesFacade ff;
    private final DateFormat partitionDirFmt;
    private final AppendOnlyVirtualMemory ddlMem;
    private final int mkDirMode;
    private final int fileOperationRetryCount;
    private final CharSequence tableName;
    private final TableWriterMetadata metadata;
    private final CairoConfiguration configuration;
    private final CharSequenceIntHashMap validationMap = new CharSequenceIntHashMap();
    private final FragileCode RECOVER_FROM_META_RENAME_FAILURE = this::recoverFromMetaRenameFailure;
    private final SOCountDownLatch indexLatch = new SOCountDownLatch();
    private final LongList indexSequences = new LongList();
    private final MessageBus messageBus;
    private final boolean parallelIndexerEnabled;
    private final Timestamps.TimestampFloorMethod timestampFloorMethod;
    private final Timestamps.TimestampCeilMethod timestampCeilMethod;
    private final Timestamps.TimestampAddMethod timestampAddMethod;
    private final int defaultCommitMode;
    private final FindVisitor removePartitionDirectories = this::removePartitionDirectories0;
    private final ObjList<Runnable> nullSetters;
    private final ObjList<Runnable> o3NullSetters;
    private final ObjList<ContiguousVirtualMemory> o3Columns;
    private final ObjList<ContiguousVirtualMemory> o3Columns2;
    private final TableBlockWriter blockWriter;
    private final TimestampValueRecord dropPartitionFunctionRec = new TimestampValueRecord();
    private final ObjList<O3CallbackTask> o3PendingCallbackTasks = new ObjList<>();
    private final O3ColumnUpdateMethod oooSortVarColumnRef = this::o3SortVarColumn;
    private final O3ColumnUpdateMethod oooSortFixColumnRef = this::o3SortFixColumn;
    private final SOUnboundedCountDownLatch o3DoneLatch = new SOUnboundedCountDownLatch();
    private final AtomicLong o3PartitionUpdRemaining = new AtomicLong();
    private final AtomicInteger o3ErrorCount = new AtomicInteger();
    private final MappedReadWriteMemory todoMem = new PagedMappedReadWriteMemory();
    private final TxWriter txFile;
    private final FindVisitor removePartitionDirsNotAttached = this::removePartitionDirsNotAttached;
    private final LongList o3PartitionRemoveCandidates = new LongList();
    private final LongConsumer appendTimestampSetter;
    private final ObjectPool<O3MutableAtomicInteger> o3ColumnCounters = new ObjectPool<O3MutableAtomicInteger>(O3MutableAtomicInteger::new, 64);
    private final ObjectPool<O3Basket> o3BasketPool = new ObjectPool<O3Basket>(O3Basket::new, 64);
    private final TxnScoreboard txnScoreboard;
    private final StringSink o3Sink = new StringSink();
    private final NativeLPSZ o3NativeLPSZ = new NativeLPSZ();
    private long todoTxn;
    private ContiguousVirtualMemory o3TimestampMem;
    private final O3ColumnUpdateMethod o3MoveHysteresisRef = this::o3MoveHysteresis0;
    private long lockFd = -1;
    private LongConsumer timestampSetter;
    private int columnCount;
    private RowFunction rowFunction = openPartitionFunction;
    private boolean avoidIndexOnCommit = false;
    private long partitionTimestampHi;
    private long masterRef = 0;
    private long o3MasterRef = -1;
    private boolean removeDirOnCancelRow = true;
    private long tempMem16b = Unsafe.malloc(16);
    private int metaSwapIndex;
    private int metaPrevIndex;
    private final FragileCode RECOVER_FROM_TODO_WRITE_FAILURE = this::recoverFrommTodoWriteFailure;
    private final FragileCode RECOVER_FROM_SYMBOL_MAP_WRITER_FAILURE = this::recoverFromSymbolMapWriterFailure;
    private final FragileCode RECOVER_FROM_SWAP_RENAME_FAILURE = this::recoverFromSwapRenameFailure;
    private final FragileCode RECOVER_FROM_COLUMN_OPEN_FAILURE = this::recoverOpenColumnFailure;
    private int indexCount;
    private boolean performRecovery;
    private boolean distressed = false;
    private LifecycleManager lifecycleManager;
    private String designatedTimestampColumnName;
    private long o3RowCount;
    private final O3ColumnUpdateMethod o3MoveUncommittedRef = this::o3MoveUncommitted0;
    private long lastPartitionTimestamp;
    private boolean o3InError = false;

    public TableWriter(CairoConfiguration configuration, CharSequence tableName) {
        this(configuration, tableName, new MessageBusImpl(configuration));
    }

    public TableWriter(CairoConfiguration configuration, CharSequence tableName, @NotNull MessageBus messageBus) {
        this(configuration, tableName, messageBus, true, DefaultLifecycleManager.INSTANCE);
    }

    public TableWriter(
            CairoConfiguration configuration,
            CharSequence tableName,
            @NotNull MessageBus messageBus,
            boolean lock,
            LifecycleManager lifecycleManager
    ) {
        this(configuration, tableName, messageBus, lock, lifecycleManager, configuration.getRoot());
    }

    public TableWriter(
            CairoConfiguration configuration,
            CharSequence tableName,
            @NotNull MessageBus messageBus,
            boolean lock,
            LifecycleManager lifecycleManager,
            CharSequence root
    ) {
        LOG.info().$("open '").utf8(tableName).$('\'').$();
        this.configuration = configuration;
        this.messageBus = messageBus;
        this.defaultCommitMode = configuration.getCommitMode();
        this.lifecycleManager = lifecycleManager;
        this.parallelIndexerEnabled = configuration.isParallelIndexingEnabled();
        this.ff = configuration.getFilesFacade();
        this.mkDirMode = configuration.getMkDirMode();
        this.fileOperationRetryCount = configuration.getFileOperationRetryCount();
        this.tableName = Chars.toString(tableName);
        this.path = new Path();
        this.path.of(root).concat(tableName);
        this.other = new Path().of(root).concat(tableName);
        this.rootLen = path.length();
        this.blockWriter = new TableBlockWriter(configuration, messageBus);
        try {
            if (lock) {
                lock();
            } else {
                this.lockFd = -1L;
            }
            long todoCount = openTodoMem();
            int todo;
            if (todoCount > 0) {
                todo = (int) todoMem.getLong(40);
            } else {
                todo = -1;
            }
            if (todo == TODO_RESTORE_META) {
                repairMetaRename((int) todoMem.getLong(48));
            }
            this.ddlMem = new AppendOnlyVirtualMemory();
            this.metaMem = new SinglePageMappedReadOnlyPageMemory();
            openMetaFile(ff, path, rootLen, metaMem);
            this.metadata = new TableWriterMetadata(ff, metaMem);
            this.partitionBy = metaMem.getInt(META_OFFSET_PARTITION_BY);
            this.txFile = new TxWriter(ff, path, partitionBy);
            this.txnScoreboard = new TxnScoreboard(ff, path.trimTo(rootLen), configuration.getTxnScoreboardEntryCount());
            path.trimTo(rootLen);
            // we have to do truncate repair at this stage of constructor
            // because this operation requires metadata
            switch (todo) {
                case TODO_TRUNCATE:
                    repairTruncate();
                    break;
                case TODO_RESTORE_META:
                case -1:
                    break;
                default:
                    LOG.error().$("ignoring unknown *todo* [code=").$(todo).$(']').$();
                    break;
            }
            this.columnCount = metadata.getColumnCount();
            if (metadata.getTimestampIndex() > -1) {
                this.designatedTimestampColumnName = metadata.getColumnName(metadata.getTimestampIndex());
            }
            this.refs.extendAndSet(columnCount, 0);
            this.columns = new ObjList<>(columnCount * 2);
            this.o3Columns = new ObjList<>(columnCount * 2);
            this.o3Columns2 = new ObjList<>(columnCount * 2);
            this.row.activeColumns = columns;
            this.symbolMapWriters = new ObjList<>(columnCount);
            this.indexers = new ObjList<>(columnCount);
            this.denseSymbolMapWriters = new ObjList<>(metadata.getSymbolMapCount());
            this.denseSymbolTransientCountHandlers = new ObjList<>(metadata.getSymbolMapCount());
            this.nullSetters = new ObjList<>(columnCount);
            this.o3NullSetters = new ObjList<>(columnCount);
            this.row.activeNullSetters = nullSetters;
            this.columnTops = new LongList(columnCount);
            if (partitionBy != PartitionBy.NONE) {
                timestampFloorMethod = getPartitionFloor(partitionBy);
                timestampCeilMethod = getPartitionCeil(partitionBy);
                timestampAddMethod = getPartitionAdd(partitionBy);
                partitionDirFmt = getPartitionDateFmt(partitionBy);
            } else {
                timestampFloorMethod = null;
                timestampCeilMethod = null;
                timestampAddMethod = null;
                partitionDirFmt = null;
            }

            configureColumnMemory();
            timestampSetter = configureTimestampSetter();
            this.appendTimestampSetter = timestampSetter;
            this.txFile.readRowCounts();
            configureAppendPosition();
            purgeUnusedPartitions();
            clearTodoLog();
        } catch (CairoException e) {
            LOG.error().$("could not open '").$(path).$("' and this is why: {").$((Sinkable) e).$('}').$();
            doClose(false);
            throw e;
        }
    }

    public static int getPrimaryColumnIndex(int index) {
        return index * 2;
    }

    public static int getSecondaryColumnIndex(int index) {
        return getPrimaryColumnIndex(index) + 1;
    }

    public static long getTimestampIndexRow(long timestampIndex, long indexRow) {
        return Unsafe.getUnsafe().getLong(timestampIndex + indexRow * 16 + Long.BYTES);
    }

    public static long getTimestampIndexValue(long timestampIndex, long indexRow) {
        return Unsafe.getUnsafe().getLong(timestampIndex + indexRow * 16);
    }

    public static DateFormat selectPartitionDirFmt(int partitionBy) {
        switch (partitionBy) {
            case PartitionBy.DAY:
                return fmtDay;
            case PartitionBy.MONTH:
                return fmtMonth;
            case PartitionBy.YEAR:
                return fmtYear;
            default:
                return null;
        }
    }

    public void addColumn(CharSequence name, int type) {
        addColumn(name, type, configuration.getDefaultSymbolCapacity(), configuration.getDefaultSymbolCacheFlag(), false, 0, false);
    }

    /**
     * Adds new column to table, which can be either empty or can have data already. When existing columns
     * already have data this function will create ".top" file in addition to column files. ".top" file contains
     * size of partition at the moment of column creation. It must be used to accurately position inside new
     * column when either appending or reading.
     *
     * <b>Failures</b>
     * Adding new column can fail in many different situations. None of the failures affect integrity of data that is already in
     * the table but can leave instance of TableWriter in inconsistent state. When this happens function will throw CairoError.
     * Calling code must close TableWriter instance and open another when problems are rectified. Those problems would be
     * either with disk or memory or both.
     * <p>
     * Whenever function throws CairoException application code can continue using TableWriter instance and may attempt to
     * add columns again.
     *
     * <b>Transactions</b>
     * <p>
     * Pending transaction will be committed before function attempts to add column. Even when function is unsuccessful it may
     * still have committed transaction.
     *
     * @param name                    of column either ASCII or UTF8 encoded.
     * @param symbolCapacity          when column type is SYMBOL this parameter specifies approximate capacity for symbol map.
     *                                It should be equal to number of unique symbol values stored in the table and getting this
     *                                value badly wrong will cause performance degradation. Must be power of 2
     * @param symbolCacheFlag         when set to true, symbol values will be cached on Java heap.
     * @param type                    {@link ColumnType}
     * @param isIndexed               configures column to be indexed or not
     * @param indexValueBlockCapacity approximation of number of rows for single index key, must be power of 2
     * @param isSequential            for columns that contain sequential values query optimiser can make assumptions on range searches (future feature)
     */
    public void addColumn(
            CharSequence name,
            int type,
            int symbolCapacity,
            boolean symbolCacheFlag,
            boolean isIndexed,
            int indexValueBlockCapacity,
            boolean isSequential
    ) {

        assert indexValueBlockCapacity == Numbers.ceilPow2(indexValueBlockCapacity) : "power of 2 expected";
        assert symbolCapacity == Numbers.ceilPow2(symbolCapacity) : "power of 2 expected";
        assert TableUtils.isValidColumnName(name) : "invalid column name";

        checkDistressed();

        if (getColumnIndexQuiet(metaMem, name, columnCount) != -1) {
            throw CairoException.instance(0).put("Duplicate column name: ").put(name);
        }

        LOG.info().$("adding column '").utf8(name).$('[').$(ColumnType.nameOf(type)).$("]' to ").$(path).$();

        commit();

        removeColumnFiles(name, type, REMOVE_OR_EXCEPTION);

        // create new _meta.swp
        this.metaSwapIndex = addColumnToMeta(name, type, isIndexed, indexValueBlockCapacity, isSequential);

        // close _meta so we can rename it
        metaMem.close();

        // validate new meta
        validateSwapMeta(name);

        // rename _meta to _meta.prev
        renameMetaToMetaPrev(name);

        // after we moved _meta to _meta.prev
        // we have to have _todo to restore _meta should anything go wrong
        writeRestoreMetaTodo(name);

        // rename _meta.swp to _meta
        renameSwapMetaToMeta(name);

        if (type == ColumnType.SYMBOL) {
            try {
                createSymbolMapWriter(name, symbolCapacity, symbolCacheFlag);
            } catch (CairoException e) {
                runFragile(RECOVER_FROM_SYMBOL_MAP_WRITER_FAILURE, name, e);
            }
        } else {
            // maintain sparse list of symbol writers
            symbolMapWriters.extendAndSet(columnCount, null);
        }

        // add column objects
        configureColumn(type, isIndexed);

        // increment column count
        columnCount++;

        // extend columnTop list to make sure row cancel can work
        // need for setting correct top is hard to test without being able to read from table
        columnTops.extendAndSet(columnCount - 1, txFile.getTransientRowCount());

        // create column files
        if (txFile.getTransientRowCount() > 0 || partitionBy == PartitionBy.NONE) {
            try {
                openNewColumnFiles(name, isIndexed, indexValueBlockCapacity);
            } catch (CairoException e) {
                runFragile(RECOVER_FROM_COLUMN_OPEN_FAILURE, name, e);
            }
        }

        try {
            // open _meta file
            openMetaFile(ff, path, rootLen, metaMem);

            // remove _todo
            clearTodoLog();

        } catch (CairoException err) {
            throwDistressException(err);
        }

        txFile.bumpStructureVersion(this.denseSymbolMapWriters);

        metadata.addColumn(name, type, isIndexed, indexValueBlockCapacity);

        LOG.info().$("ADDED column '").utf8(name).$('[').$(ColumnType.nameOf(type)).$("]' to ").$(path).$();
    }

    public void addIndex(CharSequence columnName, int indexValueBlockSize) {
        assert indexValueBlockSize == Numbers.ceilPow2(indexValueBlockSize) : "power of 2 expected";

        checkDistressed();

        final int columnIndex = getColumnIndexQuiet(metaMem, columnName, columnCount);

        if (columnIndex == -1) {
            throw CairoException.instance(0).put("Invalid column name: ").put(columnName);
        }

        commit();

        if (isColumnIndexed(metaMem, columnIndex)) {
            throw CairoException.instance(0).put("already indexed [column=").put(columnName).put(']');
        }

        final int existingType = getColumnType(metaMem, columnIndex);
        LOG.info().$("adding index to '").utf8(columnName).$('[').$(ColumnType.nameOf(existingType)).$(", path=").$(path).$(']').$();

        if (existingType != ColumnType.SYMBOL) {
            LOG.error().$("cannot create index for [column='").utf8(columnName).$(", type=").$(ColumnType.nameOf(existingType)).$(", path=").$(path).$(']').$();
            throw CairoException.instance(0).put("cannot create index for [column='").put(columnName).put(", type=").put(ColumnType.nameOf(existingType)).put(", path=").put(path).put(']');
        }

        // create indexer
        final SymbolColumnIndexer indexer = new SymbolColumnIndexer();

        try {
            try {

                // edge cases here are:
                // column spans only part of table - e.g. it was added after table was created and populated
                // column has top value, e.g. does not span entire partition
                // to this end, we have a super-edge case:
                //
                if (partitionBy != PartitionBy.NONE) {
                    // run indexer for the whole table
                    final long timestamp = indexHistoricPartitions(indexer, columnName, indexValueBlockSize);
                    path.trimTo(rootLen);
                    setStateForTimestamp(path, timestamp, true);
                } else {
                    setStateForTimestamp(path, 0, false);
                }

                // create index in last partition
                indexLastPartition(indexer, columnName, columnIndex, indexValueBlockSize);

            } finally {
                path.trimTo(rootLen);
            }
        } catch (CairoException | CairoError e) {
            LOG.error().$("rolling back index created so far [path=").$(path).$(']').$();
            removeIndexFiles(columnName);
            throw e;
        }

        // set index flag in metadata
        // create new _meta.swp

        metaSwapIndex = copyMetadataAndSetIndexed(columnIndex, indexValueBlockSize);

        // close _meta so we can rename it
        metaMem.close();

        // validate new meta
        validateSwapMeta(columnName);

        // rename _meta to _meta.prev
        renameMetaToMetaPrev(columnName);

        // after we moved _meta to _meta.prev
        // we have to have _todo to restore _meta should anything go wrong
        writeRestoreMetaTodo(columnName);

        // rename _meta.swp to -_meta
        renameSwapMetaToMeta(columnName);

        try {
            // open _meta file
            openMetaFile(ff, path, rootLen, metaMem);

            // remove _todo
            clearTodoLog();

        } catch (CairoException err) {
            throwDistressException(err);
        }

        txFile.bumpStructureVersion(this.denseSymbolMapWriters);

        indexers.extendAndSet((columnIndex) / 2, indexer);
        populateDenseIndexerList();

        TableColumnMetadata columnMetadata = metadata.getColumnQuick(columnIndex);
        columnMetadata.setIndexed(true);
        columnMetadata.setIndexValueBlockCapacity(indexValueBlockSize);

        LOG.info().$("ADDED index to '").utf8(columnName).$('[').$(ColumnType.nameOf(existingType)).$("]' to ").$(path).$();
    }

    public int attachPartition(long timestamp) {
        // Partitioned table must have a timestamp
        // SQL compiler will check that table is partitioned
        assert metadata.getTimestampIndex() > -1;

        CharSequence timestampCol = metadata.getColumnQuick(metadata.getTimestampIndex()).getName();
        if (txFile.attachedPartitionsContains(timestamp)) {
            LOG.info().$("partition is already attached [path=").$(path).$(']').$();
            return PARTITION_ALREADY_ATTACHED;
        }

        if (metadata.getSymbolMapCount() > 0) {
            LOG.error().$("attaching partitions on table with symbols not yet supported [table=").$(tableName)
                    .$(",partition=").$ts(timestamp).I$();
            return TABLE_HAS_SYMBOLS;
        }

        boolean rollbackRename = false;
        try {
            setPathForPartition(path, partitionBy, timestamp, false);
            if (!ff.exists(path.$())) {
                setPathForPartition(other, partitionBy, timestamp, false);
                other.put(DETACHED_DIR_MARKER);

                if (ff.exists(other.$())) {
                    if (ff.rename(other, path)) {
                        rollbackRename = true;
                        LOG.info().$("moved partition dir: ").$(other).$(" to ").$(path).$();
                    } else {
                        throw CairoException.instance(ff.errno()).put("File system error on trying to rename [from=")
                                .put(other).put(",to=").put(path).put(']');
                    }
                }
            }

            if (ff.exists(path.$())) {
                // find out lo, hi ranges of partition attached as well as size
                final long partitionSize = readPartitionSizeMinMax(ff, path, timestampCol, tempMem16b, timestamp);
                if (partitionSize > 0) {
                    if (inTransaction()) {
                        LOG.info().$("committing open transaction before applying attach partition command [table=").$(tableName)
                                .$(",partition=").$ts(timestamp).I$();
                        commit();
                    }

                    attachPartitionCheckFilesMatchMetadata(ff, path, getMetadata(), partitionSize);
                    long minPartitionTimestamp = Unsafe.getUnsafe().getLong(tempMem16b);
                    long maxPartitionTimestamp = Unsafe.getUnsafe().getLong(tempMem16b + 8);

                    assert timestamp <= minPartitionTimestamp && minPartitionTimestamp <= maxPartitionTimestamp;

                    long nextMinTimestamp = Math.min(minPartitionTimestamp, txFile.getMinTimestamp());
                    long nextMaxTimestamp = Math.max(maxPartitionTimestamp, txFile.getMaxTimestamp());
                    boolean appendPartitionAttached = size() == 0 || getPartitionLo(nextMaxTimestamp) > getPartitionLo(txFile.getMaxTimestamp());

                    txFile.beginPartitionSizeUpdate();
                    txFile.updatePartitionSizeByTimestamp(timestamp, partitionSize);
                    txFile.finishPartitionSizeUpdate(nextMinTimestamp, nextMaxTimestamp);
                    txFile.commit(defaultCommitMode, denseSymbolMapWriters);
                    if (appendPartitionAttached) {
                        freeColumns(true);
                        configureAppendPosition();
                    }

                    LOG.info().$("partition attached [path=").$(path).$(']').$();
                    rollbackRename = false;
                } else {
                    LOG.error().$("cannot detect partition size [path=").$(path).$(",timestampColumn=").$(timestampCol).$(']').$();
                    return PARTITION_EMPTY;
                }
            } else {
                LOG.error().$("cannot attach missing partition [path=").$(path).$(']').$();
                return CANNOT_ATTACH_MISSING_PARTITION;
            }
        } finally {
            if (rollbackRename) {
                // rename back to .detached
                // otherwise it can be deleted on writer re-open
                if (ff.rename(path.$(), other.$())) {
                    LOG.info().$("moved partition dir after failed attach attempt: ").$(path).$(" to ").$(other).$();
                } else {
                    LOG.info().$("file system error on trying to rename partition folder [errno=").$(ff.errno())
                            .$(",from=").$(path).$(",to=").$(other).I$();
                }
            }
            path.trimTo(rootLen);
            other.trimTo(rootLen);
        }

        return StatusCode.OK;
    }

    public void changeCacheFlag(int columnIndex, boolean cache) {
        checkDistressed();

        commit();

        SymbolMapWriter symbolMapWriter = getSymbolMapWriter(columnIndex);
        if (symbolMapWriter.isCached() != cache) {
            symbolMapWriter.updateCacheFlag(cache);
        } else {
            return;
        }

        txFile.bumpStructureVersion(this.denseSymbolMapWriters);
    }

    @Override
    public void close() {
        if (null != blockWriter) {
            blockWriter.clear();
        }
        if (isOpen() && lifecycleManager.close()) {
            doClose(true);
        }
    }

    public void commit() {
        commit(defaultCommitMode);
    }

    public void commit(int commitMode) {
        commit(commitMode, 0);
    }

    public void commitWithHysteresis(long lastTimestampHysteresisInMicros) {
        commit(defaultCommitMode, lastTimestampHysteresisInMicros);
    }

    public int getColumnIndex(CharSequence name) {
        int index = metadata.getColumnIndexQuiet(name);
        if (index > -1) {
            return index;
        }
        throw CairoException.instance(0).put("Invalid column name: ").put(name);
    }

    public String getDesignatedTimestampColumnName() {
        return designatedTimestampColumnName;
    }

    public FilesFacade getFilesFacade() {
        return ff;
    }

    public long getMaxTimestamp() {
        return txFile.getMaxTimestamp();
    }

    public RecordMetadata getMetadata() {
        return metadata;
    }

    public int getPartitionBy() {
        return partitionBy;
    }

    public int getPartitionCount() {
        return txFile.getPartitionCount();
    }

    public long getStructureVersion() {
        return txFile.getStructureVersion();
    }

    public int getSymbolIndex(int columnIndex, CharSequence symValue) {
        return symbolMapWriters.getQuick(columnIndex).put(symValue);
    }

    public CharSequence getTableName() {
        return tableName;
    }

    public long getTxn() {
        return txFile.getTxn();
    }

    public TxnScoreboard getTxnScoreboard() {
        return txnScoreboard;
    }

    public boolean inTransaction() {
        return txFile != null && (txFile.inTransaction() || hasO3());
    }

    public boolean isOpen() {
        return tempMem16b != 0;
    }

    public TableBlockWriter newBlock() {
        bumpMasterRef();
        txFile.newBlock();
        blockWriter.open(this);
        return blockWriter;
    }

    public Row newRow(long timestamp) {
        return rowFunction.newRow(timestamp);
    }

    public Row newRow() {
        return newRow(0L);
    }

    public long partitionNameToTimestamp(CharSequence partitionName) {
        if (partitionDirFmt == null) {
            throw CairoException.instance(0).put("table is not partitioned");
        }
        try {
            return partitionDirFmt.parse(partitionName, null);
        } catch (NumericException e) {
            final CairoException ee = CairoException.instance(0);
            switch (partitionBy) {
                case PartitionBy.DAY:
                    ee.put("'YYYY-MM-DD'");
                    break;
                case PartitionBy.MONTH:
                    ee.put("'YYYY-MM'");
                    break;
                default:
                    ee.put("'YYYY'");
                    break;
            }
            ee.put(" expected");
            throw ee;
        }
    }

    public void removeColumn(CharSequence name) {

        checkDistressed();

        final int index = getColumnIndex(name);
        final int type = metadata.getColumnType(index);

        LOG.info().$("removing column '").utf8(name).$("' from ").$(path).$();

        // check if we are moving timestamp from a partitioned table
        final int timestampIndex = metaMem.getInt(META_OFFSET_TIMESTAMP_INDEX);
        boolean timestamp = index == timestampIndex;

        if (timestamp && partitionBy != PartitionBy.NONE) {
            throw CairoException.instance(0).put("Cannot remove timestamp from partitioned table");
        }

        commit();

        final CharSequence timestampColumnName = timestampIndex != -1 ? metadata.getColumnName(timestampIndex) : null;

        this.metaSwapIndex = removeColumnFromMeta(index);

        // close _meta so we can rename it
        metaMem.close();

        // rename _meta to _meta.prev
        renameMetaToMetaPrev(name);

        // after we moved _meta to _meta.prev
        // we have to have _todo to restore _meta should anything go wrong
        writeRestoreMetaTodo(name);

        // rename _meta.swp to _meta
        renameSwapMetaToMeta(name);

        // remove column objects
        removeColumn(index);

        // remove symbol map writer or entry for such
        removeSymbolMapWriter(index);

        // decrement column count
        columnCount--;

        // reset timestamp limits
        if (timestamp) {
            txFile.resetTimestamp();
            timestampSetter = value -> {
            };
        }

        try {
            // open _meta file
            openMetaFile(ff, path, rootLen, metaMem);

            // remove _todo
            clearTodoLog();

            // remove column files has to be done after _todo is removed
            removeColumnFiles(name, type, REMOVE_OR_LOG);
        } catch (CairoException err) {
            throwDistressException(err);
        }

        txFile.bumpStructureVersion(this.denseSymbolMapWriters);

        metadata.removeColumn(name);
        if (timestamp) {
            metadata.setTimestampIndex(-1);
        } else if (timestampColumnName != null) {
            int timestampIndex2 = metadata.getColumnIndex(timestampColumnName);
            metadata.setTimestampIndex(timestampIndex2);
            o3TimestampMem = o3Columns.getQuick(getPrimaryColumnIndex(timestampIndex2));
        }

        LOG.info().$("REMOVED column '").utf8(name).$("' from ").$(path).$();
    }

    public boolean removePartition(long timestamp) {
        long minTimestamp = txFile.getMinTimestamp();
        long maxTimestamp = txFile.getMaxTimestamp();

        if (partitionBy == PartitionBy.NONE) {
            return false;
        }
        timestamp = getPartitionLo(timestamp);
        if (timestamp < getPartitionLo(minTimestamp) || timestamp > maxTimestamp) {
            return false;
        }

        if (timestamp == getPartitionLo(maxTimestamp)) {
            LOG.error()
                    .$("cannot remove active partition [path=").$(path)
                    .$(", maxTimestamp=").$ts(maxTimestamp)
                    .$(']').$();
            return false;
        }

        if (!txFile.attachedPartitionsContains(timestamp)) {
            LOG.error().$("partition is already detached [path=").$(path).$(']').$();
            return false;
        }

        try {
            // when we want to delete first partition we must find out
            // minTimestamp from next partition if it exists or next partition and so on
            //
            // when somebody removed data directories manually and then
            // attempts to tidy up metadata with logical partition delete
            // we have to uphold the effort and re-compute table size and its minTimestamp from
            // what remains on disk

            // find out if we are removing min partition
            setStateForTimestamp(path, timestamp, false);
            long nextMinTimestamp = minTimestamp;
            if (timestamp == txFile.getPartitionTimestamp(0)) {
                nextMinTimestamp = readMinTimestamp(txFile.getPartitionTimestamp(1));
            }
            txFile.beginPartitionSizeUpdate();
            txFile.removeAttachedPartitions(timestamp);
            txFile.setMinTimestamp(nextMinTimestamp);
            txFile.finishPartitionSizeUpdate(nextMinTimestamp, txFile.getMaxTimestamp());
            txFile.commit(defaultCommitMode, denseSymbolMapWriters);

            if (ff.exists(path.$())) {
                int errno;
                if ((errno = ff.rmdir(path.chop$().slash$())) != 0) {
                    LOG.info().$("partition directory delete is postponed [path=").$(path)
                            .$(", errno=").$(errno)
                            .$(']').$();
                } else {
                    LOG.info().$("partition marked for delete [path=").$(path).$(']').$();
                }
            } else {
                LOG.info().$("partition absent on disk now detached from table [path=").$(path).$(']').$();
            }
            return true;
        } finally {
            path.trimTo(rootLen);
        }
    }

    public void removePartition(Function function, int posForError) throws SqlException {
        if (partitionBy == PartitionBy.NONE) {
            throw SqlException.$(posForError, "table is not partitioned");
        }

        if (txFile.getPartitionCount() == 0) {
            throw SqlException.$(posForError, "table is empty");
        } else {
            // Drop partitions in descending order so if folders are missing on disk
            // removePartition does not fail to determine next minTimestamp
            for (int i = txFile.getPartitionCount() - 1; i > -1; i--) {
                long partitionTimestamp = txFile.getPartitionTimestamp(i);
                dropPartitionFunctionRec.setTimestamp(partitionTimestamp);
                if (function.getBool(dropPartitionFunctionRec)) {
                    removePartition(partitionTimestamp);
                }
            }
        }
    }

    public void renameColumn(CharSequence currentName, CharSequence newName) {

        checkDistressed();

        final int index = getColumnIndex(currentName);
        final int type = metadata.getColumnType(index);

        LOG.info().$("renaming column '").utf8(currentName).$("' to '").utf8(newName).$("' from ").$(path).$();

        commit();

        this.metaSwapIndex = renameColumnFromMeta(index, newName);

        // close _meta so we can rename it
        metaMem.close();

        // rename _meta to _meta.prev
        renameMetaToMetaPrev(currentName);

        // after we moved _meta to _meta.prev
        // we have to have _todo to restore _meta should anything go wrong
        writeRestoreMetaTodo(currentName);

        // rename _meta.swp to _meta
        renameSwapMetaToMeta(currentName);

        try {
            // open _meta file
            openMetaFile(ff, path, rootLen, metaMem);

            // remove _todo
            clearTodoLog();

            // rename column files has to be done after _todo is removed
            renameColumnFiles(currentName, newName, type);
        } catch (CairoException err) {
            throwDistressException(err);
        }

        txFile.bumpStructureVersion(this.denseSymbolMapWriters);

        metadata.renameColumn(currentName, newName);

        if (index == metadata.getTimestampIndex()) {
            designatedTimestampColumnName = Chars.toString(newName);
        }

        LOG.info().$("RENAMED column '").utf8(currentName).$("' to '").utf8(newName).$("' from ").$(path).$();
    }

    public void rollback() {
        checkDistressed();
        if (o3InError || inTransaction()) {
            try {
                LOG.info().$("tx rollback [name=").$(tableName).$(']').$();
                if ((masterRef & 1) != 0) {
                    masterRef++;
                }
                freeColumns(false);
                this.txFile.readUnchecked();
                rollbackIndexes();
                rollbackSymbolTables();
                purgeUnusedPartitions();
                configureAppendPosition();
                o3InError = false;
                LOG.info().$("tx rollback complete [name=").$(tableName).$(']').$();
            } catch (Throwable e) {
                LOG.error().$("could not perform rollback [name=").$(tableName).$(", msg=").$(e.getMessage()).$(']').$();
                distressed = true;
            }
        }
    }

    public void setLifecycleManager(LifecycleManager lifecycleManager) {
        this.lifecycleManager = lifecycleManager;
    }

    public long size() {
        return txFile.getRowCount();
    }

    @Override
    public String toString() {
        return "TableWriter{" +
                "name=" + tableName +
                '}';
    }

    public void transferLock(long lockFd) {
        assert lockFd != -1;
        this.lockFd = lockFd;
    }

    /**
     * Truncates table. When operation is unsuccessful it throws CairoException. With that truncate can be
     * retried or alternatively table can be closed. Outcome of any other operation with the table is undefined
     * and likely to cause segmentation fault. When table re-opens any partial truncate will be retried.
     */
    public final void truncate() {

        // we do this before size check so that "old" corrupt symbol tables are brought back in line
        for (int i = 0, n = denseSymbolMapWriters.size(); i < n; i++) {
            denseSymbolMapWriters.getQuick(i).truncate();
        }

        if (size() == 0) {
            return;
        }

        // this is a crude block to test things for now
        todoMem.putLong(0, ++todoTxn); // write txn, reader will first read txn at offset 24 and then at offset 0
        Unsafe.getUnsafe().storeFence(); // make sure we do not write hash before writing txn (view from another thread)
        todoMem.putLong(8, configuration.getDatabaseIdLo()); // write out our instance hashes
        todoMem.putLong(16, configuration.getDatabaseIdHi());
        Unsafe.getUnsafe().storeFence();
        todoMem.putLong(24, todoTxn);
        todoMem.putLong(32, 1);
        todoMem.putLong(40, TODO_TRUNCATE);
        todoMem.setSize(48);

        for (int i = 0; i < columnCount; i++) {
            getPrimaryColumn(i).truncate();
            AppendOnlyVirtualMemory mem = getSecondaryColumn(i);
            if (mem != null) {
                mem.truncate();
            }
        }

        if (partitionBy != PartitionBy.NONE) {
            freeColumns(false);
            if (indexers != null) {
                for (int i = 0, n = indexers.size(); i < n; i++) {
                    Misc.free(indexers.getQuick(i));
                }
            }
            removePartitionDirectories();
            rowFunction = openPartitionFunction;
        }

        txFile.resetTimestamp();
        txFile.truncate();

        try {
            clearTodoLog();
        } catch (CairoException err) {
            throwDistressException(err);
        }

        LOG.info().$("truncated [name=").$(tableName).$(']').$();
    }

    public void updateMetadataVersion() {

        checkDistressed();

        commit();
        // create new _meta.swp
        this.metaSwapIndex = copyMetadataAndUpdateVersion();

        // close _meta so we can rename it
        metaMem.close();

        // rename _meta to _meta.prev
        this.metaPrevIndex = rename(fileOperationRetryCount);

        // rename _meta.swp to -_meta
        restoreMetaFrom(META_SWAP_FILE_NAME, metaSwapIndex);

        try {
            // open _meta file
            openMetaFile(ff, path, rootLen, metaMem);
        } catch (CairoException err) {
            throwDistressException(err);
        }

        txFile.bumpStructureVersion(this.denseSymbolMapWriters);
        metadata.setTableVersion();
    }

    public void updateSymbols(int columnIndex, SymbolMapReader symReader) {
        int nSourceSymbols = symReader.size();
        SymbolMapWriter symWriter = getSymbolMapWriter(columnIndex);
        int nDestinationSymbols = symWriter.getSymbolCount();

        if (nSourceSymbols > nDestinationSymbols) {
            long address = symReader.symbolCharsAddressOf(nDestinationSymbols);
            long addressHi = symReader.symbolCharsAddressOf(nSourceSymbols);
            symWriter.appendSymbolCharsBlock(addressHi - address, address);
        }
    }

    /**
     * Eagerly sets up writer instance. Otherwise writer will initialize lazily. Invoking this method could improve
     * performance of some applications. UDP receivers use this in order to avoid initial receive buffer contention.
     */
    public void warmUp() {
        Row r = newRow(txFile.getMaxTimestamp());
        try {
            for (int i = 0; i < columnCount; i++) {
                r.putByte(i, (byte) 0);
            }
        } finally {
            r.cancel();
        }
    }

    private static void removeFileAndOrLog(FilesFacade ff, LPSZ name) {
        if (ff.exists(name)) {
            if (ff.remove(name)) {
                LOG.info().$("removed: ").$(name).$();
            } else {
                LOG.error().$("cannot remove: ").utf8(name).$(" [errno=").$(ff.errno()).$(']').$();
            }
        }
    }

    private static void renameFileOrLog(FilesFacade ff, LPSZ name, LPSZ to) {
        if (ff.exists(name)) {
            if (ff.rename(name, to)) {
                LOG.info().$("renamed: ").$(name).$();
            } else {
                LOG.error().$("cannot rename: ").utf8(name).$(" [errno=").$(ff.errno()).$(']').$();
            }
        }
    }

    static void indexAndCountDown(ColumnIndexer indexer, long lo, long hi, SOCountDownLatch latch) {
        try {
            indexer.refreshSourceAndIndex(lo, hi);
        } catch (CairoException e) {
            indexer.distress();
            LOG.error().$("index error [fd=").$(indexer.getFd()).$(']').$('{').$((Sinkable) e).$('}').$();
        } finally {
            latch.countDown();
        }
    }

    private static void removeOrException(FilesFacade ff, LPSZ path) {
        if (ff.exists(path) && !ff.remove(path)) {
            throw CairoException.instance(ff.errno()).put("Cannot remove ").put(path);
        }
    }

    private static void setColumnSize(
            FilesFacade ff,
            AppendOnlyVirtualMemory mem1,
            AppendOnlyVirtualMemory mem2,
            int type,
            long actualPosition,
            long buf,
            boolean ensureFileSize
    ) {
        long offset;
        long len;
        long mem1Size;
        if (actualPosition > 0) {
            // subtract column top
            switch (type) {
                case ColumnType.BINARY:
                    assert mem2 != null;
                    readOffsetBytes(ff, mem2, actualPosition, buf);
                    offset = Unsafe.getUnsafe().getLong(buf);
                    readBytes(ff, mem1, buf, Long.BYTES, offset, "Cannot read length, fd=");
                    len = Unsafe.getUnsafe().getLong(buf);
                    mem1Size = len == -1 ? offset + Long.BYTES : offset + len + Long.BYTES;
                    if (ensureFileSize) {
                        mem1.ensureFileSize(mem1.pageIndex(mem1Size));
                        mem2.ensureFileSize(mem2.pageIndex(actualPosition * Long.BYTES));
                    }
                    mem1.setSize(mem1Size);
                    mem2.setSize(actualPosition * Long.BYTES);
                    break;
                case ColumnType.STRING:
                    assert mem2 != null;
                    readOffsetBytes(ff, mem2, actualPosition, buf);
                    offset = Unsafe.getUnsafe().getLong(buf);
                    readBytes(ff, mem1, buf, Integer.BYTES, offset, "Cannot read length, fd=");
                    len = Unsafe.getUnsafe().getInt(buf);
                    mem1Size = len == -1 ? offset + Integer.BYTES : offset + len * Character.BYTES + Integer.BYTES;
                    if (ensureFileSize) {
                        mem1.ensureFileSize(mem1.pageIndex(mem1Size));
                        mem2.ensureFileSize(mem2.pageIndex(actualPosition * Long.BYTES));
                    }
                    mem1.setSize(mem1Size);
                    mem2.setSize(actualPosition * Long.BYTES);
                    break;
                default:
                    mem1Size = actualPosition << ColumnType.pow2SizeOf(type);
                    if (ensureFileSize) {
                        mem1.ensureFileSize(mem1.pageIndex(mem1Size));
                    }
                    mem1.setSize(mem1Size);
                    break;
            }
        } else {
            mem1.setSize(0);
            if (mem2 != null) {
                mem2.setSize(0);
            }
        }
    }

    /**
     * This an O(n) method to find if column by the same name already exists. The benefit of poor performance
     * is that we don't keep column name strings on heap. We only use this method when adding new column, where
     * high performance of name check does not matter much.
     *
     * @param name to check
     * @return 0 based column index.
     */
    private static int getColumnIndexQuiet(MappedReadOnlyMemory metaMem, CharSequence name, int columnCount) {
        long nameOffset = getColumnNameOffset(columnCount);
        for (int i = 0; i < columnCount; i++) {
            CharSequence col = metaMem.getStr(nameOffset);
            if (Chars.equalsIgnoreCase(col, name)) {
                return i;
            }
            nameOffset += VmUtils.getStorageLength(col);
        }
        return -1;
    }

    private static void readOffsetBytes(FilesFacade ff, AppendOnlyVirtualMemory mem, long position, long buf) {
        readBytes(ff, mem, buf, 8, (position - 1) * 8, "could not read offset, fd=");
    }

    private static void readBytes(FilesFacade ff, AppendOnlyVirtualMemory mem, long buf, int byteCount, long offset, CharSequence errorMsg) {
        if (ff.read(mem.getFd(), buf, byteCount, offset) != byteCount) {
            throw CairoException.instance(ff.errno()).put(errorMsg).put(mem.getFd()).put(", offset=").put(offset);
        }
    }

    private static void configureNullSetters(ObjList<Runnable> nullers, int type, WriteOnlyVirtualMemory mem1, WriteOnlyVirtualMemory mem2) {
        switch (type) {
            case ColumnType.BOOLEAN:
            case ColumnType.BYTE:
                nullers.add(() -> mem1.putByte((byte) 0));
                break;
            case ColumnType.DOUBLE:
                nullers.add(() -> mem1.putDouble(Double.NaN));
                break;
            case ColumnType.FLOAT:
                nullers.add(() -> mem1.putFloat(Float.NaN));
                break;
            case ColumnType.INT:
                nullers.add(() -> mem1.putInt(Numbers.INT_NaN));
                break;
            case ColumnType.LONG:
            case ColumnType.DATE:
            case ColumnType.TIMESTAMP:
                nullers.add(() -> mem1.putLong(Numbers.LONG_NaN));
                break;
            case ColumnType.LONG256:
                nullers.add(() -> mem1.putLong256(Numbers.LONG_NaN, Numbers.LONG_NaN, Numbers.LONG_NaN, Numbers.LONG_NaN));
                break;
            case ColumnType.SHORT:
                nullers.add(() -> mem1.putShort((short) 0));
                break;
            case ColumnType.CHAR:
                nullers.add(() -> mem1.putChar((char) 0));
                break;
            case ColumnType.STRING:
                nullers.add(() -> mem2.putLong(mem1.putNullStr()));
                break;
            case ColumnType.SYMBOL:
                nullers.add(() -> mem1.putInt(SymbolTable.VALUE_IS_NULL));
                break;
            case ColumnType.BINARY:
                nullers.add(() -> mem2.putLong(mem1.putNullBin()));
                break;
            default:
                break;
        }
    }

    private static void openMetaFile(FilesFacade ff, Path path, int rootLen, MappedReadOnlyMemory metaMem) {
        path.concat(META_FILE_NAME).$();
        try {
            metaMem.of(ff, path, ff.getPageSize(), ff.length(path));
        } finally {
            path.trimTo(rootLen);
        }
    }

    private static void attachPartitionCheckFilesMatchMetadata(FilesFacade ff, Path path, RecordMetadata metadata, long partitionSize) throws CairoException {
        // for each column, check that file exist in the partition folder
        int rootLen = path.length();
        for (int columnIndex = 0, size = metadata.getColumnCount(); columnIndex < size; columnIndex++) {
            try {
                int columnType = metadata.getColumnType(columnIndex);
                final CharSequence columnName = metadata.getColumnName(columnIndex);
                path.concat(columnName);

                switch (columnType) {
                    case ColumnType.INT:
                    case ColumnType.LONG:
                    case ColumnType.BOOLEAN:
                    case ColumnType.BYTE:
                    case ColumnType.TIMESTAMP:
                    case ColumnType.DATE:
                    case ColumnType.DOUBLE:
                    case ColumnType.CHAR:
                    case ColumnType.SHORT:
                    case ColumnType.FLOAT:
                    case ColumnType.LONG256:
                        // Consider Symbols as fixed, check data file size
                    case ColumnType.SYMBOL:
                        attachPartitionCheckFilesMatchFixedColumn(ff, path, columnType, partitionSize);
                        break;
                    case ColumnType.STRING:
                    case ColumnType.BINARY:
                        attachPartitionCheckFilesMatchVarLenColumn(ff, path, partitionSize);
                        break;
                }
            } finally {
                path.trimTo(rootLen);
            }
        }
    }

    private static void attachPartitionCheckFilesMatchVarLenColumn(FilesFacade ff, Path path, long partitionSize) {
        int pathLen = path.length();
        path.put(FILE_SUFFIX_I).$();

        if (ff.exists(path)) {
            int typeSize = 4;
            long fileSize = ff.length(path);
            if (fileSize < partitionSize * typeSize) {
                throw CairoException.instance(0).put("Column file row count does not match timestamp file row count. " +
                        "Partition files inconsistent [file=")
                        .put(path)
                        .put(",expectedSize=")
                        .put(partitionSize * typeSize)
                        .put(",actual=")
                        .put(fileSize)
                        .put(']');
            }

            path.trimTo(pathLen);
            path.put(FILE_SUFFIX_D).$();
            if (ff.exists(path)) {
                // good
                return;
            }
        }
        throw CairoException.instance(0).put("Column file does not exist [path=").put(path).put(']');
    }

    private static void attachPartitionCheckFilesMatchFixedColumn(FilesFacade ff, Path path, int columnType, long partitionSize) {
        path.put(FILE_SUFFIX_D).$();
        if (ff.exists(path)) {
            long fileSize = ff.length(path);
            if (fileSize < partitionSize << ColumnType.pow2SizeOf(columnType)) {
                throw CairoException.instance(0).put("Column file row count does not match timestamp file row count. " +
                        "Partition files inconsistent [file=")
                        .put(path)
                        .put(",expectedSize=")
                        .put(partitionSize << ColumnType.pow2SizeOf(columnType))
                        .put(",actual=")
                        .put(fileSize)
                        .put(']');
            }
            return;
        }
        throw CairoException.instance(0).put("Column file does not exist [path=").put(path).put(']');
    }

    //todo: move to c++
    private static long o3SortVarColumn0(
            long mergedTimestampsAddr,
            long valueCount,
            long srcDataAddr,
            long srcIndxAddr,
            long tgtDataAddr,
            long tgtIndxAddr
    ) {
        long offset = 0;
        for (long l = 0; l < valueCount; l++) {
            final long row = getTimestampIndexRow(mergedTimestampsAddr, l);
            final long o1 = Unsafe.getUnsafe().getLong(srcIndxAddr + row * Long.BYTES);
            final long o2 = Unsafe.getUnsafe().getLong(srcIndxAddr + row * Long.BYTES + Long.BYTES);
            final long len = o2 - o1;
            Vect.memcpy(srcDataAddr + o1, tgtDataAddr + offset, len);
            Unsafe.getUnsafe().putLong(tgtIndxAddr + l * Long.BYTES, offset);
            offset += len;
        }
        return offset;
    }

    private int addColumnToMeta(
            CharSequence name,
            int type,
            boolean indexFlag,
            int indexValueBlockCapacity,
            boolean sequentialFlag
    ) {
        int index;
        try {
            index = openMetaSwapFile(ff, ddlMem, path, rootLen, configuration.getMaxSwapFileCount());
            int columnCount = metaMem.getInt(META_OFFSET_COUNT);

            ddlMem.putInt(columnCount + 1);
            ddlMem.putInt(metaMem.getInt(META_OFFSET_PARTITION_BY));
            ddlMem.putInt(metaMem.getInt(META_OFFSET_TIMESTAMP_INDEX));
            ddlMem.putInt(ColumnType.VERSION);
            ddlMem.putInt(metaMem.getInt(META_OFFSET_TABLE_ID));
            ddlMem.jumpTo(META_OFFSET_COLUMN_TYPES);
            for (int i = 0; i < columnCount; i++) {
                writeColumnEntry(i);
            }

            // add new column metadata to bottom of list
            ddlMem.putByte((byte) type);
            long flags = 0;
            if (indexFlag) {
                flags |= META_FLAG_BIT_INDEXED;
            }

            if (sequentialFlag) {
                flags |= META_FLAG_BIT_SEQUENTIAL;
            }

            ddlMem.putLong(flags);
            ddlMem.putInt(indexValueBlockCapacity);
            ddlMem.skip(META_COLUMN_DATA_RESERVED);

            long nameOffset = getColumnNameOffset(columnCount);
            for (int i = 0; i < columnCount; i++) {
                CharSequence columnName = metaMem.getStr(nameOffset);
                ddlMem.putStr(columnName);
                nameOffset += VmUtils.getStorageLength(columnName);
            }
            ddlMem.putStr(name);
        } finally {
            ddlMem.close();
        }
        return index;
    }

    private void bumpMasterRef() {
        if ((masterRef & 1) == 0) {
            masterRef++;
        } else {
            cancelRowAndBump();
        }
    }

    void cancelRow() {

        if ((masterRef & 1) == 0) {
            return;
        }

        long dirtyMaxTimestamp = txFile.getMaxTimestamp();
        long dirtyTransientRowCount = txFile.getTransientRowCount();
        long rollbackToMaxTimestamp = txFile.cancelToMaxTimestamp();
        long rollbackToTransientRowCount = txFile.cancelToTransientRowCount();

        // dirty timestamp should be 1 because newRow() increments it
        if (dirtyTransientRowCount == 1) {
            if (partitionBy != PartitionBy.NONE) {
                // we have to undo creation of partition
                freeColumns(false);
                if (removeDirOnCancelRow) {
                    try {
                        setStateForTimestamp(path, dirtyMaxTimestamp, false);
                        int errno;
                        if ((errno = ff.rmdir(path.$())) != 0) {
                            throw CairoException.instance(errno).put("Cannot remove directory: ").put(path);
                        }
                        removeDirOnCancelRow = false;
                    } finally {
                        path.trimTo(rootLen);
                    }
                }

                // open old partition
                if (rollbackToMaxTimestamp > Long.MIN_VALUE) {
                    try {
                        openPartition(rollbackToMaxTimestamp);
                        setAppendPosition(rollbackToTransientRowCount, false);
                    } catch (CairoException e) {
                        freeColumns(false);
                        throw e;
                    }
                } else {
                    rowFunction = openPartitionFunction;
                }

                // undo counts
                removeDirOnCancelRow = true;
                txFile.cancelRow();
            } else {
                txFile.cancelRow();
                // we only have one partition, jump to start on every column
                for (int i = 0; i < columnCount; i++) {
                    getPrimaryColumn(i).setSize(0);
                    AppendOnlyVirtualMemory mem = getSecondaryColumn(i);
                    if (mem != null) {
                        mem.setSize(0);
                    }
                }
            }
        } else {
            txFile.cancelRow();
            // we are staying within same partition, prepare append positions for row count
            boolean rowChanged = false;
            // verify if any of the columns have been changed
            // if not - we don't have to do
            for (int i = 0; i < columnCount; i++) {
                if (refs.getQuick(i) == masterRef) {
                    rowChanged = true;
                    break;
                }
            }

            // is no column has been changed we take easy option and do nothing
            if (rowChanged) {
                setAppendPosition(dirtyTransientRowCount - 1, false);
            }
        }
        refs.fill(0, columnCount, --masterRef);
        txFile.transientRowCount--;
    }

    private void cancelRowAndBump() {
        cancelRow();
        masterRef++;
    }

    private void checkDistressed() {
        if (!distressed) {
            return;
        }
        throw new CairoError("Table '" + tableName.toString() + "' is distressed");
    }

    private void clearTodoLog() {
        try {
            todoMem.putLong(0, ++todoTxn); // write txn, reader will first read txn at offset 24 and then at offset 0
            Unsafe.getUnsafe().storeFence(); // make sure we do not write hash before writing txn (view from another thread)
            todoMem.putLong(8, 0); // write out our instance hashes
            todoMem.putLong(16, 0);
            Unsafe.getUnsafe().storeFence();
            todoMem.putLong(32, 0);
            Unsafe.getUnsafe().storeFence();
            todoMem.putLong(24, todoTxn);
            todoMem.setSize(40);
        } finally {
            path.trimTo(rootLen);
        }
    }

    void closeActivePartition() {
        closeAppendMemoryNoTruncate(true);
        Misc.freeObjList(denseIndexers);
        denseIndexers.clear();
    }

    void closeActivePartition(long size) {
        for (int i = 0; i < columnCount; i++) {
            // stop calculating oversize as soon as we find first over-sized column
            final AppendOnlyVirtualMemory mem1 = getPrimaryColumn(i);
            final AppendOnlyVirtualMemory mem2 = getSecondaryColumn(i);
            setColumnSize(
                    ff,
                    mem1,
                    mem2,
                    getColumnType(metaMem, i),
                    size - columnTops.getQuick(i),
                    tempMem16b,
                    false
            );
            Misc.free(mem1);
            Misc.free(mem2);
        }
        Misc.freeObjList(denseIndexers);
        denseIndexers.clear();
    }

    private void closeAppendMemoryNoTruncate(boolean truncate) {
        for (int i = 0, n = columns.size(); i < n; i++) {
            AppendOnlyVirtualMemory m = columns.getQuick(i);
            if (m != null) {
                m.close(truncate);
            }
        }
    }

    /**
     * Commits newly added rows of data. This method updates transaction file with pointers to end of appended data.
     * <p>
     * <b>Pending rows</b>
     * <p>This method will cancel pending rows by calling {@link #cancelRow()}. Data in partially appended row will be lost.</p>
     *
     * @param commitMode                      commit durability mode.
     * @param lastTimestampHysteresisInMicros if > 0 then do a partial commit, leaving the rows within the hysteresis in a new uncommitted transaction
     */
    private void commit(int commitMode, long lastTimestampHysteresisInMicros) {

        checkDistressed();

        if (o3InError) {
            rollback();
            return;
        }

        if ((masterRef & 1) != 0) {
            cancelRow();
        }

        if (inTransaction()) {

            if (hasO3() && o3Commit(lastTimestampHysteresisInMicros)) {
                return;
            }

            if (commitMode != CommitMode.NOSYNC) {
                syncColumns(commitMode);
            }

            updateIndexes();
            txFile.commit(commitMode, this.denseSymbolMapWriters);
            o3ProcessPartitionRemoveCandidates();
        }
    }

    void commitBlock(long firstTimestamp) {
        if (txFile.getMinTimestamp() == Long.MAX_VALUE) {
            txFile.setMinTimestamp(firstTimestamp);
        }

        for (int i = 0; i < columnCount; i++) {
            refs.setQuick(i, masterRef);
        }

        masterRef++;
        commit();

        setAppendPosition(txFile.getTransientRowCount(), true);
    }

    private void configureAppendPosition() {
        if (this.txFile.getMaxTimestamp() > Long.MIN_VALUE || partitionBy == PartitionBy.NONE) {
            openFirstPartition(this.txFile.getMaxTimestamp());
            if (partitionBy == PartitionBy.NONE) {
                if (metadata.getTimestampIndex() < 0) {
                    rowFunction = noTimestampFunction;
                } else {
                    rowFunction = noPartitionFunction;
                    timestampSetter = appendTimestampSetter;
                }
            } else {
                rowFunction = switchPartitionFunction;
                timestampSetter = appendTimestampSetter;
            }
        } else {
            rowFunction = openPartitionFunction;
            timestampSetter = appendTimestampSetter;
        }
        row.activeColumns = columns;
    }

    private void configureColumn(int type, boolean indexFlag) {
        final AppendOnlyVirtualMemory primary = new AppendOnlyVirtualMemory();
        final AppendOnlyVirtualMemory secondary;
        final ContiguousVirtualMemory oooPrimary = new ContiguousVirtualMemory(16 * Numbers.SIZE_1MB, Integer.MAX_VALUE);
        final ContiguousVirtualMemory oooSecondary;
        final ContiguousVirtualMemory oooPrimary2 = new ContiguousVirtualMemory(16 * Numbers.SIZE_1MB, Integer.MAX_VALUE);
        final ContiguousVirtualMemory oooSecondary2;
        switch (type) {
            case ColumnType.BINARY:
            case ColumnType.STRING:
                secondary = new AppendOnlyVirtualMemory();
                oooSecondary = new ContiguousVirtualMemory(16 * Numbers.SIZE_1MB, Integer.MAX_VALUE);
                oooSecondary2 = new ContiguousVirtualMemory(16 * Numbers.SIZE_1MB, Integer.MAX_VALUE);
                break;
            default:
                secondary = null;
                oooSecondary = null;
                oooSecondary2 = null;
                break;
        }
        columns.add(primary);
        columns.add(secondary);
        o3Columns.add(oooPrimary);
        o3Columns.add(oooSecondary);
        o3Columns2.add(oooPrimary2);
        o3Columns2.add(oooSecondary2);
        configureNullSetters(nullSetters, type, primary, secondary);
        configureNullSetters(o3NullSetters, type, oooPrimary, oooSecondary);
        if (indexFlag) {
            indexers.extendAndSet((columns.size() - 1) / 2, new SymbolColumnIndexer());
            populateDenseIndexerList();
        }
        refs.add(0);
    }

    private void configureColumnMemory() {
        this.symbolMapWriters.setPos(columnCount);
        for (int i = 0; i < columnCount; i++) {
            int type = metadata.getColumnType(i);
            configureColumn(type, metadata.isColumnIndexed(i));

            if (type == ColumnType.SYMBOL) {
                final int symbolIndex = denseSymbolMapWriters.size();
                WriterTransientSymbolCountChangeHandler transientSymbolCountChangeHandler = new WriterTransientSymbolCountChangeHandler(symbolIndex);
                denseSymbolTransientCountHandlers.add(transientSymbolCountChangeHandler);
                SymbolMapWriter symbolMapWriter = new SymbolMapWriter(configuration, path.trimTo(rootLen), metadata.getColumnName(i), txFile.readSymbolCount(symbolIndex),
                        transientSymbolCountChangeHandler);

                symbolMapWriters.extendAndSet(i, symbolMapWriter);
                denseSymbolMapWriters.add(symbolMapWriter);
            }

            if (metadata.isColumnIndexed(i)) {
                indexers.extendAndSet(i, new SymbolColumnIndexer());
            }
        }
        final int timestampIndex = metadata.getTimestampIndex();
        if (timestampIndex != -1) {
            o3TimestampMem = o3Columns.getQuick(getPrimaryColumnIndex(timestampIndex));
        }
        populateDenseIndexerList();
    }

    private LongConsumer configureTimestampSetter() {
        int index = metadata.getTimestampIndex();
        if (index == -1) {
            return value -> {
            };
        } else {
            nullSetters.setQuick(index, NOOP);
            o3NullSetters.setQuick(index, NOOP);
            return getPrimaryColumn(index)::putLong;
        }
    }

    private void consumeO3PartitionRemoveTasks() {
        // consume discovery jobs
        final RingQueue<O3PurgeDiscoveryTask> discoveryQueue = messageBus.getO3PurgeDiscoveryQueue();
        final Sequence discoverySubSeq = messageBus.getO3PurgeDiscoverySubSeq();
        final RingQueue<O3PurgeTask> purgeQueue = messageBus.getO3PurgeQueue();
        final Sequence purgePubSeq = messageBus.getO3PurgePubSeq();
        final Sequence purgeSubSeq = messageBus.getO3PurgeSubSeq();

        if (discoverySubSeq != null) {
            while (true) {
                long cursor = discoverySubSeq.next();
                if (cursor > -1) {
                    O3PurgeDiscoveryTask task = discoveryQueue.get(cursor);
                    O3PurgeDiscoveryJob.discoverPartitions(
                            ff,
                            o3Sink,
                            o3NativeLPSZ,
                            refs, // reuse, this is only called from writer close
                            purgeQueue,
                            purgePubSeq,
                            path,
                            tableName,
                            task.getPartitionBy(),
                            task.getTimestamp(),
                            txnScoreboard
                    );
                } else if (cursor == -1) {
                    break;
                }
            }
        }

        // consume purge jobs
        if (purgeSubSeq != null) {
            while (true) {
                long cursor = purgeSubSeq.next();
                if (cursor > -1) {
                    O3PurgeTask task = purgeQueue.get(cursor);
                    O3PurgeJob.purgePartitionDir(
                            ff,
                            other,
                            task.getPartitionBy(),
                            task.getTimestamp(),
                            txnScoreboard,
                            task.getNameTxnToRemove(),
                            task.getMinTxnToExpect()
                    );
                } else if (cursor == -1) {
                    break;
                }
            }
        }
    }

    private int copyMetadataAndSetIndexed(int columnIndex, int indexValueBlockSize) {
        try {
            int index = openMetaSwapFile(ff, ddlMem, path, rootLen, configuration.getMaxSwapFileCount());
            int columnCount = metaMem.getInt(META_OFFSET_COUNT);
            ddlMem.putInt(columnCount);
            ddlMem.putInt(metaMem.getInt(META_OFFSET_PARTITION_BY));
            ddlMem.putInt(metaMem.getInt(META_OFFSET_TIMESTAMP_INDEX));
            ddlMem.putInt(ColumnType.VERSION);
            ddlMem.putInt(metaMem.getInt(META_OFFSET_TABLE_ID));
            ddlMem.jumpTo(META_OFFSET_COLUMN_TYPES);
            for (int i = 0; i < columnCount; i++) {
                if (i != columnIndex) {
                    writeColumnEntry(i);
                } else {
                    ddlMem.putByte((byte) getColumnType(metaMem, i));
                    long flags = META_FLAG_BIT_INDEXED;
                    if (isSequential(metaMem, i)) {
                        flags |= META_FLAG_BIT_SEQUENTIAL;
                    }
                    ddlMem.putLong(flags);
                    ddlMem.putInt(indexValueBlockSize);
                    ddlMem.skip(META_COLUMN_DATA_RESERVED);
                }
            }

            long nameOffset = getColumnNameOffset(columnCount);
            for (int i = 0; i < columnCount; i++) {
                CharSequence columnName = metaMem.getStr(nameOffset);
                ddlMem.putStr(columnName);
                nameOffset += VmUtils.getStorageLength(columnName);
            }
            return index;
        } finally {
            ddlMem.close();
        }
    }

    private int copyMetadataAndUpdateVersion() {
        int index;
        try {
            index = openMetaSwapFile(ff, ddlMem, path, rootLen, configuration.getMaxSwapFileCount());
            int columnCount = metaMem.getInt(META_OFFSET_COUNT);

            ddlMem.putInt(columnCount);
            ddlMem.putInt(metaMem.getInt(META_OFFSET_PARTITION_BY));
            ddlMem.putInt(metaMem.getInt(META_OFFSET_TIMESTAMP_INDEX));
            ddlMem.putInt(ColumnType.VERSION);
            ddlMem.putInt(metaMem.getInt(META_OFFSET_TABLE_ID));
            ddlMem.jumpTo(META_OFFSET_COLUMN_TYPES);
            for (int i = 0; i < columnCount; i++) {
                writeColumnEntry(i);
            }

            long nameOffset = getColumnNameOffset(columnCount);
            for (int i = 0; i < columnCount; i++) {
                CharSequence columnName = metaMem.getStr(nameOffset);
                ddlMem.putStr(columnName);
                nameOffset += VmUtils.getStorageLength(columnName);
            }
            return index;
        } finally {
            ddlMem.close();
        }
    }

    /**
     * Creates bitmap index files for a column. This method uses primary column instance as temporary tool to
     * append index data. Therefore it must be called before primary column is initialized.
     *
     * @param columnName              column name
     * @param indexValueBlockCapacity approximate number of values per index key
     * @param plen                    path length. This is used to trim shared path object to.
     */
    private void createIndexFiles(CharSequence columnName, int indexValueBlockCapacity, int plen, boolean force) {
        try {
            BitmapIndexUtils.keyFileName(path.trimTo(plen), columnName);

            if (!force && ff.exists(path)) {
                return;
            }

            // reuse memory column object to create index and close it at the end
            try {
                ddlMem.of(ff, path, ff.getPageSize());
                BitmapIndexWriter.initKeyMemory(ddlMem, indexValueBlockCapacity);
            } catch (CairoException e) {
                // looks like we could not create key file properly
                // lets not leave half baked file sitting around
                LOG.error()
                        .$("could not create index [name=").utf8(path)
                        .$(", errno=").$(e.getErrno())
                        .$(']').$();
                if (!ff.remove(path)) {
                    LOG.error()
                            .$("could not remove '").utf8(path).$("'. Please remove MANUALLY.")
                            .$("[errno=").$(ff.errno())
                            .$(']').$();
                }
                throw e;
            } finally {
                ddlMem.close();
            }
            if (!ff.touch(BitmapIndexUtils.valueFileName(path.trimTo(plen), columnName))) {
                LOG.error().$("could not create index [name=").$(path).$(']').$();
                throw CairoException.instance(ff.errno()).put("could not create index [name=").put(path).put(']');
            }
        } finally {
            path.trimTo(plen);
        }
    }

    private void createSymbolMapWriter(CharSequence name, int symbolCapacity, boolean symbolCacheFlag) {
        SymbolMapWriter.createSymbolMapFiles(ff, ddlMem, path, name, symbolCapacity, symbolCacheFlag);
        WriterTransientSymbolCountChangeHandler transientSymbolCountChangeHandler = new WriterTransientSymbolCountChangeHandler(denseSymbolMapWriters.size());
        denseSymbolTransientCountHandlers.add(transientSymbolCountChangeHandler);
        SymbolMapWriter w = new SymbolMapWriter(configuration, path, name, 0, transientSymbolCountChangeHandler);
        denseSymbolMapWriters.add(w);
        symbolMapWriters.extendAndSet(columnCount, w);
    }

    private void doClose(boolean truncate) {
        consumeO3PartitionRemoveTasks();
        boolean tx = inTransaction();
        freeColumns(truncate & !distressed);
        freeSymbolMapWriters();
        freeIndexers();
        Misc.free(txFile);
        Misc.free(blockWriter);
        Misc.free(metaMem);
        Misc.free(ddlMem);
        Misc.free(other);
        Misc.free(todoMem);
        try {
            releaseLock(!truncate | tx | performRecovery | distressed);
        } finally {
            Misc.free(txnScoreboard);
            Misc.free(path);
            freeTempMem();
            LOG.info().$("closed '").utf8(tableName).$('\'').$();
        }
    }

    private void freeAndRemoveColumnPair(ObjList<?> columns, int pi, int si) {
        Misc.free(columns.getQuick(pi));
        Misc.free(columns.getQuick(si));
        columns.remove(pi);
        columns.remove(pi);
    }

    private void freeColumns(boolean truncate) {
        // null check is because this method could be called from the constructor
        if (columns != null) {
            closeAppendMemoryNoTruncate(truncate);
        }
        Misc.freeObjListAndKeepObjects(o3Columns);
        Misc.freeObjListAndKeepObjects(o3Columns2);
    }

    private void freeIndexers() {
        if (indexers != null) {
            Misc.freeObjList(indexers);
            indexers.clear();
            denseIndexers.clear();
        }
    }

    private void freeSymbolMapWriters() {
        if (denseSymbolMapWriters != null) {
            for (int i = 0, n = denseSymbolMapWriters.size(); i < n; i++) {
                Misc.free(denseSymbolMapWriters.getQuick(i));
            }
            symbolMapWriters.clear();
        }

        if (symbolMapWriters != null) {
            symbolMapWriters.clear();
        }
    }

    private void freeTempMem() {
        if (tempMem16b != 0) {
            Unsafe.free(tempMem16b, 16);
            tempMem16b = 0;
        }
    }

    BitmapIndexWriter getBitmapIndexWriter(int columnIndex) {
        return indexers.getQuick(columnIndex).getWriter();
    }

    long getColumnTop(int columnIndex) {
        return columnTops.getQuick(columnIndex);
    }

    CairoConfiguration getConfiguration() {
        return configuration;
    }

    Sequence getO3CopyPubSeq() {
        return messageBus.getO3CopyPubSeq();
    }

    RingQueue<O3CopyTask> getO3CopyQueue() {
        return messageBus.getO3CopyQueue();
    }

    Sequence getO3OpenColumnPubSeq() {
        return messageBus.getO3OpenColumnPubSeq();
    }

    RingQueue<O3OpenColumnTask> getO3OpenColumnQueue() {
        return messageBus.getO3OpenColumnQueue();
    }

    Sequence getO3PartitionUpdatePubSeq() {
        return messageBus.getO3PartitionUpdatePubSeq();
    }

    RingQueue<O3PartitionUpdateTask> getO3PartitionUpdateQueue() {
        return messageBus.getO3PartitionUpdateQueue();
    }

    private long getO3RowCount() {
        return (masterRef - o3MasterRef + 1) / 2;
    }

    private long getPartitionLo(long timestamp) {
        return timestampFloorMethod.floor(timestamp);
    }

    long getPartitionNameTxnByIndex(int index) {
        return txFile.getPartitionNameTxnByIndex(index);
    }

    long getPartitionSizeByIndex(int index) {
        return txFile.getPartitionSizeByIndex(index);
    }

    long getPrimaryAppendOffset(long timestamp, int columnIndex) {
        if (txFile.getAppendedPartitionCount() == 0) {
            openFirstPartition(timestamp);
        }

        if (timestamp > partitionTimestampHi) {
            return 0;
        }

        return columns.get(getPrimaryColumnIndex(columnIndex)).getAppendOffset();
    }

    private AppendOnlyVirtualMemory getPrimaryColumn(int column) {
        assert column < columnCount : "Column index is out of bounds: " + column + " >= " + columnCount;
        return columns.getQuick(getPrimaryColumnIndex(column));
    }

    long getSecondaryAppendOffset(long timestamp, int columnIndex) {
        if (txFile.getAppendedPartitionCount() == 0) {
            openFirstPartition(timestamp);
        }

        if (timestamp > partitionTimestampHi) {
            return 0;
        }

        return columns.get(getSecondaryColumnIndex(columnIndex)).getAppendOffset();
    }

    private AppendOnlyVirtualMemory getSecondaryColumn(int column) {
        assert column < columnCount : "Column index is out of bounds: " + column + " >= " + columnCount;
        return columns.getQuick(getSecondaryColumnIndex(column));
    }

    SymbolMapWriter getSymbolMapWriter(int columnIndex) {
        return symbolMapWriters.getQuick(columnIndex);
    }

    int getTxPartitionCount() {
        return txFile.getAppendedPartitionCount();
    }

    private boolean hasO3() {
        return o3MasterRef > -1 && getO3RowCount() > 0;
    }

    private long indexHistoricPartitions(SymbolColumnIndexer indexer, CharSequence columnName, int indexValueBlockSize) {
        final long maxTimestamp = timestampFloorMethod.floor(this.txFile.getMaxTimestamp());
        long timestamp = txFile.getMinTimestamp();

        //noinspection TryFinallyCanBeTryWithResources
        try (final MappedReadOnlyMemory roMem = new SinglePageMappedReadOnlyPageMemory()) {

            while (timestamp < maxTimestamp) {

                path.trimTo(rootLen);

                setStateForTimestamp(path, timestamp, true);

                if (txFile.attachedPartitionsContains(timestamp) && ff.exists(path.$())) {

                    final int plen = path.length();

                    TableUtils.dFile(path.trimTo(plen), columnName);

                    if (ff.exists(path)) {

                        path.trimTo(plen);

                        LOG.info().$("indexing [path=").$(path).$(']').$();

                        createIndexFiles(columnName, indexValueBlockSize, plen, true);

                        final long partitionSize = txFile.getPartitionSizeByPartitionTimestamp(timestamp);
                        final long columnTop = TableUtils.readColumnTop(ff, path.trimTo(plen), columnName, plen, tempMem16b);

                        if (partitionSize > columnTop) {
                            TableUtils.dFile(path.trimTo(plen), columnName);

                            roMem.of(ff, path, ff.getPageSize(), 0);
                            roMem.grow((partitionSize - columnTop) << ColumnType.pow2SizeOf(ColumnType.INT));

                            indexer.configureWriter(configuration, path.trimTo(plen), columnName, columnTop);
                            indexer.index(roMem, columnTop, partitionSize);
                        }
                    }
                }
                timestamp = timestampAddMethod.calculate(timestamp, 1);
            }
        } finally {
            indexer.close();
        }
        return timestamp;
    }

    private void indexLastPartition(SymbolColumnIndexer indexer, CharSequence columnName, int columnIndex, int indexValueBlockSize) {
        final int plen = path.length();

        createIndexFiles(columnName, indexValueBlockSize, plen, true);

        final long columnTop = TableUtils.readColumnTop(ff, path.trimTo(plen), columnName, plen, tempMem16b);

        // set indexer up to continue functioning as normal
        indexer.configureFollowerAndWriter(configuration, path.trimTo(plen), columnName, getPrimaryColumn(columnIndex), columnTop);
        indexer.refreshSourceAndIndex(0, txFile.getTransientRowCount());
    }

    boolean isSymbolMapWriterCached(int columnIndex) {
        return symbolMapWriters.getQuick(columnIndex).isCached();
    }

    private void lock() {
        try {
            path.trimTo(rootLen);
            lockName(path);
            performRecovery = ff.exists(path);
            this.lockFd = TableUtils.lock(ff, path);
        } finally {
            path.trimTo(rootLen);
        }

        if (this.lockFd == -1L) {
            throw CairoException.instance(ff.errno()).put("Cannot lock table: ").put(path.$());
        }
    }

    void o3BumpErrorCount() {
        o3ErrorCount.incrementAndGet();
    }

    void o3ClockDownPartitionUpdateCount() {
        o3PartitionUpdRemaining.decrementAndGet();
    }

    /**
     * Commits O3 data. Hysteresis is optional. When 0 is specified the entire O3 segment is committed.
     *
     * @param hysteresis interval in microseconds that determines the length of O3 segment that is not going to be
     *                   committed to disk. The interval starts at max timestamp of O3 segment and ends <i>hysteresis</i>
     *                   microseconds before this timestamp.
     * @return <i>true</i> when commit has is a NOOP, e.g. no data has been committed to disk. <i>false</i> otherwise.
     */
    private boolean o3Commit(long hysteresis) {
        o3RowCount = getO3RowCount();
        o3PartitionRemoveCandidates.clear();
        o3ErrorCount.set(0);
        o3ColumnCounters.clear();
        o3BasketPool.clear();

        long o3HysteresisRowCount = 0;
        final int timestampIndex = metadata.getTimestampIndex();
        this.lastPartitionTimestamp = timestampFloorMethod.floor(partitionTimestampHi);
        try {
            o3RowCount += o3MoveUncommitted(timestampIndex);

            // we may need to re-use file descriptors when this partition is the "current" one
            // we cannot open file again due to sharing violation
            //
            // to determine that 'ooTimestampLo' goes into current partition
            // we need to compare 'partitionTimestampHi', which is appropriately truncated to DAY/MONTH/YEAR
            // to this.maxTimestamp, which isn't truncated yet. So we need to truncate it first
            LOG.info().$("sorting o3 [table=").$(tableName).$(']').$();
            final long sortedTimestampsAddr = o3TimestampMem.addressOf(0);
            Vect.sortLongIndexAscInPlace(sortedTimestampsAddr, o3RowCount);

            // we have three frames:
            // partition logical "lo" and "hi" - absolute bounds (partitionLo, partitionHi)
            // partition actual data "lo" and "hi" (dataLo, dataHi)
            // out of order "lo" and "hi" (indexLo, indexHi)

            final long srcOooMax;
            final long o3TimestampMin = getTimestampIndexValue(sortedTimestampsAddr, 0);
            if (hysteresis > 0) {
                final long o3max = getTimestampIndexValue(sortedTimestampsAddr, o3RowCount - 1);
                long hysteresisThresholdTimestamp = o3max - hysteresis;
                if (hysteresisThresholdTimestamp >= o3TimestampMin) {
                    long hysteresisThresholdRow = Vect.boundedBinarySearchIndexT(sortedTimestampsAddr, hysteresisThresholdTimestamp, 0, o3RowCount - 1, BinarySearch.SCAN_DOWN);
                    o3HysteresisRowCount = o3RowCount - hysteresisThresholdRow - 1;
                    srcOooMax = hysteresisThresholdRow + 1;
                } else {
                    o3HysteresisRowCount = o3RowCount;
                    srcOooMax = 0;
                }
                LOG.debug().$("o3 hysteresis [table=").$(tableName)
                        .$(", o3max=").$ts(o3max)
                        .$(", hysteresisThresholdTimestamp=").$ts(hysteresisThresholdTimestamp)
                        .$(", o3HysteresisRowCount=").$(o3HysteresisRowCount)
                        .$(", srcOooMax=").$(srcOooMax)
                        .$(", o3RowCount=").$(o3RowCount)
                        .I$();
            } else {
                LOG.debug()
                        .$("o3 no hysteresis [table=").$(tableName)
                        .$(", o3RowCount=").$(o3RowCount)
                        .I$();
                srcOooMax = o3RowCount;
            }

            if (srcOooMax == 0) {
                return true;
            }

            // reshuffle all columns according to timestamp index
            o3Sort(sortedTimestampsAddr, timestampIndex, o3RowCount);
            final long o3TimestampMax = getTimestampIndexValue(sortedTimestampsAddr, srcOooMax - 1);
            this.o3DoneLatch.reset();
            this.o3PartitionUpdRemaining.set(0);
            boolean success = true;
            int latchCount = 0;
            long srcOoo = 0;
            boolean flattenTimestamp = true;
            try {
                while (srcOoo < srcOooMax) {
                    try {
                        final long srcOooLo = srcOoo;
                        final long o3Timestamp = getTimestampIndexValue(sortedTimestampsAddr, srcOoo);
                        final long srcOooHi;
                        final long srcOooTimestampCeil = timestampCeilMethod.ceil(o3Timestamp);
                        if (srcOooTimestampCeil < o3TimestampMax) {
                            srcOooHi = Vect.boundedBinarySearchIndexT(
                                    sortedTimestampsAddr,
                                    srcOooTimestampCeil,
                                    srcOoo,
                                    srcOooMax - 1,
                                    BinarySearch.SCAN_DOWN
                            );
                        } else {
                            srcOooHi = srcOooMax - 1;
                        }

                        final long partitionTimestamp = timestampFloorMethod.floor(o3Timestamp);
                        final boolean last = partitionTimestamp == lastPartitionTimestamp;
                        srcOoo = srcOooHi + 1;

                        final long srcDataSize;
                        final long srcNameTxn;
                        final int partitionIndex = txFile.findAttachedPartitionIndexByLoTimestamp(partitionTimestamp);
                        if (partitionIndex > -1) {
                            if (last) {
                                srcDataSize = txFile.transientRowCount;
                            } else {
                                srcDataSize = getPartitionSizeByIndex(partitionIndex);
                            }
                            srcNameTxn = getPartitionNameTxnByIndex(partitionIndex);
                        } else {
                            srcDataSize = -1;
                            srcNameTxn = -1;
                        }

                        // move uncommitted is liable to change max timestamp
                        // however we need to identify last partition before max timestamp skips to NULL for example
                        final long maxTimestamp = txFile.getMaxTimestamp();

                        LOG.debug().
                                $("o3 partition task [table=").$(tableName)
                                .$(", srcOooLo=").$(srcOooLo)
                                .$(", srcOooHi=").$(srcOooHi)
                                .$(", srcOooMax=").$(srcOooMax)
                                .$(", timestampMin=").$ts(o3TimestampMin)
                                .$(", timestamp=").$ts(o3Timestamp)
                                .$(", timestampMax=").$ts(o3TimestampMax)
                                .$(", partitionTimestamp=").$ts(partitionTimestamp)
                                .$(", partitionIndex=").$(partitionIndex)
                                .$(", srcDataSize=").$(srcDataSize)
                                .$(", srcDataSize=").$(srcDataSize)
                                .$(", last=").$(last)
                                .I$();

                        o3PartitionUpdRemaining.incrementAndGet();
                        final O3Basket o3Basket = o3BasketPool.next();
                        o3Basket.ensureCapacity(columnCount, indexCount);

                        if (last && (srcDataSize < 0 || o3Timestamp >= maxTimestamp)) {
                            AtomicInteger columnCounter = o3ColumnCounters.next();
                            columnCounter.set(columnCount);

                            Path pathToPartition = Path.getThreadLocal(this.path);
                            TableUtils.setPathForPartition(pathToPartition, partitionBy, o3TimestampMin, false);
                            TableUtils.txnPartitionConditionally(pathToPartition, srcNameTxn);
                            final int plen = pathToPartition.length();
                            for (int i = 0; i < columnCount; i++) {
                                final int colOffset = TableWriter.getPrimaryColumnIndex(i);
                                final boolean notTheTimestamp = i != timestampIndex;
                                final int columnType = metadata.getColumnType(i);
                                final CharSequence columnName = metadata.getColumnName(i);
                                final boolean isIndexed = metadata.isColumnIndexed(i);
                                final BitmapIndexWriter indexWriter = isIndexed ? getBitmapIndexWriter(i) : null;
                                final ContiguousVirtualMemory oooMem1 = o3Columns.getQuick(colOffset);
                                final ContiguousVirtualMemory oooMem2 = o3Columns.getQuick(colOffset + 1);
                                final AppendOnlyVirtualMemory mem1 = columns.getQuick(colOffset);
                                final AppendOnlyVirtualMemory mem2 = columns.getQuick(colOffset + 1);
                                final long srcDataTop = getColumnTop(i);
                                final long srcOooFixAddr;
                                final long srcOooFixSize;
                                final long srcOooVarAddr;
                                final long srcOooVarSize;
                                final AppendOnlyVirtualMemory dstFixMem;
                                final AppendOnlyVirtualMemory dstVarMem;
                                if (columnType != ColumnType.STRING && columnType != ColumnType.BINARY) {
                                    srcOooFixAddr = oooMem1.addressOf(0);
                                    srcOooFixSize = oooMem1.getAppendOffset();
                                    srcOooVarAddr = 0;
                                    srcOooVarSize = 0;
                                    dstFixMem = mem1;
                                    dstVarMem = null;
                                } else {
                                    srcOooFixAddr = oooMem2.addressOf(0);
                                    srcOooFixSize = oooMem2.getAppendOffset();
                                    srcOooVarAddr = oooMem1.addressOf(0);
                                    srcOooVarSize = oooMem1.getAppendOffset();
                                    dstFixMem = mem2;
                                    dstVarMem = mem1;
                                }

                                O3OpenColumnJob.appendLastPartition(
                                        pathToPartition,
                                        plen,
                                        columnName,
                                        columnCounter,
                                        notTheTimestamp ? columnType : -columnType,
                                        srcOooFixAddr,
                                        srcOooFixSize,
                                        srcOooVarAddr,
                                        srcOooVarSize,
                                        srcOooLo,
                                        srcOooHi,
                                        srcOooMax,
                                        o3TimestampMin,
                                        o3TimestampMax,
                                        partitionTimestamp,
                                        srcDataTop,
                                        Math.max(0, srcDataSize),
                                        isIndexed,
                                        dstFixMem,
                                        dstVarMem,
                                        this,
                                        indexWriter,
                                        tempMem16b
                                );
                            }
                        } else {
                            if (flattenTimestamp) {
                                Vect.flattenIndex(sortedTimestampsAddr, o3RowCount);
                                flattenTimestamp = false;
                            }
                            o3CommitPartitionAsync(
                                    maxTimestamp,
                                    sortedTimestampsAddr,
                                    srcOooMax,
                                    o3TimestampMin,
                                    o3TimestampMax,
                                    srcOooLo,
                                    srcOooHi,
                                    partitionTimestamp,
                                    last,
                                    srcDataSize,
                                    srcNameTxn,
                                    o3Basket
                            );
                        }
                        latchCount++;
                    } catch (CairoException | CairoError e) {
                        LOG.error().$((Sinkable) e).$();
                        success = false;
                        throw e;
                    }
                }
            } finally {
                // we are stealing work here it is possible we get exception from this method
                LOG.debug()
                        .$("o3 expecting updates [table=").$(tableName)
                        .$(", updateCount=").$(o3PartitionUpdRemaining.get())
                        .I$();
                o3ConsumePartitionUpdates(
                        srcOooMax,
                        o3TimestampMin,
                        o3TimestampMax
                );

                o3DoneLatch.await(latchCount);


                o3InError = !success || o3ErrorCount.get() > 0;
                if (success && o3ErrorCount.get() > 0) {
                    //noinspection ThrowFromFinallyBlock
                    throw CairoException.instance(0).put("bulk update failed and will be rolled back");
                }
            }

            if (o3HysteresisRowCount > 0) {
                o3ShiftHysteresisUp(timestampIndex, o3HysteresisRowCount, srcOooMax);
            }
        } finally {
            if (denseIndexers.size() == 0) {
                populateDenseIndexerList();
            }
            path.trimTo(rootLen);
            // Alright, we finished updating partitions. Now we need to get this writer instance into
            // a consistent state.
            //
            // We start with ensuring append memory is in ready-to-use state. When max timestamp changes we need to
            // move append memory to new set of files. Otherwise we stay on the same set but advance the append position.
            avoidIndexOnCommit = o3ErrorCount.get() == 0;
            if (o3HysteresisRowCount == 0) {
                this.o3MasterRef = -1;
                rowFunction = switchPartitionFunction;
                row.activeColumns = columns;
                row.activeNullSetters = nullSetters;
            } else {
                // adjust O3 master ref so that virtual row count becomes equal to value of "o3HysteresisRowCount"
                this.o3MasterRef = this.masterRef - o3HysteresisRowCount * 2 + 1;
            }
        }
        if (columns.getQuick(0).isClosed() || partitionTimestampHi < txFile.getMaxTimestamp()) {
            openPartition(txFile.getMaxTimestamp());
        }
        setAppendPosition(txFile.getTransientRowCount(), true);
        return false;
    }

    private void o3CommitPartitionAsync(
            long maxTimestamp,
            long sortedTimestampsAddr,
            long srcOooMax,
            long oooTimestampMin,
            long oooTimestampMax,
            long srcOooLo,
            long srcOooHi,
            long partitionTimestamp,
            boolean last,
            long srcDataSize,
            long srcNameTxn,
            O3Basket o3Basket
    ) {
        long cursor = messageBus.getO3PartitionPubSeq().next();
        if (cursor > -1) {
            O3PartitionTask task = messageBus.getO3PartitionQueue().get(cursor);
            task.of(
                    path,
                    partitionBy,
                    columns,
                    o3Columns,
                    srcOooLo,
                    srcOooHi,
                    srcOooMax,
                    oooTimestampMin,
                    oooTimestampMax,
                    partitionTimestamp,
                    maxTimestamp,
                    srcDataSize,
                    srcNameTxn,
                    last,
                    getTxn(),
                    sortedTimestampsAddr,
                    this,
                    o3ColumnCounters.next(),
                    o3Basket
            );
            messageBus.getO3PartitionPubSeq().done(cursor);
        } else {
            O3PartitionJob.processPartition(
                    path,
                    partitionBy,
                    columns,
                    o3Columns,
                    srcOooLo,
                    srcOooHi,
                    srcOooMax,
                    oooTimestampMin,
                    oooTimestampMax,
                    partitionTimestamp,
                    maxTimestamp,
                    srcDataSize,
                    srcNameTxn,
                    last,
                    getTxn(),
                    sortedTimestampsAddr,
                    this,
                    o3ColumnCounters.next(),
                    o3Basket,
                    tempMem16b
            );
        }
    }

    private void o3ConsumePartitionUpdates(
            long srcOooMax,
            long timestampMin,
            long timestampMax
    ) {
        final Sequence updSizeSubSeq = messageBus.getO3PartitionUpdateSubSeq();
        final RingQueue<O3PartitionUpdateTask> updSizeQueue = messageBus.getO3PartitionUpdateQueue();
        final Sequence partitionSubSeq = messageBus.getO3PartitionSubSeq();
        final RingQueue<O3PartitionTask> partitionQueue = messageBus.getO3PartitionQueue();
        final Sequence openColumnSubSeq = messageBus.getO3OpenColumnSubSeq();
        final RingQueue<O3OpenColumnTask> openColumnQueue = messageBus.getO3OpenColumnQueue();
        final Sequence copySubSeq = messageBus.getO3CopySubSeq();
        final RingQueue<O3CopyTask> copyQueue = messageBus.getO3CopyQueue();

        do {
            long cursor = updSizeSubSeq.next();
            if (cursor > -1) {
                final O3PartitionUpdateTask task = updSizeQueue.get(cursor);
                final long partitionTimestamp = task.getPartitionTimestamp();
                final long srcOooPartitionLo = task.getSrcOooPartitionLo();
                final long srcOooPartitionHi = task.getSrcOooPartitionHi();
                final long srcDataMax = task.getSrcDataMax();
                final boolean partitionMutates = task.isPartitionMutates();

                this.o3PartitionUpdRemaining.decrementAndGet();

                updSizeSubSeq.done(cursor);

                if (o3ErrorCount.get() == 0) {
                    o3PartitionUpdate(
                            timestampMin,
                            timestampMax,
                            partitionTimestamp,
                            srcOooPartitionLo,
                            srcOooPartitionHi,
                            srcOooMax,
                            srcDataMax,
                            partitionMutates
                    );
                }
            } else {
                cursor = partitionSubSeq.next();
                if (cursor > -1) {
                    final O3PartitionTask partitionTask = partitionQueue.get(cursor);
                    if (o3ErrorCount.get() > 0) {
                        // do we need to free anything on the task?
                        partitionSubSeq.done(cursor);
                        o3ClockDownPartitionUpdateCount();
                        o3CountDownDoneLatch();
                    } else {
                        o3ProcessPartitionSafe(partitionSubSeq, cursor, partitionTask);
                    }
                } else {
                    cursor = openColumnSubSeq.next();
                    if (cursor > -1) {
                        O3OpenColumnTask openColumnTask = openColumnQueue.get(cursor);
                        if (o3ErrorCount.get() > 0) {
                            O3CopyJob.closeColumnIdle(
                                    openColumnTask.getColumnCounter(),
                                    openColumnTask.getTimestampMergeIndexAddr(),
                                    openColumnTask.getSrcTimestampFd(),
                                    openColumnTask.getSrcTimestampAddr(),
                                    openColumnTask.getSrcTimestampSize(),
                                    this
                            );
                            openColumnSubSeq.done(cursor);
                        } else {
                            o3OpenColumnSafe(openColumnSubSeq, cursor, openColumnTask);
                        }
                    } else {
                        cursor = copySubSeq.next();
                        if (cursor > -1) {
                            O3CopyTask copyTask = copyQueue.get(cursor);
                            if (o3ErrorCount.get() > 0) {
                                O3CopyJob.copyIdle(
                                        copyTask.getColumnCounter(),
                                        copyTask.getPartCounter(),
                                        copyTask.getTimestampMergeIndexAddr(),
                                        copyTask.getSrcDataFixFd(),
                                        copyTask.getSrcDataFixAddr(),
                                        copyTask.getSrcDataFixSize(),
                                        copyTask.getSrcDataVarFd(),
                                        copyTask.getSrcDataVarAddr(),
                                        copyTask.getSrcDataVarSize(),
                                        copyTask.getDstFixFd(),
                                        copyTask.getDstFixAddr(),
                                        copyTask.getDstFixSize(),
                                        copyTask.getDstVarFd(),
                                        copyTask.getDstVarAddr(),
                                        copyTask.getDstVarSize(),
                                        copyTask.getSrcTimestampFd(),
                                        copyTask.getSrcTimestampAddr(),
                                        copyTask.getSrcTimestampSize(),
                                        copyTask.getDstKFd(),
                                        copyTask.getDstVFd(),
                                        this
                                );
                                copySubSeq.done(cursor);
                            } else {
                                o3CopySafe(cursor);
                            }
                        }
                    }
                }
            }
        } while (this.o3PartitionUpdRemaining.get() > 0);
    }

    private void o3CopySafe(
            long cursor
    ) {
        final O3CopyTask task = messageBus.getO3CopyQueue().get(cursor);
        try {
            O3CopyJob.copy(
                    task,
                    cursor,
                    messageBus.getO3CopySubSeq()
            );
        } catch (CairoException | CairoError e) {
            LOG.error().$((Sinkable) e).$();
        } catch (Throwable e) {
            LOG.error().$(e).$();
        }
    }

    void o3CountDownDoneLatch() {
        o3DoneLatch.countDown();
    }

    private void o3MoveHysteresis0(
            int columnIndex,
            final int columnType,
            long o3HysteresisRowCount,
            long o3RowCount
    ) {
        if (columnIndex > -1) {
            ContiguousVirtualMemory o3DataMem = o3Columns.get(getPrimaryColumnIndex(columnIndex));
            ContiguousVirtualMemory o3IndexMem = o3Columns.get(getSecondaryColumnIndex(columnIndex));

            long size;
            long sourceOffset;
            final int shl = ColumnType.pow2SizeOf(columnType);
            if (null == o3IndexMem) {
                // Fixed size column
                sourceOffset = o3RowCount << shl;
                size = o3HysteresisRowCount << shl;
            } else {
                // Var size column
                sourceOffset = o3IndexMem.getLong(o3RowCount * 8);
                size = o3DataMem.getAppendOffset() - sourceOffset;
                O3Utils.shiftCopyFixedSizeColumnData(
                        sourceOffset,
                        o3IndexMem.addressOf(o3RowCount * 8),
                        0,
                        o3HysteresisRowCount * 8,
                        o3IndexMem.addressOf(0)
                );
                o3IndexMem.jumpTo(o3HysteresisRowCount * 8);
            }

            o3DataMem.jumpTo(size);
            Vect.memmove(o3DataMem.addressOf(0), o3DataMem.addressOf(sourceOffset), size);
        } else {
            // Special case, designated timestamp column
            // Move values and set index to  0..o3HysteresisRowCount
            final long sourceOffset = o3RowCount * 16;
            final long mergeMemAddr = o3TimestampMem.addressOf(0);
            Vect.shiftTimestampIndex(mergeMemAddr + sourceOffset, o3HysteresisRowCount, mergeMemAddr);
            o3TimestampMem.jumpTo(o3HysteresisRowCount * 16);
        }
    }

    private long o3MoveUncommitted(final int timestampIndex) {
        final long committedRowCount = txFile.getCommittedFixedRowCount() + txFile.getCommittedTransientRowCount();
        final long rowsAdded = txFile.getRowCount() - committedRowCount;
        final long transientRowsAdded = Math.min(txFile.getTransientRowCount(), rowsAdded);
        final long committedTransientRowCount = txFile.getTransientRowCount() - transientRowsAdded;
        if (transientRowsAdded > 0) {
            LOG.debug()
                    .$("o3 move uncommitted [table=").$(tableName)
                    .$(", transientRowsAdded=").$(transientRowsAdded)
                    .I$();
            o3MoveUncommitted0(timestampIndex, transientRowsAdded, committedTransientRowCount);
        }
        return transientRowsAdded;
    }

    private void o3MoveUncommitted0(
            int colIndex,
            int columnType,
            long committedTransientRowCount,
            long transientRowsAdded
    ) {
        if (colIndex > -1) {
            AppendOnlyVirtualMemory srcDataMem = getPrimaryColumn(colIndex);
            int shl = ColumnType.pow2SizeOf(columnType);
            long srcFixOffset;
            final ContiguousVirtualMemory o3DataMem = o3Columns.get(getPrimaryColumnIndex(colIndex));
            final ContiguousVirtualMemory o3IndexMem = o3Columns.get(getSecondaryColumnIndex(colIndex));

            long extendedSize;
            long dstVarOffset = o3DataMem.getAppendOffset();

            if (null == o3IndexMem) {
                // Fixed size
                extendedSize = transientRowsAdded << shl;
                srcFixOffset = committedTransientRowCount << shl;
            } else {
                // Var size
                final AppendOnlyVirtualMemory srcFixMem = getSecondaryColumn(colIndex);
                long srcVarOffset = srcFixMem.getLong(committedTransientRowCount * Long.BYTES);
                // ensure memory is available
                long dstAppendOffset = o3IndexMem.getAppendOffset();

                O3Utils.shiftCopyFixedSizeColumnData(
                        srcVarOffset - dstVarOffset,
                        srcFixMem.addressOf(committedTransientRowCount * Long.BYTES),
                        0,
                        transientRowsAdded * Long.BYTES,
                        o3IndexMem.addressOf(dstAppendOffset)
                );
                long sourceEndOffset = srcDataMem.getAppendOffset();
                extendedSize = sourceEndOffset - srcVarOffset;
                srcFixOffset = srcVarOffset;
                o3IndexMem.jumpTo(o3IndexMem.getAppendOffset() + transientRowsAdded * Long.BYTES);
                srcFixMem.jumpTo(committedTransientRowCount * Long.BYTES);
            }

            o3DataMem.jumpTo(dstVarOffset + extendedSize);
            long appendAddress = o3DataMem.addressOf(dstVarOffset);
            long sourceAddress = srcDataMem.addressOf(srcFixOffset);
            Vect.memcpy(sourceAddress, appendAddress, extendedSize);
            srcDataMem.jumpTo(srcFixOffset);
        } else {
            // Timestamp column
            colIndex = -colIndex - 1;
            int shl = ColumnType.pow2SizeOf(ColumnType.TIMESTAMP);
            AppendOnlyVirtualMemory srcDataMem = getPrimaryColumn(colIndex);
            long srcFixOffset = committedTransientRowCount << shl;
            for (long n = 0; n < transientRowsAdded; n++) {
                long ts = srcDataMem.getLong(srcFixOffset + (n << shl));
                o3TimestampMem.putLong128(ts, o3RowCount + n);
            }
            srcDataMem.jumpTo(srcFixOffset);
        }
    }

    private void o3MoveUncommitted0(int timestampIndex, long transientRowsAdded, long committedTransientRowCount) {
        o3PendingCallbackTasks.clear();

        final Sequence pubSeq = this.messageBus.getO3CallbackPubSeq();
        final RingQueue<O3CallbackTask> queue = this.messageBus.getO3CallbackQueue();

        o3DoneLatch.reset();
        int queuedCount = 0;
        for (int colIndex = 0; colIndex < columnCount; colIndex++) {
            int columnType = metadata.getColumnType(colIndex);
            int columnIndex = colIndex != timestampIndex ? colIndex : -colIndex - 1;

            long cursor = pubSeq.next();

            // Pass column index as -1 when it's designated timestamp column to o3 move method
            if (cursor > -1) {
                try {
                    final O3CallbackTask task = queue.get(cursor);
                    task.of(
                            o3DoneLatch,
                            columnIndex,
                            columnType,
                            committedTransientRowCount,
                            transientRowsAdded,
                            this.o3MoveUncommittedRef
                    );

                    o3PendingCallbackTasks.add(task);
                } finally {
                    queuedCount++;
                    pubSeq.done(cursor);
                }
            } else {
                o3MoveUncommitted0(columnIndex, columnType, committedTransientRowCount, transientRowsAdded);
            }
        }

        for (int n = o3PendingCallbackTasks.size() - 1; n > -1; n--) {
            final O3CallbackTask task = o3PendingCallbackTasks.getQuick(n);
            if (task.tryLock()) {
                O3CallbackJob.runCallbackWithCol(
                        task,
                        -1,
                        null
                );
            }
        }

        o3DoneLatch.await(queuedCount);
        txFile.resetToLastPartition(committedTransientRowCount);
    }

    private void o3OpenColumnSafe(Sequence openColumnSubSeq, long cursor, O3OpenColumnTask openColumnTask) {
        try {
            O3OpenColumnJob.openColumn(openColumnTask, cursor, openColumnSubSeq, tempMem16b);
        } catch (CairoException | CairoError e) {
            LOG.error().$((Sinkable) e).$();
        } catch (Throwable e) {
            LOG.error().$(e).$();
        }
    }

    private void o3OpenColumns() {
        for (int i = 0; i < columnCount; i++) {
            ContiguousVirtualMemory mem1 = o3Columns.getQuick(getPrimaryColumnIndex(i));
            mem1.jumpTo(0);
            ContiguousVirtualMemory mem2 = o3Columns.getQuick(getSecondaryColumnIndex(i));
            if (mem2 != null) {
                mem2.jumpTo(0);
            }
        }
        row.activeColumns = o3Columns;
        row.activeNullSetters = o3NullSetters;
        LOG.debug().$("switched partition to memory").$();
    }

    private void o3PartitionUpdate(
            long timestampMin,
            long timestampMax,
            long partitionTimestamp,
            long srcOooPartitionLo,
            long srcOooPartitionHi,
            long srcOooMax,
            long srcDataMax,
            boolean partitionMutates
    ) {
        this.txFile.minTimestamp = Math.min(timestampMin, this.txFile.minTimestamp);

        final long partitionSize = srcDataMax + srcOooPartitionHi - srcOooPartitionLo + 1;
        final long rowDelta = srcOooPartitionHi - srcOooMax;
        if (partitionTimestamp < lastPartitionTimestamp) {
            this.txFile.fixedRowCount += partitionSize - srcDataMax;
            // when we exit here we need to rollback transientRowCount we've been incrementing
            // while adding out-of-order data
        } else if (rowDelta < -1) {
            this.txFile.fixedRowCount += partitionSize;
        } else {
            // this is last partition
            this.txFile.transientRowCount = partitionSize;
            this.txFile.maxTimestamp = timestampMax;
        }

        final int partitionIndex = txFile.findAttachedPartitionIndexByLoTimestamp(partitionTimestamp);
        if (partitionTimestamp == lastPartitionTimestamp) {
            if (partitionMutates) {
                closeActivePartition();
            } else if (rowDelta < -1) {
                closeActivePartition(partitionSize);
            } else {
                setAppendPosition(partitionSize, false);
            }
        }

        if (partitionMutates) {
            final long srcDataTxn = txFile.getPartitionNameTxnByIndex(partitionIndex);
            LOG.info()
                    .$("merged partition [table=`").utf8(tableName)
                    .$("`, ts=").$ts(partitionTimestamp)
                    .$(", txn=").$(txFile.txn).$(']').$();
            txFile.updatePartitionSizeByIndexAndTxn(partitionIndex, partitionSize);
            o3PartitionRemoveCandidates.add(partitionTimestamp);
            o3PartitionRemoveCandidates.add(srcDataTxn);
            txFile.bumpPartitionTableVersion();
        } else {
            if (partitionTimestamp != lastPartitionTimestamp) {
                txFile.bumpPartitionTableVersion();
            }
            txFile.updatePartitionSizeByIndex(partitionIndex, partitionTimestamp, partitionSize);
        }
    }

    synchronized void o3PartitionUpdateSynchronized(
            long timestampMin,
            long timestampMax,
            long partitionTimestamp,
            long srcOooPartitionLo,
            long srcOooPartitionHi,
            boolean partitionMutates,
            long srcOooMax,
            long srcDataMax
    ) {
        o3ClockDownPartitionUpdateCount();

        o3PartitionUpdate(
                timestampMin,
                timestampMax,
                partitionTimestamp,
                srcOooPartitionLo,
                srcOooPartitionHi,
                srcOooMax,
                srcDataMax,
                partitionMutates
        );
    }

    private void o3ProcessPartitionRemoveCandidates() {
        try {
            final int n = o3PartitionRemoveCandidates.size();
            if (n > 0) {
                o3ProcessPartitionRemoveCandidates0(n);
            }
        } finally {
            o3PartitionRemoveCandidates.clear();
        }
    }

    private void o3ProcessPartitionRemoveCandidates0(int n) {
        final long readerTxn = txnScoreboard.getMin();
        final long readerTxnCount = txnScoreboard.getActiveReaderCount(readerTxn);
        if (txnScoreboard.isTxnUnused(txFile.getTxn() - 1, readerTxn)) {
            for (int i = 0; i < n; i += 2) {
                final long timestamp = o3PartitionRemoveCandidates.getQuick(i);
                final long txn = o3PartitionRemoveCandidates.getQuick(i + 1);
                try {
                    setPathForPartition(
                            other,
                            partitionBy,
                            timestamp,
                            false
                    );
                    TableUtils.txnPartitionConditionally(other, txn);
                    other.slash$();
                    int errno;
                    if ((errno = ff.rmdir(other)) == 0) {
                        LOG.info().$(
                                "purged [path=").$(other)
                                .$(", readerTxn=").$(readerTxn)
                                .$(", readerTxnCount=").$(readerTxnCount)
                                .$(']').$();
                    } else {
                        LOG.info()
                                .$("queued to purge [errno=").$(errno)
                                .$(", table=").$(tableName)
                                .$(", ts=").$ts(timestamp)
                                .$(", txn=").$(txn)
                                .$(']').$();
                        o3QueuePartitionForPurge(timestamp, txn);
                    }
                } finally {
                    other.trimTo(rootLen);
                }
            }
        } else {
            // queue all updated partitions
            for (int i = 0; i < n; i += 2) {
                o3QueuePartitionForPurge(
                        o3PartitionRemoveCandidates.getQuick(i),
                        o3PartitionRemoveCandidates.getQuick(i + 1)
                );
            }
        }
    }

    private void o3ProcessPartitionSafe(Sequence partitionSubSeq, long cursor, O3PartitionTask partitionTask) {
        try {
            O3PartitionJob.processPartition(tempMem16b, partitionTask, cursor, partitionSubSeq);
        } catch (CairoException | CairoError e) {
            LOG.error().$((Sinkable) e).$();
        } catch (Throwable e) {
            LOG.error().$(e).$();
        }
    }

    private void o3QueuePartitionForPurge(long timestamp, long txn) {
        final MPSequence seq = messageBus.getO3PurgeDiscoveryPubSeq();
        long cursor = seq.next();
        if (cursor > -1) {
            O3PurgeDiscoveryTask task = messageBus.getO3PurgeDiscoveryQueue().get(cursor);
            task.of(
                    tableName,
                    partitionBy,
                    txnScoreboard,
                    timestamp,
                    txn
            );
            seq.done(cursor);
        } else {
            LOG.error()
                    .$("could not purge [errno=").$(ff.errno())
                    .$(", table=").$(tableName)
                    .$(", ts=").$ts(timestamp)
                    .$(", txn=").$(txn)
                    .$(']').$();
        }
    }

    private void o3ShiftHysteresisUp(int timestampIndex, long o3HysteresisRowCount, long o3RowCount) {
        o3PendingCallbackTasks.clear();

        final Sequence pubSeq = this.messageBus.getO3CallbackPubSeq();
        final RingQueue<O3CallbackTask> queue = this.messageBus.getO3CallbackQueue();

        o3DoneLatch.reset();
        int queuedCount = 0;
        for (int colIndex = 0; colIndex < columnCount; colIndex++) {
            int columnType = metadata.getColumnType(colIndex);
            long cursor = pubSeq.next();

            // Pass column index as -1 when it's designated timestamp column to o3 move method
            int columnIndex = colIndex != timestampIndex ? colIndex : -colIndex - 1;
            if (cursor > -1) {
                try {
                    final O3CallbackTask task = queue.get(cursor);
                    task.of(
                            o3DoneLatch,
                            columnIndex,
                            columnType,
                            o3HysteresisRowCount,
                            o3RowCount,
                            this.o3MoveHysteresisRef
                    );

                    o3PendingCallbackTasks.add(task);
                } finally {
                    queuedCount++;
                    pubSeq.done(cursor);
                }
            } else {
                o3MoveHysteresis0(columnIndex, columnType, o3HysteresisRowCount, o3RowCount);
            }
        }

        for (int n = o3PendingCallbackTasks.size() - 1; n > -1; n--) {
            final O3CallbackTask task = o3PendingCallbackTasks.getQuick(n);
            if (task.tryLock()) {
                O3CallbackJob.runCallbackWithCol(
                        task,
                        -1,
                        null
                );
            }
        }

        o3DoneLatch.await(queuedCount);
    }

    private void o3Sort(long mergedTimestamps, int timestampIndex, long rowCount) {
        o3PendingCallbackTasks.clear();

        final Sequence pubSeq = this.messageBus.getO3CallbackPubSeq();
        final RingQueue<O3CallbackTask> queue = this.messageBus.getO3CallbackQueue();

        o3DoneLatch.reset();
        int queuedCount = 0;
        for (int i = 0; i < columnCount; i++) {
            if (timestampIndex != i) {
                final int type = metadata.getColumnType(i);
                long cursor = pubSeq.next();
                if (cursor > -1) {
                    try {
                        final O3CallbackTask task = queue.get(cursor);
                        task.of(
                                o3DoneLatch,
                                i,
                                type,
                                mergedTimestamps,
                                rowCount,
                                type == ColumnType.STRING || type == ColumnType.BINARY ? oooSortVarColumnRef : oooSortFixColumnRef
                        );
                        o3PendingCallbackTasks.add(task);
                    } finally {
                        queuedCount++;
                        pubSeq.done(cursor);
                    }
                } else {
                    o3SortColumn(mergedTimestamps, i, type, rowCount);
                }
            }
        }

        for (int n = o3PendingCallbackTasks.size() - 1; n > -1; n--) {
            final O3CallbackTask task = o3PendingCallbackTasks.getQuick(n);
            if (task.tryLock()) {
                O3CallbackJob.runCallbackWithCol(
                        task,
                        -1,
                        null
                );
            }
        }

        o3DoneLatch.await(queuedCount);
    }

    private void o3SortColumn(long mergedTimestamps, int i, int type, long rowCount) {
        switch (type) {
            case ColumnType.BINARY:
            case ColumnType.STRING:
                o3SortVarColumn(i, type, mergedTimestamps, rowCount);
                break;
            default:
                o3SortFixColumn(i, type, mergedTimestamps, rowCount);
                break;
        }
    }

    private void o3SortFixColumn(
            int columnIndex,
            final int columnType,
            long mergedTimestampsAddr,
            long valueCount
    ) {
        final int columnOffset = getPrimaryColumnIndex(columnIndex);
        final ContiguousVirtualMemory mem = o3Columns.getQuick(columnOffset);
        final ContiguousVirtualMemory mem2 = o3Columns2.getQuick(columnOffset);
        final long src = mem.addressOf(0);
        final long srcSize = mem.size();
        final int shl = ColumnType.pow2SizeOf(columnType);
        mem2.jumpTo(valueCount << shl);
        final long tgtDataAddr = mem2.addressOf(0);
        final long tgtDataSize = mem2.size();
        switch (shl) {
            case 0:
                Vect.indexReshuffle8Bit(src, tgtDataAddr, mergedTimestampsAddr, valueCount);
                break;
            case 1:
                Vect.indexReshuffle16Bit(src, tgtDataAddr, mergedTimestampsAddr, valueCount);
                break;
            case 2:
                Vect.indexReshuffle32Bit(src, tgtDataAddr, mergedTimestampsAddr, valueCount);
                break;
            case 3:
                Vect.indexReshuffle64Bit(src, tgtDataAddr, mergedTimestampsAddr, valueCount);
                break;
            case 5:
                Vect.indexReshuffle256Bit(src, tgtDataAddr, mergedTimestampsAddr, valueCount);
                break;
            default:
                assert false : "col type is unsupported";
                break;
        }
        mem.replacePage(tgtDataAddr, tgtDataSize);
        mem2.replacePage(src, srcSize);
    }

    private void o3SortVarColumn(
            int columnIndex,
            int columnType,
            long mergedTimestampsAddr,
            long valueCount
    ) {
        final int primaryIndex = getPrimaryColumnIndex(columnIndex);
        final int secondaryIndex = primaryIndex + 1;
        final ContiguousVirtualMemory dataMem = o3Columns.getQuick(primaryIndex);
        final ContiguousVirtualMemory indexMem = o3Columns.getQuick(secondaryIndex);
        final ContiguousVirtualMemory dataMem2 = o3Columns2.getQuick(primaryIndex);
        final ContiguousVirtualMemory indexMem2 = o3Columns2.getQuick(secondaryIndex);
        final long dataSize = dataMem.getAppendOffset();
        // ensure we have enough memory allocated
        final long srcDataAddr = dataMem.addressOf(0);
        final long srcDataSize = dataMem.size();
        final long srcIndxAddr = indexMem.addressOf(0);
        final long srcIndxSize = indexMem.size();
        final long tgtDataAddr = dataMem2.resize(dataSize);
        final long tgtDataSize = dataMem2.size();
        final long tgtIndxAddr = indexMem2.resize(valueCount * Long.BYTES);
        final long tgtIndxSize = indexMem2.size();
        // add max offset so that we do not have conditionals inside loop
        indexMem.putLong(valueCount * Long.BYTES, dataSize);
        final long offset = o3SortVarColumn0(
                mergedTimestampsAddr,
                valueCount,
                srcDataAddr,
                srcIndxAddr,
                tgtDataAddr,
                tgtIndxAddr
        );
        dataMem.replacePage(tgtDataAddr, tgtDataSize);
        indexMem.replacePage(tgtIndxAddr, tgtIndxSize);
        dataMem2.replacePage(srcDataAddr, srcDataSize);
        indexMem2.replacePage(srcIndxAddr, srcIndxSize);
        dataMem.jumpTo(offset);
        indexMem.jumpTo(valueCount * Long.BYTES);
    }

    private void o3TimestampSetter(long timestamp) {
        o3TimestampMem.putLong128(timestamp, getO3RowCount());
    }

    private void openColumnFiles(CharSequence name, int i, int plen) {
        AppendOnlyVirtualMemory mem1 = getPrimaryColumn(i);
        AppendOnlyVirtualMemory mem2 = getSecondaryColumn(i);

        mem1.of(ff, dFile(path.trimTo(plen), name), configuration.getAppendPageSize());

        if (mem2 != null) {
            mem2.of(ff, iFile(path.trimTo(plen), name), configuration.getAppendPageSize());
        }

        path.trimTo(plen);
    }

    private void openFirstPartition(long timestamp) {
        openPartition(repairDataGaps(timestamp));
        setAppendPosition(txFile.getTransientRowCount(), true);
        if (performRecovery) {
            performRecovery();
        }
        txFile.openFirstPartition(timestamp);
    }

    private void openNewColumnFiles(CharSequence name, boolean indexFlag, int indexValueBlockCapacity) {
        try {
            // open column files
            setStateForTimestamp(path, txFile.getMaxTimestamp(), false);
            final int plen = path.length();
            final int columnIndex = columnCount - 1;

            // index must be created before column is initialised because
            // it uses primary column object as temporary tool
            if (indexFlag) {
                createIndexFiles(name, indexValueBlockCapacity, plen, true);
            }

            openColumnFiles(name, columnIndex, plen);
            if (txFile.getTransientRowCount() > 0) {
                // write .top file
                writeColumnTop(name);
            }

            if (indexFlag) {
                ColumnIndexer indexer = indexers.getQuick(columnIndex);
                assert indexer != null;
                indexers.getQuick(columnIndex).configureFollowerAndWriter(configuration, path.trimTo(plen), name, getPrimaryColumn(columnIndex), txFile.getTransientRowCount());
            }

        } finally {
            path.trimTo(rootLen);
        }
    }

    private void openPartition(long timestamp) {
        try {
            setStateForTimestamp(path, timestamp, true);
            int plen = path.length();
            if (ff.mkdirs(path.slash$(), mkDirMode) != 0) {
                throw CairoException.instance(ff.errno()).put("Cannot create directory: ").put(path);
            }

            assert columnCount > 0;

            for (int i = 0; i < columnCount; i++) {
                final CharSequence name = metadata.getColumnName(i);
                final boolean indexed = metadata.isColumnIndexed(i);
                final long columnTop;

                // prepare index writer if column requires indexing
                if (indexed) {
                    // we have to create files before columns are open
                    // because we are reusing AppendOnlyVirtualMemory object from columns list
                    createIndexFiles(name, metadata.getIndexValueBlockCapacity(i), plen, txFile.getTransientRowCount() < 1);
                }

                openColumnFiles(name, i, plen);
                columnTop = readColumnTop(ff, path, name, plen, tempMem16b);
                columnTops.extendAndSet(i, columnTop);

                if (indexed) {
                    ColumnIndexer indexer = indexers.getQuick(i);
                    assert indexer != null;
                    indexer.configureFollowerAndWriter(configuration, path, name, getPrimaryColumn(i), columnTop);
                }
            }
            LOG.info().$("switched partition [path='").$(path).$("']").$();
        } finally {
            path.trimTo(rootLen);
        }
    }

    private long openTodoMem() {
        path.concat(TODO_FILE_NAME).$();
        try {
            if (ff.exists(path)) {
                long fileLen = ff.length(path);
                if (fileLen < 32) {
                    throw CairoException.instance(0).put("corrupt ").put(path);
                }

                todoMem.of(ff, path, ff.getPageSize(), fileLen);
                this.todoTxn = todoMem.getLong(0);
                // check if _todo_ file is consistent, if not, we just ignore its contents and reset hash
                if (todoMem.getLong(24) != todoTxn) {
                    todoMem.putLong(8, configuration.getDatabaseIdLo());
                    todoMem.putLong(16, configuration.getDatabaseIdHi());
                    Unsafe.getUnsafe().storeFence();
                    todoMem.putLong(24, todoTxn);
                    return 0;
                }

                return todoMem.getLong(32);
            } else {
                TableUtils.resetTodoLog(ff, path, rootLen, todoMem);
                todoTxn = 0;
                return 0;
            }
        } finally {
            path.trimTo(rootLen);
        }
    }

    private void performRecovery() {
        rollbackIndexes();
        rollbackSymbolTables();
        performRecovery = false;
    }

    private void populateDenseIndexerList() {
        denseIndexers.clear();
        for (int i = 0, n = indexers.size(); i < n; i++) {
            ColumnIndexer indexer = indexers.getQuick(i);
            if (indexer != null) {
                denseIndexers.add(indexer);
            }
        }
        indexCount = denseIndexers.size();
    }

    void purgeUnusedPartitions() {
        if (partitionBy != PartitionBy.NONE) {
            removeNonAttachedPartitions();
        }
    }

    private long readMinTimestamp(long partitionTimestamp) {
        setStateForTimestamp(other, partitionTimestamp, false);
        try {
            dFile(other, metadata.getColumnName(metadata.getTimestampIndex()));
            if (ff.exists(other)) {
                // read min timestamp value
                long fd = ff.openRO(other);
                if (fd == -1) {
                    // oops
                    throw CairoException.instance(Os.errno()).put("could not open [file=").put(other).put(']');
                }
                try {
                    long n = ff.read(fd, tempMem16b, Long.BYTES, 0);
                    if (n != Long.BYTES) {
                        throw CairoException.instance(Os.errno()).put("could not read timestamp value");
                    }
                    return Unsafe.getUnsafe().getLong(tempMem16b);
                } finally {
                    ff.close(fd);
                }
            } else {
                throw CairoException.instance(0).put("Partition does not exist [path=").put(other).put(']');
            }
        } finally {
            other.trimTo(rootLen);
        }
    }

    private void recoverFromMetaRenameFailure(CharSequence columnName) {
        openMetaFile(ff, path, rootLen, metaMem);
    }

    private void recoverFromSwapRenameFailure(CharSequence columnName) {
        recoverFrommTodoWriteFailure(columnName);
        clearTodoLog();
    }

    private void recoverFromSymbolMapWriterFailure(CharSequence columnName) {
        removeSymbolMapFilesQuiet(columnName);
        removeMetaFile();
        recoverFromSwapRenameFailure(columnName);
    }

    private void recoverFrommTodoWriteFailure(CharSequence columnName) {
        restoreMetaFrom(META_PREV_FILE_NAME, metaPrevIndex);
        openMetaFile(ff, path, rootLen, metaMem);
    }

    private void recoverOpenColumnFailure(CharSequence columnName) {
        final int index = columnCount - 1;
        removeMetaFile();
        removeLastColumn();
        recoverFromSwapRenameFailure(columnName);
        removeSymbolMapWriter(index);
    }

    private void releaseLock(boolean distressed) {
        if (lockFd != -1L) {
            ff.close(lockFd);
            if (distressed) {
                return;
            }

            try {
                lockName(path);
                removeOrException(ff, path);
            } finally {
                path.trimTo(rootLen);
            }
        }
    }

    private void removeColumn(int columnIndex) {
        final int pi = getPrimaryColumnIndex(columnIndex);
        final int si = getSecondaryColumnIndex(columnIndex);
        freeAndRemoveColumnPair(columns, pi, si);
        freeAndRemoveColumnPair(o3Columns, pi, si);
        freeAndRemoveColumnPair(o3Columns2, pi, si);
        columnTops.removeIndex(columnIndex);
        nullSetters.remove(columnIndex);
        o3NullSetters.remove(columnIndex);
        if (columnIndex < indexers.size()) {
            Misc.free(indexers.getQuick(columnIndex));
            indexers.remove(columnIndex);
            populateDenseIndexerList();
        }
    }

    private void removeColumnFiles(CharSequence columnName, int columnType, RemoveFileLambda removeLambda) {
        try {
            ff.iterateDir(path.$(), (file, type) -> {
                nativeLPSZ.of(file);
                if (type == Files.DT_DIR && IGNORED_FILES.excludes(nativeLPSZ)) {
                    path.trimTo(rootLen);
                    path.concat(nativeLPSZ);
                    int plen = path.length();
                    removeLambda.remove(ff, dFile(path, columnName));
                    removeLambda.remove(ff, iFile(path.trimTo(plen), columnName));
                    removeLambda.remove(ff, topFile(path.trimTo(plen), columnName));
                    removeLambda.remove(ff, BitmapIndexUtils.keyFileName(path.trimTo(plen), columnName));
                    removeLambda.remove(ff, BitmapIndexUtils.valueFileName(path.trimTo(plen), columnName));
                }
            });

            if (columnType == ColumnType.SYMBOL) {
                removeLambda.remove(ff, SymbolMapWriter.offsetFileName(path.trimTo(rootLen), columnName));
                removeLambda.remove(ff, SymbolMapWriter.charFileName(path.trimTo(rootLen), columnName));
                removeLambda.remove(ff, BitmapIndexUtils.keyFileName(path.trimTo(rootLen), columnName));
                removeLambda.remove(ff, BitmapIndexUtils.valueFileName(path.trimTo(rootLen), columnName));
            }
        } finally {
            path.trimTo(rootLen);
        }
    }

    private int removeColumnFromMeta(int index) {
        try {
            int metaSwapIndex = openMetaSwapFile(ff, ddlMem, path, rootLen, fileOperationRetryCount);
            int timestampIndex = metaMem.getInt(META_OFFSET_TIMESTAMP_INDEX);
            ddlMem.putInt(columnCount - 1);
            ddlMem.putInt(partitionBy);

            if (timestampIndex == index) {
                ddlMem.putInt(-1);
            } else if (index < timestampIndex) {
                ddlMem.putInt(timestampIndex - 1);
            } else {
                ddlMem.putInt(timestampIndex);
            }
            ddlMem.putInt(ColumnType.VERSION);
            ddlMem.putInt(metaMem.getInt(META_OFFSET_TABLE_ID));
            ddlMem.jumpTo(META_OFFSET_COLUMN_TYPES);

            for (int i = 0; i < columnCount; i++) {
                if (i != index) {
                    writeColumnEntry(i);
                }
            }

            long nameOffset = getColumnNameOffset(columnCount);
            for (int i = 0; i < columnCount; i++) {
                CharSequence columnName = metaMem.getStr(nameOffset);
                if (i != index) {
                    ddlMem.putStr(columnName);
                }
                nameOffset += VmUtils.getStorageLength(columnName);
            }

            return metaSwapIndex;
        } finally {
            ddlMem.close();
        }
    }

    private void removeIndexFiles(CharSequence columnName) {
        try {
            ff.iterateDir(path.$(), (file, type) -> {
                nativeLPSZ.of(file);
                if (type == Files.DT_DIR && IGNORED_FILES.excludes(nativeLPSZ)) {
                    path.trimTo(rootLen);
                    path.concat(nativeLPSZ);
                    int plen = path.length();
                    removeFileAndOrLog(ff, BitmapIndexUtils.keyFileName(path.trimTo(plen), columnName));
                    removeFileAndOrLog(ff, BitmapIndexUtils.valueFileName(path.trimTo(plen), columnName));
                }
            });
        } finally {
            path.trimTo(rootLen);
        }
    }

    private void removeLastColumn() {
        removeColumn(columnCount - 1);
        columnCount--;
    }

    private void removeMetaFile() {
        try {
            path.concat(META_FILE_NAME).$();
            if (ff.exists(path) && !ff.remove(path)) {
                throw CairoException.instance(ff.errno()).put("Recovery failed. Cannot remove: ").put(path);
            }
        } finally {
            path.trimTo(rootLen);
        }
    }

    private void removeNonAttachedPartitions() {
        LOG.info().$("purging non attached partitions [path=").$(path.$()).$(']').$();
        try {
            ff.iterateDir(path.$(), removePartitionDirsNotAttached);
        } finally {
            path.trimTo(rootLen);
        }
    }

    private void removePartitionDirectories() {
        try {
            ff.iterateDir(path.$(), removePartitionDirectories);
        } finally {
            path.trimTo(rootLen);
        }
    }

    private void removePartitionDirectories0(long name, int type) {
        path.trimTo(rootLen);
        path.concat(name).$();
        nativeLPSZ.of(name);
        int errno;
        if (IGNORED_FILES.excludes(nativeLPSZ) && type == Files.DT_DIR && (errno = ff.rmdir(path)) != 0) {
            LOG.info().$("could not remove [path=").$(path).$(", errno=").$(errno).$(']').$();
        }
    }

    private void removePartitionDirsNotAttached(long pName, int type) {
        nativeLPSZ.of(pName);
        if (!isDots(nativeLPSZ) && type == Files.DT_DIR) {
            if (Chars.endsWith(nativeLPSZ, DETACHED_DIR_MARKER)) {
                // Do not remove detached partitions
                // They are probably about to be attached.
                return;
            }
            try {
                long dirTimestamp = partitionDirFmt.parse(nativeLPSZ, null);
                if (txFile.attachedPartitionsContains(dirTimestamp) || txFile.isActivePartition(dirTimestamp)) {
                    return;
                }
            } catch (NumericException ignore) {
                // not a date?
                // ignore exception and remove directory
                // we rely on this behaviour to remove leftover directories created by OOO processing
            }
            path.trimTo(rootLen);
            path.concat(pName).$();
            int errno;
            if ((errno = ff.rmdir(path)) == 0) {
                LOG.info().$("removed partition dir: ").$(path).$();
            } else {
                LOG.error().$("cannot remove: ").$(path).$(" [errno=").$(errno).$(']').$();
            }
        }
    }

    private void removeSymbolMapFilesQuiet(CharSequence name) {
        try {
            removeFileAndOrLog(ff, SymbolMapWriter.offsetFileName(path.trimTo(rootLen), name));
            removeFileAndOrLog(ff, SymbolMapWriter.charFileName(path.trimTo(rootLen), name));
            removeFileAndOrLog(ff, BitmapIndexUtils.keyFileName(path.trimTo(rootLen), name));
            removeFileAndOrLog(ff, BitmapIndexUtils.valueFileName(path.trimTo(rootLen), name));
        } finally {
            path.trimTo(rootLen);
        }
    }

    private void removeSymbolMapWriter(int index) {
        SymbolMapWriter writer = symbolMapWriters.getQuick(index);
        symbolMapWriters.remove(index);
        if (writer != null) {
            int symColIndex = denseSymbolMapWriters.remove(writer);
            denseSymbolTransientCountHandlers.remove(symColIndex);
            // Shift all subsequent symbol indexes by 1 back
            while (symColIndex < denseSymbolTransientCountHandlers.size()) {
                WriterTransientSymbolCountChangeHandler transientCountHandler = denseSymbolTransientCountHandlers.getQuick(symColIndex);
                assert transientCountHandler.symColIndex - 1 == symColIndex;
                transientCountHandler.symColIndex = symColIndex;
                symColIndex++;
            }
            Misc.free(writer);
        }
    }

    private int rename(int retries) {
        try {
            int index = 0;
            other.concat(META_PREV_FILE_NAME).$();
            path.concat(META_FILE_NAME).$();
            int l = other.length();

            do {
                if (index > 0) {
                    other.trimTo(l);
                    other.put('.').put(index);
                    other.$();
                }

                if (ff.exists(other) && !ff.remove(other)) {
                    LOG.info().$("cannot remove target of rename '").$(path).$("' to '").$(other).$(" [errno=").$(ff.errno()).$(']').$();
                    index++;
                    continue;
                }

                if (!ff.rename(path, other)) {
                    LOG.info().$("cannot rename '").$(path).$("' to '").$(other).$(" [errno=").$(ff.errno()).$(']').$();
                    index++;
                    continue;
                }

                return index;

            } while (index < retries);

            throw CairoException.instance(0).put("Cannot rename ").put(path).put(". Max number of attempts reached [").put(index).put("]. Last target was: ").put(other);
        } finally {
            path.trimTo(rootLen);
            other.trimTo(rootLen);
        }
    }

    private void renameColumnFiles(CharSequence columnName, CharSequence newName, int columnType) {
        try {
            ff.iterateDir(path.$(), (file, type) -> {
                nativeLPSZ.of(file);
                if (type == Files.DT_DIR && IGNORED_FILES.excludes(nativeLPSZ)) {
                    path.trimTo(rootLen);
                    path.concat(nativeLPSZ);
                    other.trimTo(rootLen);
                    other.concat(nativeLPSZ);
                    int plen = path.length();
                    renameFileOrLog(ff, dFile(path.trimTo(plen), columnName), dFile(other.trimTo(plen), newName));
                    renameFileOrLog(ff, iFile(path.trimTo(plen), columnName), iFile(other.trimTo(plen), newName));
                    renameFileOrLog(ff, topFile(path.trimTo(plen), columnName), topFile(other.trimTo(plen), newName));
                    renameFileOrLog(ff, BitmapIndexUtils.keyFileName(path.trimTo(plen), columnName), BitmapIndexUtils.keyFileName(other.trimTo(plen), newName));
                    renameFileOrLog(ff, BitmapIndexUtils.valueFileName(path.trimTo(plen), columnName), BitmapIndexUtils.valueFileName(other.trimTo(plen), newName));
                }
            });

            if (columnType == ColumnType.SYMBOL) {
                renameFileOrLog(ff, SymbolMapWriter.offsetFileName(path.trimTo(rootLen), columnName), SymbolMapWriter.offsetFileName(other.trimTo(rootLen), newName));
                renameFileOrLog(ff, SymbolMapWriter.charFileName(path.trimTo(rootLen), columnName), SymbolMapWriter.charFileName(other.trimTo(rootLen), newName));
                renameFileOrLog(ff, BitmapIndexUtils.keyFileName(path.trimTo(rootLen), columnName), BitmapIndexUtils.keyFileName(other.trimTo(rootLen), newName));
                renameFileOrLog(ff, BitmapIndexUtils.valueFileName(path.trimTo(rootLen), columnName), BitmapIndexUtils.valueFileName(other.trimTo(rootLen), newName));
            }
        } finally {
            path.trimTo(rootLen);
            other.trimTo(rootLen);
        }
    }

    private int renameColumnFromMeta(int index, CharSequence newName) {
        try {
            int metaSwapIndex = openMetaSwapFile(ff, ddlMem, path, rootLen, fileOperationRetryCount);
            int timestampIndex = metaMem.getInt(META_OFFSET_TIMESTAMP_INDEX);
            ddlMem.putInt(columnCount);
            ddlMem.putInt(partitionBy);
            ddlMem.putInt(timestampIndex);
            ddlMem.putInt(ColumnType.VERSION);
            ddlMem.putInt(metaMem.getInt(META_OFFSET_TABLE_ID));
            ddlMem.jumpTo(META_OFFSET_COLUMN_TYPES);

            for (int i = 0; i < columnCount; i++) {
                writeColumnEntry(i);
            }

            long nameOffset = getColumnNameOffset(columnCount);
            for (int i = 0; i < columnCount; i++) {
                CharSequence columnName = metaMem.getStr(nameOffset);
                nameOffset += VmUtils.getStorageLength(columnName);

                if (i == index) {
                    columnName = newName;
                }
                ddlMem.putStr(columnName);
            }

            return metaSwapIndex;
        } finally {
            ddlMem.close();
        }
    }

    private void renameMetaToMetaPrev(CharSequence columnName) {
        try {
            this.metaPrevIndex = rename(fileOperationRetryCount);
        } catch (CairoException e) {
            runFragile(RECOVER_FROM_META_RENAME_FAILURE, columnName, e);
        }
    }

    private void renameSwapMetaToMeta(CharSequence columnName) {
        // rename _meta.swp to _meta
        try {
            restoreMetaFrom(META_SWAP_FILE_NAME, metaSwapIndex);
        } catch (CairoException e) {
            runFragile(RECOVER_FROM_SWAP_RENAME_FAILURE, columnName, e);
        }
    }

    private long repairDataGaps(long timestamp) {
        if (txFile.getMaxTimestamp() != Numbers.LONG_NaN && partitionBy != PartitionBy.NONE) {
            long actualSize = 0;
            long lastTimestamp = -1;
            long transientRowCount = this.txFile.getTransientRowCount();
            long maxTimestamp = this.txFile.getMaxTimestamp();
            try {
                final long tsLimit = timestampFloorMethod.floor(this.txFile.getMaxTimestamp());
                for (long ts = getPartitionLo(txFile.getMinTimestamp()); ts < tsLimit; ts = timestampAddMethod.calculate(ts, 1)) {
                    path.trimTo(rootLen);
                    setStateForTimestamp(path, ts, false);
                    int p = path.length();

                    long partitionSize = txFile.getPartitionSizeByPartitionTimestamp(ts);
                    if (partitionSize >= 0 && ff.exists(path.$())) {
                        actualSize += partitionSize;
                        lastTimestamp = ts;
                    } else {
                        Path other = Path.getThreadLocal2(path.trimTo(p).$());
                        TableUtils.oldPartitionName(other, getTxn());
                        if (ff.exists(other.$())) {
                            if (!ff.rename(other, path)) {
                                LOG.error().$("could not rename [from=").$(other).$(", to=").$(path).$(']').$();
                                throw new CairoError("could not restore directory, see log for details");
                            } else {
                                LOG.info().$("restored [path=").$(path).$(']').$();
                            }
                        } else {
                            LOG.info().$("missing partition [name=").$(path.trimTo(p).$()).$(']').$();
                        }
                    }
                }

                if (lastTimestamp > -1) {
                    path.trimTo(rootLen);
                    setStateForTimestamp(path, tsLimit, false);
                    if (!ff.exists(path.$())) {
                        Path other = Path.getThreadLocal2(path);
                        TableUtils.oldPartitionName(other, getTxn());
                        if (ff.exists(other.$())) {
                            if (!ff.rename(other, path)) {
                                LOG.error().$("could not rename [from=").$(other).$(", to=").$(path).$(']').$();
                                throw new CairoError("could not restore directory, see log for details");
                            } else {
                                LOG.info().$("restored [path=").$(path).$(']').$();
                            }
                        } else {
                            LOG.error().$("last partition does not exist [name=").$(path).$(']').$();
                            // ok, create last partition we discovered the active
                            // 1. read its size
                            path.trimTo(rootLen);
                            setStateForTimestamp(path, lastTimestamp, false);
                            int p = path.length();
                            transientRowCount = txFile.getPartitionSizeByPartitionTimestamp(lastTimestamp);

                            // 2. read max timestamp
                            TableUtils.dFile(path.trimTo(p), metadata.getColumnName(metadata.getTimestampIndex()));
                            maxTimestamp = TableUtils.readLongAtOffset(ff, path, tempMem16b, (transientRowCount - 1) * Long.BYTES);
                            actualSize -= transientRowCount;
                            LOG.info()
                                    .$("updated active partition [name=").$(path.trimTo(p).$())
                                    .$(", maxTimestamp=").$ts(maxTimestamp)
                                    .$(", transientRowCount=").$(transientRowCount)
                                    .$(", fixedRowCount=").$(txFile.getFixedRowCount())
                                    .$(']').$();
                        }
                    }
                }
            } finally {
                path.trimTo(rootLen);
            }

            final long expectedSize = txFile.readFixedRowCount();
            if (expectedSize != actualSize || maxTimestamp != this.txFile.getMaxTimestamp()) {
                LOG.info()
                        .$("actual table size has been adjusted [name=`").utf8(tableName).$('`')
                        .$(", expectedFixedSize=").$(expectedSize)
                        .$(", actualFixedSize=").$(actualSize)
                        .$(']').$();

                txFile.reset(actualSize, transientRowCount, maxTimestamp);
                return maxTimestamp;
            }
        }

        return timestamp;
    }

    private void repairMetaRename(int index) {
        try {
            path.concat(META_PREV_FILE_NAME);
            if (index > 0) {
                path.put('.').put(index);
            }
            path.$();

            if (ff.exists(path)) {
                LOG.info().$("Repairing metadata from: ").$(path).$();
                if (ff.exists(other.concat(META_FILE_NAME).$()) && !ff.remove(other)) {
                    throw CairoException.instance(ff.errno()).put("Repair failed. Cannot replace ").put(other);
                }

                if (!ff.rename(path, other)) {
                    throw CairoException.instance(ff.errno()).put("Repair failed. Cannot rename ").put(path).put(" -> ").put(other);
                }
            }
        } finally {
            path.trimTo(rootLen);
            other.trimTo(rootLen);
        }

        clearTodoLog();
    }

    private void repairTruncate() {
        LOG.info().$("repairing abnormally terminated truncate on ").$(path).$();
        if (partitionBy != PartitionBy.NONE) {
            removePartitionDirectories();
        }
        txFile.reset();
        clearTodoLog();
    }

    private void restoreMetaFrom(CharSequence fromBase, int fromIndex) {
        try {
            path.concat(fromBase);
            if (fromIndex > 0) {
                path.put('.').put(fromIndex);
            }
            path.$();

            TableUtils.renameOrFail(ff, path, other.concat(META_FILE_NAME).$());
        } finally {
            path.trimTo(rootLen);
            other.trimTo(rootLen);
        }
    }

    private void rollbackIndexes() {
        final long maxRow = txFile.getTransientRowCount() - 1;
        for (int i = 0, n = denseIndexers.size(); i < n; i++) {
            ColumnIndexer indexer = denseIndexers.getQuick(i);
            long fd = indexer.getFd();
            LOG.info().$("recovering index [fd=").$(fd).$(']').$();
            if (fd > -1) {
                indexer.rollback(maxRow);
            }
        }
    }

    private void rollbackSymbolTables() {
        int expectedMapWriters = txFile.readWriterCount();
        for (int i = 0; i < expectedMapWriters; i++) {
            denseSymbolMapWriters.getQuick(i).rollback(txFile.readSymbolWriterIndexOffset(i));
        }
    }

    private void runFragile(FragileCode fragile, CharSequence columnName, CairoException e) {
        try {
            fragile.run(columnName);
        } catch (CairoException err) {
            LOG.error().$("DOUBLE ERROR: 1st: {").$((Sinkable) e).$('}').$();
            throwDistressException(err);
        }
        throw e;
    }

    private void setAppendPosition(final long position, boolean ensureFileSize) {
        for (int i = 0; i < columnCount; i++) {
            // stop calculating oversize as soon as we find first over-sized column
            setColumnSize(
                    ff,
                    getPrimaryColumn(i),
                    getSecondaryColumn(i),
                    getColumnType(metaMem, i),
                    position - columnTops.getQuick(i),
                    tempMem16b,
                    ensureFileSize
            );
        }
    }

    /**
     * Sets path member variable to partition directory for the given timestamp and
     * partitionLo and partitionHi to partition interval in millis. These values are
     * determined based on input timestamp and value of partitionBy. For any given
     * timestamp this method will determine either day, month or year interval timestamp falls to.
     * Partition directory name is ISO string of interval start.
     * <p>
     * Because this method modifies "path" member variable, be sure path is trimmed to original
     * state within try..finally block.
     *
     * @param path                    path instance to modify
     * @param timestamp               to determine interval for
     * @param updatePartitionInterval flag indicating that partition interval partitionLo and
     */
    private void setStateForTimestamp(Path path, long timestamp, boolean updatePartitionInterval) {
        final long partitionTimestampHi = TableUtils.setPathForPartition(path, partitionBy, timestamp, true);
        TableUtils.txnPartitionConditionally(
                path,
                txFile.getPartitionNameTxnByPartitionTimestamp(partitionTimestampHi)
        );
        if (updatePartitionInterval) {
            this.partitionTimestampHi = partitionTimestampHi;
        }
    }

    void startAppendedBlock(long timestampLo, long timestampHi, long nRowsAdded, LongList blockColumnTops) {
        if (timestampLo < txFile.getMaxTimestamp()) {
            throw CairoException.instance(ff.errno()).put("Cannot insert rows out of order. Table=").put(path);
        }

        if (txFile.getAppendedPartitionCount() == 0) {
            openFirstPartition(timestampLo);
        }

        if (partitionBy != PartitionBy.NONE && timestampLo > partitionTimestampHi) {
            // Need close memory without truncating
            for (int columnIndex = 0; columnIndex < columnCount; columnIndex++) {
                AppendOnlyVirtualMemory mem1 = getPrimaryColumn(columnIndex);
                mem1.close(false);
                AppendOnlyVirtualMemory mem2 = getSecondaryColumn(columnIndex);
                if (null != mem2) {
                    mem2.close(false);
                }
            }
            switchPartition(timestampLo);
        }
        this.txFile.appendBlock(timestampLo, timestampHi, nRowsAdded);

        for (int columnIndex = 0; columnIndex < columnCount; columnIndex++) {
            // Handle column tops
            long blockColumnTop = blockColumnTops.getQuick(columnIndex);
            if (blockColumnTop != -1) {
                long columnTop = columnTops.getQuick(columnIndex);
                if (blockColumnTop != columnTop) {
                    try {
                        assert columnTop == 0;
                        assert blockColumnTop > 0;
                        TableUtils.setPathForPartition(path, partitionBy, timestampLo, false);
                        columnTops.setQuick(columnIndex, blockColumnTop);
                        writeColumnTop(getMetadata().getColumnName(columnIndex), blockColumnTop);
                    } finally {
                        path.trimTo(rootLen);
                    }
                }
            }
        }
    }

    private void switchPartition(long timestamp) {
        // Before partition can be switched we need to index records
        // added so far. Index writers will start point to different
        // files after switch.
        updateIndexes();
        txFile.switchPartitions(timestamp);
        openPartition(timestamp);
        setAppendPosition(0, false);
    }

    private void syncColumns(int commitMode) {
        final boolean async = commitMode == CommitMode.ASYNC;
        for (int i = 0; i < columnCount; i++) {
            columns.getQuick(i * 2).sync(async);
            final AppendOnlyVirtualMemory m2 = columns.getQuick(i * 2 + 1);
            if (m2 != null) {
                m2.sync(false);
            }
        }
    }

    private void throwDistressException(Throwable cause) {
        this.distressed = true;
        throw new CairoError(cause);
    }

    private void updateIndexes() {
        if (indexCount == 0 || avoidIndexOnCommit) {
            avoidIndexOnCommit = false;
            return;
        }
        updateIndexesSlow();
    }

    private void updateIndexesParallel(long lo, long hi) {
        indexSequences.clear();
        indexLatch.setCount(indexCount);
        final int nParallelIndexes = indexCount - 1;
        final Sequence indexPubSequence = this.messageBus.getIndexerPubSequence();
        final RingQueue<ColumnIndexerTask> indexerQueue = this.messageBus.getIndexerQueue();

        LOG.info().$("parallel indexing [indexCount=").$(indexCount).$(']').$();
        int serialIndexCount = 0;

        // we are going to index last column in this thread while other columns are on the queue
        OUT:
        for (int i = 0; i < nParallelIndexes; i++) {

            long cursor = indexPubSequence.next();
            if (cursor == -1) {
                // queue is full, process index in the current thread
                indexAndCountDown(denseIndexers.getQuick(i), lo, hi, indexLatch);
                serialIndexCount++;
                continue;
            }

            if (cursor == -2) {
                // CAS issue, retry
                do {
                    cursor = indexPubSequence.next();
                    if (cursor == -1) {
                        indexAndCountDown(denseIndexers.getQuick(i), lo, hi, indexLatch);
                        serialIndexCount++;
                        continue OUT;
                    }

                } while (cursor < 0);
            }

            final ColumnIndexerTask queueItem = indexerQueue.get(cursor);
            final ColumnIndexer indexer = denseIndexers.getQuick(i);
            final long sequence = indexer.getSequence();
            queueItem.indexer = indexer;
            queueItem.lo = lo;
            queueItem.hi = hi;
            queueItem.countDownLatch = indexLatch;
            queueItem.sequence = sequence;
            indexSequences.add(sequence);
            indexPubSequence.done(cursor);
        }

        // index last column while other columns are brewing on the queue
        indexAndCountDown(denseIndexers.getQuick(indexCount - 1), lo, hi, indexLatch);
        serialIndexCount++;

        // At this point we have re-indexed our column and if things are flowing nicely
        // all other columns should have been done by other threads. Instead of actually
        // waiting we gracefully check latch count.
        if (!indexLatch.await(configuration.getWorkStealTimeoutNanos())) {
            // other columns are still in-flight, we must attempt to steal work from other threads
            for (int i = 0; i < nParallelIndexes; i++) {
                ColumnIndexer indexer = denseIndexers.getQuick(i);
                if (indexer.tryLock(indexSequences.getQuick(i))) {
                    indexAndCountDown(indexer, lo, hi, indexLatch);
                    serialIndexCount++;
                }
            }
            // wait for the ones we cannot steal
            indexLatch.await();
        }

        // reset lock on completed indexers
        boolean distressed = false;
        for (int i = 0; i < indexCount; i++) {
            ColumnIndexer indexer = denseIndexers.getQuick(i);
            distressed = distressed | indexer.isDistressed();
        }

        if (distressed) {
            throwDistressException(null);
        }

        LOG.info().$("parallel indexing done [serialCount=").$(serialIndexCount).$(']').$();
    }

    private void updateIndexesSerially(long lo, long hi) {
        LOG.info().$("serial indexing [indexCount=").$(indexCount).$(']').$();
        for (int i = 0, n = indexCount; i < n; i++) {
            try {
                denseIndexers.getQuick(i).refreshSourceAndIndex(lo, hi);
            } catch (CairoException e) {
                // this is pretty severe, we hit some sort of a limit
                LOG.error().$("index error {").$((Sinkable) e).$('}').$();
                throwDistressException(e);
            }
        }
        LOG.info().$("serial indexing done [indexCount=").$(indexCount).$(']').$();
    }

    private void updateIndexesSlow() {
        final long hi = txFile.getTransientRowCount();
        final long lo = txFile.getAppendedPartitionCount() == 1 ? hi - txFile.getLastTxSize() : 0;
        if (indexCount > 1 && parallelIndexerEnabled && hi - lo > configuration.getParallelIndexThreshold()) {
            updateIndexesParallel(lo, hi);
        } else {
            updateIndexesSerially(lo, hi);
        }
    }

    private void updateMaxTimestamp(long timestamp) {
        txFile.updateMaxTimestamp(timestamp);
        this.timestampSetter.accept(timestamp);
    }

    private void validateSwapMeta(CharSequence columnName) {
        try {
            try {
                path.concat(META_SWAP_FILE_NAME);
                if (metaSwapIndex > 0) {
                    path.put('.').put(metaSwapIndex);
                }
                metaMem.of(ff, path.$(), ff.getPageSize(), ff.length(path));
                validationMap.clear();
                validate(ff, metaMem, validationMap);
            } finally {
                metaMem.close();
                path.trimTo(rootLen);
            }
        } catch (CairoException e) {
            runFragile(RECOVER_FROM_META_RENAME_FAILURE, columnName, e);
        }
    }

    private void writeColumnEntry(int i) {
        ddlMem.putByte((byte) getColumnType(metaMem, i));
        long flags = 0;
        if (isColumnIndexed(metaMem, i)) {
            flags |= META_FLAG_BIT_INDEXED;
        }

        if (isSequential(metaMem, i)) {
            flags |= META_FLAG_BIT_SEQUENTIAL;
        }
        ddlMem.putLong(flags);
        ddlMem.putInt(getIndexBlockCapacity(metaMem, i));
        ddlMem.skip(META_COLUMN_DATA_RESERVED);
    }

    private void writeColumnTop(CharSequence name) {
        writeColumnTop(name, txFile.getTransientRowCount());
    }

    private void writeColumnTop(CharSequence name, long columnTop) {
        TableUtils.writeColumnTop(
                ff,
                path,
                name,
                columnTop,
                tempMem16b
        );
    }

    private void writeRestoreMetaTodo(CharSequence columnName) {
        try {
            todoMem.putLong(0, ++todoTxn); // write txn, reader will first read txn at offset 24 and then at offset 0
            Unsafe.getUnsafe().storeFence(); // make sure we do not write hash before writing txn (view from another thread)
            todoMem.putLong(8, configuration.getDatabaseIdLo()); // write out our instance hashes
            todoMem.putLong(16, configuration.getDatabaseIdHi());
            Unsafe.getUnsafe().storeFence();
            todoMem.putLong(32, 1);
            todoMem.putLong(40, TODO_RESTORE_META);
            todoMem.putLong(48, metaPrevIndex);
            Unsafe.getUnsafe().storeFence();
            todoMem.putLong(24, todoTxn);
            todoMem.setSize(56);

        } catch (CairoException e) {
            runFragile(RECOVER_FROM_TODO_WRITE_FAILURE, columnName, e);
        }
    }

    @FunctionalInterface
    private interface RemoveFileLambda {
        void remove(FilesFacade ff, LPSZ name);
    }

    @FunctionalInterface
    private interface FragileCode {
        void run(CharSequence columnName);
    }

    @FunctionalInterface
    public interface O3ColumnUpdateMethod {
        void run(
                int columnIndex,
                final int columnType,
                long mergedTimestampsAddr,
                long valueCount
        );
    }

    static class TimestampValueRecord implements Record {
        private long value;

        @Override
        public long getTimestamp(int col) {
            return value;
        }

        public void setTimestamp(long value) {
            this.value = value;
        }
    }

    private class OpenPartitionRowFunction implements RowFunction {
        @Override
        public Row newRow(long timestamp) {
            if (txFile.getMaxTimestamp() != Long.MIN_VALUE) {
                return (rowFunction = switchPartitionFunction).newRow(timestamp);
            }
            return getRowSlow(timestamp);
        }

        private Row getRowSlow(long timestamp) {
            txFile.setMinTimestamp(timestamp);
            openFirstPartition(timestamp);
            return (rowFunction = switchPartitionFunction).newRow(timestamp);
        }
    }

    private class NoPartitionFunction implements RowFunction {
        @Override
        public Row newRow(long timestamp) {
            bumpMasterRef();
            txFile.append();
            if (timestamp >= txFile.getMaxTimestamp()) {
                updateMaxTimestamp(timestamp);
                return row;
            }
            throw CairoException.instance(ff.errno()).put("Cannot insert rows out of order. Table=").put(path);
        }
    }

    private class NoTimestampFunction implements RowFunction {
        @Override
        public Row newRow(long timestamp) {
            bumpMasterRef();
            txFile.append();
            return row;
        }
    }

    private class O3PartitionFunction implements RowFunction {
        @Override
        public Row newRow(long timestamp) {
            bumpMasterRef();
            o3TimestampSetter(timestamp);
            return row;
        }
    }

    private class SwitchPartitionRowFunction implements RowFunction {
        @Override
        public Row newRow(long timestamp) {
            bumpMasterRef();
            if (timestamp > partitionTimestampHi || timestamp < txFile.getMaxTimestamp()) {
                return newRow0(timestamp);
            }
            updateMaxTimestamp(timestamp);
            txFile.append();
            return row;
        }

        @NotNull
        private Row newRow0(long timestamp) {
            if (timestamp < txFile.getMaxTimestamp()) {
                return newRowO3(timestamp);
            }

            if (timestamp > partitionTimestampHi && partitionBy != PartitionBy.NONE) {
                switchPartition(timestamp);
            }

            updateMaxTimestamp(timestamp);
            txFile.append();
            return row;
        }

        private Row newRowO3(long timestamp) {
            LOG.info().$("switched to o3 [table=").utf8(tableName).$(']').$();
            txFile.beginPartitionSizeUpdate();
            o3OpenColumns();
            o3InError = false;
            o3MasterRef = masterRef;
            o3TimestampSetter(timestamp);
            rowFunction = o3RowFunction;
            return row;
        }
    }

    public class Row {
        private ObjList<? extends WriteOnlyVirtualMemory> activeColumns;
        private ObjList<Runnable> activeNullSetters;

        public void append() {
            if ((masterRef & 1) != 0) {
                for (int i = 0; i < columnCount; i++) {
                    if (refs.getQuick(i) < masterRef) {
                        activeNullSetters.getQuick(i).run();
                    }
                }
                masterRef++;
            }
        }

        public void cancel() {
            cancelRow();
        }

        public void putBin(int index, long address, long len) {
            getSecondaryColumn(index).putLong(getPrimaryColumn(index).putBin(address, len));
            notNull(index);
        }

        public void putBin(int index, BinarySequence sequence) {
            getSecondaryColumn(index).putLong(getPrimaryColumn(index).putBin(sequence));
            notNull(index);
        }

        public void putBool(int index, boolean value) {
            getPrimaryColumn(index).putBool(value);
            notNull(index);
        }

        public void putByte(int index, byte value) {
            getPrimaryColumn(index).putByte(value);
            notNull(index);
        }

        public void putChar(int index, char value) {
            getPrimaryColumn(index).putChar(value);
            notNull(index);
        }

        public void putDate(int index, long value) {
            putLong(index, value);
        }

        public void putDouble(int index, double value) {
            getPrimaryColumn(index).putDouble(value);
            notNull(index);
        }

        public void putFloat(int index, float value) {
            getPrimaryColumn(index).putFloat(value);
            notNull(index);
        }

        public void putInt(int index, int value) {
            getPrimaryColumn(index).putInt(value);
            notNull(index);
        }

        public void putLong(int index, long value) {
            getPrimaryColumn(index).putLong(value);
            notNull(index);
        }

        public void putLong256(int index, long l0, long l1, long l2, long l3) {
            getPrimaryColumn(index).putLong256(l0, l1, l2, l3);
            notNull(index);
        }

        public void putLong256(int index, Long256 value) {
            getPrimaryColumn(index).putLong256(value.getLong0(), value.getLong1(), value.getLong2(), value.getLong3());
            notNull(index);
        }

        public void putLong256(int index, CharSequence hexString) {
            getPrimaryColumn(index).putLong256(hexString);
            notNull(index);
        }

        public void putLong256(int index, @NotNull CharSequence hexString, int start, int end) {
            getPrimaryColumn(index).putLong256(hexString, start, end);
            notNull(index);
        }

        public void putShort(int index, short value) {
            getPrimaryColumn(index).putShort(value);
            notNull(index);
        }

        public void putStr(int index, CharSequence value) {
            getSecondaryColumn(index).putLong(getPrimaryColumn(index).putStr(value));
            notNull(index);
        }

        public void putStr(int index, char value) {
            getSecondaryColumn(index).putLong(getPrimaryColumn(index).putStr(value));
            notNull(index);
        }

        public void putStr(int index, CharSequence value, int pos, int len) {
            getSecondaryColumn(index).putLong(getPrimaryColumn(index).putStr(value, pos, len));
            notNull(index);
        }

        public void putSym(int index, CharSequence value) {
            getPrimaryColumn(index).putInt(symbolMapWriters.getQuick(index).put(value));
            notNull(index);
        }

        public void putSym(int index, char value) {
            getPrimaryColumn(index).putInt(symbolMapWriters.getQuick(index).put(value));
            notNull(index);
        }

        public void putSymIndex(int index, int symIndex) {
            getPrimaryColumn(index).putInt(symIndex);
            notNull(index);
        }

        public void putTimestamp(int index, long value) {
            putLong(index, value);
        }

        public void putTimestamp(int index, CharSequence value) throws SqlException {
            try {
<<<<<<< HEAD
                l = value != null ? TimestampFormatUtils.parseUTCTimestamp(value) : Numbers.LONG_NaN;
=======
                // try UTC timestamp first (micro)
                long l = IntervalUtils.parseFloorPartialDate(value);
                putTimestamp(index, l);
>>>>>>> 9ecc962e
            } catch (NumericException e) {
                throw CairoException.instance(0).put("Invalid timestamp: ").put(value);
            }
        }

        private WriteOnlyVirtualMemory getPrimaryColumn(int columnIndex) {
            return activeColumns.getQuick(getPrimaryColumnIndex(columnIndex));
        }

        private WriteOnlyVirtualMemory getSecondaryColumn(int columnIndex) {
            return activeColumns.getQuick(getSecondaryColumnIndex(columnIndex));
        }

        private void notNull(int index) {
            refs.setQuick(index, masterRef);
        }
    }

    private class WriterTransientSymbolCountChangeHandler implements TransientSymbolCountChangeHandler {
        private int symColIndex;

        private WriterTransientSymbolCountChangeHandler(int symColIndex) {
            this.symColIndex = symColIndex;
        }

        @Override
        public void handleTransientSymbolCountChange(int symbolCount) {
            Unsafe.getUnsafe().storeFence();
            txFile.writeTransientSymbolCount(symColIndex, symbolCount);
        }
    }

    static {
        IGNORED_FILES.add("..");
        IGNORED_FILES.add(".");
        IGNORED_FILES.add(META_FILE_NAME);
        IGNORED_FILES.add(TXN_FILE_NAME);
        IGNORED_FILES.add(TODO_FILE_NAME);
    }
}<|MERGE_RESOLUTION|>--- conflicted
+++ resolved
@@ -4466,18 +4466,15 @@
             putLong(index, value);
         }
 
-        public void putTimestamp(int index, CharSequence value) throws SqlException {
+        public void putTimestamp(int index, CharSequence value) {
+            // try UTC timestamp first (micro)
+            long l;
             try {
-<<<<<<< HEAD
                 l = value != null ? TimestampFormatUtils.parseUTCTimestamp(value) : Numbers.LONG_NaN;
-=======
-                // try UTC timestamp first (micro)
-                long l = IntervalUtils.parseFloorPartialDate(value);
-                putTimestamp(index, l);
->>>>>>> 9ecc962e
             } catch (NumericException e) {
                 throw CairoException.instance(0).put("Invalid timestamp: ").put(value);
             }
+            putTimestamp(index, l);
         }
 
         private WriteOnlyVirtualMemory getPrimaryColumn(int columnIndex) {
