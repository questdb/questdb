--- conflicted
+++ resolved
@@ -2557,7 +2557,6 @@
         }
     }
 
-<<<<<<< HEAD
     public void publishAsyncWriterCommand(AsyncWriterCommand asyncWriterCommand) {
         while (true) {
             long seq = commandPubSeq.next();
@@ -2569,291 +2568,6 @@
                 return;
             } else if (seq == -1) {
                 throw CairoException.nonCritical().put("could not publish, command queue is full [table=").put(tableToken.getTableName()).put(']');
-=======
-    // returns true if the tx was committed into the table and can be made visible to readers,
-    // returns false if the tx was only copied to LAG and not committed - in this case the tx is not visible to readers
-    public boolean processWalCommit(
-            @Transient Path walPath,
-            boolean ordered,
-            long rowLo,
-            long rowHi,
-            final long o3TimestampMin,
-            final long o3TimestampMax,
-            @Nullable SymbolMapDiffCursor mapDiffCursor,
-            long commitToTimestamp,
-            long walIdSegmentId,
-            boolean isLastSegmentUsage,
-            TableWriterPressureControl pressureControl
-    ) {
-        int initialSize = segmentFileCache.getWalMappedColumns().size();
-        int timestampIndex = metadata.getTimestampIndex();
-        int walRootPathLen = walPath.size();
-        long maxTimestamp = txWriter.getMaxTimestamp();
-        if (isLastPartitionClosed()) {
-            if (isEmptyTable()) {
-                // The table is empty, last partition does not exist
-                // WAL processing needs last partition to store LAG data
-                // Create artificial partition at the point of o3TimestampMin.
-                openPartition(o3TimestampMin);
-                txWriter.setMaxTimestamp(o3TimestampMin);
-                // Add the partition to the list of partitions with size 0.
-                txWriter.updatePartitionSizeByTimestamp(o3TimestampMin, 0, txWriter.getTxn() - 1);
-            } else {
-                throw CairoException.critical(0).put("system error, cannot resolve WAL table last partition [path=")
-                        .put(path).put(']');
->>>>>>> f850e534
-            }
-            Os.pause();
-        }
-    }
-
-    public void readWalTxnDetails(TransactionLogCursor transactionLogCursor) {
-        if (walTxnDetails == null) {
-            // Lazy creation
-            walTxnDetails = new WalTxnDetails(ff, configuration, getWalMaxLagRows());
-        }
-
-        walTxnDetails.readObservableTxnMeta(other, transactionLogCursor, pathSize, getAppliedSeqTxn(), txWriter.getMaxTimestamp());
-    }
-
-    /**
-     * Truncates table partitions leaving symbol files.
-     * Used for truncate without holding Read lock on the table like in case of WAL tables.
-     * This method leaves symbol files intact.
-     */
-    public final void removeAllPartitions() {
-        if (size() == 0) {
-            return;
-        }
-
-<<<<<<< HEAD
-        if (partitionBy == PartitionBy.NONE) {
-            throw CairoException.critical(0).put("cannot remove partitions from non-partitioned table");
-        }
-=======
-                long totalUncommitted = walLagRowCount + commitRowCount;
-                long newMaxLagTimestamp = Math.max(o3TimestampMax, txWriter.getLagMaxTimestamp());
-                boolean needFullCommit = forceFullCommit
-                        // Too many rows in LAG
-                        || totalUncommitted > maxLagRows
-                        // Can commit without O3 and LAG has just enough rows
-                        || (commitToTimestamp >= newMaxLagTimestamp && totalUncommitted > getMetaMaxUncommittedRows())
-                        // Too many uncommitted transactions in LAG
-                        || (configuration.getWalMaxLagTxnCount() > 0 && txWriter.getLagTxnCount() >= configuration.getWalMaxLagTxnCount())
-                        // when the time between commits is too long, we need to commit regardless of the row count or volume filled
-                        // this is to bring the latency of data visibility inline with user expectations
-                        || (configuration.getMicrosecondClock().getTicks() - lastWalCommitTimestampMicros > configuration.getCommitLatency());
->>>>>>> f850e534
-
-        // Remove all partitions from txn file, column version file.
-        txWriter.beginPartitionSizeUpdate();
-
-<<<<<<< HEAD
-        closeActivePartition(false);
-        scheduleRemoveAllPartitions();
-=======
-                // Fast commit of existing LAG data is possible but will not be possible after the current transaction is added to the lag.
-                // Also, fast LAG commit will not cause O3 with the current transaction.
-                if (!needFullCommit && canFastCommit && !canFastCommitNew && txWriter.getLagMaxTimestamp() <= o3TimestampMin) {
-                    // Fast commit lag data and then proceed.
-                    applyFromWalLagToLastPartition(commitToTimestamp, false);
->>>>>>> f850e534
-
-        columnVersionWriter.truncate();
-        txWriter.removeAllPartitions();
-        columnVersionWriter.commit();
-        txWriter.setColumnVersion(columnVersionWriter.getVersion());
-        txWriter.commit(denseSymbolMapWriters);
-        rowAction = ROW_ACTION_OPEN_PARTITION;
-
-<<<<<<< HEAD
-        closeActivePartition(false);
-        processPartitionRemoveCandidates();
-=======
-                if (!needFullCommit || canFastCommitNew) {
-                    // Don't commit anything, move everything to lag area of the last partition instead.
-                    // This usually happens when WAL transactions are very small, so it's faster
-                    // to squash several of them together before writing anything to all the partitions.
-                    LOG.debug().$("all WAL rows copied to LAG [table=").$(tableToken).I$();
->>>>>>> f850e534
-
-        LOG.info().$("removed all partitions (soft truncated) [name=").utf8(tableToken.getTableName()).I$();
-    }
-
-    @Override
-    public void removeColumn(@NotNull CharSequence name) {
-        assert txWriter.getLagRowCount() == 0;
-
-        checkDistressed();
-        checkColumnName(name);
-
-        final int index = getColumnIndex(name);
-        final int type = metadata.getColumnType(index);
-        final boolean isIndexed = metadata.isIndexed(index);
-        String columnName = metadata.getColumnName(index);
-
-<<<<<<< HEAD
-        LOG.info().$("removing [column=").utf8(name).$(", path=").$substr(pathRootSize, path).I$();
-=======
-                // Re-valuate WAL lag min/max with the impact of the current transaction.
-                txWriter.setLagMinTimestamp(Math.min(o3TimestampMin, txWriter.getLagMinTimestamp()));
-                txWriter.setLagMaxTimestamp(Math.max(o3TimestampMax, txWriter.getLagMaxTimestamp()));
-                boolean needsOrdering = !ordered || walLagRowCount > 0;
-                boolean needsDedup = isDeduplicationEnabled();
->>>>>>> f850e534
-
-        // check if we are moving timestamp from a partitioned table
-        final int timestampIndex = metadata.getTimestampIndex();
-        boolean timestamp = (index == timestampIndex);
-
-        if (timestamp && PartitionBy.isPartitioned(partitionBy)) {
-            throw CairoException.nonCritical().put("cannot remove timestamp from partitioned table");
-        }
-
-        commit();
-
-        metadata.removeColumn(index);
-        if (timestamp) {
-            metadata.clearTimestampIndex();
-        }
-        rewriteAndSwapMetadata(metadata);
-
-<<<<<<< HEAD
-=======
-                        final long tsLagBufferAddr = mapAppendColumnBuffer(timestampColumn, tsLagOffset, tsLagSize, false);
-                        try {
-                            long rowCount = Vect.radixSortABLongIndexAsc(
-                                    Math.abs(tsLagBufferAddr),
-                                    walLagRowCount,
-                                    mappedTimestampIndexAddr,
-                                    commitRowCount,
-                                    timestampAddr,
-                                    o3TimestampMemCpy.addressOf(0),
-                                    txWriter.getLagMinTimestamp(),
-                                    txWriter.getLagMaxTimestamp()
-                            );
-                            assert rowCount == totalUncommitted : "radix sort error, result: " + rowCount + " expected " + totalUncommitted;
-                        } finally {
-                            mapAppendColumnBufferRelease(tsLagBufferAddr, tsLagOffset, tsLagSize);
-                        }
-                    } else {
-                        // Needs deduplication only
-                        timestampAddr = walTimestampColumn.addressOf(rowLo * TIMESTAMP_MERGE_ENTRY_BYTES);
-                    }
-
-                    if (needsDedup) {
-                        o3TimestampMemCpy.jumpTo(totalUncommitted * TIMESTAMP_MERGE_ENTRY_BYTES);
-                        o3TimestampMem.jumpTo(totalUncommitted * TIMESTAMP_MERGE_ENTRY_BYTES);
-                        long dedupTimestampAddr = o3TimestampMem.getAddress();
-                        long deduplicatedRowCount = deduplicateSortedIndex(
-                                totalUncommitted,
-                                timestampAddr,
-                                dedupTimestampAddr,
-                                o3TimestampMemCpy.addressOf(0),
-                                walLagRowCount
-                        );
-                        if (deduplicatedRowCount > 0) {
-                            // There are timestamp duplicates, reshuffle the records
-                            needsOrdering = true;
-                            timestampAddr = dedupTimestampAddr;
-                            totalUncommitted = deduplicatedRowCount;
-                        }
-                    }
-                }
-
-                if (needsOrdering) {
-                    dispatchColumnTasks(timestampAddr, totalUncommitted, walLagRowCount, rowLo, rowHi, cthMergeWalColumnWithLag);
-                    swapO3ColumnsExcept(timestampIndex);
-
-                    // Sorted data is now sorted in memory copy of the data from mmap files
-                    // Row indexes start from 0, not rowLo
-                    o3Hi = totalUncommitted;
-                    o3Lo = 0L;
-                    walLagRowCount = 0L;
-                    o3Columns = o3MemColumns1;
-                    copiedToMemory = true;
-                } else {
-                    // Wal columns can be lazily mapped to improve performance. It works ok, except in this case
-                    // where access getAddress() calls are concurrent. Map them eagerly now.
-                    segmentFileCache.mmapWalColsEager();
-
-                    timestampAddr = walTimestampColumn.addressOf(0);
-                    copiedToMemory = false;
-                }
-
-                // We could commit some portion of the lag into the partitions and keep some data in the lag
-                // like 70/30 split, but it would break snapshot assumptions and this optimization is removed
-                // in the next release after v7.3.9.
-                // Commit everything.
-                walLagRowCount = 0;
-                processWalCommitFinishApply(walLagRowCount, timestampAddr, o3Lo, o3Hi, pressureControl, copiedToMemory, initialPartitionTimestampHi);
-            } finally {
-                finishO3Append(walLagRowCount);
-                o3Columns = o3MemColumns1;
-            }
-
-            return true;
-        } catch (Throwable th) {
-            success = false;
-            throw th;
-        } finally {
-            if (memColumnShifted) {
-                clearMemColumnShifts();
-            }
-            walPath.trimTo(walRootPathLen);
-            segmentFileCache.closeWalFiles(isLastSegmentUsage || !success, walIdSegmentId, initialSize);
-        }
-    }
-
-    public boolean processWalCommit(Path walPath, long seqTxn, TableWriterPressureControl pressureControl, long commitToTimestamp) {
-        boolean committed;
-        int walId = walTxnDetails.getWalId(seqTxn);
-        long txnMinTs = walTxnDetails.getMinTimestamp(seqTxn);
-        long txnMaxTs = walTxnDetails.getMaxTimestamp(seqTxn);
-        long rowLo = walTxnDetails.getSegmentRowLo(seqTxn);
-        long rowHi = walTxnDetails.getSegmentRowHi(seqTxn);
-        boolean inOrder = walTxnDetails.getTxnInOrder(seqTxn);
-
-        LOG.info().$("processing WAL [path=").$substr(pathRootSize, walPath)
-                .$(", roLo=").$(rowLo)
-                .$(", roHi=").$(rowHi)
-                .$(", seqTxn=").$(seqTxn)
-                .$(", tsMin=").$ts(txnMinTs).$(", tsMax=").$ts(txnMaxTs)
-                .$(", commitToTs=").$ts(commitToTimestamp)
-                .I$();
-
-        final int segmentId = walTxnDetails.getSegmentId(seqTxn);
-        boolean isLastSegmentUsage = walTxnDetails.isLastSegmentUsage(seqTxn);
-        SymbolMapDiffCursor mapDiffCursor = walTxnDetails.getWalSymbolDiffCursor(seqTxn);
-
-        long walIdSegmentId = Numbers.encodeLowHighInts(segmentId, walId);
-        committed = processWalCommit(
-                walPath,
-                inOrder,
-                rowLo,
-                rowHi,
-                txnMinTs,
-                txnMaxTs,
-                mapDiffCursor,
-                commitToTimestamp,
-                walIdSegmentId,
-                isLastSegmentUsage,
-                pressureControl
-        );
-        return committed;
-    }
-
-    public void publishAsyncWriterCommand(AsyncWriterCommand asyncWriterCommand) {
-        while (true) {
-            long seq = commandPubSeq.next();
-            if (seq > -1) {
-                TableWriterTask task = commandQueue.get(seq);
-                asyncWriterCommand.serialize(task);
-                assert task.getInstance() == asyncWriterCommand.getCorrelationId();
-                commandPubSeq.done(seq);
-                return;
-            } else if (seq == -1) {
-                throw CairoException.nonCritical().put("could not publish, command queue is full [table=").put(tableToken.getTableName()).put(']');
             }
             Os.pause();
         }
@@ -2931,7 +2645,6 @@
         }
         rewriteAndSwapMetadata(metadata);
 
->>>>>>> f850e534
         try {
             // remove column objects
             freeColumnMemory(index);
