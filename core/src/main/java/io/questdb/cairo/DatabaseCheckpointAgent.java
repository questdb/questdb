/*******************************************************************************
 *     ___                  _   ____  ____
 *    / _ \ _   _  ___  ___| |_|  _ \| __ )
 *   | | | | | | |/ _ \/ __| __| | | |  _ \
 *   | |_| | |_| |  __/\__ \ |_| |_| | |_) |
 *    \__\_\\__,_|\___||___/\__|____/|____/
 *
 *  Copyright (c) 2014-2019 Appsicle
 *  Copyright (c) 2019-2024 QuestDB
 *
 *  Licensed under the Apache License, Version 2.0 (the "License");
 *  you may not use this file except in compliance with the License.
 *  You may obtain a copy of the License at
 *
 *  http://www.apache.org/licenses/LICENSE-2.0
 *
 *  Unless required by applicable law or agreed to in writing, software
 *  distributed under the License is distributed on an "AS IS" BASIS,
 *  WITHOUT WARRANTIES OR CONDITIONS OF ANY KIND, either express or implied.
 *  See the License for the specific language governing permissions and
 *  limitations under the License.
 *
 ******************************************************************************/

package io.questdb.cairo;

import io.questdb.cairo.file.BlockFileWriter;
import io.questdb.cairo.mv.MatViewDefinition;
import io.questdb.cairo.mv.MatViewGraph;
import io.questdb.cairo.mv.MatViewRefreshState;
import io.questdb.cairo.pool.ex.EntryLockedException;
import io.questdb.cairo.sql.TableReferenceOutOfDateException;
import io.questdb.cairo.vm.Vm;
import io.questdb.cairo.vm.api.MemoryCMARW;
import io.questdb.cairo.wal.WalUtils;
import io.questdb.cairo.wal.WalWriterMetadata;
import io.questdb.cairo.wal.seq.TableTransactionLogFile;
import io.questdb.griffin.SqlException;
import io.questdb.griffin.SqlExecutionContext;
import io.questdb.log.Log;
import io.questdb.log.LogFactory;
import io.questdb.mp.SimpleWaitingLock;
import io.questdb.std.Chars;
import io.questdb.std.Files;
import io.questdb.std.FilesFacade;
import io.questdb.std.FindVisitor;
import io.questdb.std.MemoryTag;
import io.questdb.std.Misc;
import io.questdb.std.Numbers;
import io.questdb.std.NumericException;
import io.questdb.std.ObjHashSet;
import io.questdb.std.ObjList;
import io.questdb.std.Os;
import io.questdb.std.QuietCloseable;
import io.questdb.std.datetime.DateFormat;
import io.questdb.std.datetime.microtime.MicrosecondClock;
import io.questdb.std.datetime.millitime.DateFormatUtils;
import io.questdb.std.str.Path;
import io.questdb.std.str.StringSink;
import io.questdb.std.str.Utf8StringSink;
import io.questdb.std.str.Utf8s;
import org.jetbrains.annotations.Nullable;
import org.jetbrains.annotations.TestOnly;

import java.util.concurrent.TimeUnit;
import java.util.concurrent.atomic.AtomicInteger;
import java.util.concurrent.atomic.AtomicLong;
import java.util.concurrent.locks.ReentrantLock;

import static io.questdb.cairo.TableUtils.TXN_FILE_NAME;
import static io.questdb.cairo.TableUtils.openSmallFile;
import static io.questdb.cairo.wal.WalUtils.*;

public class DatabaseCheckpointAgent implements DatabaseCheckpointStatus, QuietCloseable {

    private final static Log LOG = LogFactory.getLog(DatabaseCheckpointAgent.class);
    private final CairoConfiguration configuration;
    private final CairoEngine engine;
    private final FilesFacade ff;
    private final ReentrantLock lock = new ReentrantLock();
    private final WalWriterMetadata metadata; // protected with #lock
    private final MicrosecondClock microClock;
    private final StringSink nameSink = new StringSink(); // protected with #lock
    private final Path path = new Path(); // protected with #lock
    private final AtomicLong startedAtTimestamp = new AtomicLong(Numbers.LONG_NULL); // Numbers.LONG_NULL means no ongoing checkpoint
    private final SymbolMapUtil symbolMapUtil = new SymbolMapUtil();
    private final GrowOnlyTableNameRegistryStore tableNameRegistryStore; // protected with #lock
    private final Utf8StringSink utf8Sink = new Utf8StringSink();
    private ColumnVersionReader columnVersionReader = null;
    private Path partitionCleanPath;  // To be used exclusively as parameter for `removePartitionDirsNotAttached`.
    private DateFormat partitionDirFmt;
    private int pathTableLen;
    private TableReaderMetadata tableMetadata = null;
    private TxWriter txWriter = null;
    private final FindVisitor removePartitionDirsNotAttached = this::removePartitionDirsNotAttached;
    private SimpleWaitingLock walPurgeJobRunLock = null; // used as a suspend/resume handler for the WalPurgeJob

    DatabaseCheckpointAgent(CairoEngine engine) {
        this.engine = engine;
        this.configuration = engine.getConfiguration();
        this.microClock = configuration.getMicrosecondClock();
        this.ff = configuration.getFilesFacade();
        this.metadata = new WalWriterMetadata(ff);
        this.tableNameRegistryStore = new GrowOnlyTableNameRegistryStore(ff);
    }

    @TestOnly
    public void clear() {
        lock.lock();
        try {
            metadata.clear();
        } finally {
            lock.unlock();
        }
    }

    @Override
    public void close() {
        lock.lock();
        try {
            Misc.free(path);
            Misc.free(metadata);
            Misc.free(tableNameRegistryStore);
        } finally {
            lock.unlock();
        }
    }

    public void setWalPurgeJobRunLock(@Nullable SimpleWaitingLock walPurgeJobRunLock) {
        this.walPurgeJobRunLock = walPurgeJobRunLock;
    }

    @Override
    public long startedAtTimestamp() {
        return startedAtTimestamp.get();
    }

    private static void copyOrError(Path srcPath, Path dstPath, FilesFacade ff, AtomicInteger counter, String fileName) {
        srcPath.concat(fileName);
        dstPath.concat(fileName);
        if (ff.copy(srcPath.$(), dstPath.$()) < 0) {
            throw CairoException.critical(ff.errno())
                    .put("Checkpoint recovery failed. Aborting QuestDB startup. Cause: Error could not copy ")
                    .put(fileName)
                    .put(" file [src=")
                    .put(srcPath)
                    .put(", dst=")
                    .put(dstPath)
                    .put(']');
        } else {
            counter.incrementAndGet();
            LOG.info()
                    .$("recovered ").$(fileName).$(" file [src=").$(srcPath)
                    .$(", dst=").$(dstPath)
                    .I$();
        }
    }

    private void checkpointCreate(SqlExecutionContext executionContext, CharSequence checkpointRoot) throws SqlException {
        try {
            final long startedAt = microClock.getTicks();
            if (!startedAtTimestamp.compareAndSet(Numbers.LONG_NULL, startedAt)) {
                throw SqlException.position(0).put("Waiting for CHECKPOINT RELEASE to be called");
            }

            try {
                path.of(checkpointRoot).concat(configuration.getDbDirectory());
                int checkpointDbLen = path.size();
                // delete  contents of the checkpoint's "db" dir.
                if (ff.exists(path.slash$())) {
                    path.trimTo(checkpointDbLen).$();
                    if (!ff.rmdir(path)) {
                        throw CairoException.critical(ff.errno()).put("Could not remove checkpoint dir [dir=").put(path).put(']');
                    }
                }
                // recreate the checkpoint's "db" dir.
                path.trimTo(checkpointDbLen).slash$();
                if (ff.mkdirs(path, configuration.getMkDirMode()) != 0) {
                    throw CairoException.critical(ff.errno()).put("Could not create [dir=").put(path).put(']');
                }

                // Suspend the WalPurgeJob
                if (walPurgeJobRunLock != null) {
                    final long timeout = configuration.getCircuitBreakerConfiguration().getQueryTimeout();
                    while (!walPurgeJobRunLock.tryLock(timeout, TimeUnit.MICROSECONDS)) {
                        executionContext.getCircuitBreaker().statefulThrowExceptionIfTrippedNoThrottle();
                    }
                }

                try {
                    // Prepare table name registry for copying.
                    path.trimTo(checkpointDbLen).$();
                    tableNameRegistryStore.of(path, 0);
                    path.trimTo(checkpointDbLen).$();

                    ObjHashSet<TableToken> tables = new ObjHashSet<>();
                    ObjList<TableToken> ordered = new ObjList<>();
                    engine.getTableTokens(tables, false);
                    engine.getMatViewGraph().orderByDependentViews(tables, ordered);

                    try (MemoryCMARW mem = Vm.getCMARWInstance(); BlockFileWriter writer = new BlockFileWriter(ff)) {
                        // Copy metadata files for all tables.
                        for (int t = 0, n = ordered.size(); t < n; t++) {
                            TableToken tableToken = ordered.get(t);
                            if (engine.isTableDropped(tableToken)) {
                                LOG.info().$("skipping, table is dropped [table=").$(tableToken).I$();
                                continue;
                            }

                            boolean isWalTable = engine.isWalTable(tableToken);
                            path.of(checkpointRoot).concat(configuration.getDbDirectory());
                            LOG.info().$("creating table checkpoint [table=").$(tableToken).I$();

                            path.trimTo(checkpointDbLen).concat(tableToken);
                            int rootLen = path.size();
                            if (isWalTable) {
                                path.concat(WalUtils.SEQ_DIR);
                            }
                            if (ff.mkdirs(path.slash(), configuration.getMkDirMode()) != 0) {
                                throw CairoException.critical(ff.errno()).put("could not create [dir=").put(path).put(']');
                            }

                            for (; ; ) {
                                if (engine.isTableDropped(tableToken)) {
                                    LOG.info().$("skipping, table is concurrently dropped [table=").$(tableToken).I$();
                                    break;
                                }

                                TableReader reader = null;
                                try {
                                    try {
                                        reader = engine.getReaderWithRepair(tableToken);
                                    } catch (EntryLockedException e) {
                                        LOG.info().$("waiting for locked table [table=").$(tableToken).I$();
                                        executionContext.getCircuitBreaker().statefulThrowExceptionIfTrippedNoThrottle();
                                        continue;
                                    } catch (CairoException e) {
                                        if (engine.isTableDropped(tableToken)) {
                                            LOG.info().$("skipping, table is concurrently dropped [table=").$(tableToken).I$();
                                            break;
                                        }
                                        throw e;
                                    } catch (TableReferenceOutOfDateException e) {
                                        LOG.info().$("retrying, table reference is out of date [table=").$(tableToken).I$();
                                        executionContext.getCircuitBreaker().statefulThrowExceptionIfTrippedNoThrottle();
                                        continue;
                                    }

                                    // Copy _meta file.
                                    path.trimTo(rootLen).concat(TableUtils.META_FILE_NAME);
                                    mem.smallFile(ff, path.$(), MemoryTag.MMAP_DEFAULT);
                                    reader.getMetadata().dumpTo(mem);
                                    mem.close(false);
                                    // Copy _txn file.
                                    path.trimTo(rootLen).concat(TableUtils.TXN_FILE_NAME);
                                    mem.smallFile(ff, path.$(), MemoryTag.MMAP_DEFAULT);
                                    reader.getTxFile().dumpTo(mem);
                                    mem.close(false);
                                    // Copy _cv file.
                                    path.trimTo(rootLen).concat(TableUtils.COLUMN_VERSION_FILE_NAME);
                                    mem.smallFile(ff, path.$(), MemoryTag.MMAP_DEFAULT);
                                    reader.getColumnVersionReader().dumpTo(mem);
                                    mem.close(false);

                                    if (isWalTable) {
                                        // Add entry to table name registry copy.
                                        tableNameRegistryStore.logAddTable(tableToken);

                                        metadata.clear();
                                        long lastTxn = engine.getTableSequencerAPI().getTableMetadata(tableToken, metadata);
                                        path.trimTo(rootLen).concat(WalUtils.SEQ_DIR);
                                        metadata.switchTo(path, path.size(), true); // dump sequencer metadata to checkpoint's  "db/tableName/txn_seq/_meta"
                                        metadata.close(true, Vm.TRUNCATE_TO_POINTER);

                                        mem.smallFile(ff, path.concat(TableUtils.TXN_FILE_NAME).$(), MemoryTag.MMAP_DEFAULT);
                                        mem.putLong(lastTxn); // write lastTxn to checkpoint's "db/tableName/txn_seq/_txn"
                                        mem.close(true, Vm.TRUNCATE_TO_POINTER);
                                    }

                                    if (tableToken.isMatView()) {
                                        MatViewGraph graph = engine.getMatViewGraph();
                                        MatViewRefreshState state = graph.getViewRefreshState(tableToken);
                                        writer.of(path.trimTo(rootLen).concat(MatViewRefreshState.MAT_VIEW_STATE_FILE_NAME).$());
                                        MatViewRefreshState.commitTo(writer, state);
                                        MatViewDefinition matViewDefinition = (state != null) ?
                                                state.getViewDefinition() : graph.getViewDefinition(tableToken);
                                        if (matViewDefinition != null) {
                                            writer.of(path.trimTo(rootLen).concat(MatViewDefinition.MAT_VIEW_DEFINITION_FILE_NAME).$());
                                            MatViewDefinition.commitTo(writer, matViewDefinition);
                                        } else {
                                            LOG.info().$("materialized view definition not found [view=").$(tableToken).I$();
                                        }
                                    }
                                    LOG.info().$("table included in the checkpoint [table=").$(tableToken).I$();
                                    break;
                                } finally {
                                    Misc.free(reader);
                                }
                            }
                        }

                        path.of(checkpointRoot).concat(configuration.getDbDirectory()).concat(TableUtils.CHECKPOINT_META_FILE_NAME);
                        mem.smallFile(ff, path.$(), MemoryTag.MMAP_DEFAULT);
                        mem.putStr(configuration.getSnapshotInstanceId());
                        mem.close();

                        // Flush dirty pages and filesystem metadata to disk
                        if (ff.sync() != 0) {
                            throw CairoException.critical(ff.errno()).put("Could not sync");
                        }

                        executionContext.getCircuitBreaker().statefulThrowExceptionIfTrippedNoThrottle();
                        LOG.info().$("checkpoint created").$();
                    }
                } catch (Throwable e) {
                    // Resume the WalPurgeJob
                    if (walPurgeJobRunLock != null) {
                        walPurgeJobRunLock.unlock();
                    }
                    LOG.error().$("checkpoint error [e=").$(e).I$();
                    throw e;
                } finally {
                    tableNameRegistryStore.close();
                }
            } catch (Throwable e) {
                startedAtTimestamp.set(Numbers.LONG_NULL);
                throw e;
            }
        } finally {
            lock.unlock();
        }
    }

    private void rebuildSymbolFiles(Path tablePath, AtomicInteger recoveredSymbolFiles, int pathTableLen) {
        tablePath.trimTo(pathTableLen);
        for (int i = 0; i < tableMetadata.getColumnCount(); i++) {
<<<<<<< HEAD
            final int columnType = tableMetadata.getColumnType(i);
            if (ColumnType.isSymbol(columnType)) {
                final int cleanSymbolCount = txWriter.getSymbolValueCount(tableMetadata.getDenseSymbolIndex(i));
                final String columnName = tableMetadata.getColumnName(i);
                LOG.info().$("rebuilding symbol files [table=").$(tablePath)
                        .$(", column=").utf8(columnName)
                        .$(", count=").$(cleanSymbolCount)
                        .I$();

                final int writerIndex = tableMetadata.getWriterIndex(i);
=======

            int columnType = tableMetadata.getColumnType(i);
            if (ColumnType.isSymbol(columnType)) {
                int cleanSymbolCount = txWriter.getSymbolValueCount(tableMetadata.getDenseSymbolIndex(i));
                String columnName = tableMetadata.getColumnName(i);
                LOG.info().$("rebuilding symbol files [table=").$(tablePath)
                        .$(", column=").$(columnName)
                        .$(", count=").$(cleanSymbolCount)
                        .I$();

                int writerIndex = tableMetadata.getWriterIndex(i);
>>>>>>> d8254ec7
                symbolMapUtil.rebuildSymbolFiles(
                        configuration,
                        tablePath,
                        columnName,
                        columnVersionReader.getDefaultColumnNameTxn(writerIndex),
                        cleanSymbolCount,
                        -1
                );
                recoveredSymbolFiles.incrementAndGet();
            }
        }
    }

    private void rebuildTableFiles(Path tablePath, AtomicInteger recoveredSymbolFiles) {
        pathTableLen = tablePath.size();
        try {
            if (tableMetadata == null) {
                tableMetadata = new TableReaderMetadata(configuration);
            }
            tableMetadata.load(tablePath.concat(TableUtils.META_FILE_NAME).$());

            if (txWriter == null) {
                txWriter = new TxWriter(configuration.getFilesFacade(), configuration);
            }
            txWriter.ofRW(tablePath.trimTo(pathTableLen).concat(TXN_FILE_NAME).$(), tableMetadata.getPartitionBy());
            txWriter.unsafeLoadAll();

            if (columnVersionReader == null) {
                columnVersionReader = new ColumnVersionReader();
            }
            tablePath.trimTo(pathTableLen).concat(TableUtils.COLUMN_VERSION_FILE_NAME);
            columnVersionReader.ofRO(configuration.getFilesFacade(), tablePath.$());
            columnVersionReader.readUnsafe();

            // Symbols are not append only data structures, they can be corrupt
            // when symbol files are copied while written to. We need to rebuild them.
            rebuildSymbolFiles(tablePath, recoveredSymbolFiles, pathTableLen);

            if (tableMetadata.isWalEnabled() && txWriter.getLagRowCount() > 0) {
                LOG.info().$("resetting WAL lag [table=").$(tablePath)
                        .$(", walLagRowCount=").$(txWriter.getLagRowCount())
                        .I$();
                // WAL Lag values is not strictly append only data structures, it can be overwritten
                // while the snapshot was copied. Resetting it will re-apply data from copied WAL files
                txWriter.resetLagAppliedRows();
            }

            if (PartitionBy.isPartitioned(tableMetadata.getPartitionBy())) {
                // Remove non-attached partitions
                LOG.debug().$("purging non attached partitions [path=").$(tablePath.$()).I$();
<<<<<<< HEAD
                partitionCleanPath = tablePath;
=======
                partitionCleanPath = tablePath; // parameter for `removePartitionDirsNotAttached`
>>>>>>> d8254ec7
                this.partitionDirFmt = PartitionBy.getPartitionDirFormatMethod(tableMetadata.getPartitionBy());
                ff.iterateDir(tablePath.$(), removePartitionDirsNotAttached);
            }
        } finally {
            tablePath.trimTo(pathTableLen);
        }
    }

    private void removePartitionDirsNotAttached(long pUtf8NameZ, int type) {
        // Do not remove detached partitions, they are probably about to be attached
        // Do not remove wal and sequencer directories either
        int checkedType = ff.typeDirOrSoftLinkDirNoDots(partitionCleanPath, pathTableLen, pUtf8NameZ, type, utf8Sink);
        if (checkedType != Files.DT_UNKNOWN &&
                !CairoKeywords.isDetachedDirMarker(pUtf8NameZ) &&
                !CairoKeywords.isWal(pUtf8NameZ) &&
                !CairoKeywords.isTxnSeq(pUtf8NameZ) &&
                !CairoKeywords.isSeq(pUtf8NameZ) &&
                !Utf8s.endsWithAscii(utf8Sink, configuration.getAttachPartitionSuffix())
        ) {
            try {
                long txn;
                int txnSep = Utf8s.indexOfAscii(utf8Sink, '.');
                if (txnSep < 0) {
                    txnSep = utf8Sink.size();
                    txn = -1;
                } else {
                    txn = Numbers.parseLong(utf8Sink, txnSep + 1, utf8Sink.size());
                }
                long dirTimestamp = partitionDirFmt.parse(utf8Sink.asAsciiCharSequence(), 0, txnSep, DateFormatUtils.EN_LOCALE);
                if (txWriter.getPartitionNameTxnByPartitionTimestamp(dirTimestamp) == txn) {
                    return;
                }
                if (!ff.unlinkOrRemove(partitionCleanPath, LOG)) {
                    LOG.info()
                            .$("failed to purge unused partition version [path=").$(partitionCleanPath)
                            .$(", errno=").$(ff.errno()).I$();
                } else {
                    LOG.info().$("purged unused partition version [path=").$(partitionCleanPath).I$();
                }
                partitionCleanPath.trimTo(pathTableLen).$();
            } catch (NumericException ignore) {
                // not a date?
                // ignore exception and leave the directory
                partitionCleanPath.trimTo(pathTableLen);
                partitionCleanPath.concat(pUtf8NameZ).$();
                LOG.error().$("invalid partition directory inside table folder: ").$(partitionCleanPath).$();
            } finally {
                partitionCleanPath.trimTo(pathTableLen);
            }
        }
    }

    void checkpointCreate(SqlExecutionContext executionContext, boolean isLegacy) throws SqlException {
        // Windows doesn't support sync() system call.
        if (Os.isWindows()) {
            if (isLegacy) {
                throw SqlException.position(0).put("Snapshot is not supported on Windows");
            }
            throw SqlException.position(0).put("Checkpoint is not supported on Windows");
        }

        if (!lock.tryLock()) {
            if (isLegacy) {
                throw SqlException.position(0).put("Another snapshot command is in progress");
            }
            throw SqlException.position(0).put("Another checkpoint command is in progress");
        }
        CharSequence checkpointRoot = isLegacy ? configuration.getLegacyCheckpointRoot() : configuration.getCheckpointRoot();

        if (isLegacy) {
            path.of(configuration.getCheckpointRoot());
            if (ff.exists(path.$())) {
                LOG.info().$("removing checkpoint directory to create legacy snapshot [path=").$(path).I$();
                ff.rmdir(path);
            }
        }
        checkpointCreate(executionContext, checkpointRoot);
    }

    void checkpointRelease() throws SqlException {
        if (!lock.tryLock()) {
            throw SqlException.position(0).put("Another checkpoint command is in progress");
        }
        try {
            // Delete checkpoint's "db" directory.
            path.of(configuration.getCheckpointRoot()).concat(configuration.getDbDirectory()).$();
            ff.rmdir(path); // it's fine to ignore errors here

            // Delete snapshot's "db" directory.
            path.of(configuration.getLegacyCheckpointRoot()).concat(configuration.getDbDirectory()).$();
            ff.rmdir(path); // it's fine to ignore errors here

            // Resume the WalPurgeJob
            if (walPurgeJobRunLock != null) {
                try {
                    walPurgeJobRunLock.unlock();
                } catch (IllegalStateException ignore) {
                    // not an error here
                    // checkpointRelease() can be called several time in a row.
                }
            }

            // reset checkpoint in-flight flag.
            startedAtTimestamp.set(Numbers.LONG_NULL);
        } finally {
            lock.unlock();
        }
    }

    void recover() {
        if (!configuration.isCheckpointRecoveryEnabled()) {
            return;
        }

        final FilesFacade ff = configuration.getFilesFacade();
        final CharSequence installRoot = configuration.getInstallRoot();
        final CharSequence dbRoot = configuration.getDbRoot();
        final CharSequence checkpointRoot = configuration.getCheckpointRoot();
        final CharSequence legacyCheckpointRoot = configuration.getLegacyCheckpointRoot();

        try (
                Path srcPath = new Path();
                Path dstPath = new Path();
                MemoryCMARW memFile = Vm.getCMARWInstance()
        ) {
            // use current checkpoint root if it exists and don't
            // bother checking that legacy path is there or not

            srcPath.of(checkpointRoot);
            if (!ff.exists(srcPath.$())) {
                srcPath.of(legacyCheckpointRoot);

                // check if legacy path exists, in case it doesn't
                // we should report errors against the current checkpoint root
                if (!ff.exists(srcPath.$())) {
                    srcPath.of(checkpointRoot);
                }
            }

            srcPath.concat(configuration.getDbDirectory());
            final int checkpointRootLen = srcPath.size();

            dstPath.of(installRoot).concat(TableUtils.RESTORE_FROM_CHECKPOINT_TRIGGER_FILE_NAME);
            boolean triggerExists = ff.exists(dstPath.$());

            // Check if the checkpoint dir exists.
            if (!ff.exists(srcPath.slash$())) {
                if (triggerExists) {
                    throw CairoException.nonCritical().put("checkpoint trigger file found, but the checkpoint directory does not exist [dir=").put(srcPath).put(", trigger=").put(dstPath).put(']');
                }
                return;
            }

            // Check if the checkpoint metadata file exists.
            // legacy file first:
            srcPath.trimTo(checkpointRootLen).concat(TableUtils.CHECKPOINT_LEGACY_META_FILE_NAME);

            if (!ff.exists(srcPath.$())) {
                // now current metadata file
                srcPath.trimTo(checkpointRootLen).concat(TableUtils.CHECKPOINT_META_FILE_NAME);
            }

            if (!ff.exists(srcPath.$())) {
                if (triggerExists) {
                    throw CairoException.nonCritical().put("checkpoint trigger file found, but the checkpoint metadata file does not exist [file=").put(srcPath).put(", trigger=").put(dstPath).put(']');
                }
                return;
            }

            // Check if the snapshot instance id is different from what's in the snapshot.
            memFile.smallFile(ff, srcPath.$(), MemoryTag.MMAP_DEFAULT);

            final CharSequence currentInstanceId = configuration.getSnapshotInstanceId();
            CharSequence snapshotInstanceId = memFile.getStrA(0);
            if (Chars.empty(snapshotInstanceId)) {
                // Check _snapshot.txt file too reading it as a text file.
                srcPath.trimTo(checkpointRootLen).concat(TableUtils.CHECKPOINT_LEGACY_META_FILE_NAME_TXT);
                String snapshotInstanceIdRaw = TableUtils.readText(ff, srcPath.$());
                if (snapshotInstanceIdRaw != null) {
                    snapshotInstanceId = snapshotInstanceIdRaw.trim();
                }
            }

            if (!triggerExists
                    && (
                    Chars.empty(currentInstanceId)
                            || Chars.empty(snapshotInstanceId)
                            || Chars.equals(currentInstanceId, snapshotInstanceId)
            )
            ) {
                LOG.info()
                        .$("skipping recovery from checkpoint [currentId=").$(currentInstanceId)
                        .$(", previousId=").$(snapshotInstanceId)
                        .I$();
                return;
            }

            // OK, we need to recover from the snapshot.
            if (triggerExists) {
                LOG.info().$("starting checkpoint recovery [trigger=file]").$();
            } else {
                LOG.info()
                        .$("starting checkpoint recovery [trigger=snapshot id")
                        .$(", currentId=").$(currentInstanceId)
                        .$(", previousId=").$(snapshotInstanceId)
                        .I$();
            }

            dstPath.of(dbRoot);
            final int rootLen = dstPath.size();

            // First delete all table name registry files in dst.
            srcPath.trimTo(checkpointRootLen).$();
            final int snapshotDbLen = srcPath.size();
            for (; ; ) {
                dstPath.trimTo(rootLen).$();
                int version = TableNameRegistryStore.findLastTablesFileVersion(ff, dstPath, nameSink);
                dstPath.trimTo(rootLen).concat(WalUtils.TABLE_REGISTRY_NAME_FILE).putAscii('.').put(version);
                LOG.info().$("backup removing table name registry file [dst=").$(dstPath).I$();
                if (!ff.removeQuiet(dstPath.$())) {
                    throw CairoException.critical(ff.errno())
                            .put("Checkpoint recovery failed. Aborting QuestDB startup. Cause: Error could not remove registry file [file=").put(dstPath).put(']');
                }
                if (version == 0) {
                    break;
                }
            }
            // Now copy the file name registry.
            srcPath.trimTo(snapshotDbLen).concat(TABLE_REGISTRY_NAME_FILE).putAscii(".0");
            dstPath.trimTo(rootLen).concat(WalUtils.TABLE_REGISTRY_NAME_FILE).putAscii(".0");
            if (ff.copy(srcPath.$(), dstPath.$()) < 0) {
                throw CairoException.critical(ff.errno())
                        .put("Checkpoint recovery failed. Aborting QuestDB startup. Cause: Could not copy registry file [src=").put(srcPath).put(", dst=").put(dstPath).put(']');
            }

            AtomicInteger recoveredMetaFiles = new AtomicInteger();
            AtomicInteger recoveredTxnFiles = new AtomicInteger();
            AtomicInteger recoveredCVFiles = new AtomicInteger();
            AtomicInteger recoveredWalFiles = new AtomicInteger();
            AtomicInteger symbolFilesCount = new AtomicInteger();
            srcPath.trimTo(checkpointRootLen);
            ff.iterateDir(
                    srcPath.$(), (pUtf8NameZ, type) -> {
                        if (ff.isDirOrSoftLinkDirNoDots(srcPath, snapshotDbLen, pUtf8NameZ, type)) {
                            dstPath.trimTo(rootLen).concat(pUtf8NameZ);
                            int srcPathLen = srcPath.size();
                            int dstPathLen = dstPath.size();

                            copyOrError(srcPath, dstPath, ff, recoveredMetaFiles, TableUtils.META_FILE_NAME);
                            copyOrError(srcPath.trimTo(srcPathLen), dstPath.trimTo(dstPathLen), ff, recoveredTxnFiles, TableUtils.TXN_FILE_NAME);
                            copyOrError(srcPath.trimTo(srcPathLen), dstPath.trimTo(dstPathLen), ff, recoveredCVFiles, TableUtils.COLUMN_VERSION_FILE_NAME);
                            // Reset _todo_ file otherwise TableWriter will start restoring metadata on open.
                            TableUtils.resetTodoLog(ff, dstPath, dstPathLen, memFile);
                            rebuildTableFiles(dstPath.trimTo(dstPathLen), symbolFilesCount);

                            // Go inside SEQ_DIR
                            srcPath.trimTo(srcPathLen).concat(WalUtils.SEQ_DIR);
                            srcPathLen = srcPath.size();
                            srcPath.concat(TableUtils.META_FILE_NAME);

                            dstPath.trimTo(dstPathLen).concat(WalUtils.SEQ_DIR);
                            dstPathLen = dstPath.size();
                            dstPath.concat(TableUtils.META_FILE_NAME);

                            if (ff.exists(srcPath.$())) {
                                if (ff.copy(srcPath.$(), dstPath.$()) < 0) {
                                    throw CairoException.critical(ff.errno())
                                            .put("Checkpoint recovery failed. Aborting QuestDB startup. Cause: Error could not copy meta file [src=").put(srcPath).put(", dst=").put(dstPath).put(']');
                                } else {
                                    srcPath.trimTo(srcPathLen);
                                    openSmallFile(ff, srcPath, srcPathLen, memFile, TableUtils.TXN_FILE_NAME, MemoryTag.MMAP_TX_LOG);
                                    long newMaxTxn = memFile.getLong(0L); // snapshot/db/tableName/txn_seq/_txn

                                    memFile.smallFile(ff, dstPath.$(), MemoryTag.MMAP_SEQUENCER_METADATA);
                                    dstPath.trimTo(dstPathLen);
                                    openSmallFile(ff, dstPath, dstPathLen, memFile, TXNLOG_FILE_NAME_META_INX, MemoryTag.MMAP_TX_LOG);

                                    if (newMaxTxn >= 0) {
                                        dstPath.trimTo(dstPathLen);
                                        openSmallFile(ff, dstPath, dstPathLen, memFile, TXNLOG_FILE_NAME, MemoryTag.MMAP_TX_LOG);
                                        // get oldMaxTxn from dbRoot/tableName/txn_seq/_txnlog
                                        long oldMaxTxn = memFile.getLong(TableTransactionLogFile.MAX_TXN_OFFSET_64);
                                        if (newMaxTxn < oldMaxTxn) {
                                            // update header of dbRoot/tableName/txn_seq/_txnlog with new values
                                            memFile.putLong(TableTransactionLogFile.MAX_TXN_OFFSET_64, newMaxTxn);
                                            LOG.info()
                                                    .$("updated ").$(TXNLOG_FILE_NAME).$(" file [path=").$(dstPath)
                                                    .$(", oldMaxTxn=").$(oldMaxTxn)
                                                    .$(", newMaxTxn=").$(newMaxTxn)
                                                    .I$();
                                        }
                                    }

                                    recoveredWalFiles.incrementAndGet();
                                    LOG.info()
                                            .$("recovered ").$(TableUtils.META_FILE_NAME).$(" file [src=").$(srcPath)
                                            .$(", dst=").$(dstPath)
                                            .I$();
                                }
                            }
                        }
                    }
            );
            LOG.info()
                    .$("checkpoint recovered [metaFilesCount=").$(recoveredMetaFiles.get())
                    .$(", txnFilesCount=").$(recoveredTxnFiles.get())
                    .$(", cvFilesCount=").$(recoveredCVFiles.get())
                    .$(", walFilesCount=").$(recoveredWalFiles.get())
                    .$(", symbolFilesCount=").$(symbolFilesCount.get())
                    .I$();

            // Delete checkpoint directory to avoid recovery on next restart.
            srcPath.trimTo(checkpointRootLen).$();
            memFile.close();
            if (!ff.rmdir(srcPath)) {
                throw CairoException.critical(ff.errno())
                        .put("could not remove checkpoint dir [dir=").put(srcPath)
                        .put(", errno=").put(ff.errno())
                        .put(']');
            }
            dstPath.of(installRoot).concat(TableUtils.RESTORE_FROM_CHECKPOINT_TRIGGER_FILE_NAME);
            if (triggerExists && !ff.removeQuiet(dstPath.$())) {
                throw CairoException.critical(ff.errno())
                        .put("could not remove restore trigger file. file permission issues? [file=").put(dstPath).put(']');
            }
        } finally {
            tableMetadata = Misc.free(tableMetadata);
            columnVersionReader = Misc.free(columnVersionReader);
            txWriter = Misc.free(txWriter);
        }
    }
}<|MERGE_RESOLUTION|>--- conflicted
+++ resolved
@@ -291,6 +291,7 @@
                                             LOG.info().$("materialized view definition not found [view=").$(tableToken).I$();
                                         }
                                     }
+
                                     LOG.info().$("table included in the checkpoint [table=").$(tableToken).I$();
                                     break;
                                 } finally {
@@ -334,7 +335,6 @@
     private void rebuildSymbolFiles(Path tablePath, AtomicInteger recoveredSymbolFiles, int pathTableLen) {
         tablePath.trimTo(pathTableLen);
         for (int i = 0; i < tableMetadata.getColumnCount(); i++) {
-<<<<<<< HEAD
             final int columnType = tableMetadata.getColumnType(i);
             if (ColumnType.isSymbol(columnType)) {
                 final int cleanSymbolCount = txWriter.getSymbolValueCount(tableMetadata.getDenseSymbolIndex(i));
@@ -345,19 +345,6 @@
                         .I$();
 
                 final int writerIndex = tableMetadata.getWriterIndex(i);
-=======
-
-            int columnType = tableMetadata.getColumnType(i);
-            if (ColumnType.isSymbol(columnType)) {
-                int cleanSymbolCount = txWriter.getSymbolValueCount(tableMetadata.getDenseSymbolIndex(i));
-                String columnName = tableMetadata.getColumnName(i);
-                LOG.info().$("rebuilding symbol files [table=").$(tablePath)
-                        .$(", column=").$(columnName)
-                        .$(", count=").$(cleanSymbolCount)
-                        .I$();
-
-                int writerIndex = tableMetadata.getWriterIndex(i);
->>>>>>> d8254ec7
                 symbolMapUtil.rebuildSymbolFiles(
                         configuration,
                         tablePath,
@@ -408,11 +395,7 @@
             if (PartitionBy.isPartitioned(tableMetadata.getPartitionBy())) {
                 // Remove non-attached partitions
                 LOG.debug().$("purging non attached partitions [path=").$(tablePath.$()).I$();
-<<<<<<< HEAD
-                partitionCleanPath = tablePath;
-=======
                 partitionCleanPath = tablePath; // parameter for `removePartitionDirsNotAttached`
->>>>>>> d8254ec7
                 this.partitionDirFmt = PartitionBy.getPartitionDirFormatMethod(tableMetadata.getPartitionBy());
                 ff.iterateDir(tablePath.$(), removePartitionDirsNotAttached);
             }
