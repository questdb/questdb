/*******************************************************************************
 *     ___                  _   ____  ____
 *    / _ \ _   _  ___  ___| |_|  _ \| __ )
 *   | | | | | | |/ _ \/ __| __| | | |  _ \
 *   | |_| | |_| |  __/\__ \ |_| |_| | |_) |
 *    \__\_\\__,_|\___||___/\__|____/|____/
 *
 *  Copyright (c) 2014-2019 Appsicle
 *  Copyright (c) 2019-2022 QuestDB
 *
 *  Licensed under the Apache License, Version 2.0 (the "License");
 *  you may not use this file except in compliance with the License.
 *  You may obtain a copy of the License at
 *
 *  http://www.apache.org/licenses/LICENSE-2.0
 *
 *  Unless required by applicable law or agreed to in writing, software
 *  distributed under the License is distributed on an "AS IS" BASIS,
 *  WITHOUT WARRANTIES OR CONDITIONS OF ANY KIND, either express or implied.
 *  See the License for the specific language governing permissions and
 *  limitations under the License.
 *
 ******************************************************************************/

package io.questdb.cairo.pool;

import io.questdb.MessageBus;
import io.questdb.cairo.CairoConfiguration;
import io.questdb.cairo.TableReader;
<<<<<<< HEAD
import org.jetbrains.annotations.TestOnly;
=======
import io.questdb.cairo.TableToken;
>>>>>>> cb367bc7

public class ReaderPool extends AbstractMultiTenantPool<ReaderPool.R> {

    private final MessageBus messageBus;
    private ReaderListener readerListener;

    public ReaderPool(CairoConfiguration configuration, MessageBus messageBus) {
        super(configuration);
        this.messageBus = messageBus;
    }

    @TestOnly
    public void setTableReaderListener(ReaderListener readerListener) {
        this.readerListener = readerListener;
    }

    @Override
    protected byte getListenerSrc() {
        return PoolListener.SRC_READER;
    }

    @Override
<<<<<<< HEAD
    protected R newTenant(String tableName, Entry<R> entry, int index) {
        return new R(this, entry, index, tableName, messageBus, readerListener);
    }

    @TestOnly
    @FunctionalInterface
    public interface ReaderListener {
        void onOpenPartition(String tableName, int partitionIndex);
=======
    protected R newTenant(TableToken tableName, Entry<R> entry, int index) {
        return new R(this, entry, index, tableName, messageBus);
>>>>>>> cb367bc7
    }

    public static class R extends TableReader implements PoolTenant {
        private final int index;
        private final ReaderListener readerListener;
        private Entry<R> entry;
        private AbstractMultiTenantPool<R> pool;

<<<<<<< HEAD
        public R(
                AbstractMultiTenantPool<R> pool,
                Entry<R> entry,
                int index,
                CharSequence name,
                MessageBus messageBus,
                ReaderListener readerListener
        ) {
            super(pool.getConfiguration(), name, messageBus);
=======
        public R(AbstractMultiTenantPool<R> pool, Entry<R> entry, int index, TableToken tableToken, MessageBus messageBus) {
            super(pool.getConfiguration(), tableToken, messageBus);
>>>>>>> cb367bc7
            this.pool = pool;
            this.entry = entry;
            this.index = index;
            this.readerListener = readerListener;
        }

        @Override
        public void close() {
            if (isOpen()) {
                goPassive();
                final AbstractMultiTenantPool<R> pool = this.pool;
                if (pool != null && entry != null) {
                    if (pool.returnToPool(this)) {
                        return;
                    }
                }
                super.close();
            }
        }

        @SuppressWarnings("unchecked")
        @Override
        public Entry<R> getEntry() {
            return entry;
        }

        @Override
        public int getIndex() {
            return index;
        }

        public void goodbye() {
            entry = null;
            pool = null;
        }

        @Override
        public long openPartition(int partitionIndex) {
            if (readerListener != null) {
                readerListener.onOpenPartition(tableName, partitionIndex);
            }
            return super.openPartition(partitionIndex);
        }

        @Override
        public void refresh() {
            try {
                goActive();
            } catch (Throwable ex) {
                close();
                throw ex;
            }
        }
    }
}<|MERGE_RESOLUTION|>--- conflicted
+++ resolved
@@ -27,11 +27,8 @@
 import io.questdb.MessageBus;
 import io.questdb.cairo.CairoConfiguration;
 import io.questdb.cairo.TableReader;
-<<<<<<< HEAD
+import io.questdb.cairo.TableToken;
 import org.jetbrains.annotations.TestOnly;
-=======
-import io.questdb.cairo.TableToken;
->>>>>>> cb367bc7
 
 public class ReaderPool extends AbstractMultiTenantPool<ReaderPool.R> {
 
@@ -54,19 +51,14 @@
     }
 
     @Override
-<<<<<<< HEAD
-    protected R newTenant(String tableName, Entry<R> entry, int index) {
+    protected R newTenant(TableToken tableName, Entry<R> entry, int index) {
         return new R(this, entry, index, tableName, messageBus, readerListener);
     }
 
     @TestOnly
     @FunctionalInterface
     public interface ReaderListener {
-        void onOpenPartition(String tableName, int partitionIndex);
-=======
-    protected R newTenant(TableToken tableName, Entry<R> entry, int index) {
-        return new R(this, entry, index, tableName, messageBus);
->>>>>>> cb367bc7
+        void onOpenPartition(TableToken tableToken, int partitionIndex);
     }
 
     public static class R extends TableReader implements PoolTenant {
@@ -75,20 +67,15 @@
         private Entry<R> entry;
         private AbstractMultiTenantPool<R> pool;
 
-<<<<<<< HEAD
         public R(
                 AbstractMultiTenantPool<R> pool,
                 Entry<R> entry,
                 int index,
-                CharSequence name,
+                TableToken tableToken,
                 MessageBus messageBus,
                 ReaderListener readerListener
         ) {
-            super(pool.getConfiguration(), name, messageBus);
-=======
-        public R(AbstractMultiTenantPool<R> pool, Entry<R> entry, int index, TableToken tableToken, MessageBus messageBus) {
             super(pool.getConfiguration(), tableToken, messageBus);
->>>>>>> cb367bc7
             this.pool = pool;
             this.entry = entry;
             this.index = index;
@@ -128,7 +115,7 @@
         @Override
         public long openPartition(int partitionIndex) {
             if (readerListener != null) {
-                readerListener.onOpenPartition(tableName, partitionIndex);
+                readerListener.onOpenPartition(getTableToken(), partitionIndex);
             }
             return super.openPartition(partitionIndex);
         }
