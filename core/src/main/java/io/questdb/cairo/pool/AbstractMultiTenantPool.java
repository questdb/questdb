/*******************************************************************************
 *     ___                  _   ____  ____
 *    / _ \ _   _  ___  ___| |_|  _ \| __ )
 *   | | | | | | |/ _ \/ __| __| | | |  _ \
 *   | |_| | |_| |  __/\__ \ |_| |_| | |_) |
 *    \__\_\\__,_|\___||___/\__|____/|____/
 *
 *  Copyright (c) 2014-2019 Appsicle
 *  Copyright (c) 2019-2022 QuestDB
 *
 *  Licensed under the Apache License, Version 2.0 (the "License");
 *  you may not use this file except in compliance with the License.
 *  You may obtain a copy of the License at
 *
 *  http://www.apache.org/licenses/LICENSE-2.0
 *
 *  Unless required by applicable law or agreed to in writing, software
 *  distributed under the License is distributed on an "AS IS" BASIS,
 *  WITHOUT WARRANTIES OR CONDITIONS OF ANY KIND, either express or implied.
 *  See the License for the specific language governing permissions and
 *  limitations under the License.
 *
 ******************************************************************************/

package io.questdb.cairo.pool;

import io.questdb.cairo.CairoConfiguration;
import io.questdb.cairo.CairoException;
import io.questdb.cairo.EntryUnavailableException;
import io.questdb.cairo.pool.ex.EntryLockedException;
import io.questdb.cairo.pool.ex.PoolClosedException;
import io.questdb.log.Log;
import io.questdb.log.LogFactory;
import io.questdb.std.Chars;
import io.questdb.std.ConcurrentHashMap;
import io.questdb.std.Os;
import io.questdb.std.Unsafe;

import java.util.Arrays;
import java.util.Map;

public abstract class AbstractMultiTenantPool<T extends PoolTenant> extends AbstractPool implements ResourcePool<T> {
    public static final int ENTRY_SIZE = 32;
    private static final long LOCK_OWNER = Unsafe.getFieldOffset(Entry.class, "lockOwner");
    private static final Log LOG = LogFactory.getLog(AbstractMultiTenantPool.class);
    private static final int NEXT_ALLOCATED = 1;
    private static final int NEXT_LOCKED = 2;
    private static final int NEXT_OPEN = 0;
    private static final long NEXT_STATUS = Unsafe.getFieldOffset(Entry.class, "nextStatus");
    private static final long UNLOCKED = -1L;
    private final ConcurrentHashMap<Entry<T>> entries = new ConcurrentHashMap<>();
    private final int maxEntries;
    private final int maxSegments;

    public AbstractMultiTenantPool(CairoConfiguration configuration) {
        super(configuration, configuration.getInactiveReaderTTL());
        this.maxSegments = configuration.getReaderPoolMaxSegments();
        this.maxEntries = maxSegments * ENTRY_SIZE;
    }

    public Map<CharSequence, Entry<T>> entries() {
        return entries;
    }

    @Override
    public T get(CharSequence tableName) {

        Entry<T> e = getEntry(tableName);

        long lockOwner = e.lockOwner;
        long thread = Thread.currentThread().getId();

        if (lockOwner != UNLOCKED) {
            LOG.info().$('\'').utf8(tableName).$("' is locked [owner=").$(lockOwner).$(']').$();
            throw EntryLockedException.instance("unknown");
        }

        do {
            for (int i = 0; i < ENTRY_SIZE; i++) {
                if (Unsafe.cas(e.allocations, i, UNALLOCATED, thread)) {
                    Unsafe.arrayPutOrdered(e.releaseOrAcquireTimes, i, clock.getTicks());
                    // got lock, allocate if needed
                    T tenant = e.getTenant(i);
                    if (tenant == null) {
                        try {
                            LOG.info()
                                    .$("open '").utf8(tableName)
                                    .$("' [at=").$(e.index).$(':').$(i)
                                    .$(']').$();
                            tenant = newTenant(Chars.toString(tableName), e, i);
                        } catch (CairoException ex) {
                            Unsafe.arrayPutOrdered(e.allocations, i, UNALLOCATED);
                            throw ex;
                        }

                        e.assignTenant(i, tenant);
                        notifyListener(thread, tableName, PoolListener.EV_CREATE, e.index, i);
                    } else {
                        tenant.refresh();
                        notifyListener(thread, tableName, PoolListener.EV_GET, e.index, i);
                    }

                    if (isClosed()) {
                        e.assignTenant(i, null);
                        tenant.goodbye();
                        LOG.info().$('\'').utf8(tableName).$("' born free").$();
                        return tenant;
                    }
                    LOG.debug().$('\'').utf8(tableName).$("' is assigned [at=").$(e.index).$(':').$(i).$(", thread=").$(thread).$(']').$();
                    return tenant;
                }
            }

            LOG.debug().$("Thread ").$(thread).$(" is moving to entry ").$(e.index + 1).$();

            // all allocated, create next entry if possible
            if (Unsafe.getUnsafe().compareAndSwapInt(e, NEXT_STATUS, NEXT_OPEN, NEXT_ALLOCATED)) {
                LOG.debug().$("Thread ").$(thread).$(" allocated entry ").$(e.index + 1).$();
                e.next = new Entry<T>(e.index + 1, clock.getTicks());
            }
            e = e.next;
        } while (e != null && e.index < maxSegments);

        // max entries exceeded
        notifyListener(thread, tableName, PoolListener.EV_FULL, -1, -1);
        LOG.info().$("could not get, busy [table=`").utf8(tableName).$("`, thread=").$(thread).$(", retries=").$(this.maxSegments).$(']').$();
        throw EntryUnavailableException.instance("unknown");
    }

    public int getBusyCount() {
        int count = 0;
        for (Map.Entry<CharSequence, Entry<T>> me : entries.entrySet()) {
            Entry<T> e = me.getValue();
            do {
                for (int i = 0; i < ENTRY_SIZE; i++) {
                    if (Unsafe.arrayGetVolatile(e.allocations, i) != UNALLOCATED && e.getTenant(i) != null) {
                        count++;
                    }
                }
                e = e.next;
            } while (e != null);
        }
        return count;
    }

    public int getMaxEntries() {
        return maxEntries;
    }

    public boolean lock(CharSequence name) {
        Entry<T> e = getEntry(name);
        final long thread = Thread.currentThread().getId();
        if (Unsafe.cas(e, LOCK_OWNER, UNLOCKED, thread) || e.lockOwner == thread) {
            do {
                for (int i = 0; i < ENTRY_SIZE; i++) {
                    if (Unsafe.cas(e.allocations, i, UNALLOCATED, thread)) {
                        closeTenant(thread, e, i, PoolListener.EV_LOCK_CLOSE, PoolConstants.CR_NAME_LOCK);
                    } else if (Unsafe.arrayGetVolatile(e.allocations, i) == thread) {
                        // same thread, don't need to order reads
                        if (e.getTenant(i) != null) {
                            // this thread has busy reader, it should close first
                            e.lockOwner = -1L;
                            return false;
                        }
                    } else {
                        LOG.info().$("could not lock, busy [table=`").utf8(name).$("`, at=").$(e.index).$(':').$(i).$(", owner=").$(e.allocations[i]).$(", thread=").$(thread).$(']').$();
                        e.lockOwner = -1L;
                        return false;
                    }
                }

                // try to prevent new entries from being created
                if (e.next == null) {
                    if (Unsafe.getUnsafe().compareAndSwapInt(e, NEXT_STATUS, NEXT_OPEN, NEXT_LOCKED)) {
                        break;
                    } else if (e.nextStatus == NEXT_ALLOCATED) {
                        // now we must wait until another thread that executes a get() call
                        // assigns the newly created next entry
                        while (e.next == null) {
                            Os.pause();
                        }
                    }
                }

                e = e.next;
            } while (e != null);
        } else {
            LOG.error().$("' already locked [table=`").utf8(name).$("`, owner=").$(e.lockOwner).$(']').$();
            notifyListener(thread, name, PoolListener.EV_LOCK_BUSY, -1, -1);
            return false;
        }
        notifyListener(thread, name, PoolListener.EV_LOCK_SUCCESS, -1, -1);
        LOG.debug().$("locked [table=`").utf8(name).$("`, thread=").$(thread).$(']').$();
        return true;
    }

    public void unlock(CharSequence name) {
        Entry<T> e = entries.get(name);
        long thread = Thread.currentThread().getId();
        if (e == null) {
            LOG.info().$("not found, cannot unlock [table=`").$(name).$("`]").$();
            notifyListener(thread, name, PoolListener.EV_NOT_LOCKED, -1, -1);
            return;
        }

        if (e.lockOwner == thread) {
            entries.remove(name);
            while (e != null) {
                e = e.next;
            }
        } else {
            notifyListener(thread, name, PoolListener.EV_NOT_LOCK_OWNER);
            throw CairoException.nonCritical().put("Not the lock owner of ").put(name);
        }

        notifyListener(thread, name, PoolListener.EV_UNLOCKED, -1, -1);
        LOG.debug().$("unlocked [table=`").utf8(name).$("`]").$();
    }

    private void checkClosed() {
        if (isClosed()) {
            LOG.info().$("is closed").$();
            throw PoolClosedException.INSTANCE;
        }
    }

    private void closeTenant(long thread, Entry<T> entry, int index, short ev, int reason) {
        T tenant = entry.getTenant(index);
        if (tenant != null) {
            tenant.goodbye();
            tenant.close();
<<<<<<< HEAD
            LOG.info().$("closed '").utf8(tenant.getSystemTableName())
                    .$("' [at=").$(entry.index).$(':').$(index)
                    .$(", reason=").$(PoolConstants.closeReasonText(reason))
                    .I$();
            notifyListener(thread, tenant.getSystemTableName(), ev, entry.index, index);
=======
            LOG.info().$("closed '").utf8(tenant.getTableName())
                    .$("' [at=").$(entry.index).$(':').$(index)
                    .$(", reason=").$(PoolConstants.closeReasonText(reason))
                    .I$();
            notifyListener(thread, tenant.getTableName(), ev, entry.index, index);
>>>>>>> af9a0963
            entry.assignTenant(index, null);
        }
    }

    private Entry<T> getEntry(CharSequence name) {
        checkClosed();

        Entry<T> e = entries.get(name);
        if (e == null) {
            e = new Entry<T>(0, clock.getTicks());
            Entry<T> other = entries.putIfAbsent(name, e);
            if (other != null) {
                e = other;
            }
        }
        return e;
    }

    private void notifyListener(long thread, CharSequence name, short event, int segment, int position) {
        PoolListener listener = getPoolListener();
        if (listener != null) {
            listener.onEvent(getListenerSrc(), thread, name, event, (short) segment, (short) position);
        }
    }

    @Override
    protected void closePool() {
        super.closePool();
        LOG.info().$("closed").$();
    }

    protected abstract byte getListenerSrc();

    protected abstract T newTenant(String tableName, Entry<T> entry, int index);

    @Override
    protected boolean releaseAll(long deadline) {
        long thread = Thread.currentThread().getId();
        boolean removed = false;
        int casFailures = 0;
        int closeReason = deadline < Long.MAX_VALUE ? PoolConstants.CR_IDLE : PoolConstants.CR_POOL_CLOSE;

        for (Entry<T> e : entries.values()) {
            do {
                for (int i = 0; i < ENTRY_SIZE; i++) {
                    T r;
                    if (deadline > Unsafe.arrayGetVolatile(e.releaseOrAcquireTimes, i) && (r = e.getTenant(i)) != null) {
                        if (Unsafe.cas(e.allocations, i, UNALLOCATED, thread)) {
                            // check if deadline violation still holds
                            if (deadline > e.releaseOrAcquireTimes[i]) {
                                removed = true;
                                closeTenant(thread, e, i, PoolListener.EV_EXPIRE, closeReason);
                            }
                            Unsafe.arrayPutOrdered(e.allocations, i, UNALLOCATED);
                        } else {
                            casFailures++;
                            if (deadline == Long.MAX_VALUE) {
                                r.goodbye();
                                LOG.info().$("shutting down. '").utf8(r.getSystemTableName()).$("' is left behind").$();
                            }
                        }
                    }
                }
                // this does not release the next
                e = e.next;
            } while (e != null);
        }

        // when we are timing out entries the result is "true" if there was any work done
        // when we're closing pool, the result is true when pool is empty
        if (closeReason == PoolConstants.CR_IDLE) {
            return removed;
        } else {
            return casFailures == 0;
        }
    }

    protected boolean returnToPool(T tenant) {
        final Entry<T> e = tenant.getEntry();
        if (e == null) {
            return false;
        }

        final String tableName = tenant.getSystemTableName();
        final long thread = Thread.currentThread().getId();
        final int index = tenant.getIndex();
        final long owner = Unsafe.arrayGetVolatile(e.allocations, index);

        if (owner != UNALLOCATED) {
            LOG.debug().$('\'').utf8(tableName).$("' is back [at=").$(e.index).$(':').$(index).$(", thread=").$(thread).$(']').$();
            notifyListener(thread, tableName, PoolListener.EV_RETURN, e.index, index);

            // release the entry for anyone to pick up
            e.releaseOrAcquireTimes[index] = clock.getTicks();
            Unsafe.arrayPutOrdered(e.allocations, index, UNALLOCATED);
            final boolean closed = isClosed();

            // When pool is closed we will race against release thread
            // to release our entry. No need to bother releasing map entry, pool is going down.
            return !closed || !Unsafe.cas(e.allocations, index, UNALLOCATED, owner);
        }

        throw CairoException.critical(0).put("double close [table=").put(tableName).put(", index=").put(index).put(']');
    }

    public static final class Entry<T> {
        private final long[] allocations = new long[ENTRY_SIZE];
        private final int index;
        private final long[] releaseOrAcquireTimes = new long[ENTRY_SIZE];
        @SuppressWarnings("unchecked")
        private final T[] tenants = (T[]) new Object[ENTRY_SIZE];
<<<<<<< HEAD
        @SuppressWarnings("unused")
        int nextStatus = 0;
=======
        int nextStatus = NEXT_OPEN;
>>>>>>> af9a0963
        private volatile long lockOwner = -1L;
        private volatile Entry<T> next;

        public Entry(int index, long currentMicros) {
            this.index = index;
            Arrays.fill(allocations, UNALLOCATED);
            Arrays.fill(releaseOrAcquireTimes, currentMicros);
        }

        public void assignTenant(int pos, T tenant) {
            tenants[pos] = tenant;
        }

        public Entry<T> getNext() {
            return next;
        }

        public long getOwnerVolatile(int pos) {
            return Unsafe.arrayGetVolatile(allocations, pos);
        }

        public long getReleaseOrAcquireTime(int pos) {
            return releaseOrAcquireTimes[pos];
        }

        public T getTenant(int pos) {
            return tenants[pos];
        }
    }
}<|MERGE_RESOLUTION|>--- conflicted
+++ resolved
@@ -229,19 +229,11 @@
         if (tenant != null) {
             tenant.goodbye();
             tenant.close();
-<<<<<<< HEAD
             LOG.info().$("closed '").utf8(tenant.getSystemTableName())
                     .$("' [at=").$(entry.index).$(':').$(index)
                     .$(", reason=").$(PoolConstants.closeReasonText(reason))
                     .I$();
             notifyListener(thread, tenant.getSystemTableName(), ev, entry.index, index);
-=======
-            LOG.info().$("closed '").utf8(tenant.getTableName())
-                    .$("' [at=").$(entry.index).$(':').$(index)
-                    .$(", reason=").$(PoolConstants.closeReasonText(reason))
-                    .I$();
-            notifyListener(thread, tenant.getTableName(), ev, entry.index, index);
->>>>>>> af9a0963
             entry.assignTenant(index, null);
         }
     }
@@ -353,12 +345,7 @@
         private final long[] releaseOrAcquireTimes = new long[ENTRY_SIZE];
         @SuppressWarnings("unchecked")
         private final T[] tenants = (T[]) new Object[ENTRY_SIZE];
-<<<<<<< HEAD
-        @SuppressWarnings("unused")
-        int nextStatus = 0;
-=======
         int nextStatus = NEXT_OPEN;
->>>>>>> af9a0963
         private volatile long lockOwner = -1L;
         private volatile Entry<T> next;
 
