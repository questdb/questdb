--- conflicted
+++ resolved
@@ -250,12 +250,7 @@
             if (writer == null) {
                 // unlock must remove entry because pool does not deal with null writer
 
-<<<<<<< HEAD
                 if (ff.closeChecked(e.lockFd)) {
-=======
-                if (e.lockFd != -1) {
-                    ff.close(e.lockFd);
->>>>>>> bd8fcffc
                     Path path = Path.getThreadLocal(root).concat(name);
                     TableUtils.lockName(path);
                     if (!ff.remove(path)) {
@@ -576,13 +571,8 @@
             } else if (deadline == Long.MAX_VALUE) {
                 // do not release locks unless pool is shutting down, which is
                 // indicated via deadline to be Long.MAX_VALUE
-<<<<<<< HEAD
                 if (ff.closeChecked(e.lockFd)) {
-                    e.lockFd = -1L;
-=======
-                if (ff.close(e.lockFd)) {
                     e.lockFd = -1;
->>>>>>> bd8fcffc
                     iterator.remove();
                     removed = true;
                 }
