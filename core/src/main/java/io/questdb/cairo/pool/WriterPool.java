/*******************************************************************************
 *     ___                  _   ____  ____
 *    / _ \ _   _  ___  ___| |_|  _ \| __ )
 *   | | | | | | |/ _ \/ __| __| | | |  _ \
 *   | |_| | |_| |  __/\__ \ |_| |_| | |_) |
 *    \__\_\\__,_|\___||___/\__|____/|____/
 *
 *  Copyright (c) 2014-2019 Appsicle
 *  Copyright (c) 2019-2023 QuestDB
 *
 *  Licensed under the Apache License, Version 2.0 (the "License");
 *  you may not use this file except in compliance with the License.
 *  You may obtain a copy of the License at
 *
 *  http://www.apache.org/licenses/LICENSE-2.0
 *
 *  Unless required by applicable law or agreed to in writing, software
 *  distributed under the License is distributed on an "AS IS" BASIS,
 *  WITHOUT WARRANTIES OR CONDITIONS OF ANY KIND, either express or implied.
 *  See the License for the specific language governing permissions and
 *  limitations under the License.
 *
 ******************************************************************************/

package io.questdb.cairo.pool;

import io.questdb.cairo.*;
import io.questdb.cairo.pool.ex.EntryLockedException;
import io.questdb.cairo.pool.ex.PoolClosedException;
import io.questdb.cairo.sql.AsyncWriterCommand;
import io.questdb.log.Log;
import io.questdb.log.LogFactory;
import io.questdb.log.LogRecord;
import io.questdb.std.*;
import io.questdb.std.datetime.microtime.MicrosecondClock;
import io.questdb.std.str.Path;
import org.jetbrains.annotations.NotNull;
import org.jetbrains.annotations.Nullable;
import org.jetbrains.annotations.TestOnly;

import java.util.Iterator;

/**
 * This class maintains cache of open writers to avoid OS overhead of
 * opening and closing files. While doing so it abides by the same
 * rule as non-pooled writers: there can only be one TableWriter instance
 * for any given table name.
 * <p>
 * This implementation is thread-safe. Writer allocated by one thread
 * cannot be used by any other threads until it is released. This factory
 * will be returning NULL when writer is already in use and cached
 * instance of writer otherwise. Writers are released back to pool via
 * standard writer.close() call.
 * <p>
 * Writers that have been idle for some time can be expunged from pool
 * by calling Job.run() method asynchronously. Pool implementation is
 * guaranteeing thread-safety of this method at all times.
 * <p>
 * This factory can be closed via close() call. This method is also
 * thread-safe and is guarantying that all open writers will be eventually
 * closed.
 */
public class WriterPool extends AbstractPool {
    public static final String OWNERSHIP_REASON_MISSING = "missing or owned by other process";
    public static final String OWNERSHIP_REASON_NONE = null;
    public static final String OWNERSHIP_REASON_RELEASED = "released";
    public static final String OWNERSHIP_REASON_UNKNOWN = "unknown";
    static final String OWNERSHIP_REASON_WRITER_ERROR = "writer error";
    private final static long ENTRY_OWNER = Unsafe.getFieldOffset(Entry.class, "owner");
    private static final Log LOG = LogFactory.getLog(WriterPool.class);
    private static final long QUEUE_PROCESSING_OWNER = -2L;
    private final MicrosecondClock clock;
    private final ConcurrentHashMap<CommitListener> commitListeners = new ConcurrentHashMap<CommitListener>();
    private final CairoConfiguration configuration;
    @NotNull
    private final CairoEngine engine;
    private final ConcurrentHashMap<Entry> entries = new ConcurrentHashMap<>();
    private final CharSequence root;

    /**
     * Pool constructor. WriterPool root directory is passed via configuration.
     *
     * @param configuration configuration parameters.
     * @param engine        engine instance.
     */
    public WriterPool(CairoConfiguration configuration, @NotNull CairoEngine engine) {
        super(configuration, configuration.getInactiveWriterTTL());
        this.configuration = configuration;
        this.clock = configuration.getMicrosecondClock();
        this.root = configuration.getRoot();
        this.engine = engine;
        notifyListener(Thread.currentThread().getId(), null, PoolListener.EV_POOL_OPEN);
    }

    @TestOnly
    public int countFreeWriters() {
        int count = 0;
        for (Entry e : entries.values()) {
            final long owner = e.owner;
            if (owner == UNALLOCATED) {
                count++;
            } else {
                LOG.info().$("'").utf8(e.writer.getTableToken().getDirName()).$("' is still busy [owner=").$(owner).$(']').$();
            }
        }
        return count;
    }

    /**
     * <p>
     * Creates or retrieves existing TableWriter from pool. Because of TableWriter compliance with <b>single
     * writer model</b> pool ensures there is single TableWriter instance for given table name. Table name is unique in
     * context of <b>root</b>, and pool instance covers single root.
     * </p>
     * Exceptions thrown:
     * <ul>
     * <li>{@link EntryUnavailableException}: When TableWriter from this pool is used by another thread.
     * In this case, application can retry getting writer from pool again at any time.</li>
     * <li>{@link CairoException}: When table is locked outside of pool, which includes same or different process.
     * In this case, application has to call {@link #releaseAll(long)} before retrying for TableWriter.</li>
     * </ul>
     *
     * @param tableToken name of the table
     * @param lockReason description of where or why lock is held
     * @return cached TableWriter instance.
     */
    public TableWriter get(TableToken tableToken, String lockReason) {
        return getWriterEntry(tableToken, lockReason, null);
    }

    /**
     * Counts busy writers in pool.
     *
     * @return number of busy writer instances.
     */
    @TestOnly
    public int getBusyCount() {
        int count = 0;
        for (Entry e : entries.values()) {
            if (e.owner != UNALLOCATED) {
                count++;
            }
        }
        return count;
    }

    /**
     * Returns writer from the pool or sends writer command
     *
     * @param tableToken         name of the table
     * @param lockReason         reason for the action
     * @param asyncWriterCommand command to write to TableWriterTask
     * @return null if command is published or TableWriter instance if writer is available
     */
    public TableWriter getWriterOrPublishCommand(
            TableToken tableToken,
            String lockReason,
            @NotNull AsyncWriterCommand asyncWriterCommand
    ) {
        while (true) {
            try {
                return getWriterEntry(tableToken, lockReason, asyncWriterCommand);
            } catch (EntryUnavailableException ex) {
                // means retry in this context
            }
        }
    }

    /**
     * Locks writer. Locking operation is always non-blocking. Lock is usually successful
     * when writer is in pool or owned by calling thread, in which case
     * writer instance is closed. Lock will also succeed when writer does not exist.
     * This will prevent from writer being created before it is unlocked.
     * <p>
     * Lock fails immediately with {@link EntryUnavailableException} when writer is used by another thread and with
     * {@link PoolClosedException} when pool is closed.
     * </p>
     * <p>
     * Lock is beneficial before table directory is renamed or deleted.
     * </p>
     *
     * @param tableToken table name
     * @param lockReason description of where or why lock is held
     * @return lock reason as String
     */
    public String lock(TableToken tableToken, String lockReason) {
        checkClosed();

        long thread = Thread.currentThread().getId();

        Entry e = entries.get(tableToken.getDirName());
        if (e == null) {
            // We are racing to create new writer!
            e = new Entry(clock.getTicks());
            Entry other = entries.putIfAbsent(tableToken.getDirName(), e);
            if (other == null) {
                if (lockAndNotify(thread, e, tableToken, lockReason)) {
                    return OWNERSHIP_REASON_NONE;
                } else {
                    entries.remove(tableToken.getDirName());
                    return reinterpretOwnershipReason(e.ownershipReason);
                }
            } else {
                e = other;
            }
        }

        // try to change owner
        if ((Unsafe.cas(e, ENTRY_OWNER, UNALLOCATED, thread) /*|| (e.owner == thread)*/)) {
            closeWriter(thread, e, PoolListener.EV_LOCK_CLOSE, PoolConstants.CR_NAME_LOCK);
            if (lockAndNotify(thread, e, tableToken, lockReason)) {
                return OWNERSHIP_REASON_NONE;
            }
            return reinterpretOwnershipReason(e.ownershipReason);
        }

        LOG.error().$("could not lock, busy [table=`").utf8(tableToken.getDirName())
                .$("`, owner=").$(e.owner)
                .$(", thread=").$(thread).I$();
        notifyListener(thread, tableToken, PoolListener.EV_LOCK_BUSY);
        return reinterpretOwnershipReason(e.ownershipReason);
    }

    public void setCommitListener(TableToken tt, CommitListener listener) {
        try (TableWriter tw = get(tt, "set commit listener")) {
            assert commitListeners.get(tt.getDirName()) == null;
            commitListeners.put(tt.getDirName(), listener);
            tw.setCommitListener(listener);
        }
    }

    public int size() {
        return entries.size();
    }

    public void unlock(TableToken tableToken, @Nullable TableWriter writer, boolean newTable) {
        long thread = Thread.currentThread().getId();

        Entry e = entries.get(tableToken.getDirName());
        if (e == null) {
            notifyListener(thread, tableToken, PoolListener.EV_NOT_LOCKED);
            return;
        }

        if (e.owner == thread) {
            if (e.writer != null) {
                // When entry is locked, writer must be null, however if writer is not null,
                // calling thread must be trying to unlock writer that hasn't been locked.
                // This qualifies for "illegal state".
                notifyListener(thread, tableToken, PoolListener.EV_NOT_LOCKED);
                throw CairoException.critical(0).put("Writer ").put(tableToken.getDirName()).put(" is not locked");
            }

            if (newTable) {
                // Note that the TableUtils.createTable method will create files, but on some OS's these files
                // will not immediately become visible on all threads, only in this thread will they definitely
                // be visible. To prevent spurious file system errors (or even allowing the same table to be
                // created twice), we cache the writer in the WriterPool whose access via the engine is thread safe.
                assert writer == null && e.lockFd != -1;
                LOG.info().$("created [table=`").utf8(tableToken.getDirName()).$("`, thread=").$(thread).$(']').$();
<<<<<<< HEAD
                writer = new TableWriter(configuration, tableToken, messageBus, null, false, e, root, metrics);
                writer.setCommitListener(commitListeners.get(tableToken.getDirName()));
=======
                writer = new TableWriter(
                        configuration,
                        tableToken,
                        engine.getMessageBus(),
                        null,
                        false,
                        e,
                        root,
                        engine.getDdlListener(tableToken),
                        engine.getMetrics()
                );
>>>>>>> e98177f8
            }

            if (writer == null) {
                // unlock must remove entry because pool does not deal with null writer

                if (e.lockFd != -1) {
                    Path path = Path.getThreadLocal(root).concat(tableToken.getDirName());
                    TableUtils.lockName(path);
                    if (!ff.closeRemove(e.lockFd, path)) {
                        LOG.error().$("could not remove [file=").$(path).$(']').$();
                    }
                }
                entries.remove(tableToken.getDirName());
            } else {
                e.writer = writer;
                writer.setLifecycleManager(e);
                writer.transferLock(e.lockFd);
                e.lockFd = -1;
                e.ownershipReason = OWNERSHIP_REASON_NONE;
                Unsafe.getUnsafe().storeFence();
                Unsafe.getUnsafe().putOrderedLong(e, ENTRY_OWNER, UNALLOCATED);
            }
            notifyListener(thread, tableToken, PoolListener.EV_UNLOCKED);
            LOG.debug().$("unlocked [table=`").utf8(tableToken.getDirName()).$("`, thread=").$(thread).I$();
        } else {
            notifyListener(thread, tableToken, PoolListener.EV_NOT_LOCK_OWNER);
            throw CairoException.critical(0).put("Not lock owner of ").put(tableToken.getDirName());
        }
    }

    public void unlock(TableToken tableToken) {
        unlock(tableToken, null, false);
    }

    private void addCommandToWriterQueue(Entry e, AsyncWriterCommand asyncWriterCommand, long thread) {
        TableWriter writer;
        while ((writer = e.writer) == null && e.owner != UNALLOCATED) {
            Os.pause();
        }
        if (writer == null) {
            // Retry from very beginning
            throw EntryUnavailableException.instance("please retry");
        }
        // Mark command as being executed asynchronously and publish it.
        asyncWriterCommand.startAsync();
        writer.publishAsyncWriterCommand(asyncWriterCommand);

        // Make sure writer does not go to the pool with command in the queue
        // Wait until writer is either in the pool or out
        while (e.owner == QUEUE_PROCESSING_OWNER) {
            Os.pause();
        }

        // If the writer is suddenly in the pool, lock it and call tick to process command queue
        if (Unsafe.cas(e, ENTRY_OWNER, UNALLOCATED, thread)) {
            // Writer became available straight after setting items in the queue.
            // Don't leave it unprocessed
            try {
                writer.tick(true);
            } finally {
                Unsafe.cas(e, ENTRY_OWNER, thread, UNALLOCATED);
            }
        }
    }

    private void assertLockReasonIsNone(String lockReason) {
        //noinspection StringEquality
        if (lockReason == OWNERSHIP_REASON_NONE) {
            throw new NullPointerException();
        }
    }

    private void checkClosed() {
        if (isClosed()) {
            LOG.info().$("is closed").$();
            throw PoolClosedException.INSTANCE;
        }
    }

    private TableWriter checkClosedAndGetWriter(TableToken tableToken, Entry e, String lockReason) {
        assertLockReasonIsNone(lockReason);
        if (isClosed()) {
            // pool closed, but we somehow managed to lock writer
            // make sure that interceptor cleared to allow calling thread close writer normally
            LOG.info().$('\'').utf8(tableToken.getDirName()).$("' born free").$();
            return e.goodbye();
        }
        e.ownershipReason = lockReason;
        e.writer.updateTableToken(tableToken);
        return logAndReturn(e, PoolListener.EV_GET);
    }

    private void closeWriter(long thread, Entry e, short ev, int reason) {
        TableWriter w = e.writer;
        if (w != null) {
            TableToken name = e.writer.getTableToken();
            w.setLifecycleManager(DefaultLifecycleManager.INSTANCE);
            w.close();
            e.writer = null;
            e.ownershipReason = OWNERSHIP_REASON_RELEASED;
            LOG.info().$("closed [table=`").utf8(name.getDirName()).$("`, reason=").$(PoolConstants.closeReasonText(reason)).$(", by=").$(thread).$(']').$();
            notifyListener(thread, name, ev);
        }
    }

    private TableWriter createWriter(TableToken tableToken, Entry e, long thread, String lockReason) {
        try {
            checkClosed();
            LOG.info().$("open [table=`").utf8(tableToken.getDirName()).$("`, thread=").$(thread).$(']').$();
<<<<<<< HEAD
            e.writer = new TableWriter(configuration, tableToken, messageBus, null, true, e, root, metrics);
            e.writer.setCommitListener(commitListeners.get(tableToken.getDirName()));
=======
            e.writer = new TableWriter(
                    configuration,
                    tableToken,
                    engine.getMessageBus(),
                    null,
                    true,
                    e,
                    root,
                    engine.getDdlListener(tableToken),
                    engine.getMetrics()
            );
>>>>>>> e98177f8
            e.ownershipReason = lockReason;
            return logAndReturn(e, PoolListener.EV_CREATE);
        } catch (CairoException ex) {
            LogRecord record = ex.isCritical() ? LOG.critical() : LOG.error();
            record.$("could not open [table=`").utf8(tableToken.getTableName())
                    .$("`, thread=").$(e.owner)
                    .$(", ex=").utf8(ex.getFlyweightMessage())
                    .$(", errno=").$(ex.getErrno())
                    .$(']').$();
            e.ex = ex;
            e.ownershipReason = OWNERSHIP_REASON_WRITER_ERROR;
            e.owner = UNALLOCATED;
            notifyListener(e.owner, tableToken, PoolListener.EV_CREATE_EX);
            throw ex;
        } catch (CairoError ex) {
            LOG.critical().$("could not open [table=`").utf8(tableToken.getTableName())
                    .$("`, thread=").$(e.owner)
                    .$(", ex=").utf8(ex.getFlyweightMessage())
                    .$(']').$();
            e.ownershipReason = OWNERSHIP_REASON_WRITER_ERROR;
            e.owner = UNALLOCATED;
            notifyListener(e.owner, tableToken, PoolListener.EV_CREATE_EX);
            throw ex;
        }
    }

    private TableWriter getWriterEntry(
            TableToken tableToken,
            String lockReason,
            @Nullable AsyncWriterCommand asyncWriterCommand
    ) {
        assert null != lockReason;
        checkClosed();

        long thread = Thread.currentThread().getId();

        while (true) {
            Entry e = entries.get(tableToken.getDirName());
            if (e == null) {
                // We are racing to create new writer!
                e = new Entry(clock.getTicks());
                Entry other = entries.putIfAbsent(tableToken.getDirName(), e);
                if (other == null) {
                    // race won
                    return createWriter(tableToken, e, thread, lockReason);
                } else {
                    e = other;
                }
            }

            long owner = e.owner;
            // try to change owner
            if (Unsafe.cas(e, ENTRY_OWNER, UNALLOCATED, thread)) {
                // in an extreme race condition it is possible that e.writer will be null
                // in this case behaviour should be identical to entry missing entirely
                if (e.writer == null) {
                    return createWriter(tableToken, e, thread, lockReason);
                }
                return checkClosedAndGetWriter(tableToken, e, lockReason);
            } else {
                if (owner < 0) {
                    // writer is about to be released from the pool by release method.
                    // try again, it should become available soon.
                    Os.pause();
                    continue;
                }
                if (owner == thread) {
                    if (e.lockFd != -1L) {
                        throw EntryLockedException.instance(reinterpretOwnershipReason(e.ownershipReason));
                    }

                    if (e.ex != null) {
                        notifyListener(thread, tableToken, PoolListener.EV_EX_RESEND);
                        // this writer failed to allocate by this very thread
                        // ensure consistent response
                        entries.remove(tableToken.getDirName());
                        throw e.ex;
                    }
                }
                if (asyncWriterCommand != null) {
                    addCommandToWriterQueue(e, asyncWriterCommand, thread);
                    return null;
                }

                String reason = reinterpretOwnershipReason(e.ownershipReason);

                if (!tableToken.isWal()) {
                    // Don't log busy for WAL table it's BAU.
                    LOG.info().$("busy [table=`").utf8(tableToken.getDirName())
                            .$("`, owner=").$(owner)
                            .$(", thread=").$(thread)
                            .$(", reason=").$(reason)
                            .I$();
                }
                throw EntryUnavailableException.instance(reason);
            }
        }
    }

    private boolean lockAndNotify(long thread, Entry e, TableToken tableToken, String lockReason) {
        assertLockReasonIsNone(lockReason);
        Path path = Path.getThreadLocal(root).concat(tableToken.getDirName());
        TableUtils.lockName(path);
        e.lockFd = TableUtils.lock(ff, path);
        if (e.lockFd == -1) {
            LOG.error().$("could not lock [table=`").utf8(tableToken.getDirName()).$("`, thread=").$(thread).$(']').$();
            e.ownershipReason = OWNERSHIP_REASON_MISSING;
            e.owner = UNALLOCATED;
            return false;
        }
        LOG.debug().$("locked [table=`").utf8(tableToken.getDirName()).$("`, thread=").$(thread).$(']').$();
        notifyListener(thread, tableToken, PoolListener.EV_LOCK_SUCCESS);
        e.ownershipReason = lockReason;
        return true;
    }

    private TableWriter logAndReturn(Entry e, short event) {
        LOG.info().$(">> [table=`").utf8(e.writer.getTableToken().getDirName()).$("`, thread=").$(e.owner).$(']').$();
        notifyListener(e.owner, e.writer.getTableToken(), event);
        return e.writer;
    }

    private String reinterpretOwnershipReason(String providedReason) {
        // we cannot always guarantee that ownership reason is set
        // allocating writer and setting "reason" are non-atomic
        // therefore we could be in a situation where we can be confident writer is locked
        // but reason has not yet caught up. In this case we do not really know the reason
        // but not to confuse the caller, we have to provide a non-null value
        //noinspection StringEquality
        return providedReason == OWNERSHIP_REASON_NONE ? OWNERSHIP_REASON_UNKNOWN : providedReason;
    }

    private boolean returnToPool(Entry e) {
        final long thread = Thread.currentThread().getId();
        final TableToken tableToken = e.writer.getTableToken();
        try {
            e.writer.rollback();

            if (e.owner != UNALLOCATED) {
                e.owner = QUEUE_PROCESSING_OWNER;
            }
            // We can apply structure changes with ALTER TABLE and do UPDATE(s) before the writer returned to the pool
            e.writer.tick(true);
        } catch (Throwable ex) {
            // We are here because of a systemic issues of some kind
            // one of the known issues is "disk is full" so we could not roll back properly.
            // In this case we just close TableWriter
            entries.remove(tableToken.getDirName());
            closeWriter(thread, e, PoolListener.EV_LOCK_CLOSE, PoolConstants.CR_DISTRESSED);
            return true;
        }

        if (e.owner != UNALLOCATED) {
            LOG.info().$("<< [table=`").utf8(tableToken.getDirName()).$("`, thread=").$(thread).$(']').$();

            e.ownershipReason = OWNERSHIP_REASON_NONE;
            e.lastReleaseTime = configuration.getMicrosecondClock().getTicks();
            Unsafe.getUnsafe().storeFence();
            Unsafe.getUnsafe().putOrderedLong(e, ENTRY_OWNER, UNALLOCATED);

            if (isClosed()) {
                // when pool is closed it could be busy releasing writer
                // to avoid race condition try to grab the writer before declaring it a
                // free agent
                if (Unsafe.cas(e, ENTRY_OWNER, UNALLOCATED, thread)) {
                    e.writer = null;
                    notifyListener(thread, tableToken, PoolListener.EV_OUT_OF_POOL_CLOSE);
                    return false;
                }
            }

            notifyListener(thread, tableToken, PoolListener.EV_RETURN);
        } else {
            LOG.critical().$("orphaned [table=`").utf8(tableToken.getDirName()).$("`]").$();
            notifyListener(thread, tableToken, PoolListener.EV_UNEXPECTED_CLOSE);
        }
        return true;
    }

    /**
     * Closes writer pool. When pool is closed only writers that are in pool are proactively released. Writers that
     * are outside of pool will close when their close() method is invoked.
     * <p>
     * After pool is closed it will notify listener with #EV_POOL_CLOSED event.
     * </p>
     */
    @Override
    protected void closePool() {
        super.closePool();
        Misc.freeMapAndClear(commitListeners);
        LOG.info().$("closed").$();
    }

    @Override
    protected boolean releaseAll(long deadline) {
        long thread = Thread.currentThread().getId();
        boolean removed = false;
        final int reason;

        if (deadline == Long.MAX_VALUE) {
            reason = PoolConstants.CR_POOL_CLOSE;
        } else {
            reason = PoolConstants.CR_IDLE;
        }

        Iterator<Entry> iterator = entries.values().iterator();
        while (iterator.hasNext()) {
            Entry e = iterator.next();
            // lastReleaseTime is volatile, which makes
            // order of conditions important
            if ((deadline > e.lastReleaseTime && e.owner == UNALLOCATED)) {
                // looks like this writer is unallocated and can be released
                // Lock with negative 3-based owner thread id to indicate it's that next
                // allocating thread can wait until the entry is released.
                // Avoid negative thread id clashing with UNALLOCATED and QUEUE_PROCESSING values
                if (Unsafe.cas(e, ENTRY_OWNER, UNALLOCATED, -thread - 3)) {
                    // lock successful
                    closeWriter(thread, e, PoolListener.EV_EXPIRE, reason);
                    iterator.remove();
                    removed = true;
                }
            } else if (e.lockFd != -1 && deadline == Long.MAX_VALUE) {
                // do not release locks unless pool is shutting down, which is
                // indicated via deadline to be Long.MAX_VALUE
                if (ff.close(e.lockFd)) {
                    e.lockFd = -1;
                    iterator.remove();
                    removed = true;
                }
            } else if (e.ex != null) {
                LOG.info().$("purging entry for failed to allocate writer").$();
                iterator.remove();
                removed = true;
            }
        }
        return removed;
    }

    private class Entry implements LifecycleManager {
        private CairoException ex = null;
        // time writer was last released
        private volatile long lastReleaseTime;
        private volatile int lockFd = -1;
        // owner thread id or -1 if writer is available for hire
        private volatile long owner = Thread.currentThread().getId();
        private volatile String ownershipReason = OWNERSHIP_REASON_NONE;
        private TableWriter writer;

        public Entry(long lastReleaseTime) {
            this.lastReleaseTime = lastReleaseTime;
        }

        @Override
        public boolean close() {
            return !WriterPool.this.returnToPool(this);
        }

        public TableWriter goodbye() {
            TableWriter w = writer;
            if (writer != null) {
                writer.setLifecycleManager(DefaultLifecycleManager.INSTANCE);
                writer = null;
            }
            return w;
        }
    }
}<|MERGE_RESOLUTION|>--- conflicted
+++ resolved
@@ -31,7 +31,9 @@
 import io.questdb.log.Log;
 import io.questdb.log.LogFactory;
 import io.questdb.log.LogRecord;
-import io.questdb.std.*;
+import io.questdb.std.ConcurrentHashMap;
+import io.questdb.std.Os;
+import io.questdb.std.Unsafe;
 import io.questdb.std.datetime.microtime.MicrosecondClock;
 import io.questdb.std.str.Path;
 import org.jetbrains.annotations.NotNull;
@@ -70,7 +72,6 @@
     private static final Log LOG = LogFactory.getLog(WriterPool.class);
     private static final long QUEUE_PROCESSING_OWNER = -2L;
     private final MicrosecondClock clock;
-    private final ConcurrentHashMap<CommitListener> commitListeners = new ConcurrentHashMap<CommitListener>();
     private final CairoConfiguration configuration;
     @NotNull
     private final CairoEngine engine;
@@ -221,14 +222,6 @@
         return reinterpretOwnershipReason(e.ownershipReason);
     }
 
-    public void setCommitListener(TableToken tt, CommitListener listener) {
-        try (TableWriter tw = get(tt, "set commit listener")) {
-            assert commitListeners.get(tt.getDirName()) == null;
-            commitListeners.put(tt.getDirName(), listener);
-            tw.setCommitListener(listener);
-        }
-    }
-
     public int size() {
         return entries.size();
     }
@@ -258,10 +251,6 @@
                 // created twice), we cache the writer in the WriterPool whose access via the engine is thread safe.
                 assert writer == null && e.lockFd != -1;
                 LOG.info().$("created [table=`").utf8(tableToken.getDirName()).$("`, thread=").$(thread).$(']').$();
-<<<<<<< HEAD
-                writer = new TableWriter(configuration, tableToken, messageBus, null, false, e, root, metrics);
-                writer.setCommitListener(commitListeners.get(tableToken.getDirName()));
-=======
                 writer = new TableWriter(
                         configuration,
                         tableToken,
@@ -273,7 +262,6 @@
                         engine.getDdlListener(tableToken),
                         engine.getMetrics()
                 );
->>>>>>> e98177f8
             }
 
             if (writer == null) {
@@ -383,10 +371,6 @@
         try {
             checkClosed();
             LOG.info().$("open [table=`").utf8(tableToken.getDirName()).$("`, thread=").$(thread).$(']').$();
-<<<<<<< HEAD
-            e.writer = new TableWriter(configuration, tableToken, messageBus, null, true, e, root, metrics);
-            e.writer.setCommitListener(commitListeners.get(tableToken.getDirName()));
-=======
             e.writer = new TableWriter(
                     configuration,
                     tableToken,
@@ -398,7 +382,6 @@
                     engine.getDdlListener(tableToken),
                     engine.getMetrics()
             );
->>>>>>> e98177f8
             e.ownershipReason = lockReason;
             return logAndReturn(e, PoolListener.EV_CREATE);
         } catch (CairoException ex) {
@@ -588,7 +571,6 @@
     @Override
     protected void closePool() {
         super.closePool();
-        Misc.freeMapAndClear(commitListeners);
         LOG.info().$("closed").$();
     }
 
