--- conflicted
+++ resolved
@@ -74,11 +74,8 @@
     private static final long QUEUE_PROCESSING_OWNER = -2L;
     private final ConcurrentHashMap<Entry> entries = new ConcurrentHashMap<>();
     private final CairoConfiguration configuration;
-<<<<<<< HEAD
-=======
     private final Path path = new Path();
     private final int rootLen;
->>>>>>> 248fccae
     private final MicrosecondClock clock;
     private final CharSequence root;
     @NotNull
@@ -258,12 +255,7 @@
 
                 if (e.lockFd != -1L) {
                     ff.close(e.lockFd);
-<<<<<<< HEAD
-                    Path path = Path.getThreadLocal(root).concat(name);
-                    TableUtils.lockName(path);
-=======
                     TableUtils.lockName(path.trimTo(rootLen).concat(name));
->>>>>>> 248fccae
                     if (!ff.remove(path)) {
                         LOG.error().$("could not remove [file=").$(path).$(']').$();
                     }
@@ -352,6 +344,7 @@
     @Override
     protected void closePool() {
         super.closePool();
+        Misc.free(path);
         LOG.info().$("closed").$();
     }
 
@@ -518,14 +511,8 @@
     }
 
     private boolean lockAndNotify(long thread, Entry e, CharSequence tableName, CharSequence lockReason) {
-<<<<<<< HEAD
-        assertLockReason(lockReason);
-        Path path = Path.getThreadLocal(root).concat(tableName);
-        TableUtils.lockName(path);
-=======
         assertLockReasonIsNone(lockReason);
         TableUtils.lockName(path.trimTo(rootLen).concat(tableName));
->>>>>>> 248fccae
         e.lockFd = TableUtils.lock(ff, path);
         if (e.lockFd == -1L) {
             LOG.error().$("could not lock [table=`").utf8(tableName).$("`, thread=").$(thread).$(']').$();
