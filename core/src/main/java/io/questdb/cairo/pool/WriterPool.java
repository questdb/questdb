--- conflicted
+++ resolved
@@ -75,16 +75,13 @@
     private static final long QUEUE_PROCESSING_OWNER = -2L;
     private final MicrosecondClock clock;
     private final CairoConfiguration configuration;
+    private final CairoEngine engine;
     private final ConcurrentHashMap<Entry> entries = new ConcurrentHashMap<>();
     @NotNull
     private final MessageBus messageBus;
     @NotNull
     private final Metrics metrics;
-<<<<<<< HEAD
-    private final CairoEngine engine;
-=======
     private final CharSequence root;
->>>>>>> 24e45f2e
 
     /**
      * Pool constructor. WriterPool root directory is passed via configuration.
@@ -121,12 +118,8 @@
      * In this case, application has to call {@link #releaseAll(long)} before retrying for TableWriter.</li>
      * </ul>
      *
-<<<<<<< HEAD
-     * @param systemTableName  name of the table
-=======
-     * @param tableName  name of the table
->>>>>>> 24e45f2e
-     * @param lockReason description of where or why lock is held
+     * @param systemTableName name of the table
+     * @param lockReason      description of where or why lock is held
      * @return cached TableWriter instance.
      */
     public TableWriter get(String systemTableName, String lockReason) {
@@ -360,25 +353,8 @@
         }
     }
 
-<<<<<<< HEAD
-    int countFreeWriters() {
-        int count = 0;
-        for (Entry e : entries.values()) {
-            final long owner = e.owner;
-            if (owner == UNALLOCATED) {
-                count++;
-            } else {
-                LOG.info().$("'").utf8(e.writer.getTableName()).$("' is still busy [owner=").$(owner).$(']').$();
-            }
-        }
-        return count;
-    }
-
     private TableWriter createWriter(String systemTableName, Entry e, long thread, String lockReason) {
         String tableName = engine.getTableNameBySystemName(systemTableName);
-=======
-    private TableWriter createWriter(CharSequence name, Entry e, long thread, String lockReason) {
->>>>>>> 24e45f2e
         try {
             checkClosed();
             LOG.info().$("open [table=`").utf8(tableName).$("`, thread=").$(thread).$(']').$();
