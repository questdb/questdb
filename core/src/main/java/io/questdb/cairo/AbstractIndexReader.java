/*******************************************************************************
 *     ___                  _   ____  ____
 *    / _ \ _   _  ___  ___| |_|  _ \| __ )
 *   | | | | | | |/ _ \/ __| __| | | |  _ \
 *   | |_| | |_| |  __/\__ \ |_| |_| | |_) |
 *    \__\_\\__,_|\___||___/\__|____/|____/
 *
 *  Copyright (c) 2014-2019 Appsicle
 *  Copyright (c) 2019-2020 QuestDB
 *
 *  Licensed under the Apache License, Version 2.0 (the "License");
 *  you may not use this file except in compliance with the License.
 *  You may obtain a copy of the License at
 *
 *  http://www.apache.org/licenses/LICENSE-2.0
 *
 *  Unless required by applicable law or agreed to in writing, software
 *  distributed under the License is distributed on an "AS IS" BASIS,
 *  WITHOUT WARRANTIES OR CONDITIONS OF ANY KIND, either express or implied.
 *  See the License for the specific language governing permissions and
 *  limitations under the License.
 *
 ******************************************************************************/

package io.questdb.cairo;

import io.questdb.cairo.vm.MappedReadOnlyMemory;
import io.questdb.cairo.vm.ContiguousMappedReadOnlyMemory;
import io.questdb.log.Log;
import io.questdb.log.LogFactory;
import io.questdb.std.Misc;
import io.questdb.std.Unsafe;
import io.questdb.std.datetime.microtime.MicrosecondClock;
import io.questdb.std.str.Path;

import java.util.concurrent.locks.LockSupport;

public abstract class AbstractIndexReader implements BitmapIndexReader {
    public static final String INDEX_CORRUPT = "cursor could not consistently read index header [corrupt?]";
    protected final static Log LOG = LogFactory.getLog(BitmapIndexBwdReader.class);
<<<<<<< HEAD
    protected final MappedReadOnlyMemory keyMem = new ContiguousMappedReadOnlyMemory();
    protected final MappedReadOnlyMemory valueMem = new ContiguousMappedReadOnlyMemory();
=======
    protected final MappedReadOnlyMemory keyMem = new SinglePageMappedReadOnlyPageMemory();
    protected final SinglePageMappedReadOnlyPageMemory valueMem = new SinglePageMappedReadOnlyPageMemory();
>>>>>>> 2d16df8f
    protected int blockValueCountMod;
    protected int blockCapacity;
    protected long spinLockTimeoutUs;
    protected MicrosecondClock clock;
    protected int keyCount;
    protected long unIndexedNullCount;
    private int keyCountIncludingNulls;

    public long getKeyBaseAddress() {
        return ((SinglePageMappedReadOnlyPageMemory)keyMem).addressOf(0);
    }

    public long getKeyMemorySize() {
       return keyMem.size();
    }

    public long getValueBaseAddress() {
        return valueMem.addressOf(0);
    }

    public long getValueMemorySize() {
        return valueMem.size();
    }

    public int getValueBlockCapacity() {
        return blockValueCountMod;
    }

    public long getUnIndexedNullCount() {
        return unIndexedNullCount;
    }

    @Override
    public void close() {
        if (isOpen()) {
            Misc.free(keyMem);
            Misc.free(valueMem);
        }
    }

    @Override
    public int getKeyCount() {
        return keyCountIncludingNulls;
    }

    @Override
    public boolean isOpen() {
        return keyMem.getFd() != -1;
    }

    public void of(CairoConfiguration configuration, Path path, CharSequence name, long unIndexedNullCount, long partitionTxn) {
        this.unIndexedNullCount = unIndexedNullCount;
        TableUtils.txnPartitionConditionally(path, partitionTxn);
        final int plen = path.length();
        final long pageSize = configuration.getFilesFacade().getMapPageSize();
        this.spinLockTimeoutUs = configuration.getSpinLockTimeoutUs();

        try {
            this.keyMem.of(configuration.getFilesFacade(), BitmapIndexUtils.keyFileName(path, name), pageSize, 0);
            this.keyMem.extend(configuration.getFilesFacade().length(this.keyMem.getFd()));
            this.clock = configuration.getMicrosecondClock();

            // key file should already be created at least with header
            long keyMemSize = this.keyMem.size();
            if (keyMemSize < BitmapIndexUtils.KEY_FILE_RESERVED) {
                LOG.error().$("file too short [corrupt] ").$(path).$();
                throw CairoException.instance(0).put("Index file too short: ").put(path);
            }

            // verify header signature
            if (this.keyMem.getByte(BitmapIndexUtils.KEY_RESERVED_OFFSET_SIGNATURE) != BitmapIndexUtils.SIGNATURE) {
                LOG.error().$("unknown format [corrupt] ").$(path).$();
                throw CairoException.instance(0).put("Unknown format: ").put(path);
            }

            // Triple check atomic read. We read first and last sequences. If they match - there is a chance at stable
            // read. Confirm start sequence hasn't changed after values read. If it has changed - retry the whole thing.
            int blockValueCountMod;
            int keyCount;
            final long deadline = clock.getTicks() + spinLockTimeoutUs;
            while (true) {
                long seq = this.keyMem.getLong(BitmapIndexUtils.KEY_RESERVED_OFFSET_SEQUENCE);

                Unsafe.getUnsafe().loadFence();
                if (this.keyMem.getLong(BitmapIndexUtils.KEY_RESERVED_OFFSET_SEQUENCE_CHECK) == seq) {

                    blockValueCountMod = this.keyMem.getInt(BitmapIndexUtils.KEY_RESERVED_OFFSET_BLOCK_VALUE_COUNT) - 1;
                    keyCount = this.keyMem.getInt(BitmapIndexUtils.KEY_RESERVED_OFFSET_KEY_COUNT);

                    Unsafe.getUnsafe().loadFence();
                    if (this.keyMem.getLong(BitmapIndexUtils.KEY_RESERVED_OFFSET_SEQUENCE) == seq) {
                        break;
                    }
                }

                if (clock.getTicks() > deadline) {
                    LOG.error().$(INDEX_CORRUPT).$(" [timeout=").$(spinLockTimeoutUs).utf8("μs]").$();
                    throw CairoException.instance(0).put(INDEX_CORRUPT);
                }

                LockSupport.parkNanos(1);
            }

            this.blockValueCountMod = blockValueCountMod;
            this.blockCapacity = (blockValueCountMod + 1) * 8 + BitmapIndexUtils.VALUE_BLOCK_FILE_RESERVED;
            this.keyCount = this.keyCountIncludingNulls = keyCount;
            if (unIndexedNullCount > 0) {
                this.keyCountIncludingNulls++;
            }
            this.valueMem.of(configuration.getFilesFacade(), BitmapIndexUtils.valueFileName(path.trimTo(plen), name), pageSize, 0);
            this.valueMem.extend(configuration.getFilesFacade().length(this.valueMem.getFd()));
        } catch (Throwable e) {
            close();
            throw e;
        } finally {
            path.trimTo(plen);
        }
    }

    protected void updateKeyCount() {
        int keyCount;
        final long deadline = clock.getTicks() + spinLockTimeoutUs;
        while (true) {
            long seq = this.keyMem.getLong(BitmapIndexUtils.KEY_RESERVED_OFFSET_SEQUENCE);

            Unsafe.getUnsafe().loadFence();
            if (this.keyMem.getLong(BitmapIndexUtils.KEY_RESERVED_OFFSET_SEQUENCE_CHECK) == seq) {

                keyCount = this.keyMem.getInt(BitmapIndexUtils.KEY_RESERVED_OFFSET_KEY_COUNT);

                Unsafe.getUnsafe().loadFence();
                if (seq == this.keyMem.getLong(BitmapIndexUtils.KEY_RESERVED_OFFSET_SEQUENCE)) {
                    break;
                }
            }

            if (clock.getTicks() > deadline) {
                this.keyCount = 0;
                LOG.error().$(INDEX_CORRUPT).$(" [timeout=").$(spinLockTimeoutUs).utf8("μs]").$();
                throw CairoException.instance(0).put(INDEX_CORRUPT);
            }
        }

        if (keyCount > this.keyCount) {
            this.keyCount = this.keyCountIncludingNulls = keyCount;
            if (unIndexedNullCount > 0) {
                this.keyCountIncludingNulls++;
            }
        }
    }
}<|MERGE_RESOLUTION|>--- conflicted
+++ resolved
@@ -38,13 +38,8 @@
 public abstract class AbstractIndexReader implements BitmapIndexReader {
     public static final String INDEX_CORRUPT = "cursor could not consistently read index header [corrupt?]";
     protected final static Log LOG = LogFactory.getLog(BitmapIndexBwdReader.class);
-<<<<<<< HEAD
     protected final MappedReadOnlyMemory keyMem = new ContiguousMappedReadOnlyMemory();
-    protected final MappedReadOnlyMemory valueMem = new ContiguousMappedReadOnlyMemory();
-=======
-    protected final MappedReadOnlyMemory keyMem = new SinglePageMappedReadOnlyPageMemory();
-    protected final SinglePageMappedReadOnlyPageMemory valueMem = new SinglePageMappedReadOnlyPageMemory();
->>>>>>> 2d16df8f
+    protected final SinglePageMappedReadOnlyPageMemory valueMem = new ContiguousMappedReadOnlyMemory();
     protected int blockValueCountMod;
     protected int blockCapacity;
     protected long spinLockTimeoutUs;
