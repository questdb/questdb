/*******************************************************************************
 *     ___                  _   ____  ____
 *    / _ \ _   _  ___  ___| |_|  _ \| __ )
 *   | | | | | | |/ _ \/ __| __| | | |  _ \
 *   | |_| | |_| |  __/\__ \ |_| |_| | |_) |
 *    \__\_\\__,_|\___||___/\__|____/|____/
 *
 *  Copyright (c) 2014-2019 Appsicle
 *  Copyright (c) 2019-2024 QuestDB
 *
 *  Licensed under the Apache License, Version 2.0 (the "License");
 *  you may not use this file except in compliance with the License.
 *  You may obtain a copy of the License at
 *
 *  http://www.apache.org/licenses/LICENSE-2.0
 *
 *  Unless required by applicable law or agreed to in writing, software
 *  distributed under the License is distributed on an "AS IS" BASIS,
 *  WITHOUT WARRANTIES OR CONDITIONS OF ANY KIND, either express or implied.
 *  See the License for the specific language governing permissions and
 *  limitations under the License.
 *
 ******************************************************************************/

package io.questdb.cairo;

import io.questdb.griffin.PurgingOperator;
import io.questdb.log.Log;
import io.questdb.log.LogFactory;
import io.questdb.std.FilesFacade;
import io.questdb.std.LongList;
import io.questdb.std.MemoryTag;
import io.questdb.std.Misc;
import io.questdb.std.Rows;
import io.questdb.std.Unsafe;
import io.questdb.std.datetime.microtime.MicrosecondClock;
import io.questdb.std.str.LPSZ;
import io.questdb.std.str.Path;
import io.questdb.tasks.ColumnPurgeTask;
import org.jetbrains.annotations.NotNull;

import java.io.Closeable;

import static io.questdb.cairo.TableUtils.TXN_FILE_NAME;

public class ColumnPurgeOperator implements Closeable {
    private static final Log LOG = LogFactory.getLog(ColumnPurgeOperator.class);
    private final LongList completedRowIds = new LongList();
    private final CairoEngine engine;
    private final FilesFacade ff;
    private final MicrosecondClock microClock;
    private final Path path;
    private final int pathRootLen;
    private final TableWriter purgeLogWriter;
    private final ScoreboardUseMode scoreboardUseMode;
    private final String updateCompleteColumnName;
    private final int updateCompleteColumnWriterIndex;
    private long longBytes;
    private int pathTableLen;
    private long purgeLogPartitionFd = -1;
    private long purgeLogPartitionTimestamp = Long.MAX_VALUE;
    private TxReader txReader;
    private TxnScoreboard txnScoreboard;

    public ColumnPurgeOperator(CairoEngine engine, TableWriter purgeLogWriter, String updateCompleteColumnName, ScoreboardUseMode scoreboardUseMode) {
        try {
            this.engine = engine;
            final CairoConfiguration configuration = engine.getConfiguration();
            this.ff = configuration.getFilesFacade();
            this.path = new Path(255, MemoryTag.NATIVE_SQL_COMPILER);
            path.of(configuration.getDbRoot());
            pathRootLen = path.size();
            this.purgeLogWriter = purgeLogWriter;
            this.updateCompleteColumnName = updateCompleteColumnName;
            this.updateCompleteColumnWriterIndex = purgeLogWriter.getMetadata().getColumnIndex(updateCompleteColumnName);
            txReader = new TxReader(ff);
            microClock = configuration.getMicrosecondClock();
            longBytes = Unsafe.malloc(Long.BYTES, MemoryTag.NATIVE_SQL_COMPILER);
            this.scoreboardUseMode = scoreboardUseMode;
        } catch (Throwable th) {
            close();
            throw th;
        }
    }

    public ColumnPurgeOperator(CairoEngine engine) {
        try {
            this.engine = engine;
            final CairoConfiguration configuration = engine.getConfiguration();
            this.ff = configuration.getFilesFacade();
            this.path = new Path(255, MemoryTag.NATIVE_SQL_COMPILER);
            path.of(configuration.getDbRoot());
            pathRootLen = path.size();
            this.purgeLogWriter = null;
            this.updateCompleteColumnName = null;
            this.updateCompleteColumnWriterIndex = -1;
            txnScoreboard = null;
            txReader = null;
            microClock = configuration.getMicrosecondClock();
            longBytes = 0;
            scoreboardUseMode = ScoreboardUseMode.VACUUM_TABLE;
        } catch (Throwable th) {
            close();
            throw th;
        }
    }

    @Override
    public void close() {
        if (longBytes != 0L) {
            Unsafe.free(longBytes, Long.BYTES, MemoryTag.NATIVE_SQL_COMPILER);
            longBytes = 0;
        }
        closePurgeLogCompleteFile();
        Misc.free(path);
        txnScoreboard = Misc.free(txnScoreboard);
    }

    public boolean purge(@NotNull ColumnPurgeTask task) {
        assert task.getTableName() != null;
        assert scoreboardUseMode != ScoreboardUseMode.VACUUM_TABLE;
        boolean done = purge0(task);
        if (done && scoreboardUseMode == ScoreboardUseMode.BAU_QUEUE_PROCESSING) {
            setCompletionTimestamp(completedRowIds, microClock.getTicks());
        }
        return done;
    }

    public boolean purge(@NotNull ColumnPurgeTask task, @NotNull TableReader tableReader) {
        assert task.getTableName() != null;
        assert scoreboardUseMode == ScoreboardUseMode.VACUUM_TABLE;
        txReader = tableReader.getTxFile();
        txnScoreboard = tableReader.getTxnScoreboard();
        return purge0(task);
    }

    private static boolean couldNotRemove(FilesFacade ff, LPSZ path) {
        if (ff.removeQuiet(path)) {
            return false;
        }

        final int errno = ff.errno();
        if (ff.exists(path)) {
            LOG.info().$("cannot delete file, will retry [path=").$(path).$(", errno=").$(errno).I$();
            return true;
        }

        // the file did not exist, we don't care of the error
        return false;
    }

    private boolean checkScoreboardHasReadersBeforeUpdate(long columnVersion, ColumnPurgeTask task) {
        long updateTxn = task.getUpdateTxn();
        try {
            return !txnScoreboard.isRangeAvailable(columnVersion + 1, updateTxn);
        } catch (CairoException ex) {
            // Scoreboard can be over allocated, don't stall purge because of that, re-schedule another run instead
            LOG.error().$("cannot lock last txn in scoreboard, column purge will re-run [table=")
                    .utf8(task.getTableName().getTableName())
                    .$(", txn=").$(updateTxn)
                    .$(", msg=").$(ex.getFlyweightMessage())
                    .$(", errno=").$(ex.getErrno())
                    .I$();
            return true;
        }
    }

    private void closePurgeLogCompleteFile() {
        if (ff.close(purgeLogPartitionFd)) {
            LOG.info().$("closed purge log complete file [fd=").$(purgeLogPartitionFd).I$();
            purgeLogPartitionFd = -1;
        }
    }

    private boolean openScoreboardAndTxn(ColumnPurgeTask task) {
        switch (scoreboardUseMode) {
            case BAU_QUEUE_PROCESSING:
                txnScoreboard = Misc.free(txnScoreboard);
                txnScoreboard = engine.getTxnScoreboard(task.getTableName());
                // fall through
            case STARTUP_ONLY:
                int tableId = readTableId(path);
                if (tableId != task.getTableId()) {
                    LOG.info().$("cannot purge orphan table [path=").$(path.trimTo(pathTableLen)).I$();
                    return false;
                }

                path.trimTo(pathTableLen).concat(TXN_FILE_NAME);
                txReader.ofRO(path.$(), task.getPartitionBy());
                txReader.unsafeLoadAll();
                if (txReader.getTruncateVersion() != task.getTruncateVersion()) {
                    LOG.info().$("cannot purge, purge request overlaps with truncate [path=").$(path.trimTo(pathTableLen)).I$();
                    return false;
                }
                return true;
            default:
                return false;
        }
    }

    private boolean purge0(ColumnPurgeTask task) {
        try {
            setTablePath(task.getTableName());
            final LongList updatedColumnInfo = task.getUpdatedColumnInfo();
            long minUnlockedTxnRangeStarts = Long.MAX_VALUE;
            boolean allDone = true;
            boolean setupScoreboard = scoreboardUseMode != ScoreboardUseMode.VACUUM_TABLE;

            try {
                completedRowIds.clear();
                for (int i = 0, n = updatedColumnInfo.size(); i < n; i += ColumnPurgeTask.BLOCK_SIZE) {
                    final long columnVersion = updatedColumnInfo.getQuick(i + ColumnPurgeTask.OFFSET_COLUMN_VERSION);
                    final long partitionTimestamp = updatedColumnInfo.getQuick(i + ColumnPurgeTask.OFFSET_PARTITION_TIMESTAMP);
                    final long partitionTxnName = updatedColumnInfo.getQuick(i + ColumnPurgeTask.OFFSET_PARTITION_NAME_TXN);
                    final long updateRowId = updatedColumnInfo.getQuick(i + ColumnPurgeTask.OFFSET_UPDATE_ROW_ID);
                    int columnTypeRaw = task.getColumnType();
                    int columnType = Math.abs(columnTypeRaw);
                    // We don't know the type of the column, the files are found on the disk, but column
                    // does not exist in the table metadata (e.g., column was dropped)
                    boolean columnTypeRogue = columnTypeRaw == ColumnType.UNDEFINED;
                    boolean isSymbolRootFiles = (ColumnType.isSymbol(columnType) || columnTypeRogue)
                            && partitionTimestamp == PurgingOperator.TABLE_ROOT_PARTITION;

                    int pathTrimToPartition;
                    CharSequence columnName = task.getColumnName();
                    if (!isSymbolRootFiles) {
                        setUpPartitionPath(task.getPartitionBy(), partitionTimestamp, partitionTxnName);
                        pathTrimToPartition = path.size();
                        TableUtils.dFile(path, columnName, columnVersion);
                    } else {
                        path.trimTo(pathTableLen);
                        pathTrimToPartition = path.size();
                        TableUtils.charFileName(path, columnName, columnVersion);
                    }

                    // perform existence check ahead of trying to remove files
                    if (!ff.exists(path.$()) && !columnTypeRogue) {
                        if (ColumnType.isVarSize(columnType)) {
                            path.trimTo(pathTrimToPartition);
                            if (!ff.exists(TableUtils.iFile(path, columnName, columnVersion))) {
                                completedRowIds.add(updateRowId);
                                continue;
                            }
                        } else if (ColumnType.isSymbol(columnType)) {
                            // In the case of symbol root files, we need to check if .k and .v files exist in table root.
                            // In the case of symbol files in partition, we need to check if .k and .v files exist in partition
                            // that can be index files after index drop SQL.
                            if (!ff.exists(TableUtils.offsetFileName(path.trimTo(pathTrimToPartition), columnName, columnVersion))) {
                                if (!ff.exists(BitmapIndexUtils.keyFileName(path.trimTo(pathTrimToPartition), columnName, columnVersion))) {
                                    if (!ff.exists(BitmapIndexUtils.valueFileName(path.trimTo(pathTrimToPartition), columnName, columnVersion))) {
                                        completedRowIds.add(updateRowId);
                                        continue;
                                    }
                                }
                            }
                        } else {
                            // Files already deleted, move to the next partition
                            completedRowIds.add(updateRowId);
                            continue;
                        }
                    }

                    if (setupScoreboard) {
                        // Setup scoreboard lazily because columns we're purging
                        // may not exist, including the entire table. Setting up
                        // scoreboard ahead of checking file existence would fail in those
                        // cases.
                        if (!openScoreboardAndTxn(task)) {
                            // the current table state precludes us from purging its columns
                            // nothing to do here
                            completedRowIds.add(updateRowId);
                            continue;
                        }
                        // we would have mutated the path by checking the state of the table
                        // we will have to re-set up that
                        if (!isSymbolRootFiles) {
                            setUpPartitionPath(task.getPartitionBy(), partitionTimestamp, partitionTxnName);
                        } else {
                            path.trimTo(pathTableLen);
                        }
                        pathTrimToPartition = path.size();
                        TableUtils.dFile(path, columnName, columnVersion);
                        setupScoreboard = false;
                    }

                    if (txReader.isPartitionReadOnlyByPartitionTimestamp(partitionTimestamp)) {
                        // txReader is either open because scoreboardMode == ScoreboardUseMode.EXTERNAL,
                        // or it was open by openScoreboardAndTxn
                        LOG.info().$("skipping purge of read-only partition [path=").$(path.$())
                                .$(", column=").utf8(columnName)
                                .I$();
                        completedRowIds.add(updateRowId);
                        continue;
                    }

                    if (columnVersion < minUnlockedTxnRangeStarts) {
                        if (scoreboardUseMode != ScoreboardUseMode.STARTUP_ONLY && checkScoreboardHasReadersBeforeUpdate(columnVersion, task)) {
                            // Reader lock still exists
                            allDone = false;
                            LOG.debug().$("cannot purge, version is in use [path=").$(path).I$();
                            continue;
                        } else {
                            minUnlockedTxnRangeStarts = columnVersion;
                        }
                    }

                    LOG.info().$("purging [path=").$(path).I$();

                    // No readers looking at the column version, files can be deleted
                    if (couldNotRemove(ff, path.$())) {
                        allDone = false;
                        continue;
                    }

<<<<<<< HEAD
                LOG.debug().$("purging [path=").$(path).I$();
=======
                    if (ColumnType.isVarSize(columnType) || columnTypeRogue) {
                        path.trimTo(pathTrimToPartition);
                        TableUtils.iFile(path, columnName, columnVersion);
>>>>>>> d28b72b9

                        if (couldNotRemove(ff, path.$())) {
                            allDone = false;
                            continue;
                        }
                    }

                    // Check if it's a symbol, try to remove .k and .v files in the partition
                    if (ColumnType.isSymbol(columnType) || columnTypeRogue) {
                        if (isSymbolRootFiles) {
                            path.trimTo(pathTrimToPartition);
                            if (couldNotRemove(ff, TableUtils.charFileName(path, columnName, columnVersion))) {
                                allDone = false;
                                continue;
                            }

                            path.trimTo(pathTrimToPartition);
                            if (couldNotRemove(ff, TableUtils.offsetFileName(path, columnName, columnVersion))) {
                                allDone = false;
                                continue;
                            }
                        }

                        path.trimTo(pathTrimToPartition);
                        if (couldNotRemove(ff, BitmapIndexUtils.keyFileName(path, columnName, columnVersion))) {
                            allDone = false;
                            continue;
                        }

                        path.trimTo(pathTrimToPartition);
                        if (couldNotRemove(ff, BitmapIndexUtils.valueFileName(path, columnName, columnVersion))) {
                            allDone = false;
                            continue;
                        }
                    }
                    completedRowIds.add(updateRowId);
                }
            } finally {
                if (scoreboardUseMode != ScoreboardUseMode.VACUUM_TABLE) {
                    txnScoreboard = Misc.free(txnScoreboard);
                    // txReader is a reusable object, do not NULL it
                    Misc.free(txReader);
                } else {
                    // even though we take these things from the reader, we must not re-use them on the next run
                    txnScoreboard = null;
                    txReader = null;
                }
            }

            return allDone;
        } catch (Throwable e) {
            // Can be some IO exception
            LOG.error().$("could not purge [ex=`").$(e).$("`]").$();
            return false;
        }
    }

    private int readTableId(Path path) {
        final int INVALID_TABLE_ID = Integer.MIN_VALUE;
        long fd = ff.openRO(path.trimTo(pathTableLen).concat(TableUtils.META_FILE_NAME).$());
        if (fd < 0) {
            return INVALID_TABLE_ID;
        }
        try {
            if (ff.read(fd, longBytes, Integer.BYTES, TableUtils.META_OFFSET_TABLE_ID) != Integer.BYTES) {
                return INVALID_TABLE_ID;
            }
            return Unsafe.getUnsafe().getInt(longBytes);
        } finally {
            ff.close(fd);
        }
    }

    private void reopenPurgeLogPartition(int partitionIndex, long partitionTimestamp) {
        path.trimTo(pathRootLen);
        path.concat(purgeLogWriter.getTableToken());
        long partitionNameTxn = purgeLogWriter.getPartitionNameTxn(partitionIndex);
        TableUtils.setPathForNativePartition(
                path,
                purgeLogWriter.getPartitionBy(),
                partitionTimestamp,
                partitionNameTxn
        );
        TableUtils.dFile(
                path,
                updateCompleteColumnName,
                purgeLogWriter.getColumnNameTxn(partitionTimestamp, updateCompleteColumnWriterIndex)
        );
        closePurgeLogCompleteFile();
        purgeLogPartitionFd = TableUtils.openRW(ff, path.$(), LOG, purgeLogWriter.getConfiguration().getWriterFileOpenOpts());
        purgeLogPartitionTimestamp = partitionTimestamp;
        LOG.info().$("reopened purge log complete file [path=").$(path).$(", fd=").$(purgeLogPartitionFd).I$();
    }

    private void setCompletionTimestamp(LongList completedRecordIds, long timeMicro) {
        // This is an in-place update for known record ids of completed column in column version cleanup log table
        try {
            Unsafe.getUnsafe().putLong(longBytes, timeMicro);
            for (int rec = 0, n = completedRecordIds.size(); rec < n; rec++) {
                long recordId = completedRecordIds.getQuick(rec);
                int partitionIndex = Rows.toPartitionIndex(recordId);
                if (rec == 0) {
                    // The assumption is that all records belong to the same partition
                    // this is how the records are added to the table in ColumnPurgeJob,
                    // e.g., all records about the same column updated have identical timestamp
                    final long partitionTimestamp = purgeLogWriter.getPartitionTimestamp(partitionIndex);
                    if (purgeLogPartitionTimestamp != partitionTimestamp) {
                        reopenPurgeLogPartition(partitionIndex, partitionTimestamp);
                    }
                }
                long rowId = Rows.toLocalRowID(recordId);
                long offset = rowId * Long.BYTES;

                if (ff.write(purgeLogPartitionFd, longBytes, Long.BYTES, rowId * Long.BYTES) != Long.BYTES) {
                    int errno = ff.errno();
                    long length = ff.length(purgeLogPartitionFd);
                    LOG.error().$("could not mark record as purged [errno=").$(errno)
                            .$(", writeOffset=").$(offset)
                            .$(", fd=").$(purgeLogPartitionFd)
                            .$(", fileSize=").$(length)
                            .I$();
                    // Re-open of the file next run in case something went wrong.
                    purgeLogPartitionTimestamp = -1;
                }
            }
        } catch (CairoException ex) {
            LOG.error().$("could not update completion timestamp").$((Throwable) ex).$();
        }
    }

    private void setTablePath(TableToken tableName) {
        path.trimTo(pathRootLen).concat(tableName);
        pathTableLen = path.size();
    }

    private void setUpPartitionPath(int partitionBy, long partitionTimestamp, long partitionTxnName) {
        path.trimTo(pathTableLen);
        TableUtils.setPathForNativePartition(path, partitionBy, partitionTimestamp, partitionTxnName);
    }

    public enum ScoreboardUseMode {
        BAU_QUEUE_PROCESSING,
        VACUUM_TABLE,
        STARTUP_ONLY
    }
}<|MERGE_RESOLUTION|>--- conflicted
+++ resolved
@@ -304,7 +304,7 @@
                         }
                     }
 
-                    LOG.info().$("purging [path=").$(path).I$();
+                    LOG.debug().$("purging [path=").$(path).I$();
 
                     // No readers looking at the column version, files can be deleted
                     if (couldNotRemove(ff, path.$())) {
@@ -312,13 +312,9 @@
                         continue;
                     }
 
-<<<<<<< HEAD
-                LOG.debug().$("purging [path=").$(path).I$();
-=======
                     if (ColumnType.isVarSize(columnType) || columnTypeRogue) {
                         path.trimTo(pathTrimToPartition);
                         TableUtils.iFile(path, columnName, columnVersion);
->>>>>>> d28b72b9
 
                         if (couldNotRemove(ff, path.$())) {
                             allDone = false;
