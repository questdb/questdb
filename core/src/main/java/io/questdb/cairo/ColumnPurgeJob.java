/*******************************************************************************
 *     ___                  _   ____  ____
 *    / _ \ _   _  ___  ___| |_|  _ \| __ )
 *   | | | | | | |/ _ \/ __| __| | | |  _ \
 *   | |_| | |_| |  __/\__ \ |_| |_| | |_) |
 *    \__\_\\__,_|\___||___/\__|____/|____/
 *
 *  Copyright (c) 2014-2019 Appsicle
 *  Copyright (c) 2019-2022 QuestDB
 *
 *  Licensed under the Apache License, Version 2.0 (the "License");
 *  you may not use this file except in compliance with the License.
 *  You may obtain a copy of the License at
 *
 *  http://www.apache.org/licenses/LICENSE-2.0
 *
 *  Unless required by applicable law or agreed to in writing, software
 *  distributed under the License is distributed on an "AS IS" BASIS,
 *  WITHOUT WARRANTIES OR CONDITIONS OF ANY KIND, either express or implied.
 *  See the License for the specific language governing permissions and
 *  limitations under the License.
 *
 ******************************************************************************/

package io.questdb.cairo;

import io.questdb.cairo.security.AllowAllCairoSecurityContext;
import io.questdb.cairo.sql.Record;
import io.questdb.cairo.sql.RecordCursor;
import io.questdb.cairo.sql.RecordCursorFactory;
import io.questdb.griffin.*;
import io.questdb.log.Log;
import io.questdb.log.LogFactory;
import io.questdb.mp.RingQueue;
import io.questdb.mp.Sequence;
import io.questdb.mp.SynchronizedJob;
import io.questdb.std.*;
import io.questdb.std.datetime.microtime.MicrosecondClock;
import io.questdb.tasks.ColumnPurgeTask;
import org.jetbrains.annotations.Nullable;
import org.jetbrains.annotations.TestOnly;

import java.io.Closeable;
import java.util.PriorityQueue;

public class ColumnPurgeJob extends SynchronizedJob implements Closeable {
    private static final Log LOG = LogFactory.getLog(ColumnPurgeJob.class);
    private static final int TABLE_NAME_COLUMN = 1;
    private static final int COLUMN_NAME_COLUMN = 2;
    private static final int TABLE_ID_COLUMN = 3;
    private static final int TABLE_TRUNCATE_VERSION = 4;
    private static final int COLUMN_TYPE_COLUMN = 5;
    private static final int PARTITION_BY_COLUMN = 6;
    private static final int UPDATE_TXN_COLUMN = 7;
    private static final int COLUMN_VERSION_COLUMN = 8;
    private static final int PARTITION_TIMESTAMP_COLUMN = 9;
    private static final int PARTITION_NAME_COLUMN = 10;
    private static final int MAX_ERRORS = 11;
    private final String tableName;
    private final RingQueue<ColumnPurgeTask> inQueue;
    private final Sequence inSubSequence;
    private final MicrosecondClock clock;
    private final PriorityQueue<ColumnPurgeRetryTask> retryQueue;
    private WeakMutableObjectPool<ColumnPurgeRetryTask> taskPool;
    private final long retryDelayLimit;
    private final long retryDelay;
    private final double retryDelayMultiplier;
    private ColumnPurgeOperator columnPurgeOperator;
    private SqlExecutionContextImpl sqlExecutionContext;
    private TableWriter writer;
    private SqlCompiler sqlCompiler;
    private int inErrorCount;

    public ColumnPurgeJob(CairoEngine engine, @Nullable FunctionFactoryCache functionFactoryCache) throws SqlException {
        CairoConfiguration configuration = engine.getConfiguration();
        this.clock = configuration.getMicrosecondClock();
        this.inQueue = engine.getMessageBus().getColumnPurgeQueue();
        this.inSubSequence = engine.getMessageBus().getColumnPurgeSubSeq();
        this.tableName = configuration.getSystemTableNamePrefix() + "column_versions_purge_log";
        this.taskPool = new WeakMutableObjectPool<>(ColumnPurgeRetryTask::new, configuration.getColumnPurgeTaskPoolCapacity());
        this.retryQueue = new PriorityQueue<>(configuration.getColumnPurgeQueueCapacity(), ColumnPurgeJob::compareRetryTasks);
        this.retryDelayLimit = configuration.getColumnPurgeRetryDelayLimit();
        this.retryDelay = configuration.getColumnPurgeRetryDelay();
        this.retryDelayMultiplier = configuration.getColumnPurgeRetryDelayMultiplier();
        this.sqlCompiler = new SqlCompiler(engine, functionFactoryCache, null);
        this.sqlExecutionContext = new SqlExecutionContextImpl(engine, 1);
        this.sqlExecutionContext.with(AllowAllCairoSecurityContext.INSTANCE, null, null);
        this.sqlCompiler.compile(
                "CREATE TABLE IF NOT EXISTS \"" + tableName + "\" (" +
                        "ts timestamp, " + // 0
                        "table_name symbol, " + // 1
                        "column_name symbol, " + // 2
                        "table_id int, " + // 3
                        "truncate_version long, " + // 4
                        "columnType int, " + // 5
                        "table_partition_by int, " + // 6
                        "updated_txn long, " + // 7
                        "column_version long, " + // 8
                        "partition_timestamp timestamp, " + // 9
                        "partition_name_txn long," + // 10
                        "completed timestamp" + // 11
                        ") timestamp(ts) partition by MONTH",
                sqlExecutionContext
        );
        this.writer = engine.getWriter(AllowAllCairoSecurityContext.INSTANCE, tableName, "QuestDB system");
<<<<<<< HEAD
        this.columnPurgeOperator = new ColumnPurgeOperator(engine, this.writer, "completed");
        putTasksFromTableToQueue();
=======
        this.columnPurgeOperator = new ColumnPurgeOperator(configuration, this.writer, "completed");
        processTableRecords();
>>>>>>> 3558b979
    }

    @Override
    public void close() {
        this.writer = Misc.free(writer);
        this.sqlCompiler = Misc.free(sqlCompiler);
        this.sqlExecutionContext = Misc.free(sqlExecutionContext);
        this.columnPurgeOperator = Misc.free(columnPurgeOperator);
        this.taskPool = Misc.free(taskPool);
    }

    @TestOnly
    public String getLogTableName() {
        return tableName;
    }

    @TestOnly
    public int getOutstandingPurgeTasks() {
        return retryQueue.size();
    }

    private static int compareRetryTasks(ColumnPurgeRetryTask task1, ColumnPurgeRetryTask task2) {
        return Long.compare(task1.nextRunTimestamp, task2.nextRunTimestamp);
    }

    private void calculateNextTimestamp(ColumnPurgeRetryTask task, long currentTime) {
        task.retryDelay = Math.min(retryDelayLimit, (long) (task.retryDelay * retryDelayMultiplier));
        task.nextRunTimestamp = currentTime + task.retryDelay;
    }

    private void commit() {
        try {
            if (writer != null) {
                writer.commit();
            }
        } catch (Throwable th) {
            LOG.error().$("error saving to column version house keeping log, cannot commit")
                    .$(", releasing writer and stop updating log [table=").$(tableName)
                    .$(", error=").$(th)
                    .I$();
            writer = Misc.free(writer);
        }
    }

    private String internStrObj(CharSequenceObjHashMap<String> stringIntern, CharSequence sym) {
        String val = stringIntern.get(sym);
        if (val != null) {
            return val;
        }
        val = Chars.toString(sym);
        stringIntern.put(val, val);
        return val;
    }

    // Process incoming queue and put it on priority queue with next timestamp to rerun
    private boolean processInQueue() {
        boolean useful = false;
        long microTime = clock.getTicks();
        while (true) {
            long cursor = inSubSequence.next();
            // -2 = there was a contest for queue index and this thread has lost
            if (cursor < -1) {
                Os.pause();
                continue;
            }
            // -1 = queue is empty, all done
            if (cursor < 0) {
                break;
            }

            ColumnPurgeTask queueTask = inQueue.get(cursor);
            ColumnPurgeRetryTask purgeTaskRun = taskPool.pop();
            purgeTaskRun.copyFrom(queueTask, retryDelay, microTime + retryDelay);
            purgeTaskRun.timestamp = microTime++;
            inSubSequence.done(cursor);

            saveToStorage(purgeTaskRun);

            retryQueue.add(purgeTaskRun);
            useful = true;
        }
        commit();
        return useful;
    }

    private boolean purge() {
        boolean useful = false;
        final long now = clock.getTicks() + 1;
        while (retryQueue.size() > 0) {
            ColumnPurgeRetryTask nextTask = retryQueue.peek();
            if (nextTask.nextRunTimestamp < now) {
                retryQueue.poll();
                useful = true;
                if (!columnPurgeOperator.purge(nextTask)) {
                    // Re-queue
                    calculateNextTimestamp(nextTask, now);
                    retryQueue.add(nextTask);
                } else {
                    taskPool.push(nextTask);
                }
            } else {
                // All reruns are in the future.
                return useful;
            }
        }
        return useful;
    }

    private void processTableRecords() {
        try {
            CompiledQuery reloadQuery = sqlCompiler.compile(
                    "SELECT * FROM \"" + tableName + "\" WHERE completed = null",
                    sqlExecutionContext
            );

            long microTime = clock.getTicks();
            try (RecordCursorFactory recordCursorFactory = reloadQuery.getRecordCursorFactory()) {
                assert recordCursorFactory.supportsUpdateRowId(tableName);
                int count = 0;

                try (RecordCursor records = recordCursorFactory.getCursor(sqlExecutionContext)) {
                    Record rec = records.getRecord();
                    long lastTs = 0;
                    ColumnPurgeRetryTask taskRun = null;

                    CharSequenceObjHashMap<String> stringIntern = new CharSequenceObjHashMap<>();

                    while (records.hasNext()) {
                        count++;
                        long ts = rec.getTimestamp(0);
                        if (ts != lastTs || taskRun == null) {
                            if (taskRun != null) {
                                columnPurgeOperator.purgeExclusive(taskRun);
                            } else {
                                taskRun = taskPool.pop();
                            }

                            lastTs = ts;
                            String tableName = internStrObj(stringIntern, rec.getSym(TABLE_NAME_COLUMN));
                            String columnName = internStrObj(stringIntern, rec.getSym(COLUMN_NAME_COLUMN));
                            int tableId = rec.getInt(TABLE_ID_COLUMN);
                            long truncateVersion = rec.getLong(TABLE_TRUNCATE_VERSION);
                            int columnType = rec.getInt(COLUMN_TYPE_COLUMN);
                            int partitionBY = rec.getInt(PARTITION_BY_COLUMN);
                            long updateTxn = rec.getLong(UPDATE_TXN_COLUMN);
                            taskRun.of(
                                    tableName,
                                    columnName,
                                    tableId,
                                    truncateVersion,
                                    columnType,
                                    partitionBY,
                                    updateTxn,
                                    retryDelay,
                                    microTime
                            );
                        }
                        long columnVersion = rec.getLong(COLUMN_VERSION_COLUMN);
                        long partitionTs = rec.getLong(PARTITION_TIMESTAMP_COLUMN);
                        long partitionNameTxn = rec.getLong(PARTITION_NAME_COLUMN);
                        taskRun.appendColumnInfo(columnVersion, partitionTs, partitionNameTxn, rec.getUpdateRowId());
                    }
                    if (taskRun != null) {
                        columnPurgeOperator.purgeExclusive(taskRun);
                        taskPool.push(taskRun);
                    }
                }

                if (count > 0) {
                    LOG.info().$("cleaned up rewritten column files [cleanCount=").$(count).I$();
                }
            }
            if (writer != null) {
                try {
                    writer.truncate();
                } catch (Throwable th) {
                    LOG.error().$("failed to truncate column version purge log table").$(th).$();
                }
            }
        } catch (SqlException e) {
            LOG.error().$("failed to reload column version purge tasks").$((Throwable) e).$();
        }
    }

    @Override
    protected boolean runSerially() {
        if (inErrorCount >= MAX_ERRORS) {
            return false;
        }

        try {
            boolean useful = processInQueue();
            boolean cleanupUseful = purge();
            if (cleanupUseful) {
                LOG.debug().$("cleaned column version, outstanding tasks: ").$(retryQueue.size()).$();
            }
            inErrorCount = 0;
            return cleanupUseful || useful;
        } catch (Throwable th) {
            LOG.error().$("failed to clean up column versions").$(th).$();
            inErrorCount++;
            if (inErrorCount == MAX_ERRORS) {
                if (retryQueue.size() > 0) {
                    LOG.error().$("clean up column versions reached maximum error count and will be recycled. Some column version may be left behind.").$(th).$();
                    retryQueue.clear();
                    inErrorCount = 0;
                } else {
                    LOG.error().$("clean up column versions reached maximum error count and will be DISABLED. Restart QuestDB to re-enable the job.").$(th).$();
                    close();
                }
            }
            return false;
        }
    }

    private void saveToStorage(ColumnPurgeRetryTask cleanTask) {
        if (writer != null) {
            try {
                LongList updatedColumnInfo = cleanTask.getUpdatedColumnInfo();
                for (int i = 0, n = updatedColumnInfo.size(); i < n; i += ColumnPurgeTask.BLOCK_SIZE) {
                    TableWriter.Row row = writer.newRow(cleanTask.timestamp);
                    row.putSym(TABLE_NAME_COLUMN, cleanTask.getTableName());
                    row.putSym(COLUMN_NAME_COLUMN, cleanTask.getColumnName());
                    row.putInt(TABLE_ID_COLUMN, cleanTask.getTableId());
                    row.putLong(TABLE_TRUNCATE_VERSION, cleanTask.getTruncateVersion());
                    row.putInt(COLUMN_TYPE_COLUMN, cleanTask.getColumnType());
                    row.putInt(PARTITION_BY_COLUMN, cleanTask.getPartitionBy());
                    row.putLong(UPDATE_TXN_COLUMN, cleanTask.getUpdateTxn());
                    row.putLong(COLUMN_VERSION_COLUMN, updatedColumnInfo.getQuick(i + ColumnPurgeTask.OFFSET_COLUMN_VERSION));
                    row.putTimestamp(PARTITION_TIMESTAMP_COLUMN, updatedColumnInfo.getQuick(i + ColumnPurgeTask.OFFSET_PARTITION_TIMESTAMP));
                    row.putLong(PARTITION_NAME_COLUMN, updatedColumnInfo.getQuick(i + ColumnPurgeTask.OFFSET_PARTITION_NAME_TXN));
                    row.append();
                    updatedColumnInfo.setQuick(
                            i + ColumnPurgeTask.OFFSET_UPDATE_ROW_ID,
                            Rows.toRowID(writer.getPartitionCount() - 1, writer.getTransientRowCount() - 1)
                    );
                }
            } catch (Throwable th) {
                LOG.error().$("error saving to column version house keeping log, unable to insert")
                        .$(", releasing writer and stop updating log [table=").$(tableName)
                        .$(", error=").$(th)
                        .I$();
                writer = Misc.free(writer);
            }
        }
    }

    static class ColumnPurgeRetryTask extends ColumnPurgeTask implements Mutable {
        public long nextRunTimestamp;
        public long timestamp;
        public long retryDelay;

        public void copyFrom(ColumnPurgeTask inTask, long retryDelay, long nextRunTimestamp) {
            this.retryDelay = retryDelay;
            this.nextRunTimestamp = nextRunTimestamp;
            super.copyFrom(inTask);
        }

        public void of(
                String tableName,
                CharSequence columnName,
                int tableId,
                long truncateVersion,
                int columnType,
                int partitionBy,
                long updateTxn,
                long retryDelay,
                long microTime
        ) {
            super.of(tableName, columnName, tableId, truncateVersion, columnType, partitionBy, updateTxn);
            this.retryDelay = retryDelay;
            nextRunTimestamp = microTime;
        }
    }
}<|MERGE_RESOLUTION|>--- conflicted
+++ resolved
@@ -103,13 +103,8 @@
                 sqlExecutionContext
         );
         this.writer = engine.getWriter(AllowAllCairoSecurityContext.INSTANCE, tableName, "QuestDB system");
-<<<<<<< HEAD
         this.columnPurgeOperator = new ColumnPurgeOperator(engine, this.writer, "completed");
-        putTasksFromTableToQueue();
-=======
-        this.columnPurgeOperator = new ColumnPurgeOperator(configuration, this.writer, "completed");
         processTableRecords();
->>>>>>> 3558b979
     }
 
     @Override
