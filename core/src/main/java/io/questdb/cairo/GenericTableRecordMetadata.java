/*******************************************************************************
 *     ___                  _   ____  ____
 *    / _ \ _   _  ___  ___| |_|  _ \| __ )
 *   | | | | | | |/ _ \/ __| __| | | |  _ \
 *   | |_| | |_| |  __/\__ \ |_| |_| | |_) |
 *    \__\_\\__,_|\___||___/\__|____/|____/
 *
 *  Copyright (c) 2014-2019 Appsicle
 *  Copyright (c) 2019-2022 QuestDB
 *
 *  Licensed under the Apache License, Version 2.0 (the "License");
 *  you may not use this file except in compliance with the License.
 *  You may obtain a copy of the License at
 *
 *  http://www.apache.org/licenses/LICENSE-2.0
 *
 *  Unless required by applicable law or agreed to in writing, software
 *  distributed under the License is distributed on an "AS IS" BASIS,
 *  WITHOUT WARRANTIES OR CONDITIONS OF ANY KIND, either express or implied.
 *  See the License for the specific language governing permissions and
 *  limitations under the License.
 *
 ******************************************************************************/

package io.questdb.cairo;

import io.questdb.cairo.sql.TableRecordMetadata;
import io.questdb.cairo.wal.seq.TableRecordMetadataSink;

public class GenericTableRecordMetadata extends GenericRecordMetadata implements TableRecordMetadata, TableRecordMetadataSink {
    private long structureVersion;
    private String systemTableName;
    private int tableId;

    @Override
    public void addColumn(
            String columnName,
            int columnType,
            boolean columnIndexed,
            int indexValueBlockCapacity,
            boolean symbolTableStatic,
            int writerIndex
    ) {
        if (columnType > -1L) {
            add(
                    new TableColumnMetadata(
                            columnName,
                            columnType,
                            columnIndexed,
                            indexValueBlockCapacity,
                            symbolTableStatic,
                            null,
                            writerIndex
                    )
            );
        }
    }

    @Override
<<<<<<< HEAD
=======
    public void of(String tableName, int tableId, int timestampIndex, int compressedTimestampIndex, boolean suspended, long structureVersion, int columnCount) {
        this.tableName = tableName;
        this.tableId = tableId;
        this.timestampIndex = compressedTimestampIndex;
        // todo: suspended
        this.structureVersion = structureVersion;
        // todo: maxUncommittedRows where from ?
    }

    @Override
>>>>>>> af9a0963
    public void close() {
    }

    @Override
    public long getStructureVersion() {
        return structureVersion;
    }

    @Override
    public String getSystemTableName() {
        return systemTableName;
    }

    @Override
    public int getTableId() {
        return tableId;
    }

    @Override
    public boolean isWalEnabled() {
        // this class is only used for WAL-enabled tables
        return true;
    }

    @Override
    public void of(String systemTableName, int tableId, int timestampIndex, boolean suspended, long structureVersion, int columnCount) {
        this.systemTableName = systemTableName;
        this.tableId = tableId;
        this.timestampIndex = timestampIndex;
        // todo: suspended
        this.structureVersion = structureVersion;
        // todo: maxUncommittedRows where from ?
    }
}<|MERGE_RESOLUTION|>--- conflicted
+++ resolved
@@ -57,10 +57,8 @@
     }
 
     @Override
-<<<<<<< HEAD
-=======
-    public void of(String tableName, int tableId, int timestampIndex, int compressedTimestampIndex, boolean suspended, long structureVersion, int columnCount) {
-        this.tableName = tableName;
+    public void of(String systemTableName, int tableId, int timestampIndex, int compressedTimestampIndex, boolean suspended, long structureVersion, int columnCount) {
+        this.systemTableName = systemTableName;
         this.tableId = tableId;
         this.timestampIndex = compressedTimestampIndex;
         // todo: suspended
@@ -69,7 +67,6 @@
     }
 
     @Override
->>>>>>> af9a0963
     public void close() {
     }
 
@@ -93,14 +90,4 @@
         // this class is only used for WAL-enabled tables
         return true;
     }
-
-    @Override
-    public void of(String systemTableName, int tableId, int timestampIndex, boolean suspended, long structureVersion, int columnCount) {
-        this.systemTableName = systemTableName;
-        this.tableId = tableId;
-        this.timestampIndex = timestampIndex;
-        // todo: suspended
-        this.structureVersion = structureVersion;
-        // todo: maxUncommittedRows where from ?
-    }
 }