/*******************************************************************************
 *     ___                  _   ____  ____
 *    / _ \ _   _  ___  ___| |_|  _ \| __ )
 *   | | | | | | |/ _ \/ __| __| | | |  _ \
 *   | |_| | |_| |  __/\__ \ |_| |_| | |_) |
 *    \__\_\\__,_|\___||___/\__|____/|____/
 *
 *  Copyright (c) 2014-2019 Appsicle
 *  Copyright (c) 2019-2024 QuestDB
 *
 *  Licensed under the Apache License, Version 2.0 (the "License");
 *  you may not use this file except in compliance with the License.
 *  You may obtain a copy of the License at
 *
 *  http://www.apache.org/licenses/LICENSE-2.0
 *
 *  Unless required by applicable law or agreed to in writing, software
 *  distributed under the License is distributed on an "AS IS" BASIS,
 *  WITHOUT WARRANTIES OR CONDITIONS OF ANY KIND, either express or implied.
 *  See the License for the specific language governing permissions and
 *  limitations under the License.
 *
 ******************************************************************************/

package io.questdb.cairo;

import io.questdb.std.Chars;
import io.questdb.std.str.CharSink;
import io.questdb.std.str.DirectUtf8Sequence;
import io.questdb.std.str.GcUtf8String;
import io.questdb.std.str.Sinkable;
import org.jetbrains.annotations.NotNull;
import org.jetbrains.annotations.Nullable;

/**
 * Stands for a WAL table, or a non-WAL table, or a materialized view.
 */
public class TableToken implements Sinkable {
    private final String dbLogName;
    @NotNull
    private final GcUtf8String dirName;
    private final boolean dirNameSameAsTableName;
    private final boolean isProtected;
    private final boolean isPublic;
    private final boolean isSystem;
    private final boolean isWal;
    private final int tableId;
    @NotNull
    private final String tableName;
    private final Type type;

<<<<<<< HEAD
    public TableToken(@NotNull String tableName, @NotNull String dirName, int tableId, boolean isWal, boolean isSystem, boolean isProtected) {
        this(tableName, new GcUtf8String(dirName), tableId, false, false, isWal, isSystem, isProtected, false);
    }

    public TableToken(@NotNull String tableName, @NotNull String dirName, int tableId, boolean isView, boolean isMatView, boolean isWal, boolean isSystem, boolean isProtected, boolean isPublic) {
        this(tableName, new GcUtf8String(dirName), tableId, isView, isMatView, isWal, isSystem, isProtected, isPublic);
    }

    private TableToken(@NotNull String tableName, @NotNull GcUtf8String dirName, int tableId, boolean isView, boolean isMatView, boolean isWal, boolean isSystem, boolean isProtected, boolean isPublic) {
=======
    public TableToken(@NotNull String tableName, @NotNull String dirName, @Nullable String dbLogName, int tableId, boolean isWal, boolean isSystem, boolean isProtected) {
        this(tableName, new GcUtf8String(dirName), dbLogName, tableId, false, isWal, isSystem, isProtected, false);
    }

    public TableToken(@NotNull String tableName, @NotNull String dirName, @Nullable String dbLogName, int tableId, boolean isMatView, boolean isWal, boolean isSystem, boolean isProtected, boolean isPublic) {
        this(tableName, new GcUtf8String(dirName), dbLogName, tableId, isMatView, isWal, isSystem, isProtected, isPublic);
    }

    private TableToken(@NotNull String tableName, @NotNull GcUtf8String dirName, @Nullable String dbLogName, int tableId, boolean isMatView, boolean isWal, boolean isSystem, boolean isProtected, boolean isPublic) {
>>>>>>> 7eb1a513
        this.tableName = tableName;
        this.dirName = dirName;
        this.tableId = tableId;
        this.type = isMatView ? Type.MAT_VIEW : isView ? Type.VIEW : Type.TABLE;
        this.isWal = isWal;
        this.isSystem = isSystem;
        this.isProtected = isProtected;
        this.isPublic = isPublic;
        this.dbLogName = dbLogName;
        String dirNameString = dirName.toString();
        this.dirNameSameAsTableName = Chars.startsWith(dirNameString, tableName) &&
                (dirNameString.length() == tableName.length() ||
                        (dirNameString.length() > tableName.length() && dirNameString.charAt(tableName.length()) == '~'));
    }

    @Override
    public boolean equals(Object o) {
        if (this == o) {
            return true;
        }
        if (o == null || getClass() != o.getClass()) {
            return false;
        }

        TableToken that = (TableToken) o;

        if (tableId != that.tableId) {
            return false;
        }
        if (type != that.type) {
            return false;
        }
        if (isWal != that.isWal) {
            return false;
        }
        if (isSystem != that.isSystem) {
            return false;
        }
        if (isProtected != that.isProtected) {
            return false;
        }
        if (!tableName.equals(that.tableName)) {
            return false;
        }
        return dirName.equals(that.dirName);
    }

    /**
     * @return directory where the table is located.
     */
    public @NotNull String getDirName() {
        return dirName.toString();
    }

    /**
     * @return UTF-8 buffer naming the directory where the table is located.
     */
    public @NotNull DirectUtf8Sequence getDirNameUtf8() {
        return dirName;
    }

    /**
     * @return table id
     */
    public int getTableId() {
        return tableId;
    }

    /**
     * @return table name
     */
    public @NotNull String getTableName() {
        return tableName;
    }

    public Type getType() {
        return type;
    }

    @Override
    public int hashCode() {
        return tableId;
    }

    public boolean isMatView() {
        return type == Type.MAT_VIEW;
    }

    public boolean isProtected() {
        return isProtected;
    }

    public boolean isPublic() {
        return isPublic;
    }

    public boolean isSystem() {
        return isSystem;
    }

    public boolean isView() {
        return type == Type.VIEW;
    }

    public boolean isWal() {
        return isWal;
    }

    public TableToken renamed(String newName) {
<<<<<<< HEAD
        return new TableToken(newName, dirName, tableId, isView(), isMatView(), isWal, isSystem, isProtected, isPublic);
=======
        return new TableToken(newName, dirName, dbLogName, tableId, isMatView, isWal, isSystem, isProtected, isPublic);
>>>>>>> 7eb1a513
    }

    @Override
    public void toSink(@NotNull CharSink<?> sink) {
        if (dbLogName != null) {
            sink.put(dbLogName).put('/');
        }
        if (dirNameSameAsTableName) {
            sink.put(dirName);
        } else {
            sink.put("TableToken{tableName=").put(tableName)
                    .put(", dirName=").put(dirName)
                    .put('}');
        }
    }

    @Override
    public String toString() {
        return "TableToken{" +
                "tableName=" + tableName +
                ", dirName=" + dirName +
                ", tableId=" + tableId +
                ", isView=" + isView() +
                ", isMatView=" + isMatView() +
                ", isWal=" + isWal +
                ", isSystem=" + isSystem +
                ", isProtected=" + isProtected +
                ", isPublic=" + isPublic +
                '}';
    }

    public enum Type {
        TABLE, VIEW, MAT_VIEW
    }
}<|MERGE_RESOLUTION|>--- conflicted
+++ resolved
@@ -49,27 +49,15 @@
     private final String tableName;
     private final Type type;
 
-<<<<<<< HEAD
-    public TableToken(@NotNull String tableName, @NotNull String dirName, int tableId, boolean isWal, boolean isSystem, boolean isProtected) {
-        this(tableName, new GcUtf8String(dirName), tableId, false, false, isWal, isSystem, isProtected, false);
-    }
-
-    public TableToken(@NotNull String tableName, @NotNull String dirName, int tableId, boolean isView, boolean isMatView, boolean isWal, boolean isSystem, boolean isProtected, boolean isPublic) {
-        this(tableName, new GcUtf8String(dirName), tableId, isView, isMatView, isWal, isSystem, isProtected, isPublic);
-    }
-
-    private TableToken(@NotNull String tableName, @NotNull GcUtf8String dirName, int tableId, boolean isView, boolean isMatView, boolean isWal, boolean isSystem, boolean isProtected, boolean isPublic) {
-=======
     public TableToken(@NotNull String tableName, @NotNull String dirName, @Nullable String dbLogName, int tableId, boolean isWal, boolean isSystem, boolean isProtected) {
-        this(tableName, new GcUtf8String(dirName), dbLogName, tableId, false, isWal, isSystem, isProtected, false);
-    }
-
-    public TableToken(@NotNull String tableName, @NotNull String dirName, @Nullable String dbLogName, int tableId, boolean isMatView, boolean isWal, boolean isSystem, boolean isProtected, boolean isPublic) {
-        this(tableName, new GcUtf8String(dirName), dbLogName, tableId, isMatView, isWal, isSystem, isProtected, isPublic);
-    }
-
-    private TableToken(@NotNull String tableName, @NotNull GcUtf8String dirName, @Nullable String dbLogName, int tableId, boolean isMatView, boolean isWal, boolean isSystem, boolean isProtected, boolean isPublic) {
->>>>>>> 7eb1a513
+        this(tableName, new GcUtf8String(dirName), dbLogName, tableId, false, false, isWal, isSystem, isProtected, false);
+    }
+
+    public TableToken(@NotNull String tableName, @NotNull String dirName, @Nullable String dbLogName, int tableId, boolean isView, boolean isMatView, boolean isWal, boolean isSystem, boolean isProtected, boolean isPublic) {
+        this(tableName, new GcUtf8String(dirName), dbLogName, tableId, isView, isMatView, isWal, isSystem, isProtected, isPublic);
+    }
+
+    private TableToken(@NotNull String tableName, @NotNull GcUtf8String dirName, @Nullable String dbLogName, int tableId, boolean isView, boolean isMatView, boolean isWal, boolean isSystem, boolean isProtected, boolean isPublic) {
         this.tableName = tableName;
         this.dirName = dirName;
         this.tableId = tableId;
@@ -179,11 +167,7 @@
     }
 
     public TableToken renamed(String newName) {
-<<<<<<< HEAD
-        return new TableToken(newName, dirName, tableId, isView(), isMatView(), isWal, isSystem, isProtected, isPublic);
-=======
-        return new TableToken(newName, dirName, dbLogName, tableId, isMatView, isWal, isSystem, isProtected, isPublic);
->>>>>>> 7eb1a513
+        return new TableToken(newName, dirName, dbLogName, tableId, isView(), isMatView(), isWal, isSystem, isProtected, isPublic);
     }
 
     @Override
