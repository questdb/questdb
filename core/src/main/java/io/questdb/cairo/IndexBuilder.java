--- conflicted
+++ resolved
@@ -138,44 +138,18 @@
         try {
             final int plen = path.length();
 
-<<<<<<< HEAD
-        if (ff.exists(path.$())) {
-            try (final MemoryMR roMem = indexMem) {
-                long columnNameTxn = columnVersionReader.getColumnNameTxn(partitionTimestamp, columnWriterIndex);
-                removeIndexFiles(ff, columnName, columnNameTxn);
-                TableUtils.dFile(path.trimTo(plen), columnName, columnNameTxn);
-=======
             if (ff.exists(path.$())) {
                 try (final MemoryMR roMem = indexMem) {
                     long columnNameTxn = columnVersionReader.getColumnNameTxn(partitionTimestamp, columnWriterIndex);
-                    removeIndexFiles(columnName, columnNameTxn);
+                    removeIndexFiles(ff, columnName, columnNameTxn);
                     TableUtils.dFile(path.trimTo(plen), columnName, columnNameTxn);
->>>>>>> 979e5081
 
                     final long columnTop = columnVersionReader.getColumnTop(partitionTimestamp, columnWriterIndex);
                     if (columnTop > -1L) {
 
-<<<<<<< HEAD
-                    if (partitionSize > columnTop) {
-                        LOG.info().$("indexing [path=").utf8(path).I$();
-                        createIndexFiles(ff, columnName, indexValueBlockCapacity, plen, columnNameTxn);
-                        TableUtils.dFile(path.trimTo(plen), columnName, columnNameTxn);
-                        roMem.of(
-                                ff,
-                                path,
-                                0,
-                                (partitionSize - columnTop) * Integer.BYTES,
-                                MemoryTag.MMAP_TABLE_WRITER
-                        );
-                        try {
-                            indexer.configureWriter(configuration, path.trimTo(plen), columnName, columnNameTxn, columnTop);
-                            indexer.index(roMem, columnTop, partitionSize);
-                        } finally {
-                            indexer.clear();
-=======
                         if (partitionSize > columnTop) {
                             LOG.info().$("indexing [path=").utf8(path).I$();
-                            createIndexFiles(columnName, indexValueBlockCapacity, plen, columnNameTxn);
+                            createIndexFiles(ff, columnName, indexValueBlockCapacity, plen, columnNameTxn);
                             TableUtils.dFile(path.trimTo(plen), columnName, columnNameTxn);
                             roMem.of(
                                     ff,
@@ -190,7 +164,6 @@
                             } finally {
                                 indexer.clear();
                             }
->>>>>>> 979e5081
                         }
                     } else {
                         LOG.info().$("column is empty in partition [path=").$(path).I$();
