/*******************************************************************************
 *     ___                  _   ____  ____
 *    / _ \ _   _  ___  ___| |_|  _ \| __ )
 *   | | | | | | |/ _ \/ __| __| | | |  _ \
 *   | |_| | |_| |  __/\__ \ |_| |_| | |_) |
 *    \__\_\\__,_|\___||___/\__|____/|____/
 *
 *  Copyright (c) 2014-2019 Appsicle
 *  Copyright (c) 2019-2023 QuestDB
 *
 *  Licensed under the Apache License, Version 2.0 (the "License");
 *  you may not use this file except in compliance with the License.
 *  You may obtain a copy of the License at
 *
 *  http://www.apache.org/licenses/LICENSE-2.0
 *
 *  Unless required by applicable law or agreed to in writing, software
 *  distributed under the License is distributed on an "AS IS" BASIS,
 *  WITHOUT WARRANTIES OR CONDITIONS OF ANY KIND, either express or implied.
 *  See the License for the specific language governing permissions and
 *  limitations under the License.
 *
 ******************************************************************************/

package io.questdb.cairo;

import io.questdb.cairo.vm.Vm;
import io.questdb.cairo.vm.api.MemoryCMR;
import io.questdb.cairo.vm.api.MemoryMR;
import io.questdb.log.Log;
import io.questdb.log.LogFactory;
import io.questdb.std.*;
import io.questdb.std.str.Path;
import io.questdb.std.str.StringSink;
import io.questdb.std.str.Utf8StringSink;
import io.questdb.std.str.Utf8s;
import org.jetbrains.annotations.Nullable;
import org.jetbrains.annotations.TestOnly;

import java.util.Map;
import java.util.function.Predicate;

import static io.questdb.cairo.TableUtils.META_FILE_NAME;
import static io.questdb.cairo.wal.WalUtils.*;
import static io.questdb.std.Files.DT_FILE;

public class TableNameRegistryStore extends GrowOnlyTableNameRegistryStore {
    private static final Log LOG = LogFactory.getLog(TableNameRegistryStore.class);
    private final CairoConfiguration configuration;
    private final StringSink nameSink = new StringSink();
    private final Predicate<CharSequence> protectedTableResolver;
    private final MemoryCMR tableNameRoMemory = Vm.getCMRInstance();
    private int lockFd = -1;
    private long longBuffer;

    public TableNameRegistryStore(CairoConfiguration configuration, Predicate<CharSequence> protectedTableResolver) {
        super(configuration.getFilesFacade());
        this.configuration = configuration;
        this.protectedTableResolver = protectedTableResolver;
    }

    public static int findLastTablesFileVersion(FilesFacade ff, Path path, StringSink nameSink) {
        long findPtr = ff.findFirst(path.$());
        if (findPtr == 0) {
            throw CairoException.critical(0).put("database root directory does not exist at ").put(path);
        }
        try {
            int lastVersion = 0;
            do {
                long pUtf8NameZ = ff.findName(findPtr);
                if (ff.findType(findPtr) == DT_FILE) {
                    nameSink.clear();
                    boolean validUtf8 = Utf8s.utf8ToUtf16Z(pUtf8NameZ, nameSink);
                    assert validUtf8 : "invalid UTF-8 in file name";
                    if (Chars.startsWith(nameSink, TABLE_REGISTRY_NAME_FILE) && nameSink.length() > TABLE_REGISTRY_NAME_FILE.length() + 1) {
                        try {
                            int version = Numbers.parseInt(nameSink, TABLE_REGISTRY_NAME_FILE.length() + 1, nameSink.length());
                            if (version > lastVersion) {
                                lastVersion = version;
                            }
                        } catch (NumericException ignore) {
                            // no-op
                        }
                    }
                }
            } while (ff.findNext(findPtr) > 0);
            return lastVersion;
        } finally {
            ff.findClose(findPtr);
        }
    }

    @Override
    public void close() {
        super.close();
        if (lockFd != -1) {
            configuration.getFilesFacade().close(lockFd);
            lockFd = -1;
        }
    }

    public boolean isLocked() {
        return lockFd != -1;
    }

    public boolean lock() {
        if (lockFd != -1) {
            throw CairoException.critical(0).put("table registry already locked");
        }

        // Windows does not allow to lock directories, so we lock a special lock file
        FilesFacade ff = configuration.getFilesFacade();
        Path path = Path.getThreadLocal(configuration.getRoot()).concat(TABLE_REGISTRY_NAME_FILE).put(".lock").$();
        if (ff.exists(path)) {
            ff.touch(path);
        }
        lockFd = TableUtils.lock(ff, path);
        return lockFd != -1;
    }

    public void reload(
            ConcurrentHashMap<TableToken> tableNameToTokenMap,
            ConcurrentHashMap<ReverseTableMapItem> dirNameToTokenMap,
            @Nullable ObjList<TableToken> convertedTables
    ) {
        reloadFromTablesFile(tableNameToTokenMap, dirNameToTokenMap, convertedTables);
        reloadFromRootDirectory(tableNameToTokenMap, dirNameToTokenMap);
    }

    @TestOnly
    public synchronized void resetMemory() {
        if (!isLocked()) {
            if (!lock()) {
                throw CairoException.critical(0).put("table registry is not locked");
            }
        }
        tableNameMemory.close();

        final Path path = Path.getThreadLocal(configuration.getRoot()).concat(TABLE_REGISTRY_NAME_FILE).put(".0").$();
        configuration.getFilesFacade().remove(path);

        tableNameMemory.smallFile(configuration.getFilesFacade(), path, MemoryTag.MMAP_DEFAULT);
    }

    @Override
    public void writeEntry(TableToken tableToken, int operation) {
        if (!isLocked()) {
            throw CairoException.critical(0).put("table registry is not locked");
        }
        super.writeEntry(tableToken, operation);
    }

    private boolean checkWalTableInPendingDropState(TableToken tableToken, FilesFacade ff, Path path, int plimit) {
        if (longBuffer == 0) {
            // lazy init
            longBuffer = Unsafe.malloc(Long.BYTES, MemoryTag.NATIVE_DEFAULT);
        }

        path.trimTo(plimit).concat(tableToken.getDirName()).concat(SEQ_DIR).concat(META_FILE_NAME).$();
        int seqMetaFd = ff.openRO(path);
        if (seqMetaFd == -1) {
            LOG.error().$("cannot open seq meta file, assume table is being dropped [path=").$(path).I$();
            return true;
        }

        try {
            if (ff.read(seqMetaFd, longBuffer, Long.BYTES, SEQ_META_OFFSET_STRUCTURE_VERSION) == Long.BYTES) {
                long structureVersion = Unsafe.getUnsafe().getLong(longBuffer);
                return structureVersion == DROP_TABLE_STRUCTURE_VERSION;
            } else {
                LOG.error().$("cannot read structure version, assume table is being dropped [path=").$(path).I$();
                // cannot read structure version, assume table is being dropped
                return true;
            }
        } finally {
            ff.close(seqMetaFd);
        }
    }

    private void clearRegistryToReloadFromFileSystem(
            ConcurrentHashMap<TableToken> tableNameToTableTokenMap,
            ConcurrentHashMap<ReverseTableMapItem> dirNameToTableTokenMap,
            int lastFileVersion,
            String errorTableName,
            String errorDirName,
            TableToken conflictTableToken
    ) {
        LOG.critical().$("duplicate table dir to name mapping found [tableName=").utf8(errorTableName)
                .$(", dirName1=").utf8(conflictTableToken.getDirName())
                .$(", dirName2=").utf8(errorDirName)
                .I$();
        dumpTableRegistry(lastFileVersion);
        if (isLocked()) {
            // Reset existing registry to empty state
            tableNameMemory.putLong(0, Long.BYTES);
            tableNameMemory.jumpTo(Long.BYTES);
        }
        tableNameToTableTokenMap.clear();
        dirNameToTableTokenMap.clear();
    }

    private void compactTableNameFile(
            Map<CharSequence, TableToken> nameTableTokenMap,
            Map<CharSequence, ReverseTableMapItem> reverseNameMap,
            int lastFileVersion,
            FilesFacade ff,
            Path path
    ) {
        // compact the memory, remove deleted entries.
        // write to the tmp file.
        int pathRootLen = path.size();
        path.concat(TABLE_REGISTRY_NAME_FILE).putAscii(".tmp").$();
        long currentOffset;

        tableNameMemory.close(false);
        tableNameMemory.smallFile(ff, path, MemoryTag.MMAP_DEFAULT);
        tableNameMemory.putLong(0L);

        // Save tables not fully deleted yet to complete the deletion.
        for (ReverseTableMapItem reverseMapItem : reverseNameMap.values()) {
            if (reverseMapItem.isDropped()) {
                writeEntry(reverseMapItem.getToken(), OPERATION_ADD);
                writeEntry(reverseMapItem.getToken(), OPERATION_REMOVE);
            }
        }

        for (TableToken token : nameTableTokenMap.values()) {
            writeEntry(token, OPERATION_ADD);
        }

        tableNameMemory.sync(false);
        long newAppendOffset = tableNameMemory.getAppendOffset();
        tableNameMemory.close();

        // rename tmp to next version file, everyone will automatically switch to new file
        Path path2 = Path.getThreadLocal2(configuration.getRoot())
                .concat(TABLE_REGISTRY_NAME_FILE).put('.').put(lastFileVersion + 1).$();
        if (ff.rename(path, path2) == Files.FILES_RENAME_OK) {
            LOG.info().$("compacted tables file [path=").$(path2).I$();
            lastFileVersion++;
            currentOffset = newAppendOffset;
            // best effort to remove old files, but we don't care if it fails
            path.trimTo(pathRootLen).concat(TABLE_REGISTRY_NAME_FILE).putAscii('.').put(lastFileVersion - 1).$();
            ff.remove(path);

<<<<<<< HEAD
            tableNameMemory.sync(false);
            long newAppendOffset = tableNameMemory.getAppendOffset();
            tableNameMemory.close();

            // rename tmp to next version file, everyone will automatically switch to new file
            Path path2 = Path.getThreadLocal2(configuration.getRoot())
                    .concat(TABLE_REGISTRY_NAME_FILE).put('.').put(lastFileVersion + 1).$();
            if (ff.rename(path, path2) == Files.FILES_RENAME_OK) {
                LOG.info().$("compacted tables file [path=").$(path2).I$();
                lastFileVersion++;
                currentOffset = newAppendOffset;
                // best effort to remove old files, but we don't care if it fails
                path.trimTo(pathRootLen).concat(TABLE_REGISTRY_NAME_FILE).putAscii('.').put(lastFileVersion - 1).$();
                ff.removeQuiet(path);
            } else {
                // Not critical, if rename fails, compaction will be done next time
                LOG.error().$("could not rename tables file, tables file will not be compacted [from=").$(path)
                        .$(", to=").$(path2).I$();
            }
        } finally {
=======
>>>>>>> 26d5d380
            path.trimTo(pathRootLen).concat(TABLE_REGISTRY_NAME_FILE).putAscii('.').put(lastFileVersion).$();
            tableNameMemory.smallFile(ff, path, MemoryTag.MMAP_DEFAULT);
            tableNameMemory.jumpTo(currentOffset);
        } else {
            // Not critical, if rename fails, compaction will be done next time
            // Reopen the existing, non-compacted file
            path2 = Path.getThreadLocal2(configuration.getRoot())
                    .concat(TABLE_REGISTRY_NAME_FILE).put('.').put(lastFileVersion).$();
            tableNameMemory.smallFile(ff, path, MemoryTag.MMAP_DEFAULT);
            long appendOffset = tableNameMemory.getLong(0);
            tableNameMemory.jumpTo(appendOffset);

            LOG.error().$("could not rename tables file, tables file will not be compacted [from=").$(path)
                    .$(", to=").$(path2).I$();
        }
    }

    private void dumpTableRegistry(int lastFileVersion) {
        MemoryMR memory = isLocked() ? tableNameMemory : tableNameRoMemory;
        long mapMem = memory.getLong(0);
        long currentOffset = Long.BYTES;

        LOG.advisoryW().$("dumping table registry [file=").$(TABLE_REGISTRY_NAME_FILE).$('.').$(lastFileVersion)
                .$(", size=").$(mapMem).I$();

        while (currentOffset < mapMem) {
            int operation = memory.getInt(currentOffset);
            currentOffset += Integer.BYTES;
            String tableName = Chars.toString(memory.getStr(currentOffset));
            currentOffset += Vm.getStorageLength(tableName);
            String dirName = Chars.toString(memory.getStr(currentOffset));
            currentOffset += Vm.getStorageLength(dirName);
            int tableId = memory.getInt(currentOffset);
            currentOffset += Integer.BYTES;
            int tableType = memory.getInt(currentOffset);
            currentOffset += Integer.BYTES;

            LOG.advisoryW().$("operation=").$(operation == OPERATION_ADD ? "add (" : "remove (").$(operation)
                    .$("), tableName=").utf8(tableName)
                    .$(", dirName=").utf8(dirName)
                    .$(", tableId=").$(tableId)
                    .$(", tableType=").$(tableType)
                    .$(']').$();

            if (operation == OPERATION_ADD) {
                currentOffset += TABLE_NAME_ENTRY_RESERVED_LONGS * Long.BYTES;
            }
        }
        LOG.advisoryW().$("table registry dump complete").$();
    }

    private int findLastTablesFileVersion(FilesFacade ff, Path path) {
        return findLastTablesFileVersion(ff, path, nameSink);
    }

    private int readTableId(Path path, CharSequence dirName, FilesFacade ff) {
        path.of(configuration.getRoot()).concat(dirName).concat(META_FILE_NAME).$();
        int fd = ff.openRO(path);
        if (fd < 1) {
            return 0;
        }

        try {
            int tableId = ff.readNonNegativeInt(fd, TableUtils.META_OFFSET_TABLE_ID);
            if (tableId < 0) {
                LOG.error().$("cannot read table id from metadata file [path=").$(path).I$();
                return 0;
            }
            byte isWal = (byte) (ff.readNonNegativeInt(fd, TableUtils.META_OFFSET_WAL_ENABLED) & 0xFF);
            return isWal == 0 ? tableId : -tableId;
        } finally {
            ff.close(fd);
        }
    }

    private void reloadFromRootDirectory(
            ConcurrentHashMap<TableToken> tableNameToTableTokenMap,
            ConcurrentHashMap<ReverseTableMapItem> dirNameToTableTokenMap
    ) {
        Path path = Path.getThreadLocal(configuration.getRoot()).$();
        int plimit = path.size();
        FilesFacade ff = configuration.getFilesFacade();
        long findPtr = ff.findFirst(path);
        try {
            Utf8StringSink dirNameSink = Misc.getThreadLocalUtf8Sink();
            do {
                if (ff.isDirOrSoftLinkDirNoDots(path, plimit, ff.findName(findPtr), ff.findType(findPtr), dirNameSink)) {
                    String dirName = Utf8s.toString(dirNameSink);
                    if (
                            !dirNameToTableTokenMap.containsKey(dirName)
                                    && TableUtils.exists(ff, path, configuration.getRoot(), dirNameSink) == TableUtils.TABLE_EXISTS
                    ) {
                        int tableId;
                        boolean isWal;
                        String tableName;

                        try {
                            tableId = readTableId(path, dirName, ff);
                            isWal = tableId < 0;
                            tableId = Math.abs(tableId);
                            tableName = TableUtils.readTableName(path.of(configuration.getRoot()).concat(dirNameSink), plimit, tableNameRoMemory, ff);
                        } catch (CairoException e) {
                            if (e.errnoReadPathDoesNotExist()) {
                                // table is being removed.
                                continue;
                            } else {
                                throw e;
                            }
                        } finally {
                            tableNameRoMemory.close();
                        }

                        if (tableName == null) {
                            LOG.info().$("could not read table name, table will use directory name [dirName=").$(dirNameSink).I$();
                            tableName = Chars.toString(TableUtils.getTableNameFromDirName(dirName));
                        }

                        if (tableId > -1L) {
                            boolean isProtected = protectedTableResolver.test(tableName);
                            boolean isSystem = TableUtils.isSystemTable(tableName, configuration);
                            TableToken token = new TableToken(tableName, dirName, tableId, isWal, isSystem, isProtected);
                            TableToken existingTableToken = tableNameToTableTokenMap.get(tableName);

                            if (existingTableToken != null) {
                                // One of the tables can be in pending drop state.
                                if (!resolveTableNameConflict(tableNameToTableTokenMap, dirNameToTableTokenMap, token, existingTableToken, ff, path, plimit)) {
                                    LOG.critical().$("duplicate table name found, table will not be available [dirName=").$(dirNameSink)
                                            .$(", name=").utf8(tableName)
                                            .$(", existingTableDir=").utf8(tableNameToTableTokenMap.get(tableName).getDirName())
                                            .I$();
                                }
                                continue;
                            }

                            tableNameToTableTokenMap.put(tableName, token);
                            dirNameToTableTokenMap.put(dirName, ReverseTableMapItem.of(token));
                        }
                    }
                }
            } while (ff.findNext(findPtr) > 0);
        } finally {
            ff.findClose(findPtr);
            if (longBuffer != 0) {
                longBuffer = Unsafe.free(longBuffer, Long.BYTES, MemoryTag.NATIVE_DEFAULT);
            }
        }
    }

    private void reloadFromTablesFile(
            ConcurrentHashMap<TableToken> tableNameToTableTokenMap,
            ConcurrentHashMap<ReverseTableMapItem> dirNameToTableTokenMap,
            @Nullable ObjList<TableToken> convertedTables
    ) {
        int lastFileVersion;
        FilesFacade ff = configuration.getFilesFacade();
        Path path = Path.getThreadLocal(configuration.getRoot());
        int plimit = path.size();

        MemoryMR memory = isLocked() ? tableNameMemory : tableNameRoMemory;
        do {
            lastFileVersion = findLastTablesFileVersion(ff, path.trimTo(plimit).$());
            path.trimTo(plimit).concat(TABLE_REGISTRY_NAME_FILE).putAscii('.').put(lastFileVersion).$();
            try {
                memory.smallFile(ff, path, MemoryTag.MMAP_DEFAULT);
                LOG.info()
                        .$("reloading tables file [path=").$(path)
                        .$(", threadId=").$(Thread.currentThread().getId())
                        .I$();
                if (memory.size() >= 2 * Long.BYTES) {
                    break;
                }
            } catch (CairoException e) {
                if (!isLocked()) {
                    if (e.errnoReadPathDoesNotExist()) {
                        if (lastFileVersion == 0) {
                            // This is RO mode and file and tables.d.0 does not exist.
                            return;
                        } else {
                            // This is RO mode and file we want to read was just swapped to new one by the RW instance.
                            continue;
                        }
                    }
                }
                throw e;
            }
        } while (true);

        long mapMem = memory.getLong(0);
        long currentOffset = Long.BYTES;
        memory.extend(mapMem);
        int forceCompact = Integer.MAX_VALUE / 2;

        int tableToCompact = 0;
        while (currentOffset < mapMem) {
            int operation = memory.getInt(currentOffset);
            currentOffset += Integer.BYTES;
            String tableName = Chars.toString(memory.getStr(currentOffset));
            currentOffset += Vm.getStorageLength(tableName);
            String dirName = Chars.toString(memory.getStr(currentOffset));
            currentOffset += Vm.getStorageLength(dirName);
            int tableId = memory.getInt(currentOffset);
            currentOffset += Integer.BYTES;
            int tableType = memory.getInt(currentOffset);
            currentOffset += Integer.BYTES;

            if (operation == OPERATION_REMOVE) {
                TableToken token = tableNameToTableTokenMap.remove(tableName);
                if (!ff.exists(path.trimTo(plimit).concat(dirName).$())) {
                    // table already fully removed
                    tableToCompact++;
                    dirNameToTableTokenMap.remove(dirName);
                } else {
                    if (token == null) {
                        boolean isProtected = protectedTableResolver.test(tableName);
                        boolean isSystem = TableUtils.isSystemTable(tableName, configuration);
                        token = new TableToken(tableName, dirName, tableId, tableType == TableUtils.TABLE_TYPE_WAL, isSystem, isProtected);
                    }
                    dirNameToTableTokenMap.put(dirName, ReverseTableMapItem.ofDropped(token));
                }
            } else {
                assert operation == OPERATION_ADD;
                if (TableUtils.exists(ff, path, configuration.getRoot(), dirName) != TableUtils.TABLE_EXISTS) {
                    // This can be BAU, remove record will follow
                    tableToCompact++;
                } else {
                    boolean isProtected = protectedTableResolver.test(tableName);
                    boolean isSystem = TableUtils.isSystemTable(tableName, configuration);
                    final TableToken token = new TableToken(tableName, dirName, tableId, tableType == TableUtils.TABLE_TYPE_WAL, isSystem, isProtected);
                    TableToken existing = tableNameToTableTokenMap.get(tableName);

                    if (existing != null) {
                        clearRegistryToReloadFromFileSystem(
                                tableNameToTableTokenMap,
                                dirNameToTableTokenMap,
                                lastFileVersion,
                                tableName,
                                dirName,
                                existing
                        );
                        return;
                    }
                    tableNameToTableTokenMap.put(tableName, token);
                    if (!Chars.startsWith(token.getDirName(), token.getTableName())) {
                        // This table is renamed, log system to real table name mapping
                        LOG.info().$("table dir name does not match logical name [table=").utf8(tableName).$(", dirName=").utf8(dirName).I$();
                    }
                    dirNameToTableTokenMap.put(token.getDirName(), ReverseTableMapItem.of(token));
                }
                currentOffset += TABLE_NAME_ENTRY_RESERVED_LONGS * Long.BYTES;
            }
        }

        if (isLocked()) {
            tableNameMemory.jumpTo(currentOffset);
            if (convertedTables != null) {
                for (int i = 0, n = convertedTables.size(); i < n; i++) {
                    final TableToken token = convertedTables.get(i);
                    final TableToken existing = tableNameToTableTokenMap.get(token.getTableName());

                    if (existing != null && !Chars.equals(existing.getDirName(), token.getDirName())) {
                        // Table with different directory already exists pointing to the same name
                        clearRegistryToReloadFromFileSystem(
                                tableNameToTableTokenMap,
                                dirNameToTableTokenMap,
                                lastFileVersion,
                                token.getTableName(),
                                token.getDirName(),
                                existing
                        );
                        return;
                    }

                    if (token.isWal()) {
                        tableNameToTableTokenMap.put(token.getTableName(), token);
                        dirNameToTableTokenMap.put(token.getDirName(), ReverseTableMapItem.of(token));
                    } else {
                        tableNameToTableTokenMap.remove(token.getTableName());
                        dirNameToTableTokenMap.remove(token.getDirName());
                    }

                    // Force the compaction
                    tableToCompact = forceCompact;
                }
            }

            int tableRegistryCompactionThreshold = configuration.getTableRegistryCompactionThreshold();
            if ((tableRegistryCompactionThreshold > -1 && tableToCompact > tableRegistryCompactionThreshold) || tableToCompact >= forceCompact) {
                path.trimTo(plimit);
                LOG.info().$("compacting tables file").$();
                compactTableNameFile(tableNameToTableTokenMap, dirNameToTableTokenMap, lastFileVersion, ff, path);
            } else {
                tableNameMemory.jumpTo(currentOffset);
            }
        } else {
            tableNameRoMemory.close();
        }
    }

    private boolean resolveTableNameConflict(
            ConcurrentHashMap<TableToken> tableNameToTableTokenMap,
            ConcurrentHashMap<ReverseTableMapItem> dirNameToTableTokenMap,
            TableToken newToken,
            TableToken existingTableToken,
            FilesFacade ff,
            Path path,
            int plimit
    ) {
        boolean existingDropped = false;
        boolean newDropped = false;

        if (existingTableToken.isWal()) {
            existingDropped = checkWalTableInPendingDropState(existingTableToken, ff, path, plimit);
        }

        if (!existingDropped) {
            // Check if new table is dropped
            if (newToken.isWal()) {
                newDropped = checkWalTableInPendingDropState(newToken, ff, path, plimit);
            }
        } else {
            // existing table token table is partially dropped
            tableNameToTableTokenMap.remove(existingTableToken.getTableName());
            dirNameToTableTokenMap.remove(existingTableToken.getDirName());

            // mark existing as pending dropped
            dirNameToTableTokenMap.put(existingTableToken.getDirName(), ReverseTableMapItem.ofDropped(existingTableToken));

            // add new table
            tableNameToTableTokenMap.put(newToken.getTableName(), newToken);
            dirNameToTableTokenMap.put(newToken.getDirName(), ReverseTableMapItem.of(newToken));

            return true;
        }

        // don't add new table to registry
        return newDropped;
    }
}<|MERGE_RESOLUTION|>--- conflicted
+++ resolved
@@ -241,31 +241,8 @@
             currentOffset = newAppendOffset;
             // best effort to remove old files, but we don't care if it fails
             path.trimTo(pathRootLen).concat(TABLE_REGISTRY_NAME_FILE).putAscii('.').put(lastFileVersion - 1).$();
-            ff.remove(path);
-
-<<<<<<< HEAD
-            tableNameMemory.sync(false);
-            long newAppendOffset = tableNameMemory.getAppendOffset();
-            tableNameMemory.close();
-
-            // rename tmp to next version file, everyone will automatically switch to new file
-            Path path2 = Path.getThreadLocal2(configuration.getRoot())
-                    .concat(TABLE_REGISTRY_NAME_FILE).put('.').put(lastFileVersion + 1).$();
-            if (ff.rename(path, path2) == Files.FILES_RENAME_OK) {
-                LOG.info().$("compacted tables file [path=").$(path2).I$();
-                lastFileVersion++;
-                currentOffset = newAppendOffset;
-                // best effort to remove old files, but we don't care if it fails
-                path.trimTo(pathRootLen).concat(TABLE_REGISTRY_NAME_FILE).putAscii('.').put(lastFileVersion - 1).$();
-                ff.removeQuiet(path);
-            } else {
-                // Not critical, if rename fails, compaction will be done next time
-                LOG.error().$("could not rename tables file, tables file will not be compacted [from=").$(path)
-                        .$(", to=").$(path2).I$();
-            }
-        } finally {
-=======
->>>>>>> 26d5d380
+            ff.removeQuiet(path);
+
             path.trimTo(pathRootLen).concat(TABLE_REGISTRY_NAME_FILE).putAscii('.').put(lastFileVersion).$();
             tableNameMemory.smallFile(ff, path, MemoryTag.MMAP_DEFAULT);
             tableNameMemory.jumpTo(currentOffset);
