--- conflicted
+++ resolved
@@ -375,13 +375,9 @@
                             boolean isSystem = tableFlagResolver.isSystem(tableName);
                             boolean isPublic = tableFlagResolver.isPublic(tableName);
                             boolean isMatView = isMatViewDefinitionFileExists(configuration, path, dirName);
-<<<<<<< HEAD
                             boolean isView = isViewDefinitionFileExists(configuration, path, dirName);
-                            TableToken token = new TableToken(tableName, dirName, tableId, isView, isMatView, isWal, isSystem, isProtected, isPublic);
-=======
                             String dbLogName = configuration.getDbLogName();
-                            TableToken token = new TableToken(tableName, dirName, dbLogName, tableId, isMatView, isWal, isSystem, isProtected, isPublic);
->>>>>>> 7eb1a513
+                            TableToken token = new TableToken(tableName, dirName, dbLogName, tableId, isView, isMatView, isWal, isSystem, isProtected, isPublic);
                             TableToken existingTableToken = tableNameToTableTokenMap.get(tableName);
 
                             if (existingTableToken != null) {
@@ -478,17 +474,11 @@
                         boolean isProtected = tableFlagResolver.isProtected(tableName);
                         boolean isSystem = tableFlagResolver.isSystem(tableName);
                         boolean isPublic = tableFlagResolver.isPublic(tableName);
-<<<<<<< HEAD
                         boolean isView = tableType == TABLE_TYPE_VIEW;
                         boolean isMatView = tableType == TABLE_TYPE_MAT;
                         boolean isWal = tableType == TABLE_TYPE_WAL || isView || isMatView;
-                        token = new TableToken(tableName, dirName, tableId, isView, isMatView, isWal, isSystem, isProtected, isPublic);
-=======
-                        boolean isMatView = tableType == TableUtils.TABLE_TYPE_MAT;
-                        boolean isWal = tableType == TableUtils.TABLE_TYPE_WAL || isMatView;
                         String dbLogName = configuration.getDbLogName();
-                        token = new TableToken(tableName, dirName, dbLogName, tableId, isMatView, isWal, isSystem, isProtected, isPublic);
->>>>>>> 7eb1a513
+                        token = new TableToken(tableName, dirName, dbLogName, tableId, isView, isMatView, isWal, isSystem, isProtected, isPublic);
                     }
                     dirNameToTableTokenMap.put(dirName, ReverseTableMapItem.ofDropped(token));
                 }
@@ -516,14 +506,9 @@
                     boolean isPublic = tableFlagResolver.isPublic(tableName);
                     boolean isView = tableType == TABLE_TYPE_VIEW;
                     boolean isMatView = tableType == TableUtils.TABLE_TYPE_MAT;
-<<<<<<< HEAD
                     boolean isWal = tableType == TableUtils.TABLE_TYPE_WAL || isView || isMatView;
-                    final TableToken token = new TableToken(tableName, dirName, tableId, isView, isMatView, isWal, isSystem, isProtected, isPublic);
-=======
-                    boolean isWal = tableType == TableUtils.TABLE_TYPE_WAL || isMatView;
                     String dbLogName = configuration.getDbLogName();
-                    final TableToken token = new TableToken(tableName, dirName, dbLogName, tableId, isMatView, isWal, isSystem, isProtected, isPublic);
->>>>>>> 7eb1a513
+                    final TableToken token = new TableToken(tableName, dirName, dbLogName, tableId, isView, isMatView, isWal, isSystem, isProtected, isPublic);
                     tableNameToTableTokenMap.put(tableName, token);
                     if (!Chars.startsWith(token.getDirName(), token.getTableName())) {
                         // This table is renamed, log system to real table name mapping
