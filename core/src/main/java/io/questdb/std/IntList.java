/*******************************************************************************
 *     ___                  _   ____  ____
 *    / _ \ _   _  ___  ___| |_|  _ \| __ )
 *   | | | | | | |/ _ \/ __| __| | | |  _ \
 *   | |_| | |_| |  __/\__ \ |_| |_| | |_) |
 *    \__\_\\__,_|\___||___/\__|____/|____/
 *
 *  Copyright (c) 2014-2019 Appsicle
 *  Copyright (c) 2019-2024 QuestDB
 *
 *  Licensed under the Apache License, Version 2.0 (the "License");
 *  you may not use this file except in compliance with the License.
 *  You may obtain a copy of the License at
 *
 *  http://www.apache.org/licenses/LICENSE-2.0
 *
 *  Unless required by applicable law or agreed to in writing, software
 *  distributed under the License is distributed on an "AS IS" BASIS,
 *  WITHOUT WARRANTIES OR CONDITIONS OF ANY KIND, either express or implied.
 *  See the License for the specific language governing permissions and
 *  limitations under the License.
 *
 ******************************************************************************/

package io.questdb.std;

import io.questdb.std.str.CharSink;
import io.questdb.std.str.Sinkable;
import io.questdb.std.str.Utf16Sink;
import org.jetbrains.annotations.NotNull;

import java.util.Arrays;

public class IntList implements Mutable, Sinkable {
    private static final int DEFAULT_ARRAY_SIZE = 16;
    private static final int NO_ENTRY_VALUE = -1;
    private final int initialCapacity;
    private int[] data;
    private int pos = 0;

    public IntList() {
        this(DEFAULT_ARRAY_SIZE);
    }

    public IntList(int capacity) {
        this.initialCapacity = capacity;
        this.data = new int[initialCapacity];
    }

    public void add(int value) {
        checkCapacity(pos + 1);
        data[pos++] = value;
    }

    public void addAll(IntList that) {
        int p = pos;
        int s = that.size();
        setPos(p + s);
        System.arraycopy(that.data, 0, this.data, p, s);
    }

    public void allocate(int size) {
        checkCapacity(size);
    }

    public void arrayCopy(int srcPos, int dstPos, int length) {
        System.arraycopy(data, srcPos, data, dstPos, length);
    }

    public int binarySearchUniqueList(int v) {
        int low = 0;
        int high = pos - 1;
        while (high - low > 65) {
            int mid = (low + high) >>> 1;
            int midVal = data[mid];

            if (midVal < v)
                low = mid + 1;
            else if (midVal > v)
                high = mid - 1;
            else {
                return mid;
            }
        }
        return scanSearch(v, low, high + 1);
    }

    public int capacity() {
        return data.length;
    }

    public void checkCapacity(int capacity) {
        int l = data.length;
        if (capacity > l) {
            int newCap = Math.max(l << 1, capacity);
            int[] buf = new int[newCap];
            System.arraycopy(data, 0, buf, 0, l);
            this.data = buf;
        }
    }

    public void clear() {
        pos = 0;
    }

    public void clear(int capacity) {
        checkCapacity(capacity);
        pos = 0;
        Arrays.fill(data, NO_ENTRY_VALUE);
    }

    public boolean contains(int value) {
        return indexOf(value, 0, pos) > -1;
    }

    /**
     * {@inheritDoc}
     */
    @Override
    public boolean equals(Object that) {
        return this == that || that instanceof IntList && equals((IntList) that);
    }

    public void extendAndSet(int index, int value) {
        checkCapacity(index + 1);
        if (index >= pos) {
            pos = index + 1;
        }
        data[index] = value;
    }

    public int get(int index) {
        return getQuick(index);
    }

    public int getLast() {
        if (pos > 0) {
            return data[pos - 1];
        }
        return NO_ENTRY_VALUE;
    }

    /**
     * Returns element at the specified position. This method does not do
     * bounds check and may cause memory corruption if index is out of bounds.
     * Instead, the responsibility to check bounds is placed on application code,
     * which is often the case anyway, for example in indexed for() loop.
     *
     * @param index of the element
     * @return element at the specified position.
     */
    public int getQuick(int index) {
        assert index < pos;
        return data[index];
    }

    /**
     * {@inheritDoc}
     */
    @Override
    public int hashCode() {
        int hashCode = 1;
        for (int i = 0, n = pos; i < n; i++) {
            int v = getQuick(i);
            hashCode = 31 * hashCode + (v == NO_ENTRY_VALUE ? 0 : v);
        }
        return hashCode;
    }

    public void increment(int index) {
        data[index] = data[index] + 1;
    }

    public void increment(int index, int delta) {
        assert delta > -1;
        data[index] = data[index] + delta;
    }

    public int indexOf(int v, int low, int high) {
        assert high <= pos;

        for (int i = low; i < high; i++) {
            int f = data[i];
            if (f == v) {
                return i;
            }
        }
        return -1;
    }

    public void insert(int index, int element) {
        setPos(++pos);
        System.arraycopy(data, index, data, index + 1, pos - index - 1);
        data[index] = element;
    }

    // increment at index and return previous value
    public int postIncrement(int index) {
        final int prev = data[index];
        data[index] = prev + 1;
        return prev;
    }

    public void remove(int key) {
        for (int i = 0, n = size(); i < n; i++) {
            if (key == getQuick(i)) {
                removeIndex(i);
                return;
            }
        }
    }

    public void removeIndex(int index) {
        if (pos < 1 || index >= pos) {
            return;
        }
        int move = pos - index - 1;
        if (move > 0) {
            System.arraycopy(data, index + 1, data, index, move);
        }
        int index1 = --pos;
        data[index1] = NO_ENTRY_VALUE;
    }

    public void restoreInitialCapacity() {
        data = new int[initialCapacity];
        pos = 0;
    }

    public void set(int index, int element) {
        if (index < pos) {
            data[index] = element;
            return;
        }
        throw new ArrayIndexOutOfBoundsException(index);
    }

    public void setAll(int capacity, int value) {
        checkCapacity(capacity);
        pos = capacity;
        Arrays.fill(data, 0, pos, value);
    }

    public void setPos(int position) {
        checkCapacity(position);
        pos = position;
    }

    public void setQuick(int index, int value) {
        assert index < pos;
        data[index] = value;
    }

    public int size() {
        return pos;
    }

<<<<<<< HEAD
    public void sortGroups(int groupSize) {
        if (groupSize == 3 && pos % 3 == 0) {
            Int3Sort.quickSort(data, 0, pos / 3);
            return;
        }
        throw new IllegalStateException("sorting not supported");
=======
    /**
     * Sorts groups of N elements. The size of the group is specified by {@code groupSize}.
     * Comparison between groups is done by comparing the first element of each group, then
     * if the first elements are equial the second elements are compared and so on.
     *
     * @param groupSize size of the group
     */
    public void sortGroups(int groupSize) {
        if (groupSize > 0 && pos % groupSize == 0) {
            IntGroupSort.quickSort(groupSize, data, 0, pos / groupSize);
            return;
        }
        throw new IllegalStateException("sorting not supported for group size: " + groupSize + ", length: " + pos);
>>>>>>> 5dd7e3dc
    }

    @Override
    public void toSink(@NotNull CharSink<?> sink) {
        sink.putAscii('[');
        for (int i = 0, k = size(); i < k; i++) {
            if (i > 0) {
                sink.putAscii(',');
            }
            sink.put(get(i));
        }
        sink.putAscii(']');
    }

    public void toSink(CharSink<?> sink, int exceptValue) {
        sink.putAscii('[');
        boolean pastFirst = false;
        for (int i = 0, k = size(); i < k; i++) {
            if (pastFirst) {
                sink.putAscii(',');
            }
            int val = get(i);
            if (val == exceptValue) {
                continue;
            }
            sink.put(val);
            pastFirst = true;
        }
        sink.putAscii(']');
    }

    /**
     * {@inheritDoc}
     */
    @Override
    public String toString() {
        Utf16Sink b = Misc.getThreadLocalSink();
        toSink(b);
        return b.toString();
    }

    public void zero(int value) {
        Arrays.fill(data, 0, pos, value);
    }

    private boolean equals(IntList that) {
        if (this.pos != that.pos) {
            return false;
        }

        for (int i = 0, n = pos; i < n; i++) {
            if (this.getQuick(i) != that.getQuick(i)) {
                return false;
            }
        }
        return true;
    }

    private int scanSearch(int v, int low, int high) {
        for (int i = low; i < high; i++) {
            int f = data[i];
            if (f == v) {
                return i;
            }
            if (f > v) {
                return -(i + 1);
            }
        }
        return -(high + 1);
    }
}<|MERGE_RESOLUTION|>--- conflicted
+++ resolved
@@ -255,14 +255,6 @@
         return pos;
     }
 
-<<<<<<< HEAD
-    public void sortGroups(int groupSize) {
-        if (groupSize == 3 && pos % 3 == 0) {
-            Int3Sort.quickSort(data, 0, pos / 3);
-            return;
-        }
-        throw new IllegalStateException("sorting not supported");
-=======
     /**
      * Sorts groups of N elements. The size of the group is specified by {@code groupSize}.
      * Comparison between groups is done by comparing the first element of each group, then
@@ -276,7 +268,6 @@
             return;
         }
         throw new IllegalStateException("sorting not supported for group size: " + groupSize + ", length: " + pos);
->>>>>>> 5dd7e3dc
     }
 
     @Override
