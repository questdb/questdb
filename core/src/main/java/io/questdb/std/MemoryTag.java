/*******************************************************************************
 *     ___                  _   ____  ____
 *    / _ \ _   _  ___  ___| |_|  _ \| __ )
 *   | | | | | | |/ _ \/ __| __| | | |  _ \
 *   | |_| | |_| |  __/\__ \ |_| |_| | |_) |
 *    \__\_\\__,_|\___||___/\__|____/|____/
 *
 *  Copyright (c) 2014-2019 Appsicle
 *  Copyright (c) 2019-2024 QuestDB
 *
 *  Licensed under the Apache License, Version 2.0 (the "License");
 *  you may not use this file except in compliance with the License.
 *  You may obtain a copy of the License at
 *
 *  http://www.apache.org/licenses/LICENSE-2.0
 *
 *  Unless required by applicable law or agreed to in writing, software
 *  distributed under the License is distributed on an "AS IS" BASIS,
 *  WITHOUT WARRANTIES OR CONDITIONS OF ANY KIND, either express or implied.
 *  See the License for the specific language governing permissions and
 *  limitations under the License.
 *
 ******************************************************************************/

package io.questdb.std;

public final class MemoryTag {
    public static final int MMAP_DEFAULT = 0;
    public static final int MMAP_BLOCK_WRITER = MMAP_DEFAULT + 1;
    public static final int MMAP_IMPORT = MMAP_BLOCK_WRITER + 1;
    public static final int MMAP_INDEX_READER = MMAP_IMPORT + 1;
    public static final int MMAP_INDEX_SLIDER = MMAP_INDEX_READER + 1;
    public static final int MMAP_INDEX_WRITER = MMAP_INDEX_SLIDER + 1;
    public static final int MMAP_O3 = MMAP_INDEX_WRITER + 1;
    public static final int MMAP_PARALLEL_IMPORT = MMAP_O3 + 1;
    public static final int MMAP_SEQUENCER_METADATA = MMAP_PARALLEL_IMPORT + 1;
    public static final int MMAP_TABLE_READER = MMAP_SEQUENCER_METADATA + 1;
    public static final int MMAP_TABLE_WAL_READER = MMAP_TABLE_READER + 1;
    public static final int MMAP_TABLE_WAL_WRITER = MMAP_TABLE_WAL_READER + 1;
    public static final int MMAP_TABLE_WRITER = MMAP_TABLE_WAL_WRITER + 1;
    public static final int MMAP_TX_LOG = MMAP_TABLE_WRITER + 1;
    public static final int MMAP_TX_LOG_CURSOR = MMAP_TX_LOG + 1;
    public static final int MMAP_UPDATE = MMAP_TX_LOG_CURSOR + 1;
    public static final int MMAP_PARQUET_PARTITION_CONVERTER = MMAP_UPDATE + 1;
    public static final int MMAP_PARQUET_PARTITION_DECODER = MMAP_PARQUET_PARTITION_CONVERTER + 1;

    // All malloc calls should use NATIVE_* tags
    public static final int NATIVE_PATH = MMAP_PARQUET_PARTITION_DECODER + 1;
    public static final int NATIVE_DEFAULT = NATIVE_PATH + 1;
    public static final int NATIVE_CB2 = NATIVE_DEFAULT + 1;
    public static final int NATIVE_CB3 = NATIVE_CB2 + 1;
    public static final int NATIVE_CB4 = NATIVE_CB3 + 1;
    public static final int NATIVE_CB5 = NATIVE_CB4 + 1;
    public static final int NATIVE_CIRCULAR_BUFFER = NATIVE_CB5 + 1;
    public static final int NATIVE_COMPACT_MAP = NATIVE_CIRCULAR_BUFFER + 1;
    public static final int NATIVE_DIRECT_BYTE_SINK = NATIVE_COMPACT_MAP + 1;
    public static final int NATIVE_DIRECT_CHAR_SINK = NATIVE_DIRECT_BYTE_SINK + 1;
    public static final int NATIVE_DIRECT_UTF8_SINK = NATIVE_DIRECT_CHAR_SINK + 1;
    public static final int NATIVE_FAST_MAP = NATIVE_DIRECT_UTF8_SINK + 1;
    public static final int NATIVE_FAST_MAP_INT_LIST = NATIVE_FAST_MAP + 1;
    public static final int NATIVE_FUNC_RSS = NATIVE_FAST_MAP_INT_LIST + 1;
    public static final int NATIVE_GROUP_BY_FUNCTION = NATIVE_FUNC_RSS + 1;
    public static final int NATIVE_HTTP_CONN = NATIVE_GROUP_BY_FUNCTION + 1;
    public static final int NATIVE_ILP_RSS = NATIVE_HTTP_CONN + 1;
    public static final int NATIVE_IMPORT = NATIVE_ILP_RSS + 1;
    public static final int NATIVE_IO_DISPATCHER_RSS = NATIVE_IMPORT + 1;
    public static final int NATIVE_JIT = NATIVE_IO_DISPATCHER_RSS + 1;
    public static final int NATIVE_JIT_LONG_LIST = NATIVE_JIT + 1;
    public static final int NATIVE_JOIN_MAP = NATIVE_JIT_LONG_LIST + 1;
    public static final int NATIVE_LATEST_BY_LONG_LIST = NATIVE_JOIN_MAP + 1;
    public static final int NATIVE_LOGGER = NATIVE_LATEST_BY_LONG_LIST + 1;
    public static final int NATIVE_LONG_LIST = NATIVE_LOGGER + 1;
    public static final int NATIVE_MIG = NATIVE_LONG_LIST + 1;
    public static final int NATIVE_MIG_MMAP = NATIVE_MIG + 1;
    public static final int NATIVE_O3 = NATIVE_MIG_MMAP + 1;
    public static final int NATIVE_OFFLOAD = NATIVE_O3 + 1;
    public static final int NATIVE_PARALLEL_IMPORT = NATIVE_OFFLOAD + 1;
    public static final int NATIVE_PGW_CONN = NATIVE_PARALLEL_IMPORT + 1;
    public static final int NATIVE_PGW_PIPELINE = NATIVE_PGW_CONN + 1;
    public static final int NATIVE_RECORD_CHAIN = NATIVE_PGW_PIPELINE + 1;
    public static final int NATIVE_REPL = NATIVE_RECORD_CHAIN + 1;
    public static final int NATIVE_ROSTI = NATIVE_REPL + 1;
    public static final int NATIVE_SAMPLE_BY_LONG_LIST = NATIVE_ROSTI + 1;
    public static final int NATIVE_SQL_COMPILER = NATIVE_SAMPLE_BY_LONG_LIST + 1;
    public static final int NATIVE_TABLE_READER = NATIVE_SQL_COMPILER + 1;
    public static final int NATIVE_TABLE_WRITER = NATIVE_TABLE_READER + 1;
    public static final int NATIVE_TEXT_PARSER_RSS = NATIVE_TABLE_WRITER + 1;
    public static final int NATIVE_TLS_RSS = NATIVE_TEXT_PARSER_RSS + 1;
    public static final int NATIVE_TREE_CHAIN = NATIVE_TLS_RSS + 1;
    public static final int NATIVE_UNORDERED_MAP = NATIVE_TREE_CHAIN + 1;
    public static final int NATIVE_INDEX_READER = NATIVE_UNORDERED_MAP + 1;
    public static final int NATIVE_TABLE_WAL_WRITER = NATIVE_INDEX_READER + 1;
    public static final int NATIVE_METADATA_READER = NATIVE_TABLE_WAL_WRITER + 1;
    public static final int NATIVE_BIT_SET = NATIVE_METADATA_READER + 1;
<<<<<<< HEAD
    public static final int NATIVE_ND_ARRAY = NATIVE_BIT_SET + 1;
    public static final int SIZE = NATIVE_ND_ARRAY + 1;
=======
    public static final int NATIVE_PARQUET_PARTITION_DECODER = NATIVE_BIT_SET + 1;
    public static final int NATIVE_PARQUET_PARTITION_UPDATER = NATIVE_PARQUET_PARTITION_DECODER + 1;
    public static final int SIZE = NATIVE_PARQUET_PARTITION_UPDATER + 1;
>>>>>>> 6f1e6f36

    private static final ObjList<String> tagNameMap = new ObjList<>(SIZE);

    public static String nameOf(int tag) {
        return tagNameMap.getQuick(tag);
    }

    static {
        tagNameMap.extendAndSet(MMAP_DEFAULT, "MMAP_DEFAULT");
        tagNameMap.extendAndSet(NATIVE_DEFAULT, "NATIVE_DEFAULT");
        tagNameMap.extendAndSet(MMAP_O3, "MMAP_O3");
        tagNameMap.extendAndSet(NATIVE_O3, "NATIVE_O3");
        tagNameMap.extendAndSet(NATIVE_RECORD_CHAIN, "NATIVE_RECORD_CHAIN");
        tagNameMap.extendAndSet(MMAP_TABLE_WRITER, "MMAP_TABLE_WRITER");
        tagNameMap.extendAndSet(NATIVE_TREE_CHAIN, "NATIVE_TREE_CHAIN");
        tagNameMap.extendAndSet(MMAP_TABLE_READER, "MMAP_TABLE_READER");
        tagNameMap.extendAndSet(NATIVE_COMPACT_MAP, "NATIVE_COMPACT_MAP");
        tagNameMap.extendAndSet(NATIVE_FAST_MAP, "NATIVE_FAST_MAP");
        tagNameMap.extendAndSet(NATIVE_FAST_MAP_INT_LIST, "NATIVE_FAST_MAP_INT_LIST");
        tagNameMap.extendAndSet(NATIVE_UNORDERED_MAP, "NATIVE_UNORDERED_MAP");
        tagNameMap.extendAndSet(NATIVE_HTTP_CONN, "NATIVE_HTTP_CONN");
        tagNameMap.extendAndSet(NATIVE_PGW_CONN, "NATIVE_PGW_CONN");
        tagNameMap.extendAndSet(NATIVE_PGW_PIPELINE, "NATIVE_PGW_PIPELINE");
        tagNameMap.extendAndSet(MMAP_INDEX_READER, "MMAP_INDEX_READER");
        tagNameMap.extendAndSet(MMAP_INDEX_WRITER, "MMAP_INDEX_WRITER");
        tagNameMap.extendAndSet(MMAP_INDEX_SLIDER, "MMAP_INDEX_SLIDER");
        tagNameMap.extendAndSet(MMAP_BLOCK_WRITER, "MMAP_BLOCK_WRITER");
        tagNameMap.extendAndSet(NATIVE_REPL, "NATIVE_REPL");
        tagNameMap.extendAndSet(NATIVE_SAMPLE_BY_LONG_LIST, "NATIVE_SAMPLE_BY_LONG_LIST");
        tagNameMap.extendAndSet(NATIVE_LATEST_BY_LONG_LIST, "NATIVE_LATEST_BY_LONG_LIST");
        tagNameMap.extendAndSet(NATIVE_JIT_LONG_LIST, "NATIVE_JIT_LONG_LIST");
        tagNameMap.extendAndSet(NATIVE_LONG_LIST, "NATIVE_LONG_LIST");
        tagNameMap.extendAndSet(NATIVE_JIT, "NATIVE_JIT");
        tagNameMap.extendAndSet(NATIVE_OFFLOAD, "NATIVE_OFFLOAD");
        tagNameMap.extendAndSet(MMAP_UPDATE, "MMAP_UPDATE");
        tagNameMap.extendAndSet(MMAP_PARQUET_PARTITION_CONVERTER, "MMAP_PARQUET_PARTITION_CONVERTER");
        tagNameMap.extendAndSet(MMAP_PARQUET_PARTITION_DECODER, "MMAP_PARQUET_PARTITION_DECODER");
        tagNameMap.extendAndSet(NATIVE_PATH, "NATIVE_PATH");
        tagNameMap.extendAndSet(NATIVE_TABLE_READER, "NATIVE_TABLE_READER");
        tagNameMap.extendAndSet(NATIVE_TABLE_WRITER, "NATIVE_TABLE_WRITER");
        tagNameMap.extendAndSet(NATIVE_CB2, "NATIVE_CB2");
        tagNameMap.extendAndSet(NATIVE_CB3, "NATIVE_CB3");
        tagNameMap.extendAndSet(NATIVE_CB4, "NATIVE_CB4");
        tagNameMap.extendAndSet(NATIVE_CB5, "NATIVE_CB5");
        tagNameMap.extendAndSet(MMAP_IMPORT, "MMAP_IMPORT");
        tagNameMap.extendAndSet(NATIVE_IMPORT, "NATIVE_IMPORT");
        tagNameMap.extendAndSet(NATIVE_ROSTI, "NATIVE_ROSTI");
        tagNameMap.extendAndSet(MMAP_TABLE_WAL_READER, "MMAP_TABLE_WAL_READER");
        tagNameMap.extendAndSet(MMAP_TABLE_WAL_WRITER, "MMAP_TABLE_WAL_WRITER");
        tagNameMap.extendAndSet(MMAP_SEQUENCER_METADATA, "MMAP_SEQUENCER_METADATA");
        tagNameMap.extendAndSet(MMAP_PARALLEL_IMPORT, "MMAP_PARALLEL_IMPORT");
        tagNameMap.extendAndSet(NATIVE_PARALLEL_IMPORT, "NATIVE_PARALLEL_IMPORT");
        tagNameMap.extendAndSet(NATIVE_JOIN_MAP, "NATIVE_JOIN_MAP");
        tagNameMap.extendAndSet(NATIVE_LOGGER, "NATIVE_LOGGER");
        tagNameMap.extendAndSet(NATIVE_MIG, "NATIVE_MIG");
        tagNameMap.extendAndSet(NATIVE_MIG_MMAP, "NATIVE_MIG_MMAP");
        tagNameMap.extendAndSet(NATIVE_ILP_RSS, "NATIVE_ILP_RSS");
        tagNameMap.extendAndSet(NATIVE_TLS_RSS, "NATIVE_TLS_RSS");
        tagNameMap.extendAndSet(NATIVE_TEXT_PARSER_RSS, "NATIVE_TEXT_PARSER_RSS");
        tagNameMap.extendAndSet(NATIVE_IO_DISPATCHER_RSS, "NATIVE_IO_DISPATCHER_RSS");
        tagNameMap.extendAndSet(NATIVE_FUNC_RSS, "NATIVE_FUNC_RSS");
        tagNameMap.extendAndSet(NATIVE_DIRECT_CHAR_SINK, "NATIVE_DIRECT_CHAR_SINK");
        tagNameMap.extendAndSet(NATIVE_DIRECT_UTF8_SINK, "NATIVE_DIRECT_UTF8_SINK");
        tagNameMap.extendAndSet(NATIVE_DIRECT_BYTE_SINK, "NATIVE_DIRECT_BYTE_SINK");
        tagNameMap.extendAndSet(MMAP_TX_LOG_CURSOR, "MMAP_TX_LOG_CURSOR");
        tagNameMap.extendAndSet(MMAP_TX_LOG, "MMAP_TX_LOG");
        tagNameMap.extendAndSet(NATIVE_SQL_COMPILER, "NATIVE_SQL_COMPILER");
        tagNameMap.extendAndSet(NATIVE_CIRCULAR_BUFFER, "NATIVE_CIRCULAR_BUFFER");
        tagNameMap.extendAndSet(NATIVE_GROUP_BY_FUNCTION, "NATIVE_GROUP_BY_FUNCTION");
        tagNameMap.extendAndSet(NATIVE_INDEX_READER, "NATIVE_INDEX_READER");
        tagNameMap.extendAndSet(NATIVE_TABLE_WAL_WRITER, "NATIVE_TABLE_WAL_WRITER");
        tagNameMap.extendAndSet(NATIVE_METADATA_READER, "NATIVE_METADATA_READER");
        tagNameMap.extendAndSet(NATIVE_BIT_SET, "NATIVE_BIT_SET");
<<<<<<< HEAD
        tagNameMap.extendAndSet(NATIVE_ND_ARRAY, "NATIVE_ND_ARRAY");
=======
        tagNameMap.extendAndSet(NATIVE_PARQUET_PARTITION_DECODER, "NATIVE_PARQUET_PARTITION_DECODER");
        tagNameMap.extendAndSet(NATIVE_PARQUET_PARTITION_UPDATER, "NATIVE_PARQUET_PARTITION_UPDATER");
>>>>>>> 6f1e6f36
    }
}<|MERGE_RESOLUTION|>--- conflicted
+++ resolved
@@ -92,14 +92,10 @@
     public static final int NATIVE_TABLE_WAL_WRITER = NATIVE_INDEX_READER + 1;
     public static final int NATIVE_METADATA_READER = NATIVE_TABLE_WAL_WRITER + 1;
     public static final int NATIVE_BIT_SET = NATIVE_METADATA_READER + 1;
-<<<<<<< HEAD
-    public static final int NATIVE_ND_ARRAY = NATIVE_BIT_SET + 1;
-    public static final int SIZE = NATIVE_ND_ARRAY + 1;
-=======
     public static final int NATIVE_PARQUET_PARTITION_DECODER = NATIVE_BIT_SET + 1;
     public static final int NATIVE_PARQUET_PARTITION_UPDATER = NATIVE_PARQUET_PARTITION_DECODER + 1;
-    public static final int SIZE = NATIVE_PARQUET_PARTITION_UPDATER + 1;
->>>>>>> 6f1e6f36
+    public static final int NATIVE_ND_ARRAY = NATIVE_PARQUET_PARTITION_UPDATER + 1;
+    public static final int SIZE = NATIVE_ND_ARRAY + 1;
 
     private static final ObjList<String> tagNameMap = new ObjList<>(SIZE);
 
@@ -173,11 +169,8 @@
         tagNameMap.extendAndSet(NATIVE_TABLE_WAL_WRITER, "NATIVE_TABLE_WAL_WRITER");
         tagNameMap.extendAndSet(NATIVE_METADATA_READER, "NATIVE_METADATA_READER");
         tagNameMap.extendAndSet(NATIVE_BIT_SET, "NATIVE_BIT_SET");
-<<<<<<< HEAD
-        tagNameMap.extendAndSet(NATIVE_ND_ARRAY, "NATIVE_ND_ARRAY");
-=======
         tagNameMap.extendAndSet(NATIVE_PARQUET_PARTITION_DECODER, "NATIVE_PARQUET_PARTITION_DECODER");
         tagNameMap.extendAndSet(NATIVE_PARQUET_PARTITION_UPDATER, "NATIVE_PARQUET_PARTITION_UPDATER");
->>>>>>> 6f1e6f36
+        tagNameMap.extendAndSet(NATIVE_ND_ARRAY, "NATIVE_ND_ARRAY");
     }
 }