/*******************************************************************************
 *     ___                  _   ____  ____
 *    / _ \ _   _  ___  ___| |_|  _ \| __ )
 *   | | | | | | |/ _ \/ __| __| | | |  _ \
 *   | |_| | |_| |  __/\__ \ |_| |_| | |_) |
 *    \__\_\\__,_|\___||___/\__|____/|____/
 *
 *  Copyright (c) 2014-2019 Appsicle
 *  Copyright (c) 2019-2024 QuestDB
 *
 *  Licensed under the Apache License, Version 2.0 (the "License");
 *  you may not use this file except in compliance with the License.
 *  You may obtain a copy of the License at
 *
 *  http://www.apache.org/licenses/LICENSE-2.0
 *
 *  Unless required by applicable law or agreed to in writing, software
 *  distributed under the License is distributed on an "AS IS" BASIS,
 *  WITHOUT WARRANTIES OR CONDITIONS OF ANY KIND, either express or implied.
 *  See the License for the specific language governing permissions and
 *  limitations under the License.
 *
 ******************************************************************************/

package io.questdb.std;

public final class MemoryTag {
    public static final int MMAP_DEFAULT = 0;
    public static final int MMAP_BLOCK_WRITER = MMAP_DEFAULT + 1;
    public static final int MMAP_IMPORT = MMAP_BLOCK_WRITER + 1;
    public static final int MMAP_INDEX_READER = MMAP_IMPORT + 1;
    public static final int MMAP_INDEX_SLIDER = MMAP_INDEX_READER + 1;
    public static final int MMAP_INDEX_WRITER = MMAP_INDEX_SLIDER + 1;
    public static final int MMAP_O3 = MMAP_INDEX_WRITER + 1;
    public static final int MMAP_PARALLEL_IMPORT = MMAP_O3 + 1;
    public static final int MMAP_SEQUENCER_METADATA = MMAP_PARALLEL_IMPORT + 1;
    public static final int MMAP_TABLE_READER = MMAP_SEQUENCER_METADATA + 1;
    public static final int MMAP_TABLE_WAL_READER = MMAP_TABLE_READER + 1;
    public static final int MMAP_TABLE_WAL_WRITER = MMAP_TABLE_WAL_READER + 1;
    public static final int MMAP_TABLE_WRITER = MMAP_TABLE_WAL_WRITER + 1;
    public static final int MMAP_TX_LOG = MMAP_TABLE_WRITER + 1;
    public static final int MMAP_TX_LOG_CURSOR = MMAP_TX_LOG + 1;
    public static final int MMAP_UPDATE = MMAP_TX_LOG_CURSOR + 1;
    public static final int MMAP_PARQUET_PARTITION_CONVERTER = MMAP_UPDATE + 1;
    public static final int MMAP_PARQUET_PARTITION_DECODER = MMAP_PARQUET_PARTITION_CONVERTER + 1;

    // All malloc calls should use NATIVE_* tags
    public static final int NATIVE_PATH = MMAP_PARQUET_PARTITION_DECODER + 1;
    public static final int NATIVE_DEFAULT = NATIVE_PATH + 1;
    public static final int NATIVE_CB2 = NATIVE_DEFAULT + 1;
    public static final int NATIVE_CB3 = NATIVE_CB2 + 1;
    public static final int NATIVE_CB4 = NATIVE_CB3 + 1;
    public static final int NATIVE_CB5 = NATIVE_CB4 + 1;
    public static final int NATIVE_CIRCULAR_BUFFER = NATIVE_CB5 + 1;
    public static final int NATIVE_COMPACT_MAP = NATIVE_CIRCULAR_BUFFER + 1;
    public static final int NATIVE_DIRECT_BYTE_SINK = NATIVE_COMPACT_MAP + 1;
    public static final int NATIVE_DIRECT_CHAR_SINK = NATIVE_DIRECT_BYTE_SINK + 1;
    public static final int NATIVE_DIRECT_UTF8_SINK = NATIVE_DIRECT_CHAR_SINK + 1;
    public static final int NATIVE_FAST_MAP = NATIVE_DIRECT_UTF8_SINK + 1;
    public static final int NATIVE_FAST_MAP_INT_LIST = NATIVE_FAST_MAP + 1;
    public static final int NATIVE_FUNC_RSS = NATIVE_FAST_MAP_INT_LIST + 1;
    public static final int NATIVE_GROUP_BY_FUNCTION = NATIVE_FUNC_RSS + 1;
    public static final int NATIVE_HTTP_CONN = NATIVE_GROUP_BY_FUNCTION + 1;
    public static final int NATIVE_ILP_RSS = NATIVE_HTTP_CONN + 1;
    public static final int NATIVE_IMPORT = NATIVE_ILP_RSS + 1;
    public static final int NATIVE_IO_DISPATCHER_RSS = NATIVE_IMPORT + 1;
    public static final int NATIVE_JIT = NATIVE_IO_DISPATCHER_RSS + 1;
    public static final int NATIVE_JIT_LONG_LIST = NATIVE_JIT + 1;
    public static final int NATIVE_JOIN_MAP = NATIVE_JIT_LONG_LIST + 1;
    public static final int NATIVE_LATEST_BY_LONG_LIST = NATIVE_JOIN_MAP + 1;
    public static final int NATIVE_LOGGER = NATIVE_LATEST_BY_LONG_LIST + 1;
    public static final int NATIVE_LONG_LIST = NATIVE_LOGGER + 1;
    public static final int NATIVE_MIG = NATIVE_LONG_LIST + 1;
    public static final int NATIVE_MIG_MMAP = NATIVE_MIG + 1;
    public static final int NATIVE_O3 = NATIVE_MIG_MMAP + 1;
    public static final int NATIVE_OFFLOAD = NATIVE_O3 + 1;
    public static final int NATIVE_PARALLEL_IMPORT = NATIVE_OFFLOAD + 1;
    public static final int NATIVE_PGW_CONN = NATIVE_PARALLEL_IMPORT + 1;
    public static final int NATIVE_PGW_PIPELINE = NATIVE_PGW_CONN + 1;
    public static final int NATIVE_RECORD_CHAIN = NATIVE_PGW_PIPELINE + 1;
    public static final int NATIVE_REPL = NATIVE_RECORD_CHAIN + 1;
    public static final int NATIVE_ROSTI = NATIVE_REPL + 1;
    public static final int NATIVE_SAMPLE_BY_LONG_LIST = NATIVE_ROSTI + 1;
    public static final int NATIVE_SQL_COMPILER = NATIVE_SAMPLE_BY_LONG_LIST + 1;
    public static final int NATIVE_TABLE_READER = NATIVE_SQL_COMPILER + 1;
    public static final int NATIVE_TABLE_WRITER = NATIVE_TABLE_READER + 1;
    public static final int NATIVE_TEXT_PARSER_RSS = NATIVE_TABLE_WRITER + 1;
    public static final int NATIVE_TLS_RSS = NATIVE_TEXT_PARSER_RSS + 1;
    public static final int NATIVE_TREE_CHAIN = NATIVE_TLS_RSS + 1;
    public static final int NATIVE_UNORDERED_MAP = NATIVE_TREE_CHAIN + 1;
    public static final int NATIVE_INDEX_READER = NATIVE_UNORDERED_MAP + 1;
    public static final int NATIVE_TABLE_WAL_WRITER = NATIVE_INDEX_READER + 1;
    public static final int NATIVE_METADATA_READER = NATIVE_TABLE_WAL_WRITER + 1;
    public static final int NATIVE_BIT_SET = NATIVE_METADATA_READER + 1;
    public static final int NATIVE_PARQUET_PARTITION_DECODER = NATIVE_BIT_SET + 1;
    public static final int NATIVE_PARQUET_PARTITION_UPDATER = NATIVE_PARQUET_PARTITION_DECODER + 1;
    public static final int NATIVE_ND_ARRAY = NATIVE_PARQUET_PARTITION_UPDATER + 1;
    public static final int NATIVE_ND_ARRAY_DBG1 = NATIVE_ND_ARRAY + 1;
    public static final int NATIVE_ND_ARRAY_DBG2 = NATIVE_ND_ARRAY_DBG1 + 1;
<<<<<<< HEAD
    public static final int NATIVE_PARQUET_EXPORTER = NATIVE_ND_ARRAY_DBG2 + 1;
    public static final int SIZE = NATIVE_PARQUET_EXPORTER + 1;
=======
    public static final int NATIVE_PATH_THREAD_LOCAL = NATIVE_ND_ARRAY_DBG2 + 1;
    public static final int SIZE = NATIVE_PATH_THREAD_LOCAL + 1;
>>>>>>> 7eb1a513

    private static final ObjList<String> tagNameMap = new ObjList<>(SIZE);

    public static String nameOf(int tag) {
        return tagNameMap.getQuick(tag);
    }

    static {
        tagNameMap.extendAndSet(MMAP_DEFAULT, "MMAP_DEFAULT");
        tagNameMap.extendAndSet(NATIVE_DEFAULT, "NATIVE_DEFAULT");
        tagNameMap.extendAndSet(MMAP_O3, "MMAP_O3");
        tagNameMap.extendAndSet(NATIVE_O3, "NATIVE_O3");
        tagNameMap.extendAndSet(NATIVE_RECORD_CHAIN, "NATIVE_RECORD_CHAIN");
        tagNameMap.extendAndSet(MMAP_TABLE_WRITER, "MMAP_TABLE_WRITER");
        tagNameMap.extendAndSet(NATIVE_TREE_CHAIN, "NATIVE_TREE_CHAIN");
        tagNameMap.extendAndSet(MMAP_TABLE_READER, "MMAP_TABLE_READER");
        tagNameMap.extendAndSet(NATIVE_COMPACT_MAP, "NATIVE_COMPACT_MAP");
        tagNameMap.extendAndSet(NATIVE_FAST_MAP, "NATIVE_FAST_MAP");
        tagNameMap.extendAndSet(NATIVE_FAST_MAP_INT_LIST, "NATIVE_FAST_MAP_INT_LIST");
        tagNameMap.extendAndSet(NATIVE_UNORDERED_MAP, "NATIVE_UNORDERED_MAP");
        tagNameMap.extendAndSet(NATIVE_HTTP_CONN, "NATIVE_HTTP_CONN");
        tagNameMap.extendAndSet(NATIVE_PGW_CONN, "NATIVE_PGW_CONN");
        tagNameMap.extendAndSet(NATIVE_PGW_PIPELINE, "NATIVE_PGW_PIPELINE");
        tagNameMap.extendAndSet(MMAP_INDEX_READER, "MMAP_INDEX_READER");
        tagNameMap.extendAndSet(MMAP_INDEX_WRITER, "MMAP_INDEX_WRITER");
        tagNameMap.extendAndSet(MMAP_INDEX_SLIDER, "MMAP_INDEX_SLIDER");
        tagNameMap.extendAndSet(MMAP_BLOCK_WRITER, "MMAP_BLOCK_WRITER");
        tagNameMap.extendAndSet(NATIVE_REPL, "NATIVE_REPL");
        tagNameMap.extendAndSet(NATIVE_SAMPLE_BY_LONG_LIST, "NATIVE_SAMPLE_BY_LONG_LIST");
        tagNameMap.extendAndSet(NATIVE_LATEST_BY_LONG_LIST, "NATIVE_LATEST_BY_LONG_LIST");
        tagNameMap.extendAndSet(NATIVE_JIT_LONG_LIST, "NATIVE_JIT_LONG_LIST");
        tagNameMap.extendAndSet(NATIVE_LONG_LIST, "NATIVE_LONG_LIST");
        tagNameMap.extendAndSet(NATIVE_JIT, "NATIVE_JIT");
        tagNameMap.extendAndSet(NATIVE_OFFLOAD, "NATIVE_OFFLOAD");
        tagNameMap.extendAndSet(MMAP_UPDATE, "MMAP_UPDATE");
        tagNameMap.extendAndSet(MMAP_PARQUET_PARTITION_CONVERTER, "MMAP_PARQUET_PARTITION_CONVERTER");
        tagNameMap.extendAndSet(MMAP_PARQUET_PARTITION_DECODER, "MMAP_PARQUET_PARTITION_DECODER");
        tagNameMap.extendAndSet(NATIVE_PATH, "NATIVE_PATH");
        tagNameMap.extendAndSet(NATIVE_TABLE_READER, "NATIVE_TABLE_READER");
        tagNameMap.extendAndSet(NATIVE_TABLE_WRITER, "NATIVE_TABLE_WRITER");
        tagNameMap.extendAndSet(NATIVE_CB2, "NATIVE_CB2");
        tagNameMap.extendAndSet(NATIVE_CB3, "NATIVE_CB3");
        tagNameMap.extendAndSet(NATIVE_CB4, "NATIVE_CB4");
        tagNameMap.extendAndSet(NATIVE_CB5, "NATIVE_CB5");
        tagNameMap.extendAndSet(MMAP_IMPORT, "MMAP_IMPORT");
        tagNameMap.extendAndSet(NATIVE_IMPORT, "NATIVE_IMPORT");
        tagNameMap.extendAndSet(NATIVE_ROSTI, "NATIVE_ROSTI");
        tagNameMap.extendAndSet(MMAP_TABLE_WAL_READER, "MMAP_TABLE_WAL_READER");
        tagNameMap.extendAndSet(MMAP_TABLE_WAL_WRITER, "MMAP_TABLE_WAL_WRITER");
        tagNameMap.extendAndSet(MMAP_SEQUENCER_METADATA, "MMAP_SEQUENCER_METADATA");
        tagNameMap.extendAndSet(MMAP_PARALLEL_IMPORT, "MMAP_PARALLEL_IMPORT");
        tagNameMap.extendAndSet(NATIVE_PARALLEL_IMPORT, "NATIVE_PARALLEL_IMPORT");
        tagNameMap.extendAndSet(NATIVE_JOIN_MAP, "NATIVE_JOIN_MAP");
        tagNameMap.extendAndSet(NATIVE_LOGGER, "NATIVE_LOGGER");
        tagNameMap.extendAndSet(NATIVE_MIG, "NATIVE_MIG");
        tagNameMap.extendAndSet(NATIVE_MIG_MMAP, "NATIVE_MIG_MMAP");
        tagNameMap.extendAndSet(NATIVE_ILP_RSS, "NATIVE_ILP_RSS");
        tagNameMap.extendAndSet(NATIVE_TLS_RSS, "NATIVE_TLS_RSS");
        tagNameMap.extendAndSet(NATIVE_TEXT_PARSER_RSS, "NATIVE_TEXT_PARSER_RSS");
        tagNameMap.extendAndSet(NATIVE_IO_DISPATCHER_RSS, "NATIVE_IO_DISPATCHER_RSS");
        tagNameMap.extendAndSet(NATIVE_FUNC_RSS, "NATIVE_FUNC_RSS");
        tagNameMap.extendAndSet(NATIVE_DIRECT_CHAR_SINK, "NATIVE_DIRECT_CHAR_SINK");
        tagNameMap.extendAndSet(NATIVE_DIRECT_UTF8_SINK, "NATIVE_DIRECT_UTF8_SINK");
        tagNameMap.extendAndSet(NATIVE_DIRECT_BYTE_SINK, "NATIVE_DIRECT_BYTE_SINK");
        tagNameMap.extendAndSet(MMAP_TX_LOG_CURSOR, "MMAP_TX_LOG_CURSOR");
        tagNameMap.extendAndSet(MMAP_TX_LOG, "MMAP_TX_LOG");
        tagNameMap.extendAndSet(NATIVE_SQL_COMPILER, "NATIVE_SQL_COMPILER");
        tagNameMap.extendAndSet(NATIVE_CIRCULAR_BUFFER, "NATIVE_CIRCULAR_BUFFER");
        tagNameMap.extendAndSet(NATIVE_GROUP_BY_FUNCTION, "NATIVE_GROUP_BY_FUNCTION");
        tagNameMap.extendAndSet(NATIVE_INDEX_READER, "NATIVE_INDEX_READER");
        tagNameMap.extendAndSet(NATIVE_TABLE_WAL_WRITER, "NATIVE_TABLE_WAL_WRITER");
        tagNameMap.extendAndSet(NATIVE_METADATA_READER, "NATIVE_METADATA_READER");
        tagNameMap.extendAndSet(NATIVE_BIT_SET, "NATIVE_BIT_SET");
        tagNameMap.extendAndSet(NATIVE_PARQUET_PARTITION_DECODER, "NATIVE_PARQUET_PARTITION_DECODER");
        tagNameMap.extendAndSet(NATIVE_PARQUET_PARTITION_UPDATER, "NATIVE_PARQUET_PARTITION_UPDATER");
        tagNameMap.extendAndSet(NATIVE_ND_ARRAY, "NATIVE_ND_ARRAY");
        tagNameMap.extendAndSet(NATIVE_ND_ARRAY_DBG1, "NATIVE_ND_ARRAY_DBG1");
        tagNameMap.extendAndSet(NATIVE_ND_ARRAY_DBG2, "NATIVE_ND_ARRAY_DBG2");
<<<<<<< HEAD
        tagNameMap.extendAndSet(NATIVE_PARQUET_EXPORTER, "NATIVE_PARQUET_EXPORTER");
=======
        tagNameMap.extendAndSet(NATIVE_PATH_THREAD_LOCAL, "NATIVE_PATH_THREAD_LOCAL");
>>>>>>> 7eb1a513
    }
}<|MERGE_RESOLUTION|>--- conflicted
+++ resolved
@@ -97,13 +97,9 @@
     public static final int NATIVE_ND_ARRAY = NATIVE_PARQUET_PARTITION_UPDATER + 1;
     public static final int NATIVE_ND_ARRAY_DBG1 = NATIVE_ND_ARRAY + 1;
     public static final int NATIVE_ND_ARRAY_DBG2 = NATIVE_ND_ARRAY_DBG1 + 1;
-<<<<<<< HEAD
-    public static final int NATIVE_PARQUET_EXPORTER = NATIVE_ND_ARRAY_DBG2 + 1;
+    public static final int NATIVE_PATH_THREAD_LOCAL = NATIVE_ND_ARRAY_DBG2 + 1;
+    public static final int NATIVE_PARQUET_EXPORTER = NATIVE_PATH_THREAD_LOCAL + 1;
     public static final int SIZE = NATIVE_PARQUET_EXPORTER + 1;
-=======
-    public static final int NATIVE_PATH_THREAD_LOCAL = NATIVE_ND_ARRAY_DBG2 + 1;
-    public static final int SIZE = NATIVE_PATH_THREAD_LOCAL + 1;
->>>>>>> 7eb1a513
 
     private static final ObjList<String> tagNameMap = new ObjList<>(SIZE);
 
@@ -182,10 +178,7 @@
         tagNameMap.extendAndSet(NATIVE_ND_ARRAY, "NATIVE_ND_ARRAY");
         tagNameMap.extendAndSet(NATIVE_ND_ARRAY_DBG1, "NATIVE_ND_ARRAY_DBG1");
         tagNameMap.extendAndSet(NATIVE_ND_ARRAY_DBG2, "NATIVE_ND_ARRAY_DBG2");
-<<<<<<< HEAD
+        tagNameMap.extendAndSet(NATIVE_PATH_THREAD_LOCAL, "NATIVE_PATH_THREAD_LOCAL");
         tagNameMap.extendAndSet(NATIVE_PARQUET_EXPORTER, "NATIVE_PARQUET_EXPORTER");
-=======
-        tagNameMap.extendAndSet(NATIVE_PATH_THREAD_LOCAL, "NATIVE_PATH_THREAD_LOCAL");
->>>>>>> 7eb1a513
     }
 }