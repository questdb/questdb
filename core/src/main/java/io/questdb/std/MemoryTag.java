--- conflicted
+++ resolved
@@ -90,14 +90,10 @@
     public static final int NATIVE_INDEX_READER = NATIVE_UNORDERED_MAP + 1;
     public static final int NATIVE_TABLE_WAL_WRITER = NATIVE_INDEX_READER + 1;
     public static final int NATIVE_METADATA_READER = NATIVE_TABLE_WAL_WRITER + 1;
-<<<<<<< HEAD
-    public static final int NATIVE_PARQUET_PARTITION_DECODER = NATIVE_METADATA_READER + 1;
+    public static final int NATIVE_BIT_SET = NATIVE_METADATA_READER + 1;
+    public static final int NATIVE_PARQUET_PARTITION_DECODER = NATIVE_BIT_SET + 1;
     public static final int NATIVE_PARQUET_PARTITION_UPDATER = NATIVE_PARQUET_PARTITION_DECODER + 1;
     public static final int SIZE = NATIVE_PARQUET_PARTITION_UPDATER + 1;
-=======
-    public static final int NATIVE_BIT_SET = NATIVE_METADATA_READER + 1;
-    public static final int SIZE = NATIVE_BIT_SET + 1;
->>>>>>> 171ca7f8
 
     private static final ObjList<String> tagNameMap = new ObjList<>(SIZE);
 
@@ -169,11 +165,8 @@
         tagNameMap.extendAndSet(NATIVE_INDEX_READER, "NATIVE_INDEX_READER");
         tagNameMap.extendAndSet(NATIVE_TABLE_WAL_WRITER, "NATIVE_TABLE_WAL_WRITER");
         tagNameMap.extendAndSet(NATIVE_METADATA_READER, "NATIVE_METADATA_READER");
-<<<<<<< HEAD
+        tagNameMap.extendAndSet(NATIVE_BIT_SET, "NATIVE_BIT_SET");
         tagNameMap.extendAndSet(NATIVE_PARQUET_PARTITION_DECODER, "NATIVE_PARQUET_PARTITION_DECODER");
         tagNameMap.extendAndSet(NATIVE_PARQUET_PARTITION_UPDATER, "NATIVE_PARQUET_PARTITION_UPDATER");
-=======
-        tagNameMap.extendAndSet(NATIVE_BIT_SET, "NATIVE_BIT_SET");
->>>>>>> 171ca7f8
     }
 }