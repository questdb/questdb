--- conflicted
+++ resolved
@@ -49,10 +49,7 @@
     public static final int NATIVE_COMPACT_MAP = 8;
     public static final int NATIVE_DEFAULT = 1;
     public static final int NATIVE_DIRECT_BYTE_SINK = 54;
-
-    public static final int NATIVE_CIRCULAR_BUFFER = NATIVE_DIRECT_BYTE_SINK + 1;
-    public static final int SIZE = NATIVE_CIRCULAR_BUFFER + 1;
-    private static final ObjList<String> tagNameMap = new ObjList<>(SIZE);
+    public static final int NATIVE_CIRCULAR_BUFFER = 56;
     public static final int NATIVE_DIRECT_CHAR_SINK = 51;
     public static final int NATIVE_DIRECT_UTF8_SINK = 55;
     public static final int NATIVE_FAST_MAP = 9;
@@ -85,11 +82,8 @@
     public static final int NATIVE_TEXT_PARSER_RSS = 48;
     public static final int NATIVE_TLS_RSS = 47;
     public static final int NATIVE_TREE_CHAIN = 6;
-<<<<<<< HEAD
-=======
-    public static final int SIZE = NATIVE_DIRECT_UTF8_SINK + 1;
+    public static final int SIZE = NATIVE_CIRCULAR_BUFFER + 1;
     private static final ObjList<String> tagNameMap = new ObjList<>(SIZE);
->>>>>>> aec8b347
 
     public static String nameOf(int tag) {
         return tagNameMap.getQuick(tag);
