--- conflicted
+++ resolved
@@ -56,12 +56,7 @@
     private static final int MIN_SMALL_BIN_EXP = -(63 / 3);
     private static final long[] pow10;
     private static final double[] pow10dNeg =
-<<<<<<< HEAD
-            new double[]{1, 1E-1, 1E-2, 1E-3, 1E-4, 1E-5, 1E-6, 1E-7, 1E-8, 1E-9, 1E-10, 1E-11, 1E-12, 1E-13, 1E-14, 1E-15, 1E-16, 1E-17, 1E-18, 1E-19, 1E-20, 1E-21, 1E-22, 1E-23, 1E-24, 1E-25, 1E-26, 1E-27, 1E-28, 1E-29, 1E-30, 1E-31, 1E-32, 1E-33, 1E-34, 1E-35, 1E-36, 1E-37, 1E-38, 1E-39, 1E-40, 1E-41, 1E-42, 1E-43, 1E-44, 1E-45, 1E-46, 1E-47, 1E-48, 1E-49, 1E-50, 1E-51, 1E-52, 1E-53, 1E-54, 1E-55, 1E-56, 1E-57, 1E-58, 1E-59, 1E-60, 1E-61, 1E-62, 1E-63, 1E-64, 1E-65, 1E-66, 1E-67, 1E-68, 1E-69, 1E-70, 1E-71, 1E-72, 1E-73, 1E-74, 1E-75, 1E-76, 1E-77, 1E-78, 1E-79, 1E-80, 1E-81, 1E-82, 1E-83, 1E-84, 1E-85, 1E-86, 1E-87, 1E-88, 1E-89, 1E-90, 1E-91, 1E-92, 1E-93, 1E-94, 1E-95, 1E-96, 1E-97, 1E-98, 1E-99, 1E-100, 1E-101, 1E-102, 1E-103, 1E-104, 1E-105, 1E-106, 1E-107, 1E-108, 1E-109, 1E-110, 1E-111, 1E-112, 1E-113, 1E-114, 1E-115, 1E-116, 1E-117, 1E-118, 1E-119, 1E-120, 1E-121, 1E-122, 1E-123, 1E-124, 1E-125, 1E-126, 1E-127, 1E-128, 1E-129, 1E-130, 1E-131, 1E-132, 1E-133, 1E-134, 1E-135, 1E-136, 1E-137, 1E-138, 1E-139, 1E-140, 1E-141, 1E-142, 1E-143, 1E-144, 1E-145, 1E-146, 1E-147, 1E-148, 1E-149, 1E-150, 1E-151, 1E-152, 1E-153, 1E-154, 1E-155, 1E-156, 1E-157, 1E-158, 1E-159, 1E-160, 1E-161, 1E-162, 1E-163, 1E-164, 1E-165, 1E-166, 1E-167, 1E-168, 1E-169, 1E-170, 1E-171, 1E-172, 1E-173, 1E-174, 1E-175, 1E-176, 1E-177, 1E-178, 1E-179, 1E-180, 1E-181, 1E-182, 1E-183, 1E-184, 1E-185, 1E-186, 1E-187, 1E-188, 1E-189, 1E-190, 1E-191, 1E-192, 1E-193, 1E-194, 1E-195, 1E-196, 1E-197, 1E-198, 1E-199, 1E-200, 1E-201, 1E-202, 1E-203, 1E-204, 1E-205, 1E-206, 1E-207, 1E-208, 1E-209, 1E-210, 1E-211, 1E-212, 1E-213, 1E-214, 1E-215, 1E-216, 1E-217, 1E-218, 1E-219, 1E-220, 1E-221, 1E-222, 1E-223, 1E-224, 1E-225, 1E-226, 1E-227, 1E-228, 1E-229, 1E-230, 1E-231, 1E-232, 1E-233, 1E-234, 1E-235, 1E-236, 1E-237, 1E-238, 1E-239, 1E-240, 1E-241, 1E-242, 1E-243, 1E-244, 1E-245, 1E-246, 1E-247, 1E-248, 1E-249, 1E-250, 1E-251, 1E-252, 1E-253, 1E-254, 1E-255, 1E-256, 1E-257, 1E-258, 1E-259, 1E-260, 1E-261, 1E-262, 1E-263, 1E-264, 1E-265, 1E-266, 1E-267, 1E-268, 1E-269, 1E-270, 1E-271, 1E-272, 1E-273, 1E-274, 1E-275, 1E-276, 1E-277, 1E-278, 1E-279, 1E-280, 1E-281, 1E-282, 1E-283, 1E-284, 1E-285, 1E-286, 1E-287, 1E-288, 1E-289, 1E-290, 1E-291, 1E-292, 1E-293, 1E-294, 1E-295, 1E-296, 1E-297, 1E-298, 1E-299, 1E-300, 1E-301, 1E-302, 1E-303, 1E-304, 1E-305, 1E-306, 1E-307, 1E-308, 1E-309, 1E-310, 1E-311, 1E-312, 1E-313, 1E-314, 1E-315, 1E-316, 1E-317, 1E-318, 1E-319, 1E-320, 1E-321, 1E-322, 1E-323};
-    private static final float[] pow10f = new float[]{1, 1E1f, 1E2f, 1E3f, 1E4f, 1E5f, 1E6f, 1E7f, 1E8f, 1E9f, 1E10f, 1E11f, 1E12f, 1E13f, 1E14f, 1E15f, 1E16f, 1E17f, 1E18f, 1E19f, 1E20f, 1E21f, 1E22f, 1E23f, 1E24f, 1E25f, 1E26f, 1E27f, 1E28f, 1E29f, 1E30f, 1E31f, 1E32f, 1E33f, 1E34f, 1E35f, 1E36f, 1E37f, 1E38f};
-=======
             new double[]{1, 1E-1, 1E-2, 1E-3, 1E-4, 1E-5, 1E-6, 1E-7, 1E-8, 1E-9, 1E-10, 1E-11, 1E-12, 1E-13, 1E-14, 1E-15, 1E-16, 1E-17, 1E-18, 1E-19, 1E-20, 1E-21, 1E-22, 1E-23, 1E-24, 1E-25, 1E-26, 1E-27, 1E-28, 1E-29, 1E-30, 1E-31, 1E-32, 1E-33, 1E-34, 1E-35, 1E-36, 1E-37, 1E-38, 1E-39, 1E-40, 1E-41, 1E-42, 1E-43, 1E-44, 1E-45, 1E-46, 1E-47, 1E-48, 1E-49, 1E-50, 1E-51, 1E-52, 1E-53, 1E-54, 1E-55, 1E-56, 1E-57, 1E-58, 1E-59, 1E-60, 1E-61, 1E-62, 1E-63, 1E-64, 1E-65, 1E-66, 1E-67, 1E-68, 1E-69, 1E-70, 1E-71, 1E-72, 1E-73, 1E-74, 1E-75, 1E-76, 1E-77, 1E-78, 1E-79, 1E-80, 1E-81, 1E-82, 1E-83, 1E-84, 1E-85, 1E-86, 1E-87, 1E-88, 1E-89, 1E-90, 1E-91, 1E-92, 1E-93, 1E-94, 1E-95, 1E-96, 1E-97, 1E-98, 1E-99, 1E-100, 1E-101, 1E-102, 1E-103, 1E-104, 1E-105, 1E-106, 1E-107, 1E-108, 1E-109, 1E-110, 1E-111, 1E-112, 1E-113, 1E-114, 1E-115, 1E-116, 1E-117, 1E-118, 1E-119, 1E-120, 1E-121, 1E-122, 1E-123, 1E-124, 1E-125, 1E-126, 1E-127, 1E-128, 1E-129, 1E-130, 1E-131, 1E-132, 1E-133, 1E-134, 1E-135, 1E-136, 1E-137, 1E-138, 1E-139, 1E-140, 1E-141, 1E-142, 1E-143, 1E-144, 1E-145, 1E-146, 1E-147, 1E-148, 1E-149, 1E-150, 1E-151, 1E-152, 1E-153, 1E-154, 1E-155, 1E-156, 1E-157, 1E-158, 1E-159, 1E-160, 1E-161, 1E-162, 1E-163, 1E-164, 1E-165, 1E-166, 1E-167, 1E-168, 1E-169, 1E-170, 1E-171, 1E-172, 1E-173, 1E-174, 1E-175, 1E-176, 1E-177, 1E-178, 1E-179, 1E-180, 1E-181, 1E-182, 1E-183, 1E-184, 1E-185, 1E-186, 1E-187, 1E-188, 1E-189, 1E-190, 1E-191, 1E-192, 1E-193, 1E-194, 1E-195, 1E-196, 1E-197, 1E-198, 1E-199, 1E-200, 1E-201, 1E-202, 1E-203, 1E-204, 1E-205, 1E-206, 1E-207, 1E-208, 1E-209, 1E-210, 1E-211, 1E-212, 1E-213, 1E-214, 1E-215, 1E-216, 1E-217, 1E-218, 1E-219, 1E-220, 1E-221, 1E-222, 1E-223, 1E-224, 1E-225, 1E-226, 1E-227, 1E-228, 1E-229, 1E-230, 1E-231, 1E-232, 1E-233, 1E-234, 1E-235, 1E-236, 1E-237, 1E-238, 1E-239, 1E-240, 1E-241, 1E-242, 1E-243, 1E-244, 1E-245, 1E-246, 1E-247, 1E-248, 1E-249, 1E-250, 1E-251, 1E-252, 1E-253, 1E-254, 1E-255, 1E-256, 1E-257, 1E-258, 1E-259, 1E-260, 1E-261, 1E-262, 1E-263, 1E-264, 1E-265, 1E-266, 1E-267, 1E-268, 1E-269, 1E-270, 1E-271, 1E-272, 1E-273, 1E-274, 1E-275, 1E-276, 1E-277, 1E-278, 1E-279, 1E-280, 1E-281, 1E-282, 1E-283, 1E-284, 1E-285, 1E-286, 1E-287, 1E-288, 1E-289, 1E-290, 1E-291, 1E-292, 1E-293, 1E-294, 1E-295, 1E-296, 1E-297, 1E-298, 1E-299, 1E-300, 1E-301, 1E-302, 1E-303, 1E-304, 1E-305, 1E-306, 1E-307, 1E-308};
->>>>>>> d081076f
     private static final LongHexAppender[] longHexAppender = new LongHexAppender[Long.SIZE + 1];
     private static final LongHexAppender[] longHexAppenderPad64 = new LongHexAppender[Long.SIZE + 1];
     private static final int[] N_5_BITS = new int[]{0, 3, 5, 7, 10, 12, 14, 17, 19, 21, 24, 26, 28, 31, 33, 35, 38, 40, 42, 45, 47, 49, 52, 54, 56, 59, 61};
@@ -608,220 +603,6 @@
     }
 
     public static double parseDouble(CharSequence sequence) throws NumericException {
-<<<<<<< HEAD
-        int lim = sequence.length();
-
-        if (lim == 0) {
-            throw NumericException.INSTANCE;
-        }
-
-        boolean negative = sequence.charAt(0) == '-';
-        int i;
-        if (negative) {
-            i = 1;
-        } else {
-            i = 0;
-        }
-
-        if (i >= lim) {
-            throw NumericException.INSTANCE;
-        }
-
-        switch (sequence.charAt(i)) {
-            case 'N':
-                return parseConst(sequence, i, lim, NaN, Double.NaN);
-            case 'I':
-                return parseConst(sequence, i, lim, INFINITY, negative ? Double.NEGATIVE_INFINITY : Double.POSITIVE_INFINITY);
-            default:
-                break;
-        }
-
-        long val = 0;
-        int dp = -1;
-        int dpe = lim;
-        int exp = 0;
-        int dexp = -1; //exponent position
-
-        out:
-        for (; i < lim; i++) {
-            final int c = sequence.charAt(i);
-            switch (c) {
-                case '.':
-                    dp = i;
-                    continue;
-                case 'E':
-                case 'e':
-                    dexp = i;
-                    exp = parseInt(sequence, i + 1, lim);
-                    if (dpe == lim) {
-                        dpe = i;
-                    }
-                    break out;
-                case 'D':
-                case 'd':
-                    if (i + 1 < lim || i == 0) {
-                        throw NumericException.INSTANCE;
-                    }
-                    if (dpe == lim) {
-                        dpe = i;
-                    }
-                    break out;
-                default:
-                    if (c < '0' || c > '9') {
-                        throw NumericException.INSTANCE;
-                    }
-
-                    if (val < LONG_OVERFLOW_MAX) {
-                        // val * 10 + (c - '0')
-                        val = (val << 3) + (val << 1) + (c - '0');
-                    } else if (dpe == lim) {
-                        dpe = i;
-                    }
-                    break;
-            }
-        }
-
-        if (dp == -1 && dexp == -1) {
-            dp = lim;//implicit decimal point
-        }
-
-        // Min double is -4.9e-324
-        // since we're dividing, positive exponent can only stretch to 308,
-        // so we're going to divide twice. To do that we will use the "adjust"
-        // to calculate additional divisor, "div". Rather than "stretch" exponent
-        // even further.
-        double div = 1;
-        if (dp != -1) {
-            int adjust = dp < lim && dpe > dp ? 1 : 0;
-            if (exp < 0) {
-                div = pow10d[dpe - dp - adjust];
-            } else {
-                exp = exp - (dpe - dp - adjust);
-            }
-        }
-
-        if (exp > 308) {
-            return negative ? Double.NEGATIVE_INFINITY : Double.POSITIVE_INFINITY;
-        } else if (exp < -308 && exp >= -324) {
-            // Our exponent based divisor can only get to index 308
-            // therefore additional divisor has to take more responsibility.
-            // How much more? The delta between "exp" and 308 limit.
-            div *= pow10d[-308 - exp];
-            exp = -308;
-        } else if (exp < -323) {
-            return negative ? -0.0 : 0.0;
-        }
-
-        double v = exp > -1 ? val * pow10d[exp] : val / pow10d[-exp] / div;
-        return negative ? -v : v;
-    }
-
-    public static float parseFloat(CharSequence sequence) throws NumericException {
-        int lim = sequence.length();
-
-        int p = 0;
-        if (lim == p) {
-            throw NumericException.INSTANCE;
-        }
-
-        boolean negative = sequence.charAt(p) == '-';
-        if (negative) {
-            p++;
-        }
-
-        if (p >= lim) {
-            throw NumericException.INSTANCE;
-        }
-
-
-        switch (sequence.charAt(p)) {
-            case 'N':
-                return parseFloatConst(sequence, p, lim, NaN, Float.NaN);
-            case 'I':
-                return parseFloatConst(sequence, p, lim, INFINITY, negative ? Float.NEGATIVE_INFINITY : Float.POSITIVE_INFINITY);
-            default:
-                break;
-        }
-
-        int val = 0;
-        int dp = -1;
-        int dpe = lim;
-        int exp = 0;
-        int dexp = -1; //exponent position
-
-        out:
-        for (int i = p; i < lim; i++) {
-            int c = sequence.charAt(i);
-            switch (c) {
-                case '.':
-                    dp = i;
-                    continue;
-                case 'E':
-                case 'e':
-                    dexp = i;
-                    exp = parseInt(sequence, i + 1, lim);
-                    if (dpe == lim) {
-                        dpe = i;
-                    }
-                    break out;
-                case 'F':
-                case 'f':
-                    if (i == 0 || i + 1 < lim) {
-                        throw NumericException.INSTANCE;
-                    }
-
-                    if (dpe == lim) {
-                        dpe = i;
-                    }
-                    break out;
-                default:
-                    if (c < '0' || c > '9') {
-                        throw NumericException.INSTANCE;
-                    }
-
-                    if (val < INT_OVERFLOW_MAX) {
-                        // val * 10 + (c - '0')
-                        val = (val << 3) + (val << 1) + (c - '0');
-                    } else if (dpe == lim) {
-                        dpe = i;
-                    }
-                    break;
-            }
-        }
-
-        if (dp == -1 && dexp == -1) {
-            dp = lim;//implicit decimal point
-        }
-
-        // small overflow check
-
-        float div = 1;
-        if (dp != -1) {
-            int adjust = dp < lim && dpe > dp ? 1 : 0;
-            if (exp < 0) {
-                div = pow10f[dpe - dp - adjust];
-            } else {
-                exp = exp - (dpe - dp - adjust);
-            }
-        }
-
-        if (exp > 38) {
-            // out of range
-            throw NumericException.INSTANCE;
-        } else if (exp < -38 && exp >= -45) {
-            // Our exponent based divisor can only get to index 308
-            // therefore additional divisor has to take more responsibility.
-            // How much more? The delta between "exp" and 308 limit.
-            div *= pow10d[-38 - exp];
-            exp = -38;
-        } else if (exp < -45) {
-            // negative overflow
-            throw NumericException.INSTANCE;
-        }
-
-        float v = exp > -1 ? val * pow10f[exp] : val / pow10f[-exp] / div;
-        return negative ? -v : v;
-=======
         return FastDoubleParser.parseDouble(sequence);
     }
 
@@ -831,7 +612,6 @@
 
     public static float parseFloat(CharSequence sequence) throws NumericException {
         return FastFloatParser.parseFloat(sequence);
->>>>>>> d081076f
     }
 
     public static int parseHexInt(CharSequence sequence) throws NumericException {
