/*******************************************************************************
 *     ___                  _   ____  ____
 *    / _ \ _   _  ___  ___| |_|  _ \| __ )
 *   | | | | | | |/ _ \/ __| __| | | |  _ \
 *   | |_| | |_| |  __/\__ \ |_| |_| | |_) |
 *    \__\_\\__,_|\___||___/\__|____/|____/
 *
 *  Copyright (c) 2014-2019 Appsicle
 *  Copyright (c) 2019-2023 QuestDB
 *
 *  Licensed under the Apache License, Version 2.0 (the "License");
 *  you may not use this file except in compliance with the License.
 *  You may obtain a copy of the License at
 *
 *  http://www.apache.org/licenses/LICENSE-2.0
 *
 *  Unless required by applicable law or agreed to in writing, software
 *  distributed under the License is distributed on an "AS IS" BASIS,
 *  WITHOUT WARRANTIES OR CONDITIONS OF ANY KIND, either express or implied.
 *  See the License for the specific language governing permissions and
 *  limitations under the License.
 *
 ******************************************************************************/

package io.questdb.std;

import io.questdb.cairo.CairoException;
import io.questdb.griffin.engine.functions.constants.CharConstant;
import io.questdb.griffin.engine.functions.str.TrimType;
import io.questdb.std.str.*;
import org.jetbrains.annotations.NotNull;
import org.jetbrains.annotations.Nullable;

import java.nio.ByteBuffer;
import java.util.Arrays;

import static io.questdb.std.Numbers.hexDigits;

public final class Chars {
    static final char[] base64 = "ABCDEFGHIJKLMNOPQRSTUVWXYZabcdefghijklmnopqrstuvwxyz0123456789+/".toCharArray();
    // inverted alphabets for base64 decoding could be just byte arrays. this would save 3 * 128 bytes per alphabet
    // but benchmarks show that int arrays make decoding faster.
    // it's probably because it does not require any type conversions in the hot decoding loop
    static final int[] base64Inverted = base64CreateInvertedAlphabet(base64);
    static final char[] base64Url = "ABCDEFGHIJKLMNOPQRSTUVWXYZabcdefghijklmnopqrstuvwxyz0123456789-_".toCharArray();
    static final int[] base64UrlInverted = base64CreateInvertedAlphabet(base64Url);

    private Chars() {
    }

    public static void asciiCopyTo(char[] chars, int start, int len, long dest) {
        for (int i = 0; i < len; i++) {
            Unsafe.getUnsafe().putByte(dest + i, (byte) chars[i + start]);
        }
    }

    public static long asciiStrCpy(final CharSequence value, final long address) {
        asciiStrCpy(value, value.length(), address);
        return address;
    }

    public static void asciiStrCpy(final CharSequence value, final int len, final long address) {
        for (int i = 0; i < len; i++) {
            Unsafe.getUnsafe().putByte(address + i, (byte) value.charAt(i));
        }
    }

    public static void asciiStrCpy(final CharSequence value, int lo, final int len, final long address) {
        for (int i = 0; i < len; i++) {
            Unsafe.getUnsafe().putByte(address + i, (byte) value.charAt(lo + i));
        }
    }

    /**
     * Avoid this when possible due to the allocation of a new char array
     * This should be only used when a JDK method forces you to use a byte array
     * <p>
     * It's responsibility of the caller to ensure that the input string is ASCII
     *
     * @param ascii ascii string to convert to byte array
     * @return byte array representation of the input string
     */
    public static byte[] asciiToByteArray(CharSequence ascii) {
        byte[] dst = new byte[ascii.length()];
        for (int i = 0; i < ascii.length(); i++) {
            assert ascii.charAt(i) < 128;
            dst[i] = (byte) ascii.charAt(i);
        }
        return dst;
    }
<<<<<<< HEAD

    /**
     * Decodes base64u encoded string into a byte buffer.
     * <p>
     * This method does not check for padding. It's up to the caller to ensure that the target
     * buffer has enough space to accommodate decoded data. Otherwise, {@link java.nio.BufferOverflowException}
     * will be thrown.
     *
     * @param encoded base64 encoded string
     * @param target  target buffer
     * @throws CairoException                   if encoded string is invalid
     * @throws java.nio.BufferOverflowException if target buffer is too small
     */
    public static void base64Decode(CharSequence encoded, ByteBuffer target) {
=======

    /**
     * Decodes base64u encoded string into a byte buffer.
     * <p>
     * This method does not check for padding. It's up to the caller to ensure that the target
     * buffer has enough space to accommodate decoded data. Otherwise, {@link java.nio.BufferOverflowException}
     * will be thrown.
     *
     * @param encoded base64 encoded string
     * @param target  target buffer
     * @throws CairoException                   if encoded string is invalid
     * @throws java.nio.BufferOverflowException if target buffer is too small
     */
    public static void base64Decode(CharSequence encoded, ByteBuffer target) {
        base64Decode(encoded, target, base64Inverted);
    }

    public static void base64Decode(CharSequence encoded, DirectByteCharSink target) {
>>>>>>> 80034d5f
        base64Decode(encoded, target, base64Inverted);
    }

    public static void base64Encode(BinarySequence sequence, final int maxLength, CharSink buffer) {
        int pad = base64Encode(sequence, maxLength, buffer, base64);
        for (int j = 0; j < pad; j++) {
            buffer.put("=");
        }
    }

    /**
     * Decodes base64url encoded string into a byte buffer.
     * <p>
     * This method does not check for padding. It's up to the caller to ensure that the target
     * buffer has enough space to accommodate decoded data. Otherwise, {@link java.nio.BufferOverflowException}
     * will be thrown.
     *
     * @param encoded base64url encoded string
     * @param target  target buffer
     * @throws CairoException                   if encoded string is invalid
     * @throws java.nio.BufferOverflowException if target buffer is too small
     */
    public static void base64UrlDecode(CharSequence encoded, ByteBuffer target) {
        base64Decode(encoded, target, base64UrlInverted);
    }

    public static void base64UrlEncode(BinarySequence sequence, final int maxLength, CharSink buffer) {
        base64Encode(sequence, maxLength, buffer, base64Url);
        // base64 url does not use padding
    }

    public static int compare(CharSequence l, CharSequence r) {
        if (l == r) {
            return 0;
        }

        if (l == null) {
            return -1;
        }

        if (r == null) {
            return 1;
        }

        final int ll = l.length();
        final int rl = r.length();
        final int min = Math.min(ll, rl);

        for (int i = 0; i < min; i++) {
            final int k = l.charAt(i) - r.charAt(i);
            if (k != 0) {
                return k;
            }
        }
        return Integer.compare(ll, rl);
    }

    public static int compareDescending(CharSequence l, CharSequence r) {
        return compare(r, l);
    }

    public static boolean contains(CharSequence sequence, CharSequence term) {
        return indexOf(sequence, 0, sequence.length(), term) != -1;
    }

    public static void copyStrChars(CharSequence value, int pos, int len, long address) {
        for (int i = 0; i < len; i++) {
            char c = value.charAt(i + pos);
            Unsafe.getUnsafe().putChar(address + 2L * i, c);
        }
    }

    public static boolean empty(@Nullable CharSequence value) {
        return value == null || value.length() < 1;
    }

    public static boolean endsWith(CharSequence cs, CharSequence ends) {
        if (ends == null || cs == null) {
            return false;
        }

        int l = ends.length();
        if (l == 0) {
            return false;
        }

        int csl = cs.length();
        return !(csl == 0 || csl < l) && equals(ends, cs, csl - l, csl);

    }

    public static boolean endsWith(CharSequence cs, char c) {
        if (cs == null) {
            return false;
        }
        final int csl = cs.length();
        return csl != 0 && c == cs.charAt(csl - 1);
    }

    public static boolean equals(@NotNull CharSequence l, @NotNull CharSequence r) {
        if (l == r) {
            return true;
        }

        int ll;
        if ((ll = l.length()) != r.length()) {
            return false;
        }

        return equalsChars(l, r, ll);
    }

    public static boolean equals(@NotNull ByteCharSequence l, @NotNull ByteCharSequence r) {
        if (l == r) {
            return true;
        }

        int ll;
        if ((ll = l.length()) != r.length()) {
            return false;
        }

        return equalsChars(l, r, ll);
    }

    public static boolean equals(@NotNull String l, @NotNull String r) {
        return l.equals(r);
    }

    public static boolean equals(@NotNull DirectByteCharSequence l, @NotNull String r) {
        int ll;
        if ((ll = l.length()) != r.length()) {
            return false;
        }

        return equalsChars(l, r, ll);
    }

    public static boolean equals(@NotNull DirectByteCharSequence l, @NotNull ByteCharSequence r) {
        int ll;
        if ((ll = l.length()) != r.length()) {
            return false;
        }

        return equalsChars(l, r, ll);
    }

    public static boolean equals(@NotNull CharSequence l, @NotNull CharSequence r, int rLo, int rHi) {
        if (l == r) {
            return true;
        }

        int ll;
        if ((ll = l.length()) != rHi - rLo) {
            return false;
        }

        for (int i = 0; i < ll; i++) {
            if (l.charAt(i) != r.charAt(i + rLo)) {
                return false;
            }
        }
        return true;
    }

    public static boolean equals(@NotNull CharSequence l, int lLo, int lHi, @NotNull CharSequence r, int rLo, int rHi) {
        if (l == r) {
            return true;
        }

        int ll = lHi - lLo;
        if (ll != rHi - rLo) {
            return false;
        }

        for (int i = 0; i < ll; i++) {
            if (l.charAt(i + lLo) != r.charAt(i + rLo)) {
                return false;
            }
        }
        return true;
    }

    public static boolean equals(@NotNull CharSequence l, char r) {
        return l.length() == 1 && l.charAt(0) == r;
    }

    /**
     * Compares two char sequences on assumption and right value is always lower case.
     * Method converts every char of right sequence before comparing to left sequence.
     *
     * @param l left sequence
     * @param r right sequence
     * @return true if sequences match exactly (ignoring char case)
     */
    public static boolean equalsIgnoreCase(@NotNull CharSequence l, @NotNull CharSequence r) {
        if (l == r) {
            return true;
        }

        int ll;
        if ((ll = l.length()) != r.length()) {
            return false;
        }

        for (int i = 0; i < ll; i++) {
            if (Character.toLowerCase(l.charAt(i)) != Character.toLowerCase(r.charAt(i))) {
                return false;
            }
        }

        return true;
    }

    public static boolean equalsIgnoreCaseNc(@NotNull CharSequence l, @Nullable CharSequence r) {
        return r != null && equalsIgnoreCase(l, r);
    }

    public static boolean equalsLowerCase(@NotNull CharSequence l, int lLo, int lHi, @NotNull CharSequence r, int rLo, int rHi) {
        if (l == r) {
            return true;
        }

        int ll = lHi - lLo;
        if (ll != rHi - rLo) {
            return false;
        }

        for (int i = 0; i < ll; i++) {
            if (Character.toLowerCase(l.charAt(i + lLo)) != Character.toLowerCase(r.charAt(i + rLo))) {
                return false;
            }
        }
        return true;
    }

    public static boolean equalsLowerCaseAscii(@NotNull CharSequence l, int lLo, int lHi, @NotNull CharSequence r, int rLo, int rHi) {
        if (l == r) {
            return true;
        }

        int ll = lHi - lLo;
        if (ll != rHi - rLo) {
            return false;
        }

        for (int i = 0; i < ll; i++) {
            if (toLowerCaseAscii(l.charAt(i + lLo)) != toLowerCaseAscii(r.charAt(i + rLo))) {
                return false;
            }
        }
        return true;
    }

    public static boolean equalsLowerCaseAscii(@NotNull CharSequence l, @NotNull CharSequence r) {
        int ll;
        if ((ll = l.length()) != r.length()) {
            return false;
        }

        for (int i = 0; i < ll; i++) {
            if (toLowerCaseAscii(l.charAt(i)) != toLowerCaseAscii(r.charAt(i))) {
                return false;
            }
        }

        return true;
    }

    public static boolean equalsLowerCaseAsciiNc(@NotNull CharSequence l, @Nullable CharSequence r) {
        return r != null && equalsLowerCaseAscii(l, r);
    }

    public static boolean equalsNc(@Nullable CharSequence l, char r) {
        return (l == null && r == CharConstant.ZERO.getChar(null)) || (l != null && equals(l, r));
    }

    public static boolean equalsNc(@NotNull CharSequence l, @Nullable CharSequence r) {
        return r != null && equals(l, r);
    }

    public static int hashCode(@NotNull CharSequence value, int lo, int hi) {
        if (hi == lo) {
            return 0;
        }

        int h = 0;
        for (int p = lo; p < hi; p++) {
            h = 31 * h + value.charAt(p);
        }
        return h;
    }

    public static int hashCode(@NotNull CharSequence value) {
        if (value instanceof String) {
            return value.hashCode();
        }

        int len = value.length();
        if (len == 0) {
            return 0;
        }

        int h = 0;
        for (int p = 0; p < len; p++) {
            h = 31 * h + value.charAt(p);
        }
        return h;
    }

    public static int hashCode(@NotNull String value) {
        return value.hashCode();
    }

    public static int hashCode(@NotNull DirectByteCharSequence value) {
        int len = value.length();
        if (len == 0) {
            return 0;
        }

        int h = 0;
        for (int p = 0; p < len; p++) {
            h = 31 * h + value.charAt(p);
        }
        return h;
    }

    public static int indexOf(CharSequence sequence, int sequenceLo, int sequenceHi, CharSequence term) {
        return indexOf(sequence, sequenceLo, sequenceHi, term, 1);
    }

    public static int indexOf(CharSequence sequence, int sequenceLo, int sequenceHi, CharSequence term, int occurrence) {
        int m = term.length();
        if (m == 0) {
            return -1;
        }

        if (occurrence == 0) {
            return -1;
        }

        int foundIndex = -1;
        int count = 0;
        if (occurrence > 0) {
            for (int i = sequenceLo; i < sequenceHi; i++) {
                if (foundIndex == -1) {
                    if (sequenceHi - i < m) {
                        return -1;
                    }
                    if (sequence.charAt(i) == term.charAt(0)) {
                        foundIndex = i;
                    }
                } else {    // first character matched, try to match the rest of the term
                    if (sequence.charAt(i) != term.charAt(i - foundIndex)) {
                        // start again from after where the first character was found
                        i = foundIndex;
                        foundIndex = -1;
                    }
                }

                if (foundIndex != -1 && i - foundIndex == m - 1) {
                    count++;
                    if (count == occurrence) {
                        return foundIndex;
                    } else {
                        foundIndex = -1;
                    }
                }
            }
        } else {    // if occurrence is negative, search in reverse
            for (int i = sequenceHi - 1; i >= sequenceLo; i--) {
                if (foundIndex == -1) {
                    if (i - sequenceLo + 1 < m) {
                        return -1;
                    }
                    if (sequence.charAt(i) == term.charAt(m - 1)) {
                        foundIndex = i;
                    }
                } else {    // last character matched, try to match the rest of the term
                    if (sequence.charAt(i) != term.charAt(m - 1 + i - foundIndex)) {
                        // start again from after where the first character was found
                        i = foundIndex;
                        foundIndex = -1;
                    }
                }

                if (foundIndex != -1 && foundIndex - i == m - 1) {
                    count--;
                    if (count == occurrence) {
                        return foundIndex + 1 - m;
                    } else {
                        foundIndex = -1;
                    }
                }
            }
        }

        return -1;
    }

    public static int indexOf(CharSequence s, char c) {
        return indexOf(s, 0, c);
    }

    public static int indexOf(CharSequence s, final int lo, char c) {
        return indexOf(s, lo, s.length(), c);
    }

    public static int indexOf(CharSequence s, final int lo, int hi, char c) {
        return indexOf(s, lo, hi, c, 1);
    }

    public static int indexOf(CharSequence sequence, int sequenceLo, int sequenceHi, char ch, int occurrence) {
        if (occurrence == 0) {
            return -1;
        }

        int count = 0;
        if (occurrence > 0) {
            for (int i = sequenceLo; i < sequenceHi; i++) {
                if (sequence.charAt(i) == ch) {
                    count++;
                    if (count == occurrence) {
                        return i;
                    }
                }
            }
        } else {    // if occurrence is negative, search in reverse
            for (int i = sequenceHi - 1; i >= sequenceLo; i--) {
                if (sequence.charAt(i) == ch) {
                    count--;
                    if (count == occurrence) {
                        return i;
                    }
                }
            }
        }

        return -1;
    }

    public static boolean isBlank(CharSequence s) {
        if (s == null) {
            return true;
        }

        int len = s.length();
        for (int i = 0; i < len; i++) {
            int c = s.charAt(i);
            if (!Character.isWhitespace(c)) {
                return false;
            }
        }
        return true;
    }

    public static boolean isMalformed3(int b1, int b2, int b3) {
        return b1 == -32 && (b2 & 224) == 128 || (b2 & 192) != 128 || (b3 & 192) != 128;
    }

    public static boolean isMalformed4(int b2, int b3, int b4) {
        return (b2 & 192) != 128 || (b3 & 192) != 128 || (b4 & 192) != 128;
    }

    public static boolean isNotContinuation(int b) {
        return (b & 192) != 128;
    }

    public static boolean isOnlyDecimals(CharSequence s) {
        int len = s.length();
        for (int i = len - 1; i > -1; i--) {
            int digit = s.charAt(i);
            if (digit < '0' || digit > '9') {
                return false;
            }
        }
        return len > 0;
    }

    public static boolean isQuote(char c) {
        switch (c) {
            case '\'':
            case '"':
            case '`':
                return true;
            default:
                return false;
        }
    }

    public static boolean isQuoted(CharSequence s) {
        if (s == null || s.length() < 2) {
            return false;
        }

        char open = s.charAt(0);
        return isQuote(open) && open == s.charAt(s.length() - 1);
    }

    public static int lastIndexOf(CharSequence s, char c) {
        for (int i = s.length() - 1; i > -1; i--) {
            if (s.charAt(i) == c) {
                return i;
            }
        }
        return -1;
    }

    public static int lowerCaseAsciiHashCode(CharSequence value, int lo, int hi) {
        if (hi == lo) {
            return 0;
        }

        int h = 0;
        for (int p = lo; p < hi; p++) {
            h = 31 * h + toLowerCaseAscii(value.charAt(p));
        }
        return h;
    }

    public static int lowerCaseAsciiHashCode(CharSequence value) {
        int len = value.length();
        if (len == 0) {
            return 0;
        }

        int h = 0;
        for (int p = 0; p < len; p++) {
            h = 31 * h + toLowerCaseAscii(value.charAt(p));
        }
        return h;
    }

    public static int lowerCaseHashCode(CharSequence value, int lo, int hi) {
        if (hi == lo) {
            return 0;
        }

        int h = 0;
        for (int p = lo; p < hi; p++) {
            h = 31 * h + Character.toLowerCase(value.charAt(p));
        }
        return h;
    }

    public static int lowerCaseHashCode(CharSequence value) {
        int len = value.length();
        if (len == 0) {
            return 0;
        }

        int h = 0;
        for (int p = 0; p < len; p++) {
            h = 31 * h + Character.toLowerCase(value.charAt(p));
        }
        return h;
    }

    public static boolean noMatch(CharSequence l, int llo, int lhi, CharSequence r, int rlo, int rhi) {
        int lp = llo;
        int rp = rlo;
        while (lp < lhi && rp < rhi) {
            if (Character.toLowerCase(l.charAt(lp++)) != r.charAt(rp++)) {
                return true;
            }

        }
        return lp != lhi || rp != rhi;
    }

    public static CharSequence repeat(String s, int times) {
        return new CharSequence() {
            @Override
            public char charAt(int index) {
                return s.charAt(index % s.length());
            }

            @Override
            public int length() {
                return s.length() * times;
            }

            @Override
            public CharSequence subSequence(int start, int end) {
                throw new UnsupportedOperationException();
            }
        };
    }

    /**
     * Split character sequence into a list of lpsz strings. This function
     * uses space as a delimiter and it honours spaces in double quotes. Main
     * use for this code is to produce list of C-compatible argument values from
     * command line.
     *
     * @param args command line
     * @return list of 0-terminated strings
     */
    public static ObjList<Path> splitLpsz(CharSequence args) {
        final ObjList<Path> paths = new ObjList<>();
        int n = args.length();
        int lastLen = 0;
        int lastIndex = 0;
        boolean inQuote = false;
        for (int i = 0; i < n; i++) {
            char b = args.charAt(i);

            switch (b) {
                case ' ':
                    // ab c
                    if (lastLen > 0) {
                        if (inQuote) {
                            lastLen++;
                        } else {
                            paths.add(new Path().of(args, lastIndex, lastLen + lastIndex).$());
                            lastLen = 0;
                        }
                    }
                    break;
                case '"':
                    inQuote = !inQuote;
                    break;
                default:
                    if (lastLen == 0) {
                        lastIndex = i;
                    }
                    lastLen++;
                    break;

            }
        }

        if (lastLen > 0) {
            paths.add(new Path().of(args, lastIndex, lastLen + lastIndex).$());
        }
        return paths;
    }

    public static boolean startsWith(CharSequence _this, CharSequence that) {
        final int len = that.length();
        return _this.length() >= len && equalsChars(_this, that, len);
    }

    public static boolean startsWith(CharSequence _this, int thisLo, int thisHi, CharSequence that) {
        int len = that.length();
        int thisLen = thisHi - thisLo;
        if (thisLen < len) {
            return false;
        }

        for (int i = 0; i < len; i++) {
            if (_this.charAt(thisLo + i) != that.charAt(i)) {
                return false;
            }
        }
        return true;
    }

    public static boolean startsWith(CharSequence _this, char c) {
        return _this.length() > 0 && _this.charAt(0) == c;
    }

    public static String stringFromUtf8Bytes(long lo, long hi) {
        if (hi == lo) {
            return "";
        }

        CharSink b = Misc.getThreadLocalBuilder();
        utf8toUtf16(lo, hi, b);
        return b.toString();
    }

    public static String stringFromUtf8Bytes(ByteSequence seq) {
        if (seq.length() == 0) {
            return "";
        }

        CharSink b = Misc.getThreadLocalBuilder();
        utf8toUtf16(seq, b);
        return b.toString();
    }

    public static void toLowerCase(@Nullable final CharSequence str, final CharSink sink) {
        if (str != null) {
            final int len = str.length();
            for (int i = 0; i < len; i++) {
                sink.put(Character.toLowerCase(str.charAt(i)));
            }
        }
    }

    public static String toLowerCaseAscii(@Nullable CharSequence value) {
        if (value == null) {
            return null;
        }
        final int len = value.length();
        if (len == 0) {
            return "";
        }

        final CharSink b = Misc.getThreadLocalBuilder();
        for (int i = 0; i < len; i++) {
            b.put(toLowerCaseAscii(value.charAt(i)));
        }
        return b.toString();
    }

    public static char toLowerCaseAscii(char character) {
        return character > 64 && character < 91 ? (char) (character + 32) : character;
    }

    public static void toSink(BinarySequence sequence, CharSink sink) {
        if (sequence == null) {
            return;
        }

        // limit what we print
        int len = (int) sequence.length();
        for (int i = 0; i < len; i++) {
            if (i > 0) {
                if ((i % 16) == 0) {
                    sink.put('\n');
                    Numbers.appendHexPadded(sink, i);
                }
            } else {
                Numbers.appendHexPadded(sink, i);
            }
            sink.put(' ');

            final byte b = sequence.byteAt(i);
            final int v;
            if (b < 0) {
                v = 256 + b;
            } else {
                v = b;
            }

            if (v < 0x10) {
                sink.put('0');
                sink.put(hexDigits[b]);
            } else {
                sink.put(hexDigits[v / 0x10]);
                sink.put(hexDigits[v % 0x10]);
            }
        }
    }

    public static String toString(CharSequence s) {
        return s == null ? null : s.toString();
    }

    public static String toString(CharSequence cs, int start, int end) {
        final CharSink b = Misc.getThreadLocalBuilder();
        b.put(cs, start, end);
        return b.toString();
    }

    public static String toString(CharSequence cs, int start, int end, char unescape) {
        final CharSink b = Misc.getThreadLocalBuilder();
        final int lastChar = end - 1;
        for (int i = start; i < end; i++) {
            char c = cs.charAt(i);
            b.put(c);
            if (c == unescape && i < lastChar && cs.charAt(i + 1) == unescape) {
                i++;
            }
        }
        return b.toString();
    }

    public static void toUpperCase(@Nullable final CharSequence str, final CharSink sink) {
        if (str != null) {
            final int len = str.length();
            for (int i = 0; i < len; i++) {
                sink.put(Character.toUpperCase(str.charAt(i)));
            }
        }
    }

    public static void trim(TrimType type, CharSequence str, StringSink sink) {
        if (str == null) {
            return;
        }
        int startIdx = 0;
        int endIdx = str.length() - 1;
        if (type == TrimType.LTRIM || type == TrimType.TRIM) {
            while (startIdx < endIdx && str.charAt(startIdx) == ' ') {
                startIdx++;
            }
        }
        if (type == TrimType.RTRIM || type == TrimType.TRIM) {
            while (startIdx < endIdx && str.charAt(endIdx) == ' ') {
                endIdx--;
            }
        }
        sink.clear();
        if (startIdx != endIdx) {
            sink.put(str, startIdx, endIdx + 1);
        }
    }

    // a very specialised function to decode a single utf8 character
    // used when it doesn't make sense to allocate a temporary sink
    // returns an integer-encoded tuple (decoded number of bytes, character in utf16 encoding, stored as short type)
    public static int utf8CharDecode(long lo, long hi) {
        if (lo < hi) {
            byte b1 = Unsafe.getUnsafe().getByte(lo);
            if (b1 < 0) {
                if (b1 >> 5 == -2 && (b1 & 30) != 0 && hi - lo > 1) {
                    byte b2 = Unsafe.getUnsafe().getByte(lo + 1);
                    if (isNotContinuation(b2)) {
                        return 0;
                    }
                    return Numbers.encodeLowHighShorts((short) 2, (short) (b1 << 6 ^ b2 ^ 3968));
                }

                if (b1 >> 4 == -2 && hi - lo > 2) {
                    byte b2 = Unsafe.getUnsafe().getByte(lo + 1);
                    byte b3 = Unsafe.getUnsafe().getByte(lo + 2);
                    if (isMalformed3(b1, b2, b3)) {
                        return 0;
                    }

                    char c = (char) (b1 << 12 ^ b2 << 6 ^ b3 ^ -123008);
                    if (Character.isSurrogate(c)) {
                        return 0;
                    }
                    return Numbers.encodeLowHighShorts((short) 3, (short) c);
                }
                return 0;
            } else {
                return Numbers.encodeLowHighShorts((short) 1, b1);
            }
        }
        return 0;
    }

    public static int utf8DecodeMultiByte(long lo, long hi, int b, CharSinkBase sink) {
        if (b >> 5 == -2 && (b & 30) != 0) {
            return utf8Decode2Bytes(lo, hi, b, sink);
        }

        if (b >> 4 == -2) {
            return utf8Decode3Bytes(lo, hi, b, sink);
        }

        return utf8Decode4Bytes(lo, hi, b, sink);
    }

    public static CharSequence utf8ToUtf16(DirectByteCharSequence utf8CharSeq, MutableCharSink tempSink, boolean hasNonAsciiChars) {
        if (hasNonAsciiChars) {
            utf8ToUtf16Unchecked(utf8CharSeq, tempSink);
            return tempSink;
        }
        return utf8CharSeq;
    }

    public static void utf8ToUtf16Unchecked(DirectByteCharSequence utf8CharSeq, MutableCharSink tempSink) {
        tempSink.clear();
        if (!utf8toUtf16(utf8CharSeq.getLo(), utf8CharSeq.getHi(), tempSink)) {
            throw CairoException.nonCritical().put("invalid UTF8 in value for ").put(utf8CharSeq);
        }
    }

    public static boolean utf8ToUtf16Z(long lo, CharSink sink) {
        long p = lo;

        while (true) {
            byte b = Unsafe.getUnsafe().getByte(p);

            if (b == 0) {
                break;
            }

            if (b < 0) {
                int n = utf8DecodeMultiByteZ(p, b, sink);
                if (n == -1) {
                    // UTF8 error
                    return false;
                }
                p += n;
            } else {
                sink.put((char) b);
                ++p;
            }
        }
        return true;
    }

    /**
     * Decodes bytes between lo,hi addresses into sink.
     * Note: operation might fail in the middle and leave sink in inconsistent state.
     *
     * @return true if input is proper utf8 and false otherwise.
     */
    public static boolean utf8toUtf16(long lo, long hi, CharSinkBase sink) {
        long p = lo;
        while (p < hi) {
            byte b = Unsafe.getUnsafe().getByte(p);
            if (b < 0) {
                int n = utf8DecodeMultiByte(p, hi, b, sink);
                if (n == -1) {
                    // UTF8 error
                    return false;
                }
                p += n;
            } else {
                sink.put((char) b);
                ++p;
            }
        }
        return true;
    }

    /**
     * Decodes bytes between lo,hi addresses into sink.
     * Note: operation might fail in the middle and leave sink in inconsistent state.
     *
     * @return true if input is proper utf8 and false otherwise.
     */
    public static boolean utf8toUtf16(ByteSequence seq, CharSinkBase sink) {
        int i = 0;
        int len = seq.length();
        while (i < len) {
            byte b = seq.byteAt(i);
            if (b < 0) {
                int n = utf8DecodeMultiByte(seq, i, b, sink);
                if (n == -1) {
                    // UTF8 error
                    return false;
                }
                i += n;
            } else {
                sink.put((char) b);
                ++i;
            }
        }
        return true;
    }

    private static int[] base64CreateInvertedAlphabet(char[] alphabet) {
        int[] inverted = new int[128]; // ASCII only
        Arrays.fill(inverted, (byte) -1);
        int length = alphabet.length;
        for (int i = 0; i < length; i++) {
            char letter = alphabet[i];
            assert letter < 128;
            inverted[letter] = (byte) i;
        }
        return inverted;
    }

<<<<<<< HEAD
=======
    private static void base64Decode(CharSequence encoded, DirectByteCharSink target, int[] invertedAlphabet) {
        if (encoded == null) {
            return;
        }
        assert target != null;

        // skip trailing '=' they are just for padding and have no meaning
        int length = encoded.length();
        for (; length > 0; length--) {
            if (encoded.charAt(length - 1) != '=') {
                break;
            }
        }

        int remainder = length % 4;
        int sourcePos = 0;

        // first decode all 4 byte chunks. this is *the* hot loop, be careful when changing it
        for (int end = length - remainder; sourcePos < end; sourcePos += 4) {
            int b0 = base64InvertedLookup(invertedAlphabet, encoded.charAt(sourcePos)) << 18;
            int b1 = base64InvertedLookup(invertedAlphabet, encoded.charAt(sourcePos + 1)) << 12;
            int b2 = base64InvertedLookup(invertedAlphabet, encoded.charAt(sourcePos + 2)) << 6;
            int b4 = base64InvertedLookup(invertedAlphabet, encoded.charAt(sourcePos + 3));

            int wrk = b0 | b1 | b2 | b4;
            // we use absolute positions to write to the byte buffer in the hot loop
            // benchmarking shows that it is faster than using relative positions
            target.put((byte) (wrk >>> 16));
            target.put((byte) ((wrk >>> 8) & 0xFF));
            target.put((byte) (wrk & 0xFF));
        }
        // now decode remainder
        int wrk;
        switch (remainder) {
            case 0:
                // nothing to do, yay!
                break;
            case 1:
                // invalid encoding, we can't have 1 byte remainder as
                // even 1 byte encodes to 2 chars
                throw CairoException.nonCritical().put("invalid base64 encoding [string=").put(encoded).put(']');
            case 2:
                wrk = base64InvertedLookup(invertedAlphabet, encoded.charAt(sourcePos)) << 18;
                wrk |= base64InvertedLookup(invertedAlphabet, encoded.charAt(sourcePos + 1)) << 12;
                target.put((byte) (wrk >>> 16));
                break;
            case 3:
                wrk = base64InvertedLookup(invertedAlphabet, encoded.charAt(sourcePos)) << 18;
                wrk |= base64InvertedLookup(invertedAlphabet, encoded.charAt(sourcePos + 1)) << 12;
                wrk |= base64InvertedLookup(invertedAlphabet, encoded.charAt(sourcePos + 2)) << 6;
                target.put((byte) (wrk >>> 16));
                target.put((byte) ((wrk >>> 8) & 0xFF));
        }
    }

>>>>>>> 80034d5f
    private static void base64Decode(CharSequence encoded, ByteBuffer target, int[] invertedAlphabet) {
        if (encoded == null) {
            return;
        }
        assert target != null;

        // skip trailing '=' they are just for padding and have no meaning
        int length = encoded.length();
        for (; length > 0; length--) {
            if (encoded.charAt(length - 1) != '=') {
                break;
            }
        }

        int remainder = length % 4;
        int sourcePos = 0;
        int targetPos = target.position();

        // first decode all 4 byte chunks. this is *the* hot loop, be careful when changing it
        for (int end = length - remainder; sourcePos < end; sourcePos += 4, targetPos += 3) {
            int b0 = base64InvertedLookup(invertedAlphabet, encoded.charAt(sourcePos)) << 18;
            int b1 = base64InvertedLookup(invertedAlphabet, encoded.charAt(sourcePos + 1)) << 12;
            int b2 = base64InvertedLookup(invertedAlphabet, encoded.charAt(sourcePos + 2)) << 6;
            int b4 = base64InvertedLookup(invertedAlphabet, encoded.charAt(sourcePos + 3));

            int wrk = b0 | b1 | b2 | b4;
            // we use absolute positions to write to the byte buffer in the hot loop
            // benchmarking shows that it is faster than using relative positions
            target.put(targetPos, (byte) (wrk >>> 16));
            target.put(targetPos + 1, (byte) ((wrk >>> 8) & 0xFF));
            target.put(targetPos + 2, (byte) (wrk & 0xFF));
        }
        target.position(targetPos);
        // now decode remainder
<<<<<<< HEAD
=======
        int wrk;
>>>>>>> 80034d5f
        switch (remainder) {
            case 0:
                // nothing to do, yay!
                break;
            case 1:
                // invalid encoding, we can't have 1 byte remainder as
                // even 1 byte encodes to 2 chars
                throw CairoException.nonCritical().put("invalid base64 encoding [string=").put(encoded).put(']');
            case 2:
<<<<<<< HEAD
                int wrk = base64InvertedLookup(invertedAlphabet, encoded.charAt(sourcePos)) << 18;
=======
                wrk = base64InvertedLookup(invertedAlphabet, encoded.charAt(sourcePos)) << 18;
>>>>>>> 80034d5f
                wrk |= base64InvertedLookup(invertedAlphabet, encoded.charAt(sourcePos + 1)) << 12;
                target.put((byte) (wrk >>> 16));
                break;
            case 3:
                wrk = base64InvertedLookup(invertedAlphabet, encoded.charAt(sourcePos)) << 18;
                wrk |= base64InvertedLookup(invertedAlphabet, encoded.charAt(sourcePos + 1)) << 12;
                wrk |= base64InvertedLookup(invertedAlphabet, encoded.charAt(sourcePos + 2)) << 6;
                target.put((byte) (wrk >>> 16));
                target.put((byte) ((wrk >>> 8) & 0xFF));
        }
    }

    private static int base64Encode(BinarySequence sequence, final int maxLength, CharSink buffer, char[] alphabet) {
        if (sequence == null) {
            return 0;
        }
        final long len = Math.min(maxLength, sequence.length());
        int pad = 0;
        for (int i = 0; i < len; i += 3) {

            int b = ((sequence.byteAt(i) & 0xFF) << 16) & 0xFFFFFF;
            if (i + 1 < len) {
                b |= (sequence.byteAt(i + 1) & 0xFF) << 8;
            } else {
                pad++;
            }
            if (i + 2 < len) {
                b |= (sequence.byteAt(i + 2) & 0xFF);
            } else {
                pad++;
            }

            for (int j = 0; j < 4 - pad; j++) {
                int c = (b & 0xFC0000) >> 18;
                buffer.put(alphabet[c]);
                b <<= 6;
            }
        }
        return pad;
    }

    private static int base64InvertedLookup(int[] invertedAlphabet, char ch) {
        if (ch > 127) {
            throw CairoException.nonCritical().put("non-ascii character while decoding base64 [ch=").put((int) (ch)).put(']');
        }
        int index = invertedAlphabet[ch];
        if (index == -1) {
            throw CairoException.nonCritical().put("invalid base64 character [ch=").put(ch).put(']');
        }
        return index;
    }

    private static boolean equalsChars(CharSequence l, CharSequence r, int len) {
        for (int i = 0; i < len; i++) {
            if (l.charAt(i) != r.charAt(i)) {
                return false;
            }
        }
        return true;
    }

    private static boolean equalsChars(DirectByteCharSequence l, String r, int len) {
        for (int i = 0; i < len; i++) {
            if (l.charAt(i) != r.charAt(i)) {
                return false;
            }
        }
        return true;
    }

    private static boolean equalsChars(DirectByteCharSequence l, ByteCharSequence r, int len) {
        final long lo = l.getLo();
        int i = 0;
        for (; i + 3 < len; i += 4) {
            if (Unsafe.getUnsafe().getInt(lo + i) != r.intAt(i)) {
                return false;
            }
        }
        for (; i < len; i++) {
            if (Unsafe.getUnsafe().getByte(lo + i) != r.byteAt(i)) {
                return false;
            }
        }
        return true;
    }

    private static boolean equalsChars(ByteCharSequence l, ByteCharSequence r, int len) {
        int i = 0;
        for (; i + 3 < len; i += 4) {
            if (l.intAt(i) != r.intAt(i)) {
                return false;
            }
        }
        for (; i < len; i++) {
            if (l.byteAt(i) != r.byteAt(i)) {
                return false;
            }
        }
        return true;
    }

    private static int utf8Decode2Bytes(ByteSequence seq, int index, int b1, CharSinkBase sink) {
        if (seq.length() - index < 2) {
            return utf8error();
        }

        byte b2 = Unsafe.getUnsafe().getByte(index + 1);
        if (isNotContinuation(b2)) {
            return utf8error();
        }

        sink.put((char) (b1 << 6 ^ b2 ^ 3968));
        return 2;
    }

    private static int utf8Decode2Bytes(long lo, long hi, int b1, CharSinkBase sink) {
        if (hi - lo < 2) {
            return utf8error();
        }

        byte b2 = Unsafe.getUnsafe().getByte(lo + 1);
        if (isNotContinuation(b2)) {
            return utf8error();
        }

        sink.put((char) (b1 << 6 ^ b2 ^ 3968));
        return 2;
    }

    private static int utf8Decode2BytesZ(long lo, int b1, CharSink sink) {
        byte b2 = Unsafe.getUnsafe().getByte(lo + 1);
        if (b2 == 0) {
            return utf8error();
        }
        if (isNotContinuation(b2)) {
            return utf8error();
        }

        sink.put((char) (b1 << 6 ^ b2 ^ 3968));
        return 2;
    }

    private static int utf8Decode3Byte0(int b1, CharSinkBase sink, byte b2, byte b3) {
        if (isMalformed3(b1, b2, b3)) {
            return utf8error();
        }

        char c = (char) (b1 << 12 ^ b2 << 6 ^ b3 ^ -123008);
        if (Character.isSurrogate(c)) {
            return utf8error();
        }

        sink.put(c);
        return 3;
    }

    private static int utf8Decode3Bytes(long lo, long hi, int b1, CharSinkBase sink) {
        if (hi - lo < 3) {
            return utf8error();
        }

        byte b2 = Unsafe.getUnsafe().getByte(lo + 1);
        byte b3 = Unsafe.getUnsafe().getByte(lo + 2);

        return utf8Decode3Byte0(b1, sink, b2, b3);
    }

    private static int utf8Decode3Bytes(ByteSequence seq, int index, int b1, CharSinkBase sink) {
        if (seq.length() - index < 3) {
            return utf8error();
        }

        byte b2 = Unsafe.getUnsafe().getByte(index + 1);
        byte b3 = Unsafe.getUnsafe().getByte(index + 2);

        return utf8Decode3Byte0(b1, sink, b2, b3);
    }

    private static int utf8Decode3BytesZ(long lo, int b1, CharSink sink) {
        byte b2 = Unsafe.getUnsafe().getByte(lo + 1);
        if (b2 == 0) {
            return utf8error();
        }

        byte b3 = Unsafe.getUnsafe().getByte(lo + 2);
        if (b3 == 0) {
            return utf8error();
        }

        return utf8Decode3Byte0(b1, sink, b2, b3);
    }

    private static int utf8Decode4Bytes(long lo, long hi, int b, CharSinkBase sink) {
        if (b >> 3 != -2 || hi - lo < 4) {
            return utf8error();
        }

        byte b2 = Unsafe.getUnsafe().getByte(lo + 1);
        byte b3 = Unsafe.getUnsafe().getByte(lo + 2);
        byte b4 = Unsafe.getUnsafe().getByte(lo + 3);

        return utf8Decode4Bytes0(b, sink, b2, b3, b4);
    }

    private static int utf8Decode4Bytes(ByteSequence seq, int index, int b, CharSinkBase sink) {
        if (b >> 3 != -2 || seq.length() - index < 4) {
            return utf8error();
        }

        byte b2 = Unsafe.getUnsafe().getByte(index + 1);
        byte b3 = Unsafe.getUnsafe().getByte(index + 2);
        byte b4 = Unsafe.getUnsafe().getByte(index + 3);

        return utf8Decode4Bytes0(b, sink, b2, b3, b4);
    }

    private static int utf8Decode4Bytes0(int b, CharSinkBase sink, byte b2, byte b3, byte b4) {
        if (isMalformed4(b2, b3, b4)) {
            return utf8error();
        }

        final int codePoint = b << 18 ^ b2 << 12 ^ b3 << 6 ^ b4 ^ 3678080;
        if (Character.isSupplementaryCodePoint(codePoint)) {
            sink.put(Character.highSurrogate(codePoint));
            sink.put(Character.lowSurrogate(codePoint));
            return 4;
        }
        return utf8error();
    }

    private static int utf8Decode4BytesZ(long lo, int b, CharSink sink) {
        if (b >> 3 != -2) {
            return utf8error();
        }

        byte b2 = Unsafe.getUnsafe().getByte(lo + 1);
        if (b2 == 0) {
            return utf8error();
        }

        byte b3 = Unsafe.getUnsafe().getByte(lo + 2);
        if (b3 == 0) {
            return utf8error();
        }

        byte b4 = Unsafe.getUnsafe().getByte(lo + 3);
        if (b4 == 0) {
            return utf8error();
        }

        return utf8Decode4Bytes0(b, sink, b2, b3, b4);
    }

    private static int utf8DecodeMultiByte(ByteSequence seq, int index, int b, CharSinkBase sink) {
        if (b >> 5 == -2 && (b & 30) != 0) {
            return utf8Decode2Bytes(seq, index, b, sink);
        }

        if (b >> 4 == -2) {
            return utf8Decode3Bytes(seq, index, b, sink);
        }

        return utf8Decode4Bytes(seq, index, b, sink);
    }

    private static int utf8DecodeMultiByteZ(long lo, int b, CharSink sink) {
        if (b >> 5 == -2 && (b & 30) != 0) {
            return utf8Decode2BytesZ(lo, b, sink);
        }

        if (b >> 4 == -2) {
            return utf8Decode3BytesZ(lo, b, sink);
        }

        return utf8Decode4BytesZ(lo, b, sink);
    }

    private static int utf8error() {
        return -1;
    }
}<|MERGE_RESOLUTION|>--- conflicted
+++ resolved
@@ -88,22 +88,6 @@
         }
         return dst;
     }
-<<<<<<< HEAD
-
-    /**
-     * Decodes base64u encoded string into a byte buffer.
-     * <p>
-     * This method does not check for padding. It's up to the caller to ensure that the target
-     * buffer has enough space to accommodate decoded data. Otherwise, {@link java.nio.BufferOverflowException}
-     * will be thrown.
-     *
-     * @param encoded base64 encoded string
-     * @param target  target buffer
-     * @throws CairoException                   if encoded string is invalid
-     * @throws java.nio.BufferOverflowException if target buffer is too small
-     */
-    public static void base64Decode(CharSequence encoded, ByteBuffer target) {
-=======
 
     /**
      * Decodes base64u encoded string into a byte buffer.
@@ -122,7 +106,6 @@
     }
 
     public static void base64Decode(CharSequence encoded, DirectByteCharSink target) {
->>>>>>> 80034d5f
         base64Decode(encoded, target, base64Inverted);
     }
 
@@ -1075,8 +1058,6 @@
         return inverted;
     }
 
-<<<<<<< HEAD
-=======
     private static void base64Decode(CharSequence encoded, DirectByteCharSink target, int[] invertedAlphabet) {
         if (encoded == null) {
             return;
@@ -1132,7 +1113,6 @@
         }
     }
 
->>>>>>> 80034d5f
     private static void base64Decode(CharSequence encoded, ByteBuffer target, int[] invertedAlphabet) {
         if (encoded == null) {
             return;
@@ -1167,10 +1147,7 @@
         }
         target.position(targetPos);
         // now decode remainder
-<<<<<<< HEAD
-=======
         int wrk;
->>>>>>> 80034d5f
         switch (remainder) {
             case 0:
                 // nothing to do, yay!
@@ -1180,11 +1157,7 @@
                 // even 1 byte encodes to 2 chars
                 throw CairoException.nonCritical().put("invalid base64 encoding [string=").put(encoded).put(']');
             case 2:
-<<<<<<< HEAD
-                int wrk = base64InvertedLookup(invertedAlphabet, encoded.charAt(sourcePos)) << 18;
-=======
                 wrk = base64InvertedLookup(invertedAlphabet, encoded.charAt(sourcePos)) << 18;
->>>>>>> 80034d5f
                 wrk |= base64InvertedLookup(invertedAlphabet, encoded.charAt(sourcePos + 1)) << 12;
                 target.put((byte) (wrk >>> 16));
                 break;
