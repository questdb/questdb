/*******************************************************************************
 *     ___                  _   ____  ____
 *    / _ \ _   _  ___  ___| |_|  _ \| __ )
 *   | | | | | | |/ _ \/ __| __| | | |  _ \
 *   | |_| | |_| |  __/\__ \ |_| |_| | |_) |
 *    \__\_\\__,_|\___||___/\__|____/|____/
 *
 *  Copyright (c) 2014-2019 Appsicle
 *  Copyright (c) 2019-2023 QuestDB
 *
 *  Licensed under the Apache License, Version 2.0 (the "License");
 *  you may not use this file except in compliance with the License.
 *  You may obtain a copy of the License at
 *
 *  http://www.apache.org/licenses/LICENSE-2.0
 *
 *  Unless required by applicable law or agreed to in writing, software
 *  distributed under the License is distributed on an "AS IS" BASIS,
 *  WITHOUT WARRANTIES OR CONDITIONS OF ANY KIND, either express or implied.
 *  See the License for the specific language governing permissions and
 *  limitations under the License.
 *
 ******************************************************************************/

package io.questdb.std;

import io.questdb.cairo.CairoException;
import io.questdb.griffin.engine.functions.constants.CharConstant;
import io.questdb.griffin.engine.functions.str.TrimType;
import io.questdb.std.str.*;
import org.jetbrains.annotations.NotNull;
import org.jetbrains.annotations.Nullable;

import java.nio.ByteBuffer;
import java.util.Arrays;

import static io.questdb.std.Numbers.hexDigits;

public final class Chars {
<<<<<<< HEAD
=======
    static final char[] base64 = "ABCDEFGHIJKLMNOPQRSTUVWXYZabcdefghijklmnopqrstuvwxyz0123456789+/".toCharArray();
    // inverted alphabets for base64 decoding could be just byte arrays. this would save 3 * 128 bytes per alphabet
    // but benchmarks show that int arrays make decoding faster.
    // it's probably because it does not require any type conversions in the hot decoding loop
    static final int[] base64Inverted = base64CreateInvertedAlphabet(base64);
    static final char[] base64Url = "ABCDEFGHIJKLMNOPQRSTUVWXYZabcdefghijklmnopqrstuvwxyz0123456789-_".toCharArray();
    static final int[] base64UrlInverted = base64CreateInvertedAlphabet(base64Url);
>>>>>>> e7974fb9

    private Chars() {
    }

    public static void asciiCopyTo(char[] chars, int start, int len, long dest) {
        for (int i = 0; i < len; i++) {
            Unsafe.getUnsafe().putByte(dest + i, (byte) chars[i + start]);
        }
    }

    public static long asciiStrCpy(final CharSequence value, final long address) {
        asciiStrCpy(value, value.length(), address);
        return address;
    }

    public static void asciiStrCpy(final CharSequence value, final int len, final long address) {
        for (int i = 0; i < len; i++) {
            Unsafe.getUnsafe().putByte(address + i, (byte) value.charAt(i));
        }
    }

    public static void asciiStrCpy(final CharSequence value, int lo, final int len, final long address) {
        for (int i = 0; i < len; i++) {
            Unsafe.getUnsafe().putByte(address + i, (byte) value.charAt(lo + i));
        }
    }

    /**
     * Avoid this when possible due to the allocation of a new char array
     * This should be only used when a JDK method forces you to use a byte array
     * <p>
<<<<<<< HEAD
     * It's responsbility of the caller to ensure that the input string is ASCII
=======
     * It's responsibility of the caller to ensure that the input string is ASCII
>>>>>>> e7974fb9
     *
     * @param ascii ascii string to convert to byte array
     * @return byte array representation of the input string
     */
    public static byte[] asciiToByteArray(CharSequence ascii) {
        byte[] dst = new byte[ascii.length()];
        for (int i = 0; i < ascii.length(); i++) {
            assert ascii.charAt(i) < 128;
            dst[i] = (byte) ascii.charAt(i);
<<<<<<< HEAD
=======
        }
        return dst;
    }

    /**
     * Decodes base64u encoded string into a byte buffer.
     * <p>
     * This method does not check for padding. It's up to the caller to ensure that the target
     * buffer has enough space to accommodate decoded data. Otherwise, {@link java.nio.BufferOverflowException}
     * will be thrown.
     *
     * @param encoded base64 encoded string
     * @param target  target buffer
     * @throws CairoException                   if encoded string is invalid
     * @throws java.nio.BufferOverflowException if target buffer is too small
     */
    public static void base64Decode(CharSequence encoded, ByteBuffer target) {
        base64Decode(encoded, target, base64Inverted);
    }

    public static void base64Encode(BinarySequence sequence, final int maxLength, CharSink buffer) {
        int pad = base64Encode(sequence, maxLength, buffer, base64);
        for (int j = 0; j < pad; j++) {
            buffer.put("=");
>>>>>>> e7974fb9
        }
        return dst;
    }

    /**
     * Decodes base64url encoded string into a byte buffer.
     * <p>
     * This method does not check for padding. It's up to the caller to ensure that the target
     * buffer has enough space to accommodate decoded data. Otherwise, {@link java.nio.BufferOverflowException}
     * will be thrown.
     *
     * @param encoded base64url encoded string
     * @param target  target buffer
     * @throws CairoException                   if encoded string is invalid
     * @throws java.nio.BufferOverflowException if target buffer is too small
     */
    public static void base64UrlDecode(CharSequence encoded, ByteBuffer target) {
        base64Decode(encoded, target, base64UrlInverted);
    }

    public static void base64UrlEncode(BinarySequence sequence, final int maxLength, CharSink buffer) {
        base64Encode(sequence, maxLength, buffer, base64Url);
        // base64 url does not use padding
    }

    public static int compare(CharSequence l, CharSequence r) {
        if (l == r) {
            return 0;
        }

        if (l == null) {
            return -1;
        }

        if (r == null) {
            return 1;
        }

        final int ll = l.length();
        final int rl = r.length();
        final int min = Math.min(ll, rl);

        for (int i = 0; i < min; i++) {
            final int k = l.charAt(i) - r.charAt(i);
            if (k != 0) {
                return k;
            }
        }
        return Integer.compare(ll, rl);
    }

    public static int compareDescending(CharSequence l, CharSequence r) {
        return compare(r, l);
    }

    public static boolean contains(CharSequence sequence, CharSequence term) {
        return indexOf(sequence, 0, sequence.length(), term) != -1;
    }

    public static void copyStrChars(CharSequence value, int pos, int len, long address) {
        for (int i = 0; i < len; i++) {
            char c = value.charAt(i + pos);
            Unsafe.getUnsafe().putChar(address + 2L * i, c);
        }
    }

    public static boolean empty(@Nullable CharSequence value) {
        return value == null || value.length() < 1;
    }

    public static boolean endsWith(CharSequence cs, CharSequence ends) {
        if (ends == null || cs == null) {
            return false;
        }

        int l = ends.length();
        if (l == 0) {
            return false;
        }

        int csl = cs.length();
        return !(csl == 0 || csl < l) && equals(ends, cs, csl - l, csl);

    }

    public static boolean endsWith(CharSequence cs, char c) {
        if (cs == null) {
            return false;
        }
        final int csl = cs.length();
        return csl != 0 && c == cs.charAt(csl - 1);
    }

    public static boolean equals(@NotNull CharSequence l, @NotNull CharSequence r) {
        if (l == r) {
            return true;
        }

        int ll;
        if ((ll = l.length()) != r.length()) {
            return false;
        }

        return equalsChars(l, r, ll);
    }

    public static boolean equals(@NotNull ByteCharSequence l, @NotNull ByteCharSequence r) {
        if (l == r) {
            return true;
        }

        int ll;
        if ((ll = l.length()) != r.length()) {
            return false;
        }

        return equalsChars(l, r, ll);
    }

    public static boolean equals(@NotNull String l, @NotNull String r) {
        return l.equals(r);
    }

    public static boolean equals(@NotNull DirectByteCharSequence l, @NotNull String r) {
        int ll;
        if ((ll = l.length()) != r.length()) {
            return false;
        }

        return equalsChars(l, r, ll);
    }

    public static boolean equals(@NotNull DirectByteCharSequence l, @NotNull ByteCharSequence r) {
        int ll;
        if ((ll = l.length()) != r.length()) {
            return false;
        }

        return equalsChars(l, r, ll);
    }

    public static boolean equals(@NotNull CharSequence l, @NotNull CharSequence r, int rLo, int rHi) {
        if (l == r) {
            return true;
        }

        int ll;
        if ((ll = l.length()) != rHi - rLo) {
            return false;
        }

        for (int i = 0; i < ll; i++) {
            if (l.charAt(i) != r.charAt(i + rLo)) {
                return false;
            }
        }
        return true;
    }

    public static boolean equals(@NotNull CharSequence l, int lLo, int lHi, @NotNull CharSequence r, int rLo, int rHi) {
        if (l == r) {
            return true;
        }

        int ll = lHi - lLo;
        if (ll != rHi - rLo) {
            return false;
        }

        for (int i = 0; i < ll; i++) {
            if (l.charAt(i + lLo) != r.charAt(i + rLo)) {
                return false;
            }
        }
        return true;
    }

    public static boolean equals(@NotNull CharSequence l, char r) {
        return l.length() == 1 && l.charAt(0) == r;
    }

    /**
     * Compares two char sequences on assumption and right value is always lower case.
     * Method converts every char of right sequence before comparing to left sequence.
     *
     * @param l left sequence
     * @param r right sequence
     * @return true if sequences match exactly (ignoring char case)
     */
    public static boolean equalsIgnoreCase(@NotNull CharSequence l, @NotNull CharSequence r) {
        if (l == r) {
            return true;
        }

        int ll;
        if ((ll = l.length()) != r.length()) {
            return false;
        }

        for (int i = 0; i < ll; i++) {
            if (Character.toLowerCase(l.charAt(i)) != Character.toLowerCase(r.charAt(i))) {
                return false;
            }
        }

        return true;
    }

    public static boolean equalsIgnoreCaseNc(@NotNull CharSequence l, @Nullable CharSequence r) {
        return r != null && equalsIgnoreCase(l, r);
    }

    public static boolean equalsLowerCase(@NotNull CharSequence l, int lLo, int lHi, @NotNull CharSequence r, int rLo, int rHi) {
        if (l == r) {
            return true;
        }

        int ll = lHi - lLo;
        if (ll != rHi - rLo) {
            return false;
        }

        for (int i = 0; i < ll; i++) {
            if (Character.toLowerCase(l.charAt(i + lLo)) != Character.toLowerCase(r.charAt(i + rLo))) {
                return false;
            }
        }
        return true;
    }

    public static boolean equalsLowerCaseAscii(@NotNull CharSequence l, int lLo, int lHi, @NotNull CharSequence r, int rLo, int rHi) {
        if (l == r) {
            return true;
        }

        int ll = lHi - lLo;
        if (ll != rHi - rLo) {
            return false;
        }

        for (int i = 0; i < ll; i++) {
            if (toLowerCaseAscii(l.charAt(i + lLo)) != toLowerCaseAscii(r.charAt(i + rLo))) {
                return false;
            }
        }
        return true;
    }

    public static boolean equalsLowerCaseAscii(@NotNull CharSequence l, @NotNull CharSequence r) {
        int ll;
        if ((ll = l.length()) != r.length()) {
            return false;
        }

        for (int i = 0; i < ll; i++) {
            if (toLowerCaseAscii(l.charAt(i)) != toLowerCaseAscii(r.charAt(i))) {
                return false;
            }
        }

        return true;
    }

    public static boolean equalsLowerCaseAsciiNc(@NotNull CharSequence l, @Nullable CharSequence r) {
        return r != null && equalsLowerCaseAscii(l, r);
    }

    public static boolean equalsNc(@Nullable CharSequence l, char r) {
        return (l == null && r == CharConstant.ZERO.getChar(null)) || (l != null && equals(l, r));
    }

    public static boolean equalsNc(@NotNull CharSequence l, @Nullable CharSequence r) {
        return r != null && equals(l, r);
    }

    public static int hashCode(@NotNull CharSequence value, int lo, int hi) {
        if (hi == lo) {
            return 0;
        }

        int h = 0;
        for (int p = lo; p < hi; p++) {
            h = 31 * h + value.charAt(p);
        }
        return h;
    }

    public static int hashCode(@NotNull CharSequence value) {
        if (value instanceof String) {
            return value.hashCode();
        }

        int len = value.length();
        if (len == 0) {
            return 0;
        }

        int h = 0;
        for (int p = 0; p < len; p++) {
            h = 31 * h + value.charAt(p);
        }
        return h;
    }

    public static int hashCode(@NotNull String value) {
        return value.hashCode();
    }

    public static int hashCode(@NotNull DirectByteCharSequence value) {
        int len = value.length();
        if (len == 0) {
            return 0;
        }

        int h = 0;
        for (int p = 0; p < len; p++) {
            h = 31 * h + value.charAt(p);
        }
        return h;
    }

    public static int indexOf(CharSequence sequence, int sequenceLo, int sequenceHi, CharSequence term) {
        return indexOf(sequence, sequenceLo, sequenceHi, term, 1);
    }

    public static int indexOf(CharSequence sequence, int sequenceLo, int sequenceHi, CharSequence term, int occurrence) {
        int m = term.length();
        if (m == 0) {
            return -1;
        }

        if (occurrence == 0) {
            return -1;
        }

        int foundIndex = -1;
        int count = 0;
        if (occurrence > 0) {
            for (int i = sequenceLo; i < sequenceHi; i++) {
                if (foundIndex == -1) {
                    if (sequenceHi - i < m) {
                        return -1;
                    }
                    if (sequence.charAt(i) == term.charAt(0)) {
                        foundIndex = i;
                    }
                } else {    // first character matched, try to match the rest of the term
                    if (sequence.charAt(i) != term.charAt(i - foundIndex)) {
                        // start again from after where the first character was found
                        i = foundIndex;
                        foundIndex = -1;
                    }
                }

                if (foundIndex != -1 && i - foundIndex == m - 1) {
                    count++;
                    if (count == occurrence) {
                        return foundIndex;
                    } else {
                        foundIndex = -1;
                    }
                }
            }
        } else {    // if occurrence is negative, search in reverse
            for (int i = sequenceHi - 1; i >= sequenceLo; i--) {
                if (foundIndex == -1) {
                    if (i - sequenceLo + 1 < m) {
                        return -1;
                    }
                    if (sequence.charAt(i) == term.charAt(m - 1)) {
                        foundIndex = i;
                    }
                } else {    // last character matched, try to match the rest of the term
                    if (sequence.charAt(i) != term.charAt(m - 1 + i - foundIndex)) {
                        // start again from after where the first character was found
                        i = foundIndex;
                        foundIndex = -1;
                    }
                }

                if (foundIndex != -1 && foundIndex - i == m - 1) {
                    count--;
                    if (count == occurrence) {
                        return foundIndex + 1 - m;
                    } else {
                        foundIndex = -1;
                    }
                }
            }
        }

        return -1;
    }

    public static int indexOf(CharSequence s, char c) {
        return indexOf(s, 0, c);
    }

    public static int indexOf(CharSequence s, final int lo, char c) {
        return indexOf(s, lo, s.length(), c);
    }

    public static int indexOf(CharSequence s, final int lo, int hi, char c) {
        return indexOf(s, lo, hi, c, 1);
    }

    public static int indexOf(CharSequence sequence, int sequenceLo, int sequenceHi, char ch, int occurrence) {
        if (occurrence == 0) {
            return -1;
        }

        int count = 0;
        if (occurrence > 0) {
            for (int i = sequenceLo; i < sequenceHi; i++) {
                if (sequence.charAt(i) == ch) {
                    count++;
                    if (count == occurrence) {
                        return i;
                    }
                }
            }
        } else {    // if occurrence is negative, search in reverse
            for (int i = sequenceHi - 1; i >= sequenceLo; i--) {
                if (sequence.charAt(i) == ch) {
                    count--;
                    if (count == occurrence) {
                        return i;
                    }
                }
            }
        }

        return -1;
    }

    public static boolean isBlank(CharSequence s) {
        if (s == null) {
            return true;
        }

        int len = s.length();
        for (int i = 0; i < len; i++) {
            int c = s.charAt(i);
            if (!Character.isWhitespace(c)) {
                return false;
            }
        }
        return true;
    }

    public static boolean isMalformed3(int b1, int b2, int b3) {
        return b1 == -32 && (b2 & 224) == 128 || (b2 & 192) != 128 || (b3 & 192) != 128;
    }

    public static boolean isMalformed4(int b2, int b3, int b4) {
        return (b2 & 192) != 128 || (b3 & 192) != 128 || (b4 & 192) != 128;
    }

    public static boolean isNotContinuation(int b) {
        return (b & 192) != 128;
    }

    public static boolean isOnlyDecimals(CharSequence s) {
        int len = s.length();
        for (int i = len - 1; i > -1; i--) {
            int digit = s.charAt(i);
            if (digit < '0' || digit > '9') {
                return false;
            }
        }
        return len > 0;
    }

    public static boolean isQuote(char c) {
        switch (c) {
            case '\'':
            case '"':
            case '`':
                return true;
            default:
                return false;
        }
    }

    public static boolean isQuoted(CharSequence s) {
        if (s == null || s.length() < 2) {
            return false;
        }

        char open = s.charAt(0);
        return isQuote(open) && open == s.charAt(s.length() - 1);
    }

    public static int lastIndexOf(CharSequence s, char c) {
        for (int i = s.length() - 1; i > -1; i--) {
            if (s.charAt(i) == c) {
                return i;
            }
        }
        return -1;
    }

    public static int lowerCaseAsciiHashCode(CharSequence value, int lo, int hi) {
        if (hi == lo) {
            return 0;
        }

        int h = 0;
        for (int p = lo; p < hi; p++) {
            h = 31 * h + toLowerCaseAscii(value.charAt(p));
        }
        return h;
    }

    public static int lowerCaseAsciiHashCode(CharSequence value) {
        int len = value.length();
        if (len == 0) {
            return 0;
        }

        int h = 0;
        for (int p = 0; p < len; p++) {
            h = 31 * h + toLowerCaseAscii(value.charAt(p));
        }
        return h;
    }

    public static int lowerCaseHashCode(CharSequence value, int lo, int hi) {
        if (hi == lo) {
            return 0;
        }

        int h = 0;
        for (int p = lo; p < hi; p++) {
            h = 31 * h + Character.toLowerCase(value.charAt(p));
        }
        return h;
    }

    public static int lowerCaseHashCode(CharSequence value) {
        int len = value.length();
        if (len == 0) {
            return 0;
        }

        int h = 0;
        for (int p = 0; p < len; p++) {
            h = 31 * h + Character.toLowerCase(value.charAt(p));
        }
        return h;
    }

    public static boolean noMatch(CharSequence l, int llo, int lhi, CharSequence r, int rlo, int rhi) {
        int lp = llo;
        int rp = rlo;
        while (lp < lhi && rp < rhi) {
            if (Character.toLowerCase(l.charAt(lp++)) != r.charAt(rp++)) {
                return true;
            }

        }
        return lp != lhi || rp != rhi;
    }

    public static CharSequence repeat(String s, int times) {
        return new CharSequence() {
            @Override
            public char charAt(int index) {
                return s.charAt(index % s.length());
            }

            @Override
            public int length() {
                return s.length() * times;
            }

            @Override
            public CharSequence subSequence(int start, int end) {
                throw new UnsupportedOperationException();
            }
        };
    }

    /**
     * Split character sequence into a list of lpsz strings. This function
     * uses space as a delimiter and it honours spaces in double quotes. Main
     * use for this code is to produce list of C-compatible argument values from
     * command line.
     *
     * @param args command line
     * @return list of 0-terminated strings
     */
    public static ObjList<Path> splitLpsz(CharSequence args) {
        final ObjList<Path> paths = new ObjList<>();
        int n = args.length();
        int lastLen = 0;
        int lastIndex = 0;
        boolean inQuote = false;
        for (int i = 0; i < n; i++) {
            char b = args.charAt(i);

            switch (b) {
                case ' ':
                    // ab c
                    if (lastLen > 0) {
                        if (inQuote) {
                            lastLen++;
                        } else {
                            paths.add(new Path().of(args, lastIndex, lastLen + lastIndex).$());
                            lastLen = 0;
                        }
                    }
                    break;
                case '"':
                    inQuote = !inQuote;
                    break;
                default:
                    if (lastLen == 0) {
                        lastIndex = i;
                    }
                    lastLen++;
                    break;

            }
        }

        if (lastLen > 0) {
            paths.add(new Path().of(args, lastIndex, lastLen + lastIndex).$());
        }
        return paths;
    }

    public static boolean startsWith(CharSequence _this, CharSequence that) {
        final int len = that.length();
        return _this.length() >= len && equalsChars(_this, that, len);
    }

    public static boolean startsWith(CharSequence _this, int thisLo, int thisHi, CharSequence that) {
        int len = that.length();
        int thisLen = thisHi - thisLo;
        if (thisLen < len) {
            return false;
        }

        for (int i = 0; i < len; i++) {
            if (_this.charAt(thisLo + i) != that.charAt(i)) {
                return false;
            }
        }
        return true;
    }

    public static boolean startsWith(CharSequence _this, char c) {
        return _this.length() > 0 && _this.charAt(0) == c;
    }

    public static String stringFromUtf8Bytes(long lo, long hi) {
        if (hi == lo) {
            return "";
        }

        CharSink b = Misc.getThreadLocalBuilder();
        utf8toUtf16(lo, hi, b);
        return b.toString();
    }

    public static String stringFromUtf8Bytes(ByteSequence seq) {
        if (seq.length() == 0) {
            return "";
        }

        CharSink b = Misc.getThreadLocalBuilder();
        utf8toUtf16(seq, b);
        return b.toString();
    }

    public static void toLowerCase(@Nullable final CharSequence str, final CharSink sink) {
        if (str != null) {
            final int len = str.length();
            for (int i = 0; i < len; i++) {
                sink.put(Character.toLowerCase(str.charAt(i)));
            }
        }
    }

    public static String toLowerCaseAscii(@Nullable CharSequence value) {
        if (value == null) {
            return null;
        }
        final int len = value.length();
        if (len == 0) {
            return "";
        }

        final CharSink b = Misc.getThreadLocalBuilder();
        for (int i = 0; i < len; i++) {
            b.put(toLowerCaseAscii(value.charAt(i)));
        }
        return b.toString();
    }

    public static char toLowerCaseAscii(char character) {
        return character > 64 && character < 91 ? (char) (character + 32) : character;
    }

    public static void toSink(BinarySequence sequence, CharSink sink) {
        if (sequence == null) {
            return;
        }

        // limit what we print
        int len = (int) sequence.length();
        for (int i = 0; i < len; i++) {
            if (i > 0) {
                if ((i % 16) == 0) {
                    sink.put('\n');
                    Numbers.appendHexPadded(sink, i);
                }
            } else {
                Numbers.appendHexPadded(sink, i);
            }
            sink.put(' ');

            final byte b = sequence.byteAt(i);
            final int v;
            if (b < 0) {
                v = 256 + b;
            } else {
                v = b;
            }

            if (v < 0x10) {
                sink.put('0');
                sink.put(hexDigits[b]);
            } else {
                sink.put(hexDigits[v / 0x10]);
                sink.put(hexDigits[v % 0x10]);
            }
        }
    }

    public static String toString(CharSequence s) {
        return s == null ? null : s.toString();
    }

    public static String toString(CharSequence cs, int start, int end) {
        final CharSink b = Misc.getThreadLocalBuilder();
        b.put(cs, start, end);
        return b.toString();
    }

    public static String toString(CharSequence cs, int start, int end, char unescape) {
        final CharSink b = Misc.getThreadLocalBuilder();
        final int lastChar = end - 1;
        for (int i = start; i < end; i++) {
            char c = cs.charAt(i);
            b.put(c);
            if (c == unescape && i < lastChar && cs.charAt(i + 1) == unescape) {
                i++;
            }
        }
        return b.toString();
    }

    public static void toUpperCase(@Nullable final CharSequence str, final CharSink sink) {
        if (str != null) {
            final int len = str.length();
            for (int i = 0; i < len; i++) {
                sink.put(Character.toUpperCase(str.charAt(i)));
            }
        }
    }

    public static void trim(TrimType type, CharSequence str, StringSink sink) {
        if (str == null) {
            return;
        }
        int startIdx = 0;
        int endIdx = str.length() - 1;
        if (type == TrimType.LTRIM || type == TrimType.TRIM) {
            while (startIdx < endIdx && str.charAt(startIdx) == ' ') {
                startIdx++;
            }
        }
        if (type == TrimType.RTRIM || type == TrimType.TRIM) {
            while (startIdx < endIdx && str.charAt(endIdx) == ' ') {
                endIdx--;
            }
        }
        sink.clear();
        if (startIdx != endIdx) {
            sink.put(str, startIdx, endIdx + 1);
        }
    }

    // a very specialised function to decode a single utf8 character
    // used when it doesn't make sense to allocate a temporary sink
    // returns an integer-encoded tuple (decoded number of bytes, character in utf16 encoding, stored as short type)
    public static int utf8CharDecode(long lo, long hi) {
        if (lo < hi) {
            byte b1 = Unsafe.getUnsafe().getByte(lo);
            if (b1 < 0) {
                if (b1 >> 5 == -2 && (b1 & 30) != 0 && hi - lo > 1) {
                    byte b2 = Unsafe.getUnsafe().getByte(lo + 1);
                    if (isNotContinuation(b2)) {
                        return 0;
                    }
                    return Numbers.encodeLowHighShorts((short) 2, (short) (b1 << 6 ^ b2 ^ 3968));
                }

                if (b1 >> 4 == -2 && hi - lo > 2) {
                    byte b2 = Unsafe.getUnsafe().getByte(lo + 1);
                    byte b3 = Unsafe.getUnsafe().getByte(lo + 2);
                    if (isMalformed3(b1, b2, b3)) {
                        return 0;
                    }

                    char c = (char) (b1 << 12 ^ b2 << 6 ^ b3 ^ -123008);
                    if (Character.isSurrogate(c)) {
                        return 0;
                    }
                    return Numbers.encodeLowHighShorts((short) 3, (short) c);
                }
                return 0;
            } else {
                return Numbers.encodeLowHighShorts((short) 1, b1);
            }
        }
        return 0;
    }

    public static int utf8DecodeMultiByte(long lo, long hi, int b, CharSinkBase sink) {
        if (b >> 5 == -2 && (b & 30) != 0) {
            return utf8Decode2Bytes(lo, hi, b, sink);
        }

        if (b >> 4 == -2) {
            return utf8Decode3Bytes(lo, hi, b, sink);
        }

        return utf8Decode4Bytes(lo, hi, b, sink);
    }

    public static CharSequence utf8ToUtf16(DirectByteCharSequence utf8CharSeq, MutableCharSink tempSink, boolean hasNonAsciiChars) {
        if (hasNonAsciiChars) {
            utf8ToUtf16Unchecked(utf8CharSeq, tempSink);
            return tempSink;
        }
        return utf8CharSeq;
    }

    public static void utf8ToUtf16Unchecked(DirectByteCharSequence utf8CharSeq, MutableCharSink tempSink) {
        tempSink.clear();
        if (!utf8toUtf16(utf8CharSeq.getLo(), utf8CharSeq.getHi(), tempSink)) {
            throw CairoException.nonCritical().put("invalid UTF8 in value for ").put(utf8CharSeq);
        }
    }

    public static boolean utf8ToUtf16Z(long lo, CharSink sink) {
        long p = lo;

        while (true) {
            byte b = Unsafe.getUnsafe().getByte(p);

            if (b == 0) {
                break;
            }

            if (b < 0) {
                int n = utf8DecodeMultiByteZ(p, b, sink);
                if (n == -1) {
                    // UTF8 error
                    return false;
                }
                p += n;
            } else {
                sink.put((char) b);
                ++p;
            }
        }
        return true;
    }

    /**
     * Decodes bytes between lo,hi addresses into sink.
     * Note: operation might fail in the middle and leave sink in inconsistent state.
     *
     * @return true if input is proper utf8 and false otherwise.
     */
    public static boolean utf8toUtf16(long lo, long hi, CharSinkBase sink) {
        long p = lo;
        while (p < hi) {
            byte b = Unsafe.getUnsafe().getByte(p);
            if (b < 0) {
                int n = utf8DecodeMultiByte(p, hi, b, sink);
                if (n == -1) {
                    // UTF8 error
                    return false;
                }
                p += n;
            } else {
                sink.put((char) b);
                ++p;
            }
        }
        return true;
    }

    /**
     * Decodes bytes between lo,hi addresses into sink.
     * Note: operation might fail in the middle and leave sink in inconsistent state.
     *
     * @return true if input is proper utf8 and false otherwise.
     */
    public static boolean utf8toUtf16(ByteSequence seq, CharSinkBase sink) {
        int i = 0;
        int len = seq.length();
        while (i < len) {
            byte b = seq.byteAt(i);
            if (b < 0) {
                int n = utf8DecodeMultiByte(seq, i, b, sink);
                if (n == -1) {
                    // UTF8 error
                    return false;
                }
                i += n;
            } else {
                sink.put((char) b);
                ++i;
            }
        }
        return true;
    }

    private static int[] base64CreateInvertedAlphabet(char[] alphabet) {
        int[] inverted = new int[128]; // ASCII only
        Arrays.fill(inverted, (byte) -1);
        int length = alphabet.length;
        for (int i = 0; i < length; i++) {
            char letter = alphabet[i];
            assert letter < 128;
            inverted[letter] = (byte) i;
        }
        return inverted;
    }

    private static void base64Decode(CharSequence encoded, ByteBuffer target, int[] invertedAlphabet) {
        if (encoded == null) {
            return;
        }
        assert target != null;

        // skip trailing '=' they are just for padding and have no meaning
        int length = encoded.length();
        for (; length > 0; length--) {
            if (encoded.charAt(length - 1) != '=') {
                break;
            }
        }

        int remainder = length % 4;
        int sourcePos = 0;
        int targetPos = target.position();

        // first decode all 4 byte chunks. this is *the* hot loop, be careful when changing it
        for (int end = length - remainder; sourcePos < end; sourcePos += 4, targetPos += 3) {
            int b0 = base64InvertedLookup(invertedAlphabet, encoded.charAt(sourcePos)) << 18;
            int b1 = base64InvertedLookup(invertedAlphabet, encoded.charAt(sourcePos + 1)) << 12;
            int b2 = base64InvertedLookup(invertedAlphabet, encoded.charAt(sourcePos + 2)) << 6;
            int b4 = base64InvertedLookup(invertedAlphabet, encoded.charAt(sourcePos + 3));

            int wrk = b0 | b1 | b2 | b4;
            // we use absolute positions to write to the byte buffer in the hot loop
            // benchmarking shows that it is faster than using relative positions
            target.put(targetPos, (byte) (wrk >>> 16));
            target.put(targetPos + 1, (byte) ((wrk >>> 8) & 0xFF));
            target.put(targetPos + 2, (byte) (wrk & 0xFF));
        }
        target.position(targetPos);
        // now decode remainder
        switch (remainder) {
            case 0:
                // nothing to do, yay!
                break;
            case 1:
                // invalid encoding, we can't have 1 byte remainder as
                // even 1 byte encodes to 2 chars
                throw CairoException.nonCritical().put("invalid base64 encoding [string=").put(encoded).put(']');
            case 2:
                int wrk = base64InvertedLookup(invertedAlphabet, encoded.charAt(sourcePos)) << 18;
                wrk |= base64InvertedLookup(invertedAlphabet, encoded.charAt(sourcePos + 1)) << 12;
                target.put((byte) (wrk >>> 16));
                break;
            case 3:
                wrk = base64InvertedLookup(invertedAlphabet, encoded.charAt(sourcePos)) << 18;
                wrk |= base64InvertedLookup(invertedAlphabet, encoded.charAt(sourcePos + 1)) << 12;
                wrk |= base64InvertedLookup(invertedAlphabet, encoded.charAt(sourcePos + 2)) << 6;
                target.put((byte) (wrk >>> 16));
                target.put((byte) ((wrk >>> 8) & 0xFF));
        }
    }

    private static int base64Encode(BinarySequence sequence, final int maxLength, CharSink buffer, char[] alphabet) {
        if (sequence == null) {
            return 0;
        }
        final long len = Math.min(maxLength, sequence.length());
        int pad = 0;
        for (int i = 0; i < len; i += 3) {

            int b = ((sequence.byteAt(i) & 0xFF) << 16) & 0xFFFFFF;
            if (i + 1 < len) {
                b |= (sequence.byteAt(i + 1) & 0xFF) << 8;
            } else {
                pad++;
            }
            if (i + 2 < len) {
                b |= (sequence.byteAt(i + 2) & 0xFF);
            } else {
                pad++;
            }

            for (int j = 0; j < 4 - pad; j++) {
                int c = (b & 0xFC0000) >> 18;
                buffer.put(alphabet[c]);
                b <<= 6;
            }
        }
        return pad;
    }

    private static int base64InvertedLookup(int[] invertedAlphabet, char ch) {
        if (ch > 127) {
            throw CairoException.nonCritical().put("non-ascii character while decoding base64 [ch=").put((int) (ch)).put(']');
        }
        int index = invertedAlphabet[ch];
        if (index == -1) {
            throw CairoException.nonCritical().put("invalid base64 character [ch=").put(ch).put(']');
        }
        return index;
    }

    private static boolean equalsChars(CharSequence l, CharSequence r, int len) {
        for (int i = 0; i < len; i++) {
            if (l.charAt(i) != r.charAt(i)) {
                return false;
            }
        }
        return true;
    }

    private static boolean equalsChars(DirectByteCharSequence l, String r, int len) {
        for (int i = 0; i < len; i++) {
            if (l.charAt(i) != r.charAt(i)) {
                return false;
            }
        }
        return true;
    }

    private static boolean equalsChars(DirectByteCharSequence l, ByteCharSequence r, int len) {
        final long lo = l.getLo();
        int i = 0;
        for (; i + 3 < len; i += 4) {
            if (Unsafe.getUnsafe().getInt(lo + i) != r.intAt(i)) {
                return false;
            }
        }
        for (; i < len; i++) {
            if (Unsafe.getUnsafe().getByte(lo + i) != r.byteAt(i)) {
                return false;
            }
        }
        return true;
    }

    private static boolean equalsChars(ByteCharSequence l, ByteCharSequence r, int len) {
        int i = 0;
        for (; i + 3 < len; i += 4) {
            if (l.intAt(i) != r.intAt(i)) {
                return false;
            }
        }
        for (; i < len; i++) {
            if (l.byteAt(i) != r.byteAt(i)) {
                return false;
            }
        }
        return true;
    }

    private static int utf8Decode2Bytes(ByteSequence seq, int index, int b1, CharSinkBase sink) {
        if (seq.length() - index < 2) {
            return utf8error();
        }

        byte b2 = Unsafe.getUnsafe().getByte(index + 1);
        if (isNotContinuation(b2)) {
            return utf8error();
        }

        sink.put((char) (b1 << 6 ^ b2 ^ 3968));
        return 2;
    }

    private static int utf8Decode2Bytes(long lo, long hi, int b1, CharSinkBase sink) {
        if (hi - lo < 2) {
            return utf8error();
        }

        byte b2 = Unsafe.getUnsafe().getByte(lo + 1);
        if (isNotContinuation(b2)) {
            return utf8error();
        }

        sink.put((char) (b1 << 6 ^ b2 ^ 3968));
        return 2;
    }

    private static int utf8Decode2BytesZ(long lo, int b1, CharSink sink) {
        byte b2 = Unsafe.getUnsafe().getByte(lo + 1);
        if (b2 == 0) {
            return utf8error();
        }
        if (isNotContinuation(b2)) {
            return utf8error();
        }

        sink.put((char) (b1 << 6 ^ b2 ^ 3968));
        return 2;
    }

    private static int utf8Decode3Byte0(int b1, CharSinkBase sink, byte b2, byte b3) {
        if (isMalformed3(b1, b2, b3)) {
            return utf8error();
        }

        char c = (char) (b1 << 12 ^ b2 << 6 ^ b3 ^ -123008);
        if (Character.isSurrogate(c)) {
            return utf8error();
        }

        sink.put(c);
        return 3;
    }

    private static int utf8Decode3Bytes(long lo, long hi, int b1, CharSinkBase sink) {
        if (hi - lo < 3) {
            return utf8error();
        }

        byte b2 = Unsafe.getUnsafe().getByte(lo + 1);
        byte b3 = Unsafe.getUnsafe().getByte(lo + 2);

        return utf8Decode3Byte0(b1, sink, b2, b3);
    }

    private static int utf8Decode3Bytes(ByteSequence seq, int index, int b1, CharSinkBase sink) {
        if (seq.length() - index < 3) {
            return utf8error();
        }

        byte b2 = Unsafe.getUnsafe().getByte(index + 1);
        byte b3 = Unsafe.getUnsafe().getByte(index + 2);

        return utf8Decode3Byte0(b1, sink, b2, b3);
    }

    private static int utf8Decode3BytesZ(long lo, int b1, CharSink sink) {
        byte b2 = Unsafe.getUnsafe().getByte(lo + 1);
        if (b2 == 0) {
            return utf8error();
        }

        byte b3 = Unsafe.getUnsafe().getByte(lo + 2);
        if (b3 == 0) {
            return utf8error();
        }

        return utf8Decode3Byte0(b1, sink, b2, b3);
    }

    private static int utf8Decode4Bytes(long lo, long hi, int b, CharSinkBase sink) {
        if (b >> 3 != -2 || hi - lo < 4) {
            return utf8error();
        }

        byte b2 = Unsafe.getUnsafe().getByte(lo + 1);
        byte b3 = Unsafe.getUnsafe().getByte(lo + 2);
        byte b4 = Unsafe.getUnsafe().getByte(lo + 3);

        return utf8Decode4Bytes0(b, sink, b2, b3, b4);
    }

    private static int utf8Decode4Bytes(ByteSequence seq, int index, int b, CharSinkBase sink) {
        if (b >> 3 != -2 || seq.length() - index < 4) {
            return utf8error();
        }

        byte b2 = Unsafe.getUnsafe().getByte(index + 1);
        byte b3 = Unsafe.getUnsafe().getByte(index + 2);
        byte b4 = Unsafe.getUnsafe().getByte(index + 3);

        return utf8Decode4Bytes0(b, sink, b2, b3, b4);
    }

    private static int utf8Decode4Bytes0(int b, CharSinkBase sink, byte b2, byte b3, byte b4) {
        if (isMalformed4(b2, b3, b4)) {
            return utf8error();
        }

        final int codePoint = b << 18 ^ b2 << 12 ^ b3 << 6 ^ b4 ^ 3678080;
        if (Character.isSupplementaryCodePoint(codePoint)) {
            sink.put(Character.highSurrogate(codePoint));
            sink.put(Character.lowSurrogate(codePoint));
            return 4;
        }
        return utf8error();
    }

    private static int utf8Decode4BytesZ(long lo, int b, CharSink sink) {
        if (b >> 3 != -2) {
            return utf8error();
        }

        byte b2 = Unsafe.getUnsafe().getByte(lo + 1);
        if (b2 == 0) {
            return utf8error();
        }

        byte b3 = Unsafe.getUnsafe().getByte(lo + 2);
        if (b3 == 0) {
            return utf8error();
        }

        byte b4 = Unsafe.getUnsafe().getByte(lo + 3);
        if (b4 == 0) {
            return utf8error();
        }

        return utf8Decode4Bytes0(b, sink, b2, b3, b4);
    }

    private static int utf8DecodeMultiByte(ByteSequence seq, int index, int b, CharSinkBase sink) {
        if (b >> 5 == -2 && (b & 30) != 0) {
            return utf8Decode2Bytes(seq, index, b, sink);
        }

        if (b >> 4 == -2) {
            return utf8Decode3Bytes(seq, index, b, sink);
        }

        return utf8Decode4Bytes(seq, index, b, sink);
    }

    private static int utf8DecodeMultiByteZ(long lo, int b, CharSink sink) {
        if (b >> 5 == -2 && (b & 30) != 0) {
            return utf8Decode2BytesZ(lo, b, sink);
        }

        if (b >> 4 == -2) {
            return utf8Decode3BytesZ(lo, b, sink);
        }

        return utf8Decode4BytesZ(lo, b, sink);
    }

    private static int utf8error() {
        return -1;
    }
}<|MERGE_RESOLUTION|>--- conflicted
+++ resolved
@@ -37,8 +37,6 @@
 import static io.questdb.std.Numbers.hexDigits;
 
 public final class Chars {
-<<<<<<< HEAD
-=======
     static final char[] base64 = "ABCDEFGHIJKLMNOPQRSTUVWXYZabcdefghijklmnopqrstuvwxyz0123456789+/".toCharArray();
     // inverted alphabets for base64 decoding could be just byte arrays. this would save 3 * 128 bytes per alphabet
     // but benchmarks show that int arrays make decoding faster.
@@ -46,7 +44,6 @@
     static final int[] base64Inverted = base64CreateInvertedAlphabet(base64);
     static final char[] base64Url = "ABCDEFGHIJKLMNOPQRSTUVWXYZabcdefghijklmnopqrstuvwxyz0123456789-_".toCharArray();
     static final int[] base64UrlInverted = base64CreateInvertedAlphabet(base64Url);
->>>>>>> e7974fb9
 
     private Chars() {
     }
@@ -78,11 +75,7 @@
      * Avoid this when possible due to the allocation of a new char array
      * This should be only used when a JDK method forces you to use a byte array
      * <p>
-<<<<<<< HEAD
-     * It's responsbility of the caller to ensure that the input string is ASCII
-=======
      * It's responsibility of the caller to ensure that the input string is ASCII
->>>>>>> e7974fb9
      *
      * @param ascii ascii string to convert to byte array
      * @return byte array representation of the input string
@@ -92,8 +85,6 @@
         for (int i = 0; i < ascii.length(); i++) {
             assert ascii.charAt(i) < 128;
             dst[i] = (byte) ascii.charAt(i);
-<<<<<<< HEAD
-=======
         }
         return dst;
     }
@@ -114,13 +105,15 @@
         base64Decode(encoded, target, base64Inverted);
     }
 
+    public static void base64Decode(CharSequence encoded, DirectByteCharSink target) {
+        base64Decode(encoded, target, base64Inverted);
+    }
+
     public static void base64Encode(BinarySequence sequence, final int maxLength, CharSink buffer) {
         int pad = base64Encode(sequence, maxLength, buffer, base64);
         for (int j = 0; j < pad; j++) {
             buffer.put("=");
->>>>>>> e7974fb9
-        }
-        return dst;
+        }
     }
 
     /**
@@ -1065,6 +1058,36 @@
         return inverted;
     }
 
+    private static void base64Decode(CharSequence encoded, DirectByteCharSink target, int[] invertedAlphabet) {
+        if (encoded == null) {
+            return;
+        }
+        assert target != null;
+
+        // skip trailing '=' they are just for padding and have no meaning
+        int length = encoded.length();
+        for (; length > 0; length--) {
+            if (encoded.charAt(length - 1) != '=') {
+                break;
+            }
+        }
+
+        // we need at least 2 bytes to decode anything
+        for (int i = 0, last = length - 1; i < last; ) {
+            int wrk = base64InvertedLookup(invertedAlphabet, encoded.charAt(i++)) << 18;
+            wrk |= base64InvertedLookup(invertedAlphabet, encoded.charAt(i++)) << 12;
+            target.put((byte) (wrk >>> 16));
+            if (i < length) {
+                wrk |= base64InvertedLookup(invertedAlphabet, encoded.charAt(i++)) << 6;
+                target.put((byte) ((wrk >>> 8) & 0xFF));
+                if (i < length) {
+                    wrk |= base64InvertedLookup(invertedAlphabet, encoded.charAt(i++));
+                    target.put((byte) (wrk & 0xFF));
+                }
+            }
+        }
+    }
+
     private static void base64Decode(CharSequence encoded, ByteBuffer target, int[] invertedAlphabet) {
         if (encoded == null) {
             return;
