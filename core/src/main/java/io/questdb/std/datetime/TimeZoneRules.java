--- conflicted
+++ resolved
@@ -25,14 +25,6 @@
 package io.questdb.std.datetime;
 
 public interface TimeZoneRules {
-<<<<<<< HEAD
-
-    long getLocalOffset(long localEpoch);
-
-    long getLocalOffset(long localEpoch, int year);
-
-    /**
-=======
 
     /**
      * Returns gap (forward clock shift) duration for the given local timestamp.
@@ -46,7 +38,6 @@
     long getLocalOffset(long localEpoch, int year);
 
     /**
->>>>>>> eedb7623
      * Computes UTC epoch time for the next Daylight Saving Transition.
      *
      * @param utcEpoch arbitrary point in time, UTC epoch time
