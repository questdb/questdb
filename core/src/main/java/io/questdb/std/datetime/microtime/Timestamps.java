/*******************************************************************************
 *     ___                  _   ____  ____
 *    / _ \ _   _  ___  ___| |_|  _ \| __ )
 *   | | | | | | |/ _ \/ __| __| | | |  _ \
 *   | |_| | |_| |  __/\__ \ |_| |_| | |_) |
 *    \__\_\\__,_|\___||___/\__|____/|____/
 *
 *  Copyright (c) 2014-2019 Appsicle
 *  Copyright (c) 2019-2024 QuestDB
 *
 *  Licensed under the Apache License, Version 2.0 (the "License");
 *  you may not use this file except in compliance with the License.
 *  You may obtain a copy of the License at
 *
 *  http://www.apache.org/licenses/LICENSE-2.0
 *
 *  Unless required by applicable law or agreed to in writing, software
 *  distributed under the License is distributed on an "AS IS" BASIS,
 *  WITHOUT WARRANTIES OR CONDITIONS OF ANY KIND, either express or implied.
 *  See the License for the specific language governing permissions and
 *  limitations under the License.
 *
 ******************************************************************************/

package io.questdb.std.datetime.microtime;

import io.questdb.cairo.PartitionBy;
import io.questdb.griffin.SqlException;
import io.questdb.std.Chars;
import io.questdb.std.Misc;
import io.questdb.std.Numbers;
import io.questdb.std.NumericException;
import io.questdb.std.Os;
import io.questdb.std.datetime.DateLocale;
import io.questdb.std.datetime.FixedTimeZoneRule;
import io.questdb.std.datetime.TimeZoneRules;
import io.questdb.std.str.Utf16Sink;
import org.jetbrains.annotations.NotNull;

import java.time.Duration;
import java.time.temporal.ChronoUnit;

import static io.questdb.std.datetime.TimeZoneRuleFactory.RESOLUTION_MICROS;

public final class Timestamps {

    public static final long DAY_MICROS = 86400000000L; // 24 * 60 * 60 * 1000 * 1000L
    public static final long AVG_YEAR_MICROS = (long) (365.2425 * DAY_MICROS);
    private static final long HALF_YEAR_MICROS = AVG_YEAR_MICROS / 2;
    private static final long EPOCH_MICROS = 1970L * AVG_YEAR_MICROS;
    private static final long HALF_EPOCH_MICROS = EPOCH_MICROS / 2;
    public static final long DAY_SECONDS = 86400;
    public static final long FIRST_CENTURY_MICROS = -62135596800000000L;
    public static final long HOUR_MICROS = 3600000000L;
    public static final long HOUR_SECONDS = 3600;
    public static final long MILLI_MICROS = 1000;
    public static final long MINUTE_MICROS = 60000000;
    public static final long MINUTE_SECONDS = 60;
    public static final long O3_MIN_TS = 0L;
    public static final long SECOND_MICROS = 1000000;
    public static final int SECOND_MILLIS = 1000;
    public static final long SECOND_NANOS = 1000000000;
    public static final long STARTUP_TIMESTAMP;
    public static final int STATE_DELIM = 4;
    public static final int STATE_END = 6;
    public static final int STATE_GMT = 2;
    public static final int STATE_HOUR = 3;
    public static final int STATE_INIT = 0;
    public static final int STATE_MINUTE = 5;
    public static final int STATE_SIGN = 7;
    public static final int STATE_UTC = 1;
    public static final int WEEK_DAYS = 7;
    public static final long WEEK_MICROS = 604800000000L; // DAY_MICROS * 7
    private static final char AFTER_NINE = '9' + 1;
    private static final char BEFORE_ZERO = '0' - 1;
    private static final int DAYS_0000_TO_1970 = 719527;
    private static final int[] DAYS_PER_MONTH = {
            31, 28, 31, 30, 31, 30, 31, 31, 30, 31, 30, 31
    };
    private static final int DAY_HOURS = 24;
    private static final int HOUR_MINUTES = 60;
    private static final long LEAP_YEAR_MICROS = 366 * DAY_MICROS;
    private static final long[] MAX_MONTH_OF_YEAR_MICROS = new long[12];
    private static final long[] MIN_MONTH_OF_YEAR_MICROS = new long[12];
    private static final int YEAR_DAYS = 365;
    private static final int YEAR_HOURS = YEAR_DAYS * DAY_HOURS + DAY_HOURS / 4;
    private static final long YEAR_MICROS = YEAR_DAYS * DAY_MICROS;
    private static final int YEAR_MONTHS = 12;

    private Timestamps() {
    }

    public static long addDays(long micros, int days) {
        return micros + days * DAY_MICROS;
    }

    public static long addHours(long micros, int hours) {
        return micros + hours * HOUR_MICROS;
    }

    public static long addMicros(long micros, int moreMicros) {
        return micros + moreMicros;
    }

    public static long addMillis(long micros, int millis) {
        return micros + millis * MILLI_MICROS;
    }

    public static long addMinutes(long micros, int minutes) {
        return micros + minutes * MINUTE_MICROS;
    }

    public static long addMonths(final long micros, int months) {
        if (months == 0) {
            return micros;
        }
        int y = Timestamps.getYear(micros);
        boolean l = Timestamps.isLeapYear(y);
        int m = getMonthOfYear(micros, y, l);
        int _y;
        int _m = m - 1 + months;
        if (_m > -1) {
            _y = y + _m / 12;
            _m = (_m % 12) + 1;
        } else {
            _y = y + _m / 12 - 1;
            _m = -_m % 12;
            if (_m == 0) {
                _m = 12;
            }
            _m = 12 - _m + 1;
            if (_m == 1) {
                _y += 1;
            }
        }
        int _d = getDayOfMonth(micros, y, m, l);
        int maxDay = getDaysPerMonth(_m, isLeapYear(_y));
        if (_d > maxDay) {
            _d = maxDay;
        }
        return toMicros(_y, _m, _d) + getTimeMicros(micros) + (micros < 0 ? 1 : 0);
    }

    public static long addPeriod(long lo, char type, int period) {
        switch (type) {
            case 'u':
                return Timestamps.addMicros(lo, period);
            case 'T':
                return Timestamps.addMillis(lo, period);
            case 's':
                return Timestamps.addSeconds(lo, period);
            case 'm':
                return Timestamps.addMinutes(lo, period);
            case 'h':
                return Timestamps.addHours(lo, period);
            case 'd':
                return Timestamps.addDays(lo, period);
            case 'w':
                return Timestamps.addWeeks(lo, period);
            case 'M':
                return Timestamps.addMonths(lo, period);
            case 'y':
                return Timestamps.addYears(lo, period);
            default:
                return Numbers.LONG_NULL;
        }
    }

    public static long addSeconds(long micros, int seconds) {
        return micros + seconds * SECOND_MICROS;
    }

    public static long addWeeks(long micros, int weeks) {
        return micros + weeks * WEEK_MICROS;
    }

    public static long addYears(long micros, int years) {
        if (years == 0) {
            return micros;
        }

        int y = getYear(micros);
        int m;
        boolean leap1 = isLeapYear(y);
        boolean leap2 = isLeapYear(y + years);

        return yearMicros(y + years, leap2)
                + monthOfYearMicros(m = getMonthOfYear(micros, y, leap1), leap2)
                + (getDayOfMonth(micros, y, m, leap1) - 1) * DAY_MICROS
                + getTimeMicros(micros)
                + (micros < 0 ? 1 : 0);

    }

    public static long ceilDD(long micros) {
        int y, m;
        boolean l;
        return yearMicros(y = getYear(micros), l = isLeapYear(y))
                + monthOfYearMicros(m = getMonthOfYear(micros, y, l), l)
                + (getDayOfMonth(micros, y, m, l)) * DAY_MICROS;
    }

    public static long ceilHH(long micros) {
        return floorHH(micros) + HOUR_MICROS;
    }

    public static long ceilMI(long micros) {
        return floorMI(micros) + MINUTE_MICROS;
    }

    public static long ceilMM(long micros) {
        int y, m;
        boolean l;
        return yearMicros(y = getYear(micros), l = isLeapYear(y))
                + monthOfYearMicros(m = getMonthOfYear(micros, y, l), l)
                + (getDaysPerMonth(m, l)) * DAY_MICROS;
    }

    public static long ceilMS(long micros) {
        return floorMS(micros) + MILLI_MICROS;
    }

    public static long ceilSS(long micros) {
        return floorSS(micros) + SECOND_MICROS;
    }

    public static long ceilWW(long micros) {
        return floorWW(micros) + WEEK_MICROS;
    }

    public static long ceilYYYY(long micros) {
        int y;
        boolean l;
        return yearMicros(y = getYear(micros), l = isLeapYear(y))
                + monthOfYearMicros(12, l)
                + (DAYS_PER_MONTH[11]) * DAY_MICROS;
    }

    public static long endOfYear(int year) {
        return toMicros(year, 12, 31, 23, 59) + 59 * SECOND_MILLIS + 999999L;
    }

    /**
     * Floor timestamp to the first day of the century and set to time to 00:00:00.000Z
     * <br>
     * Example: Timestamp representing 2008-01-01T04:15:11.123Z will be floored to
     * 2001-01-01T00:00:00.000Z
     *
     * @param micros timestamp to floor in microseconds since epoch
     * @return given timestamp floored to the first day of the century with time set to 00:00:00.000
     */
    public static long floorCentury(long micros) {
        int year = getYear(micros);
        int centuryFirstYear = (((year + 99) / 100) * 100) - 99;
        boolean leapYear = isLeapYear(centuryFirstYear);
        return yearMicros(centuryFirstYear, leapYear);
    }

    public static long floorDD(long micros) {
        return floorDD(micros, 1);
    }

    public static long floorDD(long micros, int stride) {
        long result = micros - getTimeMicros(micros, stride);
        return Math.min(result, micros);
    }

    public static long floorDD(long micros, int stride, long offset) {
        if (micros < offset) {
            return offset;
        }
        long result = micros - getTimeMicros(micros, stride, offset);
        return Math.min(result, micros);
    }

    /**
     * Floor timestamp to Monday of the same week and set time to 00:00:00.000Z
     * <br>
     * Example: Timestamp representing 2008-01-01T04:15:11.123Z (=Tuesday) will be floored to
     * 2007-12-31T00:00:00.000Z (=Monday of the same week)
     *
     * @param micros timestamp to floor in microseconds since epoch
     * @return given timestamp floored to Monday of the same week and time set to 00:00:00.000Z
     */
    public static long floorDOW(long micros) {
        long l = previousOrSameDayOfWeek(micros, 1);
        return floorDD(l);
    }

    /**
     * Floor timestamp to the first day of the decade and set to time to 00:00:00.000Z
     * <br>
     * Example: Timestamp representing 2008-01-01T04:15:11.123Z will be floored to
     * 2000-01-01T00:00:00.000Z
     *
     * @param micros timestamp to floor in microseconds since epoch
     * @return given timestamp floored to the first day of the decade with time set to 00:00:00.000
     */
    public static long floorDecade(long micros) {
        int year = getYear(micros);
        int decadeFirstYear = (year / 10) * 10;
        boolean leapYear = isLeapYear(decadeFirstYear);
        return yearMicros(decadeFirstYear, leapYear);
    }

    public static long floorHH(long micros) {
        return floorHH(micros, 1);
    }

    public static long floorHH(long micros, int stride) {
        return micros - micros % (stride * HOUR_MICROS);
    }

    public static long floorHH(long micros, int stride, long offset) {
        if (micros < offset) {
            return offset;
        }
        return (micros - ((micros - offset) % (stride * HOUR_MICROS)));
    }

    /**
     * Floors timestamp value to the nearest microsecond.
     *
     * @param micros the input value to floor
     * @param stride the number of microseconds to floor to.
     * @return floored value.
     */
    public static long floorMC(long micros, int stride) {
        return micros - micros % stride;
    }

    public static long floorMC(long micros, int stride, long offset) {
        return micros - ((micros - offset) % stride);
    }

    public static long floorMI(long micros) {
        return floorMI(micros, 1);
    }

    public static long floorMI(long micros, int stride) {
        return micros - micros % (stride * MINUTE_MICROS);
    }

    public static long floorMI(long micros, int stride, long offset) {
        return micros - ((micros - offset) % (stride * MINUTE_MICROS));
    }

    public static long floorMM(long micros) {
        int y;
        boolean l;
        return yearMicros(y = getYear(micros), l = isLeapYear(y)) + monthOfYearMicros(getMonthOfYear(micros, y, l), l);
    }

    @SuppressWarnings("unused")
    public static long floorMM(long micros, long offset) {
        return floorMM(micros, 1, offset);
    }

    public static long floorMM(long micros, int stride, long offset) {
        final long monthsDiff = getMonthsBetween(micros, offset);
        final long monthsToAdd = monthsDiff - (monthsDiff % stride);
        return addMonths(offset, (int) monthsToAdd);
    }

    public static long floorMM(long micros, int stride) {
        final int origin = getYear(0);
        long m = (getMonthsBetween(0, micros) / stride) * stride;
        int y = (int) (origin + m / 12);
        int mm = (int) (m % 12);
        boolean l = isLeapYear(y);
        return yearMicros(y, l) + (mm > 0 ? monthOfYearMicros(mm, l) : 0);
    }

    public static long floorMS(long micros, int stride, long offset) {
        long result = micros - ((micros - offset) % (stride * MILLI_MICROS));
        return Math.min(result, micros);
    }

    public static long floorMS(long micros) {
        return floorMS(micros, 1);
    }

    public static long floorMS(long micros, int stride) {
        return micros - micros % (stride * MILLI_MICROS);
    }

    /**
     * Floor timestamp to the first day of the millennia and set to time to 00:00:00.000Z
     * <br>
     * Example: Timestamp representing 2108-01-01T04:15:11.123Z will be floored to
     * 2001-01-01T00:00:00.000Z
     *
     * @param micros timestamp to floor in microseconds since epoch
     * @return given timestamp floored to the first day of the millennia with time set to 00:00:00.000
     */
    public static long floorMillennium(long micros) {
        int year = getYear(micros);
        int millenniumFirstYear = (((year + 999) / 1000) * 1000) - 999;
        boolean leapYear = isLeapYear(millenniumFirstYear);
        return yearMicros(millenniumFirstYear, leapYear);
    }

    /**
     * Floor timestamp to the first day of the quarter and set time to 00:00:00.000Z
     * <br>
     * Example: Timestamp representing 2008-05-21T04:15:11.123Z will be floored to
     * 2008-04-01T00:00:00.000Z as that's the 1st day of the same quarter as the original date.
     *
     * @param micros timestamp to floor in microseconds since epoch
     * @return given timestamp floored to the first day of the quarter with time set to 00:00:00.000Z
     */
    public static long floorQuarter(long micros) {
        int year = getYear(micros);
        boolean leapYear = isLeapYear(year);
        int monthOfYear = getMonthOfYear(micros, year, leapYear);
        int q = (monthOfYear - 1) / 3;
        int month = (3 * q) + 1;
        return yearMicros(year, leapYear) + monthOfYearMicros(month, leapYear);
    }

    public static long floorSS(long micros) {
        return floorSS(micros, 1);
    }

    public static long floorSS(long micros, int stride) {
        return micros - micros % (stride * SECOND_MICROS);
    }

    public static long floorSS(long micros, int stride, long offset) {
        return micros - ((micros - offset) % (stride * SECOND_MICROS));
    }

    public static long floorWW(long micros) {
        return floorWW(micros, 1);
    }

    public static long floorWW(long micros, int stride) {
        // Epoch 1 Jan 1970 is a Thursday.
        // Shift 3 days to find offset in the week.
        long weekOffset = (micros + Timestamps.DAY_MICROS * 3) % (stride * WEEK_MICROS);
        if (weekOffset < 0) {
            // Floor value must be always below or equal to the original value.
            // If offset is negative, we need to add stride to it so that the result is
            // Monday before the original value.
            weekOffset += stride * WEEK_MICROS;
        }
        return micros - weekOffset;
    }

    public static long floorWW(long micros, int stride, long offset) {
        if (micros < offset) {
            return offset;
        }
        long numWeeksToAdd = getWeeksBetween(offset, micros);
        long modulo = numWeeksToAdd % stride;
        if (numWeeksToAdd < 1) {
            return offset;
        } else {
            return addWeeks(offset, (int) (numWeeksToAdd - modulo));
        }
    }

    public static long floorYYYY(long micros) {
        int y;
        return yearMicros(y = getYear(micros), isLeapYear(y));
    }

    public static long floorYYYY(long micros, int stride) {
        final int origin = getYear(0);
        int y = origin + ((getYear(micros) - origin) / stride) * stride;
        return yearMicros(y, isLeapYear(y));
    }

    @SuppressWarnings("unused")
    public static long floorYYYY(long micros, long offset) {
        return floorYYYY(micros, 1, offset);
    }

    public static long floorYYYY(long micros, int stride, long offset) {
        if (micros < offset) {
            return offset;
        }
        final long yearsDiff = getYearsBetween(micros, offset);
        final long yearsToAdd = yearsDiff - (yearsDiff % stride);
        return addYears(offset, (int) yearsToAdd);
    }

    public static int getCentury(long micros) {
        final int year = getYear(micros);
        int century = year / 100;

        if (year > century * 100) {
            century++;
        }

        if (micros >= Timestamps.FIRST_CENTURY_MICROS) {
            return century;
        }
        return century - 1;
    }

    public static int getDayOfMonth(long micros, int year, int month, boolean leap) {
        long yearMicros = yearMicros(year, leap);
        yearMicros += monthOfYearMicros(month, leap);
        return (int) ((micros - yearMicros) / DAY_MICROS) + 1;
    }

    public static int getDayOfTheWeekOfEndOfYear(int year) {
        return (year + Math.abs(year / 4) - Math.abs(year / 100) + Math.abs(year / 400)) % 7;
    }

    public static int getDayOfWeek(long micros) {
        // 1970-01-01 is Thursday.
        long d;
        if (micros > -1) {
            d = micros / DAY_MICROS;
        } else {
            d = (micros - (DAY_MICROS - 1)) / DAY_MICROS;
            if (d < -3) {
                return 7 + (int) ((d + 4) % 7);
            }
        }
        return 1 + (int) ((d + 3) % 7);
    }

    public static int getDayOfWeekSundayFirst(long micros) {
        // 1970-01-01 is Thursday.
        long d;
        if (micros > -1) {
            d = micros / DAY_MICROS;
        } else {
            d = (micros - (DAY_MICROS - 1)) / DAY_MICROS;
            if (d < -4) {
                return 7 + (int) ((d + 5) % 7);
            }
        }
        return 1 + (int) ((d + 4) % 7);
    }

    public static int getDayOfYear(long micros) {
        int year = getYear(micros);
        boolean leap = isLeapYear(year);
        long yearStart = yearMicros(year, leap);
        return (int) ((micros - yearStart) / DAY_MICROS) + 1;
    }

    public static long getDaysBetween(long a, long b) {
        return Math.abs(a - b) / DAY_MICROS;
    }

    /**
     * Days in a given month. This method expects you to know if month is in leap year.
     *
     * @param m    month from 1 to 12
     * @param leap true if this is for leap year
     * @return number of days in month.
     */
    public static int getDaysPerMonth(int m, boolean leap) {
        return leap & m == 2 ? 29 : DAYS_PER_MONTH[m - 1];
    }

    public static int getDecade(long micros) {
        return getYear(micros) / 10;
    }

    public static int getDow(long micros) {
        return getDayOfWeekSundayFirst(micros) - 1;
    }

    public static int getDoy(long micros) {
        final int year = getYear(micros);
        final boolean leap = isLeapYear(year);
        final long yearStart = yearMicros(year, leap);
        return (int) ((micros - yearStart) / DAY_MICROS) + 1;
    }

    public static int getHourOfDay(long micros) {
        if (micros > -1) {
            return (int) ((micros / HOUR_MICROS) % DAY_HOURS);
        } else {
            return DAY_HOURS - 1 + (int) (((micros + 1) / HOUR_MICROS) % DAY_HOURS);
        }
    }

    public static long getHoursBetween(long a, long b) {
        return Math.abs(a - b) / HOUR_MICROS;
    }

    // Each ISO 8601 week-numbering year begins with the Monday of the week containing the 4th of January,
    // so in early January or late December the ISO year may be different from the Gregorian year.
    // See the getWeek() method for more information.
    public static int getIsoYear(long micros) {
        int w = (10 + getDoy(micros) - getDayOfWeek(micros)) / 7;
        int y = getYear(micros);
        if (w < 1) {
            return y - 1;
        }

        if (w > getWeeks(y)) {
            return y + 1;
        }

        return y;
    }

    /**
     * Since ISO weeks don't always start on the first day of the year, there is an offset of days from the 1st day of the year.
     *
     * @param year of timestamp
     * @return difference in the days from the start of the year (January 1st) and the first ISO week
     */
    public static int getIsoYearDayOffset(int year) {
        int dayOfTheWeekOfEndOfPreviousYear = getDayOfTheWeekOfEndOfYear(year - 1);
        return ((dayOfTheWeekOfEndOfPreviousYear <= 3) ? 0 : 7) - dayOfTheWeekOfEndOfPreviousYear;
    }

    public static long getMicrosBetween(long a, long b) {
        return Math.abs(a - b);
    }

    public static int getMicrosOfMilli(long micros) {
        if (micros > -1) {
            return (int) (micros % MILLI_MICROS);
        } else {
            return (int) (MILLI_MICROS - 1 + ((micros + 1) % MILLI_MICROS));
        }
    }

    public static long getMicrosOfMinute(long micros) {
        if (micros > -1) {
            return micros % MINUTE_MICROS;
        } else {
            return MINUTE_MICROS - 1 + (micros + 1) % MINUTE_MICROS;
        }
    }

    public static int getMicrosOfSecond(long micros) {
        if (micros > -1) {
            return (int) (micros % SECOND_MICROS);
        } else {
            return (int) (SECOND_MICROS - 1 + ((micros + 1) % SECOND_MICROS));
        }
    }

    // Years in the 1900s are in the second millennium. The third millennium started January 1, 2001.
    public static int getMillennium(long micros) {
        int year = getYear(micros);
        int millenniumFirstYear = (((year + 999) / 1000) * 1000) - 999;
        return millenniumFirstYear / 1000 + 1;
    }

    public static long getMillisBetween(long a, long b) {
        return Math.abs(a - b) / MILLI_MICROS;
    }

    public static long getMillisOfMinute(long micros) {
        return getMicrosOfMinute(micros) / 1000;
    }

    public static int getMillisOfSecond(long micros) {
        if (micros > -1) {
            return (int) ((micros / MILLI_MICROS) % SECOND_MILLIS);
        } else {
            return SECOND_MILLIS - 1 + (int) (((micros + 1) / MILLI_MICROS) % SECOND_MILLIS);
        }
    }

    public static int getMinuteOfHour(long micros) {
        if (micros > -1) {
            return (int) ((micros / MINUTE_MICROS) % HOUR_MINUTES);
        } else {
            return HOUR_MINUTES - 1 + (int) (((micros + 1) / MINUTE_MICROS) % HOUR_MINUTES);
        }
    }

    public static long getMinutesBetween(long a, long b) {
        return Math.abs(a - b) / MINUTE_MICROS;
    }

    public static int getMonthOfYear(long micros) {
        final int y = Timestamps.getYear(micros);
        final boolean leap = Timestamps.isLeapYear(y);
        return getMonthOfYear(micros, y, leap);
    }

    /**
     * Calculates month of year from absolute micros.
     *
     * @param micros micros since 1970
     * @param year   year of month
     * @param leap   true if year was leap
     * @return month of year
     */
    public static int getMonthOfYear(long micros, int year, boolean leap) {
        int i = (int) (((micros - yearMicros(year, leap)) / 1000) >> 10);
        return leap
                ? ((i < 182 * 84375)
                ? ((i < 91 * 84375)
                ? ((i < 31 * 84375) ? 1 : (i < 60 * 84375) ? 2 : 3)
                : ((i < 121 * 84375) ? 4 : (i < 152 * 84375) ? 5 : 6))
                : ((i < 274 * 84375)
                ? ((i < 213 * 84375) ? 7 : (i < 244 * 84375) ? 8 : 9)
                : ((i < 305 * 84375) ? 10 : (i < 335 * 84375) ? 11 : 12)))
                : ((i < 181 * 84375)
                ? ((i < 90 * 84375)
                ? ((i < 31 * 84375) ? 1 : (i < 59 * 84375) ? 2 : 3)
                : ((i < 120 * 84375) ? 4 : (i < 151 * 84375) ? 5 : 6))
                : ((i < 273 * 84375)
                ? ((i < 212 * 84375) ? 7 : (i < 243 * 84375) ? 8 : 9)
                : ((i < 304 * 84375) ? 10 : (i < 334 * 84375) ? 11 : 12)));
    }

    public static long getMonthsBetween(long a, long b) {
        if (b < a) {
            return getMonthsBetween(b, a);
        }

        int aYear = getYear(a);
        int bYear = getYear(b);
        boolean aLeap = isLeapYear(aYear);
        boolean bLeap = isLeapYear(bYear);
        int aMonth = getMonthOfYear(a, aYear, aLeap);
        int bMonth = getMonthOfYear(b, bYear, bLeap);

        long aResidual = a - yearMicros(aYear, aLeap) - monthOfYearMicros(aMonth, aLeap);
        long bResidual = b - yearMicros(bYear, bLeap) - monthOfYearMicros(bMonth, bLeap);
        long months = 12L * (bYear - aYear) + (bMonth - aMonth);

        if (aResidual > bResidual) {
            return months - 1;
        } else {
            return months;
        }
    }

    public static long getPeriodBetween(char type, long start, long end) {
        switch (type) {
            case 'u':
                return Timestamps.getMicrosBetween(start, end);
            case 'T':
                return Timestamps.getMillisBetween(start, end);
            case 's':
                return Timestamps.getSecondsBetween(start, end);
            case 'm':
                return Timestamps.getMinutesBetween(start, end);
            case 'h':
                return Timestamps.getHoursBetween(start, end);
            case 'd':
                return Timestamps.getDaysBetween(start, end);
            case 'w':
                return Timestamps.getWeeksBetween(start, end);
            case 'M':
                return Timestamps.getMonthsBetween(start, end);
            case 'y':
                return Timestamps.getYearsBetween(start, end);
            default:
                return Numbers.LONG_NULL;
        }
    }

    // The quarter of the year (1–4) that the date is in
    public static int getQuarter(long micros) {
        final int month = getMonthOfYear(micros);
        return ((month - 1) / 3) + 1;
    }

    public static int getSecondOfMinute(long micros) {
        if (micros > -1) {
            return (int) ((micros / SECOND_MICROS) % MINUTE_SECONDS);
        } else {
            return (int) (MINUTE_SECONDS - 1 + (int) (((micros + 1) / SECOND_MICROS) % MINUTE_SECONDS));
        }
    }

    public static long getSecondsBetween(long a, long b) {
        return Math.abs(a - b) / SECOND_MICROS;
    }

    public static int getStrideMultiple(CharSequence str) {
        if (str != null && str.length() > 1) {
            try {
                final int multiple = Numbers.parseInt(str, 0, str.length() - 1);
                return multiple <= 0 ? 1 : multiple;
            } catch (NumericException ignored) {
            }
        }
        return 1;
    }

    public static char getStrideUnit(CharSequence str) throws SqlException {
        assert str.length() > 0;
        final char unit = str.charAt(str.length() - 1);
        switch (unit) {
            case 'M':
            case 'y':
            case 'w':
            case 'd':
            case 'h':
            case 'm':
            case 's':
            case 'T':
            case 'U':
                return unit;
            default:
                throw SqlException.position(-1).put("Invalid unit: ").put(unit);
        }
    }

    public static TimeZoneRules getTimezoneRules(@NotNull DateLocale locale, @NotNull CharSequence timezone) throws NumericException {
        return getTimezoneRules(locale, timezone, 0, timezone.length());
    }

    public static TimeZoneRules getTimezoneRules(
            DateLocale locale,
            CharSequence timezone,
            int lo,
            int hi
    ) throws NumericException {
        long l = parseOffset(timezone, lo, hi);
        if (l == Long.MIN_VALUE) {
            return locale.getZoneRules(
                    Numbers.decodeLowInt(locale.matchZone(timezone, lo, hi)),
                    RESOLUTION_MICROS
            );
        }
        return new FixedTimeZoneRule(Numbers.decodeLowInt(l) * MINUTE_MICROS);
    }

    // https://en.wikipedia.org/wiki/ISO_week_date
    public static int getWeek(long micros) {
        int w = (10 + getDoy(micros) - getDayOfWeek(micros)) / 7;
        int y = getYear(micros);
        if (w < 1) {
            return getWeeks(y - 1);
        }

        if (w > getWeeks(y)) {
            return 1;
        }

        return w;
    }

    public static int getWeekOfMonth(long micros) {
        int year = getYear(micros);
        boolean leap = isLeapYear(year);
        return getDayOfMonth(micros, year, getMonthOfYear(micros, year, leap), leap) / 7 + 1;
    }

    public static int getWeekOfYear(long micros) {
        return getDayOfYear(micros) / 7 + 1;
    }

    public static int getWeeks(int y) {
        if (getDayOfTheWeekOfEndOfYear(y) == 4 || getDayOfTheWeekOfEndOfYear(y - 1) == 3) {
            return 53;
        }
        return 52;
    }

    public static long getWeeksBetween(long a, long b) {
        return Math.abs(a - b) / WEEK_MICROS;
    }

    /**
     * Calculates year number from micros.
     *
     * @param micros time micros.
     * @return year
     */
    public static int getYear(long micros) {
        long mid = (micros >> 1) + HALF_EPOCH_MICROS;
        if (mid < 0) {
            mid = mid - HALF_YEAR_MICROS + 1;
        }
        int year = (int) (mid / HALF_YEAR_MICROS);

        boolean leap = isLeapYear(year);
        long yearStart = yearMicros(year, leap);
        long diff = micros - yearStart;

        if (diff < 0) {
            year--;
        } else if (diff >= YEAR_MICROS) {
            yearStart += leap ? LEAP_YEAR_MICROS : YEAR_MICROS;
            if (yearStart <= micros) {
                year++;
            }
        }

        return year;
    }

    public static long getYearsBetween(long a, long b) {
        return getMonthsBetween(a, b) / 12;
    }

    /**
     * Calculates if year is leap year using following algorithm:
     * <p>
     * <a href="http://en.wikipedia.org/wiki/Leap_year">...</a>
     *
     * @param year the year
     * @return true if year is leap
     */
    public static boolean isLeapYear(int year) {
        return ((year & 3) == 0) && ((year % 100) != 0 || (year % 400) == 0);
    }

    public static long monthOfYearMicros(int month, boolean leap) {
        return leap ? MAX_MONTH_OF_YEAR_MICROS[month - 1] : MIN_MONTH_OF_YEAR_MICROS[month - 1];
    }

    public static long nextOrSameDayOfWeek(long millis, int dow) {
        int thisDow = getDayOfWeek(millis);
        if (thisDow == dow) {
            return millis;
        }

        if (thisDow < dow) {
            return millis + (dow - thisDow) * DAY_MICROS;
        } else {
            return millis + (7 - (thisDow - dow)) * DAY_MICROS;
        }
    }

    public static long parseNanosAsMicrosGreedy(CharSequence sequence, final int p, int lim) throws NumericException {
        if (lim == p) {
            throw NumericException.INSTANCE;
        }

        boolean negative = sequence.charAt(p) == '-';
        int i = p;
        if (negative) {
            i++;
        }

        if (i >= lim || Numbers.notDigit(sequence.charAt(i))) {
            throw NumericException.INSTANCE;
        }

        int val = 0;
        for (; i < lim; i++) {
            char c = sequence.charAt(i);

            if (Numbers.notDigit(c)) {
                break;
            }

            // val * 10 + (c - '0')
            int r = (val << 3) + (val << 1) - (c - '0');
            if (r > val) {
                throw NumericException.INSTANCE;
            }
            val = r;
        }

        final int len = i - p;

        if (len > 9 || val == Integer.MIN_VALUE && !negative) {
            throw NumericException.INSTANCE;
        }

        while (i - p < 9) {
            val *= 10;
            i++;
        }

        val /= 1000;

        return Numbers.encodeLowHighInts(negative ? val : -val, len);
    }

    public static long parseOffset(CharSequence in) {
        return parseOffset(in, 0, in.length());
    }

    public static long parseOffset(CharSequence in, int lo, int hi) {
        int p = lo;
        int state = STATE_INIT;
        boolean negative = false;
        int hour = 0;
        int minute = 0;

        try {
            OUT:
            while (p < hi) {
                char c = in.charAt(p);

                switch (state) {
                    case STATE_INIT:
                        switch (c) {
                            case 'U':
                            case 'u':
                                state = STATE_UTC;
                                break;
                            case 'G':
                            case 'g':
                                state = STATE_GMT;
                                break;
                            case 'Z':
                            case 'z':
                                state = STATE_END;
                                break;
                            case '+':
                                state = STATE_HOUR;
                                break;
                            case '-':
                                negative = true;
                                state = STATE_HOUR;
                                break;
                            default:
                                if (isDigit(c)) {
                                    state = STATE_HOUR;
                                    p--;
                                } else {
                                    return Long.MIN_VALUE;
                                }
                                break;
                        }
                        p++;
                        break;
                    case STATE_UTC:
                        if (p > hi - 2 || Chars.noMatch(in, p, p + 2, "tc", 0, 2)) {
                            return Long.MIN_VALUE;
                        }
                        state = STATE_SIGN;
                        p += 2;
                        break;
                    case STATE_GMT:
                        if (p > hi - 2 || Chars.noMatch(in, p, p + 2, "mt", 0, 2)) {
                            return Long.MIN_VALUE;
                        }
                        state = STATE_SIGN;
                        p += 2;
                        break;
                    case STATE_SIGN:
                        switch (c) {
                            case '+':
                                break;
                            case '-':
                                negative = true;
                                break;
                            default:
                                return Long.MIN_VALUE;
                        }
                        p++;
                        state = STATE_HOUR;
                        break;
                    case STATE_HOUR:
                        if (isDigit(c) && p < hi - 1) {
                            hour = Numbers.parseInt(in, p, p + 2);
                        } else {
                            return Long.MIN_VALUE;
                        }
                        state = STATE_DELIM;
                        p += 2;
                        break;
                    case STATE_DELIM:
                        if (c == ':') {
                            state = STATE_MINUTE;
                            p++;
                        } else if (isDigit(c)) {
                            state = STATE_MINUTE;
                        } else {
                            return Long.MIN_VALUE;
                        }
                        break;
                    case STATE_MINUTE:
                        if (isDigit(c) && p < hi - 1) {
                            minute = Numbers.parseInt(in, p, p + 2);
                        } else {
                            return Long.MIN_VALUE;
                        }
                        p += 2;
                        state = STATE_END;
                        break OUT;
                    default:
                        return Long.MIN_VALUE;
                }
            }
        } catch (NumericException e) {
            return Long.MIN_VALUE;
        }

        switch (state) {
            case STATE_DELIM:
            case STATE_END:
                if (hour > 23 || minute > 59) {
                    return Long.MIN_VALUE;
                }
                final int min = hour * 60 + minute;
                return Numbers.encodeLowHighInts(negative ? -min : min, p - lo);
            default:
                return Long.MIN_VALUE;
        }
    }

    public static long previousOrSameDayOfWeek(long micros, int dow) {
        int thisDow = getDayOfWeek(micros);
        if (thisDow == dow) {
            return micros;
        }

        if (thisDow < dow) {
            return micros - (7 + (thisDow - dow)) * DAY_MICROS;
        } else {
            return micros - (thisDow - dow) * DAY_MICROS;
        }
    }

    /**
<<<<<<< HEAD
     * Returns a duration value in TTL format: if positive, it's in hours; if negative, it's in months (and
     * the actual value is positive)
     *
     * @param value           the number of units, must be a non-negative number
     * @param partitionByUnit the time unit, one of `PartitionBy` constants
     * @param tokenPos        the position of the number token in the SQL string
     * @return the TTL value as described
     * @throws SqlException if the passed value is out of range
     */
    public static int toHoursOrMonths(int value, int partitionByUnit, int tokenPos) throws SqlException {
        if (value < 0) {
            throw new AssertionError("The value must be non-negative");
        }
        if (value == 0) {
            return 0;
        }
        switch (partitionByUnit) {
            case PartitionBy.HOUR:
                return value;
            case PartitionBy.DAY:
                int maxDays = Integer.MAX_VALUE / DAY_HOURS;
                if (value > maxDays) {
                    throw SqlException.$(tokenPos, "value out of range: ")
                            .put(value).put(" days. Max value: ").put(maxDays).put(" days");
                }
                return DAY_HOURS * value;
            case PartitionBy.WEEK:
                int maxWeeks = Integer.MAX_VALUE / WEEK_DAYS / DAY_HOURS;
                if (value > maxWeeks) {
                    throw SqlException.$(tokenPos, "value out of range: ")
                            .put(value).put(" weeks. Max value: ").put(maxWeeks).put(" weeks");
                }
                return WEEK_DAYS * DAY_HOURS * value;
            case PartitionBy.MONTH:
                return -value;
            case PartitionBy.YEAR:
                int maxYears = Integer.MAX_VALUE / YEAR_MONTHS;
                if (value > maxYears) {
                    throw SqlException.$(tokenPos, "value out of range: ")
                            .put(value).put(" years. Max value: ").put(maxYears).put(" years");
                }
                return -(YEAR_MONTHS * value);
            default:
                throw new AssertionError("invalid value for partitionByUnit: " + partitionByUnit);
        }
    }

    /**
=======
>>>>>>> c128eb7a
     * Convert a timestamp in arbitrary units to microseconds.
     *
     * @param value timestamp value
     * @param unit  timestamp unit
     * @return timestamp in microseconds
     */
    public static long toMicros(long value, ChronoUnit unit) {
        switch (unit) {
            case NANOS:
                return value / 1_000;
            case MICROS:
                return value;
            case MILLIS:
                return value * 1_000;
            case SECONDS:
                return value * 1_000_000;
            default:
                Duration duration = unit.getDuration();
                long micros = duration.getSeconds() * 1_000_000L;
                micros += duration.getNano() / 1_000;
                return micros * value;
        }
    }

    public static long toMicros(int y, int m, int d, int h, int mi) {
        return toMicros(y, isLeapYear(y), m, d, h, mi);
    }

    public static long toMicros(int y, boolean leap, int m, int d, int h, int mi) {
        return yearMicros(y, leap) + monthOfYearMicros(m, leap) + (d - 1) * DAY_MICROS + h * HOUR_MICROS + mi * MINUTE_MICROS;
    }

    public static long toMicros(
            int y,
            boolean leap,
            int day,
            int month,
            int hour,
            int min,
            int sec,
            int millis,
            int micros
    ) {
        int maxDay = Math.min(day, getDaysPerMonth(month, leap)) - 1;
        return yearMicros(y, leap)
                + monthOfYearMicros(month, leap)
                + maxDay * DAY_MICROS
                + hour * HOUR_MICROS
                + min * MINUTE_MICROS
                + sec * SECOND_MICROS
                + millis * MILLI_MICROS
                + micros;
    }

    public static long toMicros(int y, int m, int d) {
        boolean l = isLeapYear(y);
        return yearMicros(y, l) + monthOfYearMicros(m, l) + (d - 1) * DAY_MICROS;
    }

    public static String toString(long micros) {
        Utf16Sink sink = Misc.getThreadLocalSink();
        TimestampFormatUtils.appendDateTime(sink, micros);
        return sink.toString();
    }

    public static long toTimezone(long utcTimestamp, DateLocale locale, CharSequence timezone) throws NumericException {
        return toTimezone(utcTimestamp, locale, timezone, 0, timezone.length());
    }

    public static long toTimezone(
            long utc,
            DateLocale locale,
            CharSequence timezone,
            int lo,
            int hi
    ) throws NumericException {
        final long offset;
        long l = parseOffset(timezone, lo, hi);
        if (l == Long.MIN_VALUE) {
            return utc + locale.getZoneRules(
                    Numbers.decodeLowInt(locale.matchZone(timezone, lo, hi)),
                    RESOLUTION_MICROS
            ).getOffset(utc);
        }
        offset = Numbers.decodeLowInt(l) * MINUTE_MICROS;
        return utc + offset;
    }

    public static String toUSecString(long micros) {
        Utf16Sink sink = Misc.getThreadLocalSink();
        TimestampFormatUtils.appendDateTimeUSec(sink, micros);
        return sink.toString();
    }

    public static long toUTC(long timestampWithTimezone, DateLocale locale, CharSequence timezone) throws NumericException {
        return toUTC(timestampWithTimezone, locale, timezone, 0, timezone.length());
    }

    public static long toUTC(
            long timestampWithTimezone,
            DateLocale locale,
            CharSequence timezone,
            int lo,
            int hi
    ) throws NumericException {
        long offset;
        long l = parseOffset(timezone, lo, hi);
        if (l == Long.MIN_VALUE) {
            TimeZoneRules zoneRules = locale.getZoneRules(
                    Numbers.decodeLowInt(locale.matchZone(timezone, lo, hi)),
                    RESOLUTION_MICROS
            );
            offset = zoneRules.getOffset(timestampWithTimezone);
            // getOffset really needs UTC date, not local
            offset = zoneRules.getOffset(timestampWithTimezone - offset);
            return timestampWithTimezone - offset;
        }
        offset = Numbers.decodeLowInt(l) * MINUTE_MICROS;
        return timestampWithTimezone - offset;
    }

    public static long toUTC(long timestampWithTimezone, TimeZoneRules zoneRules) {
        long offset = zoneRules.getOffset(timestampWithTimezone);
        // getOffset really needs UTC date, not local
        offset = zoneRules.getOffset(timestampWithTimezone - offset);
        return timestampWithTimezone - offset;
    }

    /**
     * Calculated start of year in millis. For example of year 2008 this is
     * equivalent to parsing "2008-01-01T00:00:00.000Z", except this method is faster.
     *
     * @param year the year
     * @param leap true if give year is leap year
     * @return millis for start of year.
     */
    public static long yearMicros(int year, boolean leap) {
        int leapYears = year / 100;
        if (year < 0) {
            leapYears = ((year + 3) >> 2) - leapYears + ((leapYears + 3) >> 2) - 1;
        } else {
            leapYears = (year >> 2) - leapYears + (leapYears >> 2);
            if (leap) {
                leapYears--;
            }
        }

        long days = year * 365L + (leapYears - DAYS_0000_TO_1970);
        long micros = days * DAY_MICROS;
        if (days < 0 & micros > 0) {
            return Long.MIN_VALUE;
        }
        return micros;
    }

    private static long getTimeMicros(long micros) {
        return micros < 0 ? DAY_MICROS - 1 + (micros % DAY_MICROS) : micros % DAY_MICROS;
    }

    private static long getTimeMicros(long micros, int stride) {
        final long us = stride * DAY_MICROS;
        return micros < 0 ? us - 1 + (micros % us) : micros % us;
    }

    private static long getTimeMicros(long micros, int stride, long offset) {
        final long us = stride * DAY_MICROS;
        return micros < 0 ? us - 1 + ((micros - offset) % us) : (micros - offset) % us;
    }

    private static boolean isDigit(char c) {
        return c > BEFORE_ZERO && c < AFTER_NINE;
    }

    static {
        STARTUP_TIMESTAMP = Os.currentTimeMicros();
        long minSum = 0;
        long maxSum = 0;
        for (int i = 0; i < 11; i++) {
            minSum += DAYS_PER_MONTH[i] * DAY_MICROS;
            MIN_MONTH_OF_YEAR_MICROS[i + 1] = minSum;
            maxSum += getDaysPerMonth(i + 1, true) * DAY_MICROS;
            MAX_MONTH_OF_YEAR_MICROS[i + 1] = maxSum;
        }
    }
}<|MERGE_RESOLUTION|>--- conflicted
+++ resolved
@@ -1110,7 +1110,6 @@
     }
 
     /**
-<<<<<<< HEAD
      * Returns a duration value in TTL format: if positive, it's in hours; if negative, it's in months (and
      * the actual value is positive)
      *
@@ -1159,8 +1158,6 @@
     }
 
     /**
-=======
->>>>>>> c128eb7a
      * Convert a timestamp in arbitrary units to microseconds.
      *
      * @param value timestamp value
