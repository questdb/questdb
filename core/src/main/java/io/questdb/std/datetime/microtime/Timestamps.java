/*******************************************************************************
 *     ___                  _   ____  ____
 *    / _ \ _   _  ___  ___| |_|  _ \| __ )
 *   | | | | | | |/ _ \/ __| __| | | |  _ \
 *   | |_| | |_| |  __/\__ \ |_| |_| | |_) |
 *    \__\_\\__,_|\___||___/\__|____/|____/
 *
 *  Copyright (c) 2014-2019 Appsicle
 *  Copyright (c) 2019-2024 QuestDB
 *
 *  Licensed under the Apache License, Version 2.0 (the "License");
 *  you may not use this file except in compliance with the License.
 *  You may obtain a copy of the License at
 *
 *  http://www.apache.org/licenses/LICENSE-2.0
 *
 *  Unless required by applicable law or agreed to in writing, software
 *  distributed under the License is distributed on an "AS IS" BASIS,
 *  WITHOUT WARRANTIES OR CONDITIONS OF ANY KIND, either express or implied.
 *  See the License for the specific language governing permissions and
 *  limitations under the License.
 *
 ******************************************************************************/

package io.questdb.std.datetime.microtime;

import io.questdb.std.Misc;
import io.questdb.std.Numbers;
import io.questdb.std.NumericException;
import io.questdb.std.Os;
import io.questdb.std.datetime.CommonUtils;
import io.questdb.std.datetime.DateLocale;
import io.questdb.std.datetime.FixedTimeZoneRule;
import io.questdb.std.datetime.TimeZoneRules;
import io.questdb.std.datetime.millitime.Dates;
import io.questdb.std.str.Utf16Sink;
import org.jetbrains.annotations.NotNull;

import static io.questdb.std.datetime.CommonUtils.DAYS_PER_MONTH;
import static io.questdb.std.datetime.TimeZoneRuleFactory.RESOLUTION_MICROS;

public final class Timestamps {

    public static final long DAY_MICROS = 86_400_000_000L; // 24 * 60 * 60 * 1000 * 1000L
    public static final long AVG_YEAR_MICROS = (long) (365.2425 * DAY_MICROS);
    public static final long DAY_SECONDS = 86400;
    public static final long FIRST_CENTURY_MICROS = -62135596800000000L;
    public static final long HOUR_MICROS = 3600000000L;
    public static final long HOUR_SECONDS = 3600;
    public static final long MICRO_NANOS = 1000;
    public static final long MILLI_MICROS = 1000;
    public static final long MINUTE_MICROS = 60000000;
    public static final long MINUTE_SECONDS = 60;
    public static final long MONTH_MICROS_APPROX = 30 * DAY_MICROS;
    public static final long SECOND_MICROS = 1000000;
    public static final int SECOND_MILLIS = 1000;
    public static final long SECOND_NANOS = 1000000000;
    public static final long STARTUP_TIMESTAMP;
    public static final int WEEK_DAYS = 7;
    public static final long WEEK_MICROS = 604800000000L; // DAY_MICROS * 7
    public static final long YEAR_10000 = 253_402_300_800_000_000L;
    public static final long YEAR_MICROS_NONLEAP = 365 * DAY_MICROS;
    private static final int DAYS_0000_TO_1970 = 719527;
    private static final long[] MAX_MONTH_OF_YEAR_MICROS = new long[12];
    private static final long[] MIN_MONTH_OF_YEAR_MICROS = new long[12];
    private static final long YEAR_MICROS_LEAP = 366 * DAY_MICROS;

    private Timestamps() {
    }

    public static long addDays(long micros, int days) {
        return micros + days * DAY_MICROS;
    }

    public static long addHours(long micros, int hours) {
        return micros + hours * HOUR_MICROS;
    }

    public static long addMicros(long micros, int moreMicros) {
        return micros + moreMicros;
    }

    public static long addMillis(long micros, int millis) {
        return micros + millis * MILLI_MICROS;
    }

    public static long addMinutes(long micros, int minutes) {
        return micros + minutes * MINUTE_MICROS;
    }

    public static long addMonths(final long micros, int months) {
        if (months == 0) {
            return micros;
        }
        int y = Timestamps.getYear(micros);
        boolean l = CommonUtils.isLeapYear(y);
        int m = getMonthOfYear(micros, y, l);
        int _y;
        int _m = m - 1 + months;
        if (_m > -1) {
            _y = y + _m / 12;
            _m = (_m % 12) + 1;
        } else {
            _y = y + _m / 12 - 1;
            _m = -_m % 12;
            if (_m == 0) {
                _m = 12;
            }
            _m = 12 - _m + 1;
            if (_m == 1) {
                _y += 1;
            }
        }
        int _d = getDayOfMonth(micros, y, m, l);
        int maxDay = CommonUtils.getDaysPerMonth(_m, CommonUtils.isLeapYear(_y));
        if (_d > maxDay) {
            _d = maxDay;
        }
        return toMicros(_y, _m, _d) + getTimeMicros(micros) + (micros < 0 ? 1 : 0);
    }

    public static long addNanos(long micros, int nanos) {
        return micros + nanos / 1000L;
    }

    public static long addPeriod(long lo, char type, int period) {
        switch (type) {
            case 'u':
                return Timestamps.addMicros(lo, period);
            case 'T':
                return Timestamps.addMillis(lo, period);
            case 's':
                return Timestamps.addSeconds(lo, period);
            case 'm':
                return Timestamps.addMinutes(lo, period);
            case 'h':
                return Timestamps.addHours(lo, period);
            case 'd':
                return Timestamps.addDays(lo, period);
            case 'w':
                return Timestamps.addWeeks(lo, period);
            case 'M':
                return Timestamps.addMonths(lo, period);
            case 'y':
                return Timestamps.addYears(lo, period);
            default:
                return Numbers.LONG_NULL;
        }
    }

    public static long addSeconds(long micros, int seconds) {
        return micros + seconds * SECOND_MICROS;
    }

    public static long addWeeks(long micros, int weeks) {
        return micros + weeks * WEEK_MICROS;
    }

    public static long addYears(long micros, int years) {
        if (years == 0) {
            return micros;
        }

        int y = getYear(micros);
        int m;
        boolean leap1 = CommonUtils.isLeapYear(y);
        boolean leap2 = CommonUtils.isLeapYear(y + years);

        return yearMicros(y + years, leap2)
                + monthOfYearMicros(m = getMonthOfYear(micros, y, leap1), leap2)
                + (getDayOfMonth(micros, y, m, leap1) - 1) * DAY_MICROS
                + getTimeMicros(micros)
                + (micros < 0 ? 1 : 0);

    }

    public static long ceilDD(long micros) {
        int y = getYear(micros);
        boolean l = CommonUtils.isLeapYear(y);
        int m = getMonthOfYear(micros, y, l);
        return yearMicros(y, l)
                + monthOfYearMicros(m, l)
                + (getDayOfMonth(micros, y, m, l)) * DAY_MICROS;
    }

    public static long ceilHH(long micros) {
        return floorHH(micros) + HOUR_MICROS;
    }

    public static long ceilMI(long micros) {
        return floorMI(micros) + MINUTE_MICROS;
    }

    public static long ceilMM(long micros) {
        int y = getYear(micros);
        boolean l = CommonUtils.isLeapYear(y);
        int m = getMonthOfYear(micros, y, l);
        return yearMicros(y, l)
                + monthOfYearMicros(m, l)
                + (CommonUtils.getDaysPerMonth(m, l)) * DAY_MICROS;
    }

    public static long ceilMR(long micros) {
        return micros;
    }

    public static long ceilMS(long micros) {
        return floorMS(micros) + MILLI_MICROS;
    }

    public static long ceilSS(long micros) {
        return floorSS(micros) + SECOND_MICROS;
    }

    public static long ceilWW(long micros) {
        return floorWW(micros) + WEEK_MICROS;
    }

    public static long ceilYYYY(long micros) {
        int y = getYear(micros);
        boolean l = CommonUtils.isLeapYear(y);
        return yearMicros(y, l)
                + monthOfYearMicros(12, l)
                + (DAYS_PER_MONTH[11]) * DAY_MICROS;
    }

    public static long endOfYear(int year) {
        return toMicros(year, 12, 31, 23, 59) + 59 * SECOND_MILLIS + 999999L;
    }

    /**
     * Floor timestamp to the first day of the century and set to time to 00:00:00.000Z
     * <br>
     * Example: Timestamp representing 2008-01-01T04:15:11.123Z will be floored to
     * 2001-01-01T00:00:00.000Z
     *
     * @param micros timestamp to floor in microseconds since epoch
     * @return given timestamp floored to the first day of the century with time set to 00:00:00.000
     */
    public static long floorCentury(long micros) {
        int year = getYear(micros);
        int centuryFirstYear = (((year + 99) / 100) * 100) - 99;
        boolean leapYear = CommonUtils.isLeapYear(centuryFirstYear);
        return yearMicros(centuryFirstYear, leapYear);
    }

    public static long floorDD(long micros) {
        return floorDD(micros, 1);
    }

    public static long floorDD(long micros, int stride) {
        long result = micros - getTimeMicros(micros, stride);
        return Math.min(result, micros);
    }

    public static long floorDD(long micros, int stride, long offset) {
        if (offset == 0) {
            return floorDD(micros, stride);
        }
        if (micros < offset) {
            return offset;
        }
        long result = micros - getTimeMicros(micros, stride, offset);
        return Math.min(result, micros);
    }

    /**
     * Floor timestamp to Monday of the same week and set time to 00:00:00.000Z
     * <br>
     * Example: Timestamp representing 2008-01-01T04:15:11.123Z (=Tuesday) will be floored to
     * 2007-12-31T00:00:00.000Z (=Monday of the same week)
     *
     * @param micros timestamp to floor in microseconds since epoch
     * @return given timestamp floored to Monday of the same week and time set to 00:00:00.000Z
     */
    public static long floorDOW(long micros) {
        long l = previousOrSameDayOfWeek(micros, 1);
        return floorDD(l);
    }

    /**
     * Floor timestamp to the first day of the decade and set to time to 00:00:00.000Z
     * <br>
     * Example: Timestamp representing 2008-01-01T04:15:11.123Z will be floored to
     * 2000-01-01T00:00:00.000Z
     *
     * @param micros timestamp to floor in microseconds since epoch
     * @return given timestamp floored to the first day of the decade with time set to 00:00:00.000
     */
    public static long floorDecade(long micros) {
        int year = getYear(micros);
        int decadeFirstYear = (year / 10) * 10;
        boolean leapYear = CommonUtils.isLeapYear(decadeFirstYear);
        return yearMicros(decadeFirstYear, leapYear);
    }

    public static long floorHH(long micros) {
        return floorHH(micros, 1);
    }

    public static long floorHH(long micros, int stride) {
        return micros - micros % (stride * HOUR_MICROS);
    }

    public static long floorHH(long micros, int stride, long offset) {
        if (offset == 0) {
            return floorHH(micros, stride);
        }
        if (micros < offset) {
            return offset;
        }
        return (micros - ((micros - offset) % (stride * HOUR_MICROS)));
    }

    public static long floorMC(long micros) {
        return micros;
    }

    /**
     * Floors timestamp value to the nearest microsecond.
     *
     * @param micros the input value to floor
     * @param stride the number of microseconds to floor to.
     * @return floored value.
     */
    public static long floorMC(long micros, int stride) {
        return micros - micros % stride;
    }

    public static long floorMC(long micros, int stride, long offset) {
        if (offset == 0) {
            return floorMC(micros, stride);
        }
        if (micros < offset) {
            return offset;
        }
        return micros - ((micros - offset) % stride);
    }

    public static long floorMI(long micros) {
        return floorMI(micros, 1);
    }

    public static long floorMI(long micros, int stride) {
        return micros - micros % (stride * MINUTE_MICROS);
    }

    public static long floorMI(long micros, int stride, long offset) {
        if (offset == 0) {
            return floorMI(micros, stride);
        }
        if (micros < offset) {
            return offset;
        }
        return micros - ((micros - offset) % (stride * MINUTE_MICROS));
    }

    public static long floorMM(long micros) {
        int y;
        boolean l;
        return yearMicros(y = getYear(micros), l = CommonUtils.isLeapYear(y)) + monthOfYearMicros(getMonthOfYear(micros, y, l), l);
    }

    @SuppressWarnings("unused")
    public static long floorMM(long micros, long offset) {
        return floorMM(micros, 1, offset);
    }

    public static long floorMM(long micros, int stride, long offset) {
        if (offset == 0) {
            return floorMM(micros, stride);
        }
        if (micros < offset) {
            return offset;
        }
        final long monthsDiff = getMonthsBetween(micros, offset);
        final long monthsToAdd = monthsDiff - (monthsDiff % stride);
        return addMonths(offset, (int) monthsToAdd);
    }

    public static long floorMM(long micros, int stride) {
        final int origin = getYear(0);
        long m = (getMonthsBetween(0, micros) / stride) * stride;
        int y = (int) (origin + m / 12);
        int mm = (int) (m % 12);
        boolean l = CommonUtils.isLeapYear(y);
        return yearMicros(y, l) + (mm > 0 ? monthOfYearMicros(mm, l) : 0);
    }

    public static long floorMS(long micros, int stride, long offset) {
        if (offset == 0) {
            return floorMS(micros, stride);
        }
        if (micros < offset) {
            return offset;
        }
        return micros - ((micros - offset) % (stride * MILLI_MICROS));
    }

    public static long floorMS(long micros) {
        return floorMS(micros, 1);
    }

    public static long floorMS(long micros, int stride) {
        return micros - micros % (stride * MILLI_MICROS);
    }

    /**
     * Floor timestamp to the first day of the millennia and set to time to 00:00:00.000Z
     * <br>
     * Example: Timestamp representing 2108-01-01T04:15:11.123Z will be floored to
     * 2001-01-01T00:00:00.000Z
     *
     * @param micros timestamp to floor in microseconds since epoch
     * @return given timestamp floored to the first day of the millennia with time set to 00:00:00.000
     */
    public static long floorMillennium(long micros) {
        int year = getYear(micros);
        int millenniumFirstYear = (((year + 999) / 1000) * 1000) - 999;
        boolean leapYear = CommonUtils.isLeapYear(millenniumFirstYear);
        return yearMicros(millenniumFirstYear, leapYear);
    }

    public static long floorNS(long micros) {
        return micros;
    }

    public static long floorNS(long micros, int stride) {
        long nanos = micros * MICRO_NANOS;
        return (nanos - (nanos % stride)) / MICRO_NANOS;
    }

    public static long floorNS(long micros, int stride, long offset) {
        if (offset == 0) {
            return floorNS(micros, stride);
        }
        if (micros < offset) {
            return offset;
        }
        long nanos = micros * MICRO_NANOS;
        return (nanos - ((nanos - offset * MICRO_NANOS) % stride)) / MICRO_NANOS;
    }

    /**
     * Floor timestamp to the first day of the quarter and set time to 00:00:00.000Z
     * <br>
     * Example: Timestamp representing 2008-05-21T04:15:11.123Z will be floored to
     * 2008-04-01T00:00:00.000Z as that's the 1st day of the same quarter as the original date.
     *
     * @param micros timestamp to floor in microseconds since epoch
     * @return given timestamp floored to the first day of the quarter with time set to 00:00:00.000Z
     */
    public static long floorQuarter(long micros) {
        int year = getYear(micros);
        boolean leapYear = CommonUtils.isLeapYear(year);
        int monthOfYear = getMonthOfYear(micros, year, leapYear);
        int q = (monthOfYear - 1) / 3;
        int month = (3 * q) + 1;
        return yearMicros(year, leapYear) + monthOfYearMicros(month, leapYear);
    }

    public static long floorSS(long micros) {
        return floorSS(micros, 1);
    }

    public static long floorSS(long micros, int stride) {
        return micros - micros % (stride * SECOND_MICROS);
    }

    public static long floorSS(long micros, int stride, long offset) {
        if (offset == 0) {
            return floorSS(micros, stride);
        }
        if (micros < offset) {
            return offset;
        }
        return micros - ((micros - offset) % (stride * SECOND_MICROS));
    }

    public static long floorWW(long micros) {
        return floorWW(micros, 1);
    }

    public static long floorWW(long micros, int stride) {
        // Epoch 1 Jan 1970 is a Thursday.
        // Shift 3 days to find offset in the week.
        long weekOffset = (micros + Timestamps.DAY_MICROS * 3) % (stride * WEEK_MICROS);
        if (weekOffset < 0) {
            // Floor value must be always below or equal to the original value.
            // If offset is negative, we need to add stride to it so that the result is
            // Monday before the original value.
            weekOffset += stride * WEEK_MICROS;
        }
        return micros - weekOffset;
    }

    public static long floorWW(long micros, int stride, long offset) {
        if (offset == 0) {
            return floorWW(micros, stride);
        }
        if (micros < offset) {
            return offset;
        }
        long numWeeksToAdd = getWeeksBetween(offset, micros);
        long modulo = numWeeksToAdd % stride;
        if (numWeeksToAdd < 1) {
            return offset;
        } else {
            return addWeeks(offset, (int) (numWeeksToAdd - modulo));
        }
    }

    public static long floorYYYY(long micros) {
        final int y = getYear(micros);
        return yearMicros(y, CommonUtils.isLeapYear(y));
    }

    public static long floorYYYY(long micros, int stride) {
        final int origin = getYear(0);
        final int y = origin + ((getYear(micros) - origin) / stride) * stride;
        return yearMicros(y, CommonUtils.isLeapYear(y));
    }

    @SuppressWarnings("unused")
    public static long floorYYYY(long micros, long offset) {
        return floorYYYY(micros, 1, offset);
    }

    public static long floorYYYY(long micros, int stride, long offset) {
        if (offset == 0) {
            return floorYYYY(micros, stride);
        }
        if (micros < offset) {
            return offset;
        }
        final long yearsDiff = getYearsBetween(micros, offset);
        final long yearsToAdd = yearsDiff - (yearsDiff % stride);
        return addYears(offset, (int) yearsToAdd);
    }

    public static int getCentury(long micros) {
        final int year = getYear(micros);
        int century = year / 100;

        if (year > century * 100) {
            century++;
        }

        if (micros >= Timestamps.FIRST_CENTURY_MICROS) {
            return century;
        }
        return century - 1;
    }

    public static int getDayOfMonth(long micros, int year, int month, boolean leap) {
        long yearMicros = yearMicros(year, leap);
        yearMicros += monthOfYearMicros(month, leap);
        return (int) ((micros - yearMicros) / DAY_MICROS) + 1;
    }

    public static int getDayOfTheWeekOfEndOfYear(int year) {
        return (year + Math.abs(year / 4) - Math.abs(year / 100) + Math.abs(year / 400)) % 7;
    }

    public static int getDayOfWeek(long micros) {
        // 1970-01-01 is Thursday.
        long d;
        if (micros > -1) {
            d = micros / DAY_MICROS;
        } else {
            d = (micros - (DAY_MICROS - 1)) / DAY_MICROS;
            if (d < -3) {
                return 7 + (int) ((d + 4) % 7);
            }
        }
        return 1 + (int) ((d + 3) % 7);
    }

    public static int getDayOfWeekSundayFirst(long micros) {
        // 1970-01-01 is Thursday.
        long d;
        if (micros > -1) {
            d = micros / DAY_MICROS;
        } else {
            d = (micros - (DAY_MICROS - 1)) / DAY_MICROS;
            if (d < -4) {
                return 7 + (int) ((d + 5) % 7);
            }
        }
        return 1 + (int) ((d + 4) % 7);
    }

    public static int getDayOfYear(long micros) {
        int year = getYear(micros);
        boolean leap = CommonUtils.isLeapYear(year);
        long yearStart = yearMicros(year, leap);
        return (int) ((micros - yearStart) / DAY_MICROS) + 1;
    }

    public static long getDaysBetween(long a, long b) {
        return Math.abs(a - b) / DAY_MICROS;
    }

    public static int getDecade(long micros) {
        return getYear(micros) / 10;
    }

    public static int getDow(long micros) {
        return getDayOfWeekSundayFirst(micros) - 1;
    }

    public static int getDoy(long micros) {
        final int year = getYear(micros);
        final boolean leap = CommonUtils.isLeapYear(year);
        final long yearStart = yearMicros(year, leap);
        return (int) ((micros - yearStart) / DAY_MICROS) + 1;
    }

    public static int getHourOfDay(long micros) {
        if (micros > -1) {
            return (int) ((micros / HOUR_MICROS) % CommonUtils.DAY_HOURS);
        } else {
            return CommonUtils.DAY_HOURS - 1 + (int) (((micros + 1) / HOUR_MICROS) % CommonUtils.DAY_HOURS);
        }
    }

    public static long getHoursBetween(long a, long b) {
        return Math.abs(a - b) / HOUR_MICROS;
    }

    // Each ISO 8601 week-numbering year begins with the Monday of the week containing the 4th of January,
    // so in early January or late December the ISO year may be different from the Gregorian year.
    // See the getWeek() method for more information.
    public static int getIsoYear(long micros) {
        int w = (10 + getDoy(micros) - getDayOfWeek(micros)) / 7;
        int y = getYear(micros);
        if (w < 1) {
            return y - 1;
        }

        if (w > CommonUtils.getWeeks(y)) {
            return y + 1;
        }

        return y;
    }

    public static long getMicrosBetween(long a, long b) {
        return Math.abs(a - b);
    }

    public static int getMicrosOfMilli(long micros) {
        if (micros > -1) {
            return (int) (micros % MILLI_MICROS);
        } else {
            return (int) (MILLI_MICROS - 1 + ((micros + 1) % MILLI_MICROS));
        }
    }

    public static long getMicrosOfMinute(long micros) {
        if (micros > -1) {
            return micros % MINUTE_MICROS;
        } else {
            return MINUTE_MICROS - 1 + (micros + 1) % MINUTE_MICROS;
        }
    }

    public static int getMicrosOfSecond(long micros) {
        if (micros > -1) {
            return (int) (micros % SECOND_MICROS);
        } else {
            return (int) (SECOND_MICROS - 1 + ((micros + 1) % SECOND_MICROS));
        }
    }

    // Years in the 1900s are in the second millennium. The third millennium started January 1, 2001.
    public static int getMillennium(long micros) {
        int year = getYear(micros);
        int millenniumFirstYear = (((year + 999) / 1000) * 1000) - 999;
        return millenniumFirstYear / 1000 + 1;
    }

    public static long getMillisBetween(long a, long b) {
        return Math.abs(a - b) / MILLI_MICROS;
    }

    public static long getMillisOfMinute(long micros) {
        return getMicrosOfMinute(micros) / 1000;
    }

    public static int getMillisOfSecond(long micros) {
        if (micros > -1) {
            return (int) ((micros / MILLI_MICROS) % SECOND_MILLIS);
        } else {
            return SECOND_MILLIS - 1 + (int) (((micros + 1) / MILLI_MICROS) % SECOND_MILLIS);
        }
    }

    public static int getMinuteOfHour(long micros) {
        if (micros > -1) {
            return (int) ((micros / MINUTE_MICROS) % CommonUtils.HOUR_MINUTES);
        } else {
            return CommonUtils.HOUR_MINUTES - 1 + (int) (((micros + 1) / MINUTE_MICROS) % CommonUtils.HOUR_MINUTES);
        }
    }

    public static long getMinutesBetween(long a, long b) {
        return Math.abs(a - b) / MINUTE_MICROS;
    }

    public static int getMonthOfYear(long micros) {
        final int y = Timestamps.getYear(micros);
        final boolean leap = CommonUtils.isLeapYear(y);
        return getMonthOfYear(micros, y, leap);
    }

    /**
     * Calculates month of year from absolute micros.
     *
     * @param micros micros since 1970
     * @param year   year of month
     * @param leap   true if year was leap
     * @return month of year
     */
    public static int getMonthOfYear(long micros, int year, boolean leap) {
        int i = (int) (((micros - yearMicros(year, leap)) / 1000) >> 10);
        return leap
                ? ((i < 182 * 84375)
                ? ((i < 91 * 84375)
                ? ((i < 31 * 84375) ? 1 : (i < 60 * 84375) ? 2 : 3)
                : ((i < 121 * 84375) ? 4 : (i < 152 * 84375) ? 5 : 6))
                : ((i < 274 * 84375)
                ? ((i < 213 * 84375) ? 7 : (i < 244 * 84375) ? 8 : 9)
                : ((i < 305 * 84375) ? 10 : (i < 335 * 84375) ? 11 : 12)))
                : ((i < 181 * 84375)
                ? ((i < 90 * 84375)
                ? ((i < 31 * 84375) ? 1 : (i < 59 * 84375) ? 2 : 3)
                : ((i < 120 * 84375) ? 4 : (i < 151 * 84375) ? 5 : 6))
                : ((i < 273 * 84375)
                ? ((i < 212 * 84375) ? 7 : (i < 243 * 84375) ? 8 : 9)
                : ((i < 304 * 84375) ? 10 : (i < 334 * 84375) ? 11 : 12)));
    }

    public static long getMonthsBetween(long a, long b) {
        if (b < a) {
            return getMonthsBetween(b, a);
        }

        int aYear = getYear(a);
        int bYear = getYear(b);
        boolean aLeap = CommonUtils.isLeapYear(aYear);
        boolean bLeap = CommonUtils.isLeapYear(bYear);
        int aMonth = getMonthOfYear(a, aYear, aLeap);
        int bMonth = getMonthOfYear(b, bYear, bLeap);

        long aResidual = a - yearMicros(aYear, aLeap) - monthOfYearMicros(aMonth, aLeap);
        long bResidual = b - yearMicros(bYear, bLeap) - monthOfYearMicros(bMonth, bLeap);
        long months = 12L * (bYear - aYear) + (bMonth - aMonth);

        if (aResidual > bResidual) {
            return months - 1;
        } else {
            return months;
        }
    }

    public static long getNanosBetween(long a, long b) {
        return Math.abs(a - b) * MICRO_NANOS;
    }

    public static long getPeriodBetween(char type, long start, long end) {
        switch (type) {
            case 'n':
                return Timestamps.getNanosBetween(start, end);
            case 'u':
                return Timestamps.getMicrosBetween(start, end);
            case 'T':
                return Timestamps.getMillisBetween(start, end);
            case 's':
                return Timestamps.getSecondsBetween(start, end);
            case 'm':
                return Timestamps.getMinutesBetween(start, end);
            case 'h':
                return Timestamps.getHoursBetween(start, end);
            case 'd':
                return Timestamps.getDaysBetween(start, end);
            case 'w':
                return Timestamps.getWeeksBetween(start, end);
            case 'M':
                return Timestamps.getMonthsBetween(start, end);
            case 'y':
                return Timestamps.getYearsBetween(start, end);
            default:
                return Numbers.LONG_NULL;
        }
    }

    // The quarter of the year (1–4) that the date is in
    public static int getQuarter(long micros) {
        final int month = getMonthOfYear(micros);
        return ((month - 1) / 3) + 1;
    }

    public static int getSecondOfMinute(long micros) {
        if (micros > -1) {
            return (int) ((micros / SECOND_MICROS) % MINUTE_SECONDS);
        } else {
            return (int) (MINUTE_SECONDS - 1 + (int) (((micros + 1) / SECOND_MICROS) % MINUTE_SECONDS));
        }
    }

    public static long getSecondsBetween(long a, long b) {
        return Math.abs(a - b) / SECOND_MICROS;
    }

    public static TimeZoneRules getTimezoneRules(@NotNull DateLocale locale, @NotNull CharSequence timezone) throws NumericException {
        return getTimezoneRules(locale, timezone, 0, timezone.length());
    }

    public static TimeZoneRules getTimezoneRules(
            DateLocale locale,
            CharSequence timezone,
            int lo,
            int hi
    ) throws NumericException {
        long l = Dates.parseOffset(timezone, lo, hi);
        if (l == Long.MIN_VALUE) {
            return locale.getZoneRules(
                    Numbers.decodeLowInt(locale.matchZone(timezone, lo, hi)),
                    RESOLUTION_MICROS
            );
        }
        return new FixedTimeZoneRule(Numbers.decodeLowInt(l) * MINUTE_MICROS);
    }

    // https://en.wikipedia.org/wiki/ISO_week_date
    public static int getWeek(long micros) {
        int w = (10 + getDoy(micros) - getDayOfWeek(micros)) / 7;
        int y = getYear(micros);
        if (w < 1) {
            return CommonUtils.getWeeks(y - 1);
        }

        if (w > CommonUtils.getWeeks(y)) {
            return 1;
        }

        return w;
    }

    public static int getWeekOfMonth(long micros) {
        int year = getYear(micros);
        boolean leap = CommonUtils.isLeapYear(year);
        return getDayOfMonth(micros, year, getMonthOfYear(micros, year, leap), leap) / 7 + 1;
    }

    public static int getWeekOfYear(long micros) {
        return getDayOfYear(micros) / 7 + 1;
    }

    public static long getWeeksBetween(long a, long b) {
        return Math.abs(a - b) / WEEK_MICROS;
    }

    public static int getYear(long micros) {
        // Initial year estimate relative to 1970
        // Use a reasonable approximation of days per year to avoid overflow
        // 365.25 days per year approximation
        int yearsSinceEpoch = (int) (micros / AVG_YEAR_MICROS);
        int yearEstimate = 1970 + yearsSinceEpoch;

        // Handle negative years appropriately
        if (micros < 0 && yearEstimate >= 1970) {
            yearEstimate = 1969;
        }

        // Calculate year start
        boolean leap = CommonUtils.isLeapYear(yearEstimate);
        long yearStart = yearMicros(yearEstimate, leap);

        // Check if we need to adjust
        long diff = micros - yearStart;

        if (diff < 0) {
            // We're in the previous year
            yearEstimate--;
        } else {
            // Check if we're in the next year
            long yearLength = leap ? YEAR_MICROS_LEAP : YEAR_MICROS_NONLEAP;
            if (diff >= yearLength) {
                yearEstimate++;
            }
        }

        return yearEstimate;
    }

    public static long getYearsBetween(long a, long b) {
        return getMonthsBetween(a, b) / 12;
    }

    public static long monthOfYearMicros(int month, boolean leap) {
        return leap ? MAX_MONTH_OF_YEAR_MICROS[month - 1] : MIN_MONTH_OF_YEAR_MICROS[month - 1];
    }

    public static long nextOrSameDayOfWeek(long millis, int dow) {
        int thisDow = getDayOfWeek(millis);
        if (thisDow == dow) {
            return millis;
        }

        if (thisDow < dow) {
            return millis + (dow - thisDow) * DAY_MICROS;
        } else {
            return millis + (7 - (thisDow - dow)) * DAY_MICROS;
        }
    }

    public static long parseNanosAsMicrosGreedy(CharSequence sequence, final int p, int lim) throws NumericException {
        if (lim == p) {
            throw NumericException.INSTANCE;
        }

        boolean negative = sequence.charAt(p) == '-';
        int i = p;
        if (negative) {
            i++;
        }

        if (i >= lim || Numbers.notDigit(sequence.charAt(i))) {
            throw NumericException.INSTANCE;
        }

        int val = 0;
        for (; i < lim; i++) {
            char c = sequence.charAt(i);

            if (Numbers.notDigit(c)) {
                break;
            }

            // val * 10 + (c - '0')
            int r = (val << 3) + (val << 1) - (c - '0');
            if (r > val) {
                throw NumericException.INSTANCE;
            }
            val = r;
        }

        final int len = i - p;

        if (len > 9 || val == Integer.MIN_VALUE && !negative) {
            throw NumericException.INSTANCE;
        }

        while (i - p < 9) {
            val *= 10;
            i++;
        }

        val /= 1000;

        return Numbers.encodeLowHighInts(negative ? val : -val, len);
    }

    public static long previousOrSameDayOfWeek(long micros, int dow) {
        int thisDow = getDayOfWeek(micros);
        if (thisDow == dow) {
            return micros;
        }

        if (thisDow < dow) {
            return micros - (7 + (thisDow - dow)) * DAY_MICROS;
        } else {
            return micros - (thisDow - dow) * DAY_MICROS;
        }
    }

    public static long toMicros(int y, int m, int d, int h, int mi) {
        return toMicros(y, CommonUtils.isLeapYear(y), m, d, h, mi);
    }

    public static long toMicros(int y, boolean leap, int m, int d, int h, int mi) {
        return yearMicros(y, leap) + monthOfYearMicros(m, leap) + (d - 1) * DAY_MICROS + h * HOUR_MICROS + mi * MINUTE_MICROS;
    }

    public static long toMicros(
            int y,
            boolean leap,
            int day,
            int month,
            int hour,
            int min,
            int sec,
            int millis,
            int micros
    ) {
        int maxDay = Math.min(day, CommonUtils.getDaysPerMonth(month, leap)) - 1;
        return yearMicros(y, leap)
                + monthOfYearMicros(month, leap)
                + maxDay * DAY_MICROS
                + hour * HOUR_MICROS
                + min * MINUTE_MICROS
                + sec * SECOND_MICROS
                + millis * MILLI_MICROS
                + micros;
    }

    public static long toMicros(int y, int m, int d) {
        boolean l = CommonUtils.isLeapYear(y);
        return yearMicros(y, l) + monthOfYearMicros(m, l) + (d - 1) * DAY_MICROS;
    }

    public static String toString(long micros) {
        Utf16Sink sink = Misc.getThreadLocalSink();
        TimestampFormatUtils.appendDateTime(sink, micros);
        return sink.toString();
    }

    public static long toTimezone(long utcTimestamp, DateLocale locale, CharSequence timezone) throws NumericException {
        return toTimezone(utcTimestamp, locale, timezone, 0, timezone.length());
    }

    public static long toTimezone(
            long utc,
            DateLocale locale,
            CharSequence timezone,
            int lo,
            int hi
    ) throws NumericException {
        final long offset;
        long l = Dates.parseOffset(timezone, lo, hi);
        if (l == Long.MIN_VALUE) {
            return utc + locale.getZoneRules(
                    Numbers.decodeLowInt(locale.matchZone(timezone, lo, hi)),
                    RESOLUTION_MICROS
            ).getOffset(utc);
        }
        offset = Numbers.decodeLowInt(l) * MINUTE_MICROS;
        return utc + offset;
    }

    public static String toUSecString(long micros) {
        Utf16Sink sink = Misc.getThreadLocalSink();
        TimestampFormatUtils.appendDateTimeUSec(sink, micros);
        return sink.toString();
    }

    public static long toUTC(long localTimestamp, DateLocale locale, CharSequence timezone) throws NumericException {
        return toUTC(localTimestamp, locale, timezone, 0, timezone.length());
    }

    public static long toUTC(
            long localTimestamp,
            DateLocale locale,
            CharSequence timezone,
            int lo,
            int hi
    ) throws NumericException {
        long offset;
        long l = Dates.parseOffset(timezone, lo, hi);
        if (l == Long.MIN_VALUE) {
            TimeZoneRules zoneRules = locale.getZoneRules(
                    Numbers.decodeLowInt(locale.matchZone(timezone, lo, hi)),
                    RESOLUTION_MICROS
            );
            offset = zoneRules.getLocalOffset(localTimestamp);
            return localTimestamp - offset;
        }
        offset = Numbers.decodeLowInt(l) * MINUTE_MICROS;
        return localTimestamp - offset;
    }

    public static long toUTC(long localTimestamp, TimeZoneRules zoneRules) {
        return localTimestamp - zoneRules.getLocalOffset(localTimestamp);
    }

    /**
     * Calculated epoch offset in microseconds of the beginning of the year. For example of year 2008 this is
     * equivalent to parsing "2008-01-01T00:00:00.000Z", except this method is faster.
     *
     * @param year the year
<<<<<<< HEAD
     * @param leap true if give year is leap year
     * @return epoch offset in micros.
=======
     * @param leap true if given year is leap year
     * @return millis for start of year.
>>>>>>> 33ded0a5
     */
    public static long yearMicros(int year, boolean leap) {
        int leapYears = year / 100;
        if (year < 0) {
            leapYears = ((year + 3) >> 2) - leapYears + ((leapYears + 3) >> 2) - 1;
        } else {
            leapYears = (year >> 2) - leapYears + (leapYears >> 2);
            if (leap) {
                leapYears--;
            }
        }

        long days = year * 365L + (leapYears - DAYS_0000_TO_1970);
        long micros = days * DAY_MICROS;
        if (days < 0 & micros > 0) {
            return Long.MIN_VALUE;
        }
        return micros;
    }

    private static long getTimeMicros(long micros) {
        return micros < 0 ? DAY_MICROS - 1 + (micros % DAY_MICROS) : micros % DAY_MICROS;
    }

    private static long getTimeMicros(long micros, int stride) {
        final long us = stride * DAY_MICROS;
        return micros < 0 ? us - 1 + (micros % us) : micros % us;
    }

    private static long getTimeMicros(long micros, int stride, long offset) {
        final long us = stride * DAY_MICROS;
        return micros < 0 ? us - 1 + ((micros - offset) % us) : (micros - offset) % us;
    }

    static {
        STARTUP_TIMESTAMP = Os.currentTimeMicros();
        long minSum = 0;
        long maxSum = 0;
        for (int i = 0; i < 11; i++) {
            minSum += DAYS_PER_MONTH[i] * DAY_MICROS;
            MIN_MONTH_OF_YEAR_MICROS[i + 1] = minSum;
            maxSum += CommonUtils.getDaysPerMonth(i + 1, true) * DAY_MICROS;
            MAX_MONTH_OF_YEAR_MICROS[i + 1] = maxSum;
        }
    }
}<|MERGE_RESOLUTION|>--- conflicted
+++ resolved
@@ -1080,13 +1080,8 @@
      * equivalent to parsing "2008-01-01T00:00:00.000Z", except this method is faster.
      *
      * @param year the year
-<<<<<<< HEAD
-     * @param leap true if give year is leap year
+     * @param leap true if given year is leap year
      * @return epoch offset in micros.
-=======
-     * @param leap true if given year is leap year
-     * @return millis for start of year.
->>>>>>> 33ded0a5
      */
     public static long yearMicros(int year, boolean leap) {
         int leapYears = year / 100;
