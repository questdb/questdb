/*******************************************************************************
 *     ___                  _   ____  ____
 *    / _ \ _   _  ___  ___| |_|  _ \| __ )
 *   | | | | | | |/ _ \/ __| __| | | |  _ \
 *   | |_| | |_| |  __/\__ \ |_| |_| | |_) |
 *    \__\_\\__,_|\___||___/\__|____/|____/
 *
 *  Copyright (c) 2014-2019 Appsicle
 *  Copyright (c) 2019-2024 QuestDB
 *
 *  Licensed under the Apache License, Version 2.0 (the "License");
 *  you may not use this file except in compliance with the License.
 *  You may obtain a copy of the License at
 *
 *  http://www.apache.org/licenses/LICENSE-2.0
 *
 *  Unless required by applicable law or agreed to in writing, software
 *  distributed under the License is distributed on an "AS IS" BASIS,
 *  WITHOUT WARRANTIES OR CONDITIONS OF ANY KIND, either express or implied.
 *  See the License for the specific language governing permissions and
 *  limitations under the License.
 *
 ******************************************************************************/

package io.questdb.std.datetime;

import io.questdb.std.ConcurrentIntHashMap;
import io.questdb.std.LongList;
import io.questdb.std.Unsafe;
import io.questdb.std.Vect;

import java.time.LocalDateTime;
import java.time.ZoneOffset;
import java.time.zone.ZoneOffsetTransitionRule;
import java.time.zone.ZoneRules;
import java.util.function.IntFunction;

public abstract class AbstractTimeZoneRules implements TimeZoneRules {
    private static final int L1_CACHE_YEAR_HI = 2051; // exclusive
    private static final int L1_CACHE_YEAR_LO = 2000; // inclusive
    private static final long LAST_RULES_OFFSET = Unsafe.getFieldOffset(ZoneRules.class, "lastRules");
    private static final long SAVING_INSTANT_TRANSITIONS_OFFSET = Unsafe.getFieldOffset(ZoneRules.class, "savingsInstantTransitions");
    private static final long SAVING_LOCAL_TRANSITIONS_OFFSET = Unsafe.getFieldOffset(ZoneRules.class, "savingsLocalTransitions");
    private static final long STANDARD_OFFSETS_OFFSET = Unsafe.getFieldOffset(ZoneRules.class, "standardOffsets");
    private static final long WALL_OFFSETS_OFFSET = Unsafe.getFieldOffset(ZoneRules.class, "wallOffsets");
    private final IntFunction<Transition[]> computeTransitionsRef;
    private final long cutoffTransition;
    private final long firstWall;
    private final LongList historicTransitions = new LongList();
    private final long lastWall;
    private final long localCutoffTransition;
    private final LongList localHistoricTransitions = new LongList();
    private final long multiplier;
    private final int ruleCount;
    private final TransitionRule[] rules;
    private final long standardOffset;
    // year to array of transitions level 1 cache: [L1_CACHE_YEAR_LO, L1_CACHE_YEAR_HI) years only
    private final Transition[][] transitionsL1Cache;
    // year to array of transitions level 2 cache (all other years)
<<<<<<< HEAD
    private final ConcurrentIntHashMap<Transition[]> transitionsL2Cache = new ConcurrentIntHashMap<>();
=======
    private final ConcurrentIntHashMap<Transition[]> transitionsL2Cache;
>>>>>>> fc82f3de
    private final int[] wallOffsets;

    public AbstractTimeZoneRules(ZoneRules rules, long multiplier) {
        this.multiplier = multiplier;
        this.computeTransitionsRef = this::computeTransitions;

        final long[] savingsInstantTransitions = (long[]) Unsafe.getUnsafe().getObject(rules, SAVING_INSTANT_TRANSITIONS_OFFSET);
        if (savingsInstantTransitions.length == 0) {
            ZoneOffset[] standardOffsets = (ZoneOffset[]) Unsafe.getUnsafe().getObject(rules, STANDARD_OFFSETS_OFFSET);
            standardOffset = standardOffsets[0].getTotalSeconds() * multiplier;
        } else {
            standardOffset = Long.MIN_VALUE;
            for (int i = 0, n = savingsInstantTransitions.length; i < n; i++) {
                historicTransitions.add(savingsInstantTransitions[i] * multiplier);
            }
        }
        cutoffTransition = historicTransitions.getLast();

        final ZoneOffsetTransitionRule[] lastRules = (ZoneOffsetTransitionRule[]) Unsafe.getUnsafe().getObject(rules, LAST_RULES_OFFSET);
        this.rules = new TransitionRule[lastRules.length];
        for (int i = 0, n = lastRules.length; i < n; i++) {
            final ZoneOffsetTransitionRule zr = lastRules[i];
            final int timeDef;
            switch (zr.getTimeDefinition()) {
                case UTC:
                    timeDef = TransitionRule.UTC;
                    break;
                case STANDARD:
                    timeDef = TransitionRule.STANDARD;
                    break;
                default:
                    timeDef = TransitionRule.WALL;
                    break;
            }
            final TransitionRule tr = new TransitionRule(
                    zr.getOffsetBefore().getTotalSeconds(),
                    zr.getOffsetAfter().getTotalSeconds(),
                    zr.getStandardOffset().getTotalSeconds(),
                    zr.getDayOfWeek() == null ? -1 : zr.getDayOfWeek().getValue(),
                    zr.getDayOfMonthIndicator(),
                    zr.getMonth().getValue(),
                    zr.isMidnightEndOfDay(),
                    zr.getLocalTime().getHour(),
                    zr.getLocalTime().getMinute(),
                    zr.getLocalTime().getSecond(),
                    timeDef
            );
            this.rules[i] = tr;
        }
        this.ruleCount = lastRules.length;

        final ZoneOffset[] wallOffsets = (ZoneOffset[]) Unsafe.getUnsafe().getObject(rules, WALL_OFFSETS_OFFSET);
        this.wallOffsets = new int[wallOffsets.length];
        for (int i = 0, n = wallOffsets.length; i < n; i++) {
            this.wallOffsets[i] = wallOffsets[i].getTotalSeconds();
        }
        this.firstWall = this.wallOffsets[0] * multiplier;
        this.lastWall = this.wallOffsets[wallOffsets.length - 1] * multiplier;

        final LocalDateTime[] savingsLocalTransitions = (LocalDateTime[]) Unsafe.getUnsafe().getObject(rules, SAVING_LOCAL_TRANSITIONS_OFFSET);
        for (int i = 0, n = savingsLocalTransitions.length; i < n; i++) {
            localHistoricTransitions.add(savingsLocalTransitions[i].toInstant(ZoneOffset.UTC).getEpochSecond() * multiplier);
        }
        localCutoffTransition = localHistoricTransitions.getLast();

        // warm-up L1 transitions cache
        final int cutoffYear = getYear(cutoffTransition);
        if (ruleCount > 0 && cutoffYear < L1_CACHE_YEAR_HI) {
            transitionsL1Cache = new Transition[L1_CACHE_YEAR_HI - L1_CACHE_YEAR_LO][];
            for (int i = Math.max(0, cutoffYear - L1_CACHE_YEAR_LO), n = transitionsL1Cache.length; i < n; i++) {
                transitionsL1Cache[i] = computeTransitions(i + L1_CACHE_YEAR_LO);
            }
<<<<<<< HEAD
        } else {
            transitionsL1Cache = null;
=======
            transitionsL2Cache = new ConcurrentIntHashMap<>();
        } else {
            transitionsL1Cache = null;
            transitionsL2Cache = null;
>>>>>>> fc82f3de
        }
    }

    @Override
    public long getLocalOffset(long localEpoch) {
        final int y = getYear(localEpoch);
        return getLocalOffset(localEpoch, y);
    }

    @Override
    public long getLocalOffset(long localEpoch, int year) {
        if (standardOffset != Long.MIN_VALUE) {
            return standardOffset;
        }

        if (ruleCount > 0 && localEpoch > localCutoffTransition) {
            return localOffsetFromRules(localEpoch, year);
        }

        if (localEpoch > localCutoffTransition) {
            return lastWall;
        }
        return localOffsetFromHistory(localEpoch);
    }

    @Override
    public long getNextDST(long utcEpoch, int year) {
        if (standardOffset != Long.MIN_VALUE) {
            // when we have standard offset the next DST does not exist
            // since we are trying to avoid unnecessary offset lookup the max long
            // should ensure all timestamps stay below next DST
            return Long.MAX_VALUE;
        }

        if (ruleCount > 0 && utcEpoch >= cutoffTransition) {
            return dstFromRules(utcEpoch, year);
        }

        if (utcEpoch < cutoffTransition) {
            return dstFromHistory(utcEpoch);
        }

        return Long.MAX_VALUE;
    }

    @Override
    public long getNextDST(long utcEpoch) {
        final int y = getYear(utcEpoch);
        return getNextDST(utcEpoch, y);
    }

    @Override
    public long getOffset(long utcEpoch, int year) {
        if (standardOffset != Long.MIN_VALUE) {
            return standardOffset;
        }

        if (ruleCount > 0 && utcEpoch > cutoffTransition) {
            return offsetFromRules(utcEpoch, year);
        }

        if (utcEpoch > cutoffTransition) {
            return lastWall;
        }
        return offsetFromHistory(utcEpoch);
    }

    @Override
    public long getOffset(long utcEpoch) {
        final int y = getYear(utcEpoch);
        return getOffset(utcEpoch, y);
    }

    @Override
    public boolean hasFixedOffset() {
<<<<<<< HEAD
        return false;
=======
        return standardOffset != Long.MIN_VALUE;
>>>>>>> fc82f3de
    }

    private Transition[] computeTransitions(int year) {
        final Transition[] transitions = new Transition[ruleCount];
        final boolean leap = isLeapYear(year);

        for (int i = 0; i < ruleCount; i++) {
            final TransitionRule zr = rules[i];
            final int offsetBefore = zr.offsetBefore;

            final int dom = zr.dom;
            final int month = zr.month;

            final int dow = zr.dow;
            long timestamp;
            if (dom < 0) {
                timestamp = toEpoch(
                        year,
                        leap,
                        month,
                        getDaysPerMonth(month, leap) + 1 + dom,
                        zr.hour,
                        zr.minute
                ) + zr.second * multiplier;
                if (dow > -1) {
                    timestamp = previousOrSameDayOfWeek(timestamp, dow);
                }
            } else {
                assert month > 0;
                timestamp = toEpoch(year, leap, month, dom, zr.hour, zr.minute) + zr.second * multiplier;
                if (dow > -1) {
                    timestamp = nextOrSameDayOfWeek(timestamp, dow);
                }
            }

            if (zr.midnightEOD) {
                timestamp = addDays(timestamp, 1);
            }

            switch (zr.timeDef) {
                case TransitionRule.UTC:
                    timestamp += (offsetBefore - ZoneOffset.UTC.getTotalSeconds()) * multiplier;
                    break;
                case TransitionRule.STANDARD:
                    timestamp += (offsetBefore - zr.standardOffset) * multiplier;
                    break;
                default: // WALL
                    break;
            }

            transitions[i] = new Transition(
                    zr.offsetBefore * multiplier,
                    zr.offsetAfter * multiplier,
                    timestamp - offsetBefore * multiplier // go back to epoch
            );
        }
        return transitions;
    }

    private long dstFromHistory(long utcEpoch) {
        int index = historicTransitions.binarySearch(utcEpoch, Vect.BIN_SEARCH_SCAN_UP);
        if (index == -1) {
            return Long.MAX_VALUE;
        }

        if (index < 0) {
            index = -index - 2;
        }
        return historicTransitions.getQuick(index + 1);
    }

    private long dstFromRules(long utcEpoch, int year) {
        for (int i = 0; i < ruleCount; i++) {
            long date = getDSTFromRule(year, i);
            if (utcEpoch < date) {
                return date;
            }
        }

        if (ruleCount > 0) {
            return getDSTFromRule(year + 1, 0);
        }

        return Long.MAX_VALUE;
    }

    private long getDSTFromRule(int year, int i) {
        final Transition[] transitions = getTransitions(year);
        return transitions[i].transition;
    }

    private Transition[] getTransitions(int year) {
        if (year >= L1_CACHE_YEAR_LO && year < L1_CACHE_YEAR_HI) {
            return transitionsL1Cache[year - L1_CACHE_YEAR_LO];
        }

        final Transition[] transitions = transitionsL2Cache.get(year);
        if (transitions != null) {
            return transitions;
        }
        return transitionsL2Cache.computeIfAbsent(year, computeTransitionsRef);
    }

    private long localOffsetFromHistory(long localEpoch) {
        int index = localHistoricTransitions.binarySearch(localEpoch, Vect.BIN_SEARCH_SCAN_UP);
        if (index == -1) {
            return firstWall;
        }

        if (index < 0) {
            index = -index - 2;
        }

        // (index + 1) & ~0x1 aligns the index to 2, similar to how it's done in Bytes#align2b()
        return wallOffsets[((index + 1) & ~0x1) / 2] * multiplier;
    }

    private long localOffsetFromRules(long localEpoch, int year) {
        final Transition[] transitions = getTransitions(year);
        long offsetAfterUs = 0;
        for (int i = 0, n = transitions.length; i < n; i++) {
            final Transition tr = transitions[i];
            final long localTransition = tr.transition + tr.offsetBeforeMicros;
            // in case of gap transition, e.g. +01:00 to +02:00, use the "before" offset
            // for non-existing local timestamps
            final long gapDuration = Math.max(tr.offsetAfterMicros - tr.offsetBeforeMicros, 0);
            if (localEpoch < localTransition || localEpoch < localTransition + gapDuration) {
                return tr.offsetBeforeMicros;
            }
            offsetAfterUs = tr.offsetAfterMicros;
        }
        return offsetAfterUs;
    }

    private long offsetFromHistory(long utcEpoch) {
        int index = historicTransitions.binarySearch(utcEpoch, Vect.BIN_SEARCH_SCAN_UP);
        if (index == -1) {
            return firstWall;
        }

        if (index < 0) {
            index = -index - 2;
        }
        return wallOffsets[index + 1] * multiplier;
    }

    private long offsetFromRules(long utcEpoch, int year) {
        final Transition[] transitions = getTransitions(year);
        long offsetAfterUs = 0;
        for (int i = 0, n = transitions.length; i < n; i++) {
            final Transition tr = transitions[i];
            if (utcEpoch < tr.transition) {
                return tr.offsetBeforeMicros;
            }
            offsetAfterUs = tr.offsetAfterMicros;
        }
        return offsetAfterUs;
    }

    protected abstract long addDays(long epoch, int days);

    protected abstract int getDaysPerMonth(int month, boolean leapYear);

    protected abstract int getYear(long epoch);

    protected abstract boolean isLeapYear(int year);

    protected abstract long nextOrSameDayOfWeek(long epoch, int dow);

    protected abstract long previousOrSameDayOfWeek(long epoch, int dow);

    protected abstract long toEpoch(int year, boolean leapYear, int month, int day, int hour, int min);
}<|MERGE_RESOLUTION|>--- conflicted
+++ resolved
@@ -57,11 +57,7 @@
     // year to array of transitions level 1 cache: [L1_CACHE_YEAR_LO, L1_CACHE_YEAR_HI) years only
     private final Transition[][] transitionsL1Cache;
     // year to array of transitions level 2 cache (all other years)
-<<<<<<< HEAD
-    private final ConcurrentIntHashMap<Transition[]> transitionsL2Cache = new ConcurrentIntHashMap<>();
-=======
     private final ConcurrentIntHashMap<Transition[]> transitionsL2Cache;
->>>>>>> fc82f3de
     private final int[] wallOffsets;
 
     public AbstractTimeZoneRules(ZoneRules rules, long multiplier) {
@@ -134,15 +130,10 @@
             for (int i = Math.max(0, cutoffYear - L1_CACHE_YEAR_LO), n = transitionsL1Cache.length; i < n; i++) {
                 transitionsL1Cache[i] = computeTransitions(i + L1_CACHE_YEAR_LO);
             }
-<<<<<<< HEAD
-        } else {
-            transitionsL1Cache = null;
-=======
             transitionsL2Cache = new ConcurrentIntHashMap<>();
         } else {
             transitionsL1Cache = null;
             transitionsL2Cache = null;
->>>>>>> fc82f3de
         }
     }
 
@@ -218,11 +209,7 @@
 
     @Override
     public boolean hasFixedOffset() {
-<<<<<<< HEAD
-        return false;
-=======
         return standardOffset != Long.MIN_VALUE;
->>>>>>> fc82f3de
     }
 
     private Transition[] computeTransitions(int year) {
