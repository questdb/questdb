/*******************************************************************************
 *     ___                  _   ____  ____
 *    / _ \ _   _  ___  ___| |_|  _ \| __ )
 *   | | | | | | |/ _ \/ __| __| | | |  _ \
 *   | |_| | |_| |  __/\__ \ |_| |_| | |_) |
 *    \__\_\\__,_|\___||___/\__|____/|____/
 *
 *  Copyright (c) 2014-2019 Appsicle
 *  Copyright (c) 2019-2023 QuestDB
 *
 *  Licensed under the Apache License, Version 2.0 (the "License");
 *  you may not use this file except in compliance with the License.
 *  You may obtain a copy of the License at
 *
 *  http://www.apache.org/licenses/LICENSE-2.0
 *
 *  Unless required by applicable law or agreed to in writing, software
 *  distributed under the License is distributed on an "AS IS" BASIS,
 *  WITHOUT WARRANTIES OR CONDITIONS OF ANY KIND, either express or implied.
 *  See the License for the specific language governing permissions and
 *  limitations under the License.
 *
 ******************************************************************************/

package io.questdb.std.datetime.millitime;

import io.questdb.std.Chars;
import io.questdb.std.Numbers;
import io.questdb.std.NumericException;
import io.questdb.std.datetime.DateFormat;
import io.questdb.std.datetime.DateLocale;
import io.questdb.std.datetime.DateLocaleFactory;
import io.questdb.std.str.CharSinkBase;
import org.jetbrains.annotations.NotNull;

import static io.questdb.std.datetime.TimeZoneRuleFactory.RESOLUTION_MILLIS;

public class DateFormatUtils {
    public static final DateLocale EN_LOCALE = DateLocaleFactory.INSTANCE.getLocale("en");
    public static final int HOUR_24 = 2;
    public static final int HOUR_AM = 0;
    public static final int HOUR_PM = 1;
    public static final DateFormat PG_DATE_FORMAT;
    public static final DateFormat PG_DATE_MILLI_TIME_Z_FORMAT;
    public static final DateFormat PG_DATE_MILLI_TIME_Z_PRINT_FORMAT;
    public static final DateFormat PG_DATE_Z_FORMAT;
    public static final DateFormat UTC_FORMAT;
    public static final String UTC_PATTERN = "yyyy-MM-ddTHH:mm:ss.SSSz";
    private static final DateFormat HTTP_FORMAT;
    private static final int DATE_FORMATS_SIZE;
    private static final DateFormat[] DATE_FORMATS;
    static long referenceYear;
    static int thisCenturyLimit;
    static int thisCenturyLow;
    @SuppressWarnings({"FieldCanBeLocal", "unused"})
    private static long newYear;

    public static int adjustYear(int year) {
        return thisCenturyLow + year;
    }

    public static int adjustYearMillennium(int year) {
        return thisCenturyLow - thisCenturyLow % 1000 + year;
    }

    public static void append0(@NotNull CharSinkBase<?> sink, int val) {
        if (Math.abs(val) < 10) {
            sink.putAscii('0');
        }
        sink.put(val);
    }

    public static void append00(@NotNull CharSinkBase<?> sink, int val) {
        int v = Math.abs(val);
        if (v < 10) {
            sink.putAscii('0').putAscii('0');
        } else if (v < 100) {
            sink.putAscii('0');
        }
        sink.put(val);
    }

    public static void appendAmPm(@NotNull CharSinkBase<?> sink, int hour, @NotNull DateLocale locale) {
        if (hour < 12) {
            sink.put(locale.getAMPM(0));
        } else {
            sink.put(locale.getAMPM(1));
        }
    }

    // YYYY-MM-DDThh:mm:ss.mmmmZ
    public static void appendDateTime(@NotNull CharSinkBase<?> sink, long millis) {
        if (millis == Long.MIN_VALUE) {
            return;
        }
        UTC_FORMAT.format(millis, EN_LOCALE, "Z", sink);
    }

    public static void appendEra(@NotNull CharSinkBase<?> sink, int year, @NotNull DateLocale locale) {
        if (year < 0) {
            sink.put(locale.getEra(0));
        } else {
            sink.put(locale.getEra(1));
        }
    }

    public static void appendHour12(@NotNull CharSinkBase<?> sink, int hour) {
        if (hour < 12) {
            Numbers.append(sink, hour);
        } else {
            Numbers.append(sink, hour - 12);
        }
    }

    public static void appendHour121(@NotNull CharSinkBase<?> sink, int hour) {
        if (hour < 12) {
            Numbers.append(sink, hour + 1);
        } else {
            Numbers.append(sink, hour - 11);
        }
    }

    public static void appendHour121Padded(@NotNull CharSinkBase<?> sink, int hour) {
        if (hour < 12) {
            append0(sink, hour + 1);
        } else {
            append0(sink, hour - 11);
        }
    }

    public static void appendHour12Padded(@NotNull CharSinkBase<?> sink, int hour) {
        if (hour < 12) {
            append0(sink, hour);
        } else {
            append0(sink, hour - 12);
        }
    }

    public static void assertChar(char c, @NotNull CharSequence in, int pos, int hi) throws NumericException {
        assertRemaining(pos, hi);
        if (in.charAt(pos) != c) {
            throw NumericException.INSTANCE;
        }
    }

    public static void assertNoTail(int pos, int hi) throws NumericException {
        if (pos < hi) {
            throw NumericException.INSTANCE;
        }
    }

    public static void assertRemaining(int pos, int hi) throws NumericException {
        if (pos < hi) {
            return;
        }
        throw NumericException.INSTANCE;
    }

    public static int assertString(@NotNull CharSequence delimiter, int len, @NotNull CharSequence in, int pos, int hi) throws NumericException {
        if (delimiter.charAt(0) == '\'' && delimiter.charAt(len - 1) == '\'') {
            assertRemaining(pos + len - 3, hi);
            if (!Chars.equals(delimiter, 1, len - 1, in, pos, pos + len - 2)) {
                throw NumericException.INSTANCE;
            }
            return pos + len - 2;
        } else {
            assertRemaining(pos + len - 1, hi);
            if (!Chars.equals(delimiter, in, pos, pos + len)) {
                throw NumericException.INSTANCE;
            }
            return pos + len;
        }
    }

    public static long compute(
            @NotNull DateLocale locale,
            int era,
            int year,
            int month,
            int day,
            int hour,
            int minute,
            int second,
            int millis,
            int timezone,
            long offset,
            int hourType
    ) throws NumericException {
        if (era == 0) {
            year = -(year - 1);
        }

        boolean leap = Dates.isLeapYear(year);

        // wrong month
        if (month < 1 || month > 12) {
            throw NumericException.INSTANCE;
        }

        switch (hourType) {
            case HOUR_PM:
                hour += 12;
            case HOUR_24:
                // wrong hour
                if (hour < 0 || hour > 23) {
                    throw NumericException.INSTANCE;
                }
                break;
            default:
                // wrong 12-hour clock hour
                if (hour < 0 || hour > 11) {
                    throw NumericException.INSTANCE;
                }
        }

        // wrong day of month
        if (day < 1 || day > Dates.getDaysPerMonth(month, leap)) {
            throw NumericException.INSTANCE;
        }

        if (minute < 0 || minute > 59) {
            throw NumericException.INSTANCE;
        }

        if (second < 0 || second > 59) {
            throw NumericException.INSTANCE;
        }

        long datetime = Dates.yearMillis(year, leap)
                + Dates.monthOfYearMillis(month, leap)
                + (day - 1) * Dates.DAY_MILLIS
                + hour * Dates.HOUR_MILLIS
                + minute * Dates.MINUTE_MILLIS
                + second * Dates.SECOND_MILLIS
                + millis;

        if (timezone > -1) {
            datetime -= locale.getZoneRules(timezone, RESOLUTION_MILLIS).getOffset(datetime, year, leap);
        } else if (offset > Long.MIN_VALUE) {
            datetime -= offset;
        }

        return datetime;
    }

    // YYYY-MM-DD
    public static void formatDashYYYYMMDD(@NotNull CharSinkBase<?> sink, long millis) {
        int y = Dates.getYear(millis);
        boolean l = Dates.isLeapYear(y);
        int m = Dates.getMonthOfYear(millis, y, l);
        Numbers.append(sink, y);
        append0(sink.putAscii('-'), m);
        append0(sink.putAscii('-'), Dates.getDayOfMonth(millis, y, m, l));
    }

    public static void formatHTTP(@NotNull CharSinkBase<?> sink, long millis) {
        HTTP_FORMAT.format(millis, EN_LOCALE, "GMT", sink);
    }

    // YYYY-MM
    public static void formatYYYYMM(@NotNull CharSinkBase<?> sink, long millis) {
        int y = Dates.getYear(millis);
        int m = Dates.getMonthOfYear(millis, y, Dates.isLeapYear(y));
        Numbers.append(sink, y);
        append0(sink.putAscii('-'), m);
    }

    public static long getReferenceYear() {
        return referenceYear;
    }

    // YYYY-MM-DDThh:mm:ss.mmm
    public static long parseUTCDate(@NotNull CharSequence value) throws NumericException {
        return UTC_FORMAT.parse(value, 0, value.length(), EN_LOCALE);
    }

<<<<<<< HEAD
    /**
     * Parse date and return number of <b>milliseconds</b> since epoch.
     * <p>
     * The method tries to parse date using a number of formats which are supported by QuestDB
     * when inserting String into DATE column.
     *
     * @param value date string
     * @return number of milliseconds since epoch
     * @throws NumericException if date cannot be parsed
     */
    public static long parseDate(CharSequence value) throws NumericException {
        if (value == null) {
            return Numbers.LONG_NaN;
        }

        final int hi = value.length();
        for (int i = 0; i < DATE_FORMATS_SIZE; i++) {
            try {
                return DATE_FORMATS[i].parse(value, 0, hi, DateFormatUtils.enLocale);
            } catch (NumericException ignore) {
            }
        }
        return Numbers.parseLong(value, 0, hi);
    }

    public static long parseYearGreedy(CharSequence in, int pos, int hi) throws NumericException {
=======
    public static long parseYearGreedy(@NotNull CharSequence in, int pos, int hi) throws NumericException {
>>>>>>> aec8b347
        long l = Numbers.parseIntSafely(in, pos, hi);
        int len = Numbers.decodeHighInt(l);
        int year;
        if (len == 2) {
            year = adjustYear(Numbers.decodeLowInt(l));
        } else {
            year = Numbers.decodeLowInt(l);
        }

        return Numbers.encodeLowHighInts(year, len);
    }

    public static void updateReferenceYear(long millis) {
        referenceYear = millis;

        int referenceYear = Dates.getYear(millis);
        int centuryOffset = referenceYear % 100;
        thisCenturyLimit = centuryOffset + 20;
        if (thisCenturyLimit > 100) {
            thisCenturyLimit = thisCenturyLimit % 100;
            thisCenturyLow = referenceYear - centuryOffset + 100;
        } else {
            thisCenturyLow = referenceYear - centuryOffset;
        }
        newYear = Dates.endOfYear(referenceYear);
    }

    static {
        updateReferenceYear(System.currentTimeMillis());
        final DateFormatCompiler compiler = new DateFormatCompiler();
        UTC_FORMAT = compiler.compile(UTC_PATTERN);
        HTTP_FORMAT = compiler.compile("E, d MMM yyyy HH:mm:ss Z");
        PG_DATE_FORMAT = compiler.compile("y-MM-dd");
        PG_DATE_Z_FORMAT = compiler.compile("y-MM-dd z");
        PG_DATE_MILLI_TIME_Z_FORMAT = compiler.compile("y-MM-dd HH:mm:ss.Sz");
        PG_DATE_MILLI_TIME_Z_PRINT_FORMAT = compiler.compile("y-MM-dd HH:mm:ss.SSSz");

        final DateFormat pgDateTimeFormat = compiler.compile("y-MM-dd HH:mm:ssz");
        DATE_FORMATS = new DateFormat[]{
                pgDateTimeFormat,
                PG_DATE_FORMAT,
                PG_DATE_Z_FORMAT,
                PG_DATE_MILLI_TIME_Z_FORMAT,
                UTC_FORMAT
        };
        DATE_FORMATS_SIZE = DATE_FORMATS.length;
    }
}<|MERGE_RESOLUTION|>--- conflicted
+++ resolved
@@ -274,7 +274,6 @@
         return UTC_FORMAT.parse(value, 0, value.length(), EN_LOCALE);
     }
 
-<<<<<<< HEAD
     /**
      * Parse date and return number of <b>milliseconds</b> since epoch.
      * <p>
@@ -293,17 +292,14 @@
         final int hi = value.length();
         for (int i = 0; i < DATE_FORMATS_SIZE; i++) {
             try {
-                return DATE_FORMATS[i].parse(value, 0, hi, DateFormatUtils.enLocale);
+                return DATE_FORMATS[i].parse(value, 0, hi, DateFormatUtils.EN_LOCALE);
             } catch (NumericException ignore) {
             }
         }
         return Numbers.parseLong(value, 0, hi);
     }
 
-    public static long parseYearGreedy(CharSequence in, int pos, int hi) throws NumericException {
-=======
     public static long parseYearGreedy(@NotNull CharSequence in, int pos, int hi) throws NumericException {
->>>>>>> aec8b347
         long l = Numbers.parseIntSafely(in, pos, hi);
         int len = Numbers.decodeHighInt(l);
         int year;
