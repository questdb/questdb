--- conflicted
+++ resolved
@@ -61,13 +61,13 @@
     }
 
     @Override
-<<<<<<< HEAD
     public long copyData(long srcFd, long destFd, long offsetSrc, long length) {
         return Files.copyData(srcFd, destFd, offsetSrc, length);
-=======
+    }
+
+    @Override
     public int copyRecursive(Path src, Path dst, int dirMode) {
         return runRecursive(src, dst, dirMode, copyFsOperation);
->>>>>>> 384094c2
     }
 
     @Override
