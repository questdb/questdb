/*******************************************************************************
 *     ___                  _   ____  ____
 *    / _ \ _   _  ___  ___| |_|  _ \| __ )
 *   | | | | | | |/ _ \/ __| __| | | |  _ \
 *   | |_| | |_| |  __/\__ \ |_| |_| | |_) |
 *    \__\_\\__,_|\___||___/\__|____/|____/
 *
 *  Copyright (c) 2014-2019 Appsicle
 *  Copyright (c) 2019-2022 QuestDB
 *
 *  Licensed under the Apache License, Version 2.0 (the "License");
 *  you may not use this file except in compliance with the License.
 *  You may obtain a copy of the License at
 *
 *  http://www.apache.org/licenses/LICENSE-2.0
 *
 *  Unless required by applicable law or agreed to in writing, software
 *  distributed under the License is distributed on an "AS IS" BASIS,
 *  WITHOUT WARRANTIES OR CONDITIONS OF ANY KIND, either express or implied.
 *  See the License for the specific language governing permissions and
 *  limitations under the License.
 *
 ******************************************************************************/

package io.questdb.std;

import io.questdb.cairo.CairoException;
import io.questdb.std.str.LPSZ;
import io.questdb.std.str.Path;

public class FilesFacadeImpl implements FilesFacade {

    public static final FilesFacade INSTANCE = new FilesFacadeImpl();
    public static final int _16M = 16 * 1024 * 1024;
    private final FsOperation copyFsOperation = this::copy;
    private final FsOperation hardLinkFsOperation = this::hardLink;
    private long mapPageSize = 0;

    @Override
    public boolean allocate(int fd, long size) {
        return Files.allocate(fd, size);
    }

    @Override
    public long append(int fd, long buf, int len) {
        return Files.append(fd, buf, len);
    }

    @Override
    public boolean close(int fd) {
        return Files.close(fd) == 0;
    }

    @Override
    public int copy(LPSZ from, LPSZ to) {
        return Files.copy(from, to);
    }

    @Override
    public long copyData(int srcFd, int destFd, long offsetSrc, long length) {
        return Files.copyData(srcFd, destFd, offsetSrc, length);
    }

    @Override
    public int copyRecursive(Path src, Path dst, int dirMode) {
        return runRecursive(src, dst, dirMode, copyFsOperation);
    }

    @Override
    public int errno() {
        return Os.errno();
    }

    @Override
    public boolean exists(LPSZ path) {
        return Files.exists(path);
    }

    @Override
    public boolean exists(int fd) {
        return Files.exists(fd);
    }

    @Override
    public void fadvise(int fd, long offset, long len, int advise) {
        if (advise > -1) {
            Files.fadvise(fd, offset, len, advise);
        }
    }

    @Override
    public long findClose(long findPtr) {
        if (findPtr != 0) {
            Files.findClose(findPtr);
        }
        return 0;
    }

    @Override
    public long findFirst(LPSZ path) {
        long ptr = Files.findFirst(path);
        if (ptr == -1) {
            throw CairoException.critical(Os.errno()).put("findFirst failed on ").put(path);
        }
        return ptr;
    }

    @Override
    public long findName(long findPtr) {
        return Files.findName(findPtr);
    }

    @Override
    public int findNext(long findPtr) {
        int r = Files.findNext(findPtr);
        if (r == -1) {
            throw CairoException.critical(Os.errno()).put("findNext failed");
        }
        return r;
    }

    @Override
    public int findType(long findPtr) {
        return Files.findType(findPtr);
    }

    @Override
    public int fsync(int fd) {
        return Files.fsync(fd);
    }

    @Override
    public long getDiskSize(LPSZ path) {
        return Files.getDiskSize(path);
    }

    @Override
    public long getLastModified(LPSZ path) {
        return Files.getLastModified(path);
    }

    @Override
    public long getMapPageSize() {
        if (mapPageSize == 0) {
            mapPageSize = computeMapPageSize();
        }
        return mapPageSize;
    }

    @Override
    public long getOpenFileCount() {
        return Files.getOpenFileCount();
    }

    @Override
    public long getPageSize() {
        return Files.PAGE_SIZE;
    }

    @Override
    public int hardLink(LPSZ src, LPSZ hardLink) {
        return Files.hardLink(src, hardLink);
    }

    @Override
    public int hardLinkDirRecursive(Path src, Path dst, int dirMode) {
        return runRecursive(src, dst, dirMode, hardLinkFsOperation);
    }

    @Override
    public boolean isCrossDeviceCopyError(int errno) {
        return Os.isPosix() && errno == 18;
    }

    @Override
    public boolean isRestrictedFileSystem() {
        return Os.type == Os.WINDOWS;
    }

    @Override
    public boolean isSoftLink(LPSZ softLink) {
        return Files.isSoftLink(softLink);
    }

    @Override
    public void iterateDir(LPSZ path, FindVisitor func) {
        long p = findFirst(path);
        if (p > 0) {
            try {
                do {
                    func.onFind(findName(p), findType(p));
                } while (findNext(p) > 0);
            } finally {
                findClose(p);
            }
        }
    }

    @Override
    public long length(int fd) {
        long r = Files.length(fd);
        if (r < 0) {
            throw CairoException.critical(Os.errno()).put("Checking file size failed");
        }
        return r;
    }

    @Override
    public long length(LPSZ name) {
        return Files.length(name);
    }

    @Override
    public int lock(int fd) {
        return Files.lock(fd);
    }

    @Override
    public void madvise(long address, long len, int advise) {
        if (advise > -1) {
            Files.madvise(address, len, advise);
        }
    }

    @Override
    public int mkdir(Path path, int mode) {
        return Files.mkdir(path, mode);
    }

    @Override
    public int mkdirs(Path path, int mode) {
        return Files.mkdirs(path, mode);
    }

    @Override
    public long mmap(int fd, long len, long offset, int flags, int memoryTag) {
        return Files.mmap(fd, len, offset, flags, memoryTag);
    }

    @Override
    public long mremap(int fd, long addr, long previousSize, long newSize, long offset, int mode, int memoryTag) {
        return Files.mremap(fd, addr, previousSize, newSize, offset, mode, memoryTag);
    }

    @Override
    public int msync(long addr, long len, boolean async) {
        return Files.msync(addr, len, async);
    }

    @Override
    public void munmap(long address, long size, int memoryTag) {
        Files.munmap(address, size, memoryTag);
    }

    @Override
    public int openAppend(LPSZ name) {
        return Files.openAppend(name);
    }

    @Override
    public int openCleanRW(LPSZ name, long size) {
        // Open files and if file exists, try exclusively lock it
        // If exclusive lock worked the file will be cleaned and allocated to the given size
        // Shared lock will be left on the file which will be removed when file descriptor is closed
        // If file did not exist, it will be allocated to the size and shared lock set
        return Files.openCleanRW(name, size);
    }

    @Override
    public int openRO(LPSZ name) {
        return Files.openRO(name);
    }

    @Override
    public int openRW(LPSZ name, long opts) {
        return Files.openRW(name, opts);
    }

    @Override
    public long read(int fd, long buf, long len, long offset) {
        return Files.read(fd, buf, len, offset);
    }

    @Override
<<<<<<< HEAD
    public byte readNonNegativeByte(long fd, long offset) {
        return Files.readNonNegativeByte(fd, offset);
    }

    @Override
    public int readNonNegativeInt(long fd, long offset) {
=======
    public int readNonNegativeInt(int fd, long offset) {
>>>>>>> bd8fcffc
        return Files.readNonNegativeInt(fd, offset);
    }

    @Override
    public long readNonNegativeLong(int fd, long offset) {
        return Files.readNonNegativeLong(fd, offset);
    }

    @Override
    public boolean remove(LPSZ name) {
        return Files.remove(name);
    }

    @Override
    public int rename(LPSZ from, LPSZ to) {
        return Files.rename(from, to);
    }

    @Override
    public int rmdir(Path name) {
        return Files.rmdir(name);
    }

    @Override
    public int softLink(LPSZ src, LPSZ softLink) {
        return Files.softLink(src, softLink);
    }

    @Override
    public int sync() {
        return Files.sync();
    }

    @Override
    public boolean touch(LPSZ path) {
        return Files.touch(path);
    }

    @Override
    public boolean truncate(int fd, long size) {
        return Files.truncate(fd, size);
    }

    @Override
    public int unlink(LPSZ softLink) {
        return Files.unlink(softLink);
    }

    public void walk(Path path, FindVisitor func) {
        int len = path.length();
        long p = findFirst(path);
        if (p > 0) {
            try {
                do {
                    long name = findName(p);
                    if (Files.notDots(name)) {
                        int type = findType(p);
                        path.trimTo(len);
                        if (type == Files.DT_FILE) {
                            func.onFind(name, type);
                        } else {
                            walk(path.concat(name).$(), func);
                        }
                    }
                } while (findNext(p) > 0);
            } finally {
                findClose(p);
            }
        }
    }

    @Override
    public long write(int fd, long address, long len, long offset) {
        return Files.write(fd, address, len, offset);
    }

    private long computeMapPageSize() {
        long pageSize = getPageSize();
        long mapPageSize = pageSize * pageSize;
        if (mapPageSize < pageSize || mapPageSize > _16M) {
            if (_16M % pageSize == 0) {
                return _16M;
            }
            return pageSize;
        } else {
            return mapPageSize;
        }
    }

    private int runRecursive(Path src, Path dst, int dirMode, FsOperation operation) {
        int dstLen = dst.length();
        int srcLen = src.length();
        int len = src.length();
        long p = findFirst(src.$());
        src.chop$();

        if (!exists(dst.$()) && -1 == mkdir(dst, dirMode)) {
            return -1;
        }
        dst.chop$();

        if (p > 0) {
            try {
                int res;
                do {
                    long name = findName(p);
                    if (Files.notDots(name)) {
                        int type = findType(p);
                        src.trimTo(len);
                        src.concat(name);
                        dst.concat(name);
                        if (type == Files.DT_FILE) {
                            if ((res = operation.invoke(src.$(), dst.$())) < 0) {
                                return res;
                            }
                        } else {

                            // Ignore if subfolder already exists
                            mkdir(dst.$(), dirMode);

                            dst.chop$();
                            if ((res = runRecursive(src, dst, dirMode, operation)) < 0) {
                                return res;
                            }

                        }
                        src.trimTo(srcLen);
                        dst.trimTo(dstLen);
                    }
                } while (findNext(p) > 0);
            } finally {
                findClose(p);
                src.trimTo(srcLen);
                dst.trimTo(dstLen);
            }
        }

        return 0;
    }

    @FunctionalInterface
    private interface FsOperation {
        int invoke(LPSZ src, LPSZ dst);
    }
}<|MERGE_RESOLUTION|>--- conflicted
+++ resolved
@@ -282,16 +282,12 @@
     }
 
     @Override
-<<<<<<< HEAD
-    public byte readNonNegativeByte(long fd, long offset) {
+    public byte readNonNegativeByte(int fd, long offset) {
         return Files.readNonNegativeByte(fd, offset);
     }
 
     @Override
-    public int readNonNegativeInt(long fd, long offset) {
-=======
     public int readNonNegativeInt(int fd, long offset) {
->>>>>>> bd8fcffc
         return Files.readNonNegativeInt(fd, offset);
     }
 
