--- conflicted
+++ resolved
@@ -106,13 +106,6 @@
         return capacity / Long.BYTES;
     }
 
-<<<<<<< HEAD
-    public void shrink(long newCapacity) {
-        // deallocates memory but keeps reusable
-        if (newCapacity < capacity) {
-            extendBytes(newCapacity << 3);
-        }
-=======
     // desired capacity in LONGs (not count of bytes)
     public void setCapacity(long capacity) {
         setCapacityBytes(capacity * Long.BYTES);
@@ -120,7 +113,13 @@
 
     public void resetCapacity() {
         setCapacityBytes(initialCapacity);
->>>>>>> b7f6318c
+    }
+
+    public void shrink(long newCapacity) {
+        // deallocates memory but keeps reusable
+        if (newCapacity < capacity) {
+            setCapacityBytes(newCapacity << 3);
+        }
     }
 
     public long scanSearch(long v, long low, long high) {
