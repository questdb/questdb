--- conflicted
+++ resolved
@@ -44,7 +44,6 @@
     private long pos;
 
     public DirectLongList(long capacity, int memoryTag) {
-<<<<<<< HEAD
         this(capacity, memoryTag, true);
     }
 
@@ -61,27 +60,18 @@
      * @param alloc     if true, allocates memory immediately; if false, defers allocation until reopen()
      */
     public DirectLongList(long capacity, int memoryTag, boolean alloc) {
+        this(capacity, true, memoryTag);
+    }
+
+    public DirectLongList(long capacity, boolean alloc, int memoryTag) {
         this.memoryTag = memoryTag;
         if (alloc) {
             this.capacity = (capacity * Long.BYTES);
-=======
-        this(capacity, true, memoryTag);
-    }
-
-    public DirectLongList(long capacity, boolean alloc, int memoryTag) {
-        this.memoryTag = memoryTag;
-        this.capacity = (capacity * Long.BYTES);
-        if (alloc) {
->>>>>>> 1f91bd65
-            this.address = Unsafe.malloc(this.capacity, memoryTag);
+            if (alloc) {this.address = Unsafe.malloc(this.capacity, memoryTag);
             this.pos = address;
-            this.limit = pos + this.capacity;
-        }
-<<<<<<< HEAD
+            this.limit = pos + this.capacity;}
+        }
         this.initialCapacity = capacity * Long.BYTES;
-=======
-        this.initialCapacity = this.capacity;
->>>>>>> 1f91bd65
     }
 
     public void add(long value) {
