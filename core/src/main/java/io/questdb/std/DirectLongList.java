/*******************************************************************************
 *     ___                  _   ____  ____
 *    / _ \ _   _  ___  ___| |_|  _ \| __ )
 *   | | | | | | |/ _ \/ __| __| | | |  _ \
 *   | |_| | |_| |  __/\__ \ |_| |_| | |_) |
 *    \__\_\\__,_|\___||___/\__|____/|____/
 *
 *  Copyright (c) 2014-2019 Appsicle
 *  Copyright (c) 2019-2024 QuestDB
 *
 *  Licensed under the Apache License, Version 2.0 (the "License");
 *  you may not use this file except in compliance with the License.
 *  You may obtain a copy of the License at
 *
 *  http://www.apache.org/licenses/LICENSE-2.0
 *
 *  Unless required by applicable law or agreed to in writing, software
 *  distributed under the License is distributed on an "AS IS" BASIS,
 *  WITHOUT WARRANTIES OR CONDITIONS OF ANY KIND, either express or implied.
 *  See the License for the specific language governing permissions and
 *  limitations under the License.
 *
 ******************************************************************************/

package io.questdb.std;

import io.questdb.cairo.CairoException;
import io.questdb.cairo.Reopenable;
import io.questdb.log.Log;
import io.questdb.log.LogFactory;
import io.questdb.std.str.Utf16Sink;

import java.io.Closeable;

import static io.questdb.std.Numbers.MAX_SAFE_INT_POW_2;

public class DirectLongList implements Mutable, Closeable, Reopenable {
    private static final Log LOG = LogFactory.getLog(DirectLongList.class);
    private final long initialCapacity;
    private final int memoryTag;
    private long address;
    private long capacity;
    private long limit;
    private long pos;

    public DirectLongList(long capacity, int memoryTag) {
        this.memoryTag = memoryTag;
        this.capacity = (capacity * Long.BYTES);
        this.address = Unsafe.malloc(this.capacity, memoryTag);
        this.pos = address;
        this.limit = pos + this.capacity;
        this.initialCapacity = this.capacity;
    }

    public void add(long value) {
        checkCapacity();
        assert pos < limit;
        Unsafe.putLong(pos, value);
        pos += Long.BYTES;
    }

    public final void addAll(DirectLongList that) {
        long thatSize = that.pos - that.address;
        if (limit - pos < thatSize) {
            setCapacityBytes(this.capacity + thatSize - (limit - pos));
        }
        Vect.memcpy(this.pos, that.address, thatSize);
        this.pos += thatSize;
    }

    public long binarySearch(long value, int scanDir) {
        final long high = (pos - address) / 8;
        if (high > 0) {
            return Vect.binarySearch64Bit(address, value, 0, high - 1, scanDir);
        }
        return -1;
    }

    // clear without "zeroing" memory
    public void clear() {
        pos = address;
    }

    @Override
    public void close() {
        if (address != 0) {
            address = Unsafe.free(address, capacity, memoryTag);
            limit = 0;
            pos = 0;
            capacity = 0;
        }
    }

    public void fill(int v) {
        Vect.memset(address, capacity, v);
    }

    public long get(long p) {
        return Unsafe.getUnsafe().getLong(address + (p << 3));
    }

    // base address of native memory
    public long getAddress() {
        return address;
    }

    // capacity in LONGs
    public long getCapacity() {
        return capacity >>> 3;
    }

    @Override
    public void reopen() {
        if (address == 0) {
            resetCapacity();
        }
    }

    public void resetCapacity() {
        setCapacityBytes(initialCapacity);
    }

    public long scanSearch(long v, long low, long high) {
        for (long i = low; i < high; i++) {
            long f = get(i);
            if (f == v) {
                return i;
            }
            if (f > v) {
                return -(i + 1);
            }
        }
        return -(high + 1);
    }

    public void set(long p, long v) {
        assert p >= 0 && p <= (limit - address) >> 3;
        Unsafe.putLong(address + (p << 3), v);
    }

    // desired capacity in LONGs (not count of bytes)
    public void setCapacity(long capacity) {
        assert capacity > 0;
        setCapacityBytes(capacity << 3);
    }

    public void setPos(long p) {
        assert p * Long.BYTES <= capacity;
        pos = address + (p << 3);
    }

    public void shrink(long newCapacity) {
        // deallocates memory but keeps reusable
        if (newCapacity < capacity) {
            setCapacityBytes(newCapacity << 3);
        }
    }

    public long size() {
        return (pos - address) >>> 3;
    }

    public void sortAsUnsigned() {
        Vect.sortULongAscInPlaceChecked(address, size());
    }

    @Override
    public String toString() {
        Utf16Sink sb = Misc.getThreadLocalSink();
        sb.put('[');
        final int maxElementsToPrint = 1000; // Do not try to print too much, it can hang IntelliJ debugger.
        for (int i = 0, n = (int) Math.min(maxElementsToPrint, size()); i < n; i++) {
            if (i > 0) {
                sb.put(',').put(' ');
            }
            sb.put(get(i));
        }
        if (size() > maxElementsToPrint) {
            sb.put(", .. ");
        }
        sb.put(']');
        return sb.toString();
    }

<<<<<<< HEAD
    public void zero(long v) {
        Vect.memsetChecked(address, pos - address, (int) v);
=======
    public void zero() {
        fill(0);
>>>>>>> 74547704
    }

    // desired capacity in bytes (not count of LONG values)
    private void setCapacityBytes(long capacity) {
        if (this.capacity != capacity) {
            if ((capacity >>> 3) > MAX_SAFE_INT_POW_2) {
                throw CairoException.nonCritical().put("long list capacity overflow");
            }
            final long oldCapacity = this.capacity;
            final long oldSize = this.pos - this.address;
            final long address = Unsafe.realloc(this.address, oldCapacity, capacity, memoryTag);
            this.capacity = capacity;
            this.address = address;
            this.limit = address + capacity;
            this.pos = Math.min(this.limit, address + oldSize);
            LOG.debug().$("resized [old=").$(oldCapacity).$(", new=").$(this.capacity).$(']').$();
        }
    }

    void checkCapacity() {
        if (pos < limit) {
            return;
        }
        setCapacityBytes(capacity << 1);
    }
}<|MERGE_RESOLUTION|>--- conflicted
+++ resolved
@@ -182,13 +182,12 @@
         return sb.toString();
     }
 
-<<<<<<< HEAD
+    public void zero() {
+        fill(0);
+    }
+
     public void zero(long v) {
         Vect.memsetChecked(address, pos - address, (int) v);
-=======
-    public void zero() {
-        fill(0);
->>>>>>> 74547704
     }
 
     // desired capacity in bytes (not count of LONG values)
