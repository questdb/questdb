--- conflicted
+++ resolved
@@ -158,6 +158,14 @@
 
     public static native int fsync(int fd);
 
+    public static long getDiskSize(LPSZ path) {
+        if (path != null) {
+            return getDiskSize(path.address());
+        }
+        // current directory
+        return getDiskSize(0);
+    }
+
     /**
      * Detects if filesystem is supported by QuestDB. The function returns both FS magic and name. Both
      * can be presented to user even if file system is not supported.
@@ -416,21 +424,7 @@
         return unlink(softLink.address());
     }
 
-<<<<<<< HEAD
     public native static long write(int fd, long address, long len, long offset);
-=======
-    public static  long getDiskSize(LPSZ path) {
-        if (path != null) {
-            return getDiskSize(path.address());
-        }
-        // current directory
-        return getDiskSize(0);
-    }
-    
-    private static native long getDiskSize(long lpszPath);
-
-    public native static long write(long fd, long address, long len, long offset);
->>>>>>> 3dbe4cbf
 
     private native static int close0(int fd);
 
@@ -438,6 +432,8 @@
 
     //caller must call findClose to free allocated struct
     private native static long findFirst(long lpszName);
+
+    private static native long getDiskSize(long lpszPath);
 
     private static native int getFileSystemStatus(long lpszName);
 
