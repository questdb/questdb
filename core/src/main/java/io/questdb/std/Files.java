--- conflicted
+++ resolved
@@ -108,7 +108,7 @@
     }
 
     // If fd is negative, no action occurs.
-    public static int closeChecked(long fd) {
+    public static int closeChecked(int fd) {
         if (fd >= 0) {
             return close(fd);
         }
@@ -353,15 +353,11 @@
 
     public native static long read(int fd, long address, long len, long offset);
 
-<<<<<<< HEAD
-    public native static byte readNonNegativeByte(long fd, long offset);
-
-    public native static short readNonNegativeShort(long fd, long offset);
-
-    public native static int readNonNegativeInt(long fd, long offset);
-=======
+    public native static byte readNonNegativeByte(int fd, long offset);
+
+    public native static short readNonNegativeShort(int fd, long offset);
+
     public native static int readNonNegativeInt(int fd, long offset);
->>>>>>> bd8fcffc
 
     public native static long readNonNegativeLong(int fd, long offset);
 
