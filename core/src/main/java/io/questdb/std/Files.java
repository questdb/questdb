--- conflicted
+++ resolved
@@ -50,13 +50,8 @@
     public static final char SEPARATOR;
     public static final Charset UTF_8;
     public static final int WINDOWS_ERROR_FILE_EXISTS = 0x50;
-<<<<<<< HEAD
-    static final AtomicInteger OPEN_FILE_COUNT = new AtomicInteger();
+    private static final AtomicInteger OPEN_FILE_COUNT = new AtomicInteger();
     private static IntHashSet openFds;
-=======
-    private static final AtomicLong OPEN_FILE_COUNT = new AtomicLong();
-    private static LongHashSet openFds;
->>>>>>> 63659bf9
 
     private Files() {
         // Prevent construction.
