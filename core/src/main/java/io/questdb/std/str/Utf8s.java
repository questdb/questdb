/*******************************************************************************
 *     ___                  _   ____  ____
 *    / _ \ _   _  ___  ___| |_|  _ \| __ )
 *   | | | | | | |/ _ \/ __| __| | | |  _ \
 *   | |_| | |_| |  __/\__ \ |_| |_| | |_) |
 *    \__\_\\__,_|\___||___/\__|____/|____/
 *
 *  Copyright (c) 2014-2019 Appsicle
 *  Copyright (c) 2019-2024 QuestDB
 *
 *  Licensed under the Apache License, Version 2.0 (the "License");
 *  you may not use this file except in compliance with the License.
 *  You may obtain a copy of the License at
 *
 *  http://www.apache.org/licenses/LICENSE-2.0
 *
 *  Unless required by applicable law or agreed to in writing, software
 *  distributed under the License is distributed on an "AS IS" BASIS,
 *  WITHOUT WARRANTIES OR CONDITIONS OF ANY KIND, either express or implied.
 *  See the License for the specific language governing permissions and
 *  limitations under the License.
 *
 ******************************************************************************/

package io.questdb.std.str;

import io.questdb.cairo.CairoException;
<<<<<<< HEAD
import io.questdb.griffin.engine.functions.str.TrimType;
=======
import io.questdb.cairo.TableUtils;
>>>>>>> dcd021bb
import io.questdb.std.ThreadLocal;
import io.questdb.std.*;
import org.jetbrains.annotations.NotNull;
import org.jetbrains.annotations.Nullable;

/**
 * UTF-8 specific variant of the {@link Chars} utility.
 */
public final class Utf8s {

    private final static io.questdb.std.ThreadLocal<StringSink> tlSink = new ThreadLocal<>(StringSink::new);

    private Utf8s() {
    }

    /**
     * Lexicographically compares two UTF-8 sequences.
     * <br>
     * The comparison is based on the codepoints of the characters in the sequences.
     * This definition differs from lexical comparison as defined in the Java language specification, where
     * the comparison is based values of char values of Strings. It may produce different results when comparing
     * sequences that contain characters outside the Basic Multilingual Plane (BMP).
     * <br>
     * This method assume that the sequences are valid UTF-8 sequences and does not perform any validation.
     *
     * @param l left sequence
     * @param r right sequence
     * @return a negative integer, zero, or a positive integer as the left sequence is less than, equal to, or greater than the right sequence
     */
    public static int compare(Utf8Sequence l, Utf8Sequence r) {
        if (l == r) {
            return 0;
        }

        if (l == null) {
            return -1;
        }

        if (r == null) {
            return 1;
        }

        final int ll = l.size();
        final int rl = r.size();
        final int min = Math.min(ll, rl);

        for (int i = 0; i < min; i++) {
            final int k = Numbers.compareUnsigned(l.byteAt(i), r.byteAt(i));
            if (k != 0) {
                return k;
            }
        }
        return Integer.compare(ll, rl);
    }

    public static boolean contains(@NotNull Utf8Sequence sequence, @NotNull Utf8Sequence term) {
        return indexOf(sequence, 0, sequence.size(), term) != -1;
    }

    public static boolean containsAscii(@NotNull Utf8Sequence sequence, @NotNull CharSequence asciiTerm) {
        return indexOfAscii(sequence, 0, sequence.size(), asciiTerm) != -1;
    }

    // Pattern has to be lower-case.
    public static boolean containsLowerCaseAscii(@NotNull Utf8Sequence sequence, @NotNull Utf8Sequence asciiTerm) {
        return indexOfLowerCaseAscii(sequence, 0, sequence.size(), asciiTerm) != -1;
    }

    public static CharSequence directUtf8ToUtf16(
            @NotNull DirectUtf8Sequence utf8CharSeq,
            @NotNull MutableUtf16Sink tempSink
    ) {
        if (utf8CharSeq.isAscii()) {
            return utf8CharSeq.asAsciiCharSequence();
        }
        utf8ToUtf16Unchecked(utf8CharSeq, tempSink);
        return tempSink;
    }

    public static int encodeUtf16Char(@NotNull Utf8Sink sink, @NotNull CharSequence cs, int hi, int i, char c) {
        if (c < 2048) {
            sink.put((byte) (192 | c >> 6));
            sink.put((byte) (128 | c & 63));
        } else if (Character.isSurrogate(c)) {
            i = encodeUtf16Surrogate(sink, c, cs, i, hi);
        } else {
            sink.put((byte) (224 | c >> 12));
            sink.put((byte) (128 | c >> 6 & 63));
            sink.put((byte) (128 | c & 63));
        }
        return i;
    }

    public static boolean endsWith(@NotNull Utf8Sequence seq, @NotNull Utf8Sequence ends) {
        int size = ends.size();
        if (size == 0) {
            return true;
        }

        int seqSize = seq.size();
        return !(seqSize == 0 || seqSize < size) && equalsBytes(ends, seq, seqSize - size, seqSize);
    }

    public static boolean endsWithAscii(@NotNull Utf8Sequence seq, @NotNull CharSequence endsAscii) {
        int l = endsAscii.length();
        if (l == 0) {
            return true;
        }

        int size = seq.size();
        return !(size == 0 || size < l) && equalsAscii(endsAscii, seq, size - l, size);
    }

    public static boolean endsWithAscii(@NotNull Utf8Sequence us, char asciiChar) {
        final int size = us.size();
        return size != 0 && asciiChar == us.byteAt(size - 1);
    }

    // Pattern has to be lower-case.
    public static boolean endsWithLowerCaseAscii(@NotNull Utf8Sequence seq, @NotNull Utf8Sequence asciiEnds) {
        final int size = asciiEnds.size();
        if (size == 0) {
            return true;
        }
        final int seqSize = seq.size();
        return !(seqSize == 0 || seqSize < size) && equalsAsciiLowerCase(asciiEnds, seq, seqSize - size, seqSize);
    }

    /**
     * Checks if the given UTF-8 sequences contain equal strings. Co-exists with
     * {@link #equals(Utf8Sequence, Utf8Sequence)} merely to avoid megamorphism
     * in {@link Utf8StringIntHashMap} and {@link Utf8StringObjHashMap}. Also, unlike
     * the general equals method, this one doesn't allow nulls.
     *
     * @param l left sequence to compare
     * @param r right sequence to compare
     * @return true if the sequences contain equal strings, false otherwise
     */
    public static boolean equals(@NotNull DirectUtf8Sequence l, @NotNull Utf8String r) {
        final int size = l.size();
        return (size == r.size() && l.equalsAssumingSameSize(r, size));
    }

    public static boolean equals(@Nullable Utf8Sequence l, @Nullable Utf8Sequence r) {
        if (l == null && r == null) {
            return true;
        }
        if (l == null || r == null) {
            return false;
        }
        final int size = l.size();
        return (size == r.size() && l.equalsAssumingSameSize(r, size));
    }

    public static boolean equals(@NotNull Utf8Sequence l, int lLo, int lHi, @NotNull Utf8Sequence r, int rLo, int rHi) {
        if (l == r) {
            return true;
        }
        int ll = lHi - lLo;
        if (ll != rHi - rLo) {
            return false;
        }
        for (int i = 0; i < ll; i++) {
            if (l.byteAt(i + lLo) != r.byteAt(i + rLo)) {
                return false;
            }
        }
        return true;
    }

    public static boolean equalsAscii(@NotNull CharSequence lAsciiSeq, int lLo, int lHi, @NotNull Utf8Sequence rSeq, int rLo, int rHi) {
        int ll = lHi - lLo;
        if (ll != rHi - rLo) {
            return false;
        }
        for (int i = 0; i < ll; i++) {
            if (lAsciiSeq.charAt(i + lLo) != rSeq.byteAt(i + rLo)) {
                return false;
            }
        }
        return true;
    }

    public static boolean equalsAscii(@NotNull CharSequence asciiSeq, @NotNull Utf8Sequence seq) {
        int len;
        if ((len = asciiSeq.length()) != seq.size()) {
            return false;
        }
        for (int index = 0; index < len; index++) {
            if (asciiSeq.charAt(index) != seq.byteAt(index)) {
                return false;
            }
        }
        return true;
    }

    public static boolean equalsAscii(@NotNull CharSequence lAsciiSeq, @NotNull Utf8Sequence rSeq, int rLo, int rHi) {
        int ll;
        if ((ll = lAsciiSeq.length()) != rHi - rLo) {
            return false;
        }

        for (int i = 0; i < ll; i++) {
            if (lAsciiSeq.charAt(i) != rSeq.byteAt(i + rLo)) {
                return false;
            }
        }
        return true;
    }

    public static boolean equalsIgnoreCaseAscii(@NotNull Utf8Sequence lSeq, @NotNull Utf8Sequence rSeq) {
        int size = lSeq.size();
        if (size != rSeq.size()) {
            return false;
        }
        for (int index = 0; index < size; index++) {
            if (toLowerCaseAscii(lSeq.byteAt(index)) != toLowerCaseAscii(rSeq.byteAt(index))) {
                return false;
            }
        }
        return true;
    }

    public static boolean equalsIgnoreCaseAscii(@NotNull Utf8Sequence lSeq, int lLo, int lHi, @NotNull Utf8Sequence rSeq, int rLo, int rHi) {
        if (lSeq == rSeq) {
            return true;
        }
        int ll = lHi - lLo;
        if (ll != rHi - rLo) {
            return false;
        }
        for (int i = 0; i < ll; i++) {
            if (toLowerCaseAscii(lSeq.byteAt(i + lLo)) != toLowerCaseAscii(rSeq.byteAt(i + rLo))) {
                return false;
            }
        }
        return true;
    }

    public static boolean equalsIgnoreCaseAscii(@NotNull CharSequence asciiSeq, @NotNull Utf8Sequence seq) {
        int len = asciiSeq.length();
        if (len != seq.size()) {
            return false;
        }
        for (int index = 0; index < len; index++) {
            if (Chars.toLowerCaseAscii(asciiSeq.charAt(index)) != toLowerCaseAscii(seq.byteAt(index))) {
                return false;
            }
        }
        return true;
    }

    public static boolean equalsNc(@Nullable Utf8Sequence l, @Nullable Utf8Sequence r) {
        if (l == null && r == null) {
            return true;
        }

        if (l == null || r == null) {
            return false;
        }

        return equals(l, r);
    }

    public static boolean equalsNcAscii(@NotNull CharSequence asciiSeq, @Nullable Utf8Sequence seq) {
        return seq != null && equalsAscii(asciiSeq, seq);
    }

    public static boolean equalsUtf16(CharSequence l, Utf8Sequence r) {
        return equalsUtf16(l, 0, l.length(), r, 0, r.size());
    }

    public static boolean equalsUtf16(CharSequence c, int ci, int cn, Utf8Sequence u, int ui, int un) {
        while (ui < un && ci < cn) {
            int bytes = utf16Equals(c, ci, cn, u, ui, un);
            switch (bytes) {
                case 4:
                    // 4 bytes decoded from UTF-8 sequence
                    ci++;
                    // fall through
                case 1:
                case 2:
                case 3:
                    // 1,2,3 bytes decoded from UTF-8 sequence
                    ci++;
                    ui += bytes;
                    break;
                default:
                    // Not equal or malformed
                    return false;
            }
        }
        return ui == un && ci == cn;
    }

    public static boolean equalsUtf16Nc(CharSequence l, Utf8Sequence r) {
        if (l == null || r == null) {
            return l == r;
        }

        return equalsUtf16(l, r);
    }

    public static int getUtf8Codepoint(int b1, int b2, int b3, int b4) {
        return b1 << 18 ^ b2 << 12 ^ b3 << 6 ^ b4 ^ 3678080;
    }

    /**
     * Validates if the bytes between lo,hi addresses belong to a valid UTF8 sequence.
     *
     * @return -1 if bytes are not a UTF8 sequence, 0 if this is ASCII sequence and 1 if it is non-ascii UTF8 sequence.
     */
    public static int getUtf8SequenceType(long lo, long hi) {
        long p = lo;
        int sequenceType = 0;
        while (p < hi) {
            byte b = Unsafe.getUnsafe().getByte(p);
            if (b < 0) {
                int n = validateUtf8MultiByte(p, hi, b);
                if (n == -1) {
                    // UTF8 error
                    return -1;
                }
                p += n;
                // non-ASCII sequence
                sequenceType = 1;
            } else {
                ++p;
            }
        }
        return sequenceType;
    }

    /**
     * Strictly greater than (&gt;) comparison of two UTF8 sequences in lexicographical
     * order. For example, for:
     * l = aaaaa
     * r = aaaaaaa
     * the l &gt; r will produce "false", however for:
     * l = bbbb
     * r = aaaaaaa
     * the l &gt; r will produce "true", because b &gt; a.
     *
     * @param l left sequence, can be null
     * @param r right sequence, can be null
     * @return if either l or r is "null", the return value false, otherwise sequences are compared lexicographically.
     */
    public static boolean greaterThan(@Nullable Utf8Sequence l, @Nullable Utf8Sequence r) {
        if (l == null || r == null) {
            return false;
        }

        final int ll = l.size();
        final int rl = r.size();
        final int min = Math.min(ll, rl);
        for (int i = 0; i < min; i++) {
            final int k = Numbers.compareUnsigned(l.byteAt(i), r.byteAt(i));
            if (k != 0) {
                return k > 0;
            }
        }
        return ll > rl;
    }

    public static int hashCode(@NotNull Utf8Sequence value) {
        int size = value.size();
        if (size == 0) {
            return 0;
        }
        int h = 0;
        for (int p = 0; p < size; p++) {
            h = 31 * h + value.byteAt(p);
        }
        return h;
    }

    public static int hashCode(@NotNull Utf8Sequence value, int lo, int hi) {
        if (hi == lo) {
            return 0;
        }
        int h = 0;
        for (int p = lo; p < hi; p++) {
            h = 31 * h + value.byteAt(p);
        }
        return h;
    }

    public static int indexOf(@NotNull Utf8Sequence seq, int seqLo, int seqHi, @NotNull Utf8Sequence term) {
        int termSize = term.size();
        if (termSize == 0) {
            return 0;
        }

        byte first = term.byteAt(0);
        int max = seqHi - termSize;

        for (int i = seqLo; i <= max; ++i) {
            if (seq.byteAt(i) != first) {
                do {
                    ++i;
                } while (i <= max && seq.byteAt(i) != first);
            }

            if (i <= max) {
                int j = i + 1;
                int end = j + termSize - 1;
                for (int k = 1; j < end && seq.byteAt(j) == term.byteAt(k); ++k) {
                    ++j;
                }
                if (j == end) {
                    return i;
                }
            }
        }

        return -1;
    }

    public static int indexOfAscii(@NotNull Utf8Sequence seq, char asciiChar) {
        return indexOfAscii(seq, 0, asciiChar);
    }

    public static int indexOfAscii(@NotNull Utf8Sequence seq, int seqLo, char asciiChar) {
        return indexOfAscii(seq, seqLo, seq.size(), asciiChar);
    }

    public static int indexOfAscii(@NotNull Utf8Sequence seq, int seqLo, int seqHi, char asciiChar) {
        return indexOfAscii(seq, seqLo, seqHi, asciiChar, 1);
    }

    public static int indexOfAscii(@NotNull Utf8Sequence seq, int seqLo, int seqHi, @NotNull CharSequence asciiTerm) {
        int termLen = asciiTerm.length();
        if (termLen == 0) {
            return 0;
        }

        byte first = (byte) asciiTerm.charAt(0);
        int max = seqHi - termLen;

        for (int i = seqLo; i <= max; ++i) {
            if (seq.byteAt(i) != first) {
                do {
                    ++i;
                } while (i <= max && seq.byteAt(i) != first);
            }

            if (i <= max) {
                int j = i + 1;
                int end = j + termLen - 1;

                for (int k = 1; j < end && seq.byteAt(j) == asciiTerm.charAt(k); ++k) {
                    ++j;
                }

                if (j == end) {
                    return i;
                }
            }
        }

        return -1;
    }

    public static int indexOfAscii(@NotNull Utf8Sequence seq, int seqLo, int seqHi, @NotNull CharSequence asciiTerm, int occurrence) {
        int termLen = asciiTerm.length();
        if (termLen == 0) {
            return -1;
        }

        if (occurrence == 0) {
            return -1;
        }

        int foundIndex = -1;
        int count = 0;
        if (occurrence > 0) {
            for (int i = seqLo; i < seqHi; i++) {
                if (foundIndex == -1) {
                    if (seqHi - i < termLen) {
                        return -1;
                    }
                    if (seq.byteAt(i) == asciiTerm.charAt(0)) {
                        foundIndex = i;
                    }
                } else { // first character matched, try to match the rest of the term
                    if (seq.byteAt(i) != asciiTerm.charAt(i - foundIndex)) {
                        // start again from after where the first character was found
                        i = foundIndex;
                        foundIndex = -1;
                    }
                }

                if (foundIndex != -1 && i - foundIndex == termLen - 1) {
                    count++;
                    if (count == occurrence) {
                        return foundIndex;
                    } else {
                        foundIndex = -1;
                    }
                }
            }
        } else { // if occurrence is negative, search in reverse
            for (int i = seqHi - 1; i >= seqLo; i--) {
                if (foundIndex == -1) {
                    if (i - seqLo + 1 < termLen) {
                        return -1;
                    }
                    if (seq.byteAt(i) == asciiTerm.charAt(termLen - 1)) {
                        foundIndex = i;
                    }
                } else { // last character matched, try to match the rest of the term
                    if (seq.byteAt(i) != asciiTerm.charAt(termLen - 1 + i - foundIndex)) {
                        // start again from after where the first character was found
                        i = foundIndex;
                        foundIndex = -1;
                    }
                }

                if (foundIndex != -1 && foundIndex - i == termLen - 1) {
                    count--;
                    if (count == occurrence) {
                        return foundIndex + 1 - termLen;
                    } else {
                        foundIndex = -1;
                    }
                }
            }
        }

        return -1;
    }

    public static int indexOfAscii(@NotNull Utf8Sequence seq, int seqLo, int seqHi, char asciiChar, int occurrence) {
        if (occurrence == 0) {
            return -1;
        }

        int count = 0;
        if (occurrence > 0) {
            for (int i = seqLo; i < seqHi; i++) {
                if (seq.byteAt(i) == asciiChar) {
                    count++;
                    if (count == occurrence) {
                        return i;
                    }
                }
            }
        } else { // if occurrence is negative, search in reverse
            for (int i = seqHi - 1; i >= seqLo; i--) {
                if (seq.byteAt(i) == asciiChar) {
                    count--;
                    if (count == occurrence) {
                        return i;
                    }
                }
            }
        }

        return -1;
    }

    // Term has to be lower-case.
    public static int indexOfLowerCaseAscii(@NotNull Utf8Sequence seq, int seqLo, int seqHi, @NotNull Utf8Sequence termLC) {
        int termSize = termLC.size();
        if (termSize == 0) {
            return 0;
        }

        byte first = termLC.byteAt(0);
        int max = seqHi - termSize;

        for (int i = seqLo; i <= max; ++i) {
            if (toLowerCaseAscii(seq.byteAt(i)) != first) {
                do {
                    ++i;
                } while (i <= max && toLowerCaseAscii(seq.byteAt(i)) != first);
            }

            if (i <= max) {
                int j = i + 1;
                int end = j + termSize - 1;
                for (int k = 1; j < end && toLowerCaseAscii(seq.byteAt(j)) == termLC.byteAt(k); ++k) {
                    ++j;
                }
                if (j == end) {
                    return i;
                }
            }
        }

        return -1;
    }

    public static boolean isAscii(Utf8Sequence utf8) {
        boolean ascii = true;
        if (utf8 != null) {
            for (int k = 0, kl = utf8.size(); k < kl; k++) {
                if (utf8.byteAt(k) < 0) {
                    ascii = false;
                    break;
                }
            }
        }
        return ascii;
    }

    public static int lastIndexOfAscii(@NotNull Utf8Sequence seq, char asciiTerm) {
        for (int i = seq.size() - 1; i > -1; i--) {
            if (seq.byteAt(i) == asciiTerm) {
                return i;
            }
        }
        return -1;
    }

    /**
<<<<<<< HEAD
=======
     * Returns the length of the UTF-8 sequence as the count of code points.
     * NOTE: this number is different from the length of the equivalent Java String,
     * which counts UTF-16 code words. A surrogate pair encodes one code point, but
     * counts as two in the length of a Java String.
     */
    public static int length(Utf8Sequence value) {
        if (value == null) {
            return TableUtils.NULL_LEN;
        }
        final int size = value.size();

        int continuationByteCount = 0;
        int i = 0;
        for (; i <= size - Long.BYTES; i += Long.BYTES) {
            long c = value.longAt(i);
            long x = c & 0x8080808080808080L;
            long y = ~c << 1;
            long swarDelta = x & y;
            int delta = Long.bitCount(swarDelta);
            continuationByteCount += delta;
        }
        for (; i < size; i++) {
            int c = value.byteAt(i);
            int x = c & 0x80;
            int y = ~c << 1;
            int delta = (x & y) >>> 7;
            continuationByteCount += delta;
        }
        return size - continuationByteCount;
    }

    /**
>>>>>>> dcd021bb
     * Strictly less than (&lt;) comparison of two UTF8 sequences in lexicographical
     * order. For example, for:
     * l = aaaaa
     * r = aaaaaaa
     * the l &lt; r will produce "true", however for:
     * l = bbbb
     * r = aaaaaaa
     * the l &lt; r will produce "false", because b &lt; a.
     *
     * @param l left sequence, can be null
     * @param r right sequence, can be null
     * @return if either l or r is "null", the return value false, otherwise sequences are compared lexicographically.
     */
    public static boolean lessThan(@Nullable Utf8Sequence l, @Nullable Utf8Sequence r) {
        if (l == null || r == null) {
            return false;
        }

        final int ll = l.size();
        final int rl = r.size();
        final int min = Math.min(ll, rl);
        for (int i = 0; i < min; i++) {
            final int k = Numbers.compareUnsigned(l.byteAt(i), r.byteAt(i));
            if (k != 0) {
                return k < 0;
            }
        }
        return ll < rl;
    }

    public static boolean lessThan(@Nullable Utf8Sequence l, @Nullable Utf8Sequence r, boolean negated) {
        final boolean eq = Utf8s.equals(l, r);
        return negated ? (eq || Utf8s.greaterThan(l, r)) : (!eq && Utf8s.lessThan(l, r));
    }

    public static int lowerCaseAsciiHashCode(@NotNull Utf8Sequence value) {
        int size = value.size();
        if (size == 0) {
            return 0;
        }
        int h = 0;
        for (int p = 0; p < size; p++) {
            h = 31 * h + toLowerCaseAscii(value.byteAt(p));
        }
        return h;
    }

    public static int lowerCaseAsciiHashCode(@NotNull Utf8Sequence value, int lo, int hi) {
        if (hi == lo) {
            return 0;
        }
        int h = 0;
        for (int p = lo; p < hi; p++) {
            h = 31 * h + toLowerCaseAscii(value.byteAt(p));
        }
        return h;
    }

    public static boolean startsWith(@NotNull Utf8Sequence seq, @NotNull Utf8Sequence starts) {
        final int size = starts.size();
        return seq.size() >= size && equalsBytes(seq, starts, size);
    }

    public static boolean startsWithAscii(@NotNull Utf8Sequence seq, @NotNull CharSequence asciiStarts) {
        final int len = asciiStarts.length();
        return seq.size() >= len && equalsAscii(asciiStarts, seq, 0, len);
    }

    // Pattern has to be lower-case.
    public static boolean startsWithLowerCaseAscii(@NotNull Utf8Sequence seq, @NotNull Utf8Sequence asciiStarts) {
        final int size = asciiStarts.size();
        if (size == 0) {
            return true;
        }
        return seq.size() >= size && equalsAsciiLowerCase(asciiStarts, seq, size);
    }

    public static void strCpy(@NotNull Utf8Sequence src, int destLen, long destAddr) {
        for (int i = 0; i < destLen; i++) {
            Unsafe.getUnsafe().putByte(destAddr + i, src.byteAt(i));
        }
    }

    public static void strCpy(long srcLo, long srcHi, @NotNull Utf8Sink dest) {
        for (long i = srcLo; i < srcHi; i++) {
            dest.put(Unsafe.getUnsafe().getByte(i));
        }
    }

    /**
     * Copies a substring of the given UTF-8 string.
     *
     * @param seq    input UTF-8 string
     * @param charLo character start (note: not in bytes, but in actual characters)
     * @param charHi character end (exclusive; note: not in bytes, but in actual characters)
     * @param sink   destination sink
     * @return number of copied bytes or -1 if the input is not valid UTF-8
     */
    public static int strCpy(@NotNull Utf8Sequence seq, int charLo, int charHi, @NotNull Utf8Sink sink) {
        if (seq.isAscii()) {
            for (int i = charLo; i < charHi; i++) {
                sink.putAscii((char) seq.byteAt(i));
            }
            return charHi - charLo;
        }

        return strCpyNonAscii(seq, charLo, charHi, sink);
    }

    public static void strCpyAscii(char @NotNull [] srcChars, int srcLo, int srcLen, long destAddr) {
        for (int i = 0; i < srcLen; i++) {
            Unsafe.getUnsafe().putByte(destAddr + i, (byte) srcChars[i + srcLo]);
        }
    }

    public static long strCpyAscii(@NotNull CharSequence asciiSrc, long destAddr) {
        strCpyAscii(asciiSrc, asciiSrc.length(), destAddr);
        return destAddr;
    }

    public static void strCpyAscii(@NotNull CharSequence asciiSrc, int srcLen, long destAddr) {
        strCpyAscii(asciiSrc, 0, srcLen, destAddr);
    }

    public static void strCpyAscii(@NotNull CharSequence asciiSrc, int srcLo, int srcLen, long destAddr) {
        for (int i = 0; i < srcLen; i++) {
            Unsafe.getUnsafe().putByte(destAddr + i, (byte) asciiSrc.charAt(srcLo + i));
        }
    }

    public static String stringFromUtf8Bytes(long lo, long hi) {
        if (hi == lo) {
            return "";
        }
        Utf16Sink b = getThreadLocalSink();
        utf8ToUtf16(lo, hi, b);
        return b.toString();
    }

    public static String stringFromUtf8Bytes(@NotNull Utf8Sequence seq) {
        if (seq.size() == 0) {
            return "";
        }
        Utf16Sink b = getThreadLocalSink();
        utf8ToUtf16(seq, b);
        return b.toString();
    }

    /**
     * Implements strpos() with SQL semantics. Returns the 1-based position of a non-null
     * needle within a non-null haystack, and 0 if needle doesn't occur within haystack. An
     * empty needle is specified to occur at position 1 of any haystack (even an empty one).
     */
    public static int strpos(@NotNull Utf8Sequence haystack, @NotNull Utf8Sequence needle) {
        final int substrSize = needle.size();
        if (substrSize < 1) {
            return 1;
        }
        final int strSize = haystack.size();
        if (strSize < 1) {
            return 0;
        }

        OUTER:
        for (int i = 0, strPos = 0, n = strSize - substrSize + 1; i < n; i++) {
            final byte c = haystack.byteAt(i);
            // Only advance strPos if c is not a continuation byte
            if ((c & 0b1100_0000) != 0b1000_0000) {
                strPos++;
            }
            if (c == needle.byteAt(0)) {
                for (int k = 1; k < substrSize; k++) {
                    if (haystack.byteAt(i + k) != needle.byteAt(k)) {
                        continue OUTER;
                    }
                }
                return strPos;
            }
        }
        return 0;
    }

    public static String toString(@NotNull Utf8Sequence us, int start, int end, byte unescapeAscii) {
        final Utf8Sink sink = Misc.getThreadLocalUtf8Sink();
        final int lastChar = end - 1;
        for (int i = start; i < end; i++) {
            byte b = us.byteAt(i);
            sink.put(b);
            if (b == unescapeAscii && i < lastChar && us.byteAt(i + 1) == unescapeAscii) {
                i++;
            }
        }
        return sink.toString();
    }

    public static String toString(@Nullable Utf8Sequence s) {
        return s == null ? null : s.toString();
    }

    public static Utf8String toUtf8String(@Nullable Utf8Sequence s) {
        return s == null ? null : Utf8String.newInstance(s);
    }

    public static void trim(TrimType type, Utf8Sequence source, Utf8Sink sink) {
        if (source == null || source.size() == 0) {
            return;
        }
        int start = 0;
        int limit = source.size();
        if (type != TrimType.RTRIM) {
            while (start < limit && source.byteAt(start) == ' ') {
                start++;
            }
        }
        if (type != TrimType.LTRIM) {
            while (limit > start && source.byteAt(limit - 1) == ' ') {
                limit--;
            }
        }
        sink.putAny(source, start, limit);
    }

    /**
     * A specialised function to decode a single UTF-8 character.
     * Used when it doesn't make sense to allocate a temporary sink.
     *
     * @param seq input sequence
     * @return an integer-encoded tuple (decoded number of bytes, character in UTF-16 encoding, stored as short type)
     */
    public static int utf8CharDecode(Utf8Sequence seq) {
        int size = seq.size();
        if (size > 0) {
            byte b1 = seq.byteAt(0);
            if (b1 < 0) {
                if (b1 >> 5 == -2 && (b1 & 30) != 0 && size > 1) {
                    byte b2 = seq.byteAt(1);
                    if (isNotContinuation(b2)) {
                        return 0;
                    }
                    return Numbers.encodeLowHighShorts((short) 2, (short) (b1 << 6 ^ b2 ^ 3968));
                }

                if (b1 >> 4 == -2 && size > 2) {
                    byte b2 = seq.byteAt(1);
                    byte b3 = seq.byteAt(2);
                    if (isMalformed3(b1, b2, b3)) {
                        return 0;
                    }

                    final char c = utf8ToChar(b1, b2, b3);
                    if (Character.isSurrogate(c)) {
                        return 0;
                    }
                    return Numbers.encodeLowHighShorts((short) 3, (short) c);
                }
                return 0;
            } else {
                return Numbers.encodeLowHighShorts((short) 1, b1);
            }
        }
        return 0;
    }

    public static int utf8DecodeMultiByte(long lo, long hi, byte b, Utf16Sink sink) {
        if (b >> 5 == -2 && (b & 30) != 0) {
            return utf8Decode2Bytes(lo, hi, b, sink);
        }
        if (b >> 4 == -2) {
            return utf8Decode3Bytes(lo, hi, b, sink);
        }
        return utf8Decode4Bytes(lo, hi, b, sink);
    }

    public static char utf8ToChar(byte b1, byte b2, byte b3) {
        return (char) (b1 << 12 ^ b2 << 6 ^ b3 ^ -123008);
    }

    /**
     * Decodes bytes between lo,hi addresses into sink.
     * Note: operation might fail in the middle and leave sink in inconsistent state.
     *
     * @return true if input is proper UTF-8 and false otherwise.
     */
    public static boolean utf8ToUtf16(long lo, long hi, @NotNull Utf16Sink sink) {
        long p = lo;
        while (p < hi) {
            byte b = Unsafe.getUnsafe().getByte(p);
            if (b < 0) {
                int n = utf8DecodeMultiByte(p, hi, b, sink);
                if (n == -1) {
                    // UTF8 error
                    return false;
                }
                p += n;
            } else {
                sink.put((char) b);
                ++p;
            }
        }
        return true;
    }

    /**
     * Decodes bytes from the given UTF-8 sink into char sink.
     * Note: operation might fail in the middle and leave sink in inconsistent state.
     *
     * @param seq   input sequence
     * @param seqLo character bytes start in input sequence
     * @param seqHi character bytes end in input sequence (exclusive)
     * @param sink  destination sink
     * @return true if input is proper UTF-8 and false otherwise.
     */
    public static boolean utf8ToUtf16(@NotNull Utf8Sequence seq, int seqLo, int seqHi, @NotNull Utf16Sink sink) {
        int i = seqLo;
        while (i < seqHi) {
            byte b = seq.byteAt(i);
            if (b < 0) {
                int n = utf8DecodeMultiByte(seq, i, b, sink);
                if (n == -1) {
                    // UTF-8 error
                    return false;
                }
                i += n;
            } else {
                sink.put((char) b);
                ++i;
            }
        }
        return true;
    }

    /**
     * Decodes bytes from the given UTF-8 sink into char sink.
     * Note: operation might fail in the middle and leave sink in inconsistent state.
     *
     * @return true if input is proper UTF-8 and false otherwise.
     */
    public static boolean utf8ToUtf16(@NotNull Utf8Sequence seq, @NotNull Utf16Sink sink) {
        return utf8ToUtf16(seq, 0, seq.size(), sink);
    }

    /**
     * Translates UTF8 sequence into UTF-16 sequence and returns number of bytes read from the input sequence.
     * It terminates transcoding when it encounters one of the following:
     * <ul>
     *     <li>end of the input sequence</li>
     *     <li>terminator byte</li>
     *     <li>invalid UTF-8 sequence</li>
     * </ul>
     * The terminator byte must be a valid ASCII character.
     * <p>
     * It returns number of bytes consumed from the input sequence and does not include terminator byte.
     * <p>
     * When input sequence is invalid, it returns -1 and the sink is left in undefined state and should be cleared before
     * next use.
     *
     * @param seq        input sequence encoded in UTF-8
     * @param sink       sink to write UTF-16 characters to
     * @param terminator terminator byte, must be a valid ASCII character
     * @return number of bytes read or -1 if input sequence is invalid.
     */
    public static int utf8ToUtf16(@NotNull Utf8Sequence seq, @NotNull Utf16Sink sink, byte terminator) {
        assert terminator >= 0 : "terminator must be ASCII character";

        int i = 0;
        int size = seq.size();
        while (i < size) {
            byte b = seq.byteAt(i);
            if (b == terminator) {
                return i;
            }
            if (b < 0) {
                int n = utf8DecodeMultiByte(seq, i, b, sink);
                if (n == -1) {
                    // UTF-8 error
                    return -1;
                }
                i += n;
            } else {
                sink.put((char) b);
                ++i;
            }
        }
        return i;
    }

    /**
     * Decodes bytes between lo,hi addresses into sink while replacing consecutive
     * quotes with a single one.
     * <p>
     * Note: operation might fail in the middle and leave sink in inconsistent state.
     *
     * @return true if input is proper UTF-8 and false otherwise.
     */
    public static boolean utf8ToUtf16EscConsecutiveQuotes(long lo, long hi, @NotNull Utf16Sink sink) {
        long p = lo;
        int quoteCount = 0;

        while (p < hi) {
            byte b = Unsafe.getUnsafe().getByte(p);
            if (b < 0) {
                int n = utf8DecodeMultiByte(p, hi, b, sink);
                if (n == -1) {
                    // UTF-8 error
                    return false;
                }
                p += n;
            } else {
                if (b == '"') {
                    if (quoteCount++ % 2 == 0) {
                        sink.put('"');
                    }
                } else {
                    quoteCount = 0;
                    sink.put((char) b);
                }
                ++p;
            }
        }
        return true;
    }

    public static void utf8ToUtf16Unchecked(@NotNull DirectUtf8Sequence utf8CharSeq, @NotNull MutableUtf16Sink tempSink) {
        tempSink.clear();
        if (!utf8ToUtf16(utf8CharSeq.lo(), utf8CharSeq.hi(), tempSink)) {
            throw CairoException.nonCritical().put("invalid UTF8 in value for ").put(utf8CharSeq);
        }
    }

    public static boolean utf8ToUtf16Z(long lo, Utf16Sink sink) {
        long p = lo;
        while (true) {
            byte b = Unsafe.getUnsafe().getByte(p);
            if (b == 0) {
                break;
            }
            if (b < 0) {
                int n = utf8DecodeMultiByteZ(p, b, sink);
                if (n == -1) {
                    // UTF-8 error
                    return false;
                }
                p += n;
            } else {
                sink.put((char) b);
                ++p;
            }
        }
        return true;
    }

    /**
     * Copies UTF8 null-terminated string into UTF8 sink excluding zero byte.
     *
     * @param addr pointer at the beginning of UTF8 null-terminated string
     * @param sink copy target
     */
    public static void utf8ZCopy(long addr, Utf8Sink sink) {
        long p = addr;
        while (true) {
            byte b = Unsafe.getUnsafe().getByte(p++);
            if (b == 0) {
                break;
            }
            sink.put(b);
        }
    }

    public static int validateUtf8(@NotNull Utf8Sequence seq) {
        if (seq.isAscii()) {
            return seq.size();
        }
        int len = 0;
        for (int i = 0, hi = seq.size(); i < hi; ) {
            byte b = seq.byteAt(i);
            if (b < 0) {
                int n = validateUtf8MultiByte(seq, i, b);
                if (n == -1) {
                    // UTF-8 error
                    return -1;
                }
                i += n;
            } else {
                ++i;
            }
            ++len;
        }
        return len;
    }

    public static int validateUtf8MultiByte(long lo, long hi, byte b) {
        if (b >> 5 == -2 && (b & 30) != 0) {
            return validateUtf8Decode2Bytes(lo, hi);
        }
        if (b >> 4 == -2) {
            return validateUtf8Decode3Bytes(lo, hi, b);
        }
        return validateUtf8Decode4Bytes(lo, hi, b);
    }

    private static int encodeUtf16Surrogate(@NotNull Utf8Sink sink, char c, @NotNull CharSequence in, int pos, int hi) {
        int dword;
        if (Character.isHighSurrogate(c)) {
            if (hi - pos < 1) {
                sink.putAscii('?');
                return pos;
            } else {
                char c2 = in.charAt(pos++);
                if (Character.isLowSurrogate(c2)) {
                    dword = Character.toCodePoint(c, c2);
                } else {
                    sink.putAscii('?');
                    return pos;
                }
            }
        } else if (Character.isLowSurrogate(c)) {
            sink.putAscii('?');
            return pos;
        } else {
            dword = c;
        }
        sink.put((byte) (240 | dword >> 18));
        sink.put((byte) (128 | dword >> 12 & 63));
        sink.put((byte) (128 | dword >> 6 & 63));
        sink.put((byte) (128 | dword & 63));
        return pos;
    }

    // Left hand has to be lower-case.
    private static boolean equalsAsciiLowerCase(@NotNull Utf8Sequence lLC, @NotNull Utf8Sequence r, int size) {
        for (int i = 0; i < size; i++) {
            if (lLC.byteAt(i) != toLowerCaseAscii(r.byteAt(i))) {
                return false;
            }
        }
        return true;
    }

    // Left hand has to be lower-case.
    private static boolean equalsAsciiLowerCase(@NotNull Utf8Sequence lLC, @NotNull Utf8Sequence r, int rLo, int rHi) {
        int ls = lLC.size();
        if (ls != rHi - rLo) {
            return false;
        }

        for (int i = 0; i < ls; i++) {
            if (lLC.byteAt(i) != toLowerCaseAscii(r.byteAt(i + rLo))) {
                return false;
            }
        }
        return true;
    }

    private static boolean equalsBytes(@NotNull Utf8Sequence l, @NotNull Utf8Sequence r, int size) {
        for (int i = 0; i < size; i++) {
            if (l.byteAt(i) != r.byteAt(i)) {
                return false;
            }
        }
        return true;
    }

    private static boolean equalsBytes(@NotNull Utf8Sequence l, @NotNull Utf8Sequence r, int rLo, int rHi) {
        int lsize = l.size();
        if (lsize != rHi - rLo) {
            return false;
        }

        for (int i = 0; i < lsize; i++) {
            if (l.byteAt(i) != r.byteAt(i + rLo)) {
                return false;
            }
        }
        return true;
    }

    private static StringSink getThreadLocalSink() {
        StringSink b = tlSink.get();
        b.clear();
        return b;
    }

    private static boolean isMalformed3(int b1, int b2, int b3) {
        return b1 == -32 && (b2 & 224) == 128 || (b2 & 192) != 128 || (b3 & 192) != 128;
    }

    private static boolean isMalformed4(int b2, int b3, int b4) {
        return (b2 & 192) != 128 || (b3 & 192) != 128 || (b4 & 192) != 128;
    }

    private static boolean isNotContinuation(int b) {
        return (b & 192) != 128;
    }

    private static int strCpyNonAscii(@NotNull Utf8Sequence seq, int charLo, int charHi, @NotNull Utf8Sink sink) {
        int charPos = 0;
        int bytesCopied = 0;
        for (int i = 0, hi = seq.size(); i < hi && charPos < charHi; charPos++) {
            byte b = seq.byteAt(i);
            if (b < 0) {
                int n = validateUtf8MultiByte(seq, i, b);
                if (n == -1) {
                    // UTF-8 error
                    return -1;
                }
                if (charPos >= charLo) {
                    sink.put(b);
                    for (int j = 1; j < n; j++) {
                        sink.put(seq.byteAt(i + j));
                    }
                    bytesCopied += n;
                }
                i += n;
            } else {
                if (charPos >= charLo) {
                    sink.putAscii((char) b);
                    bytesCopied++;
                }
                i++;
            }
        }
        return bytesCopied;
    }

    private static byte toLowerCaseAscii(byte b) {
        return b > 64 && b < 91 ? (byte) (b + 32) : b;
    }

    private static int utf16Equals(CharSequence c, int ci, int cn, Utf8Sequence u, int ui, int un) {
        byte b = u.byteAt(ui);
        if ((b & 0x80) == 0x00) {
            return c.charAt(ci) == b ? 1 : -1;
        } else if ((b & 0xE0) == 0xC0) {
            return utf16Equals2Bytes(c, ci, cn, b, u, ui + 1, un);
        } else if ((b & 0xF0) == 0xE0) {
            return utf16Equals3Bytes(c, ci, cn, b, u, ui + 1, un);
        }
        return utf16Equals4Bytes(c, ci, cn, b, u, ui + 1, un);
    }

    private static int utf16Equals2Bytes(CharSequence c, int ci, int cn, byte b1, Utf8Sequence u, int ui, int un) {
        if (ui < un && ci < cn) {
            byte b2 = u.byteAt(ui);
            char c1 = (char) (b1 << 6 ^ b2 ^ 3968);
            return c.charAt(ci) == c1 ? 2 : -1;
        }
        return -1;
    }

    private static int utf16Equals3Bytes(CharSequence c, int ci, int cn, byte b1, Utf8Sequence u, int ui, int un) {
        if (ui + 1 < un && ci < cn) {
            byte b2 = u.byteAt(ui++);
            byte b3 = u.byteAt(ui);
            char c1 = utf8ToChar(b1, b2, b3);
            return c.charAt(ci) == c1 ? 3 : -1;
        }
        return -1;
    }

    private static int utf16Equals4Bytes(CharSequence c, int ci, int cn, byte b1, Utf8Sequence u, int ui, int un) {
        if (ui + 2 < un && ci + 1 < cn) {
            byte b2 = u.byteAt(ui++);
            byte b3 = u.byteAt(ui++);
            byte b4 = u.byteAt(ui);
            if (isMalformed4(b2, b3, b4)) {
                return -1;
            }
            final int codePoint = getUtf8Codepoint(b1, b2, b3, b4);
            char c1 = c.charAt(ci++);
            char c2 = c.charAt(ci);

            if (Character.isSupplementaryCodePoint(codePoint)) {
                return c1 == Character.highSurrogate(codePoint) && c2 == Character.lowSurrogate(codePoint) ? 4 : -1;
            }
        }
        return -1;
    }

    private static int utf8Decode2Bytes(@NotNull Utf8Sequence seq, int index, int b1, @NotNull Utf16Sink sink) {
        if (seq.size() - index < 2) {
            return -1;
        }
        byte b2 = seq.byteAt(index + 1);
        if (isNotContinuation(b2)) {
            return -1;
        }
        sink.put((char) (b1 << 6 ^ b2 ^ 3968));
        return 2;
    }

    private static int utf8Decode2Bytes(long lo, long hi, int b1, @NotNull Utf16Sink sink) {
        if (hi - lo < 2) {
            return -1;
        }
        byte b2 = Unsafe.getUnsafe().getByte(lo + 1);
        if (isNotContinuation(b2)) {
            return -1;
        }
        sink.put((char) (b1 << 6 ^ b2 ^ 3968));
        return 2;
    }

    private static int utf8Decode2BytesZ(long lo, int b1, @NotNull Utf16Sink sink) {
        byte b2 = Unsafe.getUnsafe().getByte(lo + 1);
        if (b2 == 0) {
            return -1;
        }
        if (isNotContinuation(b2)) {
            return -1;
        }
        sink.put((char) (b1 << 6 ^ b2 ^ 3968));
        return 2;
    }

    private static int utf8Decode3Byte0(byte b1, @NotNull Utf16Sink sink, byte b2, byte b3) {
        if (isMalformed3(b1, b2, b3)) {
            return -1;
        }
        char c = utf8ToChar(b1, b2, b3);
        if (Character.isSurrogate(c)) {
            return -1;
        }
        sink.put(c);
        return 3;
    }

    private static int utf8Decode3Bytes(long lo, long hi, byte b1, @NotNull Utf16Sink sink) {
        if (hi - lo < 3) {
            return -1;
        }
        byte b2 = Unsafe.getUnsafe().getByte(lo + 1);
        byte b3 = Unsafe.getUnsafe().getByte(lo + 2);
        return utf8Decode3Byte0(b1, sink, b2, b3);
    }

    private static int utf8Decode3Bytes(@NotNull Utf8Sequence seq, int index, byte b1, @NotNull Utf16Sink sink) {
        if (seq.size() - index < 3) {
            return -1;
        }
        byte b2 = seq.byteAt(index + 1);
        byte b3 = seq.byteAt(index + 2);
        return utf8Decode3Byte0(b1, sink, b2, b3);
    }

    private static int utf8Decode3BytesZ(long lo, byte b1, @NotNull Utf16Sink sink) {
        byte b2 = Unsafe.getUnsafe().getByte(lo + 1);
        if (b2 == 0) {
            return -1;
        }
        byte b3 = Unsafe.getUnsafe().getByte(lo + 2);
        if (b3 == 0) {
            return -1;
        }
        return utf8Decode3Byte0(b1, sink, b2, b3);
    }

    private static int utf8Decode4Bytes(long lo, long hi, int b, @NotNull Utf16Sink sink) {
        if (b >> 3 != -2 || hi - lo < 4) {
            return -1;
        }
        byte b2 = Unsafe.getUnsafe().getByte(lo + 1);
        byte b3 = Unsafe.getUnsafe().getByte(lo + 2);
        byte b4 = Unsafe.getUnsafe().getByte(lo + 3);
        return utf8Decode4Bytes0(b, sink, b2, b3, b4);
    }

    private static int utf8Decode4Bytes(@NotNull Utf8Sequence seq, int index, int b, @NotNull Utf16Sink sink) {
        if (b >> 3 != -2 || seq.size() - index < 4) {
            return -1;
        }
        byte b2 = seq.byteAt(index + 1);
        byte b3 = seq.byteAt(index + 2);
        byte b4 = seq.byteAt(index + 3);
        return utf8Decode4Bytes0(b, sink, b2, b3, b4);
    }

    private static int utf8Decode4Bytes0(int b, @NotNull Utf16Sink sink, byte b2, byte b3, byte b4) {
        if (isMalformed4(b2, b3, b4)) {
            return -1;
        }
        final int codePoint = getUtf8Codepoint(b, b2, b3, b4);
        if (Character.isSupplementaryCodePoint(codePoint)) {
            sink.put(Character.highSurrogate(codePoint));
            sink.put(Character.lowSurrogate(codePoint));
            return 4;
        }
        return -1;
    }

    private static int utf8Decode4BytesZ(long lo, int b, Utf16Sink sink) {
        if (b >> 3 != -2) {
            return -1;
        }
        byte b2 = Unsafe.getUnsafe().getByte(lo + 1);
        if (b2 == 0) {
            return -1;
        }
        byte b3 = Unsafe.getUnsafe().getByte(lo + 2);
        if (b3 == 0) {
            return -1;
        }
        byte b4 = Unsafe.getUnsafe().getByte(lo + 3);
        if (b4 == 0) {
            return -1;
        }
        return utf8Decode4Bytes0(b, sink, b2, b3, b4);
    }

    private static int utf8DecodeMultiByte(Utf8Sequence seq, int index, byte b, @NotNull Utf16Sink sink) {
        if (b >> 5 == -2 && (b & 30) != 0) {
            // we should allow 11000001, as it is a valid UTF8 byte?
            return utf8Decode2Bytes(seq, index, b, sink);
        }
        if (b >> 4 == -2) {
            return utf8Decode3Bytes(seq, index, b, sink);
        }
        return utf8Decode4Bytes(seq, index, b, sink);
    }

    private static int utf8DecodeMultiByteZ(long lo, byte b, @NotNull Utf16Sink sink) {
        if (b >> 5 == -2 && (b & 30) != 0) {
            return utf8Decode2BytesZ(lo, b, sink);
        }
        if (b >> 4 == -2) {
            return utf8Decode3BytesZ(lo, b, sink);
        }
        return utf8Decode4BytesZ(lo, b, sink);
    }

    private static int validateUtf8Decode2Bytes(@NotNull Utf8Sequence seq, int index) {
        if (seq.size() - index < 2) {
            return -1;
        }
        byte b2 = seq.byteAt(index + 1);
        if (isNotContinuation(b2)) {
            return -1;
        }
        return 2;
    }

    private static int validateUtf8Decode2Bytes(long lo, long hi) {
        if (hi - lo < 2) {
            return -1;
        }
        byte b2 = Unsafe.getUnsafe().getByte(lo + 1);
        if (isNotContinuation(b2)) {
            return -1;
        }
        return 2;
    }

    private static int validateUtf8Decode3Bytes(long lo, long hi, byte b1) {
        if (hi - lo < 3) {
            return -1;
        }

        byte b2 = Unsafe.getUnsafe().getByte(lo + 1);
        byte b3 = Unsafe.getUnsafe().getByte(lo + 2);

        if (isMalformed3(b1, b2, b3)) {
            return -1;
        }

        char c = utf8ToChar(b1, b2, b3);
        if (Character.isSurrogate(c)) {
            return -1;
        }
        return 3;
    }

    private static int validateUtf8Decode3Bytes(@NotNull Utf8Sequence seq, int index, byte b1) {
        if (seq.size() - index < 3) {
            return -1;
        }
        byte b2 = seq.byteAt(index + 1);
        byte b3 = seq.byteAt(index + 2);

        if (isMalformed3(b1, b2, b3)) {
            return -1;
        }

        char c = utf8ToChar(b1, b2, b3);
        if (Character.isSurrogate(c)) {
            return -1;
        }
        return 3;
    }

    private static int validateUtf8Decode4Bytes(long lo, long hi, int b) {
        if (b >> 3 != -2 || hi - lo < 4) {
            return -1;
        }
        byte b2 = Unsafe.getUnsafe().getByte(lo + 1);
        byte b3 = Unsafe.getUnsafe().getByte(lo + 2);
        byte b4 = Unsafe.getUnsafe().getByte(lo + 3);

        if (isMalformed4(b2, b3, b4)) {
            return -1;
        }
        final int codePoint = getUtf8Codepoint(b, b2, b3, b4);
        if (!Character.isSupplementaryCodePoint(codePoint)) {
            return -1;
        }
        return 4;
    }

    private static int validateUtf8Decode4Bytes(@NotNull Utf8Sequence seq, int index, int b) {
        if (b >> 3 != -2 || seq.size() - index < 4) {
            return -1;
        }
        byte b2 = seq.byteAt(index + 1);
        byte b3 = seq.byteAt(index + 2);
        byte b4 = seq.byteAt(index + 3);

        if (isMalformed4(b2, b3, b4)) {
            return -1;
        }
        final int codePoint = getUtf8Codepoint(b, b2, b3, b4);
        if (!Character.isSupplementaryCodePoint(codePoint)) {
            return -1;
        }
        return 4;
    }

    private static int validateUtf8MultiByte(Utf8Sequence seq, int index, byte b) {
        if (b >> 5 == -2 && (b & 30) != 0) {
            // we should allow 11000001, as it is a valid UTF8 byte?
            return validateUtf8Decode2Bytes(seq, index);
        }
        if (b >> 4 == -2) {
            return validateUtf8Decode3Bytes(seq, index, b);
        }
        return validateUtf8Decode4Bytes(seq, index, b);
    }
}<|MERGE_RESOLUTION|>--- conflicted
+++ resolved
@@ -25,11 +25,7 @@
 package io.questdb.std.str;
 
 import io.questdb.cairo.CairoException;
-<<<<<<< HEAD
-import io.questdb.griffin.engine.functions.str.TrimType;
-=======
 import io.questdb.cairo.TableUtils;
->>>>>>> dcd021bb
 import io.questdb.std.ThreadLocal;
 import io.questdb.std.*;
 import org.jetbrains.annotations.NotNull;
@@ -646,8 +642,6 @@
     }
 
     /**
-<<<<<<< HEAD
-=======
      * Returns the length of the UTF-8 sequence as the count of code points.
      * NOTE: this number is different from the length of the equivalent Java String,
      * which counts UTF-16 code words. A surrogate pair encodes one code point, but
@@ -680,7 +674,6 @@
     }
 
     /**
->>>>>>> dcd021bb
      * Strictly less than (&lt;) comparison of two UTF8 sequences in lexicographical
      * order. For example, for:
      * l = aaaaa
