/*******************************************************************************
 *     ___                  _   ____  ____
 *    / _ \ _   _  ___  ___| |_|  _ \| __ )
 *   | | | | | | |/ _ \/ __| __| | | |  _ \
 *   | |_| | |_| |  __/\__ \ |_| |_| | |_) |
 *    \__\_\\__,_|\___||___/\__|____/|____/
 *
 *  Copyright (c) 2014-2019 Appsicle
 *  Copyright (c) 2019-2024 QuestDB
 *
 *  Licensed under the Apache License, Version 2.0 (the "License");
 *  you may not use this file except in compliance with the License.
 *  You may obtain a copy of the License at
 *
 *  http://www.apache.org/licenses/LICENSE-2.0
 *
 *  Unless required by applicable law or agreed to in writing, software
 *  distributed under the License is distributed on an "AS IS" BASIS,
 *  WITHOUT WARRANTIES OR CONDITIONS OF ANY KIND, either express or implied.
 *  See the License for the specific language governing permissions and
 *  limitations under the License.
 *
 ******************************************************************************/

package io.questdb.std;

public final class Vect {
    // Down is increasing scan direction
    public static final int BIN_SEARCH_SCAN_DOWN = 1;
    // Up is decreasing scan direction
    public static final int BIN_SEARCH_SCAN_UP = -1;
    // Index format:
    // Per every timestamp there is a record:
    // 8 bytes is used for timestamp
    // 8 bytes to store segment and row id in the segment
    // (1-8) bytes of reverse index, e.g. what is the index of the row with current index in the sorted result set
    public static final byte DEDUP_INDEX_FORMAT = 1;
    // Index format is 2 parts
    // Part 1: per every timestamp there is a record:
    // 8 bytes is used for timestamp
    // 8 bytes to store segment and row id in the segment
    // Part 2:
    // (1-8) bytes of reverse index, e.g. what is the index of the row with current index in the sorted result set
    public static final byte SHUFFLE_INDEX_FORMAT = 2;

    public static native double avgDoubleAcc(long pInt, long count, long pCount);

    public static native double avgIntAcc(long pInt, long count, long pCount);

    public static native double avgLongAcc(long pInt, long count, long pCount);

    public static native double avgShortAcc(long pInt, long count, long pCount);

    // Note: high is inclusive!
    public static native long binarySearch64Bit(long pData, long value, long low, long high, int scanDirection);

    // Note: high is inclusive!
    public static native long binarySearchIndexT(long pData, long value, long low, long high, int scanDirection);

    public static long boundedBinarySearch64Bit(long pData, long value, long low, long high, int scanDirection) {
        // Note: high is inclusive!
        long index = binarySearch64Bit(pData, value, low, high, scanDirection);
        if (index < 0) {
            return (-index - 1) - (scanDirection == BIN_SEARCH_SCAN_UP ? 0 : 1);
        }
        return index;
    }

    public static long boundedBinarySearchIndexT(long pData, long value, long low, long high, int scanDirection) {
        // Negative values are not supported in timestamp index.
        if (value < 0) {
            return low - 1;
        }
        // Note: high is inclusive!
        long index = binarySearchIndexT(pData, value, low, high, scanDirection);
        if (index < 0) {
            return (-index - 1) - 1;
        }
        return index;
    }

    public static native void copyFromTimestampIndex(long pIndex, long indexLo, long indexHi, long pTs);

    public static native long countDouble(long pDouble, long count);

    public static native long countInt(long pLong, long count);

    public static native long countLong(long pLong, long count);

    public static native long dedupMergeArrayColumnSize(long mergeIndexAddr, long mergeIndexCount, long srcDataFixAddr, long srcOooFixAddr);

    public static native long dedupMergeStrBinColumnSize(long mergeIndexAddr, long mergeIndexCount, long srcDataFixAddr, long srcOooFixAddr);

    public static native long dedupMergeVarcharColumnSize(long mergeIndexAddr, long mergeIndexCount, long srcDataFixAddr, long srcOooFixAddr);

    public static long dedupMergeVarcharColumnSizeChecked(long mergeIndexAddr, long mergeIndexCount, long srcDataFixAddr, long srcOooFixAddr) {
        AllocationsTracker.assertAllocatedMemory(mergeIndexAddr, mergeIndexCount * 16);
        return dedupMergeVarcharColumnSize(mergeIndexAddr, mergeIndexCount, srcDataFixAddr, srcOooFixAddr);
    }

    public static native long dedupSortedTimestampIndex(
            long inIndexAddr,
            long count,
            long outIndexAddr,
            long indexAddrTemp,
            int dedupColumnCount,
            long dedupColumnData
    );

    public static long dedupSortedTimestampIndexIntKeysChecked(
            long inIndexAddr,
            long count,
            long outIndexAddr,
            long indexAddrTemp,
            int dedupColumnCount,
            long dedupColumnData
    ) {
        long dedupCount = dedupSortedTimestampIndex(
                inIndexAddr,
                count,
                outIndexAddr,
                indexAddrTemp,
                dedupColumnCount,
                dedupColumnData
        );
        assert dedupCount != -1 : "unsorted data passed to deduplication";
        return dedupCount;
    }

    public static native long dedupSortedTimestampIndexManyAddresses(
            long indexFormat,
            long inIndexAddr,
            long outIndexAddr,
            int dedupColumnCount,
            long dedupColumnData
    );

    public static native void flattenIndex(long pIndex, long count);

    public static native long getPerformanceCounter(int index);

    public static native int getPerformanceCountersCount();

    public static native int getSupportedInstructionSet();

    public static String getSupportedInstructionSetName() {
        int inst = getSupportedInstructionSet();
        String base;
        if (inst >= 10) {
            base = "AVX512";
        } else if (inst >= 8) {
            base = "AVX2";
        } else if (inst >= 5) {
            base = "SSE4.1";
        } else if (inst >= 2) {
            base = "SSE2";
        } else {
            base = "Vanilla";
        }
        return " [" + base + "," + Vect.getSupportedInstructionSet() + "]";
    }

    public static native void indexReshuffle128Bit(long pSrc, long pDest, long pIndex, long count);

    public static native void indexReshuffle16Bit(long pSrc, long pDest, long pIndex, long count);

    public static native void indexReshuffle256Bit(long pSrc, long pDest, long pIndex, long count);

    public static native void indexReshuffle32Bit(long pSrc, long pDest, long pIndex, long count);

    public static native void indexReshuffle64Bit(long pSrc, long pDest, long pIndex, long count);

    public static native void indexReshuffle8Bit(long pSrc, long pDest, long pIndex, long count);

    /**
     * Check if index return code is valid and indicates successful index creation.
     *
     * @param indexFormat index format returned by index sort function
     * @return true if index is valid and successful
     */
    public static boolean isIndexSuccess(long indexFormat) {
        long f = indexFormat >>> 56;
        return f > 0 && f < 4;
    }

    public static native double maxDouble(long pDouble, long count);

    public static native int maxInt(long pInt, long count);

    public static native long maxLong(long pLong, long count);

    public static native int maxShort(long pLong, long count);

    public static void memcpy(long dst, long src, long len) {
        AllocationsTracker.assertAllocatedMemory(dst, len);
        AllocationsTracker.assertAllocatedMemory(src, len);

        // the split length was determined experimentally
        // using 'MemCopyBenchmark' bench
        if (len < 4096) {
            Unsafe.getUnsafe().copyMemory(src, dst, len);
        } else {
            memcpy0(src, dst, len);
        }
    }

    public static boolean memeq(long a, long b, long len) {
        AllocationsTracker.assertAllocatedMemory(a, len);
        AllocationsTracker.assertAllocatedMemory(b, len);
        // the split length was determined experimentally
        // using 'MemEqBenchmark' bench
        if (len < 128) {
            return memeq0(a, b, len);
        } else {
            return memcmp(a, b, len) == 0;
        }
    }

    public static native void memmove(long dst, long src, long len);

    public static native void memset(long dst, long len, int value);

    // note: memset only uses single byte of the given int
    public static void memsetChecked(long dst, long len, int value) {
        AllocationsTracker.assertAllocatedMemory(dst, len);
        memset(dst, len, value);
    }

    public static native long mergeDedupTimestampWithLongIndexAsc(
            long pSrc,
            long srcLo,
            long srcHiInclusive,
            long pIndex,
            long indexLo,
            long indexHiInclusive,
            long pDestIndex
    );

    public static native long mergeDedupTimestampWithLongIndexIntKeys(
            long srcTimestampAddr,
            long mergeDataLo,
            long mergeDataHi,
            long sortedTimestampsAddr,
            long mergeOOOLo,
            long mergeOOOHi,
            long tempIndexAddr,
            int dedupKeyCount,
            long dedupColBuffs
    );

    public static void mergeLongIndexesAsc(long pIndexStructArray, int count, long mergedIndexAddr) {
        if (count < 2) {
            throw new IllegalArgumentException("Count of indexes to merge should at least be 2.");
        }

        mergeLongIndexesAscInner(pIndexStructArray, count, mergedIndexAddr);
    }

    public static native void mergeShuffle128Bit(long pSrc1, long pSrc2, long pDest, long pIndex, long count);

    public static void mergeShuffle128BitChecked(long pSrc1, long pSrc2, long pDest, long pIndex, long count) {
        AllocationsTracker.assertAllocatedMemory(pDest, count * 16);
        mergeShuffle128Bit(pSrc1, pSrc2, pDest, pIndex, count);
    }

    public static native void mergeShuffle16Bit(long pSrc1, long pSrc2, long pDest, long pIndex, long count);

    public static void mergeShuffle16BitChecked(long pSrc1, long pSrc2, long pDest, long pIndex, long count) {
        AllocationsTracker.assertAllocatedMemory(pDest, count * 2);
        mergeShuffle16Bit(pSrc1, pSrc2, pDest, pIndex, count);
    }

    public static native void mergeShuffle256Bit(long pSrc1, long pSrc2, long pDest, long pIndex, long count);

    public static void mergeShuffle256BitChecked(long pSrc1, long pSrc2, long pDest, long pIndex, long count) {
        AllocationsTracker.assertAllocatedMemory(pDest, count * 32);
        mergeShuffle256Bit(pSrc1, pSrc2, pDest, pIndex, count);
    }

    public static native void mergeShuffle32Bit(long pSrc1, long pSrc2, long pDest, long pIndex, long count);

    public static void mergeShuffle32BitChecked(long pSrc1, long pSrc2, long pDest, long pIndex, long count) {
        AllocationsTracker.assertAllocatedMemory(pDest, count * 4);
        mergeShuffle32Bit(pSrc1, pSrc2, pDest, pIndex, count);
    }

    public static native void mergeShuffle64Bit(long pSrc1, long pSrc2, long pDest, long pIndex, long count);

    public static void mergeShuffle64BitChecked(long pSrc1, long pSrc2, long pDest, long pIndex, long count) {
        AllocationsTracker.assertAllocatedMemory(pDest, count * 8);
        mergeShuffle64Bit(pSrc1, pSrc2, pDest, pIndex, count);
    }

    public static native void mergeShuffle8Bit(long pSrc1, long pSrc2, long pDest, long pIndex, long count);

<<<<<<< HEAD
    public static void mergeShuffle8BitChecked(long pSrc1, long pSrc2, long pDest, long pIndex, long count) {
        AllocationsTracker.assertAllocatedMemory(pDest, count);
        mergeShuffle8Bit(pSrc1, pSrc2, pDest, pIndex, count);
    }
=======
    public static native long mergeShuffleArrayColumnFromManyAddresses(long indexFormat, long primaryAddressList, long secondaryAddressList, long outPrimaryAddress, long outSecondaryAddress, long mergeIndexAddr, long destVarOffset, long destDataSize);

    public static native long mergeShuffleFixedColumnFromManyAddresses(
            int columnSizeBytes,
            long indexFormat,
            long srcAddresses,
            long dstAddress,
            long mergeIndexAddr,
            long segmentAddressAddr,
            long segmentCount
    );

    public static native long mergeShuffleStringColumnFromManyAddresses(long indexFormat, int dataLengthBytes, long primaryAddressList, long secondaryAddressList, long outPrimaryAddress, long outSecondaryAddress, long mergeIndexAddr, long destVarOffset, long destDataSize);

    public static native long mergeShuffleSymbolColumnFromManyAddresses(long indexFormat, long srcAddresses, long dstAddress, long mergeIndexAddr, long txnInfo, long txnCount, long symbolMapAddress, long symbolMapSize);

    public static native long mergeShuffleVarcharColumnFromManyAddresses(long indexFormat, long primaryAddressList, long secondaryAddressList, long outPrimaryAddress, long outSecondaryAddress, long mergeIndexAddr, long destVarOffset, long destDataSize);
>>>>>>> 74547704

    public static native long mergeTwoLongIndexesAsc(long pTs, long tsIndexLo, long tsCount, long pIndex2, long index2Count, long pIndexDest);

    public static native double minDouble(long pDouble, long count);

    public static native int minInt(long pInt, long count);

    public static native long minLong(long pLong, long count);

    public static native int minShort(long pLong, long count);

    public static native void oooCopyIndex(long mergeIndexAddr, long mergeIndexSize, long dstAddr);

<<<<<<< HEAD
    public static void oooCopyIndexChecked(long mergeIndexAddr, long mergeIndexSize, long dstAddr) {
        AllocationsTracker.assertAllocatedMemory(dstAddr, mergeIndexSize * 8);
        oooCopyIndex(mergeIndexAddr, mergeIndexSize, dstAddr);
    }
=======
    public static native void oooMergeCopyArrayColumn(
            long mergeIndexAddr,
            long mergeIndexSize,
            long srcDataFixAddr,
            long srcDataVarAddr,
            long srcOooFixAddr,
            long srcOooVarAddr,
            long dstFixAddr,
            long dstVarAddr,
            long dstVarOffset
    );
>>>>>>> 74547704

    public static native void oooMergeCopyBinColumn(
            long mergeIndexAddr,
            long mergeIndexSize,
            long srcDataFixAddr,
            long srcDataVarAddr,
            long srcOooFixAddr,
            long srcOooVarAddr,
            long dstFixAddr,
            long dstVarAddr,
            long dstVarOffset
    );

    public static void oooMergeCopyBinColumnChecked(
            long mergeIndexAddr,
            long mergeIndexSize,
            long srcDataFixAddr,
            long srcDataVarAddr,
            long srcOooFixAddr,
            long srcOooVarAddr,
            long dstFixAddr,
            long dstVarAddr,
            long dstVarOffset
    ) {
        AllocationsTracker.assertAllocatedMemory(dstFixAddr, mergeIndexSize * 8);
        oooMergeCopyBinColumn(
                mergeIndexAddr,
                mergeIndexSize,
                srcDataFixAddr,
                srcDataVarAddr,
                srcOooFixAddr,
                srcOooVarAddr,
                dstFixAddr,
                dstVarAddr,
                dstVarOffset
        );
    }

    public static native void oooMergeCopyStrColumn(
            long mergeIndexAddr,
            long mergeIndexSize,
            long srcDataFixAddr,
            long srcDataVarAddr,
            long srcOooFixAddr,
            long srcOooVarAddr,
            long dstFixAddr,
            long dstVarAddr,
            long dstVarOffset
    );

    public static void oooMergeCopyStrColumnChecked(
            long mergeIndexAddr,
            long mergeIndexSize,
            long srcDataFixAddr,
            long srcDataVarAddr,
            long srcOooFixAddr,
            long srcOooVarAddr,
            long dstFixAddr,
            long dstVarAddr,
            long dstVarOffset
    ) {
        AllocationsTracker.assertAllocatedMemory(dstFixAddr, mergeIndexSize * 8);
        oooMergeCopyStrColumn(
                mergeIndexAddr,
                mergeIndexSize,
                srcDataFixAddr,
                srcDataVarAddr,
                srcOooFixAddr,
                srcOooVarAddr,
                dstFixAddr,
                dstVarAddr,
                dstVarOffset
        );
    }

    public static native void oooMergeCopyVarcharColumn(
            long mergeIndexAddr,
            long mergeIndexSize,
            long srcDataFixAddr,
            long srcDataVarAddr,
            long srcOooFixAddr,
            long srcOooVarAddr,
            long dstFixAddr,
            long dstVarAddr,
            long dstVarOffset
    );

    public static native void quickSortLongIndexAscInPlace(long pLongData, long count);

<<<<<<< HEAD
    public static void quickSortLongIndexAscInPlaceChecked(long pLongData, long count) {
        AllocationsTracker.assertAllocatedMemory(pLongData, count * 16);
        quickSortLongIndexAscInPlace(pLongData, count);
    }

    public static native void radixSortABLongIndexAsc(long pDataA, long countA, long pDataB, long countB, long pDataDest, long pDataCpy);
=======
    public static native long radixSortABLongIndexAsc(
            long pDataA,
            long countA,
            long pDataB,
            long countB,
            long pDataDest,
            long pDataCpy,
            long minTimestamp,
            long maxTimestamp
    );

    public static void radixSortLongIndexAscChecked(long pLongData, long count, long pCpy, long min, long max) {
        long resultCount = radixSortLongIndexAsc(pLongData, count, pCpy, min, max);
        assert resultCount == count : "radix sort error result =" + resultCount + ", expected=" + count;
    }
>>>>>>> 74547704

    public static void radixSortABLongIndexAscChecked(long pDataA, long countA, long pDataB, long countB, long pDataDest, long pDataCpy) {
        AllocationsTracker.assertAllocatedMemory(pDataA, countA * 8);
        AllocationsTracker.assertAllocatedMemory(pDataB, countB * 8);
        AllocationsTracker.assertAllocatedMemory(pDataDest, countA * 8 + countB * 8);
        AllocationsTracker.assertAllocatedMemory(pDataCpy, countA * 8 + countB * 8);
        radixSortABLongIndexAsc(pDataA, countA, pDataB, countB, pDataDest, pDataCpy);
    }

    public static native void radixSortLongIndexAscInPlace(long pLongData, long count, long pCpy);

<<<<<<< HEAD
    // This is not In Place sort, to be renamed later
    public static void radixSortLongIndexAscInPlaceChecked(long pLongData, long count, long pCpy) {
        AllocationsTracker.assertAllocatedMemory(pLongData, count * 16);
        AllocationsTracker.assertAllocatedMemory(pCpy, count * 16);
        radixSortLongIndexAscInPlace(pLongData, count, pCpy);
    }

=======
    public static native long radixSortManySegmentsIndexAsc(
            long tsOutAddr,
            long tsOutAddrCopy,
            long segmentAddresses,
            int segmentCount,
            long txnInfo,
            long txnCount,
            long maxSegmentRowCount,
            long tsLagRowAddr,
            long tsLagRowCount,
            long minTimestamp,
            long maxTimestamp,
            long totalRows,
            byte resultFormat
    );

    public static long readIndexResultRowCount(long indexFormat) {
        return indexFormat & 0xFFFFFFFFFFFFL;
    }

    public static native long remapSymbolColumnFromManyAddresses(long srcAddresses, long dstAddress, long txnInfo, long txnCount, long symbolMapAddress);

>>>>>>> 74547704
    public static native void resetPerformanceCounters();

    public static native void setArrayColumnNullRefs(long address, long initialOffset, long count);

    public static native void setBinaryColumnNullRefs(long address, long initialOffset, long count);

    public static native void setMemoryDouble(long pData, double value, long count);

    public static native void setMemoryFloat(long pData, float value, long count);

    public static native void setMemoryInt(long pData, int value, long count);

    public static native void setMemoryLong(long pData, long value, long count);

    public static native void setMemoryShort(long pData, short value, long count);

    public static native void setStringColumnNullRefs(long address, long initialOffset, long count);

    public static native void setVarcharColumnNullRefs(long address, long initialOffset, long count);

    public static native void shiftCopyArrayColumnAux(long shift, long srcAddr, long srcLo, long srcHi, long dstAddr);

    public static native void shiftCopyFixedSizeColumnData(long shift, long srcAddr, long srcLo, long srcHi, long dstAddr);

    public static native void shiftCopyVarcharColumnAux(long shift, long srcAddr, long srcLo, long srcHi, long dstAddr);

    public static native long shiftTimestampIndex(long pSrc, long count, long pDest);

<<<<<<< HEAD
    public static long shiftTimestampIndexChecked(long pSrc, long count, long pDest) {
        AllocationsTracker.assertAllocatedMemory(pSrc, count * 8);
        AllocationsTracker.assertAllocatedMemory(pDest, count * 8);
        return shiftTimestampIndex(pSrc, count, pDest);
    }
=======
    public static native long shuffleSymbolColumnByReverseIndex(
            long indexFormat,
            long srcAddresses,
            long dstAddress,
            long mergeIndexAddr
    );
>>>>>>> 74547704

    /**
     * Sorts assuming 128-bit integers.
     * Can be used to sort pairs of longs from DirectLongList when both longs are positive
     *
     * @param pLongData memory address
     * @param count     count of 128bit integers to sort
     */
    public static native void sort128BitAscInPlace(long pLongData, long count);

    public static native void sort3LongAscInPlace(long address, long count);

<<<<<<< HEAD
    public static void sort3LongAscInPlaceChecked(long address, long count) {
        AllocationsTracker.assertAllocatedMemory(address, count * 24);
        sort3LongAscInPlace(address, count);
    }

    public static native void sortLongIndexAscInPlace(long pLongData, long count);

    public static void sortLongIndexAscInPlaceChecked(long pLongData, long count) {
        AllocationsTracker.assertAllocatedMemory(pLongData, count * 16);
        sortLongIndexAscInPlace(pLongData, count);
    }

    public static native void sortULongAscInPlace(long pLongData, long count);

    public static void sortULongAscInPlaceChecked(long pLongData, long count) {
        AllocationsTracker.assertAllocatedMemory(pLongData, count * 8);
        sortULongAscInPlace(pLongData, count);
    }

    public static native long sortVarColumn(
=======
    public static native long sortArrayColumn(
            long mergedTimestampsAddr,
            long valueCount,
            long srcDataAddr,
            long srcAuxAddr,
            long tgtDataAddr,
            long tgtAuxAdd
    );

    public static native void sortLongIndexAscInPlace(long pLongData, long count);

    public static native long sortStringColumn(
>>>>>>> 74547704
            long mergedTimestampsAddr,
            long valueCount,
            long srcDataAddr,
            long srcIndxAddr,
            long tgtDataAddr,
            long tgtIndxAdd
    );

    public static native void sortULongAscInPlace(long pLongData, long count);

    public static native long sortVarcharColumn(
            long mergedTimestampsAddr,
            long valueCount,
            long srcDataAddr,
            long srcAuxAddr,
            long tgtDataAddr,
            long tgtAuxAdd
    );

    public static native double sumDouble(long pDouble, long count);

    public static native double sumDoubleKahan(long pDouble, long count);

    public static native double sumDoubleNeumaier(long pDouble, long count);

    public static native long sumInt(long pInt, long count);

    public static native long sumLong(long pLong, long count);

    public static native long sumShort(long pLong, long count);

    private static native int memcmp(long src, long dst, long len);

    private static native void memcpy0(long src, long dst, long len);

    private static boolean memeq0(long a, long b, long len) {
        long i = 0;
        for (; i + 7 < len; i += 8) {
            if (Unsafe.getUnsafe().getLong(a + i) != Unsafe.getUnsafe().getLong(b + i)) {
                return false;
            }
        }
        if (i + 3 < len) {
            if (Unsafe.getUnsafe().getInt(a + i) != Unsafe.getUnsafe().getInt(b + i)) {
                return false;
            }
            i += 4;
        }
        for (; i < len; i++) {
            if (Unsafe.getUnsafe().getByte(a + i) != Unsafe.getUnsafe().getByte(b + i)) {
                return false;
            }
        }
        return true;
    }

    // accept externally allocated memory for merged index of proper size
    private static native void mergeLongIndexesAscInner(long pIndexStructArray, int count, long mergedIndexAddr);

    private static native long radixSortLongIndexAsc(long pLongData, long count, long pCpy, long min, long max);

    static {
        Os.init();
    }
}<|MERGE_RESOLUTION|>--- conflicted
+++ resolved
@@ -293,12 +293,11 @@
 
     public static native void mergeShuffle8Bit(long pSrc1, long pSrc2, long pDest, long pIndex, long count);
 
-<<<<<<< HEAD
     public static void mergeShuffle8BitChecked(long pSrc1, long pSrc2, long pDest, long pIndex, long count) {
         AllocationsTracker.assertAllocatedMemory(pDest, count);
         mergeShuffle8Bit(pSrc1, pSrc2, pDest, pIndex, count);
     }
-=======
+
     public static native long mergeShuffleArrayColumnFromManyAddresses(long indexFormat, long primaryAddressList, long secondaryAddressList, long outPrimaryAddress, long outSecondaryAddress, long mergeIndexAddr, long destVarOffset, long destDataSize);
 
     public static native long mergeShuffleFixedColumnFromManyAddresses(
@@ -316,7 +315,6 @@
     public static native long mergeShuffleSymbolColumnFromManyAddresses(long indexFormat, long srcAddresses, long dstAddress, long mergeIndexAddr, long txnInfo, long txnCount, long symbolMapAddress, long symbolMapSize);
 
     public static native long mergeShuffleVarcharColumnFromManyAddresses(long indexFormat, long primaryAddressList, long secondaryAddressList, long outPrimaryAddress, long outSecondaryAddress, long mergeIndexAddr, long destVarOffset, long destDataSize);
->>>>>>> 74547704
 
     public static native long mergeTwoLongIndexesAsc(long pTs, long tsIndexLo, long tsCount, long pIndex2, long index2Count, long pIndexDest);
 
@@ -330,12 +328,11 @@
 
     public static native void oooCopyIndex(long mergeIndexAddr, long mergeIndexSize, long dstAddr);
 
-<<<<<<< HEAD
     public static void oooCopyIndexChecked(long mergeIndexAddr, long mergeIndexSize, long dstAddr) {
         AllocationsTracker.assertAllocatedMemory(dstAddr, mergeIndexSize * 8);
         oooCopyIndex(mergeIndexAddr, mergeIndexSize, dstAddr);
     }
-=======
+
     public static native void oooMergeCopyArrayColumn(
             long mergeIndexAddr,
             long mergeIndexSize,
@@ -347,7 +344,6 @@
             long dstVarAddr,
             long dstVarOffset
     );
->>>>>>> 74547704
 
     public static native void oooMergeCopyBinColumn(
             long mergeIndexAddr,
@@ -437,14 +433,11 @@
 
     public static native void quickSortLongIndexAscInPlace(long pLongData, long count);
 
-<<<<<<< HEAD
     public static void quickSortLongIndexAscInPlaceChecked(long pLongData, long count) {
         AllocationsTracker.assertAllocatedMemory(pLongData, count * 16);
         quickSortLongIndexAscInPlace(pLongData, count);
     }
 
-    public static native void radixSortABLongIndexAsc(long pDataA, long countA, long pDataB, long countB, long pDataDest, long pDataCpy);
-=======
     public static native long radixSortABLongIndexAsc(
             long pDataA,
             long countA,
@@ -460,19 +453,17 @@
         long resultCount = radixSortLongIndexAsc(pLongData, count, pCpy, min, max);
         assert resultCount == count : "radix sort error result =" + resultCount + ", expected=" + count;
     }
->>>>>>> 74547704
-
-    public static void radixSortABLongIndexAscChecked(long pDataA, long countA, long pDataB, long countB, long pDataDest, long pDataCpy) {
+
+    public static void radixSortABLongIndexAscChecked(long pDataA, long countA, long pDataB, long countB, long pDataDest, long pDataCpy, long minTimestamp, long maxTimestamp) {
         AllocationsTracker.assertAllocatedMemory(pDataA, countA * 8);
         AllocationsTracker.assertAllocatedMemory(pDataB, countB * 8);
         AllocationsTracker.assertAllocatedMemory(pDataDest, countA * 8 + countB * 8);
         AllocationsTracker.assertAllocatedMemory(pDataCpy, countA * 8 + countB * 8);
-        radixSortABLongIndexAsc(pDataA, countA, pDataB, countB, pDataDest, pDataCpy);
+        radixSortABLongIndexAsc(pDataA, countA, pDataB, countB, pDataDest, pDataCpy, minTimestamp, maxTimestamp);
     }
 
     public static native void radixSortLongIndexAscInPlace(long pLongData, long count, long pCpy);
 
-<<<<<<< HEAD
     // This is not In Place sort, to be renamed later
     public static void radixSortLongIndexAscInPlaceChecked(long pLongData, long count, long pCpy) {
         AllocationsTracker.assertAllocatedMemory(pLongData, count * 16);
@@ -480,7 +471,6 @@
         radixSortLongIndexAscInPlace(pLongData, count, pCpy);
     }
 
-=======
     public static native long radixSortManySegmentsIndexAsc(
             long tsOutAddr,
             long tsOutAddrCopy,
@@ -502,8 +492,6 @@
     }
 
     public static native long remapSymbolColumnFromManyAddresses(long srcAddresses, long dstAddress, long txnInfo, long txnCount, long symbolMapAddress);
-
->>>>>>> 74547704
     public static native void resetPerformanceCounters();
 
     public static native void setArrayColumnNullRefs(long address, long initialOffset, long count);
@@ -532,20 +520,18 @@
 
     public static native long shiftTimestampIndex(long pSrc, long count, long pDest);
 
-<<<<<<< HEAD
     public static long shiftTimestampIndexChecked(long pSrc, long count, long pDest) {
         AllocationsTracker.assertAllocatedMemory(pSrc, count * 8);
         AllocationsTracker.assertAllocatedMemory(pDest, count * 8);
         return shiftTimestampIndex(pSrc, count, pDest);
     }
-=======
+
     public static native long shuffleSymbolColumnByReverseIndex(
             long indexFormat,
             long srcAddresses,
             long dstAddress,
             long mergeIndexAddr
     );
->>>>>>> 74547704
 
     /**
      * Sorts assuming 128-bit integers.
@@ -558,7 +544,6 @@
 
     public static native void sort3LongAscInPlace(long address, long count);
 
-<<<<<<< HEAD
     public static void sort3LongAscInPlaceChecked(long address, long count) {
         AllocationsTracker.assertAllocatedMemory(address, count * 24);
         sort3LongAscInPlace(address, count);
@@ -578,8 +563,6 @@
         sortULongAscInPlace(pLongData, count);
     }
 
-    public static native long sortVarColumn(
-=======
     public static native long sortArrayColumn(
             long mergedTimestampsAddr,
             long valueCount,
@@ -589,10 +572,7 @@
             long tgtAuxAdd
     );
 
-    public static native void sortLongIndexAscInPlace(long pLongData, long count);
-
     public static native long sortStringColumn(
->>>>>>> 74547704
             long mergedTimestampsAddr,
             long valueCount,
             long srcDataAddr,
@@ -601,7 +581,14 @@
             long tgtIndxAdd
     );
 
-    public static native void sortULongAscInPlace(long pLongData, long count);
+    public static native long sortVarColumn(
+            long mergedTimestampsAddr,
+            long valueCount,
+            long srcDataAddr,
+            long srcIndxAddr,
+            long tgtDataAddr,
+            long tgtIndxAdd
+    );
 
     public static native long sortVarcharColumn(
             long mergedTimestampsAddr,
