--- conflicted
+++ resolved
@@ -51,10 +51,6 @@
     private final int readEndFd;
     private final int wd;
     private final int writeEndFd;
-<<<<<<< HEAD
-    private int inotifyFd;
-=======
->>>>>>> bb7797b4
 
     public LinuxFileWatcher(LinuxAccessorFacade accessorFacade, EpollFacade epollFacade, Utf8Sequence filePath, FileEventCallback callback) {
         super(callback);
