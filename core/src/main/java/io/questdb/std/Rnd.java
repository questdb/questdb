/*******************************************************************************
 *     ___                  _   ____  ____
 *    / _ \ _   _  ___  ___| |_|  _ \| __ )
 *   | | | | | | |/ _ \/ __| __| | | |  _ \
 *   | |_| | |_| |  __/\__ \ |_| |_| | |_) |
 *    \__\_\\__,_|\___||___/\__|____/|____/
 *
 *  Copyright (c) 2014-2019 Appsicle
 *  Copyright (c) 2019-2024 QuestDB
 *
 *  Licensed under the Apache License, Version 2.0 (the "License");
 *  you may not use this file except in compliance with the License.
 *  You may obtain a copy of the License at
 *
 *  http://www.apache.org/licenses/LICENSE-2.0
 *
 *  Unless required by applicable law or agreed to in writing, software
 *  distributed under the License is distributed on an "AS IS" BASIS,
 *  WITHOUT WARRANTIES OR CONDITIONS OF ANY KIND, either express or implied.
 *  See the License for the specific language governing permissions and
 *  limitations under the License.
 *
 ******************************************************************************/

package io.questdb.std;

import io.questdb.cairo.ColumnType;
import io.questdb.cairo.GeoHashes;
import io.questdb.cairo.arr.DirectArray;
import io.questdb.cairo.vm.api.MemoryA;
import io.questdb.std.str.StringSink;
import io.questdb.std.str.Utf16Sink;
import io.questdb.std.str.Utf8Sink;
import io.questdb.std.str.Utf8s;

import java.util.Collections;
import java.util.List;

public class Rnd {
    private static final double DOUBLE_UNIT = 0x1.0p-53; // 1.0 / (1L << 53)
    private static final float FLOAT_UNIT = 1 / ((float) (1 << 24));
    private static final long mask = (1L << 48) - 1;
    private final StringSink array = new StringSink();
    private long s0;
    private long s1;

    public Rnd(long s0, long s1) {
        reset(s0, s1);
    }

    public Rnd() {
        reset();
    }

    public long getSeed0() {
        return s0;
    }

    public long getSeed1() {
        return s1;
    }

    public boolean nextBoolean() {
        return nextLong() >>> (64 - 1) != 0;
    }

    public byte nextByte() {
        return (byte) nextLong();
    }

    //returns random bytes between 'B' and 'Z' for legacy reasons
    public byte[] nextBytes(int len) {
        byte[] bytes = new byte[len];
        for (int i = 0; i < len; i++) {
            bytes[i] = (byte) (nextPositiveInt() % 25 + 'B');
        }
        return bytes;
    }

    // returns random bytes between 'B' and 'Z' for legacy reasons
    public void nextBytes(byte[] bytes) {
        int len = bytes.length;
        for (int i = 0; i < len; i++) {
            bytes[i] = (byte) (nextPositiveInt() % 25 + 'B');
        }
    }

    // returns random bytes between 'B' and 'Z' for legacy reasons
    public char nextChar() {
        return (char) (nextPositiveInt() % 25 + 'B');
    }

    public void nextChars(final long address, int len) {
        for (int i = 0; i < len; i++) {
            Unsafe.putChar(address + i * 2L, nextChar());
        }
    }

    public CharSequence nextChars(int len) {
        array.clear();
        nextChars(array, len);
        return array;
    }

    // returns random bytes between 'B' and 'Z' for legacy reasons
    public void nextChars(Utf16Sink array, int len) {
        for (int i = 0; i < len; i++) {
            array.put((char) (nextPositiveInt() % 25 + 66));
        }
    }

    public double nextDouble() {
        return (((long) (nextIntForDouble(26)) << 27) + nextIntForDouble(27)) * DOUBLE_UNIT;
    }

    public void nextDoubleArray(int maxDimCount, DirectArray array, int nanRate, int maxDimLen, int errorPosition) {
        int dimCount = nextIntExp(maxDimCount - 1) + 1;
        array.setType(ColumnType.encodeArrayType(ColumnType.DOUBLE, dimCount));

        int size = 1;
        for (int i = 0; i < dimCount; i++) {
            int n = nextIntExp(maxDimLen) + 1;
            array.setDimLen(i, n);
            size *= n;
        }

        array.applyShape(errorPosition);

        nextFlatDoubleArray(array, nanRate, size);
    }

    public void nextDoubleArray(int dimCount, DirectArray array, int nanRate, IntList dimLens, int errorPosition) {
        assert dimLens.size() == dimCount;

        array.setType(ColumnType.encodeArrayType(ColumnType.DOUBLE, dimCount));

        int size = 1;
        for (int i = 0; i < dimCount; i++) {
            int n = dimLens.getQuick(i);
            array.setDimLen(i, n);
            size *= n;
        }

        array.applyShape(errorPosition);

        nextFlatDoubleArray(array, nanRate, size);
    }

    public void nextFlatDoubleArray(DirectArray array, int nanRate, int size) {
        MemoryA memA = array.startMemoryA();
        for (int i = 0; i < size; i++) {
            double val;
            if (nanRate > 0 && nextInt(nanRate) == 0) {
                val = Double.NaN;
            } else {
                val = nextDouble();
            }
            memA.putDouble(val);
        }
    }

    public float nextFloat() {
        return nextIntForDouble(24) * FLOAT_UNIT;
    }

    public long nextGeoHash(int bits) {
        double x = nextDouble() * 180.0 - 90.0;
        double y = nextDouble() * 360.0 - 180.0;
        try {
            return GeoHashes.fromCoordinatesDeg(x, y, bits);
        } catch (NumericException e) {
            // Should never happen
            return GeoHashes.NULL;
        }
    }

    public byte nextGeoHashByte(int bits) {
        return (byte) nextGeoHash(bits);
    }

    public int nextGeoHashInt(int bits) {
        return (int) nextGeoHash(bits);
    }

    public long nextGeoHashLong(int bits) {
        return nextGeoHash(bits);
    }

    public short nextGeoHashShort(int bits) {
        return (short) nextGeoHash(bits);
    }

    public int nextInt() {
        return (int) nextLong();
    }

    public int nextInt(int boundary) {
        return nextPositiveInt() % boundary;
    }

    public long nextLong(long boundary) {
        return nextPositiveLong() % boundary;
    }

    public long nextLong() {
        long l1 = s0;
        long l0 = s1;
        s0 = l0;
        l1 ^= l1 << 23;
        return (s1 = l1 ^ l0 ^ (l1 >> 17) ^ (l0 >> 26)) + l0;
    }

    public void nextLongArray(int dimCount, DirectArray array, int nanRate, int maxDimLen, int errorPosition) {

        array.setType(ColumnType.encodeArrayType(ColumnType.LONG, dimCount));

        int size = 1;
        for (int i = 0; i < dimCount; i++) {
            int n = nextInt(maxDimLen - 1) + 1;
            array.setDimLen(i, n);
            size *= n;
        }

        array.applyShape(errorPosition);
        MemoryA memA = array.startMemoryA();
        for (int i = 0; i < size; i++) {
            long val;
            if (nanRate > 0 && nextInt(nanRate) == 1) {
                val = Numbers.LONG_NULL;
            } else {
                val = nextLong();
            }
            memA.putLong(val);
        }
    }

    public int nextPositiveInt() {
        int n = (int) nextLong();
        return n > 0 ? n : (n == Integer.MIN_VALUE ? Integer.MAX_VALUE : -n);
    }

    public long nextPositiveLong() {
        long l = nextLong();
        return l > 0 ? l : (l == Long.MIN_VALUE ? Long.MAX_VALUE : -l);
    }

    public short nextShort() {
        return (short) nextLong();
    }

    // returns random bytes between 'B' and 'Z' for legacy reasons
    public String nextString(int len) {
        char[] chars = new char[len];
        for (int i = 0; i < len; i++) {
            chars[i] = (char) (nextPositiveInt() % 25 + 66);
        }
        return new String(chars);
    }

    public void nextUtf8AsciiStr(int len, Utf8Sink array) {
        for (int i = 0; i < len; i++) {
<<<<<<< HEAD
            sink.putAscii((char) (32 + nextPositiveInt() % (127 - 32)));
=======
            array.putAscii((char) (32 + nextPositiveInt() % (127 - 32)));
>>>>>>> 74547704
        }
    }

    // https://stackoverflow.com/questions/1319022/really-good-bad-utf-8-example-test-data
    public void nextUtf8Str(int len, Utf8Sink array) {
        for (int i = 0; i < len; i++) {
            // 5 is the exclusive upper limit for up to how many UTF8 bytes per character we generate
            int byteCount = Math.max(1, nextInt(5));
            switch (byteCount) {
                case 1:
                    array.putAscii((char) (32 + nextPositiveInt() % (127 - 32)));
                    break;
                case 2:
                    while (true) {
                        // first byte of two-byte character, it has to start with 110xxxxx
                        final byte b1 = nextUtf8Byte(0xe0, 0xc0);
                        final byte b2 = nextUtf8ContinuationByte();

                        // rule out 0xc1 since 0xC0 and 0xC1 can't appear in valid UTF8 as the only characters
                        // that could be encoded by those are minimally encoded as single byte characters
                        if ((b1 & 30) == 0) {
                            continue;
                        }
                        array.put(b1).put(b2);
                        break;
                    }
                    break;
                case 3:
                    while (true) {
                        // first byte of 3-byte character, it has to start with 1110xxxx
                        final byte b1 = nextUtf8Byte(0xf0, 0xe0);
                        final byte b2 = nextUtf8ContinuationByte();
                        final byte b3 = nextUtf8ContinuationByte();
                        final char c = Utf8s.utf8ToChar(b1, b2, b3);

                        // we might end up with surrogate, which we have to re-generate
                        if (Character.isSurrogate(c)) {
                            continue;
                        }
                        array.put(b1).put(b2).put(b3);
                        break;
                    }
                    break;
                case 4:
                    // first byte of 4-byte character, it has to start with 11110xxx
                    while (true) {
                        final byte b1 = nextUtf8Byte(0xf8, 0xf0);
                        // remaining bytes start with continuation 10xxxxxx
                        final byte b2 = nextUtf8ContinuationByte();
                        final byte b3 = nextUtf8ContinuationByte();
                        final byte b4 = nextUtf8ContinuationByte();
                        if (Character.isSupplementaryCodePoint(Utf8s.getUtf8Codepoint(b1, b2, b3, b4))) {
                            array.put(b1).put(b2).put(b3).put(b4);
                            break;
                        }
                    }
                    break;
                default:
                    assert false;
                    break;
            }
        }
    }

    public final void reset(long s0, long s1) {
        this.s0 = s0;
        this.s1 = s1;
    }

    public final void reset() {
        reset(0xdeadbeef, 0xdee4c0ed);
    }

    public void shuffle(List<?> list) {
        for (int i = 1, n = list.size(); i < n; i++) {
            int swapTarget = nextInt(i + 1);
            Collections.swap(list, i, swapTarget);
        }
    }

    public void syncWith(Rnd other) {
        this.s0 = other.s0;
        this.s1 = other.s1;
    }

    private int nextIntExp(int boundary) {
        // Exponential distribution for generating integers
        // This is a simple implementation that generates integers
        // with a bias towards smaller values.
        return (int) Math.exp(nextDouble() * Math.log(boundary));
    }

    private int nextIntForDouble(int bits) {
        return (int) ((nextLong() & mask) >>> (48 - bits));
    }

    private byte nextUtf8Byte(int wipe, int set) {
        while (true) {
            int k = nextInt();
            k &= ~wipe;
            k &= 0xff;
            if (k != 0) {
                k |= set;
                return (byte) k;
            }
        }
    }

    private byte nextUtf8ContinuationByte() {
        return nextUtf8Byte(0xc0, 0x80);
    }
}<|MERGE_RESOLUTION|>--- conflicted
+++ resolved
@@ -259,11 +259,7 @@
 
     public void nextUtf8AsciiStr(int len, Utf8Sink array) {
         for (int i = 0; i < len; i++) {
-<<<<<<< HEAD
-            sink.putAscii((char) (32 + nextPositiveInt() % (127 - 32)));
-=======
             array.putAscii((char) (32 + nextPositiveInt() % (127 - 32)));
->>>>>>> 74547704
         }
     }
 
