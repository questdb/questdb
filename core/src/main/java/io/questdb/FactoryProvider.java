--- conflicted
+++ resolved
@@ -47,9 +47,7 @@
 
     WalInitializerFactory getWalInitializerFactory();
 
-<<<<<<< HEAD
+    DdlListenerFactory getDdlListenerFactory();
+
     void load();
-=======
-    DdlListenerFactory getDdlListenerFactory();
->>>>>>> 83dacadf
 }