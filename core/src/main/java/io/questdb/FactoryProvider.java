/*******************************************************************************
 *     ___                  _   ____  ____
 *    / _ \ _   _  ___  ___| |_|  _ \| __ )
 *   | | | | | | |/ _ \/ __| __| | | |  _ \
 *   | |_| | |_| |  __/\__ \ |_| |_| | |_) |
 *    \__\_\\__,_|\___||___/\__|____/|____/
 *
 *  Copyright (c) 2014-2019 Appsicle
 *  Copyright (c) 2019-2023 QuestDB
 *
 *  Licensed under the Apache License, Version 2.0 (the "License");
 *  you may not use this file except in compliance with the License.
 *  You may obtain a copy of the License at
 *
 *  http://www.apache.org/licenses/LICENSE-2.0
 *
 *  Unless required by applicable law or agreed to in writing, software
 *  distributed under the License is distributed on an "AS IS" BASIS,
 *  WITHOUT WARRANTIES OR CONDITIONS OF ANY KIND, either express or implied.
 *  See the License for the specific language governing permissions and
 *  limitations under the License.
 *
 ******************************************************************************/

package io.questdb;

import io.questdb.cairo.security.SecurityContextFactory;
import io.questdb.cairo.wal.WalInitializerFactory;
import io.questdb.cutlass.auth.LineAuthenticatorFactory;
import io.questdb.cutlass.http.HttpAuthenticatorFactory;
import io.questdb.cutlass.pgwire.PgWireAuthenticatorFactory;
import io.questdb.griffin.SqlCompilerFactory;
import io.questdb.std.QuietCloseable;
<<<<<<< HEAD

public interface FactoryProvider extends QuietCloseable {
    @Override
    default void close() {
    }

    AuthenticatorFactory getAuthenticatorFactory();
=======

public interface FactoryProvider extends QuietCloseable {
    @Override
    default void close() {
    }
>>>>>>> 80034d5f

    HttpAuthenticatorFactory getHttpAuthenticatorFactory();

    LineAuthenticatorFactory getLineAuthenticatorFactory();

    PgWireAuthenticatorFactory getPgWireAuthenticatorFactory();

    SecurityContextFactory getSecurityContextFactory();

    SqlCompilerFactory getSqlCompilerFactory();

    WalInitializerFactory getWalInitializerFactory();
}<|MERGE_RESOLUTION|>--- conflicted
+++ resolved
@@ -31,21 +31,11 @@
 import io.questdb.cutlass.pgwire.PgWireAuthenticatorFactory;
 import io.questdb.griffin.SqlCompilerFactory;
 import io.questdb.std.QuietCloseable;
-<<<<<<< HEAD
 
 public interface FactoryProvider extends QuietCloseable {
     @Override
     default void close() {
     }
-
-    AuthenticatorFactory getAuthenticatorFactory();
-=======
-
-public interface FactoryProvider extends QuietCloseable {
-    @Override
-    default void close() {
-    }
->>>>>>> 80034d5f
 
     HttpAuthenticatorFactory getHttpAuthenticatorFactory();
 
