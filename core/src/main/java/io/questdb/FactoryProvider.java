/*******************************************************************************
 *     ___                  _   ____  ____
 *    / _ \ _   _  ___  ___| |_|  _ \| __ )
 *   | | | | | | |/ _ \/ __| __| | | |  _ \
 *   | |_| | |_| |  __/\__ \ |_| |_| | |_) |
 *    \__\_\\__,_|\___||___/\__|____/|____/
 *
 *  Copyright (c) 2014-2019 Appsicle
 *  Copyright (c) 2019-2023 QuestDB
 *
 *  Licensed under the Apache License, Version 2.0 (the "License");
 *  you may not use this file except in compliance with the License.
 *  You may obtain a copy of the License at
 *
 *  http://www.apache.org/licenses/LICENSE-2.0
 *
 *  Unless required by applicable law or agreed to in writing, software
 *  distributed under the License is distributed on an "AS IS" BASIS,
 *  WITHOUT WARRANTIES OR CONDITIONS OF ANY KIND, either express or implied.
 *  See the License for the specific language governing permissions and
 *  limitations under the License.
 *
 ******************************************************************************/

package io.questdb;

import io.questdb.cairo.security.SecurityContextFactory;
import io.questdb.cutlass.auth.LineAuthenticatorFactory;
import io.questdb.cutlass.http.HttpAuthenticatorFactory;
import io.questdb.cutlass.pgwire.PgWireAuthenticatorFactory;
import io.questdb.std.QuietCloseable;

public interface FactoryProvider extends QuietCloseable {
    @Override
    default void close() {
    }

    HttpAuthenticatorFactory getHttpAuthenticatorFactory();

    LineAuthenticatorFactory getLineAuthenticatorFactory();

    PgWireAuthenticatorFactory getPgWireAuthenticatorFactory();

    SecurityContextFactory getSecurityContextFactory();
<<<<<<< HEAD

    WalInitializerFactory getWalInitializerFactory();

    DdlListenerFactory getDdlListenerFactory();

    void load();
=======
>>>>>>> fde5f235
}<|MERGE_RESOLUTION|>--- conflicted
+++ resolved
@@ -42,13 +42,4 @@
     PgWireAuthenticatorFactory getPgWireAuthenticatorFactory();
 
     SecurityContextFactory getSecurityContextFactory();
-<<<<<<< HEAD
-
-    WalInitializerFactory getWalInitializerFactory();
-
-    DdlListenerFactory getDdlListenerFactory();
-
-    void load();
-=======
->>>>>>> fde5f235
 }