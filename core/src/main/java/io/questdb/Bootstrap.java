--- conflicted
+++ resolved
@@ -102,11 +102,7 @@
 
         // before we set up the logger, we need to copy the conf file
         try {
-<<<<<<< HEAD
-            copyResource(rootDirectory, false, buffer, "conf/log.conf", null);
-=======
             copyLogConfResource(new byte[1024 * 1024]);
->>>>>>> 9df5489b
         } catch (IOException e) {
             throw new BootstrapException("Could not extract log configuration file");
         }
@@ -377,8 +373,6 @@
         return new CairoEngine(getConfiguration().getCairoConfiguration(), getMetrics());
     }
 
-<<<<<<< HEAD
-=======
     private static void copyConfResource(String dir, boolean force, byte[] buffer, String res, Log log) throws IOException {
         copyConfResource(dir, force, buffer, res, res, log);
     }
@@ -392,7 +386,6 @@
         }
     }
 
->>>>>>> 9df5489b
     private static void copyInputStream(boolean force, byte[] buffer, File out, InputStream is, Log log) throws IOException {
         final boolean exists = out.exists();
         if (force || !exists) {
@@ -514,13 +507,8 @@
                 throw exception;
             }
         }
-<<<<<<< HEAD
-        copyResource(rootDirectory, false, buffer, "conf/server.conf", log);
-        copyResource(rootDirectory, false, buffer, "conf/log.conf", log);
-=======
         copyConfResource(rootDirectory, false, buffer, "conf/server.conf", log);
         copyLogConfResource(buffer);
->>>>>>> 9df5489b
     }
 
     private void extractSite0(String publicDir, byte[] buffer, String thisVersion) throws IOException {
