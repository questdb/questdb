--- conflicted
+++ resolved
@@ -25,15 +25,15 @@
 package io.questdb;
 
 public interface ConfigProperty {
-<<<<<<< HEAD
+    /**
+     * Returns then environment variable name of the property.
+     */
     String getEnvVarEquivalent();
 
-=======
 
     /**
      * Returns property path as in server.conf.
      */
->>>>>>> 5b13e95f
     String getPropertyPath();
 
     /**
