--- conflicted
+++ resolved
@@ -56,14 +56,6 @@
 
     WorkerPoolConfiguration getWorkerPoolConfiguration();
 
-<<<<<<< HEAD
-    default void init(
-            CairoEngine engine,
-            FunctionFactoryCache functionFactoryCache,
-            FreeOnExit freeOnExit
-    ) {
-=======
     default void init(CairoEngine engine, FreeOnExit freeOnExit) {
->>>>>>> 0fd8581f
     }
 }