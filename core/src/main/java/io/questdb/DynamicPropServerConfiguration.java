/*******************************************************************************
 *     ___                  _   ____  ____
 *    / _ \ _   _  ___  ___| |_|  _ \| __ )
 *   | | | | | | |/ _ \/ __| __| | | |  _ \
 *   | |_| | |_| |  __/\__ \ |_| |_| | |_) |
 *    \__\_\\__,_|\___||___/\__|____/|____/
 *
 *  Copyright (c) 2014-2019 Appsicle
 *  Copyright (c) 2019-2024 QuestDB
 *
 *  Licensed under the Apache License, Version 2.0 (the "License");
 *  you may not use this file except in compliance with the License.
 *  You may obtain a copy of the License at
 *
 *  http://www.apache.org/licenses/LICENSE-2.0
 *
 *  Unless required by applicable law or agreed to in writing, software
 *  distributed under the License is distributed on an "AS IS" BASIS,
 *  WITHOUT WARRANTIES OR CONDITIONS OF ANY KIND, either express or implied.
 *  See the License for the specific language governing permissions and
 *  limitations under the License.
 *
 ******************************************************************************/

package io.questdb;

import io.questdb.cairo.CairoConfiguration;
import io.questdb.cairo.CairoConfigurationWrapper;
import io.questdb.cairo.CairoEngine;
import io.questdb.cutlass.http.HttpFullFatServerConfiguration;
import io.questdb.cutlass.http.HttpMinServerConfigurationWrapper;
import io.questdb.cutlass.http.HttpServerConfiguration;
import io.questdb.cutlass.http.HttpServerConfigurationWrapper;
import io.questdb.cutlass.json.JsonException;
import io.questdb.cutlass.line.tcp.LineTcpReceiverConfiguration;
import io.questdb.cutlass.line.tcp.LineTcpReceiverConfigurationWrapper;
import io.questdb.cutlass.line.udp.LineUdpReceiverConfiguration;
import io.questdb.cutlass.pgwire.PGConfiguration;
import io.questdb.cutlass.pgwire.PGConfigurationWrapper;
import io.questdb.log.Log;
import io.questdb.log.LogFactory;
import io.questdb.log.LogRecord;
import io.questdb.metrics.MetricsConfiguration;
import io.questdb.mp.WorkerPoolConfiguration;
import io.questdb.std.FilesFacade;
import io.questdb.std.FilesFacadeImpl;
import io.questdb.std.datetime.microtime.MicrosecondClock;
import io.questdb.std.datetime.microtime.MicrosecondClockImpl;
import io.questdb.std.str.Path;
import org.jetbrains.annotations.Nullable;

import java.io.IOException;
import java.io.InputStream;
import java.nio.file.Paths;
import java.util.Arrays;
import java.util.HashSet;
import java.util.Iterator;
import java.util.Map;
import java.util.Optional;
import java.util.Properties;
import java.util.Set;
import java.util.concurrent.atomic.AtomicReference;
import java.util.function.Function;


public class DynamicPropServerConfiguration implements ServerConfiguration, ConfigReloader {
    private static final Log LOG = LogFactory.getLog(DynamicPropServerConfiguration.class);
    private static final Set<? extends ConfigPropertyKey> dynamicProps = new HashSet<>(Arrays.asList(
            PropertyKey.PG_USER,
            PropertyKey.PG_PASSWORD,
            PropertyKey.PG_RO_USER_ENABLED,
            PropertyKey.PG_RO_USER,
            PropertyKey.PG_RO_PASSWORD,
            PropertyKey.PG_NAMED_STATEMENT_LIMIT,
            PropertyKey.PG_RECV_BUFFER_SIZE,
            PropertyKey.PG_SEND_BUFFER_SIZE,
            PropertyKey.PG_NET_CONNECTION_LIMIT,
            PropertyKey.HTTP_REQUEST_HEADER_BUFFER_SIZE,
            PropertyKey.HTTP_MULTIPART_HEADER_BUFFER_SIZE,
            PropertyKey.HTTP_RECV_BUFFER_SIZE,
            PropertyKey.HTTP_SEND_BUFFER_SIZE,
            PropertyKey.HTTP_NET_CONNECTION_LIMIT,
            PropertyKey.LINE_HTTP_MAX_RECV_BUFFER_SIZE,
            PropertyKey.LINE_TCP_NET_CONNECTION_LIMIT,
            PropertyKey.QUERY_TRACING_ENABLED,
            PropertyKey.CAIRO_MAT_VIEW_INSERT_AS_SELECT_BATCH_SIZE,
            PropertyKey.CAIRO_MAT_VIEW_ROWS_PER_QUERY_ESTIMATE,
            PropertyKey.CAIRO_MAT_VIEW_MAX_REFRESH_RETRIES,
            PropertyKey.CAIRO_MAT_VIEW_MAX_REFRESH_INTERVALS,
            PropertyKey.CAIRO_SQL_ASOF_JOIN_EVACUATION_THRESHOLD,
            PropertyKey.CAIRO_SQL_ASOF_JOIN_SHORT_CIRCUIT_CACHE_CAPACITY,
            PropertyKey.CAIRO_SQL_JIT_MAX_IN_LIST_SIZE_THRESHOLD
    ));
    private static final Function<String, ? extends ConfigPropertyKey> keyResolver = (k) -> {
        Optional<PropertyKey> prop = PropertyKey.getByString(k);
        return prop.orElse(null);
    };
    private final BuildInformation buildInformation;
    private final CairoConfigurationWrapper cairoConfig;
    private final java.nio.file.Path confPath;
    private final boolean configReloadEnabled;
    private final @Nullable Map<String, String> env;
    private final FilesFacade filesFacade;
    private final FactoryProviderFactory fpf;
    private final HttpServerConfigurationWrapper httpServerConfig;
    private final String installRoot;
    private final LineTcpReceiverConfigurationWrapper lineTcpConfig;
    private final boolean loadAdditionalConfigurations;
    private final Log log;
    private final MemoryConfigurationWrapper memoryConfig;
    private final Metrics metrics;
    private final MicrosecondClock microsecondClock;
    private final HttpMinServerConfigurationWrapper minHttpServerConfig;
    private final PGConfigurationWrapper pgWireConfig;
    private final Properties properties;
    private final Object reloadLock = new Object();
    private final AtomicReference<PropServerConfiguration> serverConfig;
    private long version;

    public DynamicPropServerConfiguration(
            String installRoot,
            Properties properties,
            @Nullable Map<String, String> env,
            Log log,
            BuildInformation buildInformation,
            FilesFacade filesFacade,
            MicrosecondClock microsecondClock,
            FactoryProviderFactory fpf,
            boolean loadAdditionalConfigurations
    ) throws ServerConfigurationException, JsonException {
        this.installRoot = installRoot;
        this.properties = properties;
        this.env = env;
        this.log = log;
        this.buildInformation = buildInformation;
        this.filesFacade = filesFacade;
        this.microsecondClock = microsecondClock;
        this.fpf = fpf;
        this.loadAdditionalConfigurations = loadAdditionalConfigurations;
        final PropServerConfiguration serverConfig = new PropServerConfiguration(
                installRoot,
                properties,
                dynamicProps,
                env,
                log,
                buildInformation,
                filesFacade,
                microsecondClock,
                fpf,
                loadAdditionalConfigurations
        );
        this.metrics = serverConfig.getMetrics();
        this.serverConfig = new AtomicReference<>(serverConfig);
        this.cairoConfig = new CairoConfigurationWrapper(this.metrics);
        this.minHttpServerConfig = new HttpMinServerConfigurationWrapper(this.metrics);
        this.httpServerConfig = new HttpServerConfigurationWrapper(this.metrics);
        this.lineTcpConfig = new LineTcpReceiverConfigurationWrapper(this.metrics);
        this.memoryConfig = new MemoryConfigurationWrapper();
        this.pgWireConfig = new PGConfigurationWrapper(this.metrics);
        reloadNestedConfigurations(serverConfig);
        this.version = 0;
        this.confPath = Paths.get(getCairoConfiguration().getConfRoot().toString(), Bootstrap.CONFIG_FILE);
        this.configReloadEnabled = serverConfig.isConfigReloadEnabled();
    }

    public DynamicPropServerConfiguration(
            String installRoot,
            Properties properties,
            @Nullable Map<String, String> env,
            Log log,
            BuildInformation buildInformation,
            FilesFacade filesFacade,
            MicrosecondClock microsecondClock,
            FactoryProviderFactory fpf
    ) throws ServerConfigurationException, JsonException {
        this(
                installRoot,
                properties,
                env,
                log,
                buildInformation,
                filesFacade,
                microsecondClock,
                fpf,
                true
        );
    }

    public DynamicPropServerConfiguration(
            String installRoot,
            Properties properties,
            @Nullable Map<String, String> env,
            Log log,
            BuildInformation buildInformation
    ) throws ServerConfigurationException, JsonException {
        this(
                installRoot,
                properties,
                env,
                log,
                buildInformation,
                FilesFacadeImpl.INSTANCE,
                MicrosecondClockImpl.INSTANCE,
                (configuration, engine, freeOnExitList) -> DefaultFactoryProvider.INSTANCE,
                true
        );
    }

    // used in ent
    public static boolean updateSupportedProperties(
            Properties oldProperties,
            Properties newProperties,
            Set<? extends ConfigPropertyKey> reloadableProps,
            Function<String, ? extends ConfigPropertyKey> keyResolver,
            Log log
    ) {
        if (newProperties.equals(oldProperties)) {
            return false;
        }

        boolean changed = false;
        // Compare the new and existing properties
        for (Map.Entry<Object, Object> entry : newProperties.entrySet()) {
            final String key = (String) entry.getKey();
            final String oldVal = oldProperties.getProperty(key);
            if (oldVal == null || !oldVal.equals(entry.getValue())) {
                final ConfigPropertyKey propKey = keyResolver.apply(key);
                if (propKey == null) {
                    log.error().$("unknown property, ignoring [update, key=").$(key).I$();
                    continue;
                }

                if (reloadableProps.contains(propKey)) {
                    final LogRecord rec = log.info().$("reloaded config option [update, key=").$(key);
                    if (!propKey.isSensitive()) {
                        rec
                                .$(", oldValue=").$(oldVal)
                                .$(", newValue=").$((String) entry.getValue());
                    }
                    rec.I$();

                    oldProperties.setProperty(key, (String) entry.getValue());
                    changed = true;
                } else {
                    log.advisory().$("property ").$(key).$(" was modified in the config file but cannot be reloaded. Ignoring new value").$();
                }
            }
        }

        // Check for any old reloadable properties that have been removed in the new config
        Iterator<Object> oldPropsIter = oldProperties.keySet().iterator();
        while (oldPropsIter.hasNext()) {
            final Object key = oldPropsIter.next();
            if (!newProperties.containsKey(key)) {
                final ConfigPropertyKey propKey = keyResolver.apply((String) key);
                if (propKey == null) {
                    log.error().$("unknown property, ignoring [remove, key=").$(key).I$();
                    continue;
                }

                if (reloadableProps.contains(propKey)) {
                    final LogRecord rec = log.info().$("reloaded config option [remove, key=").$(key);
                    if (!propKey.isSensitive()) {
                        rec.$(", value=").$(oldProperties.getProperty((String) key));
                    }
                    rec.I$();

                    oldPropsIter.remove();
                    changed = true;
                } else {
                    log.advisory().$("property ").$(key).$(" was removed from the config file but cannot be reloaded. Ignoring").$();
                }
            }
        }
        return changed;
    }

    @Override
    public CairoConfiguration getCairoConfiguration() {
        return cairoConfig;
    }

    @Override
    public FactoryProvider getFactoryProvider() {
        return serverConfig.get().getFactoryProvider();
    }

    @Override
    public HttpServerConfiguration getHttpMinServerConfiguration() {
        return minHttpServerConfig;
    }

    @Override
    public HttpFullFatServerConfiguration getHttpServerConfiguration() {
        return httpServerConfig;
    }

    @Override
    public LineTcpReceiverConfiguration getLineTcpReceiverConfiguration() {
        return lineTcpConfig;
    }

    @Override
    public LineUdpReceiverConfiguration getLineUdpReceiverConfiguration() {
        // nested object is kept non-reloadable
        return serverConfig.get().getLineUdpReceiverConfiguration();
    }

    @Override
    public WorkerPoolConfiguration getMatViewRefreshPoolConfiguration() {
        // nested object is kept non-reloadable
        return serverConfig.get().getMatViewRefreshPoolConfiguration();
    }

    @Override
    public MemoryConfiguration getMemoryConfiguration() {
        return memoryConfig;
    }

    @Override
    public Metrics getMetrics() {
        return metrics;
    }

    @Override
    public MetricsConfiguration getMetricsConfiguration() {
        // nested object is kept non-reloadable
        return serverConfig.get().getMetricsConfiguration();
    }

    @Override
    public PGConfiguration getPGWireConfiguration() {
        return pgWireConfig;
    }

    @Override
    public PublicPassthroughConfiguration getPublicPassthroughConfiguration() {
        // nested object is kept non-reloadable
        return serverConfig.get().getPublicPassthroughConfiguration();
    }

    @Override
    public WorkerPoolConfiguration getSharedWorkerPoolNetworkConfiguration() {
        // nested object is kept non-reloadable
        return serverConfig.get().getSharedWorkerPoolNetworkConfiguration();
    }

    @Override
<<<<<<< HEAD
    public WorkerPoolConfiguration getViewCompilerPoolConfiguration() {
        // nested object is kept non-reloadable
        return serverConfig.get().getViewCompilerPoolConfiguration();
    }

    @Override
    public WorkerPoolConfiguration getWalApplyPoolConfiguration() {
        // nested object is kept non-reloadable
        return serverConfig.get().getWalApplyPoolConfiguration();
=======
    public WorkerPoolConfiguration getSharedWorkerPoolQueryConfiguration() {
        return serverConfig.get().getSharedWorkerPoolQueryConfiguration();
>>>>>>> 7eb1a513
    }

    @Override
    public WorkerPoolConfiguration getSharedWorkerPoolWriteConfiguration() {
        return serverConfig.get().getSharedWorkerPoolWriteConfiguration();
    }

    @Override
    public long getVersion() {
        return version;
    }

    @Override
    public WorkerPoolConfiguration getWalApplyPoolConfiguration() {
        // nested object is kept non-reloadable
        return serverConfig.get().getWalApplyPoolConfiguration();
    }

    @Override
    public void init(CairoEngine engine, FreeOnExit freeOnExit) {
        serverConfig.get().init(this, engine, freeOnExit);
        if (configReloadEnabled) {
            engine.setConfigReloader(this);
        }
    }

    @Override
    public boolean reload() {
        try (Path p = new Path()) {
            p.of(confPath.toString());

            synchronized (reloadLock) {
                // Check that the file has been modified since the last trigger
                // Then load the config properties

                Properties newProperties = new Properties();
                try (InputStream is = java.nio.file.Files.newInputStream(confPath)) {
                    newProperties.load(is);
                } catch (IOException exc) {
                    LOG.error().$(exc).$();
                    return false;
                }

                if (updateSupportedProperties(properties, newProperties, dynamicProps, keyResolver, LOG)) {
                    reload0();
                    LOG.info().$("reloaded, [file=").$(confPath).I$();
                    return true;
                }
                LOG.info().$("nothing to reload [file=").$(confPath).I$();
            }
        }
        return false;
    }

    private void reload0() {
        PropServerConfiguration newConfig;
        try {
            newConfig = new PropServerConfiguration(
                    installRoot,
                    properties,
                    dynamicProps,
                    env,
                    log,
                    buildInformation,
                    filesFacade,
                    microsecondClock,
                    fpf,
                    loadAdditionalConfigurations
            );
        } catch (ServerConfigurationException | JsonException e) {
            log.error().$(e).$();
            return;
        }

        final PropServerConfiguration oldConfig = serverConfig.get();
        // Move factory provider to the new config instead of creating a new one.
        newConfig.reinit(oldConfig.getFactoryProvider());
        serverConfig.set(newConfig);
        reloadNestedConfigurations(newConfig);
        version++;
    }

    private void reloadNestedConfigurations(PropServerConfiguration serverConfig) {
        cairoConfig.setDelegate(serverConfig.getCairoConfiguration());
        minHttpServerConfig.setDelegate(serverConfig.getHttpMinServerConfiguration());
        httpServerConfig.setDelegate(serverConfig.getHttpServerConfiguration());
        lineTcpConfig.setDelegate(serverConfig.getLineTcpReceiverConfiguration());
        memoryConfig.setDelegate(serverConfig.getMemoryConfiguration());
        pgWireConfig.setDelegate(serverConfig.getPGWireConfiguration());
    }
}<|MERGE_RESOLUTION|>--- conflicted
+++ resolved
@@ -346,20 +346,8 @@
     }
 
     @Override
-<<<<<<< HEAD
-    public WorkerPoolConfiguration getViewCompilerPoolConfiguration() {
-        // nested object is kept non-reloadable
-        return serverConfig.get().getViewCompilerPoolConfiguration();
-    }
-
-    @Override
-    public WorkerPoolConfiguration getWalApplyPoolConfiguration() {
-        // nested object is kept non-reloadable
-        return serverConfig.get().getWalApplyPoolConfiguration();
-=======
     public WorkerPoolConfiguration getSharedWorkerPoolQueryConfiguration() {
         return serverConfig.get().getSharedWorkerPoolQueryConfiguration();
->>>>>>> 7eb1a513
     }
 
     @Override
@@ -370,6 +358,12 @@
     @Override
     public long getVersion() {
         return version;
+    }
+
+    @Override
+    public WorkerPoolConfiguration getViewCompilerPoolConfiguration() {
+        // nested object is kept non-reloadable
+        return serverConfig.get().getViewCompilerPoolConfiguration();
     }
 
     @Override
