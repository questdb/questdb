/*******************************************************************************
 *     ___                  _   ____  ____
 *    / _ \ _   _  ___  ___| |_|  _ \| __ )
 *   | | | | | | |/ _ \/ __| __| | | |  _ \
 *   | |_| | |_| |  __/\__ \ |_| |_| | |_) |
 *    \__\_\\__,_|\___||___/\__|____/|____/
 *
 *  Copyright (c) 2014-2019 Appsicle
 *  Copyright (c) 2019-2024 QuestDB
 *
 *  Licensed under the Apache License, Version 2.0 (the "License");
 *  you may not use this file except in compliance with the License.
 *  You may obtain a copy of the License at
 *
 *  http://www.apache.org/licenses/LICENSE-2.0
 *
 *  Unless required by applicable law or agreed to in writing, software
 *  distributed under the License is distributed on an "AS IS" BASIS,
 *  WITHOUT WARRANTIES OR CONDITIONS OF ANY KIND, either express or implied.
 *  See the License for the specific language governing permissions and
 *  limitations under the License.
 *
 ******************************************************************************/

package io.questdb.griffin;

import io.questdb.cairo.ColumnFilter;
import io.questdb.cairo.ColumnType;
import io.questdb.cairo.ColumnTypes;
import io.questdb.cairo.ImplicitCastException;
import io.questdb.cairo.TableWriter;
import io.questdb.cairo.TimestampDriver;
import io.questdb.cairo.arr.ArrayView;
import io.questdb.cairo.arr.DoubleArrayParser;
import io.questdb.cairo.sql.Record;
import io.questdb.cairo.sql.RecordMetadata;
import io.questdb.cairo.wal.WriterRowUtils;
import io.questdb.std.BytecodeAssembler;
import io.questdb.std.Decimal128;
import io.questdb.std.Decimal256;
import io.questdb.std.Misc;
import io.questdb.std.NumericException;
import io.questdb.std.str.StringSink;
import io.questdb.std.str.Utf8Sequence;
import io.questdb.std.str.Utf8StringSink;

public class RecordToRowCopierUtils {

    private RecordToRowCopierUtils() {
    }

    // Creates data type converter.
    // INT and LONG NaN values are cast to their representation rather than Double or Float NaN.
    public static RecordToRowCopier generateCopier(
            BytecodeAssembler asm,
            ColumnTypes from,
            RecordMetadata to,
            ColumnFilter toColumnFilter
    ) {
        int timestampIndex = to.getTimestampIndex();
        asm.init(RecordToRowCopier.class);
        asm.setupPool();
        int thisClassIndex = asm.poolClass(asm.poolUtf8("io/questdb/griffin/rowcopier"));
        int interfaceClassIndex = asm.poolClass(RecordToRowCopier.class);

        // Character        Type        Interpretation
        // B                byte        signed byte
        // C                char        Unicode character code point in the Basic Multilingual Plane, encoded with UTF-16
        // D                double      double-precision floating-point value
        // F                float       single-precision floating-point value
        // I                int         32-bit integer
        // J                long        64-bit integer
        // L ClassName ;    reference   an instance of class ClassName
        // S                short       signed short
        // Z                boolean     true or false
        // [                reference   one array dimension

        int sGetDecimal256 = asm.poolInterfaceMethod(SqlExecutionContext.class, "getDecimal256", "()Lio/questdb/std/Decimal256;");

        int rGetInt = asm.poolInterfaceMethod(Record.class, "getInt", "(I)I");
        int rGetIPv4 = asm.poolInterfaceMethod(Record.class, "getIPv4", "(I)I");
        int rGetGeoInt = asm.poolInterfaceMethod(Record.class, "getGeoInt", "(I)I");
        int rGetLong = asm.poolInterfaceMethod(Record.class, "getLong", "(I)J");
        int rGetGeoLong = asm.poolInterfaceMethod(Record.class, "getGeoLong", "(I)J");
        int rGetLong256 = asm.poolInterfaceMethod(Record.class, "getLong256A", "(I)Lio/questdb/std/Long256;");
        int rGetLong128Lo = asm.poolInterfaceMethod(Record.class, "getLong128Lo", "(I)J");
        int rGetLong128Hi = asm.poolInterfaceMethod(Record.class, "getLong128Hi", "(I)J");

        int rGetDate = asm.poolInterfaceMethod(Record.class, "getDate", "(I)J");
        int rGetTimestamp = asm.poolInterfaceMethod(Record.class, "getTimestamp", "(I)J");
        //
        int rGetByte = asm.poolInterfaceMethod(Record.class, "getByte", "(I)B");
        int rGetGeoByte = asm.poolInterfaceMethod(Record.class, "getGeoByte", "(I)B");
        int rGetShort = asm.poolInterfaceMethod(Record.class, "getShort", "(I)S");
        int rGetGeoShort = asm.poolInterfaceMethod(Record.class, "getGeoShort", "(I)S");
        int rGetChar = asm.poolInterfaceMethod(Record.class, "getChar", "(I)C");
        int rGetBool = asm.poolInterfaceMethod(Record.class, "getBool", "(I)Z");
        int rGetFloat = asm.poolInterfaceMethod(Record.class, "getFloat", "(I)F");
        int rGetDouble = asm.poolInterfaceMethod(Record.class, "getDouble", "(I)D");
        int rGetSym = asm.poolInterfaceMethod(Record.class, "getSymA", "(I)Ljava/lang/CharSequence;");
        int rGetStrA = asm.poolInterfaceMethod(Record.class, "getStrA", "(I)Ljava/lang/CharSequence;");
        int rGetBin = asm.poolInterfaceMethod(Record.class, "getBin", "(I)Lio/questdb/std/BinarySequence;");
        int rGetVarchar = asm.poolInterfaceMethod(Record.class, "getVarcharA", "(I)Lio/questdb/std/str/Utf8Sequence;");
        int rGetArray = asm.poolInterfaceMethod(Record.class, "getArray", "(II)Lio/questdb/cairo/arr/ArrayView;");
        int rGetDecimal8 = asm.poolInterfaceMethod(Record.class, "getDecimal8", "(I)B");
        int rGetDecimal16 = asm.poolInterfaceMethod(Record.class, "getDecimal16", "(I)S");
        int rGetDecimal32 = asm.poolInterfaceMethod(Record.class, "getDecimal32", "(I)I");
        int rGetDecimal64 = asm.poolInterfaceMethod(Record.class, "getDecimal64", "(I)J");
        int rGetDecimal128Lo = asm.poolInterfaceMethod(Record.class, "getDecimal128Lo", "(I)J");
        int rGetDecimal128Hi = asm.poolInterfaceMethod(Record.class, "getDecimal128Hi", "(I)J");
        int rGetDecimal256HH = asm.poolInterfaceMethod(Record.class, "getDecimal256HH", "(I)J");
        int rGetDecimal256HL = asm.poolInterfaceMethod(Record.class, "getDecimal256HL", "(I)J");
        int rGetDecimal256LH = asm.poolInterfaceMethod(Record.class, "getDecimal256LH", "(I)J");
        int rGetDecimal256LL = asm.poolInterfaceMethod(Record.class, "getDecimal256LL", "(I)J");
        //
        int wPutInt = asm.poolInterfaceMethod(TableWriter.Row.class, "putInt", "(II)V");
        int wPutIPv4 = asm.poolInterfaceMethod(TableWriter.Row.class, "putIPv4", "(II)V");
        int wPutLong = asm.poolInterfaceMethod(TableWriter.Row.class, "putLong", "(IJ)V");
        int wPutLong256 = asm.poolInterfaceMethod(TableWriter.Row.class, "putLong256", "(ILio/questdb/std/Long256;)V");
        int wPutLong256Utf8 = asm.poolInterfaceMethod(TableWriter.Row.class, "putLong256Utf8", "(ILio/questdb/std/str/DirectUtf8Sequence;)V");
        int wPutLong128 = asm.poolInterfaceMethod(TableWriter.Row.class, "putLong128", "(IJJ)V");
        int wPutUuidStr = asm.poolInterfaceMethod(TableWriter.Row.class, "putUuid", "(ILjava/lang/CharSequence;)V");
        int wPutUuidUtf8 = asm.poolInterfaceMethod(TableWriter.Row.class, "putUuidUtf8", "(ILio/questdb/std/str/Utf8Sequence;)V");
        int wPutDate = asm.poolInterfaceMethod(TableWriter.Row.class, "putDate", "(IJ)V");
        int wPutTimestamp = asm.poolInterfaceMethod(TableWriter.Row.class, "putTimestamp", "(IJ)V");
        //
        int wPutByte = asm.poolInterfaceMethod(TableWriter.Row.class, "putByte", "(IB)V");
        int wPutShort = asm.poolInterfaceMethod(TableWriter.Row.class, "putShort", "(IS)V");
        int wPutBool = asm.poolInterfaceMethod(TableWriter.Row.class, "putBool", "(IZ)V");
        int wPutFloat = asm.poolInterfaceMethod(TableWriter.Row.class, "putFloat", "(IF)V");
        int wPutDouble = asm.poolInterfaceMethod(TableWriter.Row.class, "putDouble", "(ID)V");
        int wPutSym = asm.poolInterfaceMethod(TableWriter.Row.class, "putSym", "(ILjava/lang/CharSequence;)V");
        int wPutSymChar = asm.poolInterfaceMethod(TableWriter.Row.class, "putSym", "(IC)V");
        int wPutStr = asm.poolInterfaceMethod(TableWriter.Row.class, "putStr", "(ILjava/lang/CharSequence;)V");
        int wPutGeoStr = asm.poolInterfaceMethod(TableWriter.Row.class, "putGeoStr", "(ILjava/lang/CharSequence;)V");
        int wPutGeoVarchar = asm.poolInterfaceMethod(TableWriter.Row.class, "putGeoVarchar", "(ILio/questdb/std/str/Utf8Sequence;)V");
        int wPutVarchar = asm.poolInterfaceMethod(TableWriter.Row.class, "putVarchar", "(ILio/questdb/std/str/Utf8Sequence;)V");
        int wPutArray = asm.poolInterfaceMethod(TableWriter.Row.class, "putArray", "(ILio/questdb/cairo/arr/ArrayView;)V");
        int wPutDecimalStr = asm.poolInterfaceMethod(TableWriter.Row.class, "putDecimalStr", "(ILjava/lang/CharSequence;Lio/questdb/std/Decimal256;)V");

        int implicitCastCharAsByte = asm.poolMethod(SqlUtil.class, "implicitCastCharAsByte", "(CI)B");
        int implicitCastCharAsGeoHash = asm.poolMethod(SqlUtil.class, "implicitCastCharAsGeoHash", "(CI)B");
        int implicitCastStrAsFloat = asm.poolMethod(SqlUtil.class, "implicitCastStrAsFloat", "(Ljava/lang/CharSequence;)F");
        int implicitCastStrAsDouble = asm.poolMethod(SqlUtil.class, "implicitCastStrAsDouble", "(Ljava/lang/CharSequence;)D");
        int implicitCastStrAsByte = asm.poolMethod(SqlUtil.class, "implicitCastStrAsByte", "(Ljava/lang/CharSequence;)B");
        int implicitCastStrAsShort = asm.poolMethod(SqlUtil.class, "implicitCastStrAsShort", "(Ljava/lang/CharSequence;)S");
        int implicitCastStrAsChar = asm.poolMethod(SqlUtil.class, "implicitCastStrAsChar", "(Ljava/lang/CharSequence;)C");
        int implicitCastStrAsInt = asm.poolMethod(SqlUtil.class, "implicitCastStrAsInt", "(Ljava/lang/CharSequence;)I");
        int implicitCastStrAsIPv4 = asm.poolMethod(SqlUtil.class, "implicitCastStrAsIPv4", "(Ljava/lang/CharSequence;)I");
        int implicitCastUtf8StrAsIPv4 = asm.poolMethod(SqlUtil.class, "implicitCastStrAsIPv4", "(Lio/questdb/std/str/Utf8Sequence;)I");
        int implicitCastStrAsLong = asm.poolMethod(SqlUtil.class, "implicitCastStrAsLong", "(Ljava/lang/CharSequence;)J");
        int implicitCastStrAsLong256 = asm.poolMethod(SqlUtil.class, "implicitCastStrAsLong256", "(Ljava/lang/CharSequence;)Lio/questdb/griffin/engine/functions/constants/Long256Constant;");
        int implicitCastStrAsDate = asm.poolMethod(SqlUtil.class, "implicitCastStrAsDate", "(Ljava/lang/CharSequence;)J");
        int implicitCastStrAsTimestamp = asm.poolInterfaceMethod(TimestampDriver.class, "implicitCast", "(Ljava/lang/CharSequence;)J");
        int implicitCastShortAsByte = asm.poolMethod(SqlUtil.class, "implicitCastShortAsByte", "(S)B");
        int implicitCastIntAsByte = asm.poolMethod(SqlUtil.class, "implicitCastIntAsByte", "(I)B");
        int implicitCastLongAsByte = asm.poolMethod(SqlUtil.class, "implicitCastLongAsByte", "(J)B");
        int implicitCastFloatAsByte = asm.poolMethod(SqlUtil.class, "implicitCastFloatAsByte", "(F)B");
        int implicitCastDoubleAsByte = asm.poolMethod(SqlUtil.class, "implicitCastDoubleAsByte", "(D)B");

        int implicitCastVarcharAsLong = asm.poolMethod(SqlUtil.class, "implicitCastVarcharAsLong", "(Lio/questdb/std/str/Utf8Sequence;)J");
        int implicitCastVarcharAsShort = asm.poolMethod(SqlUtil.class, "implicitCastVarcharAsShort", "(Lio/questdb/std/str/Utf8Sequence;)S");
        int implicitCastVarcharAsInt = asm.poolMethod(SqlUtil.class, "implicitCastVarcharAsInt", "(Lio/questdb/std/str/Utf8Sequence;)I");
        int implicitCastVarcharAsByte = asm.poolMethod(SqlUtil.class, "implicitCastVarcharAsByte", "(Lio/questdb/std/str/Utf8Sequence;)B");
        int implicitCastVarcharAsChar = asm.poolMethod(SqlUtil.class, "implicitCastVarcharAsChar", "(Lio/questdb/std/str/Utf8Sequence;)C");
        int implicitCastVarcharAsFloat = asm.poolMethod(SqlUtil.class, "implicitCastVarcharAsFloat", "(Lio/questdb/std/str/Utf8Sequence;)F");
        int implicitCastVarcharAsDouble = asm.poolMethod(SqlUtil.class, "implicitCastVarcharAsDouble", "(Lio/questdb/std/str/Utf8Sequence;)D");

        int implicitCastIntAsShort = asm.poolMethod(SqlUtil.class, "implicitCastIntAsShort", "(I)S");
        int implicitCastLongAsShort = asm.poolMethod(SqlUtil.class, "implicitCastLongAsShort", "(J)S");
        int implicitCastFloatAsShort = asm.poolMethod(SqlUtil.class, "implicitCastFloatAsShort", "(F)S");
        int implicitCastDoubleAsShort = asm.poolMethod(SqlUtil.class, "implicitCastDoubleAsShort", "(D)S");

        int implicitCastLongAsInt = asm.poolMethod(SqlUtil.class, "implicitCastLongAsInt", "(J)I");
        int implicitCastFloatAsInt = asm.poolMethod(SqlUtil.class, "implicitCastFloatAsInt", "(F)I");
        int implicitCastDoubleAsInt = asm.poolMethod(SqlUtil.class, "implicitCastDoubleAsInt", "(D)I");

        int implicitCastDateAsTimestamp = asm.poolInterfaceMethod(TimestampDriver.class, "fromDate", "(J)J");
        int implicitCastTimestampAsDate = asm.poolInterfaceMethod(TimestampDriver.class, "toDate", "(J)J");
        int implicitCastTimestampAsTimestamp = asm.poolInterfaceMethod(TimestampDriver.class, "from", "(JI)J");

        int implicitCastFloatAsLong = asm.poolMethod(SqlUtil.class, "implicitCastFloatAsLong", "(F)J");
        int implicitCastDoubleAsLong = asm.poolMethod(SqlUtil.class, "implicitCastDoubleAsLong", "(D)J");
        int implicitCastDoubleAsFloat = asm.poolMethod(SqlUtil.class, "implicitCastDoubleAsFloat", "(D)F");
        int wPutStrChar = asm.poolInterfaceMethod(TableWriter.Row.class, "putStr", "(IC)V");
        int wPutVarcharChar = asm.poolInterfaceMethod(TableWriter.Row.class, "putVarchar", "(IC)V");
        int wPutChar = asm.poolInterfaceMethod(TableWriter.Row.class, "putChar", "(IC)V");
        int wPutBin = asm.poolInterfaceMethod(TableWriter.Row.class, "putBin", "(ILio/questdb/std/BinarySequence;)V");
        int implicitCastGeoHashAsGeoHash = asm.poolMethod(SqlUtil.class, "implicitCastGeoHashAsGeoHash", "(JII)J");
        int transferUuidToStrCol = asm.poolMethod(RecordToRowCopierUtils.class, "transferUuidToStrCol", "(Lio/questdb/cairo/TableWriter$Row;IJJ)V");
        int transferUuidToVarcharCol = asm.poolMethod(RecordToRowCopierUtils.class, "transferUuidToVarcharCol", "(Lio/questdb/cairo/TableWriter$Row;IJJ)V");
        int transferVarcharToStrCol = asm.poolInterfaceMethod(TableWriter.Row.class, "putStrUtf8", "(ILio/questdb/std/str/DirectUtf8Sequence;)V");
        int transferVarcharToSymbolCol = asm.poolMethod(RecordToRowCopierUtils.class, "transferVarcharToSymbolCol", "(Lio/questdb/cairo/TableWriter$Row;ILio/questdb/std/str/Utf8Sequence;)V");
        int implicitCastVarcharAsTimestamp = asm.poolInterfaceMethod(TimestampDriver.class, "implicitCastVarchar", "(Lio/questdb/std/str/Utf8Sequence;)J");
        int transferVarcharToDateCol = asm.poolMethod(RecordToRowCopierUtils.class, "transferVarcharToDateCol", "(Lio/questdb/cairo/TableWriter$Row;ILio/questdb/std/str/Utf8Sequence;)V");
        int transferStrToVarcharCol = asm.poolMethod(RecordToRowCopierUtils.class, "transferStrToVarcharCol", "(Lio/questdb/cairo/TableWriter$Row;ILjava/lang/CharSequence;)V");
        int getTimestampDriverRef = asm.poolMethod(ColumnType.class, "getTimestampDriver", "(I)Lio/questdb/cairo/TimestampDriver;");
        int validateArrayDimensionsAndTransferColString = asm.poolMethod(RecordToRowCopierUtils.class, "validateArrayDimensionsAndTransferCol", "(Lio/questdb/cairo/TableWriter$Row;ILio/questdb/cairo/arr/DoubleArrayParser;Ljava/lang/CharSequence;I)V");
        int validateArrayDimensionsAndTransferColVarchar = asm.poolMethod(RecordToRowCopierUtils.class, "validateArrayDimensionsAndTransferCol", "(Lio/questdb/cairo/TableWriter$Row;ILio/questdb/cairo/arr/DoubleArrayParser;Lio/questdb/std/str/Utf8Sequence;I)V");

<<<<<<< HEAD

        int transferDecimal8 = asm.poolMethod(RecordToRowCopierUtils.class, "transferDecimal8", "(Lio/questdb/cairo/TableWriter$Row;ILio/questdb/std/Decimal256;IIB)V");
        int transferDecimal16 = asm.poolMethod(RecordToRowCopierUtils.class, "transferDecimal16", "(Lio/questdb/cairo/TableWriter$Row;ILio/questdb/std/Decimal256;IIS)V");
        int transferDecimal32 = asm.poolMethod(RecordToRowCopierUtils.class, "transferDecimal32", "(Lio/questdb/cairo/TableWriter$Row;ILio/questdb/std/Decimal256;III)V");
        int transferDecimal64 = asm.poolMethod(RecordToRowCopierUtils.class, "transferDecimal64", "(Lio/questdb/cairo/TableWriter$Row;ILio/questdb/std/Decimal256;IIJ)V");
        int transferDecimal128 = asm.poolMethod(RecordToRowCopierUtils.class, "transferDecimal128", "(Lio/questdb/cairo/TableWriter$Row;ILio/questdb/std/Decimal256;IIJJ)V");
        int transferDecimal256 = asm.poolMethod(RecordToRowCopierUtils.class, "transferDecimal256", "(Lio/questdb/cairo/TableWriter$Row;ILio/questdb/std/Decimal256;IIJJJJ)V");
=======
>>>>>>> f0ba2861
        // in case of Geo Hashes column type can overflow short and asm.iconst() will not provide
        // the correct value.
        int n = toColumnFilter.getColumnCount();

        // pool column type constants
        int toColumnType_0 = asm.getPoolCount();
        int fromColumnType_0 = toColumnType_0 + 1;
        for (int i = 0; i < n; i++) {
            asm.poolIntConst(
                    to.getColumnType(
                            toColumnFilter.getColumnIndexFactored(i))
            );
            asm.poolIntConst(from.getColumnType(i));
        }

        int copyNameIndex = asm.poolUtf8("copy");
        int copySigIndex = asm.poolUtf8("(Lio/questdb/griffin/SqlExecutionContext;Lio/questdb/cairo/sql/Record;Lio/questdb/cairo/TableWriter$Row;)V");

        // if we have to do implicit cast from STRING to ARRAYs then we need to create a parser
        // the parser is instantiated in a constructor and stored in a field.
        // if parser is not required then we do not define and field and use just default (empty) constructor
        int parserFieldIndex = 0;
        int parserDescIndex = 0;
        int constructorNameIndex = 0;
        int constructorDescIndex = 0;
        int doubleArrayParserClassIndex = 0;
        int doubleArrayParserCtorIndex = 0;
        int parserFieldRef = 0;
        int objectCtorIndex = 0;
        boolean needsArrayParser = isArrayParserRequired(from, to, toColumnFilter, n);
        if (needsArrayParser) {
            parserFieldIndex = asm.poolUtf8("parser");
            parserDescIndex = asm.poolUtf8("Lio/questdb/cairo/arr/DoubleArrayParser;");
            constructorNameIndex = asm.poolUtf8("<init>");
            constructorDescIndex = asm.poolUtf8("()V");
            doubleArrayParserClassIndex = asm.poolClass(DoubleArrayParser.class);
            doubleArrayParserCtorIndex = asm.poolMethod(doubleArrayParserClassIndex, "<init>", "()V");
            int parserFieldNameAndType = asm.poolNameAndType(parserFieldIndex, parserDescIndex);
            parserFieldRef = asm.poolField(thisClassIndex, parserFieldNameAndType);
            objectCtorIndex = asm.poolMethod(Object.class, "<init>", "()V");
        }

        asm.finishPool();
        asm.defineClass(thisClassIndex);
        asm.interfaceCount(1);
        asm.putShort(interfaceClassIndex);

        if (needsArrayParser) {
            asm.fieldCount(1);
            asm.defineField(parserFieldIndex, parserDescIndex);
        } else {
            asm.fieldCount(0);
        }

        asm.methodCount(2);

        if (needsArrayParser) {
            asm.startMethod(constructorNameIndex, constructorDescIndex, 3, 1);
            // call super()
            asm.aload(0);
            asm.invokespecial(objectCtorIndex);

            // initialize parser field
            asm.aload(0);
            asm.new_(doubleArrayParserClassIndex);
            asm.dup();
            asm.invokespecial(doubleArrayParserCtorIndex);
            asm.putfield(parserFieldRef);

            asm.return_();
            asm.endMethodCode();
            asm.putShort(0); // exceptions
            asm.putShort(0); // attributes
            asm.endMethod();
        } else {
            asm.defineDefaultConstructor();
        }

        asm.startMethod(copyNameIndex, copySigIndex, 15, 5);

        for (int i = 0; i < n; i++) {

            final int toColumnIndex = toColumnFilter.getColumnIndexFactored(i);
            // do not copy timestamp, it will be copied externally to this helper

            if (toColumnIndex == timestampIndex) {
                continue;
            }

            final int toColumnType = to.getColumnType(toColumnIndex);
            final int fromColumnType = from.getColumnType(i);
            int fromColumnTypeTag = ColumnType.tagOf(fromColumnType);
            final int toColumnTypeTag = ColumnType.tagOf(toColumnType);
            final int toColumnWriterIndex = to.getWriterIndex(toColumnIndex);

            int timestampTypeRef = 0;
            // determine the `TimestampDriver` during bytecode generation to avoid
            // calling `ColumnType.getTimestampDriver()` at runtime much times.
            if (toColumnTypeTag == ColumnType.DATE && fromColumnTypeTag == ColumnType.TIMESTAMP) { // Timestamp -> Date
                timestampTypeRef = fromColumnType_0 + 2 * i;
            } else if (toColumnTypeTag == ColumnType.TIMESTAMP && (fromColumnTypeTag == ColumnType.DATE || // Date -> Timestamp
                    fromColumnTypeTag == ColumnType.VARCHAR || fromColumnTypeTag == ColumnType.STRING || // Varchar -> Timestamp or String -> Timestamp
                    (fromColumnTypeTag == ColumnType.TIMESTAMP && fromColumnType != toColumnType))) { // Timestamp -> Timestamp
                timestampTypeRef = toColumnType_0 + 2 * i;
            }

            // todo: this branch is not great, but we need parser
            // inside the stack building block, not sure how to do it better
            if (toColumnTypeTag == ColumnType.ARRAY &&
                    (ColumnType.tagOf(fromColumnType) == ColumnType.STRING || ColumnType.tagOf(fromColumnType) == ColumnType.VARCHAR)
            ) {
                // Build stack with parser in the right position
                asm.aload(3);
                // Stack: [rowWriter]
                asm.iconst(toColumnWriterIndex);
                // Stack: [rowWriter, toColumnIndex]
                asm.aload(0);
                // Stack: [rowWriter, toColumnIndex, this]
                asm.getfield(parserFieldRef);
                // Stack: [rowWriter, toColumnIndex, parser]
                asm.aload(2);
                // Stack: [rowWriter, toColumnIndex, parser, record]
                asm.iconst(i);
                // Stack: [rowWriter, toColumnIndex, parser, record, fromColumnIndex]
            } else if (!ColumnType.isDecimal(fromColumnType)) {
                // Original stack building
                asm.aload(3);
                // stack: [rowWriter]
                asm.iconst(toColumnWriterIndex);
                // stack: [rowWriter, toColumnIndex]
<<<<<<< HEAD
                asm.aload(2);
                // stack: [rowWriter, toColumnIndex, record]
                asm.iconst(i);
                // stack: [rowWriter, toColumnIndex, record, fromColumnIndex]
            } else {
                // Decimal stack building
                asm.aload(3);
                // stack: [rowWriter]
                asm.iconst(toColumnWriterIndex);
                // stack: [rowWriter, toColumnIndex]
=======

                if (timestampTypeRef != 0) {
                    asm.ldc(timestampTypeRef);
                    asm.invokeStatic(getTimestampDriverRef);
                    // stack: [rowWriter, toColumnIndex, timestampDriver]
                }

                asm.aload(1);
                // stack: [rowWriter, toColumnIndex, [timestampDriver], record]
                asm.iconst(i);
                // stack: [rowWriter, toColumnIndex, [timestampDriver], record, fromColumnIndex]
>>>>>>> f0ba2861
            }

            if (fromColumnTypeTag == ColumnType.NULL) {
                fromColumnTypeTag = toColumnTypeTag;
            }
            switch (fromColumnTypeTag) {
                case ColumnType.INT: // from
                    // stack: [rowWriter, toColumnIndex, record, fromColumnIndex]
                    asm.invokeInterface(rGetInt);
                    // stack: [rowWriter, toColumnIndex, int]
                    switch (toColumnTypeTag) {
                        case ColumnType.BYTE:
                            asm.invokeStatic(implicitCastIntAsByte);
                            asm.invokeInterface(wPutByte, 2);
                            break;
                        case ColumnType.SHORT:
                            asm.invokeStatic(implicitCastIntAsShort);
                            asm.invokeInterface(wPutShort, 2);
                            break;
                        case ColumnType.INT:
                            asm.invokeInterface(wPutInt, 2);
                            break;
                        case ColumnType.LONG:
                            asm.i2l();
                            asm.invokeInterface(wPutLong, 3);
                            break;
                        case ColumnType.DATE:
                            asm.i2l();
                            asm.invokeInterface(wPutDate, 3);
                            break;
                        case ColumnType.TIMESTAMP:
                            asm.i2l();
                            asm.invokeInterface(wPutTimestamp, 3);
                            break;
                        case ColumnType.FLOAT:
                            asm.i2f();
                            asm.invokeInterface(wPutFloat, 2);
                            break;
                        case ColumnType.DOUBLE:
                            asm.i2d();
                            asm.invokeInterface(wPutDouble, 3);
                            break;
                        default:
                            assert false;
                            break;
                    }
                    break;
                case ColumnType.IPv4: // from
                    assert toColumnTypeTag == ColumnType.IPv4;
                    asm.invokeInterface(rGetIPv4);
                    asm.invokeInterface(wPutIPv4, 2);
                    break;
                case ColumnType.LONG: // from
                    asm.invokeInterface(rGetLong);
                    switch (toColumnTypeTag) {
                        case ColumnType.BYTE:
                            asm.invokeStatic(implicitCastLongAsByte);
                            asm.invokeInterface(wPutByte, 2);
                            break;
                        case ColumnType.SHORT:
                            asm.invokeStatic(implicitCastLongAsShort);
                            asm.invokeInterface(wPutShort, 2);
                            break;
                        case ColumnType.INT:
                            asm.invokeStatic(implicitCastLongAsInt);
                            asm.invokeInterface(wPutInt, 2);
                            break;
                        case ColumnType.LONG:
                            asm.invokeInterface(wPutLong, 3);
                            break;
                        case ColumnType.DATE:
                            asm.invokeInterface(wPutDate, 3);
                            break;
                        case ColumnType.TIMESTAMP:
                            asm.invokeInterface(wPutTimestamp, 3);
                            break;
                        case ColumnType.FLOAT:
                            asm.l2f();
                            asm.invokeInterface(wPutFloat, 2);
                            break;
                        case ColumnType.DOUBLE:
                            asm.l2d();
                            asm.invokeInterface(wPutDouble, 3);
                            break;
                        default:
                            assert false;
                            break;
                    }
                    break;
                case ColumnType.DATE: // from
                    asm.invokeInterface(rGetDate);
                    switch (toColumnTypeTag) {
                        case ColumnType.BYTE:
                            asm.invokeStatic(implicitCastLongAsByte);
                            asm.invokeInterface(wPutByte, 2);
                            break;
                        case ColumnType.SHORT:
                            asm.invokeStatic(implicitCastLongAsShort);
                            asm.invokeInterface(wPutShort, 2);
                            break;
                        case ColumnType.INT:
                            asm.invokeStatic(implicitCastLongAsInt);
                            asm.invokeInterface(wPutInt, 2);
                            break;
                        case ColumnType.LONG:
                            asm.invokeInterface(wPutLong, 3);
                            break;
                        case ColumnType.DATE:
                            asm.invokeInterface(wPutDate, 3);
                            break;
                        case ColumnType.TIMESTAMP:
                            asm.invokeInterface(implicitCastDateAsTimestamp, 2);
                            asm.invokeInterface(wPutTimestamp, 3);
                            break;
                        case ColumnType.FLOAT:
                            asm.l2f();
                            asm.invokeInterface(wPutFloat, 2);
                            break;
                        case ColumnType.DOUBLE:
                            asm.l2d();
                            asm.invokeInterface(wPutDouble, 3);
                            break;
                        default:
                            assert false;
                            break;
                    }
                    break;
                case ColumnType.TIMESTAMP: // from
                    asm.invokeInterface(rGetTimestamp);
                    switch (toColumnTypeTag) {
                        case ColumnType.BYTE:
                            asm.invokeStatic(implicitCastLongAsByte);
                            asm.invokeInterface(wPutByte, 2);
                            break;
                        case ColumnType.SHORT:
                            asm.invokeStatic(implicitCastLongAsShort);
                            asm.invokeInterface(wPutShort, 2);
                            break;
                        case ColumnType.INT:
                            asm.invokeStatic(implicitCastLongAsInt);
                            asm.invokeInterface(wPutInt, 2);
                            break;
                        case ColumnType.LONG:
                            asm.invokeInterface(wPutLong, 3);
                            break;
                        case ColumnType.FLOAT:
                            asm.l2f();
                            asm.invokeInterface(wPutFloat, 2);
                            break;
                        case ColumnType.DOUBLE:
                            asm.l2d();
                            asm.invokeInterface(wPutDouble, 3);
                            break;
                        case ColumnType.DATE:
                            asm.invokeInterface(implicitCastTimestampAsDate, 2);
                            asm.invokeInterface(wPutDate, 3);
                            break;
                        case ColumnType.TIMESTAMP:
                            if (fromColumnType != toColumnType && fromColumnType != ColumnType.NULL) {
                                asm.ldc(fromColumnType_0 + i * 2);
                                asm.invokeInterface(implicitCastTimestampAsTimestamp, 3);
                            }
                            asm.invokeInterface(wPutTimestamp, 3);
                            break;
                        default:
                            assert false;
                            break;
                    }
                    break;
                case ColumnType.BYTE: // from
                    asm.invokeInterface(rGetByte);
                    switch (toColumnTypeTag) {
                        case ColumnType.BOOLEAN:
                        case ColumnType.BYTE:
                            asm.invokeInterface(wPutByte, 2);
                            break;
                        case ColumnType.SHORT:
                            asm.i2s();
                            asm.invokeInterface(wPutShort, 2);
                            break;
                        case ColumnType.INT:
                            asm.invokeInterface(wPutInt, 2);
                            break;
                        case ColumnType.LONG:
                            asm.i2l();
                            asm.invokeInterface(wPutLong, 3);
                            break;
                        case ColumnType.DATE:
                            asm.i2l();
                            asm.invokeInterface(wPutDate, 3);
                            break;
                        case ColumnType.TIMESTAMP:
                            asm.i2l();
                            asm.invokeInterface(wPutTimestamp, 3);
                            break;
                        case ColumnType.FLOAT:
                            asm.i2f();
                            asm.invokeInterface(wPutFloat, 2);
                            break;
                        case ColumnType.DOUBLE:
                            asm.i2d();
                            asm.invokeInterface(wPutDouble, 3);
                            break;
                        default:
                            assert false;
                            break;
                    }
                    break;
                case ColumnType.SHORT: // from
                    asm.invokeInterface(rGetShort);
                    switch (toColumnTypeTag) {
                        case ColumnType.BYTE:
                            asm.invokeStatic(implicitCastShortAsByte);
                            asm.invokeInterface(wPutByte, 2);
                            break;
                        case ColumnType.SHORT:
                            asm.invokeInterface(wPutShort, 2);
                            break;
                        case ColumnType.INT:
                            asm.invokeInterface(wPutInt, 2);
                            break;
                        case ColumnType.LONG:
                            asm.i2l();
                            asm.invokeInterface(wPutLong, 3);
                            break;
                        case ColumnType.DATE:
                            asm.i2l();
                            asm.invokeInterface(wPutDate, 3);
                            break;
                        case ColumnType.TIMESTAMP:
                            asm.i2l();
                            asm.invokeInterface(wPutTimestamp, 3);
                            break;
                        case ColumnType.FLOAT:
                            asm.i2f();
                            asm.invokeInterface(wPutFloat, 2);
                            break;
                        case ColumnType.DOUBLE:
                            asm.i2d();
                            asm.invokeInterface(wPutDouble, 3);
                            break;
                        default:
                            assert false;
                            break;
                    }
                    break;
                case ColumnType.BOOLEAN: // from
                    assert toColumnType == ColumnType.BOOLEAN;
                    asm.invokeInterface(rGetBool);
                    asm.invokeInterface(wPutBool, 2);
                    break;
                case ColumnType.FLOAT: // from
                    asm.invokeInterface(rGetFloat);
                    switch (toColumnTypeTag) {
                        case ColumnType.BYTE:
                            asm.invokeStatic(implicitCastFloatAsByte);
                            asm.invokeInterface(wPutByte, 2);
                            break;
                        case ColumnType.SHORT:
                            asm.invokeStatic(implicitCastFloatAsShort);
                            asm.invokeInterface(wPutShort, 2);
                            break;
                        case ColumnType.INT:
                            asm.invokeStatic(implicitCastFloatAsInt);
                            asm.invokeInterface(wPutInt, 2);
                            break;
                        case ColumnType.LONG:
                            asm.invokeStatic(implicitCastFloatAsLong);
                            asm.invokeInterface(wPutLong, 3);
                            break;
                        case ColumnType.DATE:
                            asm.invokeStatic(implicitCastFloatAsLong);
                            asm.invokeInterface(wPutDate, 3);
                            break;
                        case ColumnType.TIMESTAMP:
                            asm.invokeStatic(implicitCastFloatAsLong);
                            asm.invokeInterface(wPutTimestamp, 3);
                            break;
                        case ColumnType.FLOAT:
                            asm.invokeInterface(wPutFloat, 2);
                            break;
                        case ColumnType.DOUBLE:
                            asm.f2d();
                            asm.invokeInterface(wPutDouble, 3);
                            break;
                        default:
                            assert false;
                            break;
                    }
                    break;
                case ColumnType.DOUBLE: // from
                    asm.invokeInterface(rGetDouble);
                    switch (toColumnTypeTag) {
                        case ColumnType.BYTE:
                            asm.invokeStatic(implicitCastDoubleAsByte);
                            asm.invokeInterface(wPutByte, 2);
                            break;
                        case ColumnType.SHORT:
                            asm.invokeStatic(implicitCastDoubleAsShort);
                            asm.invokeInterface(wPutShort, 2);
                            break;
                        case ColumnType.INT:
                            asm.invokeStatic(implicitCastDoubleAsInt);
                            asm.invokeInterface(wPutInt, 2);
                            break;
                        case ColumnType.LONG:
                            asm.invokeStatic(implicitCastDoubleAsLong);
                            asm.invokeInterface(wPutLong, 3);
                            break;
                        case ColumnType.DATE:
                            asm.invokeStatic(implicitCastDoubleAsLong);
                            asm.invokeInterface(wPutDate, 3);
                            break;
                        case ColumnType.TIMESTAMP:
                            asm.invokeStatic(implicitCastDoubleAsLong);
                            asm.invokeInterface(wPutTimestamp, 3);
                            break;
                        case ColumnType.FLOAT:
                            asm.invokeStatic(implicitCastDoubleAsFloat);
                            asm.invokeInterface(wPutFloat, 2);
                            break;
                        case ColumnType.DOUBLE:
                            asm.invokeInterface(wPutDouble, 3);
                            break;
                        default:
                            assert false;
                            break;
                    }
                    break;
                case ColumnType.CHAR: // from
                    asm.invokeInterface(rGetChar);
                    switch (toColumnTypeTag) {
                        case ColumnType.BYTE:
                            asm.iconst(toColumnType);
                            asm.invokeStatic(implicitCastCharAsByte);
                            asm.invokeInterface(wPutByte, 2);
                            break;
                        case ColumnType.SHORT:
                            asm.iconst(toColumnType);
                            asm.invokeStatic(implicitCastCharAsByte);
                            asm.i2s();
                            asm.invokeInterface(wPutShort, 2);
                            break;
                        case ColumnType.CHAR:
                            asm.invokeInterface(wPutChar, 2);
                            break;
                        case ColumnType.INT:
                            asm.iconst(toColumnType);
                            asm.invokeStatic(implicitCastCharAsByte);
                            asm.invokeInterface(wPutInt, 2);
                            break;
                        case ColumnType.LONG:
                            asm.iconst(toColumnType);
                            asm.invokeStatic(implicitCastCharAsByte);
                            asm.i2l();
                            asm.invokeInterface(wPutLong, 3);
                            break;
                        case ColumnType.DATE:
                            asm.iconst(toColumnType);
                            asm.invokeStatic(implicitCastCharAsByte);
                            asm.i2l();
                            asm.invokeInterface(wPutDate, 3);
                            break;
                        case ColumnType.TIMESTAMP:
                            asm.ldc(toColumnType_0 + i * 2);
                            asm.invokeStatic(implicitCastCharAsByte);
                            asm.i2l();
                            asm.invokeInterface(wPutTimestamp, 3);
                            break;
                        case ColumnType.FLOAT:
                            asm.iconst(toColumnType);
                            asm.invokeStatic(implicitCastCharAsByte);
                            asm.i2f();
                            asm.invokeInterface(wPutFloat, 2);
                            break;
                        case ColumnType.DOUBLE:
                            asm.iconst(toColumnType);
                            asm.invokeStatic(implicitCastCharAsByte);
                            asm.i2d();
                            asm.invokeInterface(wPutDouble, 3);
                            break;
                        case ColumnType.STRING:
                            asm.invokeInterface(wPutStrChar, 2);
                            break;
                        case ColumnType.VARCHAR:
                            asm.invokeInterface(wPutVarcharChar, 2);
                            break;
                        case ColumnType.SYMBOL:
                            asm.invokeInterface(wPutSymChar, 2);
                            break;
                        case ColumnType.GEOBYTE:
                            asm.ldc(toColumnType_0 + i * 2);
                            asm.invokeStatic(implicitCastCharAsGeoHash);
                            asm.invokeInterface(wPutByte, 2);
                            break;
                        default:
                            assert false;
                            break;
                    }
                    break;
                case ColumnType.SYMBOL: // from
                    asm.invokeInterface(rGetSym);
                    switch (toColumnTypeTag) {
                        case ColumnType.SYMBOL:
                            asm.invokeInterface(wPutSym, 2);
                            break;
                        case ColumnType.STRING:
                            asm.invokeInterface(wPutStr, 2);
                            break;
                        case ColumnType.VARCHAR:
                            asm.invokeStatic(transferStrToVarcharCol);
                            break;
                        default:
                            assert false;
                            break;
                    }
                    break;
                case ColumnType.VARCHAR: // from
                    switch (toColumnTypeTag) {
                        case ColumnType.VARCHAR:
                            asm.invokeInterface(rGetVarchar);
                            asm.invokeInterface(wPutVarchar, 2);
                            break;
                        case ColumnType.ARRAY:
                            // Initial stack: [rowWriter, toColumnIndex, parser, record, fromColumnIndex]
                            asm.invokeInterface(rGetVarchar);
                            // Stack: [rowWriter, toColumnIndex, parser, varchar]
                            asm.iconst(toColumnType);
                            // Stack: [rowWriter, toColumnIndex, parser, varchar, toColumnType]
                            asm.invokeStatic(validateArrayDimensionsAndTransferColVarchar);
                            // Stack: []
                            break;
                        case ColumnType.STRING:
                            asm.invokeInterface(rGetVarchar);
                            asm.invokeInterface(transferVarcharToStrCol, 2);
                            break;
                        case ColumnType.IPv4:
                            asm.invokeInterface(rGetVarchar);
                            asm.invokeStatic(implicitCastUtf8StrAsIPv4);
                            asm.invokeInterface(wPutInt, 2);
                            break;
                        case ColumnType.LONG:
                            asm.invokeInterface(rGetVarchar);
                            asm.invokeStatic(implicitCastVarcharAsLong);
                            asm.invokeInterface(wPutLong, 3);
                            break;
                        case ColumnType.SHORT:
                            asm.invokeInterface(rGetVarchar);
                            asm.invokeStatic(implicitCastVarcharAsShort);
                            asm.invokeInterface(wPutShort, 2);
                            break;
                        case ColumnType.INT:
                            asm.invokeInterface(rGetVarchar);
                            asm.invokeStatic(implicitCastVarcharAsInt);
                            asm.invokeInterface(wPutInt, 2);
                            break;
                        case ColumnType.BYTE:
                            asm.invokeInterface(rGetVarchar);
                            asm.invokeStatic(implicitCastVarcharAsByte);
                            asm.invokeInterface(wPutByte, 2);
                            break;
                        case ColumnType.CHAR:
                            asm.invokeInterface(rGetVarchar);
                            asm.invokeStatic(implicitCastVarcharAsChar);
                            asm.invokeInterface(wPutChar, 2);
                            break;
                        case ColumnType.FLOAT:
                            asm.invokeInterface(rGetVarchar);
                            asm.invokeStatic(implicitCastVarcharAsFloat);
                            asm.invokeInterface(wPutFloat, 2);
                            break;
                        case ColumnType.DOUBLE:
                            asm.invokeInterface(rGetVarchar);
                            asm.invokeStatic(implicitCastVarcharAsDouble);
                            asm.invokeInterface(wPutDouble, 3);
                            break;
                        case ColumnType.UUID:
                            asm.invokeInterface(rGetVarchar);
                            asm.invokeInterface(wPutUuidUtf8, 2);
                            break;
                        case ColumnType.TIMESTAMP:
                            asm.invokeInterface(rGetVarchar);
                            asm.invokeInterface(implicitCastVarcharAsTimestamp, 1);
                            asm.invokeInterface(wPutTimestamp, 3);
                            break;
                        case ColumnType.SYMBOL:
                            asm.invokeInterface(rGetVarchar);
                            asm.invokeStatic(transferVarcharToSymbolCol);
                            break;
                        case ColumnType.DATE:
                            asm.invokeInterface(rGetVarchar);
                            asm.invokeStatic(transferVarcharToDateCol);
                            break;
                        case ColumnType.GEOBYTE:
                        case ColumnType.GEOSHORT:
                        case ColumnType.GEOINT:
                        case ColumnType.GEOLONG:
                            asm.invokeInterface(rGetVarchar);
                            asm.invokeInterface(wPutGeoVarchar, 2);
                            break;
                        case ColumnType.LONG256:
                            asm.invokeInterface(rGetVarchar);
                            asm.invokeInterface(wPutLong256Utf8, 2);
                            break;
                        default:
                            assert false;
                    }
                    break;
                case ColumnType.STRING: // from
                    // This is generic code, and it acts on a record
                    // whereas Functions support string to primitive conversions, Record instances
                    // do not. This is because functions are aware of their return type but records
                    // would have to do expensive checks to decide which conversion would be required
                    switch (toColumnTypeTag) {
                        case ColumnType.ARRAY:
                            // Initial stack: [rowWriter, toColumnIndex, parser, record, fromColumnIndex]
                            asm.invokeInterface(rGetStrA);
                            // Stack: [rowWriter, toColumnIndex, parser, string]
                            asm.iconst(toColumnType);
                            // Stack: [rowWriter, toColumnIndex, parser, string, toColumnType]
                            asm.invokeStatic(validateArrayDimensionsAndTransferColString);
                            // Stack: []
                            break;

                        case ColumnType.BYTE:
                            asm.invokeInterface(rGetStrA);
                            asm.invokeStatic(implicitCastStrAsByte);
                            asm.invokeInterface(wPutByte, 2);
                            break;
                        case ColumnType.SHORT:
                            asm.invokeInterface(rGetStrA);
                            asm.invokeStatic(implicitCastStrAsShort);
                            asm.invokeInterface(wPutShort, 2);
                            break;
                        case ColumnType.CHAR:
                            asm.invokeInterface(rGetStrA);
                            asm.invokeStatic(implicitCastStrAsChar);
                            asm.invokeInterface(wPutChar, 2);
                            break;
                        case ColumnType.INT:
                            asm.invokeInterface(rGetStrA);
                            asm.invokeStatic(implicitCastStrAsInt);
                            asm.invokeInterface(wPutInt, 2);
                            break;
                        case ColumnType.IPv4:
                            asm.invokeInterface(rGetStrA);
                            asm.invokeStatic(implicitCastStrAsIPv4);
                            asm.invokeInterface(wPutIPv4, 2);
                            break;
                        case ColumnType.LONG:
                            asm.invokeInterface(rGetStrA);
                            asm.invokeStatic(implicitCastStrAsLong);
                            asm.invokeInterface(wPutLong, 3);
                            break;
                        case ColumnType.FLOAT:
                            asm.invokeInterface(rGetStrA);
                            asm.invokeStatic(implicitCastStrAsFloat);
                            asm.invokeInterface(wPutFloat, 2);
                            break;
                        case ColumnType.DOUBLE:
                            asm.invokeInterface(rGetStrA);
                            asm.invokeStatic(implicitCastStrAsDouble);
                            asm.invokeInterface(wPutDouble, 3);
                            break;
                        case ColumnType.SYMBOL:
                            asm.invokeInterface(rGetStrA);
                            asm.invokeInterface(wPutSym, 2);
                            break;
                        case ColumnType.DATE:
                            asm.invokeInterface(rGetStrA);
                            asm.invokeStatic(implicitCastStrAsDate);
                            asm.invokeInterface(wPutTimestamp, 3);
                            break;
                        case ColumnType.TIMESTAMP:
                            asm.invokeInterface(rGetStrA);
                            asm.invokeInterface(implicitCastStrAsTimestamp, 1);
                            asm.invokeInterface(wPutTimestamp, 3);
                            break;
                        case ColumnType.GEOBYTE:
                        case ColumnType.GEOSHORT:
                        case ColumnType.GEOINT:
                        case ColumnType.GEOLONG:
                            asm.invokeInterface(rGetStrA);
                            asm.invokeInterface(wPutGeoStr, 2);
                            break;
                        case ColumnType.STRING:
                            asm.invokeInterface(rGetStrA);
                            asm.invokeInterface(wPutStr, 2);
                            break;
                        case ColumnType.VARCHAR:
                            asm.invokeInterface(rGetStrA);
                            asm.invokeStatic(transferStrToVarcharCol);
                            break;
                        case ColumnType.UUID:
                            asm.invokeInterface(rGetStrA);
                            asm.invokeInterface(wPutUuidStr, 2);
                            break;
                        case ColumnType.LONG256:
                            asm.invokeInterface(rGetStrA);
                            asm.invokeStatic(implicitCastStrAsLong256);
                            asm.invokeInterface(wPutLong256, 2);
                            break;
                        case ColumnType.DECIMAL8:
                        case ColumnType.DECIMAL16:
                        case ColumnType.DECIMAL32:
                        case ColumnType.DECIMAL64:
                        case ColumnType.DECIMAL128:
                        case ColumnType.DECIMAL256:
                            // Initial stack: [rowWriter, toColumnIndex, record, fromColumnIndex]
                            asm.invokeInterface(rGetStrA);
                            // Stack: [rowWriter, toColumnIndex, string]
                            asm.aload(1);
                            // stack: [rowWriter, toColumnIndex, string, sqlExecutionContext]
                            asm.invokeInterface(sGetDecimal256, 0);
                            // Stack: [RowWriter, toColumnIndex, string, Decimal256]
                            asm.invokeInterface(wPutDecimalStr, 3);
                            // Stack: []
                            break;
                        default:
                            assert false;
                            break;
                    }
                    break;
                case ColumnType.BINARY: // from
                    assert toColumnTypeTag == ColumnType.BINARY;
                    asm.invokeInterface(rGetBin);
                    asm.invokeInterface(wPutBin, 2);
                    break;
                case ColumnType.LONG256: // from
                    assert toColumnTypeTag == ColumnType.LONG256;
                    asm.invokeInterface(rGetLong256);
                    asm.invokeInterface(wPutLong256, 2);
                    break;
                case ColumnType.GEOBYTE: // from
                    asm.invokeInterface(rGetGeoByte, 1);
                    if (fromColumnType != toColumnType && (fromColumnType != ColumnType.NULL && fromColumnType != ColumnType.GEOBYTE)) {
                        // truncate within the same storage type
                        asm.i2l();
                        asm.ldc(fromColumnType_0 + i * 2);
                        // toColumnType
                        asm.ldc(toColumnType_0 + i * 2);
                        asm.invokeStatic(implicitCastGeoHashAsGeoHash);
                        asm.l2i();
                        asm.i2b();
                    }
                    asm.invokeInterface(wPutByte, 2);
                    break;
                case ColumnType.GEOSHORT: // from
                    asm.invokeInterface(rGetGeoShort, 1);
                    if (ColumnType.tagOf(toColumnType) == ColumnType.GEOBYTE) {
                        asm.i2l();
                        asm.ldc(fromColumnType_0 + i * 2);
                        asm.ldc(toColumnType_0 + i * 2);
                        asm.invokeStatic(implicitCastGeoHashAsGeoHash);
                        asm.l2i();
                        asm.i2b();
                        asm.invokeInterface(wPutByte, 2);
                    } else if (fromColumnType != toColumnType && fromColumnType != ColumnType.NULL && fromColumnType != ColumnType.GEOSHORT) {
                        asm.i2l();
                        asm.ldc(fromColumnType_0 + i * 2);
                        asm.ldc(toColumnType_0 + i * 2);
                        asm.invokeStatic(implicitCastGeoHashAsGeoHash);
                        asm.l2i();
                        asm.i2s();
                        asm.invokeInterface(wPutShort, 2);
                    } else {
                        asm.invokeInterface(wPutShort, 2);
                    }
                    break;
                case ColumnType.GEOINT: // from
                    asm.invokeInterface(rGetGeoInt, 1);
                    switch (ColumnType.tagOf(toColumnType)) {
                        case ColumnType.GEOBYTE:
                            asm.i2l();
                            asm.ldc(fromColumnType_0 + i * 2);
                            asm.ldc(toColumnType_0 + i * 2);
                            asm.invokeStatic(implicitCastGeoHashAsGeoHash);
                            asm.l2i();
                            asm.i2b();
                            asm.invokeInterface(wPutByte, 2);
                            break;
                        case ColumnType.GEOSHORT:
                            asm.i2l();
                            asm.ldc(fromColumnType_0 + i * 2);
                            asm.ldc(toColumnType_0 + i * 2);
                            asm.invokeStatic(implicitCastGeoHashAsGeoHash);
                            asm.l2i();
                            asm.i2s();
                            asm.invokeInterface(wPutShort, 2);
                            break;
                        case ColumnType.GEOINT:
                            if (fromColumnType != toColumnType && fromColumnType != ColumnType.NULL && fromColumnType != ColumnType.GEOINT) {
                                asm.i2l();
                                asm.ldc(fromColumnType_0 + i * 2);
                                asm.ldc(toColumnType_0 + i * 2);
                                asm.invokeStatic(implicitCastGeoHashAsGeoHash);
                                asm.l2i();
                            }
                            asm.invokeInterface(wPutInt, 2);
                            break;
                        default:
                            assert false;
                            break;
                    }
                    break;
                case ColumnType.GEOLONG: // from
                    asm.invokeInterface(rGetGeoLong, 1);
                    switch (ColumnType.tagOf(toColumnType)) {
                        case ColumnType.GEOBYTE:
                            asm.ldc(fromColumnType_0 + i * 2);
                            asm.ldc(toColumnType_0 + i * 2);
                            asm.invokeStatic(implicitCastGeoHashAsGeoHash);
                            asm.l2i();
                            asm.i2b();
                            asm.invokeInterface(wPutByte, 2);
                            break;
                        case ColumnType.GEOSHORT:
                            asm.ldc(fromColumnType_0 + i * 2);
                            asm.ldc(toColumnType_0 + i * 2);
                            asm.invokeStatic(implicitCastGeoHashAsGeoHash);
                            asm.l2i();
                            asm.i2s();
                            asm.invokeInterface(wPutShort, 2);
                            break;
                        case ColumnType.GEOINT:
                            asm.ldc(fromColumnType_0 + i * 2);
                            asm.ldc(toColumnType_0 + i * 2);
                            asm.invokeStatic(implicitCastGeoHashAsGeoHash);
                            asm.l2i();
                            asm.invokeInterface(wPutInt, 2);
                            break;
                        case ColumnType.GEOLONG:
                            if (fromColumnType != toColumnType && fromColumnType != ColumnType.NULL && fromColumnType != ColumnType.GEOLONG) {
                                asm.ldc(fromColumnType_0 + i * 2);
                                asm.ldc(toColumnType_0 + i * 2);
                                asm.invokeStatic(implicitCastGeoHashAsGeoHash);
                            }
                            asm.invokeInterface(wPutLong, 3);
                            break;
                        default:
                            assert false;
                            break;
                    }
                    break;
                case ColumnType.LONG128: // from
                    // fall through
                case ColumnType.UUID: // from
                    switch (ColumnType.tagOf(toColumnType)) {
                        case ColumnType.LONG128:
                            // fall through
                        case ColumnType.UUID:
                            asm.invokeInterface(rGetLong128Lo, 1);
                            // Stack: [RowWriter, toColumnIndex, lo]
                            asm.aload(2);  // Push record to the stack again
                            // Stack: [RowWriter, toColumnIndex, lo, Record]
                            asm.iconst(i); // Push column index to a stack
                            // Stack: [RowWriter, toColumnIndex, lo, Record, columnIndex]
                            asm.invokeInterface(rGetLong128Hi, 1);
                            // Stack: [RowWriter, toColumnIndex, lo, hi]
                            asm.invokeInterface(wPutLong128, 5); // long argument is counted as 2 stack slots
                            // invokeInterface consumes the entire stack. Including the RowWriter as invoke interface receives "this" as the first argument
                            // The stack is now empty, and we are done with this column
                            break;
                        case ColumnType.STRING:
                            assert fromColumnType == ColumnType.UUID;
                            // this logic is very similar to the one for ColumnType.UUID above
                            // There is one major difference: `SqlUtil.implicitCastUuidAsStr()` returns `false` to indicate
                            // that the UUID value represents null. In this case we won't call the writer and let null value
                            // to be written by TableWriter/WalWriter NullSetters. However, generating branches via asm is
                            // complicated as JVM requires jump targets to have stack maps, etc. This would complicate things
                            // so we rely on an auxiliary method `transferUuidToStrCol()` to do branching job and javac generates
                            // the stack maps.
                            // Stack: [RowWriter, toColumnIndex, Record, columnIndex]
                            asm.invokeInterface(rGetLong128Lo, 1);
                            // Stack: [RowWriter, toColumnIndex, lo]
                            asm.aload(2);  // Push record to the stack.
                            // Stack: [RowWriter, toColumnIndex, lo, Record]
                            asm.iconst(i); // Push column index to a stack
                            // Stack: [RowWriter, toColumnIndex, lo, Record, columnIndex]
                            asm.invokeInterface(rGetLong128Hi, 1);
                            // Stack: [RowWriter, toColumnIndex, lo, hi]
                            asm.invokeStatic(transferUuidToStrCol);
                            break;
                        case ColumnType.VARCHAR:
                            asm.invokeInterface(rGetLong128Lo, 1);
                            asm.aload(2);  // Push record to the stack.
                            asm.iconst(i); // Push column index to a stack
                            asm.invokeInterface(rGetLong128Hi, 1);
                            asm.invokeStatic(transferUuidToVarcharCol);
                            break;
                        default:
                            assert false;
                            break;
                    }
                    break;
                case ColumnType.ARRAY:
                    // we are going to assume (and prior validation is required) that the array is of the same type
                    // as in dimensions and element type. The actual validation is not a responsibility of this code
                    // it has to be done upstream to this call
                    if (ColumnType.tagOf(toColumnType) == ColumnType.ARRAY) {
                        asm.ldc(fromColumnType_0 + i * 2);
                        asm.invokeInterface(rGetArray, 2);
                        asm.invokeInterface(wPutArray, 2);
                    } else {
                        assert false;
                    }
                    break;
                case ColumnType.DECIMAL8:
                case ColumnType.DECIMAL16:
                case ColumnType.DECIMAL32:
                case ColumnType.DECIMAL64:
                case ColumnType.DECIMAL128:
                case ColumnType.DECIMAL256:
                    // Load Decimal256 to the stack
                    asm.aload(1);
                    // stack: [rowWriter, toColumnIndex, sqlExecutionContext]
                    asm.invokeInterface(sGetDecimal256, 0);
                    // Load both from and to column int to the stack
                    // Stack: [RowWriter, toColumnIndex, decimal]
                    asm.ldc(fromColumnType_0 + i * 2);
                    // Stack: [RowWriter, toColumnIndex, decimal, fromType]
                    asm.ldc(toColumnType_0 + i * 2);
                    // Stack: [RowWriter, toColumnIndex, decimal, fromType, toType]
                    asm.aload(2);
                    // stack: [rowWriter, toColumnIndex, decimal, fromType, toType, record]
                    asm.iconst(i);
                    // stack: [rowWriter, toColumnIndex, decimal, fromType, toType, record, fromColumnIndex]
                    switch (fromColumnTypeTag) {
                        case ColumnType.DECIMAL8:
                            asm.invokeInterface(rGetDecimal8, 1);
                            asm.invokeStatic(transferDecimal8);
                            break;
                        case ColumnType.DECIMAL16:
                            asm.invokeInterface(rGetDecimal16, 1);
                            asm.invokeStatic(transferDecimal16);
                            break;
                        case ColumnType.DECIMAL32:
                            asm.invokeInterface(rGetDecimal32, 1);
                            asm.invokeStatic(transferDecimal32);
                            break;
                        case ColumnType.DECIMAL64:
                            asm.invokeInterface(rGetDecimal64, 1);
                            asm.invokeStatic(transferDecimal64);
                            break;
                        case ColumnType.DECIMAL128:
                            asm.invokeInterface(rGetDecimal128Hi, 1);
                            asm.aload(2);  // Push record to the stack.
                            asm.iconst(i); // Push column index to a stack
                            asm.invokeInterface(rGetDecimal128Lo, 1);
                            asm.invokeStatic(transferDecimal128);
                            break;
                        case ColumnType.DECIMAL256:
                            asm.invokeInterface(rGetDecimal256HH, 1);
                            asm.aload(2);  // Push record to the stack.
                            asm.iconst(i); // Push column index to a stack
                            asm.invokeInterface(rGetDecimal256HL, 1);
                            asm.aload(2);  // Push record to the stack.
                            asm.iconst(i); // Push column index to a stack
                            asm.invokeInterface(rGetDecimal256LH, 1);
                            asm.aload(2);  // Push record to the stack.
                            asm.iconst(i); // Push column index to a stack
                            asm.invokeInterface(rGetDecimal256LL, 1);
                            asm.invokeStatic(transferDecimal256);
                            break;
                    }
                    break;
                default:
                    // we don't need to do anything for null as null is already written by TableWriter/WalWriter NullSetters
                    // every non-null-type is an error
                    assert fromColumnType == ColumnType.NULL;
            }
        }

        asm.return_();
        asm.endMethodCode();

        // exceptions
        asm.putShort(0);

        // we have do not have to add a stack map table because there are no branches
        // attributes: 0 (void, no branches -> no stack verification)
        asm.putShort(0);

        asm.endMethod();

        // class attribute count
        asm.putShort(0);

        return asm.newInstance();
    }

    @SuppressWarnings("unused")
    // Called from dynamically generated bytecode
    public static void transferDecimal128(TableWriter.Row row, int col, Decimal256 decimal256, int fromType, int toType, long high, long low) {
        if (Decimal128.isNull(high, low)) {
            WriterRowUtils.putNullDecimal(row, col, toType);
            return;
        }
        final int fromScale = ColumnType.getDecimalScale(fromType);
        int s = high < 0 ? -1 : 0;
        decimal256.of(s, s, high, low, fromScale);
        transferDecimal(row, col, decimal256, fromType, toType);
    }

    @SuppressWarnings("unused")
    // Called from dynamically generated bytecode
    public static void transferDecimal16(TableWriter.Row row, int col, Decimal256 decimal256, int fromType, int toType, short value) {
        if (value == Short.MIN_VALUE) {
            WriterRowUtils.putNullDecimal(row, col, toType);
            return;
        }
        final int fromScale = ColumnType.getDecimalScale(fromType);
        decimal256.ofLong(value, fromScale);
        transferDecimal(row, col, decimal256, fromType, toType);
    }

    @SuppressWarnings("unused")
    // Called from dynamically generated bytecode
    public static void transferDecimal256(TableWriter.Row row, int col, Decimal256 decimal256, int fromType, int toType, long hh, long hl, long lh, long ll) {
        if (Decimal256.isNull(hh, hl, lh, ll)) {
            WriterRowUtils.putNullDecimal(row, col, toType);
            return;
        }
        final int fromScale = ColumnType.getDecimalScale(fromType);
        decimal256.of(hh, hl, lh, ll, fromScale);
        transferDecimal(row, col, decimal256, fromType, toType);
    }

    @SuppressWarnings("unused")
    // Called from dynamically generated bytecode
    public static void transferDecimal32(TableWriter.Row row, int col, Decimal256 decimal256, int fromType, int toType, int value) {
        if (value == Integer.MIN_VALUE) {
            WriterRowUtils.putNullDecimal(row, col, toType);
            return;
        }
        final int fromScale = ColumnType.getDecimalScale(fromType);
        decimal256.ofLong(value, fromScale);
        transferDecimal(row, col, decimal256, fromType, toType);
    }

    @SuppressWarnings("unused")
    // Called from dynamically generated bytecode
    public static void transferDecimal64(TableWriter.Row row, int col, Decimal256 decimal256, int fromType, int toType, long value) {
        if (value == Long.MIN_VALUE) {
            WriterRowUtils.putNullDecimal(row, col, toType);
            return;
        }
        final int fromScale = ColumnType.getDecimalScale(fromType);
        decimal256.ofLong(value, fromScale);
        transferDecimal(row, col, decimal256, fromType, toType);
    }

    @SuppressWarnings("unused")
    // Called from dynamically generated bytecode
    public static void transferDecimal8(TableWriter.Row row, int col, Decimal256 decimal256, int fromType, int toType, byte value) {
        if (value == Byte.MIN_VALUE) {
            WriterRowUtils.putNullDecimal(row, col, toType);
            return;
        }
        final int fromScale = ColumnType.getDecimalScale(fromType);
        decimal256.ofLong(value, fromScale);
        transferDecimal(row, col, decimal256, fromType, toType);
    }

    @SuppressWarnings("unused")
    // Called from dynamically generated bytecode
    public static void transferStrToVarcharCol(TableWriter.Row row, int col, CharSequence str) {
        if (str == null) {
            return;
        }
        Utf8StringSink sink = Misc.getThreadLocalUtf8Sink();
        sink.put(str);
        row.putVarchar(col, sink);
    }

    @SuppressWarnings("unused")
    // Called from dynamically generated bytecode
    public static void transferUuidToStrCol(TableWriter.Row row, int col, long lo, long hi) {
        StringSink threadLocalBuilder = Misc.getThreadLocalSink();
        if (SqlUtil.implicitCastUuidAsStr(lo, hi, threadLocalBuilder)) {
            row.putStr(col, threadLocalBuilder);
        }
    }

    @SuppressWarnings("unused")
    // Called from dynamically generated bytecode
    public static void transferUuidToVarcharCol(TableWriter.Row row, int col, long lo, long hi) {
        Utf8StringSink sink = Misc.getThreadLocalUtf8Sink();
        if (SqlUtil.implicitCastUuidAsStr(lo, hi, sink)) {
            row.putVarchar(col, sink);
        }
    }

    @SuppressWarnings("unused")
    // Called from dynamically generated bytecode
    public static void transferVarcharToDateCol(TableWriter.Row row, int col, Utf8Sequence seq) {
        if (seq == null) {
            return;
        }
        StringSink sink = Misc.getThreadLocalSink();
        sink.put(seq);
        long date = SqlUtil.implicitCastVarcharAsDate(sink);
        row.putDate(col, date);
    }

    @SuppressWarnings("unused")
    // Called from dynamically generated bytecode
    public static void transferVarcharToSymbolCol(TableWriter.Row row, int col, Utf8Sequence seq) {
        if (seq == null) {
            return;
        }
        StringSink threadLocalBuilder = Misc.getThreadLocalSink();
        threadLocalBuilder.put(seq);
        row.putSym(col, threadLocalBuilder);
    }

    @SuppressWarnings("unused")
    // Called from dynamically generated bytecode
    public static void validateArrayDimensionsAndTransferCol(TableWriter.Row row, int col, DoubleArrayParser parser, CharSequence str, int expectedType) {
        if (str == null) {
            return;
        }

        ArrayView view = SqlUtil.implicitCastStringAsDoubleArray(str, parser, expectedType);
        row.putArray(col, view);
    }

    // Called from dynamically generated bytecode
    @SuppressWarnings("unused")
    public static void validateArrayDimensionsAndTransferCol(TableWriter.Row row, int col, DoubleArrayParser parser, Utf8Sequence vch, int expectedType) {
        if (vch == null) {
            return;
        }

        ArrayView view = SqlUtil.implicitCastVarcharAsDoubleArray(vch, parser, expectedType);
        row.putArray(col, view);
    }

    private static boolean isArrayParserRequired(ColumnTypes from, RecordMetadata to, ColumnFilter toColumnFilter, int n) {
        for (int i = 0; i < n; i++) {
            int toColumnIndex = toColumnFilter.getColumnIndexFactored(i);
            int toColumnType = to.getColumnType(toColumnIndex);
            int fromColumnType = from.getColumnType(i);
            if (ColumnType.tagOf(toColumnType) == ColumnType.ARRAY &&
                    (ColumnType.tagOf(fromColumnType) == ColumnType.STRING || ColumnType.tagOf(fromColumnType) == ColumnType.VARCHAR)
            ) {
                return true;
            }
        }
        return false;
    }

    private static void transferDecimal(TableWriter.Row row, int col, Decimal256 decimal256, int fromType, int toType) {
        int fromScale = ColumnType.getDecimalScale(fromType);
        int fromPrecision = ColumnType.getDecimalPrecision(fromType);
        int toScale = ColumnType.getDecimalScale(toType);
        int toPrecision = ColumnType.getDecimalPrecision(toType);
        if (fromScale != toScale) {
            try {
                decimal256.rescale(toScale);
            } catch (NumericException ignored) {
                throw ImplicitCastException.inconvertibleValue(decimal256.toString(), fromType, toType);
            }
        }
        if (fromPrecision + (toScale - fromScale) > toPrecision && !decimal256.comparePrecision(toPrecision)) {
            throw ImplicitCastException.inconvertibleValue(decimal256.toString(), fromType, toType);
        }
        switch (ColumnType.tagOf(toType)) {
            case ColumnType.DECIMAL8:
                row.putByte(col, (byte) decimal256.getLl());
                break;
            case ColumnType.DECIMAL16:
                row.putShort(col, (short) decimal256.getLl());
                break;
            case ColumnType.DECIMAL32:
                row.putInt(col, (int) decimal256.getLl());
                break;
            case ColumnType.DECIMAL64:
                row.putLong(col, decimal256.getLl());
                break;
            case ColumnType.DECIMAL128:
                row.putDecimal128(col, decimal256.getLh(), decimal256.getLl());
                break;
            case ColumnType.DECIMAL256:
                row.putDecimal256(col, decimal256.getHh(), decimal256.getHl(), decimal256.getLh(), decimal256.getLl());
                break;
        }
    }
}<|MERGE_RESOLUTION|>--- conflicted
+++ resolved
@@ -197,17 +197,13 @@
         int getTimestampDriverRef = asm.poolMethod(ColumnType.class, "getTimestampDriver", "(I)Lio/questdb/cairo/TimestampDriver;");
         int validateArrayDimensionsAndTransferColString = asm.poolMethod(RecordToRowCopierUtils.class, "validateArrayDimensionsAndTransferCol", "(Lio/questdb/cairo/TableWriter$Row;ILio/questdb/cairo/arr/DoubleArrayParser;Ljava/lang/CharSequence;I)V");
         int validateArrayDimensionsAndTransferColVarchar = asm.poolMethod(RecordToRowCopierUtils.class, "validateArrayDimensionsAndTransferCol", "(Lio/questdb/cairo/TableWriter$Row;ILio/questdb/cairo/arr/DoubleArrayParser;Lio/questdb/std/str/Utf8Sequence;I)V");
-
-<<<<<<< HEAD
-
         int transferDecimal8 = asm.poolMethod(RecordToRowCopierUtils.class, "transferDecimal8", "(Lio/questdb/cairo/TableWriter$Row;ILio/questdb/std/Decimal256;IIB)V");
         int transferDecimal16 = asm.poolMethod(RecordToRowCopierUtils.class, "transferDecimal16", "(Lio/questdb/cairo/TableWriter$Row;ILio/questdb/std/Decimal256;IIS)V");
         int transferDecimal32 = asm.poolMethod(RecordToRowCopierUtils.class, "transferDecimal32", "(Lio/questdb/cairo/TableWriter$Row;ILio/questdb/std/Decimal256;III)V");
         int transferDecimal64 = asm.poolMethod(RecordToRowCopierUtils.class, "transferDecimal64", "(Lio/questdb/cairo/TableWriter$Row;ILio/questdb/std/Decimal256;IIJ)V");
         int transferDecimal128 = asm.poolMethod(RecordToRowCopierUtils.class, "transferDecimal128", "(Lio/questdb/cairo/TableWriter$Row;ILio/questdb/std/Decimal256;IIJJ)V");
         int transferDecimal256 = asm.poolMethod(RecordToRowCopierUtils.class, "transferDecimal256", "(Lio/questdb/cairo/TableWriter$Row;ILio/questdb/std/Decimal256;IIJJJJ)V");
-=======
->>>>>>> f0ba2861
+
         // in case of Geo Hashes column type can overflow short and asm.iconst() will not provide
         // the correct value.
         int n = toColumnFilter.getColumnCount();
@@ -332,24 +328,18 @@
                 // Stack: [rowWriter, toColumnIndex, parser, record]
                 asm.iconst(i);
                 // Stack: [rowWriter, toColumnIndex, parser, record, fromColumnIndex]
-            } else if (!ColumnType.isDecimal(fromColumnType)) {
+            } else if (ColumnType.isDecimal(fromColumnType)) {
+                // Decimal stack building
+                asm.aload(3);
+                // stack: [rowWriter]
+                asm.iconst(toColumnWriterIndex);
+                // stack: [rowWriter, toColumnIndex]
+            } else {
                 // Original stack building
                 asm.aload(3);
                 // stack: [rowWriter]
                 asm.iconst(toColumnWriterIndex);
                 // stack: [rowWriter, toColumnIndex]
-<<<<<<< HEAD
-                asm.aload(2);
-                // stack: [rowWriter, toColumnIndex, record]
-                asm.iconst(i);
-                // stack: [rowWriter, toColumnIndex, record, fromColumnIndex]
-            } else {
-                // Decimal stack building
-                asm.aload(3);
-                // stack: [rowWriter]
-                asm.iconst(toColumnWriterIndex);
-                // stack: [rowWriter, toColumnIndex]
-=======
 
                 if (timestampTypeRef != 0) {
                     asm.ldc(timestampTypeRef);
@@ -357,11 +347,10 @@
                     // stack: [rowWriter, toColumnIndex, timestampDriver]
                 }
 
-                asm.aload(1);
-                // stack: [rowWriter, toColumnIndex, [timestampDriver], record]
+                asm.aload(2);
+                // stack: [rowWriter, toColumnIndex, record]
                 asm.iconst(i);
-                // stack: [rowWriter, toColumnIndex, [timestampDriver], record, fromColumnIndex]
->>>>>>> f0ba2861
+                // stack: [rowWriter, toColumnIndex, record, fromColumnIndex]
             }
 
             if (fromColumnTypeTag == ColumnType.NULL) {
