/*******************************************************************************
 *     ___                  _   ____  ____
 *    / _ \ _   _  ___  ___| |_|  _ \| __ )
 *   | | | | | | |/ _ \/ __| __| | | |  _ \
 *   | |_| | |_| |  __/\__ \ |_| |_| | |_) |
 *    \__\_\\__,_|\___||___/\__|____/|____/
 *
 *  Copyright (c) 2014-2019 Appsicle
 *  Copyright (c) 2019-2023 QuestDB
 *
 *  Licensed under the Apache License, Version 2.0 (the "License");
 *  you may not use this file except in compliance with the License.
 *  You may obtain a copy of the License at
 *
 *  http://www.apache.org/licenses/LICENSE-2.0
 *
 *  Unless required by applicable law or agreed to in writing, software
 *  distributed under the License is distributed on an "AS IS" BASIS,
 *  WITHOUT WARRANTIES OR CONDITIONS OF ANY KIND, either express or implied.
 *  See the License for the specific language governing permissions and
 *  limitations under the License.
 *
 ******************************************************************************/

package io.questdb.griffin;

import io.questdb.cairo.ColumnFilter;
import io.questdb.cairo.ColumnType;
import io.questdb.cairo.ColumnTypes;
import io.questdb.cairo.TableWriter;
import io.questdb.cairo.sql.Record;
import io.questdb.cairo.sql.RecordMetadata;
import io.questdb.std.BytecodeAssembler;
import io.questdb.std.Misc;
import io.questdb.std.str.StringSink;

public class RecordToRowCopierUtils {
    private RecordToRowCopierUtils() {
    }

    // Creates data type converter.
    // INT and LONG NaN values are cast to their representation rather than Double or Float NaN.
    public static RecordToRowCopier generateCopier(
            BytecodeAssembler asm,
            ColumnTypes from,
            RecordMetadata to,
            ColumnFilter toColumnFilter
    ) {
        int timestampIndex = to.getTimestampIndex();
        asm.init(RecordToRowCopier.class);
        asm.setupPool();
        int thisClassIndex = asm.poolClass(asm.poolUtf8("io/questdb/griffin/rowcopier"));
        int interfaceClassIndex = asm.poolClass(RecordToRowCopier.class);

        // Character        Type        Interpretation
        // B                byte        signed byte
        // C                char        Unicode character code point in the Basic Multilingual Plane, encoded with UTF-16
        // D                double      double-precision floating-point value
        // F                float       single-precision floating-point value
        // I                int         integer
        // J                long        long integer
        // L ClassName ;    reference   an instance of class ClassName
        // S                short       signed short
        // Z                boolean     true or false
        // [                reference   one array dimension

        int rGetInt = asm.poolInterfaceMethod(Record.class, "getInt", "(I)I");
        int rGetIPv4 = asm.poolInterfaceMethod(Record.class, "getIPv4", "(I)I");
        int rGetGeoInt = asm.poolInterfaceMethod(Record.class, "getGeoInt", "(I)I");
        int rGetLong = asm.poolInterfaceMethod(Record.class, "getLong", "(I)J");
        int rGetGeoLong = asm.poolInterfaceMethod(Record.class, "getGeoLong", "(I)J");
        int rGetLong256 = asm.poolInterfaceMethod(Record.class, "getLong256A", "(I)Lio/questdb/std/Long256;");
        int rGetLong128Lo = asm.poolInterfaceMethod(Record.class, "getLong128Lo", "(I)J");
        int rGetLong128Hi = asm.poolInterfaceMethod(Record.class, "getLong128Hi", "(I)J");

        int rGetDate = asm.poolInterfaceMethod(Record.class, "getDate", "(I)J");
        int rGetTimestamp = asm.poolInterfaceMethod(Record.class, "getTimestamp", "(I)J");
        //
        int rGetByte = asm.poolInterfaceMethod(Record.class, "getByte", "(I)B");
        int rGetGeoByte = asm.poolInterfaceMethod(Record.class, "getGeoByte", "(I)B");
        int rGetShort = asm.poolInterfaceMethod(Record.class, "getShort", "(I)S");
        int rGetGeoShort = asm.poolInterfaceMethod(Record.class, "getGeoShort", "(I)S");
        int rGetChar = asm.poolInterfaceMethod(Record.class, "getChar", "(I)C");
        int rGetBool = asm.poolInterfaceMethod(Record.class, "getBool", "(I)Z");
        int rGetFloat = asm.poolInterfaceMethod(Record.class, "getFloat", "(I)F");
        int rGetDouble = asm.poolInterfaceMethod(Record.class, "getDouble", "(I)D");
        int rGetSym = asm.poolInterfaceMethod(Record.class, "getSym", "(I)Ljava/lang/CharSequence;");
        int rGetStr = asm.poolInterfaceMethod(Record.class, "getStr", "(I)Ljava/lang/CharSequence;");
        int rGetBin = asm.poolInterfaceMethod(Record.class, "getBin", "(I)Lio/questdb/std/BinarySequence;");
        //
        int wPutInt = asm.poolInterfaceMethod(TableWriter.Row.class, "putInt", "(II)V");
        int wPutLong = asm.poolInterfaceMethod(TableWriter.Row.class, "putLong", "(IJ)V");
        int wPutLong256 = asm.poolInterfaceMethod(TableWriter.Row.class, "putLong256", "(ILio/questdb/std/Long256;)V");
        int wPutLong128 = asm.poolInterfaceMethod(TableWriter.Row.class, "putLong128", "(IJJ)V");
        int wPutUuidStr = asm.poolInterfaceMethod(TableWriter.Row.class, "putUuid", "(ILjava/lang/CharSequence;)V");
        int wPutDate = asm.poolInterfaceMethod(TableWriter.Row.class, "putDate", "(IJ)V");
        int wPutTimestamp = asm.poolInterfaceMethod(TableWriter.Row.class, "putTimestamp", "(IJ)V");
        //
        int wPutByte = asm.poolInterfaceMethod(TableWriter.Row.class, "putByte", "(IB)V");
        int wPutShort = asm.poolInterfaceMethod(TableWriter.Row.class, "putShort", "(IS)V");
        int wPutBool = asm.poolInterfaceMethod(TableWriter.Row.class, "putBool", "(IZ)V");
        int wPutFloat = asm.poolInterfaceMethod(TableWriter.Row.class, "putFloat", "(IF)V");
        int wPutDouble = asm.poolInterfaceMethod(TableWriter.Row.class, "putDouble", "(ID)V");
        int wPutSym = asm.poolInterfaceMethod(TableWriter.Row.class, "putSym", "(ILjava/lang/CharSequence;)V");
        int wPutSymChar = asm.poolInterfaceMethod(TableWriter.Row.class, "putSym", "(IC)V");
        int wPutStr = asm.poolInterfaceMethod(TableWriter.Row.class, "putStr", "(ILjava/lang/CharSequence;)V");
        int wPutGeoStr = asm.poolInterfaceMethod(TableWriter.Row.class, "putGeoStr", "(ILjava/lang/CharSequence;)V");
        int implicitCastCharAsByte = asm.poolMethod(SqlUtil.class, "implicitCastCharAsByte", "(CI)B");
        int implicitCastCharAsGeoHash = asm.poolMethod(SqlUtil.class, "implicitCastCharAsGeoHash", "(CI)B");
        int implicitCastStrAsFloat = asm.poolMethod(SqlUtil.class, "implicitCastStrAsFloat", "(Ljava/lang/CharSequence;)F");
        int implicitCastStrAsDouble = asm.poolMethod(SqlUtil.class, "implicitCastStrAsDouble", "(Ljava/lang/CharSequence;)D");
        int implicitCastStrAsByte = asm.poolMethod(SqlUtil.class, "implicitCastStrAsByte", "(Ljava/lang/CharSequence;)B");
        int implicitCastStrAsShort = asm.poolMethod(SqlUtil.class, "implicitCastStrAsShort", "(Ljava/lang/CharSequence;)S");
        int implicitCastStrAsChar = asm.poolMethod(SqlUtil.class, "implicitCastStrAsChar", "(Ljava/lang/CharSequence;)C");
        int implicitCastStrAsInt = asm.poolMethod(SqlUtil.class, "implicitCastStrAsInt", "(Ljava/lang/CharSequence;)I");
        int implicitCastStrAsIPv4 = asm.poolMethod(SqlUtil.class, "implicitCastStrAsIPv4", "(Ljava/lang/CharSequence;)I");
        int implicitCastStrAsLong = asm.poolMethod(SqlUtil.class, "implicitCastStrAsLong", "(Ljava/lang/CharSequence;)J");
        int implicitCastStrAsLong256 = asm.poolMethod(SqlUtil.class, "implicitCastStrAsLong256", "(Ljava/lang/CharSequence;)Lio/questdb/griffin/engine/functions/constants/Long256Constant;");
        int implicitCastStrAsDate = asm.poolMethod(SqlUtil.class, "implicitCastStrAsDate", "(Ljava/lang/CharSequence;)J");
        int implicitCastStrAsTimestamp = asm.poolMethod(SqlUtil.class, "implicitCastStrAsTimestamp", "(Ljava/lang/CharSequence;)J");
        int implicitCastDateAsTimestamp = asm.poolMethod(SqlUtil.class, "dateToTimestamp", "(J)J");
        int implicitCastShortAsByte = asm.poolMethod(SqlUtil.class, "implicitCastShortAsByte", "(S)B");
        int implicitCastIntAsByte = asm.poolMethod(SqlUtil.class, "implicitCastIntAsByte", "(I)B");
        int implicitCastLongAsByte = asm.poolMethod(SqlUtil.class, "implicitCastLongAsByte", "(J)B");
        int implicitCastFloatAsByte = asm.poolMethod(SqlUtil.class, "implicitCastFloatAsByte", "(F)B");
        int implicitCastDoubleAsByte = asm.poolMethod(SqlUtil.class, "implicitCastDoubleAsByte", "(D)B");

        int implicitCastIntAsShort = asm.poolMethod(SqlUtil.class, "implicitCastIntAsShort", "(I)S");
        int implicitCastLongAsShort = asm.poolMethod(SqlUtil.class, "implicitCastLongAsShort", "(J)S");
        int implicitCastFloatAsShort = asm.poolMethod(SqlUtil.class, "implicitCastFloatAsShort", "(F)S");
        int implicitCastDoubleAsShort = asm.poolMethod(SqlUtil.class, "implicitCastDoubleAsShort", "(D)S");

        int implicitCastLongAsInt = asm.poolMethod(SqlUtil.class, "implicitCastLongAsInt", "(J)I");
        int implicitCastFloatAsInt = asm.poolMethod(SqlUtil.class, "implicitCastFloatAsInt", "(F)I");
        int implicitCastDoubleAsInt = asm.poolMethod(SqlUtil.class, "implicitCastDoubleAsInt", "(D)I");

        int implicitCastFloatAsLong = asm.poolMethod(SqlUtil.class, "implicitCastFloatAsLong", "(F)J");
        int implicitCastDoubleAsLong = asm.poolMethod(SqlUtil.class, "implicitCastDoubleAsLong", "(D)J");
        int implicitCastDoubleAsFloat = asm.poolMethod(SqlUtil.class, "implicitCastDoubleAsFloat", "(D)F");
        int wPutStrChar = asm.poolInterfaceMethod(TableWriter.Row.class, "putStr", "(IC)V");
        int wPutChar = asm.poolInterfaceMethod(TableWriter.Row.class, "putChar", "(IC)V");
        int wPutBin = asm.poolInterfaceMethod(TableWriter.Row.class, "putBin", "(ILio/questdb/std/BinarySequence;)V");
        int implicitCastGeoHashAsGeoHash = asm.poolMethod(SqlUtil.class, "implicitCastGeoHashAsGeoHash", "(JII)J");
        int transferUuidToStrCol = asm.poolMethod(RecordToRowCopierUtils.class, "transferUuidToStrCol", "(Lio/questdb/cairo/TableWriter$Row;IJJ)V");

        // in case of Geo Hashes column type can overflow short and asm.iconst() will not provide
        // the correct value.
        int n = toColumnFilter.getColumnCount();

        // pool column type constants
        int toColumnType_0 = asm.getPoolCount();
        int fromColumnType_0 = toColumnType_0 + 1;
        for (int i = 0; i < n; i++) {
            asm.poolIntConst(
                    to.getColumnType(
                            toColumnFilter.getColumnIndexFactored(i))
            );
            asm.poolIntConst(from.getColumnType(i));
        }

        int copyNameIndex = asm.poolUtf8("copy");
        int copySigIndex = asm.poolUtf8("(Lio/questdb/cairo/sql/Record;Lio/questdb/cairo/TableWriter$Row;)V");

        asm.finishPool();
        asm.defineClass(thisClassIndex);
        asm.interfaceCount(1);
        asm.putShort(interfaceClassIndex);
        asm.fieldCount(0);
        asm.methodCount(2);
        asm.defineDefaultConstructor();

        asm.startMethod(copyNameIndex, copySigIndex, 15, 5);

        for (int i = 0; i < n; i++) {

            final int toColumnIndex = toColumnFilter.getColumnIndexFactored(i);
            // do not copy timestamp, it will be copied externally to this helper

            if (toColumnIndex == timestampIndex) {
                continue;
            }

            final int toColumnType = to.getColumnType(toColumnIndex);
            final int fromColumnType = from.getColumnType(i);
            final int toColumnTypeTag = ColumnType.tagOf(toColumnType);
            final int toColumnWriterIndex = to.getWriterIndex(toColumnIndex);

            asm.aload(2);
            asm.iconst(toColumnWriterIndex);
            asm.aload(1);
            asm.iconst(i);

            int fromColumnTypeTag = ColumnType.tagOf(fromColumnType);
            if (fromColumnTypeTag == ColumnType.NULL) {
                fromColumnTypeTag = toColumnTypeTag;
            }
            switch (fromColumnTypeTag) {
                case ColumnType.INT:
                    asm.invokeInterface(rGetInt);
                    switch (toColumnTypeTag) {
                        case ColumnType.BYTE:
                            asm.invokeStatic(implicitCastIntAsByte);
                            asm.invokeInterface(wPutByte, 2);
                            break;
                        case ColumnType.SHORT:
                            asm.invokeStatic(implicitCastIntAsShort);
                            asm.invokeInterface(wPutShort, 2);
                            break;
                        case ColumnType.INT:
                        case ColumnType.IPv4:
                            asm.invokeInterface(wPutInt, 2);
                            break;
                        case ColumnType.LONG:
                            asm.i2l();
                            asm.invokeInterface(wPutLong, 3);
                            break;
                        case ColumnType.DATE:
                            asm.i2l();
                            asm.invokeInterface(wPutDate, 3);
                            break;
                        case ColumnType.TIMESTAMP:
                            asm.i2l();
                            asm.invokeInterface(wPutTimestamp, 3);
                            break;
                        case ColumnType.FLOAT:
                            asm.i2f();
                            asm.invokeInterface(wPutFloat, 2);
                            break;
                        case ColumnType.DOUBLE:
                            asm.i2d();
                            asm.invokeInterface(wPutDouble, 3);
                            break;
                        default:
                            assert false;
                            break;
                    }
                    break;
                case ColumnType.IPv4:
<<<<<<< HEAD
                    asm.invokeInterface(rGetInt);
                    switch(toColumnTypeTag) {
                        case ColumnType.IPv4:
                        case ColumnType.INT:
=======
                    asm.invokeInterface(rGetIPv4);
                    switch(toColumnTypeTag) {
                        case ColumnType.IPv4:
>>>>>>> 0643b7e7
                            asm.invokeInterface(wPutInt, 2);
                            break;
                        default:
                            assert false;
                            break;
                    }
                    break;
                case ColumnType.LONG:
                    asm.invokeInterface(rGetLong);
                    switch (toColumnTypeTag) {
                        case ColumnType.BYTE:
                            asm.invokeStatic(implicitCastLongAsByte);
                            asm.invokeInterface(wPutByte, 2);
                            break;
                        case ColumnType.SHORT:
                            asm.invokeStatic(implicitCastLongAsShort);
                            asm.invokeInterface(wPutShort, 2);
                            break;
                        case ColumnType.INT:
                            asm.invokeStatic(implicitCastLongAsInt);
                            asm.invokeInterface(wPutInt, 2);
                            break;
                        case ColumnType.LONG:
                            asm.invokeInterface(wPutLong, 3);
                            break;
                        case ColumnType.DATE:
                            asm.invokeInterface(wPutDate, 3);
                            break;
                        case ColumnType.TIMESTAMP:
                            asm.invokeInterface(wPutTimestamp, 3);
                            break;
                        case ColumnType.FLOAT:
                            asm.l2f();
                            asm.invokeInterface(wPutFloat, 2);
                            break;
                        case ColumnType.DOUBLE:
                            asm.l2d();
                            asm.invokeInterface(wPutDouble, 3);
                            break;
                        default:
                            assert false;
                            break;
                    }
                    break;
                case ColumnType.DATE:
                    asm.invokeInterface(rGetDate);
                    switch (toColumnTypeTag) {
                        case ColumnType.BYTE:
                            asm.invokeStatic(implicitCastLongAsByte);
                            asm.invokeInterface(wPutByte, 2);
                            break;
                        case ColumnType.SHORT:
                            asm.invokeStatic(implicitCastLongAsShort);
                            asm.invokeInterface(wPutShort, 2);
                            break;
                        case ColumnType.INT:
                            asm.invokeStatic(implicitCastLongAsInt);
                            asm.invokeInterface(wPutInt, 2);
                            break;
                        case ColumnType.LONG:
                            asm.invokeInterface(wPutLong, 3);
                            break;
                        case ColumnType.DATE:
                            asm.invokeInterface(wPutDate, 3);
                            break;
                        case ColumnType.TIMESTAMP:
                            asm.invokeStatic(implicitCastDateAsTimestamp);
                            asm.invokeInterface(wPutTimestamp, 3);
                            break;
                        case ColumnType.FLOAT:
                            asm.l2f();
                            asm.invokeInterface(wPutFloat, 2);
                            break;
                        case ColumnType.DOUBLE:
                            asm.l2d();
                            asm.invokeInterface(wPutDouble, 3);
                            break;
                        default:
                            assert false;
                            break;
                    }
                    break;
                case ColumnType.TIMESTAMP:
                    asm.invokeInterface(rGetTimestamp);
                    switch (toColumnTypeTag) {
                        case ColumnType.BYTE:
                            asm.invokeStatic(implicitCastLongAsByte);
                            asm.invokeInterface(wPutByte, 2);
                            break;
                        case ColumnType.SHORT:
                            asm.invokeStatic(implicitCastLongAsShort);
                            asm.invokeInterface(wPutShort, 2);
                            break;
                        case ColumnType.INT:
                            asm.invokeStatic(implicitCastLongAsInt);
                            asm.invokeInterface(wPutInt, 2);
                            break;
                        case ColumnType.LONG:
                            asm.invokeInterface(wPutLong, 3);
                            break;
                        case ColumnType.FLOAT:
                            asm.l2f();
                            asm.invokeInterface(wPutFloat, 2);
                            break;
                        case ColumnType.DOUBLE:
                            asm.l2d();
                            asm.invokeInterface(wPutDouble, 3);
                            break;
                        case ColumnType.DATE:
                            asm.invokeInterface(wPutDate, 3);
                            break;
                        case ColumnType.TIMESTAMP:
                            asm.invokeInterface(wPutTimestamp, 3);
                            break;
                        default:
                            assert false;
                            break;
                    }
                    break;
                case ColumnType.BYTE:
                    asm.invokeInterface(rGetByte);
                    switch (toColumnTypeTag) {
                        case ColumnType.BYTE:
                            asm.invokeInterface(wPutByte, 2);
                            break;
                        case ColumnType.SHORT:
                            asm.i2s();
                            asm.invokeInterface(wPutShort, 2);
                            break;
                        case ColumnType.INT:
                        case ColumnType.IPv4:
                            asm.invokeInterface(wPutInt, 2);
                            break;
                        case ColumnType.LONG:
                            asm.i2l();
                            asm.invokeInterface(wPutLong, 3);
                            break;
                        case ColumnType.DATE:
                            asm.i2l();
                            asm.invokeInterface(wPutDate, 3);
                            break;
                        case ColumnType.TIMESTAMP:
                            asm.i2l();
                            asm.invokeInterface(wPutTimestamp, 3);
                            break;
                        case ColumnType.FLOAT:
                            asm.i2f();
                            asm.invokeInterface(wPutFloat, 2);
                            break;
                        case ColumnType.DOUBLE:
                            asm.i2d();
                            asm.invokeInterface(wPutDouble, 3);
                            break;
                        default:
                            assert false;
                            break;
                    }
                    break;
                case ColumnType.SHORT:
                    asm.invokeInterface(rGetShort);
                    switch (toColumnTypeTag) {
                        case ColumnType.BYTE:
                            asm.invokeStatic(implicitCastShortAsByte);
                            asm.invokeInterface(wPutByte, 2);
                            break;
                        case ColumnType.SHORT:
                            asm.invokeInterface(wPutShort, 2);
                            break;
                        case ColumnType.INT:
                        case ColumnType.IPv4:
                            asm.invokeInterface(wPutInt, 2);
                            break;
                        case ColumnType.LONG:
                            asm.i2l();
                            asm.invokeInterface(wPutLong, 3);
                            break;
                        case ColumnType.DATE:
                            asm.i2l();
                            asm.invokeInterface(wPutDate, 3);
                            break;
                        case ColumnType.TIMESTAMP:
                            asm.i2l();
                            asm.invokeInterface(wPutTimestamp, 3);
                            break;
                        case ColumnType.FLOAT:
                            asm.i2f();
                            asm.invokeInterface(wPutFloat, 2);
                            break;
                        case ColumnType.DOUBLE:
                            asm.i2d();
                            asm.invokeInterface(wPutDouble, 3);
                            break;
                        default:
                            assert false;
                            break;
                    }
                    break;
                case ColumnType.BOOLEAN:
                    assert toColumnType == ColumnType.BOOLEAN;
                    asm.invokeInterface(rGetBool);
                    asm.invokeInterface(wPutBool, 2);
                    break;
                case ColumnType.FLOAT:
                    asm.invokeInterface(rGetFloat);
                    switch (toColumnTypeTag) {
                        case ColumnType.BYTE:
                            asm.invokeStatic(implicitCastFloatAsByte);
                            asm.invokeInterface(wPutByte, 2);
                            break;
                        case ColumnType.SHORT:
                            asm.invokeStatic(implicitCastFloatAsShort);
                            asm.invokeInterface(wPutShort, 2);
                            break;
                        case ColumnType.INT:
                            asm.invokeStatic(implicitCastFloatAsInt);
                            asm.invokeInterface(wPutInt, 2);
                            break;
                        case ColumnType.LONG:
                            asm.invokeStatic(implicitCastFloatAsLong);
                            asm.invokeInterface(wPutLong, 3);
                            break;
                        case ColumnType.DATE:
                            asm.invokeStatic(implicitCastFloatAsLong);
                            asm.invokeInterface(wPutDate, 3);
                            break;
                        case ColumnType.TIMESTAMP:
                            asm.invokeStatic(implicitCastFloatAsLong);
                            asm.invokeInterface(wPutTimestamp, 3);
                            break;
                        case ColumnType.FLOAT:
                            asm.invokeInterface(wPutFloat, 2);
                            break;
                        case ColumnType.DOUBLE:
                            asm.f2d();
                            asm.invokeInterface(wPutDouble, 3);
                            break;
                        default:
                            assert false;
                            break;
                    }
                    break;
                case ColumnType.DOUBLE:
                    asm.invokeInterface(rGetDouble);
                    switch (toColumnTypeTag) {
                        case ColumnType.BYTE:
                            asm.invokeStatic(implicitCastDoubleAsByte);
                            asm.invokeInterface(wPutByte, 2);
                            break;
                        case ColumnType.SHORT:
                            asm.invokeStatic(implicitCastDoubleAsShort);
                            asm.invokeInterface(wPutShort, 2);
                            break;
                        case ColumnType.INT:
                            asm.invokeStatic(implicitCastDoubleAsInt);
                            asm.invokeInterface(wPutInt, 2);
                            break;
                        case ColumnType.LONG:
                            asm.invokeStatic(implicitCastDoubleAsLong);
                            asm.invokeInterface(wPutLong, 3);
                            break;
                        case ColumnType.DATE:
                            asm.invokeStatic(implicitCastDoubleAsLong);
                            asm.invokeInterface(wPutDate, 3);
                            break;
                        case ColumnType.TIMESTAMP:
                            asm.invokeStatic(implicitCastDoubleAsLong);
                            asm.invokeInterface(wPutTimestamp, 3);
                            break;
                        case ColumnType.FLOAT:
                            asm.invokeStatic(implicitCastDoubleAsFloat);
                            asm.invokeInterface(wPutFloat, 2);
                            break;
                        case ColumnType.DOUBLE:
                            asm.invokeInterface(wPutDouble, 3);
                            break;
                        default:
                            assert false;
                            break;
                    }
                    break;
                case ColumnType.CHAR:
                    asm.invokeInterface(rGetChar);
                    switch (toColumnTypeTag) {
                        case ColumnType.BYTE:
                            asm.iconst(toColumnType);
                            asm.invokeStatic(implicitCastCharAsByte);
                            asm.invokeInterface(wPutByte, 2);
                            break;
                        case ColumnType.SHORT:
                            asm.iconst(toColumnType);
                            asm.invokeStatic(implicitCastCharAsByte);
                            asm.i2s();
                            asm.invokeInterface(wPutShort, 2);
                            break;
                        case ColumnType.CHAR:
                            asm.invokeInterface(wPutChar, 2);
                            break;
                        case ColumnType.INT:
                            asm.iconst(toColumnType);
                            asm.invokeStatic(implicitCastCharAsByte);
                            asm.invokeInterface(wPutInt, 2);
                            break;
                        case ColumnType.LONG:
                            asm.iconst(toColumnType);
                            asm.invokeStatic(implicitCastCharAsByte);
                            asm.i2l();
                            asm.invokeInterface(wPutLong, 3);
                            break;
                        case ColumnType.DATE:
                            asm.iconst(toColumnType);
                            asm.invokeStatic(implicitCastCharAsByte);
                            asm.i2l();
                            asm.invokeInterface(wPutDate, 3);
                            break;
                        case ColumnType.TIMESTAMP:
                            asm.iconst(toColumnType);
                            asm.invokeStatic(implicitCastCharAsByte);
                            asm.i2l();
                            asm.invokeInterface(wPutTimestamp, 3);
                            break;
                        case ColumnType.FLOAT:
                            asm.iconst(toColumnType);
                            asm.invokeStatic(implicitCastCharAsByte);
                            asm.i2f();
                            asm.invokeInterface(wPutFloat, 2);
                            break;
                        case ColumnType.DOUBLE:
                            asm.iconst(toColumnType);
                            asm.invokeStatic(implicitCastCharAsByte);
                            asm.i2d();
                            asm.invokeInterface(wPutDouble, 3);
                            break;
                        case ColumnType.STRING:
                            asm.invokeInterface(wPutStrChar, 2);
                            break;
                        case ColumnType.SYMBOL:
                            asm.invokeInterface(wPutSymChar, 2);
                            break;
                        case ColumnType.GEOBYTE:
                            asm.ldc(toColumnType_0 + i * 2);
                            asm.invokeStatic(implicitCastCharAsGeoHash);
                            asm.invokeInterface(wPutByte, 2);
                            break;
                        default:
                            assert false;
                            break;
                    }
                    break;
                case ColumnType.SYMBOL:
                    asm.invokeInterface(rGetSym);
                    switch (toColumnTypeTag) {
                        case ColumnType.SYMBOL:
                            asm.invokeInterface(wPutSym, 2);
                            break;
                        case ColumnType.STRING:
                            asm.invokeInterface(wPutStr, 2);
                            break;
                        default:
                            assert false;
                            break;
                    }
                    break;
                case ColumnType.STRING:
                    // This is generic code, and it acts on a record
                    // whereas Functions support string to primitive conversions, Record instances
                    // do not. This is because functions are aware of their return type but records
                    // would have to do expensive checks to decide which conversion would be required
                    asm.invokeInterface(rGetStr);
                    switch (toColumnTypeTag) {
                        case ColumnType.BYTE:
                            asm.invokeStatic(implicitCastStrAsByte);
                            asm.invokeInterface(wPutByte, 2);
                            break;
                        case ColumnType.SHORT:
                            asm.invokeStatic(implicitCastStrAsShort);
                            asm.invokeInterface(wPutShort, 2);
                            break;
                        case ColumnType.CHAR:
                            asm.invokeStatic(implicitCastStrAsChar);
                            asm.invokeInterface(wPutChar, 2);
                            break;
                        case ColumnType.INT:
                            asm.invokeStatic(implicitCastStrAsInt);
                            asm.invokeInterface(wPutInt, 2);
                            break;
                        case ColumnType.IPv4:
                            asm.invokeStatic(implicitCastStrAsIPv4);
                            asm.invokeInterface(wPutInt, 2);
                            break;
                        case ColumnType.LONG:
                            asm.invokeStatic(implicitCastStrAsLong);
                            asm.invokeInterface(wPutLong, 3);
                            break;
                        case ColumnType.FLOAT:
                            asm.invokeStatic(implicitCastStrAsFloat);
                            asm.invokeInterface(wPutFloat, 2);
                            break;
                        case ColumnType.DOUBLE:
                            asm.invokeStatic(implicitCastStrAsDouble);
                            asm.invokeInterface(wPutDouble, 3);
                            break;
                        case ColumnType.SYMBOL:
                            asm.invokeInterface(wPutSym, 2);
                            break;
                        case ColumnType.DATE:
                            asm.invokeStatic(implicitCastStrAsDate);
                            asm.invokeInterface(wPutTimestamp, 3);
                            break;
                        case ColumnType.TIMESTAMP:
                            asm.invokeStatic(implicitCastStrAsTimestamp);
                            asm.invokeInterface(wPutTimestamp, 3);
                            break;
                        case ColumnType.GEOBYTE:
                        case ColumnType.GEOSHORT:
                        case ColumnType.GEOINT:
                        case ColumnType.GEOLONG:
                            asm.invokeInterface(wPutGeoStr, 2);
                            break;
                        case ColumnType.STRING:
                            asm.invokeInterface(wPutStr, 2);
                            break;
                        case ColumnType.UUID:
                            asm.invokeInterface(wPutUuidStr, 2);
                            break;
                        case ColumnType.LONG256:
                            asm.invokeStatic(implicitCastStrAsLong256);
                            asm.invokeInterface(wPutLong256, 2);
                            break;
                        default:
                            assert false;
                            break;
                    }
                    break;
                case ColumnType.BINARY:
                    assert toColumnTypeTag == ColumnType.BINARY;
                    asm.invokeInterface(rGetBin);
                    asm.invokeInterface(wPutBin, 2);
                    break;
                case ColumnType.LONG256:
                    assert toColumnTypeTag == ColumnType.LONG256;
                    asm.invokeInterface(rGetLong256);
                    asm.invokeInterface(wPutLong256, 2);
                    break;
                case ColumnType.GEOBYTE:
                    asm.invokeInterface(rGetGeoByte, 1);
                    if (fromColumnType != toColumnType && (fromColumnType != ColumnType.NULL && fromColumnType != ColumnType.GEOBYTE)) {
                        // truncate within the same storage type
                        asm.i2l();
                        asm.ldc(fromColumnType_0 + i * 2);
                        // toColumnType
                        asm.ldc(toColumnType_0 + i * 2);
                        asm.invokeStatic(implicitCastGeoHashAsGeoHash);
                        asm.l2i();
                        asm.i2b();
                    }
                    asm.invokeInterface(wPutByte, 2);
                    break;
                case ColumnType.GEOSHORT:
                    asm.invokeInterface(rGetGeoShort, 1);
                    if (ColumnType.tagOf(toColumnType) == ColumnType.GEOBYTE) {
                        asm.i2l();
                        asm.ldc(fromColumnType_0 + i * 2);
                        asm.ldc(toColumnType_0 + i * 2);
                        asm.invokeStatic(implicitCastGeoHashAsGeoHash);
                        asm.l2i();
                        asm.i2b();
                        asm.invokeInterface(wPutByte, 2);
                    } else if (fromColumnType != toColumnType && fromColumnType != ColumnType.NULL && fromColumnType != ColumnType.GEOSHORT) {
                        asm.i2l();
                        asm.ldc(fromColumnType_0 + i * 2);
                        asm.ldc(toColumnType_0 + i * 2);
                        asm.invokeStatic(implicitCastGeoHashAsGeoHash);
                        asm.l2i();
                        asm.i2s();
                        asm.invokeInterface(wPutShort, 2);
                    } else {
                        asm.invokeInterface(wPutShort, 2);
                    }
                    break;
                case ColumnType.GEOINT:
                    asm.invokeInterface(rGetGeoInt, 1);
                    switch (ColumnType.tagOf(toColumnType)) {
                        case ColumnType.GEOBYTE:
                            asm.i2l();
                            asm.ldc(fromColumnType_0 + i * 2);
                            asm.ldc(toColumnType_0 + i * 2);
                            asm.invokeStatic(implicitCastGeoHashAsGeoHash);
                            asm.l2i();
                            asm.i2b();
                            asm.invokeInterface(wPutByte, 2);
                            break;
                        case ColumnType.GEOSHORT:
                            asm.i2l();
                            asm.ldc(fromColumnType_0 + i * 2);
                            asm.ldc(toColumnType_0 + i * 2);
                            asm.invokeStatic(implicitCastGeoHashAsGeoHash);
                            asm.l2i();
                            asm.i2s();
                            asm.invokeInterface(wPutShort, 2);
                            break;
                        case ColumnType.GEOINT:
                            if (fromColumnType != toColumnType && fromColumnType != ColumnType.NULL && fromColumnType != ColumnType.GEOINT) {
                                asm.i2l();
                                asm.ldc(fromColumnType_0 + i * 2);
                                asm.ldc(toColumnType_0 + i * 2);
                                asm.invokeStatic(implicitCastGeoHashAsGeoHash);
                                asm.l2i();
                            }
                            asm.invokeInterface(wPutInt, 2);
                            break;
                        default:
                            assert false;
                            break;
                    }
                    break;
                case ColumnType.GEOLONG:
                    asm.invokeInterface(rGetGeoLong, 1);
                    switch (ColumnType.tagOf(toColumnType)) {
                        case ColumnType.GEOBYTE:
                            asm.ldc(fromColumnType_0 + i * 2);
                            asm.ldc(toColumnType_0 + i * 2);
                            asm.invokeStatic(implicitCastGeoHashAsGeoHash);
                            asm.l2i();
                            asm.i2b();
                            asm.invokeInterface(wPutByte, 2);
                            break;
                        case ColumnType.GEOSHORT:
                            asm.ldc(fromColumnType_0 + i * 2);
                            asm.ldc(toColumnType_0 + i * 2);
                            asm.invokeStatic(implicitCastGeoHashAsGeoHash);
                            asm.l2i();
                            asm.i2s();
                            asm.invokeInterface(wPutShort, 2);
                            break;
                        case ColumnType.GEOINT:
                            asm.ldc(fromColumnType_0 + i * 2);
                            asm.ldc(toColumnType_0 + i * 2);
                            asm.invokeStatic(implicitCastGeoHashAsGeoHash);
                            asm.l2i();
                            asm.invokeInterface(wPutInt, 2);
                            break;
                        case ColumnType.GEOLONG:
                            if (fromColumnType != toColumnType && fromColumnType != ColumnType.NULL && fromColumnType != ColumnType.GEOLONG) {
                                asm.ldc(fromColumnType_0 + i * 2);
                                asm.ldc(toColumnType_0 + i * 2);
                                asm.invokeStatic(implicitCastGeoHashAsGeoHash);
                            }
                            asm.invokeInterface(wPutLong, 3);
                            break;
                        default:
                            assert false;
                            break;
                    }
                    break;
                case ColumnType.LONG128:
                    // fall through
                case ColumnType.UUID:
                    switch (ColumnType.tagOf(toColumnType)) {
                        case ColumnType.LONG128:
                            // fall through
                        case ColumnType.UUID:
                            // Stack: [RowWriter, Record, columnIndex]
                            asm.invokeInterface(rGetLong128Lo, 1);
                            // Stack: [RowWriter, lo]
                            asm.aload(1);  // Push record to the stack.
                            // Stack: [RowWriter, lo, Record]
                            asm.iconst(i); // Push column index to a stack
                            // Stack: [RowWriter, lo, Record, columnIndex]
                            asm.invokeInterface(rGetLong128Hi, 1);
                            // Stack: [RowWriter, lo, hi]
                            asm.invokeInterface(wPutLong128, 5);
                            // invokeInterface consumes the entire stack. Including the RowWriter as invoke interface receives "this" as the first argument
                            // The stack is now empty, and we are done with this column
                            break;
                        case ColumnType.STRING:
                            assert fromColumnType == ColumnType.UUID;
                            // this logic is very similar to the one for ColumnType.UUID above
                            // There is one major difference: `SqlUtil.implicitCastUuidAsStr()` returns `false` to indicate
                            // that the UUID value represents null. In this case we won't call the writer and let null value
                            // to be written by TableWriter/WalWriter NullSetters. However, generating branches via asm is
                            // complicated as JVM requires jump targets to have stack maps, etc. This would complicate things
                            // so we rely on an auxiliary method `transferUuidToStrCol()` to do branching job and javac generates
                            // the stack maps.
                            // Stack: [RowWriter, Record, columnIndex]
                            asm.invokeInterface(rGetLong128Lo, 1);
                            // Stack: [RowWriter, lo]
                            asm.aload(1);  // Push record to the stack.
                            // Stack: [RowWriter, lo, Record]
                            asm.iconst(i); // Push column index to a stack
                            // Stack: [RowWriter, lo, Record, columnIndex]
                            asm.invokeInterface(rGetLong128Hi, 1);
                            // Stack: [RowWriter, lo, hi]
                            asm.invokeStatic(transferUuidToStrCol);
                            break;
                        default:
                            assert false;
                            break;
                    }
                    break;
                default:
                    // we don't need to do anything for null as null is already written by TableWriter/WalWriter NullSetters
                    // every non-null-type is an error
                    assert fromColumnType == ColumnType.NULL;
            }
        }

        asm.return_();
        asm.endMethodCode();

        // exceptions
        asm.putShort(0);

        // we have do not have to add a stack map table because there are no branches
        // attributes: 0 (void, no branches -> no stack verification)
        asm.putShort(0);

        asm.endMethod();

        // class attribute count
        asm.putShort(0);

        return asm.newInstance();
    }

    // Called from dynamically generated bytecode
    public static void transferUuidToStrCol(TableWriter.Row row, int col, long lo, long hi) {
        StringSink threadLocalBuilder = Misc.getThreadLocalBuilder();
        if (SqlUtil.implicitCastUuidAsStr(lo, hi, threadLocalBuilder)) {
            row.putStr(col, threadLocalBuilder);
        }
    }
}<|MERGE_RESOLUTION|>--- conflicted
+++ resolved
@@ -207,7 +207,6 @@
                             asm.invokeInterface(wPutShort, 2);
                             break;
                         case ColumnType.INT:
-                        case ColumnType.IPv4:
                             asm.invokeInterface(wPutInt, 2);
                             break;
                         case ColumnType.LONG:
@@ -236,16 +235,9 @@
                     }
                     break;
                 case ColumnType.IPv4:
-<<<<<<< HEAD
-                    asm.invokeInterface(rGetInt);
-                    switch(toColumnTypeTag) {
-                        case ColumnType.IPv4:
-                        case ColumnType.INT:
-=======
                     asm.invokeInterface(rGetIPv4);
                     switch(toColumnTypeTag) {
                         case ColumnType.IPv4:
->>>>>>> 0643b7e7
                             asm.invokeInterface(wPutInt, 2);
                             break;
                         default:
@@ -376,7 +368,6 @@
                             asm.invokeInterface(wPutShort, 2);
                             break;
                         case ColumnType.INT:
-                        case ColumnType.IPv4:
                             asm.invokeInterface(wPutInt, 2);
                             break;
                         case ColumnType.LONG:
@@ -415,7 +406,6 @@
                             asm.invokeInterface(wPutShort, 2);
                             break;
                         case ColumnType.INT:
-                        case ColumnType.IPv4:
                             asm.invokeInterface(wPutInt, 2);
                             break;
                         case ColumnType.LONG:
