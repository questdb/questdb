/*******************************************************************************
 *     ___                  _   ____  ____
 *    / _ \ _   _  ___  ___| |_|  _ \| __ )
 *   | | | | | | |/ _ \/ __| __| | | |  _ \
 *   | |_| | |_| |  __/\__ \ |_| |_| | |_) |
 *    \__\_\\__,_|\___||___/\__|____/|____/
 *
 *  Copyright (c) 2014-2019 Appsicle
 *  Copyright (c) 2019-2024 QuestDB
 *
 *  Licensed under the Apache License, Version 2.0 (the "License");
 *  you may not use this file except in compliance with the License.
 *  You may obtain a copy of the License at
 *
 *  http://www.apache.org/licenses/LICENSE-2.0
 *
 *  Unless required by applicable law or agreed to in writing, software
 *  distributed under the License is distributed on an "AS IS" BASIS,
 *  WITHOUT WARRANTIES OR CONDITIONS OF ANY KIND, either express or implied.
 *  See the License for the specific language governing permissions and
 *  limitations under the License.
 *
 ******************************************************************************/

package io.questdb.griffin;

import io.questdb.cairo.AbstractPartitionFrameCursorFactory;
import io.questdb.cairo.AbstractRecordCursorFactory;
import io.questdb.cairo.ArrayColumnTypes;
import io.questdb.cairo.BitmapIndexReader;
import io.questdb.cairo.CairoConfiguration;
import io.questdb.cairo.CairoException;
import io.questdb.cairo.ColumnFilter;
import io.questdb.cairo.ColumnType;
import io.questdb.cairo.ColumnTypes;
import io.questdb.cairo.EntityColumnFilter;
import io.questdb.cairo.FullPartitionFrameCursorFactory;
import io.questdb.cairo.GenericRecordMetadata;
import io.questdb.cairo.IntervalPartitionFrameCursorFactory;
import io.questdb.cairo.ListColumnFilter;
import io.questdb.cairo.PartitionBy;
import io.questdb.cairo.RecordSink;
import io.questdb.cairo.RecordSinkFactory;
import io.questdb.cairo.SqlJitMode;
import io.questdb.cairo.SymbolMapReader;
import io.questdb.cairo.TableColumnMetadata;
import io.questdb.cairo.TableReader;
import io.questdb.cairo.TableToken;
import io.questdb.cairo.TableUtils;
import io.questdb.cairo.TimestampDriver;
import io.questdb.cairo.map.RecordValueSink;
import io.questdb.cairo.map.RecordValueSinkFactory;
import io.questdb.cairo.sql.Function;
import io.questdb.cairo.sql.PageFrameCursor;
import io.questdb.cairo.sql.PartitionFrameCursorFactory;
import io.questdb.cairo.sql.Record;
import io.questdb.cairo.sql.RecordCursor;
import io.questdb.cairo.sql.RecordCursorFactory;
import io.questdb.cairo.sql.RecordMetadata;
import io.questdb.cairo.sql.RowCursorFactory;
import io.questdb.cairo.sql.SingleSymbolFilter;
import io.questdb.cairo.sql.SymbolTable;
import io.questdb.cairo.sql.TableRecordMetadata;
import io.questdb.cairo.sql.VirtualRecord;
import io.questdb.cairo.sql.async.PageFrameReduceTask;
import io.questdb.cairo.sql.async.PageFrameReduceTaskFactory;
import io.questdb.cairo.vm.Vm;
import io.questdb.cairo.vm.api.MemoryCARW;
import io.questdb.griffin.engine.EmptyTableRecordCursorFactory;
import io.questdb.griffin.engine.ExplainPlanFactory;
import io.questdb.griffin.engine.LimitOverflowException;
import io.questdb.griffin.engine.LimitRecordCursorFactory;
import io.questdb.griffin.engine.RecordComparator;
import io.questdb.griffin.engine.functions.GroupByFunction;
import io.questdb.griffin.engine.functions.SymbolFunction;
import io.questdb.griffin.engine.functions.cast.CastByteToCharFunctionFactory;
import io.questdb.griffin.engine.functions.cast.CastByteToDecimalFunctionFactory;
import io.questdb.griffin.engine.functions.cast.CastByteToStrFunctionFactory;
import io.questdb.griffin.engine.functions.cast.CastByteToVarcharFunctionFactory;
import io.questdb.griffin.engine.functions.cast.CastDateToStrFunctionFactory;
import io.questdb.griffin.engine.functions.cast.CastDateToTimestampFunctionFactory;
import io.questdb.griffin.engine.functions.cast.CastDateToVarcharFunctionFactory;
import io.questdb.griffin.engine.functions.cast.CastDecimalToDecimalFunctionFactory;
import io.questdb.griffin.engine.functions.cast.CastDecimalToStrFunctionFactory;
import io.questdb.griffin.engine.functions.cast.CastDoubleArrayToDoubleArrayFunctionFactory;
import io.questdb.griffin.engine.functions.cast.CastDoubleArrayToStrFunctionFactory;
import io.questdb.griffin.engine.functions.cast.CastDoubleArrayToVarcharFunctionFactory;
import io.questdb.griffin.engine.functions.cast.CastDoubleToDoubleArray;
import io.questdb.griffin.engine.functions.cast.CastDoubleToStrFunctionFactory;
import io.questdb.griffin.engine.functions.cast.CastDoubleToVarcharFunctionFactory;
import io.questdb.griffin.engine.functions.cast.CastFloatToStrFunctionFactory;
import io.questdb.griffin.engine.functions.cast.CastFloatToVarcharFunctionFactory;
import io.questdb.griffin.engine.functions.cast.CastGeoHashToGeoHashFunctionFactory;
import io.questdb.griffin.engine.functions.cast.CastIPv4ToStrFunctionFactory;
import io.questdb.griffin.engine.functions.cast.CastIPv4ToVarcharFunctionFactory;
import io.questdb.griffin.engine.functions.cast.CastIntToDecimalFunctionFactory;
import io.questdb.griffin.engine.functions.cast.CastIntToStrFunctionFactory;
import io.questdb.griffin.engine.functions.cast.CastIntToVarcharFunctionFactory;
import io.questdb.griffin.engine.functions.cast.CastIntervalToStrFunctionFactory;
import io.questdb.griffin.engine.functions.cast.CastLong256ToStrFunctionFactory;
import io.questdb.griffin.engine.functions.cast.CastLong256ToVarcharFunctionFactory;
import io.questdb.griffin.engine.functions.cast.CastLongToDecimalFunctionFactory;
import io.questdb.griffin.engine.functions.cast.CastLongToStrFunctionFactory;
import io.questdb.griffin.engine.functions.cast.CastLongToVarcharFunctionFactory;
import io.questdb.griffin.engine.functions.cast.CastShortToDecimalFunctionFactory;
import io.questdb.griffin.engine.functions.cast.CastShortToStrFunctionFactory;
import io.questdb.griffin.engine.functions.cast.CastShortToVarcharFunctionFactory;
import io.questdb.griffin.engine.functions.cast.CastStrToDecimalFunctionFactory;
import io.questdb.griffin.engine.functions.cast.CastStrToGeoHashFunctionFactory;
import io.questdb.griffin.engine.functions.cast.CastSymbolToStrFunctionFactory;
import io.questdb.griffin.engine.functions.cast.CastSymbolToVarcharFunctionFactory;
import io.questdb.griffin.engine.functions.cast.CastTimestampToStrFunctionFactory;
import io.questdb.griffin.engine.functions.cast.CastTimestampToTimestampFunctionFactory;
import io.questdb.griffin.engine.functions.cast.CastTimestampToVarcharFunctionFactory;
import io.questdb.griffin.engine.functions.cast.CastUuidToStrFunctionFactory;
import io.questdb.griffin.engine.functions.cast.CastUuidToVarcharFunctionFactory;
import io.questdb.griffin.engine.functions.cast.CastVarcharToDecimalFunctionFactory;
import io.questdb.griffin.engine.functions.cast.CastVarcharToGeoHashFunctionFactory;
import io.questdb.griffin.engine.functions.columns.ArrayColumn;
import io.questdb.griffin.engine.functions.columns.BinColumn;
import io.questdb.griffin.engine.functions.columns.BooleanColumn;
import io.questdb.griffin.engine.functions.columns.ByteColumn;
import io.questdb.griffin.engine.functions.columns.CharColumn;
import io.questdb.griffin.engine.functions.columns.DateColumn;
import io.questdb.griffin.engine.functions.columns.DecimalColumn;
import io.questdb.griffin.engine.functions.columns.DoubleColumn;
import io.questdb.griffin.engine.functions.columns.FloatColumn;
import io.questdb.griffin.engine.functions.columns.GeoByteColumn;
import io.questdb.griffin.engine.functions.columns.GeoIntColumn;
import io.questdb.griffin.engine.functions.columns.GeoLongColumn;
import io.questdb.griffin.engine.functions.columns.GeoShortColumn;
import io.questdb.griffin.engine.functions.columns.IPv4Column;
import io.questdb.griffin.engine.functions.columns.IntColumn;
import io.questdb.griffin.engine.functions.columns.IntervalColumn;
import io.questdb.griffin.engine.functions.columns.Long256Column;
import io.questdb.griffin.engine.functions.columns.LongColumn;
import io.questdb.griffin.engine.functions.columns.ShortColumn;
import io.questdb.griffin.engine.functions.columns.StrColumn;
import io.questdb.griffin.engine.functions.columns.SymbolColumn;
import io.questdb.griffin.engine.functions.columns.TimestampColumn;
import io.questdb.griffin.engine.functions.columns.UuidColumn;
import io.questdb.griffin.engine.functions.columns.VarcharColumn;
import io.questdb.griffin.engine.functions.constants.ConstantFunction;
import io.questdb.griffin.engine.functions.constants.LongConstant;
import io.questdb.griffin.engine.functions.constants.NullConstant;
import io.questdb.griffin.engine.functions.constants.StrConstant;
import io.questdb.griffin.engine.functions.constants.SymbolConstant;
import io.questdb.griffin.engine.functions.date.TimestampFloorFunctionFactory;
import io.questdb.griffin.engine.functions.decimal.Decimal64LoaderFunctionFactory;
import io.questdb.griffin.engine.groupby.CountRecordCursorFactory;
import io.questdb.griffin.engine.groupby.DistinctRecordCursorFactory;
import io.questdb.griffin.engine.groupby.DistinctTimeSeriesRecordCursorFactory;
import io.questdb.griffin.engine.groupby.FillRangeRecordCursorFactory;
import io.questdb.griffin.engine.groupby.GroupByNotKeyedRecordCursorFactory;
import io.questdb.griffin.engine.groupby.GroupByUtils;
import io.questdb.griffin.engine.groupby.SampleByFillNoneNotKeyedRecordCursorFactory;
import io.questdb.griffin.engine.groupby.SampleByFillNoneRecordCursorFactory;
import io.questdb.griffin.engine.groupby.SampleByFillNullNotKeyedRecordCursorFactory;
import io.questdb.griffin.engine.groupby.SampleByFillNullRecordCursorFactory;
import io.questdb.griffin.engine.groupby.SampleByFillPrevNotKeyedRecordCursorFactory;
import io.questdb.griffin.engine.groupby.SampleByFillPrevRecordCursorFactory;
import io.questdb.griffin.engine.groupby.SampleByFillValueNotKeyedRecordCursorFactory;
import io.questdb.griffin.engine.groupby.SampleByFillValueRecordCursorFactory;
import io.questdb.griffin.engine.groupby.SampleByFirstLastRecordCursorFactory;
import io.questdb.griffin.engine.groupby.SampleByInterpolateRecordCursorFactory;
import io.questdb.griffin.engine.groupby.TimestampSampler;
import io.questdb.griffin.engine.groupby.TimestampSamplerFactory;
import io.questdb.griffin.engine.groupby.vect.AvgDoubleVectorAggregateFunction;
import io.questdb.griffin.engine.groupby.vect.AvgIntVectorAggregateFunction;
import io.questdb.griffin.engine.groupby.vect.AvgLongVectorAggregateFunction;
import io.questdb.griffin.engine.groupby.vect.AvgShortVectorAggregateFunction;
import io.questdb.griffin.engine.groupby.vect.CountDoubleVectorAggregateFunction;
import io.questdb.griffin.engine.groupby.vect.CountIntVectorAggregateFunction;
import io.questdb.griffin.engine.groupby.vect.CountLongVectorAggregateFunction;
import io.questdb.griffin.engine.groupby.vect.CountVectorAggregateFunction;
import io.questdb.griffin.engine.groupby.vect.GroupByNotKeyedVectorRecordCursorFactory;
import io.questdb.griffin.engine.groupby.vect.GroupByRecordCursorFactory;
import io.questdb.griffin.engine.groupby.vect.KSumDoubleVectorAggregateFunction;
import io.questdb.griffin.engine.groupby.vect.MaxDateVectorAggregateFunction;
import io.questdb.griffin.engine.groupby.vect.MaxDoubleVectorAggregateFunction;
import io.questdb.griffin.engine.groupby.vect.MaxIntVectorAggregateFunction;
import io.questdb.griffin.engine.groupby.vect.MaxLongVectorAggregateFunction;
import io.questdb.griffin.engine.groupby.vect.MaxShortVectorAggregateFunction;
import io.questdb.griffin.engine.groupby.vect.MaxTimestampVectorAggregateFunction;
import io.questdb.griffin.engine.groupby.vect.MinDateVectorAggregateFunction;
import io.questdb.griffin.engine.groupby.vect.MinDoubleVectorAggregateFunction;
import io.questdb.griffin.engine.groupby.vect.MinIntVectorAggregateFunction;
import io.questdb.griffin.engine.groupby.vect.MinLongVectorAggregateFunction;
import io.questdb.griffin.engine.groupby.vect.MinShortVectorAggregateFunction;
import io.questdb.griffin.engine.groupby.vect.MinTimestampVectorAggregateFunction;
import io.questdb.griffin.engine.groupby.vect.NSumDoubleVectorAggregateFunction;
import io.questdb.griffin.engine.groupby.vect.SumDoubleVectorAggregateFunction;
import io.questdb.griffin.engine.groupby.vect.SumIntVectorAggregateFunction;
import io.questdb.griffin.engine.groupby.vect.SumLong256VectorAggregateFunction;
import io.questdb.griffin.engine.groupby.vect.SumLongVectorAggregateFunction;
import io.questdb.griffin.engine.groupby.vect.SumShortVectorAggregateFunction;
import io.questdb.griffin.engine.groupby.vect.VectorAggregateFunction;
import io.questdb.griffin.engine.groupby.vect.VectorAggregateFunctionConstructor;
import io.questdb.griffin.engine.join.AsOfJoinDenseRecordCursorFactory;
import io.questdb.griffin.engine.join.AsOfJoinDenseSingleSymbolRecordCursorFactory;
import io.questdb.griffin.engine.join.AsOfJoinFastRecordCursorFactory;
import io.questdb.griffin.engine.join.AsOfJoinIndexedRecordCursorFactory;
import io.questdb.griffin.engine.join.AsOfJoinLightNoKeyRecordCursorFactory;
import io.questdb.griffin.engine.join.AsOfJoinLightRecordCursorFactory;
import io.questdb.griffin.engine.join.AsOfJoinMemoizedRecordCursorFactory;
import io.questdb.griffin.engine.join.AsOfJoinNoKeyFastRecordCursorFactory;
import io.questdb.griffin.engine.join.AsOfJoinRecordCursorFactory;
import io.questdb.griffin.engine.join.AsyncWindowJoinFastRecordCursorFactory;
import io.questdb.griffin.engine.join.AsyncWindowJoinRecordCursorFactory;
import io.questdb.griffin.engine.join.ChainedSymbolShortCircuit;
import io.questdb.griffin.engine.join.CrossJoinRecordCursorFactory;
import io.questdb.griffin.engine.join.FilteredAsOfJoinFastRecordCursorFactory;
import io.questdb.griffin.engine.join.FilteredAsOfJoinNoKeyFastRecordCursorFactory;
import io.questdb.griffin.engine.join.HashJoinLightRecordCursorFactory;
import io.questdb.griffin.engine.join.HashJoinRecordCursorFactory;
import io.questdb.griffin.engine.join.HashOuterJoinFilteredLightRecordCursorFactory;
import io.questdb.griffin.engine.join.HashOuterJoinFilteredRecordCursorFactory;
import io.questdb.griffin.engine.join.HashOuterJoinLightRecordCursorFactory;
import io.questdb.griffin.engine.join.HashOuterJoinRecordCursorFactory;
import io.questdb.griffin.engine.join.JoinRecordMetadata;
import io.questdb.griffin.engine.join.LtJoinLightRecordCursorFactory;
import io.questdb.griffin.engine.join.LtJoinNoKeyFastRecordCursorFactory;
import io.questdb.griffin.engine.join.LtJoinNoKeyRecordCursorFactory;
import io.questdb.griffin.engine.join.LtJoinRecordCursorFactory;
import io.questdb.griffin.engine.join.NestedLoopFullJoinRecordCursorFactory;
import io.questdb.griffin.engine.join.NestedLoopLeftJoinRecordCursorFactory;
import io.questdb.griffin.engine.join.NestedLoopRightJoinRecordCursorFactory;
import io.questdb.griffin.engine.join.NoopSymbolShortCircuit;
import io.questdb.griffin.engine.join.NullRecordFactory;
import io.questdb.griffin.engine.join.RecordAsAFieldRecordCursorFactory;
import io.questdb.griffin.engine.join.SpliceJoinLightRecordCursorFactory;
import io.questdb.griffin.engine.join.StringToSymbolJoinKeyMapping;
import io.questdb.griffin.engine.join.SymbolJoinKeyMapping;
import io.questdb.griffin.engine.join.SymbolKeyMappingRecordCopier;
import io.questdb.griffin.engine.join.SymbolShortCircuit;
import io.questdb.griffin.engine.join.SymbolToSymbolJoinKeyMapping;
import io.questdb.griffin.engine.join.VarcharToSymbolJoinKeyMapping;
import io.questdb.griffin.engine.join.WindowJoinFastRecordCursorFactory;
import io.questdb.griffin.engine.join.WindowJoinRecordCursorFactory;
import io.questdb.griffin.engine.orderby.LimitedSizeSortedLightRecordCursorFactory;
import io.questdb.griffin.engine.orderby.LongSortedLightRecordCursorFactory;
import io.questdb.griffin.engine.orderby.LongTopKRecordCursorFactory;
import io.questdb.griffin.engine.orderby.RecordComparatorCompiler;
import io.questdb.griffin.engine.orderby.SortedLightRecordCursorFactory;
import io.questdb.griffin.engine.orderby.SortedRecordCursorFactory;
import io.questdb.griffin.engine.table.AsyncFilteredRecordCursorFactory;
import io.questdb.griffin.engine.table.AsyncGroupByNotKeyedRecordCursorFactory;
import io.questdb.griffin.engine.table.AsyncGroupByRecordCursorFactory;
import io.questdb.griffin.engine.table.AsyncJitFilteredRecordCursorFactory;
import io.questdb.griffin.engine.table.AsyncTopKRecordCursorFactory;
import io.questdb.griffin.engine.table.DeferredSingleSymbolFilterPageFrameRecordCursorFactory;
import io.questdb.griffin.engine.table.DeferredSymbolIndexFilteredRowCursorFactory;
import io.questdb.griffin.engine.table.DeferredSymbolIndexRowCursorFactory;
import io.questdb.griffin.engine.table.ExtraNullColumnCursorFactory;
import io.questdb.griffin.engine.table.FilterOnExcludedValuesRecordCursorFactory;
import io.questdb.griffin.engine.table.FilterOnSubQueryRecordCursorFactory;
import io.questdb.griffin.engine.table.FilterOnValuesRecordCursorFactory;
import io.questdb.griffin.engine.table.FilteredRecordCursorFactory;
import io.questdb.griffin.engine.table.LatestByAllFilteredRecordCursorFactory;
import io.questdb.griffin.engine.table.LatestByAllIndexedRecordCursorFactory;
import io.questdb.griffin.engine.table.LatestByAllSymbolsFilteredRecordCursorFactory;
import io.questdb.griffin.engine.table.LatestByDeferredListValuesFilteredRecordCursorFactory;
import io.questdb.griffin.engine.table.LatestByLightRecordCursorFactory;
import io.questdb.griffin.engine.table.LatestByRecordCursorFactory;
import io.questdb.griffin.engine.table.LatestBySubQueryRecordCursorFactory;
import io.questdb.griffin.engine.table.LatestByValueDeferredFilteredRecordCursorFactory;
import io.questdb.griffin.engine.table.LatestByValueDeferredIndexedFilteredRecordCursorFactory;
import io.questdb.griffin.engine.table.LatestByValueDeferredIndexedRowCursorFactory;
import io.questdb.griffin.engine.table.LatestByValueFilteredRecordCursorFactory;
import io.questdb.griffin.engine.table.LatestByValueIndexedFilteredRecordCursorFactory;
import io.questdb.griffin.engine.table.LatestByValueIndexedRowCursorFactory;
import io.questdb.griffin.engine.table.LatestByValuesIndexedFilteredRecordCursorFactory;
import io.questdb.griffin.engine.table.PageFrameRecordCursorFactory;
import io.questdb.griffin.engine.table.PageFrameRowCursorFactory;
import io.questdb.griffin.engine.table.SelectedRecordCursorFactory;
import io.questdb.griffin.engine.table.SortedSymbolIndexRecordCursorFactory;
import io.questdb.griffin.engine.table.SymbolIndexFilteredRowCursorFactory;
import io.questdb.griffin.engine.table.SymbolIndexRowCursorFactory;
import io.questdb.griffin.engine.table.VirtualRecordCursorFactory;
import io.questdb.griffin.engine.union.ExceptAllRecordCursorFactory;
import io.questdb.griffin.engine.union.ExceptRecordCursorFactory;
import io.questdb.griffin.engine.union.IntersectAllRecordCursorFactory;
import io.questdb.griffin.engine.union.IntersectRecordCursorFactory;
import io.questdb.griffin.engine.union.SetRecordCursorFactoryConstructor;
import io.questdb.griffin.engine.union.UnionAllRecordCursorFactory;
import io.questdb.griffin.engine.union.UnionRecordCursorFactory;
import io.questdb.griffin.engine.window.CachedWindowRecordCursorFactory;
import io.questdb.griffin.engine.window.WindowFunction;
import io.questdb.griffin.engine.window.WindowRecordCursorFactory;
import io.questdb.griffin.model.ExecutionModel;
import io.questdb.griffin.model.ExplainModel;
import io.questdb.griffin.model.ExpressionNode;
import io.questdb.griffin.model.IntrinsicModel;
import io.questdb.griffin.model.JoinContext;
import io.questdb.griffin.model.QueryColumn;
import io.questdb.griffin.model.QueryModel;
import io.questdb.griffin.model.RuntimeIntervalModel;
import io.questdb.griffin.model.RuntimeIntrinsicIntervalModel;
import io.questdb.griffin.model.WindowColumn;
import io.questdb.griffin.model.WindowJoinContext;
import io.questdb.jit.CompiledFilter;
import io.questdb.jit.CompiledFilterIRSerializer;
import io.questdb.jit.JitUtil;
import io.questdb.log.Log;
import io.questdb.log.LogFactory;
import io.questdb.std.BitSet;
import io.questdb.std.BufferWindowCharSequence;
import io.questdb.std.BytecodeAssembler;
import io.questdb.std.Chars;
import io.questdb.std.Decimals;
import io.questdb.std.IntHashSet;
import io.questdb.std.IntList;
import io.questdb.std.IntObjHashMap;
import io.questdb.std.LongList;
import io.questdb.std.LowerCaseCharSequenceIntHashMap;
import io.questdb.std.MemoryTag;
import io.questdb.std.Misc;
import io.questdb.std.Mutable;
import io.questdb.std.Numbers;
import io.questdb.std.ObjList;
import io.questdb.std.ObjObjHashMap;
import io.questdb.std.ObjectPool;
import io.questdb.std.Transient;
import org.jetbrains.annotations.NotNull;
import org.jetbrains.annotations.Nullable;
import org.jetbrains.annotations.TestOnly;

import java.io.Closeable;
import java.util.ArrayDeque;
import java.util.Arrays;

import static io.questdb.cairo.ColumnType.*;
import static io.questdb.cairo.sql.PartitionFrameCursorFactory.*;
import static io.questdb.griffin.SqlKeywords.*;
import static io.questdb.griffin.SqlOptimiser.concatFilters;
import static io.questdb.griffin.model.ExpressionNode.*;
import static io.questdb.griffin.model.QueryModel.QUERY;
import static io.questdb.griffin.model.QueryModel.*;

public class SqlCodeGenerator implements Mutable, Closeable {
    public static final int GKK_MICRO_HOUR_INT = 1;
    public static final int GKK_NANO_HOUR_INT = 2;
    public static final int GKK_VANILLA_INT = 0;
    public static final boolean[] joinsRequiringTimestamp = new boolean[JOIN_MAX + 1];
    private static final VectorAggregateFunctionConstructor COUNT_CONSTRUCTOR = (keyKind, columnIndex, workerCount) -> new CountVectorAggregateFunction(keyKind);
    private static final FullFatJoinGenerator CREATE_FULL_FAT_AS_OF_JOIN = SqlCodeGenerator::createFullFatAsOfJoin;
    private static final FullFatJoinGenerator CREATE_FULL_FAT_LT_JOIN = SqlCodeGenerator::createFullFatLtJoin;
    private static final Log LOG = LogFactory.getLog(SqlCodeGenerator.class);
    private static final ModelOperator RESTORE_WHERE_CLAUSE = QueryModel::restoreWhereClause;
    private static final SetRecordCursorFactoryConstructor SET_EXCEPT_ALL_CONSTRUCTOR = ExceptAllRecordCursorFactory::new;
    private static final SetRecordCursorFactoryConstructor SET_EXCEPT_CONSTRUCTOR = ExceptRecordCursorFactory::new;
    private static final SetRecordCursorFactoryConstructor SET_INTERSECT_ALL_CONSTRUCTOR = IntersectAllRecordCursorFactory::new;
    private static final SetRecordCursorFactoryConstructor SET_INTERSECT_CONSTRUCTOR = IntersectRecordCursorFactory::new;
    // @formatter:off
    private static final SetRecordCursorFactoryConstructor SET_UNION_CONSTRUCTOR = UnionRecordCursorFactory::new;
    /**
     * Autogenerated. See `SqlCodeGeneratorTest.testUnionCastMatrix`.
     * <p>
     * The UNION_CAST_MATRIX captures all the combinations of "left" and "right" column types
     * in a set operation (UNION etc.), providing the desired output type. Since there are many
     * special cases in the conversion logic, we decided to use a matrix of literals instead.
     * The matrix doesn't cover generic types (e.g. geohash) since they have a more complex structure.
     */
    private static final int[][] UNION_CAST_MATRIX = new int[][]{
            { 0, 11, 11, 11, 11, 11, 11, 11, 11, 11, 11, 11, 11, 11, -1, -1, -1, -1, 11, 11, 11, 11, 11, 11, 11, 11, 26, 11, -1, -1, -1, -1, -1, -1, 11, 11, 11, 11, 11, 11,  0}, //  0 = unknown
            {11,  1, 11, 11, 11, 11, 11, 11, 11, 11, 11, 11, 11, 11, -1, -1, -1, -1, 11, 11, 11, 11, 11, 11, 11, 11, 26, 11, -1, -1, -1, -1, -1, -1, 11, 11, 11, 11, 11, 11,  1}, //  1 = BOOLEAN
            {11, 11,  2,  3, 11,  5,  6,  7,  8,  9, 10, 11, 11, 11, -1, -1, -1, -1, 11, 11, 11, 11, 11, 11, 11, 11, 26, 11, -1, -1, -1, -1, -1, -1, 11, 11, 11, 11, 11, 11,  2}, //  2 = BYTE
            {11, 11,  3,  3,  3,  5,  6,  7,  8,  9, 10, 11, 11, 11, -1, -1, -1, -1, 11, 11, 11, 11, 11, 11, 11, 11, 26, 11, -1, -1, -1, -1, -1, -1, 11, 11, 11, 11, 11, 11,  3}, //  3 = SHORT
            {11, 11, 11,  3,  4,  5,  6,  7,  8,  9, 10, 11, 11, 11, -1, -1, -1, -1, 11, 11, 11, 11, 11, 11, 11, 11, 26, 11, -1, -1, -1, -1, -1, -1, 11, 11, 11, 11, 11, 11, 11}, //  4 = CHAR
            {11, 11,  5,  5,  5,  5,  6,  7,  8,  9, 10, 11, 11, 11, -1, -1, -1, -1, 11, 11, 11, 11, 11, 11, 11, 11, 26, 11, -1, -1, -1, -1, -1, -1, 11, 11, 11, 11, 11, 11,  5}, //  5 = INT
            {11, 11,  6,  6,  6,  6,  6,  7,  8,  9, 10, 11, 11, 11, -1, -1, -1, -1, 11, 11, 11, 11, 11, 11, 11, 11, 26, 11, -1, -1, -1, -1, -1, -1, 11, 11, 11, 11, 11, 11,  6}, //  6 = LONG
            {11, 11,  7,  7,  7,  7,  7,  7,  8,  9, 10, 11, 11, 11, -1, -1, -1, -1, 11, 11, 11, 11, 11, 11, 11, 11, 26, 11, -1, -1, -1, -1, -1, -1, 11, 11, 11, 11, 11, 11,  7}, //  7 = DATE
            {11, 11,  8,  8,  8,  8,  8,  8,  8,  9, 10, 11,  8, 11, -1, -1, -1, -1, 11, 11, 11, 11, 11, 11, 11, 11, 26, 11, -1, -1, -1, -1, -1, -1, 11, 11, 11, 11, 11, 11,  8}, //  8 = TIMESTAMP
            {11, 11,  9,  9,  9,  9,  9,  9,  9,  9, 10, 11, 11, 11, -1, -1, -1, -1, 11, 11, 11, 11, 11, 11, 11, 11, 26, 11, -1, -1, -1, -1, -1, -1, 11, 11, 11, 11, 11, 11,  9}, //  9 = FLOAT
            {11, 11, 10, 10, 10, 10, 10, 10, 10, 10, 10, 11, 11, 11, -1, -1, -1, -1, 11, 11, 11, 11, 11, 11, 11, 11, 26, 11, -1, -1, -1, -1, -1, -1, 11, 11, 11, 11, 11, 11, 10}, // 10 = DOUBLE
            {11, 11, 11, 11, 11, 11, 11, 11, 11, 11, 11, 11, 11, 11, -1, -1, -1, -1, 11, 11, 11, 11, 11, 11, 11, 11, 11, 11, -1, -1, -1, -1, -1, -1, 11, 11, 11, 11, 11, 11, 11}, // 11 = STRING
            {11, 11, 11, 11, 11, 11, 11, 11,  8, 11, 11, 11, 11, 11, -1, -1, -1, -1, 11, 11, 11, 11, 11, 11, 11, 11, 26, 11, -1, -1, -1, -1, -1, -1, 11, 11, 11, 11, 11, 11, 11}, // 12 = SYMBOL
            {11, 11, 11, 11, 11, 11, 11, 11, 11, 11, 11, 11, 11, 13, -1, -1, -1, -1, 11, 11, 11, 11, 11, 11, 11, 11, 26, 11, -1, -1, -1, -1, -1, -1, 11, 11, 11, 11, 11, 11, 13}, // 13 = LONG256
            {-1, -1, -1, -1, -1, -1, -1, -1, -1, -1, -1, -1, -1, -1, -1, -1, -1, -1, -1, -1, -1, -1, -1, -1, -1, -1, -1, -1, -1, -1, -1, -1, -1, -1, -1, -1, -1, -1, -1, -1, -1}, // 14 = unknown
            {-1, -1, -1, -1, -1, -1, -1, -1, -1, -1, -1, -1, -1, -1, -1, -1, -1, -1, -1, -1, -1, -1, -1, -1, -1, -1, -1, -1, -1, -1, -1, -1, -1, -1, -1, -1, -1, -1, -1, -1, -1}, // 15 = unknown
            {-1, -1, -1, -1, -1, -1, -1, -1, -1, -1, -1, -1, -1, -1, -1, -1, -1, -1, -1, -1, -1, -1, -1, -1, -1, -1, -1, -1, -1, -1, -1, -1, -1, -1, -1, -1, -1, -1, -1, -1, -1}, // 16 = unknown
            {-1, -1, -1, -1, -1, -1, -1, -1, -1, -1, -1, -1, -1, -1, -1, -1, -1, -1, -1, -1, -1, -1, -1, -1, -1, -1, -1, -1, -1, -1, -1, -1, -1, -1, -1, -1, -1, -1, -1, -1, -1}, // 17 = unknown
            {11, 11, 11, 11, 11, 11, 11, 11, 11, 11, 11, 11, 11, 11, -1, -1, -1, -1, 18, 11, 11, 11, 11, 11, 11, 11, 26, 11, -1, -1, -1, -1, -1, -1, 11, 11, 11, 11, 11, 11, 18}, // 18 = BINARY
            {11, 11, 11, 11, 11, 11, 11, 11, 11, 11, 11, 11, 11, 11, -1, -1, -1, -1, 11, 19, 11, 11, 11, 11, 11, 11, 26, 11, -1, -1, -1, -1, -1, -1, 11, 11, 11, 11, 11, 11, 19}, // 19 = UUID
            {11, 11, 11, 11, 11, 11, 11, 11, 11, 11, 11, 11, 11, 11, -1, -1, -1, -1, 11, 11, 20, 11, 11, 11, 11, 11, 26, 11, -1, -1, -1, -1, -1, -1, 11, 11, 11, 11, 11, 11, 20}, // 20 = CURSOR
            {11, 11, 11, 11, 11, 11, 11, 11, 11, 11, 11, 11, 11, 11, -1, -1, -1, -1, 11, 11, 11, 21, 11, 11, 11, 11, 26, 11, -1, -1, -1, -1, -1, -1, 11, 11, 11, 11, 11, 11, 21}, // 21 = VARARG
            {11, 11, 11, 11, 11, 11, 11, 11, 11, 11, 11, 11, 11, 11, -1, -1, -1, -1, 11, 11, 11, 11, 22, 11, 11, 11, 26, 11, -1, -1, -1, -1, -1, -1, 11, 11, 11, 11, 11, 11, 22}, // 22 = RECORD
            {11, 11, 11, 11, 11, 11, 11, 11, 11, 11, 11, 11, 11, 11, -1, -1, -1, -1, 11, 11, 11, 11, 11, 23, 11, 11, 26, 11, -1, -1, -1, -1, -1, -1, 11, 11, 11, 11, 11, 11, 23}, // 23 = GEOHASH
            {11, 11, 11, 11, 11, 11, 11, 11, 11, 11, 11, 11, 11, 11, -1, -1, -1, -1, 11, 11, 11, 11, 11, 11, 24, 11, 26, 11, -1, -1, -1, -1, -1, -1, 11, 11, 11, 11, 11, 11, 24}, // 24 = LONG128
            {11, 11, 11, 11, 11, 11, 11, 11, 11, 11, 11, 11, 11, 11, -1, -1, -1, -1, 11, 11, 11, 11, 11, 11, 11, 25, 26, 11, -1, -1, -1, -1, -1, -1, 11, 11, 11, 11, 11, 11, 25}, // 25 = IPv4
            {26, 26, 26, 26, 26, 26, 26, 26, 26, 26, 26, 11, 26, 26, -1, -1, -1, -1, 26, 26, 26, 26, 26, 26, 26, 26, 26, 26, -1, -1, -1, -1, -1, -1, 26, 26, 26, 26, 26, 26, 26}, // 26 = VARCHAR
            {11, 11, 11, 11, 11, 11, 11, 11, 11, 11, 11, 11, 11, 11, -1, -1, -1, -1, 11, 11, 11, 11, 11, 11, 11, 11, 26, 27, -1, -1, -1, -1, -1, -1, 11, 11, 11, 11, 11, 11, 27}, // 27 = ARRAY
            {-1, -1, -1, -1, -1, -1, -1, -1, -1, -1, -1, -1, -1, -1, -1, -1, -1, -1, -1, -1, -1, -1, -1, -1, -1, -1, -1, -1, -1, -1, -1, -1, -1, -1, -1, -1, -1, -1, -1, -1, -1}, // 28 = unknown
            {-1, -1, -1, -1, -1, -1, -1, -1, -1, -1, -1, -1, -1, -1, -1, -1, -1, -1, -1, -1, -1, -1, -1, -1, -1, -1, -1, -1, -1, -1, -1, -1, -1, -1, -1, -1, -1, -1, -1, -1, -1}, // 29 = unknown
            {-1, -1, -1, -1, -1, -1, -1, -1, -1, -1, -1, -1, -1, -1, -1, -1, -1, -1, -1, -1, -1, -1, -1, -1, -1, -1, -1, -1, -1, -1, -1, -1, -1, -1, -1, -1, -1, -1, -1, -1, -1}, // 30 = unknown
            {-1, -1, -1, -1, -1, -1, -1, -1, -1, -1, -1, -1, -1, -1, -1, -1, -1, -1, -1, -1, -1, -1, -1, -1, -1, -1, -1, -1, -1, -1, -1, -1, -1, -1, -1, -1, -1, -1, -1, -1, -1}, // 31 = unknown
            {-1, -1, -1, -1, -1, -1, -1, -1, -1, -1, -1, -1, -1, -1, -1, -1, -1, -1, -1, -1, -1, -1, -1, -1, -1, -1, -1, -1, -1, -1, -1, -1, -1, -1, -1, -1, -1, -1, -1, -1, -1}, // 32 = unknown
            {-1, -1, -1, -1, -1, -1, -1, -1, -1, -1, -1, -1, -1, -1, -1, -1, -1, -1, -1, -1, -1, -1, -1, -1, -1, -1, -1, -1, -1, -1, -1, -1, -1, -1, -1, -1, -1, -1, -1, -1, -1}, // 33 = unknown
            {11, 11, 11, 11, 11, 11, 11, 11, 11, 11, 11, 11, 11, 11, -1, -1, -1, -1, 11, 11, 11, 11, 11, 11, 11, 11, 26, 11, -1, -1, -1, -1, -1, -1, 34, 11, 11, 11, 11, 11, 34}, // 34 = DECIMAL
            {11, 11, 11, 11, 11, 11, 11, 11, 11, 11, 11, 11, 11, 11, -1, -1, -1, -1, 11, 11, 11, 11, 11, 11, 11, 11, 26, 11, -1, -1, -1, -1, -1, -1, 11, 35, 11, 11, 11, 11, 35}, // 35 = regclass
            {11, 11, 11, 11, 11, 11, 11, 11, 11, 11, 11, 11, 11, 11, -1, -1, -1, -1, 11, 11, 11, 11, 11, 11, 11, 11, 26, 11, -1, -1, -1, -1, -1, -1, 11, 11, 36, 11, 11, 11, 36}, // 36 = regprocedure
            {11, 11, 11, 11, 11, 11, 11, 11, 11, 11, 11, 11, 11, 11, -1, -1, -1, -1, 11, 11, 11, 11, 11, 11, 11, 11, 26, 11, -1, -1, -1, -1, -1, -1, 11, 11, 11, 37, 11, 11, 37}, // 37 = text[]
            {11, 11, 11, 11, 11, 11, 11, 11, 11, 11, 11, 11, 11, 11, -1, -1, -1, -1, 11, 11, 11, 11, 11, 11, 11, 11, 26, 11, -1, -1, -1, -1, -1, -1, 11, 11, 11, 11, 38, 11, 38}, // 38 = PARAMETER
            {11, 11, 11, 11, 11, 11, 11, 11, 11, 11, 11, 11, 11, 11, -1, -1, -1, -1, 11, 11, 11, 11, 11, 11, 11, 11, 26, 11, -1, -1, -1, -1, -1, -1, 11, 11, 11, 11, 11, 39, 39}, // 39 = INTERVAL
            { 0,  1,  2,  3, 11,  5,  6,  7,  8,  9, 10, 11, 11, 13, -1, -1, -1, -1, 18, 19, 20, 21, 22, 23, 24, 25, 26, 27, -1, -1, -1, -1, -1, -1, 34, 35, 36, 37, 38, 39, 40}  // 40 = NULL
    };
    // @formatter:on
    private static final IntObjHashMap<VectorAggregateFunctionConstructor> avgConstructors = new IntObjHashMap<>();
    private static final ModelOperator backupWhereClauseRef = QueryModel::backupWhereClause;
    private static final IntObjHashMap<VectorAggregateFunctionConstructor> countConstructors = new IntObjHashMap<>();
    private static final IntObjHashMap<VectorAggregateFunctionConstructor> ksumConstructors = new IntObjHashMap<>();
    private static final IntHashSet limitTypes = new IntHashSet();
    private static final IntObjHashMap<VectorAggregateFunctionConstructor> maxConstructors = new IntObjHashMap<>();
    private static final IntObjHashMap<VectorAggregateFunctionConstructor> minConstructors = new IntObjHashMap<>();
    private static final IntObjHashMap<VectorAggregateFunctionConstructor> nsumConstructors = new IntObjHashMap<>();
    private static final IntObjHashMap<VectorAggregateFunctionConstructor> sumConstructors = new IntObjHashMap<>();
    public static boolean ALLOW_FUNCTION_MEMOIZATION = true;
    private final ArrayColumnTypes arrayColumnTypes = new ArrayColumnTypes();
    private final BytecodeAssembler asm = new BytecodeAssembler();
    private final ColCheckVisitor colCheckVisitor = new ColCheckVisitor();
    private final CairoConfiguration configuration;
    private final ObjList<TableColumnMetadata> deferredWindowMetadata = new ObjList<>();
    private final boolean enableJitDebug;
    private final EntityColumnFilter entityColumnFilter = new EntityColumnFilter();
    private final ObjectPool<ExpressionNode> expressionNodePool;
    private final FunctionParser functionParser;
    private final IntList groupByFunctionPositions = new IntList();
    private final ObjObjHashMap<IntList, ObjList<WindowFunction>> groupedWindow = new ObjObjHashMap<>();
    private final IntHashSet intHashSet = new IntHashSet();
    private final ObjectPool<IntList> intListPool = new ObjectPool<>(IntList::new, 4);
    private final MemoryCARW jitIRMem;
    private final CompiledFilterIRSerializer jitIRSerializer = new CompiledFilterIRSerializer();
    private final ArrayColumnTypes keyTypes = new ArrayColumnTypes();
    // this list is used to generate record sinks
    private final ListColumnFilter listColumnFilterA = new ListColumnFilter();
    private final ListColumnFilter listColumnFilterB = new ListColumnFilter();
    private final LongList prefixes = new LongList();
    private final ObjectPool<QueryColumn> queryColumnPool;
    private final RecordComparatorCompiler recordComparatorCompiler;
    private final IntList recordFunctionPositions = new IntList();
    private final PageFrameReduceTaskFactory reduceTaskFactory;
    private final ArrayDeque<ExpressionNode> sqlNodeStack = new ArrayDeque<>();
    private final ArrayDeque<ExpressionNode> sqlNodeStack2 = new ArrayDeque<>();
    private final WhereClauseSymbolEstimator symbolEstimator = new WhereClauseSymbolEstimator();
    private final IntList tempAggIndex = new IntList();
    private final ObjList<QueryColumn> tempColumnsList = new ObjList<>();
    private final ObjList<ExpressionNode> tempExpressionNodeList = new ObjList<>();
    private final ObjList<Function> tempInnerProjectionFunctions = new ObjList<>();
    private final IntList tempKeyIndex = new IntList();
    private final IntList tempKeyIndexesInBase = new IntList();
    private final IntList tempKeyKinds = new IntList();
    private final GenericRecordMetadata tempMetadata = new GenericRecordMetadata();
    private final ObjList<Function> tempOuterProjectionFunctions = new ObjList<>();
    private final IntList tempSymbolSkewIndexes = new IntList();
    private final ObjList<VectorAggregateFunction> tempVaf = new ObjList<>();
    private final IntList tempVecConstructorArgIndexes = new IntList();
    private final ObjList<VectorAggregateFunctionConstructor> tempVecConstructors = new ObjList<>();
    private final PostOrderTreeTraversalAlgo traversalAlgo;
    private final boolean validateSampleByFillType;
    private final ArrayColumnTypes valueTypes = new ArrayColumnTypes();
    private final WhereClauseParser whereClauseParser = new WhereClauseParser();
    // a bitset of string/symbol columns forced to be serialised as varchar
    private final BitSet writeStringAsVarcharA = new BitSet();
    private final BitSet writeStringAsVarcharB = new BitSet();
    private final BitSet writeSymbolAsString = new BitSet();
    // bitsets for timestamp conversion to higher precision type
    private final BitSet writeTimestampAsNanosA = new BitSet();
    private final BitSet writeTimestampAsNanosB = new BitSet();
    private boolean enableJitNullChecks = true;
    private boolean fullFatJoins = false;

    public SqlCodeGenerator(
            CairoConfiguration configuration,
            FunctionParser functionParser,
            PostOrderTreeTraversalAlgo postOrderTreeTraversalAlgo,
            ObjectPool<QueryColumn> queryColumnPool,
            ObjectPool<ExpressionNode> expressionNodePool
    ) {
        try {
            this.configuration = configuration;
            this.functionParser = functionParser;
            this.recordComparatorCompiler = new RecordComparatorCompiler(asm);
            this.enableJitDebug = configuration.isSqlJitDebugEnabled();
            this.traversalAlgo = postOrderTreeTraversalAlgo;
            this.queryColumnPool = queryColumnPool;
            this.jitIRMem = Vm.getCARWInstance(
                    configuration.getSqlJitIRMemoryPageSize(),
                    configuration.getSqlJitIRMemoryMaxPages(),
                    MemoryTag.NATIVE_SQL_COMPILER
            );
            // Pre-touch JIT IR memory to avoid false positive memory leak detections.
            jitIRMem.putByte((byte) 0);
            jitIRMem.truncate();
            this.expressionNodePool = expressionNodePool;
            this.reduceTaskFactory = () -> new PageFrameReduceTask(configuration, MemoryTag.NATIVE_SQL_COMPILER);
            this.validateSampleByFillType = configuration.isValidateSampleByFillType();
        } catch (Throwable th) {
            close();
            throw th;
        }
    }

    @TestOnly
    public static int[][] actualUnionCastMatrix() {
        return UNION_CAST_MATRIX;
    }

    @TestOnly
    public static int[][] expectedUnionCastMatrix() {
        final int[][] expected = new int[NULL + 1][NULL + 1];
        for (int typeA = 0; typeA <= NULL; typeA++) {
            for (int typeB = 0; typeB <= NULL; typeB++) {
                final int outType = (isGeoType(typeA) || isGeoType(typeB) || isDecimalType(typeA) || isDecimalType(typeB)) ? -1 : commonWideningType(typeA, typeB);
                expected[typeA][typeB] = outType;
            }
        }
        return expected;
    }

    public static int getUnionCastType(int typeA, int typeB) throws SqlException {
        short tagA = tagOf(typeA);
        short tagB = tagOf(typeB);

        final boolean aIsArray = tagA == ARRAY;
        final boolean bIsArray = tagB == ARRAY;
        if (aIsArray && bIsArray) {
            short elementTypeA = decodeArrayElementType(typeA);
            if (elementTypeA != decodeArrayElementType(typeB)) {
                return VARCHAR;
            }
            int dimsA = decodeWeakArrayDimensionality(typeA);
            int dimsB = decodeWeakArrayDimensionality(typeB);
            if (dimsA == -1 || dimsB == -1) {
                throw SqlException.$(0, "array bind variables are not supported in UNION queries");
            }
            return encodeArrayType(elementTypeA, Math.max(dimsA, dimsB));
        } else if (aIsArray) {
            if (tagB == DOUBLE) {
                // if B is scalar then we coarse it to array of the same dimensionality as A is
                return typeA;
            }
            return (tagB == STRING) ? STRING : VARCHAR;
        } else if (bIsArray) {
            if (tagA == DOUBLE) {
                return typeB;
            }
            return (tagA == STRING ? STRING : VARCHAR);
        }

        int geoBitsA = getGeoHashBits(typeA);
        int geoBitsB = getGeoHashBits(typeB);
        boolean isGeoHashA = ColumnType.isGeoHash(typeA);
        boolean isGeoHashB = ColumnType.isGeoHash(typeB);
        if (isGeoHashA != isGeoHashB) {
            // One type is geohash, the other isn't. Since a stringy type can be parsed
            // into geohash, output geohash when the other type is stringy. If not,
            // cast both types to string.
            return isStringyType(typeA) ? typeB
                    : isStringyType(typeB) ? typeA
                    : STRING;
        }
        if (isGeoHashA) {
            // Both types are geohash, resolve to the one with fewer geohash bits.
            return geoBitsA < geoBitsB ? typeA : typeB;
        }

        boolean isDecimalA = ColumnType.isDecimalType(tagA);
        boolean isDecimalB = ColumnType.isDecimalType(tagB);
        if (isDecimalA || isDecimalB) {
            int a = DecimalUtil.getTypePrecisionScale(typeA);
            int b = DecimalUtil.getTypePrecisionScale(typeB);
            if (a != 0 && b != 0) {
                // Both types are decimal/implicitly castable to decimal.
                int precisionA = Numbers.decodeLowShort(a);
                int scaleA = Numbers.decodeHighShort(a);
                int precisionB = Numbers.decodeLowShort(b);
                int scaleB = Numbers.decodeHighShort(b);
                final int scale = Math.max(scaleA, scaleB);
                final int precision = Math.min(Math.max(precisionA - scaleA, precisionB - scaleB) + scale, Decimals.MAX_PRECISION);
                return ColumnType.getDecimalType(precision, scale);
            }
            // We also support casting between decimal and stringy types.
            return isStringyType(typeA) ? typeB :
                    isStringyType(typeB) ? typeA :
                            ColumnType.STRING; // Fallback should be supported by any type
        }

        if (tagA == INTERVAL || tagB == INTERVAL) {
            if (tagA == INTERVAL && tagB == INTERVAL) {
                return Math.max(typeA, typeB);
            }
            if (tagA == INTERVAL && tagB == NULL) {
                return typeA;
            }
            if (tagB == INTERVAL && tagA == NULL) {
                return typeB;
            }
        }

        // Neither type is geohash, use the type cast matrix to resolve.
        int result = UNION_CAST_MATRIX[tagA][tagB];

        //  indicate at least one of typeA or typeB is timestamp(timestamp_ns) type
        if (result == TIMESTAMP) {
            if (isTimestamp(typeA) && isTimestamp(typeB)) {
                return getHigherPrecisionTimestampType(typeA, typeB);
            } else if (isTimestamp(typeA)) {
                return typeA;
            } else {
                return typeB;
            }
        }
        return result;
    }

    @Override
    public void clear() {
        whereClauseParser.clear();
        symbolEstimator.clear();
        intListPool.clear();
    }

    @Override
    public void close() {
        Misc.free(jitIRMem);
    }

    @NotNull
    public Function compileBooleanFilter(
            ExpressionNode expr,
            RecordMetadata metadata,
            SqlExecutionContext executionContext
    ) throws SqlException {
        final Function filter = functionParser.parseFunction(expr, metadata, executionContext);
        if (isBoolean(filter.getType())) {
            return filter;
        }
        Misc.free(filter);
        throw SqlException.$(expr.position, "boolean expression expected");
    }

    @NotNull
    public Function compileJoinFilter(
            ExpressionNode expr,
            JoinRecordMetadata metadata,
            SqlExecutionContext executionContext
    ) throws SqlException {
        try {
            return compileBooleanFilter(expr, metadata, executionContext);
        } catch (Throwable t) {
            Misc.free(metadata);
            throw t;
        }
    }

    public RecordCursorFactory generate(@Transient QueryModel model, @Transient SqlExecutionContext executionContext) throws SqlException {
        return generateQuery(model, executionContext, true);
    }

    public RecordCursorFactory generateExplain(@Transient ExplainModel model, @Transient SqlExecutionContext executionContext) throws SqlException {
        final ExecutionModel innerModel = model.getInnerExecutionModel();
        final QueryModel queryModel = innerModel.getQueryModel();
        RecordCursorFactory factory;
        if (queryModel != null) {
            factory = generate(queryModel, executionContext);
            if (innerModel.getModelType() != QUERY) {
                factory = new RecordCursorFactoryStub(innerModel, factory);
            }
        } else {
            factory = new RecordCursorFactoryStub(innerModel, null);
        }

        return new ExplainPlanFactory(factory, model.getFormat());
    }

    public RecordCursorFactory generateExplain(QueryModel model, RecordCursorFactory factory, int format) {
        RecordCursorFactory recordCursorFactory = new RecordCursorFactoryStub(model, factory);
        return new ExplainPlanFactory(recordCursorFactory, format);
    }

    public BytecodeAssembler getAsm() {
        return asm;
    }

    public EntityColumnFilter getEntityColumnFilter() {
        return entityColumnFilter;
    }

    public ListColumnFilter getIndexColumnFilter() {
        return listColumnFilterA;
    }

    public RecordComparatorCompiler getRecordComparatorCompiler() {
        return recordComparatorCompiler;
    }

    public IntList toOrderIndices(RecordMetadata m, ObjList<ExpressionNode> orderBy, IntList orderByDirection) throws SqlException {
        final IntList indices = intListPool.next();
        for (int i = 0, n = orderBy.size(); i < n; i++) {
            ExpressionNode tok = orderBy.getQuick(i);
            int index = m.getColumnIndexQuiet(tok.token);
            if (index == -1) {
                throw SqlException.invalidColumn(tok.position, tok.token);
            }

            // shift index by 1 to use sign as sort direction
            index++;

            // negative column index means descending order of sort
            if (orderByDirection.getQuick(i) == ORDER_DIRECTION_DESCENDING) {
                index = -index;
            }

            indices.add(index);
        }
        return indices;
    }

    private static boolean allGroupsFirstLastWithSingleSymbolFilter(QueryModel model, RecordMetadata metadata) {
        final ObjList<QueryColumn> columns = model.getColumns();
        CharSequence symbolToken = null;
        int timestampIdx = metadata.getTimestampIndex();

        for (int i = 0, n = columns.size(); i < n; i++) {
            final QueryColumn column = columns.getQuick(i);
            final ExpressionNode node = column.getAst();

            if (node.type == LITERAL) {
                int idx = metadata.getColumnIndex(node.token);
                int columnType = metadata.getColumnType(idx);
                if (isTimestamp(columnType)) {
                    if (idx != timestampIdx) {
                        return false;
                    }
                } else if (columnType == SYMBOL) {
                    if (symbolToken == null) {
                        symbolToken = node.token;
                    } else if (!Chars.equalsIgnoreCase(symbolToken, node.token)) {
                        return false; // more than one key symbol column
                    }
                } else {
                    return false;
                }
            } else {
                ExpressionNode columnAst = column.getAst();
                CharSequence token = columnAst.token;
                if (!isFirstKeyword(token) && !isLastKeyword(token)) {
                    return false;
                }

                if (columnAst.rhs.type != LITERAL || metadata.getColumnIndex(columnAst.rhs.token) < 0) {
                    return false;
                }
            }
        }

        return true;
    }

    private static void coerceRuntimeConstantType(Function func, int type, SqlExecutionContext context, CharSequence message, int pos) throws SqlException {
        if (isUndefined(func.getType())) {
            func.assignType(type, context.getBindVariableService());
        } else if ((!func.isConstant() && !func.isRuntimeConstant()) || !isAssignableFrom(func.getType(), type)) {
            throw SqlException.$(pos, message);
        }
    }

    private static RecordCursorFactory createFullFatAsOfJoin(
            CairoConfiguration configuration,
            RecordMetadata metadata,
            RecordCursorFactory masterFactory,
            RecordCursorFactory slaveFactory,
            @Transient ColumnTypes mapKeyTypes,
            @Transient ColumnTypes mapValueTypes,
            @Transient ColumnTypes slaveColumnTypes,
            RecordSink masterKeySink,
            RecordSink slaveKeySink,
            int columnSplit,
            RecordValueSink slaveValueSink,
            IntList columnIndex,
            JoinContext joinContext,
            ColumnFilter masterTableKeyColumns,
            long toleranceInterval,
            int slaveValueTimestampIndex
    ) {
        return new AsOfJoinRecordCursorFactory(
                configuration,
                metadata,
                masterFactory,
                slaveFactory,
                mapKeyTypes,
                mapValueTypes,
                slaveColumnTypes,
                masterKeySink,
                slaveKeySink,
                columnSplit,
                slaveValueSink,
                columnIndex,
                joinContext,
                masterTableKeyColumns,
                toleranceInterval,
                slaveValueTimestampIndex
        );
    }

    private static RecordCursorFactory createFullFatLtJoin(
            CairoConfiguration configuration,
            RecordMetadata metadata,
            RecordCursorFactory masterFactory,
            RecordCursorFactory slaveFactory,
            @Transient ColumnTypes mapKeyTypes,
            @Transient ColumnTypes mapValueTypes,
            @Transient ColumnTypes slaveColumnTypes,
            RecordSink masterKeySink,
            RecordSink slaveKeySink,
            int columnSplit,
            RecordValueSink slaveValueSink,
            IntList columnIndex,
            JoinContext joinContext,
            ColumnFilter masterTableKeyColumns,
            long toleranceInterval,
            int slaveValueTimestampIndex
    ) {
        return new LtJoinRecordCursorFactory(
                configuration,
                metadata,
                masterFactory,
                slaveFactory,
                mapKeyTypes,
                mapValueTypes,
                slaveColumnTypes,
                masterKeySink,
                slaveKeySink,
                columnSplit,
                slaveValueSink,
                columnIndex,
                joinContext,
                masterTableKeyColumns,
                toleranceInterval,
                slaveValueTimestampIndex
        );
    }

    @SuppressWarnings("unchecked")
    private static <T extends Function> @Nullable ObjList<ObjList<T>> extractWorkerFunctionsConditionally(
            ObjList<Function> projectionFunctions,
            IntList projectionFunctionFlags,
            ObjList<ObjList<Function>> perThreadFunctions,
            int flag
    ) {
        ObjList<ObjList<T>> perThreadKeyFunctions = null;
        boolean keysThreadSafe = true;
        for (int i = 0, n = projectionFunctions.size(); i < n; i++) {
            if ((flag == GroupByUtils.PROJECTION_FUNCTION_FLAG_ANY || projectionFunctionFlags.get(i) == flag) && !projectionFunctions.getQuick(i).isThreadSafe()) {
                keysThreadSafe = false;
                break;
            }
        }

        if (!keysThreadSafe) {
            assert perThreadFunctions != null;
            perThreadKeyFunctions = new ObjList<>();
            for (int i = 0, n = perThreadFunctions.size(); i < n; i++) {
                ObjList<T> threadFunctions = new ObjList<>();
                perThreadKeyFunctions.add(threadFunctions);
                ObjList<Function> funcs = perThreadFunctions.getQuick(i);
                for (int j = 0, m = funcs.size(); j < m; j++) {
                    if (flag == GroupByUtils.PROJECTION_FUNCTION_FLAG_ANY || projectionFunctionFlags.get(j) == flag) {
                        threadFunctions.add((T) funcs.getQuick(j));
                    }
                }
            }
        }
        return perThreadKeyFunctions;
    }

    private static int getOrderByDirectionOrDefault(QueryModel model, int index) {
        final IntList direction = model.getOrderByDirectionAdvice();
        return index >= direction.size() ? ORDER_DIRECTION_ASCENDING : direction.getQuick(index);
    }

    private static boolean isSingleColumnFunction(ExpressionNode ast, CharSequence name) {
        return ast.type == FUNCTION && ast.paramCount == 1 && Chars.equalsIgnoreCase(ast.token, name) && ast.rhs.type == LITERAL;
    }

    private static long tolerance(QueryModel slaveModel, int leftTimestamp, int rightTimestampType) throws SqlException {
        ExpressionNode tolerance = slaveModel.getAsOfJoinTolerance();
        long toleranceInterval = Numbers.LONG_NULL;
        if (tolerance != null) {
            int k = TimestampSamplerFactory.findIntervalEndIndex(tolerance.token, tolerance.position, "tolerance");
            assert tolerance.token.length() > k;
            char unit = tolerance.token.charAt(k);
            TimestampDriver timestampDriver = getTimestampDriver(getHigherPrecisionTimestampType(leftTimestamp, rightTimestampType));
            long multiplier;
            switch (unit) {
                case 'n':
                    toleranceInterval = TimestampSamplerFactory.parseInterval(tolerance.token, k, tolerance.position, "tolerance", Integer.MAX_VALUE, unit);
                    return timestampDriver.fromNanos(toleranceInterval);
                case 'U':
                    multiplier = timestampDriver.fromMicros(1);
                    break;
                case 'T':
                    multiplier = timestampDriver.fromMillis(1);
                    break;
                case 's':
                    multiplier = timestampDriver.fromSeconds(1);
                    break;
                case 'm':
                    multiplier = timestampDriver.fromMinutes(1);
                    break;
                case 'h':
                    multiplier = timestampDriver.fromHours(1);
                    break;
                case 'd':
                    multiplier = timestampDriver.fromDays(1);
                    break;
                case 'w':
                    multiplier = timestampDriver.fromWeeks(1);
                    break;
                default:
                    throw SqlException.$(tolerance.position, "unsupported TOLERANCE unit [unit=").put(unit).put(']');
            }
            int maxValue = (int) Math.min(Long.MAX_VALUE / multiplier, Integer.MAX_VALUE);
            toleranceInterval = TimestampSamplerFactory.parseInterval(tolerance.token, k, tolerance.position, "tolerance", maxValue, unit);
            toleranceInterval *= multiplier;
        }
        return toleranceInterval;
    }

    private static int validateAndGetSlaveTimestampIndex(RecordMetadata slaveMetadata, RecordCursorFactory slaveBase) {
        int slaveTimestampIndex = slaveMetadata.getTimestampIndex();

        // slave.supportsFilterStealing() means slave is nothing but a filter.
        // if slave is just a filter, then it must have the same metadata as its base,
        // that includes the timestamp index.
        assert slaveBase.getMetadata().getTimestampIndex() == slaveTimestampIndex;
        return slaveTimestampIndex;
    }

    private static RecordMetadata widenSetMetadata(RecordMetadata typesA, RecordMetadata typesB) throws SqlException {
        int columnCount = typesA.getColumnCount();
        assert columnCount == typesB.getColumnCount();

        GenericRecordMetadata metadata = new GenericRecordMetadata();
        for (int i = 0; i < columnCount; i++) {
            int typeA = typesA.getColumnType(i);
            int typeB = typesB.getColumnType(i);
            int targetType = getUnionCastType(typeA, typeB);
            metadata.add(new TableColumnMetadata(typesA.getColumnName(i), targetType));
        }
        return metadata;
    }

    private VectorAggregateFunctionConstructor assembleFunctionReference(RecordMetadata metadata, ExpressionNode ast) {
        int columnIndex;
        if (ast.type == FUNCTION && ast.paramCount == 1 && isSumKeyword(ast.token) && ast.rhs.type == LITERAL) {
            columnIndex = metadata.getColumnIndex(ast.rhs.token);
            tempVecConstructorArgIndexes.add(columnIndex);
            return sumConstructors.get(metadata.getColumnType(columnIndex));
        } else if (ast.type == FUNCTION && isCountKeyword(ast.token)
                && (ast.paramCount == 0 || (ast.paramCount == 1 && ast.rhs.type == CONSTANT && !isNullKeyword(ast.rhs.token)))) {
            // count() is a no-arg function, count(1) is the same as count(*)
            tempVecConstructorArgIndexes.add(-1);
            return COUNT_CONSTRUCTOR;
        } else if (isSingleColumnFunction(ast, "count")) {
            columnIndex = metadata.getColumnIndex(ast.rhs.token);
            tempVecConstructorArgIndexes.add(columnIndex);
            return countConstructors.get(metadata.getColumnType(columnIndex));
        } else if (isSingleColumnFunction(ast, "ksum")) {
            columnIndex = metadata.getColumnIndex(ast.rhs.token);
            tempVecConstructorArgIndexes.add(columnIndex);
            return ksumConstructors.get(metadata.getColumnType(columnIndex));
        } else if (isSingleColumnFunction(ast, "nsum")) {
            columnIndex = metadata.getColumnIndex(ast.rhs.token);
            tempVecConstructorArgIndexes.add(columnIndex);
            return nsumConstructors.get(metadata.getColumnType(columnIndex));
        } else if (isSingleColumnFunction(ast, "avg")) {
            columnIndex = metadata.getColumnIndex(ast.rhs.token);
            tempVecConstructorArgIndexes.add(columnIndex);
            return avgConstructors.get(metadata.getColumnType(columnIndex));
        } else if (isSingleColumnFunction(ast, "min")) {
            columnIndex = metadata.getColumnIndex(ast.rhs.token);
            tempVecConstructorArgIndexes.add(columnIndex);
            return minConstructors.get(metadata.getColumnType(columnIndex));
        } else if (isSingleColumnFunction(ast, "max")) {
            columnIndex = metadata.getColumnIndex(ast.rhs.token);
            tempVecConstructorArgIndexes.add(columnIndex);
            return maxConstructors.get(metadata.getColumnType(columnIndex));
        }
        return null;
    }

    private boolean assembleKeysAndFunctionReferences(
            ObjList<QueryColumn> columns,
            RecordMetadata metadata,
            int hourFunctionIndex
    ) {
        tempVaf.clear();
        tempMetadata.clear();
        tempSymbolSkewIndexes.clear();
        tempVecConstructors.clear();
        tempVecConstructorArgIndexes.clear();
        tempAggIndex.clear();

        for (int i = 0, n = columns.size(); i < n; i++) {
            final QueryColumn qc = columns.getQuick(i);
            final ExpressionNode ast = qc.getAst();
            if (ast.type == LITERAL) {
                // when "hour" index is not set (-1) we assume we should be looking for
                // intrinsic cases, such as "columnRef, sum(col)"
                if (hourFunctionIndex == -1) {
                    final int columnIndex = metadata.getColumnIndex(ast.token);
                    final int type = metadata.getColumnType(columnIndex);
                    if (isInt(type)) {
                        tempKeyIndexesInBase.add(columnIndex);
                        tempKeyIndex.add(i);
                        arrayColumnTypes.add(INT);
                        tempKeyKinds.add(GKK_VANILLA_INT);
                    } else if (isSymbol(type)) {
                        tempKeyIndexesInBase.add(columnIndex);
                        tempKeyIndex.add(i);
                        tempSymbolSkewIndexes.extendAndSet(i, columnIndex);
                        arrayColumnTypes.add(SYMBOL);
                        tempKeyKinds.add(GKK_VANILLA_INT);
                    } else {
                        return false;
                    }
                }
            } else if (i != hourFunctionIndex) { // we exclude "hour" call from aggregate lookups
                final VectorAggregateFunctionConstructor constructor = assembleFunctionReference(metadata, ast);
                if (constructor != null) {
                    tempVecConstructors.add(constructor);
                    tempAggIndex.add(i);
                } else {
                    return false;
                }
            }
        }
        return true;
    }

    private void backupWhereClause(ExpressionNode node) {
        processNodeQueryModels(node, backupWhereClauseRef);
    }

    // Checks if lo, hi is set and lo >= 0 while hi < 0 (meaning - return whole result set except some rows at start and some at the end)
    // because such case can't really be optimized by topN/bottomN
    private boolean canSortAndLimitBeOptimized(QueryModel model, SqlExecutionContext context, Function loFunc, Function hiFunc) {
        if (model.getLimitLo() == null && model.getLimitHi() == null) {
            return false;
        }

        if (loFunc != null && loFunc.isConstant()
                && hiFunc != null && hiFunc.isConstant()) {
            try {
                loFunc.init(null, context);
                hiFunc.init(null, context);

                return !(loFunc.getLong(null) >= 0 && hiFunc.getLong(null) < 0);
            } catch (SqlException ex) {
                LOG.error().$("Failed to initialize lo or hi functions [").$("error=").$safe(ex.getMessage()).I$();
            }
        }

        return true;
    }

    private boolean checkIfSetCastIsRequired(RecordMetadata metadataA, RecordMetadata metadataB, boolean symbolDisallowed) {
        int columnCount = metadataA.getColumnCount();
        assert columnCount == metadataB.getColumnCount();

        for (int i = 0; i < columnCount; i++) {
            int typeA = metadataA.getColumnType(i);
            int typeB = metadataB.getColumnType(i);
            if (typeA != typeB || (typeA == SYMBOL && symbolDisallowed)) {
                return true;
            }
        }
        return false;
    }

    @Nullable
    private Function compileFilter(
            IntrinsicModel intrinsicModel,
            RecordMetadata readerMeta,
            SqlExecutionContext executionContext
    ) throws SqlException {
        if (intrinsicModel.filter != null) {
            return compileBooleanFilter(intrinsicModel.filter, readerMeta, executionContext);
        }
        return null;
    }

    private @Nullable ObjList<ObjList<Function>> compilePerWorkerInnerProjectionFunctions(
            SqlExecutionContext executionContext,
            ObjList<QueryColumn> queryColumns,
            ObjList<Function> innerProjectionFunctions,
            int workerCount,
            RecordMetadata metadata
    ) throws SqlException {
        boolean threadSafe = true;

        assert innerProjectionFunctions.size() == queryColumns.size();

        for (int i = 0, n = innerProjectionFunctions.size(); i < n; i++) {
            if (!innerProjectionFunctions.getQuick(i).isThreadSafe()) {
                threadSafe = false;
                break;
            }
        }
        if (!threadSafe) {
            ObjList<ObjList<Function>> allWorkerKeyFunctions = new ObjList<>();
            int columnCount = queryColumns.size();
            for (int i = 0; i < workerCount; i++) {
                ObjList<Function> workerKeyFunctions = new ObjList<>(columnCount);
                allWorkerKeyFunctions.add(workerKeyFunctions);
                for (int j = 0; j < columnCount; j++) {
                    final Function func = functionParser.parseFunction(
                            queryColumns.getQuick(j).getAst(),
                            metadata,
                            executionContext
                    );
                    if (func instanceof GroupByFunction) {
                        // ensure value indexes are set correctly
                        ((GroupByFunction) func).initValueIndex(((GroupByFunction) innerProjectionFunctions.getQuick(j)).getValueIndex());
                    }
                    workerKeyFunctions.add(func);
                }
            }
            return allWorkerKeyFunctions;
        }
        return null;
    }

    private @Nullable ObjList<Function> compileWorkerFilterConditionally(
            SqlExecutionContext executionContext,
            @Nullable Function filter,
            int sharedQueryWorkerCount,
            @Nullable ExpressionNode filterExpr,
            RecordMetadata metadata
    ) throws SqlException {
        if (filter != null && !filter.isThreadSafe() && sharedQueryWorkerCount > 0) {
            assert filterExpr != null;
            ObjList<Function> workerFilters = new ObjList<>();
            for (int i = 0; i < sharedQueryWorkerCount; i++) {
                restoreWhereClause(filterExpr); // restore original filters in node query models
                Function workerFilter = compileBooleanFilter(filterExpr, metadata, executionContext);
                workerFilters.extendAndSet(i, workerFilter);
                assert filter.getClass() == workerFilter.getClass();
            }
            return workerFilters;
        }
        return null;
    }

    private @Nullable ObjList<ObjList<GroupByFunction>> compileWorkerGroupByFunctionsConditionally(
            SqlExecutionContext executionContext,
            QueryModel model,
            @NotNull ObjList<GroupByFunction> groupByFunctions,
            int workerCount,
            RecordMetadata metadata
    ) throws SqlException {
        boolean threadSafe = true;
        for (int i = 0, n = groupByFunctions.size(); i < n; i++) {
            if (!groupByFunctions.getQuick(i).isThreadSafe()) {
                threadSafe = false;
                break;
            }
        }
        if (!threadSafe) {
            ObjList<ObjList<GroupByFunction>> allWorkerGroupByFunctions = new ObjList<>();
            for (int i = 0; i < workerCount; i++) {
                ObjList<GroupByFunction> workerGroupByFunctions = new ObjList<>(groupByFunctions.size());
                allWorkerGroupByFunctions.extendAndSet(i, workerGroupByFunctions);
                GroupByUtils.prepareWorkerGroupByFunctions(
                        model,
                        metadata,
                        functionParser,
                        executionContext,
                        groupByFunctions,
                        workerGroupByFunctions
                );
            }
            return allWorkerGroupByFunctions;
        }
        return null;
    }

    @NotNull
    private RecordCursorFactory createFullFatJoin(
            RecordCursorFactory master,
            RecordMetadata masterMetadata,
            CharSequence masterAlias,
            RecordCursorFactory slave,
            RecordMetadata slaveMetadata,
            CharSequence slaveAlias,
            int joinPosition,
            FullFatJoinGenerator generator,
            JoinContext joinContext,
            long toleranceInterval
    ) throws SqlException {
        // create hash set of key columns to easily find them
        intHashSet.clear();
        for (int i = 0, n = listColumnFilterA.getColumnCount(); i < n; i++) {
            intHashSet.add(listColumnFilterA.getColumnIndexFactored(i));
        }

        // map doesn't support variable length types in map value, which is ok
        // when we join tables on strings - technically string is the key,
        // and we do not need to store it in value, but we will still reject
        //
        // never mind, this is a stop-gap measure until I understand the problem
        // fully

        for (int k = 0, m = slaveMetadata.getColumnCount(); k < m; k++) {
            if (intHashSet.excludes(k)) {
                // if a slave column is not in key, it must be of fixed length.
                // why? our maps do not support variable length types in values, only in keys
                if (isVarSize(slaveMetadata.getColumnType(k))) {
                    throw SqlException
                            .position(joinPosition).put("right side column '")
                            .put(slaveMetadata.getColumnName(k)).put("' is of unsupported type");
                }
            }
        }

        // at this point listColumnFilterB has column indexes of the master record that are JOIN keys
        // so masterCopier writes key columns of master record to a sink
        RecordSink masterCopier = createRecordCopierMaster(masterMetadata);

        // This metadata allocates native memory, it has to be closed in case join
        // generation is unsuccessful. The exception can be thrown anywhere between
        // try...catch
        JoinRecordMetadata metadata = new JoinRecordMetadata(
                configuration,
                masterMetadata.getColumnCount() + slaveMetadata.getColumnCount()
        );

        try {
            // metadata will have master record verbatim
            metadata.copyColumnMetadataFrom(masterAlias, masterMetadata);

            // slave record is split across key and value of map
            // the rationale is not to store columns twice
            // especially when map value does not support variable
            // length types

            final IntList columnIndex = new IntList(slaveMetadata.getColumnCount());
            // In map record value columns go first, so at this stage
            // we add to metadata all slave columns that are not keys.
            // Add the same columns to filter while we are in this loop.

            // We clear listColumnFilterB because after this loop it will
            // contain indexes of slave table columns that are not keys.
            ColumnFilter masterTableKeyColumns = listColumnFilterB.copy();
            listColumnFilterB.clear();
            valueTypes.clear();
            ArrayColumnTypes slaveTypes = new ArrayColumnTypes();
            int slaveTimestampIndex = slaveMetadata.getTimestampIndex();
            int slaveValueTimestampIndex = -1;
            for (int i = 0, n = slaveMetadata.getColumnCount(); i < n; i++) {
                if (intHashSet.excludes(i)) {
                    // this is not a key column. Add it to metadata as it is. Symbols columns are kept as symbols
                    final TableColumnMetadata m = slaveMetadata.getColumnMetadata(i);
                    metadata.add(slaveAlias, m);
                    listColumnFilterB.add(i + 1);
                    columnIndex.add(i);
                    valueTypes.add(m.getColumnType());
                    slaveTypes.add(m.getColumnType());
                    if (i == slaveTimestampIndex) {
                        slaveValueTimestampIndex = valueTypes.getColumnCount() - 1;
                    }
                }
            }
            assert slaveValueTimestampIndex != -1;

            // now add key columns to metadata
            for (int i = 0, n = listColumnFilterA.getColumnCount(); i < n; i++) {
                int index = listColumnFilterA.getColumnIndexFactored(i);
                final TableColumnMetadata m = slaveMetadata.getColumnMetadata(index);
                metadata.add(slaveAlias, m);
                slaveTypes.add(m.getColumnType());
                columnIndex.add(index);
            }

            if (masterMetadata.getTimestampIndex() != -1) {
                metadata.setTimestampIndex(masterMetadata.getTimestampIndex());
            }
            return generator.create(
                    configuration,
                    metadata,
                    master,
                    slave,
                    keyTypes,
                    valueTypes,
                    slaveTypes,
                    masterCopier,
                    createRecordCopierSlave(slaveMetadata),
                    masterMetadata.getColumnCount(),
                    RecordValueSinkFactory.getInstance(asm, slaveMetadata, listColumnFilterB), // slaveValueSink
                    columnIndex,
                    joinContext,
                    masterTableKeyColumns,
                    toleranceInterval,
                    slaveValueTimestampIndex
            );

        } catch (Throwable e) {
            Misc.free(metadata);
            throw e;
        }
    }

    private RecordCursorFactory createHashJoin(
            JoinRecordMetadata metadata,
            RecordCursorFactory master,
            RecordCursorFactory slave,
            int joinType,
            Function filter,
            JoinContext context,
            SqlExecutionContext executionContext
    ) throws SqlException {
        /*
         * JoinContext provides the following information:
         * a/bIndexes - index of model where join column is coming from
         * a/bNames - name of columns in respective models, these column names are not prefixed with table aliases
         * a/bNodes - the original column references, that can include table alias. Sometimes it doesn't when column name is unambiguous
         *
         * a/b are "inverted" in that "a" for slave and "b" for master
         *
         * The issue is when we use model indexes and vanilla column names they would only work on single-table
         * record cursor but original names with prefixed columns will only work with JoinRecordMetadata
         */
        final RecordMetadata masterMetadata = master.getMetadata();
        final RecordMetadata slaveMetadata = slave.getMetadata();
        final RecordSink masterKeyCopier = createRecordCopierMaster(masterMetadata);
        final RecordSink slaveKeyCopier = createRecordCopierSlave(slaveMetadata);

        if (slave.recordCursorSupportsRandomAccess() && !fullFatJoins) {
            valueTypes.clear();
            valueTypes.add(INT); // chain tail offset

            if (joinType == JOIN_INNER) {
                // For inner join we can also store per-key count to speed up size calculation.
                valueTypes.add(INT); // record count for the key

                return new HashJoinLightRecordCursorFactory(
                        configuration,
                        metadata,
                        master,
                        slave,
                        keyTypes,
                        valueTypes,
                        masterKeyCopier,
                        slaveKeyCopier,
                        masterMetadata.getColumnCount(),
                        context
                );
            }

            if (joinType == JOIN_RIGHT_OUTER || joinType == JOIN_FULL_OUTER) {
                valueTypes.add(BOOLEAN);
            }
            if (filter != null) {
                return new HashOuterJoinFilteredLightRecordCursorFactory(
                        configuration,
                        metadata,
                        master,
                        slave,
                        keyTypes,
                        valueTypes,
                        masterKeyCopier,
                        slaveKeyCopier,
                        masterMetadata.getColumnCount(),
                        filter,
                        context,
                        joinType
                );
            }

            return new HashOuterJoinLightRecordCursorFactory(
                    configuration,
                    metadata,
                    master,
                    slave,
                    keyTypes,
                    valueTypes,
                    masterKeyCopier,
                    slaveKeyCopier,
                    masterMetadata.getColumnCount(),
                    context,
                    joinType
            );
        }

        valueTypes.clear();
        valueTypes.add(LONG); // chain head offset
        valueTypes.add(LONG); // chain tail offset
        valueTypes.add(LONG); // record count for the key
        if (filter == null && (joinType == JOIN_RIGHT_OUTER || joinType == JOIN_FULL_OUTER)) {
            valueTypes.add(BOOLEAN);
        }

        entityColumnFilter.of(slaveMetadata.getColumnCount());
        RecordSink slaveSink = RecordSinkFactory.getInstance(asm, slaveMetadata, entityColumnFilter);

        if (joinType == JOIN_INNER) {
            return new HashJoinRecordCursorFactory(
                    configuration,
                    metadata,
                    master,
                    slave,
                    keyTypes,
                    valueTypes,
                    masterKeyCopier,
                    slaveKeyCopier,
                    slaveSink,
                    masterMetadata.getColumnCount(),
                    context
            );
        }

        if (filter != null) {
            return new HashOuterJoinFilteredRecordCursorFactory(
                    configuration,
                    metadata,
                    master,
                    slave,
                    keyTypes,
                    valueTypes,
                    masterKeyCopier,
                    slaveKeyCopier,
                    slaveSink,
                    masterMetadata.getColumnCount(),
                    filter,
                    context,
                    joinType
            );
        }

        return new HashOuterJoinRecordCursorFactory(
                configuration,
                metadata,
                master,
                slave,
                keyTypes,
                valueTypes,
                masterKeyCopier,
                slaveKeyCopier,
                slaveSink,
                masterMetadata.getColumnCount(),
                context,
                joinType
        );
    }

    @NotNull
    private JoinRecordMetadata createJoinMetadata(
            CharSequence masterAlias,
            RecordMetadata masterMetadata,
            CharSequence slaveAlias,
            RecordMetadata slaveMetadata
    ) {
        return createJoinMetadata(
                masterAlias,
                masterMetadata,
                slaveAlias,
                slaveMetadata,
                masterMetadata.getTimestampIndex()
        );
    }

    @NotNull
    private JoinRecordMetadata createJoinMetadata(
            CharSequence masterAlias,
            RecordMetadata masterMetadata,
            CharSequence slaveAlias,
            RecordMetadata slaveMetadata,
            int timestampIndex
    ) {
        JoinRecordMetadata metadata;
        metadata = new JoinRecordMetadata(
                configuration,
                masterMetadata.getColumnCount() + slaveMetadata.getColumnCount()
        );

        try {
            metadata.copyColumnMetadataFrom(masterAlias, masterMetadata);
            metadata.copyColumnMetadataFrom(slaveAlias, slaveMetadata);
        } catch (Throwable th) {
            Misc.free(metadata);
            throw th;
        }

        if (timestampIndex != -1) {
            metadata.setTimestampIndex(timestampIndex);
        }
        return metadata;
    }

    private @NotNull RecordSink createRecordCopierMaster(RecordMetadata masterMetadata) {
        return RecordSinkFactory.getInstance(
                asm,
                masterMetadata,
                listColumnFilterB,
                writeSymbolAsString,
                writeStringAsVarcharB,
                writeTimestampAsNanosB
        );
    }

    private @NotNull RecordSink createRecordCopierSlave(RecordMetadata slaveMetadata) {
        return RecordSinkFactory.getInstance(
                asm,
                slaveMetadata,
                listColumnFilterA,
                writeSymbolAsString,
                writeStringAsVarcharA,
                writeTimestampAsNanosA
        );
    }

    private RecordCursorFactory createSpliceJoin(
            RecordMetadata metadata,
            RecordCursorFactory master,
            RecordSink masterKeySink,
            RecordCursorFactory slave,
            RecordSink slaveKeySink,
            int columnSplit,
            JoinContext context
    ) {
        valueTypes.clear();
        valueTypes.add(LONG); // master previous
        valueTypes.add(LONG); // master current
        valueTypes.add(LONG); // slave previous
        valueTypes.add(LONG); // slave current

        return new SpliceJoinLightRecordCursorFactory(
                configuration,
                metadata,
                master,
                slave,
                keyTypes,
                valueTypes,
                masterKeySink,
                slaveKeySink,
                columnSplit,
                context
        );
    }

    private @NotNull SymbolShortCircuit createSymbolShortCircuit(
            RecordMetadata masterMetadata,
            RecordMetadata slaveMetadata,
            boolean isSelfJoin
    ) {
        SymbolShortCircuit symbolShortCircuit = NoopSymbolShortCircuit.INSTANCE;
        assert listColumnFilterA.getColumnCount() == listColumnFilterB.getColumnCount();
        SymbolJoinKeyMapping[] mappings = null;
        for (int i = 0, n = listColumnFilterA.getColumnCount(); i < n; i++) {
            int masterIndex = listColumnFilterB.getColumnIndexFactored(i);
            int slaveIndex = listColumnFilterA.getColumnIndexFactored(i);
            if (slaveMetadata.getColumnType(slaveIndex) == ColumnType.SYMBOL && slaveMetadata.isSymbolTableStatic(slaveIndex)) {
                int masterColType = masterMetadata.getColumnType(masterIndex);
                SymbolJoinKeyMapping newMapping;
                switch (masterColType) {
                    case SYMBOL:
                        if (isSelfJoin && masterIndex == slaveIndex) {
                            // self join on the same column -> there is no point in attempting short-circuiting
                            // NOTE: This check is naive, it can generate false positives
                            //       For example 'select t1.s, t2.s2 from t as t1 asof join t as t2 on t1.s = t2.s2'
                            //       This is deemed as a self-join (which it is), and due to the way columns are projected
                            //       it will take this branch (even when it fact it's comparing different columns)
                            //       and won't create a short circuit. This is OK from correctness perspective,
                            //       but it is a missed opportunity for performance optimization. Doing a perfect check
                            //       would require a more complex logic, which is not worth it for now
                            continue;
                        }
                        newMapping = new SymbolToSymbolJoinKeyMapping(configuration, masterIndex, slaveIndex);
                        break;
                    case VARCHAR:
                        newMapping = new VarcharToSymbolJoinKeyMapping(masterIndex, slaveIndex);
                        break;
                    case STRING:
                        newMapping = new StringToSymbolJoinKeyMapping(masterIndex, slaveIndex);
                        break;
                    default:
                        // unsupported type for short circuit
                        continue;
                }
                if (symbolShortCircuit == NoopSymbolShortCircuit.INSTANCE) {
                    // ok, a single symbol short circuit
                    symbolShortCircuit = (SymbolShortCircuit) newMapping;
                } else if (mappings == null) {
                    // 2 symbol mappings, we need to chain them
                    mappings = new SymbolJoinKeyMapping[2];
                    mappings[0] = (SymbolJoinKeyMapping) symbolShortCircuit;
                    mappings[1] = newMapping;
                    symbolShortCircuit = new ChainedSymbolShortCircuit(mappings);
                } else {
                    // ok, this is pretty uncommon - a join key with more than 2 symbol short circuits
                    // this allocates arrays, but it should be very rare
                    int size = mappings.length;
                    SymbolJoinKeyMapping[] newMappings = Arrays.copyOf(mappings, size + 1);
                    newMappings[size] = newMapping;
                    symbolShortCircuit = new ChainedSymbolShortCircuit(newMappings);
                    mappings = newMappings;
                }
            }
        }
        return symbolShortCircuit;
    }

    private @NotNull ObjList<Function> extractVirtualFunctionsFromProjection(ObjList<Function> projectionFunctions, IntList projectionFunctionFlags) {
        final ObjList<Function> result = new ObjList<>();
        for (int i = 0, n = projectionFunctions.size(); i < n; i++) {
            if (projectionFunctionFlags.getQuick(i) == GroupByUtils.PROJECTION_FUNCTION_FLAG_VIRTUAL) {
                result.add(projectionFunctions.getQuick(i));
            }
        }
        return result;
    }

    private ObjList<Function> generateCastFunctions(
            SqlExecutionContext executionContext,
            RecordMetadata castToMetadata,
            RecordMetadata castFromMetadata,
            int modelPosition
    ) throws SqlException {
        int columnCount = castToMetadata.getColumnCount();
        ObjList<Function> castFunctions = new ObjList<>();
        for (int i = 0; i < columnCount; i++) {
            int toType = castToMetadata.getColumnType(i);
            int fromType = castFromMetadata.getColumnType(i);
            int toTag = tagOf(toType);
            int fromTag = tagOf(fromType);
            if (fromTag == NULL) {
                castFunctions.add(NullConstant.NULL);
            } else {
                switch (toTag) {
                    case BOOLEAN:
                        castFunctions.add(BooleanColumn.newInstance(i));
                        break;
                    case BYTE:
                        castFunctions.add(ByteColumn.newInstance(i));
                        break;
                    case SHORT:
                        switch (fromTag) {
                            // BOOLEAN will not be cast to CHAR
                            // in cast of BOOLEAN -> CHAR combination both will be cast to STRING
                            case BYTE:
                                castFunctions.add(ByteColumn.newInstance(i));
                                break;
                            case CHAR:
                                castFunctions.add(new CharColumn(i));
                                break;
                            case SHORT:
                                castFunctions.add(ShortColumn.newInstance(i));
                                break;
                            // wider types are not possible here
                            // SHORT will be cast to wider types, not other way around
                            // Wider types tested are: SHORT, INT, LONG, FLOAT, DOUBLE, DATE, TIMESTAMP, SYMBOL, STRING, LONG256
                            // GEOBYTE, GEOSHORT, GEOINT, GEOLONG
                        }
                        break;
                    case CHAR:
                        switch (fromTag) {
                            // BOOLEAN will not be cast to CHAR
                            // in cast of BOOLEAN -> CHAR combination both will be cast to STRING
                            case BYTE:
                                castFunctions.add(new CastByteToCharFunctionFactory.Func(ByteColumn.newInstance(i)));
                                break;
                            case CHAR:
                                castFunctions.add(new CharColumn(i));
                                break;
                            // wider types are not possible here
                            // CHAR will be cast to wider types, not other way around
                            // Wider types tested are: SHORT, INT, LONG, FLOAT, DOUBLE, DATE, TIMESTAMP, SYMBOL, STRING, LONG256
                            // GEOBYTE, GEOSHORT, GEOINT, GEOLONG
                            default:
                        }
                        break;
                    case INT:
                        switch (fromTag) {
                            // BOOLEAN will not be cast to INT
                            // in cast of BOOLEAN -> INT combination both will be cast to STRING
                            case BYTE:
                                castFunctions.add(ByteColumn.newInstance(i));
                                break;
                            case SHORT:
                                castFunctions.add(ShortColumn.newInstance(i));
                                break;
                            case CHAR:
                                castFunctions.add(new CharColumn(i));
                                break;
                            case INT:
                                castFunctions.add(IntColumn.newInstance(i));
                                break;
                            // wider types are not possible here
                            // INT will be cast to wider types, not other way around
                            // Wider types tested are: LONG, FLOAT, DOUBLE, DATE, TIMESTAMP, SYMBOL, STRING, LONG256
                            // GEOBYTE, GEOSHORT, GEOINT, GEOLONG
                        }
                        break;
                    case IPv4:
                        if (fromTag == IPv4) {
                            castFunctions.add(IPv4Column.newInstance(i));
                        } else {
                            throw SqlException.unsupportedCast(
                                    modelPosition,
                                    castFromMetadata.getColumnName(i),
                                    fromType,
                                    toType
                            );
                        }
                        break;
                    case LONG:
                        switch (fromTag) {
                            // BOOLEAN will not be cast to LONG
                            // in cast of BOOLEAN -> LONG combination both will be cast to STRING
                            case BYTE:
                                castFunctions.add(ByteColumn.newInstance(i));
                                break;
                            case SHORT:
                                castFunctions.add(ShortColumn.newInstance(i));
                                break;
                            case CHAR:
                                castFunctions.add(new CharColumn(i));
                                break;
                            case INT:
                                castFunctions.add(IntColumn.newInstance(i));
                                break;
                            case LONG:
                                castFunctions.add(LongColumn.newInstance(i));
                                break;
                            default:
                                throw SqlException.unsupportedCast(
                                        modelPosition,
                                        castFromMetadata.getColumnName(i),
                                        fromType,
                                        toType
                                );
                                // wider types are not possible here
                                // LONG will be cast to wider types, not other way around
                                // Wider types tested are: FLOAT, DOUBLE, DATE, TIMESTAMP, SYMBOL, STRING, LONG256
                                // GEOBYTE, GEOSHORT, GEOINT, GEOLONG
                        }
                        break;
                    case DATE:
                        if (fromTag == DATE) {
                            castFunctions.add(DateColumn.newInstance(i));
                        } else {
                            throw SqlException.unsupportedCast(
                                    modelPosition,
                                    castFromMetadata.getColumnName(i),
                                    fromType,
                                    toType
                            );
                        }
                        break;
                    case UUID:
                        assert fromTag == UUID;
                        castFunctions.add(UuidColumn.newInstance(i));
                        break;
                    case TIMESTAMP:
                        switch (fromTag) {
                            case DATE:
                                castFunctions.add(new CastDateToTimestampFunctionFactory.Func(DateColumn.newInstance(i), toType));
                                break;
                            case TIMESTAMP:
                                if (fromType == toType) {
                                    castFunctions.add(TimestampColumn.newInstance(i, fromType));
                                } else {
                                    castFunctions.add(new CastTimestampToTimestampFunctionFactory.Func(TimestampColumn.newInstance(i, fromType), fromType, toType));
                                }
                                break;
                            default:
                                throw SqlException.unsupportedCast(
                                        modelPosition,
                                        castFromMetadata.getColumnName(i),
                                        fromType,
                                        toType
                                );
                        }
                        break;
                    case FLOAT:
                        switch (fromTag) {
                            case BYTE:
                                castFunctions.add(ByteColumn.newInstance(i));
                                break;
                            case SHORT:
                                castFunctions.add(ShortColumn.newInstance(i));
                                break;
                            case INT:
                                castFunctions.add(IntColumn.newInstance(i));
                                break;
                            case LONG:
                                castFunctions.add(LongColumn.newInstance(i));
                                break;
                            case FLOAT:
                                castFunctions.add(FloatColumn.newInstance(i));
                                break;
                            default:
                                throw SqlException.unsupportedCast(
                                        modelPosition,
                                        castFromMetadata.getColumnName(i),
                                        fromType,
                                        toType
                                );
                        }
                        break;
                    case DOUBLE:
                        switch (fromTag) {
                            case BYTE:
                                castFunctions.add(ByteColumn.newInstance(i));
                                break;
                            case SHORT:
                                castFunctions.add(ShortColumn.newInstance(i));
                                break;
                            case INT:
                                castFunctions.add(IntColumn.newInstance(i));
                                break;
                            case LONG:
                                castFunctions.add(LongColumn.newInstance(i));
                                break;
                            case FLOAT:
                                castFunctions.add(FloatColumn.newInstance(i));
                                break;
                            case DOUBLE:
                                castFunctions.add(DoubleColumn.newInstance(i));
                                break;
                            default:
                                throw SqlException.unsupportedCast(
                                        modelPosition,
                                        castFromMetadata.getColumnName(i),
                                        fromType,
                                        toType
                                );
                        }
                        break;
                    case STRING:
                        switch (fromTag) {
                            case BOOLEAN:
                                castFunctions.add(BooleanColumn.newInstance(i));
                                break;
                            case BYTE:
                                castFunctions.add(new CastByteToStrFunctionFactory.Func(ByteColumn.newInstance(i)));
                                break;
                            case SHORT:
                                castFunctions.add(new CastShortToStrFunctionFactory.Func(ShortColumn.newInstance(i)));
                                break;
                            case CHAR:
                                // CharFunction has built-in cast to String
                                castFunctions.add(new CharColumn(i));
                                break;
                            case INT:
                                castFunctions.add(new CastIntToStrFunctionFactory.Func(IntColumn.newInstance(i)));
                                break;
                            case LONG:
                                castFunctions.add(new CastLongToStrFunctionFactory.Func(LongColumn.newInstance(i)));
                                break;
                            case DATE:
                                castFunctions.add(new CastDateToStrFunctionFactory.Func(DateColumn.newInstance(i)));
                                break;
                            case TIMESTAMP:
                                castFunctions.add(new CastTimestampToStrFunctionFactory.Func(TimestampColumn.newInstance(i, fromType)));
                                break;
                            case FLOAT:
                                castFunctions.add(new CastFloatToStrFunctionFactory.Func(
                                        FloatColumn.newInstance(i)
                                ));
                                break;
                            case DOUBLE:
                                castFunctions.add(new CastDoubleToStrFunctionFactory.Func(
                                        DoubleColumn.newInstance(i)
                                ));
                                break;
                            case STRING:
                                castFunctions.add(new StrColumn(i));
                                break;
                            case VARCHAR:
                                // VarcharFunction has built-in cast to string
                                castFunctions.add(new VarcharColumn(i));
                                break;
                            case UUID:
                                castFunctions.add(new CastUuidToStrFunctionFactory.Func(UuidColumn.newInstance(i)));
                                break;
                            case SYMBOL:
                                castFunctions.add(
                                        new CastSymbolToStrFunctionFactory.Func(
                                                new SymbolColumn(i, castFromMetadata.isSymbolTableStatic(i))
                                        )
                                );
                                break;
                            case LONG256:
                                castFunctions.add(
                                        new CastLong256ToStrFunctionFactory.Func(
                                                Long256Column.newInstance(i)
                                        )
                                );
                                break;
                            case GEOBYTE:
                                castFunctions.add(
                                        CastGeoHashToGeoHashFunctionFactory.getGeoByteToStrCastFunction(
                                                GeoByteColumn.newInstance(i, fromType),
                                                getGeoHashBits(fromType)
                                        )
                                );
                                break;
                            case GEOSHORT:
                                castFunctions.add(
                                        CastGeoHashToGeoHashFunctionFactory.getGeoShortToStrCastFunction(
                                                GeoShortColumn.newInstance(i, fromType),
                                                getGeoHashBits(fromType)
                                        )
                                );
                                break;
                            case GEOINT:
                                castFunctions.add(
                                        CastGeoHashToGeoHashFunctionFactory.getGeoIntToStrCastFunction(
                                                GeoIntColumn.newInstance(i, fromType),
                                                getGeoHashBits(fromType)
                                        )
                                );
                                break;
                            case GEOLONG:
                                castFunctions.add(
                                        CastGeoHashToGeoHashFunctionFactory.getGeoLongToStrCastFunction(
                                                GeoLongColumn.newInstance(i, fromType),
                                                getGeoHashBits(fromType)
                                        )
                                );
                                break;
                            case ColumnType.DECIMAL8:
                            case ColumnType.DECIMAL16:
                            case ColumnType.DECIMAL32:
                            case ColumnType.DECIMAL64:
                                castFunctions.add(
                                        new CastDecimalToStrFunctionFactory.Func64(
                                                Decimal64LoaderFunctionFactory.getInstance(DecimalColumn.newInstance(i, fromType))
                                        )
                                );
                                break;
                            case ColumnType.DECIMAL128:
                                castFunctions.add(
                                        new CastDecimalToStrFunctionFactory.Func128(DecimalColumn.newInstance(i, fromType))
                                );
                                break;
                            case ColumnType.DECIMAL256:
                                castFunctions.add(
                                        new CastDecimalToStrFunctionFactory.Func(DecimalColumn.newInstance(i, fromType))
                                );
                                break;
                            case INTERVAL:
                                castFunctions.add(new CastIntervalToStrFunctionFactory.Func(IntervalColumn.newInstance(i, fromType)));
                                break;
                            case BINARY:
                                throw SqlException.unsupportedCast(
                                        modelPosition,
                                        castFromMetadata.getColumnName(i),
                                        fromType,
                                        toType
                                );
                            case ARRAY:
                                int arrayType = decodeArrayElementType(fromType);
                                if (arrayType != DOUBLE) {
                                    throw SqlException.unsupportedCast(
                                            modelPosition,
                                            castFromMetadata.getColumnName(i),
                                            fromType,
                                            toType
                                    );
                                }
                                castFunctions.add(new CastDoubleArrayToStrFunctionFactory.Func(ArrayColumn.newInstance(i, fromType)));
                                break;
                            case IPv4:
                                castFunctions.add(new CastIPv4ToStrFunctionFactory.Func(IPv4Column.newInstance(i)));
                                break;
                        }
                        break;
                    case SYMBOL:
                        castFunctions.add(new CastSymbolToStrFunctionFactory.Func(
                                new SymbolColumn(
                                        i,
                                        castFromMetadata.isSymbolTableStatic(i)
                                )
                        ));
                        break;
                    case LONG256:
                        castFunctions.add(Long256Column.newInstance(i));
                        break;
                    case GEOBYTE:
                        switch (fromTag) {
                            case STRING:
                                castFunctions.add(
                                        CastStrToGeoHashFunctionFactory.newInstance(
                                                0,
                                                toType,
                                                new StrColumn(i)
                                        )
                                );
                                break;
                            case VARCHAR:
                                castFunctions.add(
                                        CastVarcharToGeoHashFunctionFactory.newInstance(
                                                0,
                                                toType,
                                                new VarcharColumn(i)
                                        )
                                );
                                break;
                            case GEOBYTE:
                                castFunctions.add(GeoByteColumn.newInstance(i, fromType));
                                break;
                            case GEOSHORT:
                                castFunctions.add(
                                        CastGeoHashToGeoHashFunctionFactory.newInstance(
                                                0,
                                                GeoShortColumn.newInstance(i, fromType),
                                                toType,
                                                fromType
                                        )
                                );
                                break;
                            case GEOINT:
                                castFunctions.add(
                                        CastGeoHashToGeoHashFunctionFactory.newInstance(
                                                0,
                                                GeoIntColumn.newInstance(i, fromType),
                                                toType,
                                                fromType
                                        )
                                );
                                break;
                            case GEOLONG:
                                castFunctions.add(
                                        CastGeoHashToGeoHashFunctionFactory.newInstance(
                                                0,
                                                GeoLongColumn.newInstance(i, fromType),
                                                toType,
                                                fromType
                                        )
                                );
                                break;
                            default:
                                throw SqlException.unsupportedCast(
                                        modelPosition,
                                        castFromMetadata.getColumnName(i),
                                        fromType,
                                        toType
                                );
                        }
                        break;
                    case GEOSHORT:
                        switch (fromTag) {
                            case STRING:
                                castFunctions.add(
                                        CastStrToGeoHashFunctionFactory.newInstance(
                                                0,
                                                toType,
                                                new StrColumn(i)
                                        )
                                );
                                break;
                            case VARCHAR:
                                castFunctions.add(
                                        CastVarcharToGeoHashFunctionFactory.newInstance(
                                                0,
                                                toType,
                                                new VarcharColumn(i)
                                        )
                                );
                                break;
                            case GEOSHORT:
                                castFunctions.add(GeoShortColumn.newInstance(i, toType));
                                break;
                            case GEOINT:
                                castFunctions.add(
                                        CastGeoHashToGeoHashFunctionFactory.newInstance(
                                                0,
                                                GeoIntColumn.newInstance(i, fromType),
                                                toType,
                                                fromType
                                        )
                                );
                                break;
                            case GEOLONG:
                                castFunctions.add(
                                        CastGeoHashToGeoHashFunctionFactory.newInstance(
                                                0,
                                                GeoLongColumn.newInstance(i, fromType),
                                                toType,
                                                fromType
                                        )
                                );
                                break;
                            default:
                                throw SqlException.unsupportedCast(
                                        modelPosition,
                                        castFromMetadata.getColumnName(i),
                                        fromType,
                                        toType
                                );
                        }
                        break;
                    case GEOINT:
                        switch (fromTag) {
                            case STRING:
                                castFunctions.add(
                                        CastStrToGeoHashFunctionFactory.newInstance(
                                                0,
                                                toType,
                                                new StrColumn(i)
                                        )
                                );
                                break;
                            case VARCHAR:
                                castFunctions.add(
                                        CastVarcharToGeoHashFunctionFactory.newInstance(
                                                0,
                                                toType,
                                                new VarcharColumn(i)
                                        )
                                );
                                break;
                            case GEOINT:
                                castFunctions.add(GeoIntColumn.newInstance(i, fromType));
                                break;
                            case GEOLONG:
                                castFunctions.add(
                                        CastGeoHashToGeoHashFunctionFactory.newInstance(
                                                0,
                                                GeoLongColumn.newInstance(i, fromType),
                                                toType,
                                                fromType
                                        )
                                );
                                break;
                            default:
                                throw SqlException.unsupportedCast(
                                        modelPosition,
                                        castFromMetadata.getColumnName(i),
                                        fromType,
                                        toType
                                );
                        }
                        break;
                    case GEOLONG:
                        switch (fromTag) {
                            case STRING:
                                castFunctions.add(
                                        CastStrToGeoHashFunctionFactory.newInstance(
                                                0,
                                                toType,
                                                new StrColumn(i)
                                        )
                                );
                                break;
                            case VARCHAR:
                                castFunctions.add(
                                        CastVarcharToGeoHashFunctionFactory.newInstance(
                                                0,
                                                toType,
                                                new VarcharColumn(i)
                                        )
                                );
                                break;
                            case GEOLONG:
                                castFunctions.add(GeoLongColumn.newInstance(i, fromType));
                                break;
                            default:
                                throw SqlException.unsupportedCast(
                                        modelPosition,
                                        castFromMetadata.getColumnName(i),
                                        fromType,
                                        toType
                                );
                        }
                        break;
                    case ColumnType.DECIMAL8:
                    case ColumnType.DECIMAL16:
                    case ColumnType.DECIMAL32:
                    case ColumnType.DECIMAL64:
                    case ColumnType.DECIMAL128:
                    case ColumnType.DECIMAL256:
                        if (ColumnType.isDecimalType(fromTag)) {
                            if (fromType == toType) {
                                castFunctions.add(DecimalColumn.newInstance(i, fromType));
                                break;
                            }
                            castFunctions.add(
                                    CastDecimalToDecimalFunctionFactory.newInstance(
                                            0,
                                            new DecimalColumn(i, fromType),
                                            toType,
                                            executionContext
                                    )
                            );
                            break;
                        }
                        switch (fromTag) {
                            case INT:
                                castFunctions.add(
                                        CastIntToDecimalFunctionFactory.newInstance(
                                                0,
                                                IntColumn.newInstance(i),
                                                toType,
                                                executionContext
                                        )
                                );
                                break;
                            case SHORT:
                                castFunctions.add(
                                        CastShortToDecimalFunctionFactory.newInstance(
                                                0,
                                                ShortColumn.newInstance(i),
                                                toType,
                                                executionContext
                                        )
                                );
                                break;
                            case LONG:
                                castFunctions.add(
                                        CastLongToDecimalFunctionFactory.newInstance(
                                                0,
                                                LongColumn.newInstance(i),
                                                toType,
                                                executionContext.getDecimal256()
                                        )
                                );
                                break;
                            case BYTE:
                                castFunctions.add(
                                        CastByteToDecimalFunctionFactory.newInstance(
                                                0,
                                                ByteColumn.newInstance(i),
                                                toType,
                                                executionContext
                                        )
                                );
                                break;
                            case STRING:
                                castFunctions.add(
                                        CastStrToDecimalFunctionFactory.newInstance(
                                                executionContext.getDecimal256(),
                                                0,
                                                toType,
                                                new StrColumn(i)
                                        )
                                );
                                break;
                            case VARCHAR:
                                castFunctions.add(
                                        CastVarcharToDecimalFunctionFactory.newInstance(
                                                executionContext.getDecimal256(),
                                                0,
                                                toType,
                                                new VarcharColumn(i)
                                        )
                                );
                                break;
                            default:
                                throw SqlException.unsupportedCast(
                                        modelPosition,
                                        castFromMetadata.getColumnName(i),
                                        fromType,
                                        toType
                                );
                        }
                    case BINARY:
                        castFunctions.add(BinColumn.newInstance(i));
                        break;
                    case VARCHAR:
                        switch (fromTag) {
                            case BOOLEAN:
                                castFunctions.add(BooleanColumn.newInstance(i));
                                break;
                            case BYTE:
                                castFunctions.add(new CastByteToVarcharFunctionFactory.Func(ByteColumn.newInstance(i)));
                                break;
                            case SHORT:
                                castFunctions.add(new CastShortToVarcharFunctionFactory.Func(ShortColumn.newInstance(i)));
                                break;
                            case CHAR:
                                // CharFunction has built-in cast to varchar
                                castFunctions.add(new CharColumn(i));
                                break;
                            case INT:
                                castFunctions.add(new CastIntToVarcharFunctionFactory.Func(IntColumn.newInstance(i)));
                                break;
                            case LONG:
                                castFunctions.add(new CastLongToVarcharFunctionFactory.Func(LongColumn.newInstance(i)));
                                break;
                            case DATE:
                                castFunctions.add(new CastDateToVarcharFunctionFactory.Func(DateColumn.newInstance(i)));
                                break;
                            case TIMESTAMP:
                                castFunctions.add(new CastTimestampToVarcharFunctionFactory.Func(TimestampColumn.newInstance(i, fromType), fromType));
                                break;
                            case FLOAT:
                                castFunctions.add(new CastFloatToVarcharFunctionFactory.Func(
                                        FloatColumn.newInstance(i)
                                ));
                                break;
                            case DOUBLE:
                                castFunctions.add(new CastDoubleToVarcharFunctionFactory.Func(
                                        DoubleColumn.newInstance(i)
                                ));
                                break;
                            case STRING:
                                // StrFunction has built-in cast to varchar
                                castFunctions.add(new StrColumn(i));
                                break;
                            case VARCHAR:
                                castFunctions.add(new VarcharColumn(i));
                                break;
                            case UUID:
                                castFunctions.add(new CastUuidToVarcharFunctionFactory.Func(UuidColumn.newInstance(i)));
                                break;
                            case IPv4:
                                castFunctions.add(new CastIPv4ToVarcharFunctionFactory.Func(IPv4Column.newInstance(i)));
                                break;
                            case SYMBOL:
                                castFunctions.add(
                                        new CastSymbolToVarcharFunctionFactory.Func(
                                                new SymbolColumn(i, castFromMetadata.isSymbolTableStatic(i))
                                        )
                                );
                                break;
                            case LONG256:
                                castFunctions.add(
                                        new CastLong256ToVarcharFunctionFactory.Func(
                                                Long256Column.newInstance(i)
                                        )
                                );
                                break;
                            case GEOBYTE:
                                castFunctions.add(
                                        CastGeoHashToGeoHashFunctionFactory.getGeoByteToVarcharCastFunction(
                                                GeoShortColumn.newInstance(i, toTag),
                                                getGeoHashBits(fromType)
                                        )
                                );
                                break;
                            case GEOSHORT:
                                castFunctions.add(
                                        CastGeoHashToGeoHashFunctionFactory.getGeoShortToVarcharCastFunction(
                                                GeoShortColumn.newInstance(i, toTag),
                                                getGeoHashBits(castFromMetadata.getColumnType(i))
                                        )
                                );
                                break;
                            case GEOINT:
                                castFunctions.add(
                                        CastGeoHashToGeoHashFunctionFactory.getGeoIntToVarcharCastFunction(
                                                GeoIntColumn.newInstance(i, toTag),
                                                getGeoHashBits(castFromMetadata.getColumnType(i))
                                        )
                                );
                                break;
                            case GEOLONG:
                                castFunctions.add(
                                        CastGeoHashToGeoHashFunctionFactory.getGeoLongToVarcharCastFunction(
                                                GeoLongColumn.newInstance(i, toTag),
                                                getGeoHashBits(castFromMetadata.getColumnType(i))
                                        )
                                );
                                break;
                            case BINARY:
                                throw SqlException.unsupportedCast(
                                        modelPosition,
                                        castFromMetadata.getColumnName(i),
                                        fromType,
                                        toType
                                );
                            case ARRAY:
                                int arrayType = decodeArrayElementType(fromType);
                                if (arrayType != DOUBLE) {
                                    throw SqlException.unsupportedCast(
                                            modelPosition,
                                            castFromMetadata.getColumnName(i),
                                            fromType,
                                            toType
                                    );
                                }
                                castFunctions.add(new CastDoubleArrayToVarcharFunctionFactory.Func(ArrayColumn.newInstance(i, fromType)));
                                break;
                            default:
                                assert false;
                        }
                        break;
                    case INTERVAL:
                        castFunctions.add(IntervalColumn.newInstance(i, toType));
                        break;
                    case ARRAY:
                        switch (fromTag) {
                            case ARRAY:
                                assert decodeArrayElementType(fromType) == DOUBLE;
                                assert decodeArrayElementType(toType) == DOUBLE;
                                final int fromDims = decodeWeakArrayDimensionality(fromType);
                                final int toDims = decodeWeakArrayDimensionality(toType);
                                if (toDims == -1) {
                                    throw SqlException.$(modelPosition, "cast to array bind variable type is not supported [column=")
                                            .put(castFromMetadata.getColumnName(i)).put(']');
                                }
                                if (fromDims == toDims) {
                                    castFunctions.add(ArrayColumn.newInstance(i, fromType));
                                } else {
                                    if (fromDims > toDims) {
                                        throw SqlException.$(modelPosition, "array cast to lower dimensionality is not supported [column=")
                                                .put(castFromMetadata.getColumnName(i)).put(']');
                                    }
                                    if (fromDims == -1) {
                                        // must be a bind variable, i.e. weak dimensionality case
                                        castFunctions.add(new CastDoubleArrayToDoubleArrayFunctionFactory.WeakDimsFunc(ArrayColumn.newInstance(i, fromType), toType, modelPosition));
                                    } else {
                                        castFunctions.add(new CastDoubleArrayToDoubleArrayFunctionFactory.Func(ArrayColumn.newInstance(i, fromType), toType, toDims - fromDims));
                                    }
                                }
                                break;
                            case DOUBLE:
                                assert decodeArrayElementType(toType) == DOUBLE;
                                final int dims = decodeWeakArrayDimensionality(toType);
                                if (dims == -1) {
                                    throw SqlException
                                            .$(modelPosition, "cast to array bind variable type is not supported [column=").put(castFromMetadata.getColumnName(i))
                                            .put(']');
                                }
                                castFunctions.add(new CastDoubleToDoubleArray.Func(DoubleColumn.newInstance(i), toType));
                                break;
                            default:
                                assert false;
                        }
                }
            }
        }
        return castFunctions;
    }

    private RecordCursorFactory generateFill(QueryModel model, RecordCursorFactory groupByFactory, SqlExecutionContext executionContext) throws SqlException {
        // locate fill
        QueryModel curr = model;

        while (curr != null && curr.getFillStride() == null) {
            curr = curr.getNestedModel();
        }

        if (curr == null || curr.getFillStride() == null) {
            return groupByFactory;
        }

        ObjList<Function> fillValues = null;
        final ExpressionNode fillFrom = curr.getFillFrom();
        final ExpressionNode fillTo = curr.getFillTo();
        final ExpressionNode fillStride = curr.getFillStride();
        ObjList<ExpressionNode> fillValuesExprs = curr.getFillValues();
        Function fillFromFunc = null;
        Function fillToFunc = null;

        try {
            if (fillValuesExprs == null) {
                throw SqlException.$(-1, "fill values were null");
            }

            fillValues = new ObjList<>(fillValuesExprs.size());

            ExpressionNode expr;
            for (int i = 0, n = fillValuesExprs.size(); i < n; i++) {
                expr = fillValuesExprs.getQuick(0);
                if (isNoneKeyword(expr.token)) {
                    Misc.freeObjList(fillValues);
                    return groupByFactory;
                }
                final Function fillValueFunc = functionParser.parseFunction(expr, EmptyRecordMetadata.INSTANCE, executionContext);
                fillValues.add(fillValueFunc);
            }

            if (fillValues.size() == 0 || (fillValues.size() == 1 && isNoneKeyword(fillValues.getQuick(0).getName()))) {
                Misc.freeObjList(fillValues);
                return groupByFactory;
            }


            QueryModel temp = model;
            ExpressionNode timestamp = model.getTimestamp();

            while (timestamp == null && temp != null) {
                temp = temp.getNestedModel();

                if (temp != null) {
                    timestamp = temp.getTimestamp();
                }
            }

            assert timestamp != null;

            // look for timestamp_floor to check for an alias
            CharSequence alias = timestamp.token;
            final CharSequence currTimestamp = curr.getTimestamp().token;
            for (int i = 0, n = model.getBottomUpColumns().size(); i < n; i++) {
                final QueryColumn col = model.getColumns().getQuick(i);
                final ExpressionNode ast = col.getAst();
                if (ast.type == FUNCTION && Chars.equalsIgnoreCase(TimestampFloorFunctionFactory.NAME, ast.token)) {
                    final CharSequence ts;
                    // there are three timestamp_floor() overloads, so check all of them
                    if (ast.paramCount == 3 || ast.paramCount == 5) {
                        final int idx = ast.paramCount - 2;
                        ts = ast.args.getQuick(idx).token;
                    } else {
                        ts = ast.rhs.token;
                    }
                    if (Chars.equalsIgnoreCase(ts, currTimestamp)) {
                        alias = col.getAlias();
                    }
                }
            }

            int timestampIndex = groupByFactory.getMetadata().getColumnIndexQuiet(alias);
            int timestampType = groupByFactory.getMetadata().getColumnType(timestampIndex);
            TimestampDriver driver = getTimestampDriver(timestampType);
            fillFromFunc = driver.getTimestampConstantNull();
            fillToFunc = driver.getTimestampConstantNull();
            if (fillFrom != null) {
                fillFromFunc = functionParser.parseFunction(fillFrom, EmptyRecordMetadata.INSTANCE, executionContext);
                coerceRuntimeConstantType(fillFromFunc, timestampType, executionContext, "from lower bound must be a constant expression convertible to a TIMESTAMP", fillFrom.position);
            }

            if (fillTo != null) {
                fillToFunc = functionParser.parseFunction(fillTo, EmptyRecordMetadata.INSTANCE, executionContext);
                coerceRuntimeConstantType(fillToFunc, timestampType, executionContext, "to upper bound must be a constant expression convertible to a TIMESTAMP", fillTo.position);
            }

            int samplingIntervalEnd = TimestampSamplerFactory.findIntervalEndIndex(fillStride.token, fillStride.position, "sample");
            long samplingInterval = TimestampSamplerFactory.parseInterval(fillStride.token, samplingIntervalEnd, fillStride.position, "sample", Numbers.INT_NULL, ' ');
            assert samplingInterval > 0;
            assert samplingIntervalEnd < fillStride.token.length();
            char samplingIntervalUnit = fillStride.token.charAt(samplingIntervalEnd);
            TimestampSampler timestampSampler = TimestampSamplerFactory.getInstance(driver, samplingInterval, samplingIntervalUnit, fillStride.position);

            return new FillRangeRecordCursorFactory(
                    groupByFactory.getMetadata(),
                    groupByFactory,
                    fillFromFunc,
                    fillToFunc,
                    samplingInterval,
                    samplingIntervalUnit,
                    timestampSampler,
                    fillValues,
                    timestampIndex,
                    timestampType

            );
        } catch (Throwable e) {
            Misc.freeObjList(fillValues);
            Misc.free(fillFromFunc);
            Misc.free(fillToFunc);
            Misc.free(groupByFactory);
            throw e;
        }
    }

    private RecordCursorFactory generateFilter(RecordCursorFactory factory, QueryModel model, SqlExecutionContext executionContext) throws SqlException {
        return model.getWhereClause() == null ? factory : generateFilter0(factory, model, executionContext);
    }

    @NotNull
    private RecordCursorFactory generateFilter0(
            RecordCursorFactory factory,
            QueryModel model,
            SqlExecutionContext executionContext
    ) throws SqlException {
        final ExpressionNode filterExpr = model.getWhereClause();

        // back up in case if the above factory steals the filter
        model.setBackupWhereClause(deepClone(expressionNodePool, filterExpr));
        // back up in case filters need to be compiled again
        backupWhereClause(filterExpr);
        model.setWhereClause(null);

        final Function filter;
        try {
            filter = compileBooleanFilter(filterExpr, factory.getMetadata(), executionContext);
        } catch (Throwable e) {
            Misc.free(factory);
            throw e;
        }

        if (filter.isConstant()) {
            try {
                if (filter.getBool(null)) {
                    return factory;
                }
                RecordMetadata metadata = factory.getMetadata();
                assert (metadata instanceof GenericRecordMetadata);
                Misc.free(factory);
                return new EmptyTableRecordCursorFactory(metadata);
            } finally {
                filter.close();
            }
        }

        final boolean enableParallelFilter = executionContext.isParallelFilterEnabled();
        final boolean enablePreTouch = SqlHints.hasEnablePreTouchHint(model, model.getName());
        if (enableParallelFilter && factory.supportsPageFrameCursor()) {
            final boolean useJit = executionContext.getJitMode() != SqlJitMode.JIT_MODE_DISABLED
                    && (!model.isUpdate() || executionContext.isWalApplication());
            final boolean canCompile = factory.supportsPageFrameCursor() && JitUtil.isJitSupported();
            if (useJit && canCompile) {
                CompiledFilter compiledFilter = null;
                try {
                    int jitOptions;
                    final ObjList<Function> bindVarFunctions = new ObjList<>();
                    try (PageFrameCursor cursor = factory.getPageFrameCursor(executionContext, ORDER_ANY)) {
                        final boolean forceScalar = executionContext.getJitMode() == SqlJitMode.JIT_MODE_FORCE_SCALAR;
                        jitIRSerializer.of(jitIRMem, executionContext, factory.getMetadata(), cursor, bindVarFunctions);
                        jitOptions = jitIRSerializer.serialize(filterExpr, forceScalar, enableJitDebug, enableJitNullChecks);
                    }

                    compiledFilter = new CompiledFilter();
                    compiledFilter.compile(jitIRMem, jitOptions);

                    final Function limitLoFunction = getLimitLoFunctionOnly(model, executionContext);
                    final int limitLoPos = model.getLimitAdviceLo() != null ? model.getLimitAdviceLo().position : 0;

                    LOG.debug()
                            .$("JIT enabled for (sub)query [tableName=").$safe(model.getName())
                            .$(", fd=").$(executionContext.getRequestFd())
                            .I$();
                    return new AsyncJitFilteredRecordCursorFactory(
                            executionContext.getCairoEngine(),
                            configuration,
                            executionContext.getMessageBus(),
                            factory,
                            bindVarFunctions,
                            compiledFilter,
                            filter,
                            reduceTaskFactory,
                            compileWorkerFilterConditionally(
                                    executionContext,
                                    filter,
                                    executionContext.getSharedQueryWorkerCount(),
                                    filterExpr,
                                    factory.getMetadata()
                            ),
                            deepClone(expressionNodePool, filterExpr),
                            limitLoFunction,
                            limitLoPos,
                            executionContext.getSharedQueryWorkerCount(),
                            enablePreTouch
                    );
                } catch (SqlException | LimitOverflowException ex) {
                    // for these errors we are intentionally **not** rethrowing the exception
                    // if a JIT filter cannot be used, we will simply use a Java filter
                    Misc.free(compiledFilter);
                    LOG.debug()
                            .$("JIT cannot be applied to (sub)query [tableName=").$safe(model.getName())
                            .$(", ex=").$safe(ex.getFlyweightMessage())
                            .$(", fd=").$(executionContext.getRequestFd()).$(']').$();
                } catch (Throwable t) {
                    // other errors are fatal -> rethrow them
                    Misc.free(compiledFilter);
                    Misc.free(filter);
                    Misc.free(factory);
                    throw t;
                } finally {
                    jitIRSerializer.clear();
                    jitIRMem.truncate();
                }
            }

            // Use Java filter.
            final Function limitLoFunction;
            try {
                limitLoFunction = getLimitLoFunctionOnly(model, executionContext);
                final int limitLoPos = model.getLimitAdviceLo() != null ? model.getLimitAdviceLo().position : 0;
                return new AsyncFilteredRecordCursorFactory(
                        executionContext.getCairoEngine(),
                        configuration,
                        executionContext.getMessageBus(),
                        factory,
                        filter,
                        reduceTaskFactory,
                        compileWorkerFilterConditionally(
                                executionContext,
                                filter,
                                executionContext.getSharedQueryWorkerCount(),
                                filterExpr,
                                factory.getMetadata()
                        ),
                        deepClone(expressionNodePool, filterExpr),
                        limitLoFunction,
                        limitLoPos,
                        executionContext.getSharedQueryWorkerCount(),
                        enablePreTouch
                );
            } catch (Throwable e) {
                Misc.free(filter);
                Misc.free(factory);
                throw e;
            }
        }
        return new FilteredRecordCursorFactory(factory, filter);
    }

    private RecordCursorFactory generateFunctionQuery(QueryModel model, SqlExecutionContext executionContext) throws SqlException {
        final RecordCursorFactory tableFactory = model.getTableNameFunction();
        if (tableFactory != null) {
            // We're transferring ownership of the tableFactory's factory to another factory
            // setting tableFactory to NULL will prevent double-ownership.
            // We should not release tableFactory itself, they typically just a lightweight factory wrapper.
            model.setTableNameFunction(null);
            return tableFactory;
        } else {
            // when tableFactory is null we have to recompile it from scratch, including creating new factory
            return TableUtils.createCursorFunction(functionParser, model, executionContext).getRecordCursorFactory();
        }
    }

    private RecordCursorFactory generateIntersectOrExceptAllFactory(
            QueryModel model,
            SqlExecutionContext executionContext,
            RecordCursorFactory factoryA,
            RecordCursorFactory factoryB,
            ObjList<Function> castFunctionsA,
            ObjList<Function> castFunctionsB,
            RecordMetadata unionMetadata,
            SetRecordCursorFactoryConstructor constructor
    ) throws SqlException {
        writeSymbolAsString.clear();
        valueTypes.clear();
        // Remap symbol columns to string type since that's how recordSink copies them.
        keyTypes.clear();
        for (int i = 0, n = unionMetadata.getColumnCount(); i < n; i++) {
            final int columnType = unionMetadata.getColumnType(i);
            if (isSymbol(columnType)) {
                keyTypes.add(STRING);
                writeSymbolAsString.set(i);
            } else {
                keyTypes.add(columnType);
            }
        }

        entityColumnFilter.of(factoryA.getMetadata().getColumnCount());
        final RecordSink recordSink = RecordSinkFactory.getInstance(
                asm,
                unionMetadata,
                entityColumnFilter,
                writeSymbolAsString
        );

        RecordCursorFactory unionAllFactory = constructor.create(
                configuration,
                unionMetadata,
                factoryA,
                factoryB,
                castFunctionsA,
                castFunctionsB,
                recordSink,
                keyTypes,
                valueTypes
        );

        if (model.getUnionModel().getUnionModel() != null) {
            return generateSetFactory(model.getUnionModel(), unionAllFactory, executionContext);
        }
        return unionAllFactory;
    }

    private RecordCursorFactory generateJoinAsof(
            final boolean isSelfJoin,
            final QueryModel model,
            final QueryModel slaveModel,
            final RecordCursorFactory master,
            final RecordMetadata masterMetadata,
            final CharSequence masterAlias,
            final RecordCursorFactory slave,
            final RecordMetadata slaveMetadata
    ) throws SqlException {
        long toleranceInterval = tolerance(slaveModel, masterMetadata.getTimestampType(), slaveMetadata.getTimestampType());
        CharSequence slaveAlias = slaveModel.getName();

        if (fullFatJoins || !slave.recordCursorSupportsRandomAccess()) {
            return createFullFatJoin(
                    master,
                    masterMetadata,
                    masterAlias,
                    slave,
                    slaveMetadata,
                    slaveAlias,
                    slaveModel.getJoinKeywordPosition(),
                    CREATE_FULL_FAT_AS_OF_JOIN,
                    slaveModel.getJoinContext(),
                    toleranceInterval
            );
        }

        final JoinRecordMetadata joinMetadata = createJoinMetadata(masterAlias, masterMetadata, slaveAlias, slaveMetadata);
        try {
            boolean hasLinearHint = SqlHints.hasAsOfLinearHint(model, masterAlias, slaveAlias);
            if (isKeyedTemporalJoin(masterMetadata, slaveMetadata)) {
                SymbolShortCircuit symbolShortCircuit = createSymbolShortCircuit(masterMetadata, slaveMetadata, isSelfJoin);
                int joinColumnSplit = masterMetadata.getColumnCount();
                JoinContext slaveContext = slaveModel.getJoinContext();
                if (!hasLinearHint) {
                    if (slave.supportsTimeFrameCursor()) {
                        boolean isSingleSymbolJoin = isSingleSymbolJoin(symbolShortCircuit);
                        boolean hasDenseHint = SqlHints.hasAsOfDenseHint(model, masterAlias, slaveModel.getName());
                        if (hasDenseHint) {
                            if (isSingleSymbolJoin) {
                                int slaveSymbolColumnIndex = listColumnFilterA.getColumnIndexFactored(0);
                                return new AsOfJoinDenseSingleSymbolRecordCursorFactory(
                                        configuration,
                                        joinMetadata,
                                        master,
                                        slave,
                                        joinColumnSplit,
                                        slaveSymbolColumnIndex,
                                        (SymbolJoinKeyMapping) symbolShortCircuit,
                                        slaveContext,
                                        toleranceInterval
                                );
                            }
                            return new AsOfJoinDenseRecordCursorFactory(
                                    configuration,
                                    joinMetadata,
                                    master,
                                    createRecordCopierMaster(masterMetadata),
                                    slave,
                                    createRecordCopierSlave(slaveMetadata),
                                    joinColumnSplit,
                                    keyTypes,
                                    slaveContext,
                                    toleranceInterval
                            );
                        }
                        RecordSink recordCopierMaster;
                        if (isSingleSymbolJoin) {
                            SymbolJoinKeyMapping symbolJoinKeyMapping = (SymbolJoinKeyMapping) symbolShortCircuit;
                            int slaveSymbolColumnIndex = listColumnFilterA.getColumnIndexFactored(0);
                            boolean hasIndexHint = SqlHints.hasAsOfIndexHint(model, masterAlias, slaveAlias);
                            if (hasIndexHint && slaveMetadata.isColumnIndexed(slaveSymbolColumnIndex)) {
                                return new AsOfJoinIndexedRecordCursorFactory(
                                        configuration,
                                        joinMetadata,
                                        master,
                                        slave,
                                        joinColumnSplit,
                                        slaveSymbolColumnIndex,
                                        symbolJoinKeyMapping,
                                        slaveContext,
                                        toleranceInterval
                                );
                            }
                            boolean hasMemoizedHint = SqlHints.hasAsOfMemoizedHint(model, masterAlias, slaveAlias);
                            boolean hasMemoizedDrivebyHint = SqlHints.hasAsOfMemoizedDrivebyHint(model, masterAlias, slaveAlias);
                            if (hasMemoizedHint || hasMemoizedDrivebyHint) {
                                return new AsOfJoinMemoizedRecordCursorFactory(
                                        configuration,
                                        joinMetadata,
                                        master,
                                        slave,
                                        joinColumnSplit,
                                        slaveSymbolColumnIndex,
                                        symbolJoinKeyMapping,
                                        slaveContext,
                                        toleranceInterval,
                                        hasMemoizedDrivebyHint
                                );
                            }

                            // We're falling back to the default Fast scan. We can still optimize one thing:
                            // join key equality check. Instead of comparing symbols as strings, compare symbol keys.
                            // For that to work, we need code that maps master symbol key to slave symbol key.
                            writeSymbolAsString.unset(slaveSymbolColumnIndex);
                            recordCopierMaster = new SymbolKeyMappingRecordCopier((SymbolJoinKeyMapping) symbolShortCircuit);
                        } else {
                            recordCopierMaster = createRecordCopierMaster(masterMetadata);
                        }
                        return new AsOfJoinFastRecordCursorFactory(
                                configuration,
                                joinMetadata,
                                master,
                                recordCopierMaster,
                                slave,
                                createRecordCopierSlave(slaveMetadata),
                                joinColumnSplit,
                                symbolShortCircuit,
                                slaveContext,
                                toleranceInterval
                        );
                    } else if (slave.supportsFilterStealing() && slave.getBaseFactory().supportsTimeFrameCursor()) {
                        RecordCursorFactory slaveBase = slave.getBaseFactory();
                        int slaveTimestampIndex = validateAndGetSlaveTimestampIndex(slaveMetadata, slaveBase);

                        Function stolenFilter = slave.getFilter();
                        assert stolenFilter != null;

                        Misc.free(slave.getCompiledFilter());
                        Misc.free(slave.getBindVarMemory());
                        Misc.freeObjList(slave.getBindVarFunctions());
                        slave.halfClose();

                        return new FilteredAsOfJoinFastRecordCursorFactory(
                                configuration,
                                joinMetadata,
                                master,
                                createRecordCopierMaster(masterMetadata),
                                slaveBase,
                                createRecordCopierSlave(slaveMetadata),
                                stolenFilter,
                                masterMetadata.getColumnCount(),
                                NullRecordFactory.getInstance(slaveMetadata),
                                null,
                                slaveTimestampIndex,
                                toleranceInterval
                        );
                    } else if (slave.isProjection()) {
                        RecordCursorFactory projectionBase = slave.getBaseFactory();
                        // We know projectionBase does not support supportsTimeFrameCursor, because
                        // Projections forward this call to its base factory and if we are in this branch
                        // then slave.supportsTimeFrameCursor() returned false in one the previous branches.
                        // There is still chance that projectionBase is just a filter
                        // and its own base supports timeFrameCursor. let's see.
                        if (projectionBase.supportsFilterStealing()) {
                            // ok cool, it's used only as a filter.
                            RecordCursorFactory filterStealingBase = projectionBase.getBaseFactory();
                            if (filterStealingBase.supportsTimeFrameCursor()) {
                                IntList stolenCrossIndex = slave.getColumnCrossIndex();
                                assert stolenCrossIndex != null;
                                Function stolenFilter = projectionBase.getFilter();
                                assert stolenFilter != null;

                                // index *after* applying the projection
                                int slaveTimestampIndex = slaveMetadata.getTimestampIndex();
                                assert stolenCrossIndex.get(slaveTimestampIndex) == filterStealingBase.getMetadata().getTimestampIndex();

                                Misc.free(projectionBase.getCompiledFilter());
                                Misc.free(projectionBase.getBindVarMemory());
                                Misc.freeObjList(projectionBase.getBindVarFunctions());
                                projectionBase.halfClose();

                                return new FilteredAsOfJoinFastRecordCursorFactory(
                                        configuration,
                                        joinMetadata,
                                        master,
                                        createRecordCopierMaster(masterMetadata),
                                        filterStealingBase,
                                        createRecordCopierSlave(slaveMetadata),
                                        stolenFilter,
                                        masterMetadata.getColumnCount(),
                                        NullRecordFactory.getInstance(slaveMetadata),
                                        stolenCrossIndex,
                                        slaveTimestampIndex,
                                        toleranceInterval
                                );
                            }
                        }
                    }
                }

                // fallback for keyed join when no optimizations are applicable, or when asof_linear hint is used:
                if (isSingleSymbolJoin(symbolShortCircuit)) {
                    // We're falling back to the default Light scan. We can still optimize one thing:
                    // join key equality check. Instead of comparing symbols as strings, compare symbol keys.
                    // For that to work, we need code that maps master symbol key to slave symbol key.
                    int slaveSymbolColumnIndex = listColumnFilterA.getColumnIndexFactored(0);
                    writeSymbolAsString.unset(slaveSymbolColumnIndex);
                    SymbolJoinKeyMapping joinKeyMapping = (SymbolJoinKeyMapping) symbolShortCircuit;
                    return new AsOfJoinLightRecordCursorFactory(
                            configuration,
                            joinMetadata,
                            master,
                            slave,
                            keyTypes,
                            new SymbolKeyMappingRecordCopier(joinKeyMapping),
                            createRecordCopierSlave(slaveMetadata),
                            joinKeyMapping,
                            joinColumnSplit,
                            slaveContext,
                            toleranceInterval
                    );
                } else {
                    return new AsOfJoinLightRecordCursorFactory(
                            configuration,
                            joinMetadata,
                            master,
                            slave,
                            keyTypes,
                            createRecordCopierMaster(masterMetadata),
                            createRecordCopierSlave(slaveMetadata),
                            null,
                            joinColumnSplit,
                            slaveContext,
                            toleranceInterval
                    );
                }
            }

            // reaching this point means the join is non-keyed
            if (!hasLinearHint) {
                if (slave.supportsTimeFrameCursor()) {
                    return new AsOfJoinNoKeyFastRecordCursorFactory(
                            configuration,
                            joinMetadata,
                            master,
                            slave,
                            masterMetadata.getColumnCount(),
                            toleranceInterval
                    );
                }
                if (slave.supportsFilterStealing() && slave.getBaseFactory().supportsTimeFrameCursor()) {
                    // Try to steal the filter from the slave. This downgrades to
                    // single-threaded Java-level filtering, so it's only worth it if the filter
                    // selectivity is low. We don't have statistics to tell selectivity, so
                    // we allow the user to disable this with the asof_linear_search hint.
                    RecordCursorFactory slaveBase = slave.getBaseFactory();
                    int slaveTimestampIndex = validateAndGetSlaveTimestampIndex(slaveMetadata, slaveBase);

                    Function stolenFilter = slave.getFilter();
                    assert stolenFilter != null;

                    Misc.free(slave.getCompiledFilter());
                    Misc.free(slave.getBindVarMemory());
                    Misc.freeObjList(slave.getBindVarFunctions());
                    slave.halfClose();
                    return new FilteredAsOfJoinNoKeyFastRecordCursorFactory(
                            configuration,
                            joinMetadata,
                            master,
                            slaveBase,
                            stolenFilter,
                            masterMetadata.getColumnCount(),
                            NullRecordFactory.getInstance(slaveMetadata),
                            null,
                            slaveTimestampIndex,
                            toleranceInterval
                    );
                }
                if (slave.isProjection()) {
                    RecordCursorFactory projectionBase = slave.getBaseFactory();
                    // We know projectionBase does not support supportsTimeFrameCursor, because
                    // projections forward this call to its base factory, and if we are in this branch,
                    // slave.supportsTimeFrameCursor() returned false in a previous branch.
                    // There is still chance that projectionBase is just a filter
                    // and its own base supports timeFrameCursor. Let's see.
                    if (projectionBase.supportsFilterStealing()) {
                        // ok, cool, it's used only as a filter
                        RecordCursorFactory filterStealingBase = projectionBase.getBaseFactory();
                        if (filterStealingBase.supportsTimeFrameCursor()) {
                            IntList stolenCrossIndex = slave.getColumnCrossIndex();
                            assert stolenCrossIndex != null;
                            Function stolenFilter = projectionBase.getFilter();
                            assert stolenFilter != null;

                            // index *after* applying the projection
                            int slaveTimestampIndex = slaveMetadata.getTimestampIndex();
                            assert stolenCrossIndex.get(slaveTimestampIndex) == filterStealingBase.getMetadata().getTimestampIndex();

                            Misc.free(projectionBase.getCompiledFilter());
                            Misc.free(projectionBase.getBindVarMemory());
                            Misc.freeObjList(projectionBase.getBindVarFunctions());
                            projectionBase.halfClose();

                            return new FilteredAsOfJoinNoKeyFastRecordCursorFactory(
                                    configuration,
                                    joinMetadata,
                                    master,
                                    filterStealingBase,
                                    stolenFilter,
                                    masterMetadata.getColumnCount(),
                                    NullRecordFactory.getInstance(slaveMetadata),
                                    stolenCrossIndex,
                                    slaveTimestampIndex,
                                    toleranceInterval
                            );
                        }
                    }
                }
            }
            // fallback for non-keyed join when no optimizations are applicable, or the asof_linear hint is used:
            return new AsOfJoinLightNoKeyRecordCursorFactory(
                    joinMetadata,
                    master,
                    slave,
                    masterMetadata.getColumnCount(),
                    toleranceInterval
            );
        } catch (Throwable t) {
            Misc.free(joinMetadata);
            throw t;
        }
    }

    private @NotNull RecordCursorFactory generateJoinLt(
            QueryModel model,
            QueryModel slaveModel,
            RecordCursorFactory master,
            RecordMetadata masterMetadata,
            CharSequence masterAlias,
            RecordCursorFactory slave,
            RecordMetadata slaveMetadata
    ) throws SqlException {
        long toleranceInterval = tolerance(slaveModel, masterMetadata.getTimestampType(), slaveMetadata.getTimestampType());
        CharSequence slaveAlias = slaveModel.getName();

        if (!slave.recordCursorSupportsRandomAccess() || fullFatJoins) {
            return createFullFatJoin(
                    master,
                    masterMetadata,
                    masterAlias,
                    slave,
                    slaveMetadata,
                    slaveAlias,
                    slaveModel.getJoinKeywordPosition(),
                    CREATE_FULL_FAT_LT_JOIN,
                    slaveModel.getJoinContext(),
                    toleranceInterval
            );
        }

        JoinRecordMetadata joinMetadata = createJoinMetadata(masterAlias, masterMetadata, slaveAlias, slaveMetadata);
        try {
            if (isKeyedTemporalJoin(masterMetadata, slaveMetadata)) {
                RecordSink masterKeyCopier = createRecordCopierMaster(masterMetadata);
                RecordSink slaveKeyCopier = createRecordCopierSlave(slaveMetadata);
                int columnSplit = masterMetadata.getColumnCount();
                JoinContext joinContext = slaveModel.getJoinContext();
                valueTypes.clear();
                valueTypes.add(LONG);
                return new LtJoinLightRecordCursorFactory(
                        configuration,
                        joinMetadata,
                        master,
                        slave,
                        keyTypes,
                        valueTypes,
                        masterKeyCopier,
                        slaveKeyCopier,
                        columnSplit,
                        joinContext,
                        toleranceInterval
                );
            }

            boolean hasLinearHint = SqlHints.hasAsOfLinearHint(model, masterAlias, slaveAlias);
            if (!hasLinearHint && slave.supportsTimeFrameCursor()) {
                return new LtJoinNoKeyFastRecordCursorFactory(
                        configuration,
                        joinMetadata,
                        master,
                        slave,
                        masterMetadata.getColumnCount(),
                        toleranceInterval
                );
            }

            return new LtJoinNoKeyRecordCursorFactory(
                    joinMetadata,
                    master,
                    slave,
                    masterMetadata.getColumnCount(),
                    toleranceInterval
            );
        } catch (Throwable t) {
            Misc.free(joinMetadata);
            throw t;
        }
    }

    private RecordCursorFactory generateJoins(QueryModel model, SqlExecutionContext executionContext) throws SqlException {
        final ObjList<QueryModel> joinModels = model.getJoinModels();
        IntList ordered = model.getOrderedJoinModels();
        JoinRecordMetadata joinMetadata = null;
        RecordCursorFactory master = null;
        CharSequence masterAlias = null;

        try {
            int n = ordered.size();
            assert n > 1;
            for (int i = 0; i < n; i++) {
                int index = ordered.getQuick(i);
                QueryModel slaveModel = joinModels.getQuick(index);

                if (i > 0) {
                    executionContext.pushTimestampRequiredFlag(joinsRequiringTimestamp[slaveModel.getJoinType()]);
                    executionContext.popHasInterval();
                    executionContext.pushHasInterval(1);
                } else { // i == 0
                    // This is first model in the sequence of joins
                    // TS requirement is symmetrical on both right and left sides
                    // check if next join requires a timestamp
                    int nextJointType = joinModels.getQuick(ordered.getQuick(1)).getJoinType();
                    executionContext.pushTimestampRequiredFlag(joinsRequiringTimestamp[nextJointType]);
                    // For successive JOIN operations, if the left table requires timestamp,
                    // it must be the timestamp from the first table in the JOIN chain
                    executionContext.pushHasInterval(0);
                    executionContext.pushIntervalModel(null);
                }

                RecordCursorFactory slave = null;
                Function joinFilter = null;
                ObjList<GroupByFunction> groupByFunctions = null;
                boolean closeSlaveOnFailure = true;
                try {
                    // compile
                    slave = generateQuery(slaveModel, executionContext, index > 0);

                    // check if this is the root of joins
                    if (master == null) {
                        // This is an opportunistic check of order by clause
                        // to determine if we can get away ordering main record source only
                        // Ordering main record source could benefit from rowid access thus
                        // making it faster compared to ordering of join record source that
                        // doesn't allow rowid access.
                        master = slave;
                        closeSlaveOnFailure = false;
                        masterAlias = slaveModel.getName();
                    } else {
                        // not the root, join to "master"
                        final int joinType = slaveModel.getJoinType();
                        final RecordMetadata masterMetadata = master.getMetadata();
                        final RecordMetadata slaveMetadata = slave.getMetadata();

                        switch (joinType) {
                            case JOIN_CROSS_LEFT:
                            case JOIN_CROSS_RIGHT:
                            case JOIN_CROSS_FULL:
                                assert slaveModel.getOuterJoinExpressionClause() != null;
                                joinMetadata = createJoinMetadata(
                                        masterAlias,
                                        masterMetadata,
                                        slaveModel.getName(),
                                        slaveMetadata,
                                        joinType == JOIN_CROSS_LEFT ? masterMetadata.getTimestampIndex() : -1
                                );
                                joinFilter = compileJoinFilter(slaveModel.getOuterJoinExpressionClause(), joinMetadata, executionContext);
                                master = switch (joinType) {
                                    case JOIN_CROSS_LEFT -> new NestedLoopLeftJoinRecordCursorFactory(
                                            joinMetadata,
                                            master,
                                            slave,
                                            masterMetadata.getColumnCount(),
                                            joinFilter,
                                            NullRecordFactory.getInstance(slaveMetadata)
                                    );
                                    case JOIN_CROSS_RIGHT -> new NestedLoopRightJoinRecordCursorFactory(
                                            joinMetadata,
                                            master,
                                            slave,
                                            masterMetadata.getColumnCount(),
                                            joinFilter,
                                            NullRecordFactory.getInstance(masterMetadata)
                                    );
                                    case JOIN_CROSS_FULL -> new NestedLoopFullJoinRecordCursorFactory(
                                            configuration,
                                            joinMetadata,
                                            master,
                                            slave,
                                            masterMetadata.getColumnCount(),
                                            joinFilter,
                                            NullRecordFactory.getInstance(masterMetadata),
                                            NullRecordFactory.getInstance(slaveMetadata)
                                    );
                                    default -> throw new AssertionError("unreachable");
                                };
                                masterAlias = null;
                                break;
                            case JOIN_CROSS:
                                validateOuterJoinExpressions(slaveModel, "CROSS");
                                master = new CrossJoinRecordCursorFactory(
                                        createJoinMetadata(masterAlias, masterMetadata, slaveModel.getName(), slaveMetadata),
                                        master,
                                        slave,
                                        masterMetadata.getColumnCount()
                                );
                                masterAlias = null;
                                break;
                            case JOIN_ASOF:
                            case JOIN_LT:
                                validateBothTimestamps(slaveModel, masterMetadata, slaveMetadata);
                                validateOuterJoinExpressions(slaveModel, joinType == JOIN_ASOF ? "ASOF" : "LT");
                                validateBothTimestampOrders(master, slave, slaveModel.getJoinKeywordPosition());
                                // isSelfJoin is imperfect and might generate false negatives when using subqueries:
                                //  - if `true`, the join is a self-join for sure
                                //  - if `false`, the join may or may not be self-join
                                boolean isSelfJoin = isSameTable(master, slave);
                                processJoinContext(index == 1, isSelfJoin, slaveModel.getJoinContext(), masterMetadata, slaveMetadata);
                                master = joinType == JOIN_ASOF
                                        ? generateJoinAsof(isSelfJoin, model, slaveModel, master, masterMetadata, masterAlias, slave, slaveMetadata)
                                        : generateJoinLt(model, slaveModel, master, masterMetadata, masterAlias, slave, slaveMetadata);
                                masterAlias = null;
                                // from now on, master owns slave, so we don't have to close it
                                closeSlaveOnFailure = false;
                                break;
                            case JOIN_SPLICE:
                                validateBothTimestamps(slaveModel, masterMetadata, slaveMetadata);
                                validateBothTimestampOrders(master, slave, slaveModel.getJoinKeywordPosition());
                                validateOuterJoinExpressions(slaveModel, "SPLICE");
                                processJoinContext(index == 1, isSameTable(master, slave), slaveModel.getJoinContext(), masterMetadata, slaveMetadata);
                                if (slave.recordCursorSupportsRandomAccess() && master.recordCursorSupportsRandomAccess() && !fullFatJoins) {
                                    master = createSpliceJoin(
                                            // splice join result does not have timestamp
                                            createJoinMetadata(masterAlias, masterMetadata, slaveModel.getName(), slaveMetadata, -1),
                                            master,
                                            createRecordCopierMaster(masterMetadata),
                                            slave,
                                            createRecordCopierSlave(slaveMetadata),
                                            masterMetadata.getColumnCount(),
                                            slaveModel.getJoinContext()
                                    );
                                    // from now on, master owns slave, so we don't have to close it
                                    closeSlaveOnFailure = false;
                                } else {
                                    if (!master.recordCursorSupportsRandomAccess()) {
                                        throw SqlException.position(slaveModel.getJoinKeywordPosition()).put("left side of splice join doesn't support random access");
                                    } else if (!slave.recordCursorSupportsRandomAccess()) {
                                        throw SqlException.position(slaveModel.getJoinKeywordPosition()).put("right side of splice join doesn't support random access");
                                    } else {
                                        throw SqlException.position(slaveModel.getJoinKeywordPosition()).put("splice join doesn't support full fat mode");
                                    }
                                }
                                break;
                            case JOIN_WINDOW:
                                validateBothTimestamps(slaveModel, masterMetadata, slaveMetadata);
                                validateBothTimestampOrders(master, slave, slaveModel.getJoinKeywordPosition());
                                final WindowJoinContext context = slaveModel.getWindowJoinContext();
                                if (context.isIncludePrevailing()) {
                                    throw SqlException.position(0).put("including prevailing is not supported in WINDOW joins");
                                }
                                final TimestampDriver timestampDriver = getTimestampDriver(masterMetadata.getTimestampType());
                                long hi = context.getHi();
                                long lo = context.getLo();
                                if (context.getHiExprTimeUnit() != 0) {
                                    hi = timestampDriver.from(hi, context.getHiExprTimeUnit());
                                }
                                if (context.getLoExprTimeUnit() != 0) {
                                    lo = timestampDriver.from(lo, context.getLoExprTimeUnit());
                                }

                                if (hi < lo * -1) {
                                    throw SqlException.position(Math.max(context.getHiExprPos(), context.getLoExprPos())).put("WINDOW join hi value cannot be less than lo value");
                                }

                                // For multiple consecutive window joins:
                                // - Intermediate window joins return metadata combining master metadata + aggregated columns from current slave model
                                // - The last window join returns metadata mapped according to the final projection
                                final boolean isLastWindowJoin = i + 1 == n;
                                // validate columns in aggregate model
                                final QueryModel aggModel = context.getParentModel();
                                processJoinContext(index == 1, isSameTable(master, slave), slaveModel.getJoinContext(), masterMetadata, slaveMetadata);
                                joinMetadata = createJoinMetadata(masterAlias, masterMetadata, slaveModel.getName(), slaveMetadata, masterMetadata.getTimestampIndex());
                                masterAlias = null;
                                final ObjList<QueryColumn> cols = aggModel.getColumns();
                                ObjList<QueryColumn> aggregateCols;
                                final int splitIndex = masterMetadata.getColumnCount();
                                int timestampIndex = -1;
                                IntList columnIndex = null;

                                if (!isLastWindowJoin) {
                                    // intermediate window join - keep only aggregate columns
                                    aggregateCols = new ObjList<>();
                                    for (int j = 0, m = cols.size(); j < m; j++) {
                                        ExpressionNode ast = cols.get(j).getAst();
                                        if (!functionParser.getFunctionFactoryCache().isGroupBy(ast.token)) {
                                            int colIndex = joinMetadata.getColumnIndexQuiet(ast.token);
                                            if (colIndex >= splitIndex) {
                                                throw SqlException.position(ast.position).put("WINDOW join cannot reference right table non-aggregate column: ").put(ast.token);
                                            }
                                        } else {
                                            sqlNodeStack.clear();
                                            colCheckVisitor.of(joinMetadata);
                                            traversalAlgo.traverse(ast, colCheckVisitor);
                                            if (colCheckVisitor.shouldInclude) {
                                                QueryColumn column = cols.get(j);
                                                aggregateCols.add(cols.get(j));
                                                aggModel.replaceColumn(j, SqlUtil.nextColumn(queryColumnPool, expressionNodePool, column.getAlias(), column.getAlias(), ast.position));
                                            } else if (colCheckVisitor.hasIncludeCol) {
                                                throw SqlException.position(ast.position).put("WINDOW join aggregate function cannot reference columns from multiple models");
                                            }
                                        }
                                    }
                                    // TODO: If aggregateCols size is empty, we can theoretically skip this intermediate join
                                } else {
                                    aggregateCols = cols;
                                    columnIndex = new IntList(cols.size());
                                    int groupByCnt = 0;

                                    for (int j = 0, m = cols.size(); j < m; j++) {
                                        final ExpressionNode ast = cols.get(j).getAst();
                                        if (!functionParser.getFunctionFactoryCache().isGroupBy(ast.token)) {
                                            int colIndex = joinMetadata.getColumnIndexQuiet(ast.token);
                                            if (colIndex == -1) {
                                                throw SqlException.invalidColumn(ast.position, ast.token);
                                            }
                                            if (colIndex >= splitIndex) {
                                                throw SqlException.position(ast.position).put("WINDOW join cannot reference right table non-aggregate column: ").put(ast.token);
                                            }
                                            if (colIndex == masterMetadata.getTimestampIndex()) {
                                                timestampIndex = colIndex;
                                            }
                                            columnIndex.add(colIndex);
                                        } else {
                                            columnIndex.add(splitIndex + groupByCnt);
                                            groupByCnt++;
                                        }
                                    }

                                    if (columnIndex.size() == splitIndex + groupByCnt) {
                                        boolean skipColumnIndex = true;
                                        for (int j = 0, m = columnIndex.size(); j < m; j++) {
                                            if (j != columnIndex.getQuick(j)) {
                                                skipColumnIndex = false;
                                                break;
                                            }
                                        }
                                        if (skipColumnIndex) {
                                            columnIndex = null;
                                        }
                                    }
                                }

                                // assemble groupBy function
                                final ObjList<QueryColumn> columns = aggModel.getColumns();
                                keyTypes.clear();
                                valueTypes.clear();
                                listColumnFilterA.clear();
                                final int columnCount = columns.size();
                                groupByFunctions = new ObjList<>(columnCount);
                                tempInnerProjectionFunctions.clear();
                                tempOuterProjectionFunctions.clear();
                                GenericRecordMetadata outerProjectionMetadata = new GenericRecordMetadata();
                                final PriorityMetadata priorityMetadata = new PriorityMetadata(columnCount, joinMetadata);
                                final IntList projectionFunctionFlags = new IntList(columnCount);
                                GroupByUtils.assembleGroupByFunctions(
                                        functionParser,
                                        sqlNodeStack,
                                        aggModel,
                                        executionContext,
                                        joinMetadata,
                                        masterMetadata.getTimestampIndex(),
                                        true,
                                        groupByFunctions,
                                        groupByFunctionPositions,
                                        tempOuterProjectionFunctions,
                                        tempInnerProjectionFunctions,
                                        recordFunctionPositions,
                                        projectionFunctionFlags,
                                        outerProjectionMetadata,
                                        priorityMetadata,
                                        valueTypes,
                                        keyTypes,
                                        listColumnFilterA,
                                        null,
                                        validateSampleByFillType,
                                        aggregateCols
                                );
                                if (!isLastWindowJoin) {
                                    final GenericRecordMetadata metadata = GenericRecordMetadata.copyOf(joinMetadata, splitIndex);
                                    for (int j = 0, m = outerProjectionMetadata.getColumnCount(); j < m; j++) {
                                        metadata.add(outerProjectionMetadata.getColumnMetadata(j));
                                    }
                                    outerProjectionMetadata = metadata;
                                } else {
                                    outerProjectionMetadata.setTimestampIndex(timestampIndex);
                                }

                                ExpressionNode node = slaveModel.getOuterJoinExpressionClause();
                                final ExpressionNode constFilterExpr = model.getConstWhereClause();
                                boolean alwaysTrue = false;
                                if (constFilterExpr != null && isLastWindowJoin) {
                                    Function constFilter = functionParser.parseFunction(constFilterExpr, null, executionContext);
                                    try {
                                        if (!isBoolean(constFilter.getType())) {
                                            throw SqlException.position(constFilterExpr.position).put("boolean expression expected");
                                        }
                                        constFilter.init(null, executionContext);
                                        if (constFilter.isConstant()) {
                                            if (!constFilter.getBool(null)) {
                                                ObjList<QueryColumn> groupByCols = new ObjList<>();
                                                for (int k = 0, m = cols.size(); k < m; k++) {
                                                    if (functionParser.getFunctionFactoryCache().isGroupBy(cols.get(k).getAst().token)) {
                                                        groupByCols.add(cols.get(k));
                                                    }
                                                }

                                                GenericRecordMetadata metadata = GenericRecordMetadata.copyOf(masterMetadata);
                                                for (int k = 0, m = groupByCols.size(); k < m; k++) {
                                                    metadata.add(new TableColumnMetadata(groupByCols.get(k).getAlias().toString(), groupByFunctions.get(k).getType()));
                                                }
                                                RecordCursorFactory factory = new ExtraNullColumnCursorFactory(metadata, masterMetadata.getColumnCount(), master);
                                                if (columnIndex != null) {
                                                    factory = new SelectedRecordCursorFactory(outerProjectionMetadata, columnIndex, factory);
                                                }
                                                Misc.free(slave);
                                                Misc.free(joinMetadata);
                                                return factory;
                                            } else {
                                                alwaysTrue = true;
                                            }
                                        }
                                    } finally {
                                        Misc.free(constFilter);
                                    }
                                    if (!alwaysTrue) {
                                        node = concatFilters(configuration.getCairoSqlLegacyOperatorPrecedence(), expressionNodePool, node, constFilterExpr);
                                    }
                                    model.setConstWhereClause(null);
                                }

                                // try to extract symbols equal function from join filter
                                int leftSymbolIndex = -1;
                                int rightSymbolIndex = -1;
                                ExpressionNode parent = null;
                                if (node != null) {
                                    final int columnSplit = master.getMetadata().getColumnCount();
                                    ExpressionNode nn = node;
                                    sqlNodeStack.clear();
                                    sqlNodeStack2.clear();
                                    boolean isLeft = false;
                                    while (!sqlNodeStack.isEmpty() || nn != null) {
                                        if (nn != null) {
                                            if (Chars.equals(nn.token, "=")) {
                                                ExpressionNode l = nn.lhs;
                                                ExpressionNode r = nn.rhs;
                                                if (l != null && r != null && l.type == ExpressionNode.LITERAL && r.type == ExpressionNode.LITERAL) {
                                                    int index1 = joinMetadata.getColumnIndexQuiet(l.token);
                                                    int index2 = joinMetadata.getColumnIndexQuiet(r.token);
                                                    if (index1 >= 0 && index2 >= 0) {
                                                        boolean index1IsSymbol = joinMetadata.getColumnType(index1) == ColumnType.SYMBOL;
                                                        boolean index2IsSymbol = joinMetadata.getColumnType(index2) == ColumnType.SYMBOL;
                                                        boolean index1IsLeft = index1 < columnSplit;
                                                        boolean index2IsLeft = index2 < columnSplit;
                                                        isLeft = parent != null && parent.lhs == nn;

                                                        if (index1IsSymbol && index2IsSymbol && index1IsLeft != index2IsLeft) {
                                                            leftSymbolIndex = index1IsLeft ? index1 : index2;
                                                            rightSymbolIndex = index1IsLeft ? index2 : index1;
                                                            rightSymbolIndex = rightSymbolIndex - columnSplit;
                                                            break;
                                                        }
                                                    }
                                                }
                                                nn = null;
                                            } else if (Chars.equals(nn.token, "and")) {
                                                if (nn.rhs != null) {
                                                    sqlNodeStack.push(nn.rhs);
                                                    sqlNodeStack2.push(nn);
                                                }
                                                parent = nn;
                                                nn = nn.lhs;
                                            } else {
                                                nn = null;
                                            }
                                        } else {
                                            nn = sqlNodeStack.poll();
                                            parent = sqlNodeStack2.pop();
                                        }
                                    }

                                    // extract success!
                                    if (leftSymbolIndex != -1) {
                                        if (parent != null && Chars.equals(parent.token, "and")) {
                                            if (isLeft) {
                                                parent.copyFrom(parent.rhs);
                                            } else {
                                                parent.copyFrom(parent.lhs);
                                            }
                                            parent = node;
                                        } else {
                                            parent = null;
                                        }
                                    } else {
                                        parent = node;
                                    }
                                    if (parent != null) {
                                        filter = compileJoinFilter(parent, joinMetadata, executionContext);
                                    }
                                }

                                // is parallel windowJoin?
                                final boolean parallelWindowJoinEnabled = executionContext.isParallelWindowJoinEnabled();
                                final boolean masterSupportsPageFrames = master.supportsPageFrameCursor()
                                        || (master.supportsFilterStealing() && master.getBaseFactory().supportsPageFrameCursor());
                                if (parallelWindowJoinEnabled && masterSupportsPageFrames && slave.supportsTimeFrameCursor()) {
                                    // steal master filter
                                    CompiledFilter compiledFilter = null;
                                    MemoryCARW bindVarMemory = null;
                                    ObjList<Function> bindVarFunctions = null;
                                    Function masterFilter = null;
                                    ExpressionNode masterFilterExpr = null;
                                    if (master.supportsFilterStealing()) {
                                        RecordCursorFactory filterFactory = master;
                                        master = master.getBaseFactory();
                                        compiledFilter = filterFactory.getCompiledFilter();
                                        bindVarMemory = filterFactory.getBindVarMemory();
                                        bindVarFunctions = filterFactory.getBindVarFunctions();
                                        masterFilter = filterFactory.getFilter();
                                        masterFilterExpr = filterFactory.getStealFilterExpr();
                                        filterFactory.halfClose();
                                    }

                                    master.setSmalePageFrameRows(configuration.getSqlSmallPageFrameMinRows(), configuration.getSqlSmallPageFrameMaxRows());
<<<<<<< HEAD
=======
                                    // try to extract symbols equal function from join filter
                                    int leftSymbolIndex = -1;
                                    int rightSymbolIndex = -1;
                                    ExpressionNode parent = null;
                                    if (node != null) {
                                        final int columnSplit = master.getMetadata().getColumnCount();
                                        ExpressionNode nn = node;
                                        sqlNodeStack.clear();
                                        sqlNodeStack2.clear();
                                        boolean isLeft = false;
                                        while (!sqlNodeStack.isEmpty() || nn != null) {
                                            if (nn != null) {
                                                if (Chars.equals(nn.token, "=")) {
                                                    ExpressionNode l = nn.lhs;
                                                    ExpressionNode r = nn.rhs;
                                                    if (l != null && r != null && l.type == ExpressionNode.LITERAL && r.type == ExpressionNode.LITERAL) {
                                                        int index1 = joinMetadata.getColumnIndexQuiet(l.token);
                                                        int index2 = joinMetadata.getColumnIndexQuiet(r.token);
                                                        if (index1 >= 0 && index2 >= 0) {
                                                            boolean index1IsSymbol = joinMetadata.getColumnType(index1) == ColumnType.SYMBOL;
                                                            boolean index2IsSymbol = joinMetadata.getColumnType(index2) == ColumnType.SYMBOL;
                                                            boolean index1IsLeft = index1 < columnSplit;
                                                            boolean index2IsLeft = index2 < columnSplit;
                                                            isLeft = parent != null && parent.lhs == nn;

                                                            if (index1IsSymbol && index2IsSymbol && index1IsLeft != index2IsLeft) {
                                                                leftSymbolIndex = index1IsLeft ? index1 : index2;
                                                                rightSymbolIndex = index1IsLeft ? index2 : index1;
                                                                rightSymbolIndex = rightSymbolIndex - columnSplit;
                                                                break;
                                                            }
                                                        }
                                                    }
                                                    nn = null;
                                                } else if (Chars.equals(nn.token, "and")) {
                                                    if (nn.rhs != null) {
                                                        sqlNodeStack.push(nn.rhs);
                                                        sqlNodeStack2.push(nn);
                                                    }
                                                    parent = nn;
                                                    nn = nn.lhs;
                                                } else {
                                                    nn = null;
                                                }
                                            } else {
                                                nn = sqlNodeStack.poll();
                                                parent = sqlNodeStack2.pop();
                                            }
                                        }

                                        // extract success!
                                        if (leftSymbolIndex != -1) {
                                            if (parent != null && Chars.equals(parent.token, "and")) {
                                                if (isLeft) {
                                                    parent.copyFrom(parent.rhs);
                                                } else {
                                                    parent.copyFrom(parent.lhs);
                                                }
                                                parent = node;
                                            } else {
                                                parent = null;
                                            }
                                        } else {
                                            parent = node;
                                        }
                                        if (parent != null) {
                                            joinFilter = compileJoinFilter(parent, joinMetadata, executionContext);
                                        }
                                    }
>>>>>>> 36857136

                                    if (leftSymbolIndex != -1) {
                                        master = new AsyncWindowJoinFastRecordCursorFactory(
                                                executionContext.getCairoEngine(),
                                                asm,
                                                configuration,
                                                executionContext.getMessageBus(),
                                                joinMetadata,
                                                outerProjectionMetadata,
                                                columnIndex,
                                                master,
                                                slave,
                                                joinFilter,
                                                compileWorkerFilterConditionally(
                                                        executionContext,
                                                        joinFilter,
                                                        executionContext.getSharedQueryWorkerCount(),
                                                        parent,
                                                        joinMetadata
                                                ),
                                                leftSymbolIndex,
                                                rightSymbolIndex,
                                                lo,
                                                hi,
                                                valueTypes,
                                                groupByFunctions,
                                                compileWorkerGroupByFunctionsConditionally(
                                                        executionContext,
                                                        aggModel,
                                                        groupByFunctions,
                                                        executionContext.getSharedQueryWorkerCount(),
                                                        joinMetadata
                                                ),
                                                compiledFilter,
                                                bindVarMemory,
                                                bindVarFunctions,
                                                masterFilter,
                                                compileWorkerFilterConditionally(
                                                        executionContext,
                                                        masterFilter,
                                                        executionContext.getSharedQueryWorkerCount(),
                                                        masterFilterExpr,
                                                        master.getMetadata()
                                                ),
                                                reduceTaskFactory,
                                                executionContext.getSharedQueryWorkerCount()
                                        );
                                    } else {
                                        master = new AsyncWindowJoinRecordCursorFactory(
                                                executionContext.getCairoEngine(),
                                                asm,
                                                configuration,
                                                executionContext.getMessageBus(),
                                                joinMetadata,
                                                outerProjectionMetadata,
                                                columnIndex,
                                                master,
                                                slave,
                                                joinFilter,
                                                compileWorkerFilterConditionally(
                                                        executionContext,
                                                        joinFilter,
                                                        executionContext.getSharedQueryWorkerCount(),
                                                        node,
                                                        joinMetadata
                                                ),
                                                lo,
                                                hi,
                                                valueTypes,
                                                groupByFunctions,
                                                compileWorkerGroupByFunctionsConditionally(
                                                        executionContext,
                                                        aggModel,
                                                        groupByFunctions,
                                                        executionContext.getSharedQueryWorkerCount(),
                                                        joinMetadata
                                                ),
                                                compiledFilter,
                                                bindVarMemory,
                                                bindVarFunctions,
                                                masterFilter,
                                                compileWorkerFilterConditionally(
                                                        executionContext,
                                                        masterFilter,
                                                        executionContext.getSharedQueryWorkerCount(),
                                                        masterFilterExpr,
                                                        master.getMetadata()
                                                ),
                                                reduceTaskFactory,
                                                executionContext.getSharedQueryWorkerCount()
                                        );
                                    }
                                } else if (slave.supportsTimeFrameCursor()) {
<<<<<<< HEAD
                                    if (leftSymbolIndex != -1) {
                                        return new WindowJoinFastRecordCursorFactory(
                                                asm,
                                                configuration,
                                                outerProjectionMetadata,
                                                joinMetadata,
                                                master,
                                                slave,
                                                columnIndex,
                                                lo,
                                                hi,
                                                groupByFunctions,
                                                valueTypes,
                                                rightSymbolIndex,
                                                leftSymbolIndex,
                                                filter
                                        );
=======
                                    if (node != null) {
                                        joinFilter = compileJoinFilter(node, joinMetadata, executionContext);
>>>>>>> 36857136
                                    }

                                    return new WindowJoinRecordCursorFactory(
                                            asm,
                                            configuration,
                                            outerProjectionMetadata,
                                            joinMetadata,
                                            master,
                                            slave,
                                            columnIndex,
                                            lo,
                                            hi,
                                            groupByFunctions,
                                            valueTypes,
                                            joinFilter
                                    );
                                } else {
                                    throw SqlException.position(slaveModel.getJoinKeywordPosition()).put("right side of window join must be a table, not sub-query");
                                }
                                break;
                            default:
                                processJoinContext(index == 1, isSameTable(master, slave), slaveModel.getJoinContext(), masterMetadata, slaveMetadata);
                                joinMetadata = createJoinMetadata(masterAlias, masterMetadata, slaveModel.getName(), slaveMetadata, joinType == JOIN_RIGHT_OUTER || joinType == JOIN_FULL_OUTER ? -1 : masterMetadata.getTimestampIndex());
                                if (slaveModel.getOuterJoinExpressionClause() != null) {
                                    joinFilter = compileJoinFilter(slaveModel.getOuterJoinExpressionClause(), joinMetadata, executionContext);
                                }

                                if (joinFilter != null && joinFilter.isConstant() && !joinFilter.getBool(null)) {
                                    if (joinType == JOIN_LEFT_OUTER) {
                                        Misc.free(slave);
                                        slave = new EmptyTableRecordCursorFactory(slaveMetadata);
                                    } else if (joinType == JOIN_INNER) {
                                        Misc.free(master);
                                        Misc.free(slave);
                                        return new EmptyTableRecordCursorFactory(joinMetadata);
                                    } else if (joinType == JOIN_RIGHT_OUTER) {
                                        Misc.free(master);
                                        master = new EmptyTableRecordCursorFactory(masterMetadata);
                                    }
                                }

                                if (joinType == JOIN_INNER) {
                                    validateOuterJoinExpressions(slaveModel, "INNER");
                                }

                                master = createHashJoin(
                                        joinMetadata,
                                        master,
                                        slave,
                                        joinType,
                                        joinFilter,
                                        slaveModel.getJoinContext(),
                                        executionContext
                                );
                                masterAlias = null;
                                break;
                        }
                    }
                } catch (Throwable th) {
                    Misc.free(joinMetadata);
                    Misc.free(joinFilter);
                    Misc.freeObjList(groupByFunctions);
                    master = Misc.free(master);
                    if (closeSlaveOnFailure) {
                        Misc.free(slave);
                    }
                    throw th;
                } finally {
                    executionContext.popTimestampRequiredFlag();
                }

                // check if there are post-filters
                ExpressionNode filterExpr = slaveModel.getPostJoinWhereClause();
                if (filterExpr != null) {
                    if (executionContext.isParallelFilterEnabled() && master.supportsPageFrameCursor()) {
                        final Function filter = compileJoinFilter(
                                filterExpr,
                                (JoinRecordMetadata) master.getMetadata(),
                                executionContext
                        );

                        master = new AsyncFilteredRecordCursorFactory(
                                executionContext.getCairoEngine(),
                                configuration,
                                executionContext.getMessageBus(),
                                master,
                                filter,
                                reduceTaskFactory,
                                compileWorkerFilterConditionally(
                                        executionContext,
                                        filter,
                                        executionContext.getSharedQueryWorkerCount(),
                                        filterExpr,
                                        master.getMetadata()
                                ),
                                deepClone(expressionNodePool, filterExpr),
                                null,
                                0,
                                executionContext.getSharedQueryWorkerCount(),
                                SqlHints.hasEnablePreTouchHint(model, masterAlias)
                        );
                    } else {
                        master = new FilteredRecordCursorFactory(
                                master,
                                compileJoinFilter(filterExpr, (JoinRecordMetadata) master.getMetadata(), executionContext)
                        );
                    }
                }
            }

            // unfortunately we had to go all out to create join metadata
            // now it is time to check if we have constant conditions
            ExpressionNode constFilterExpr = model.getConstWhereClause();
            if (constFilterExpr != null) {
                Function filter = functionParser.parseFunction(constFilterExpr, null, executionContext);
                if (!isBoolean(filter.getType())) {
                    throw SqlException.position(constFilterExpr.position).put("boolean expression expected");
                }
                filter.init(null, executionContext);
                if (filter.isConstant()) {
                    if (!filter.getBool(null)) {
                        // do not copy metadata here
                        // this would have been JoinRecordMetadata, which is new instance anyway
                        // we have to make sure that this metadata is safely transitioned
                        // to empty cursor factory
                        JoinRecordMetadata metadata = (JoinRecordMetadata) master.getMetadata();
                        metadata.incrementRefCount();
                        RecordCursorFactory factory = new EmptyTableRecordCursorFactory(metadata);
                        Misc.free(master);
                        return factory;
                    }
                } else {
                    // make it a post-join filter (same as for post join where clause above)
                    if (executionContext.isParallelFilterEnabled() && master.supportsPageFrameCursor()) {
                        master = new AsyncFilteredRecordCursorFactory(
                                executionContext.getCairoEngine(),
                                configuration,
                                executionContext.getMessageBus(),
                                master,
                                filter,
                                reduceTaskFactory,
                                compileWorkerFilterConditionally(
                                        executionContext,
                                        filter,
                                        executionContext.getSharedQueryWorkerCount(),
                                        constFilterExpr,
                                        master.getMetadata()
                                ),
                                deepClone(expressionNodePool, constFilterExpr),
                                null,
                                0,
                                executionContext.getSharedQueryWorkerCount(),
                                SqlHints.hasEnablePreTouchHint(model, masterAlias)
                        );
                    } else {
                        master = new FilteredRecordCursorFactory(master, filter);
                    }
                }
            }
            return master;
        } catch (Throwable e) {
            Misc.free(master);
            executionContext.popIntervalModel();
            executionContext.popHasInterval();
            throw e;
        }
    }

    @NotNull
    private RecordCursorFactory generateLatestBy(RecordCursorFactory factory, QueryModel model) throws SqlException {
        final ObjList<ExpressionNode> latestBy = model.getLatestBy();
        if (latestBy.size() == 0) {
            return factory;
        }

        // We require timestamp with any order.
        final int timestampIndex;
        try {
            timestampIndex = getTimestampIndex(model, factory);
            if (timestampIndex == -1) {
                throw SqlException.$(model.getModelPosition(), "latest by query does not provide dedicated TIMESTAMP column");
            }
        } catch (Throwable e) {
            Misc.free(factory);
            throw e;
        }

        final RecordMetadata metadata = factory.getMetadata();
        prepareLatestByColumnIndexes(latestBy, metadata);

        if (!factory.recordCursorSupportsRandomAccess()) {
            return new LatestByRecordCursorFactory(
                    configuration,
                    factory,
                    RecordSinkFactory.getInstance(asm, metadata, listColumnFilterA),
                    keyTypes,
                    timestampIndex
            );
        }

        boolean orderedByTimestampAsc = false;
        final QueryModel nested = model.getNestedModel();
        assert nested != null;
        final LowerCaseCharSequenceIntHashMap orderBy = nested.getOrderHash();
        CharSequence timestampColumn = metadata.getColumnName(timestampIndex);
        if (orderBy.get(timestampColumn) == ORDER_DIRECTION_ASCENDING) {
            // ORDER BY the timestamp column case.
            orderedByTimestampAsc = true;
        } else if (timestampIndex == metadata.getTimestampIndex() && orderBy.size() == 0) {
            // Empty ORDER BY, but the timestamp column in the designated timestamp.
            orderedByTimestampAsc = true;
        }

        return new LatestByLightRecordCursorFactory(
                configuration,
                factory,
                RecordSinkFactory.getInstance(asm, metadata, listColumnFilterA),
                keyTypes,
                timestampIndex,
                orderedByTimestampAsc
        );
    }

    @NotNull
    private RecordCursorFactory generateLatestByTableQuery(
            QueryModel model,
            @Transient TableReader reader,
            RecordMetadata metadata,
            TableToken tableToken,
            IntrinsicModel intrinsicModel,
            Function filter,
            @Transient SqlExecutionContext executionContext,
            int timestampIndex,
            @NotNull IntList columnIndexes,
            @NotNull IntList columnSizeShifts,
            @NotNull LongList prefixes,
            int hasInterval
    ) throws SqlException {
        final PartitionFrameCursorFactory partitionFrameCursorFactory;
        if (intrinsicModel.hasIntervalFilters()) {
            RuntimeIntrinsicIntervalModel intervalModel = intrinsicModel.buildIntervalModel();
            if (hasInterval == 0) {
                executionContext.popIntervalModel();
                executionContext.pushIntervalModel(intervalModel);
            }
            partitionFrameCursorFactory = new IntervalPartitionFrameCursorFactory(
                    tableToken,
                    model.getMetadataVersion(),
                    intervalModel,
                    timestampIndex,
                    GenericRecordMetadata.deepCopyOf(reader.getMetadata()),
                    ORDER_DESC
            );
        } else {
            partitionFrameCursorFactory = new FullPartitionFrameCursorFactory(
                    tableToken,
                    model.getMetadataVersion(),
                    GenericRecordMetadata.deepCopyOf(reader.getMetadata()),
                    ORDER_DESC
            );
        }

        assert model.getLatestBy() != null && model.getLatestBy().size() > 0;
        ObjList<ExpressionNode> latestBy = new ObjList<>(model.getLatestBy().size());
        latestBy.addAll(model.getLatestBy());
        final ExpressionNode latestByNode = latestBy.get(0);
        final int latestByIndex = metadata.getColumnIndexQuiet(latestByNode.token);
        final boolean indexed = metadata.isColumnIndexed(latestByIndex);

        // 'latest by' clause takes over the filter and the latest by nodes,
        // so that the later generateFilter() and generateLatestBy() are no-op
        model.setWhereClause(null);
        model.getLatestBy().clear();

        // if there are > 1 columns in the latest by statement, we cannot use indexes
        if (latestBy.size() > 1 || !isSymbol(metadata.getColumnType(latestByIndex))) {
            boolean symbolKeysOnly = true;
            for (int i = 0, n = keyTypes.getColumnCount(); i < n; i++) {
                symbolKeysOnly &= isSymbol(keyTypes.getColumnType(i));
            }
            if (symbolKeysOnly) {
                final IntList partitionByColumnIndexes = new IntList(listColumnFilterA.size());
                for (int i = 0, n = listColumnFilterA.size(); i < n; i++) {
                    partitionByColumnIndexes.add(listColumnFilterA.getColumnIndexFactored(i));
                }
                final IntList partitionBySymbolCounts = symbolEstimator.estimate(
                        model,
                        intrinsicModel.filter,
                        metadata,
                        partitionByColumnIndexes
                );
                return new LatestByAllSymbolsFilteredRecordCursorFactory(
                        configuration,
                        metadata,
                        partitionFrameCursorFactory,
                        RecordSinkFactory.getInstance(asm, metadata, listColumnFilterA),
                        keyTypes,
                        partitionByColumnIndexes,
                        partitionBySymbolCounts,
                        filter,
                        columnIndexes,
                        columnSizeShifts
                );
            }
            return new LatestByAllFilteredRecordCursorFactory(
                    configuration,
                    metadata,
                    partitionFrameCursorFactory,
                    RecordSinkFactory.getInstance(asm, metadata, listColumnFilterA),
                    keyTypes,
                    filter,
                    columnIndexes,
                    columnSizeShifts
            );
        }

        if (intrinsicModel.keyColumn != null) {
            // key column must always be the same as latest by column
            assert latestByIndex == metadata.getColumnIndexQuiet(intrinsicModel.keyColumn);

            if (intrinsicModel.keySubQuery != null) {
                RecordCursorFactory rcf = null;
                final Record.CharSequenceFunction func;
                try {
                    rcf = generate(intrinsicModel.keySubQuery, executionContext);
                    func = validateSubQueryColumnAndGetGetter(intrinsicModel, rcf.getMetadata());
                } catch (Throwable th) {
                    Misc.free(partitionFrameCursorFactory);
                    Misc.free(rcf);
                    throw th;
                }

                return new LatestBySubQueryRecordCursorFactory(
                        configuration,
                        metadata,
                        partitionFrameCursorFactory,
                        latestByIndex,
                        rcf,
                        filter,
                        indexed,
                        func,
                        columnIndexes,
                        columnSizeShifts
                );
            }

            final int nKeyValues = intrinsicModel.keyValueFuncs.size();
            final int nExcludedKeyValues = intrinsicModel.keyExcludedValueFuncs.size();
            if (indexed && nExcludedKeyValues == 0) {
                assert nKeyValues > 0;
                // deal with key values as a list
                // 1. resolve each value of the list to "int"
                // 2. get first row in index for each value (stream)

                final SymbolMapReader symbolMapReader = reader.getSymbolMapReader(columnIndexes.getQuick(latestByIndex));
                final RowCursorFactory rcf;
                if (nKeyValues == 1) {
                    final Function symbolValueFunc = intrinsicModel.keyValueFuncs.get(0);
                    final int symbol = symbolValueFunc.isRuntimeConstant()
                            ? SymbolTable.VALUE_NOT_FOUND
                            : symbolMapReader.keyOf(symbolValueFunc.getStrA(null));

                    if (filter == null) {
                        if (symbol == SymbolTable.VALUE_NOT_FOUND) {
                            rcf = new LatestByValueDeferredIndexedRowCursorFactory(
                                    latestByIndex,
                                    symbolValueFunc,
                                    false
                            );
                        } else {
                            rcf = new LatestByValueIndexedRowCursorFactory(
                                    latestByIndex,
                                    symbol,
                                    false
                            );
                        }
                        return new PageFrameRecordCursorFactory(
                                configuration,
                                metadata,
                                partitionFrameCursorFactory,
                                rcf,
                                false,
                                null,
                                false,
                                columnIndexes,
                                columnSizeShifts,
                                true,
                                true
                        );
                    }

                    if (symbol == SymbolTable.VALUE_NOT_FOUND) {
                        return new LatestByValueDeferredIndexedFilteredRecordCursorFactory(
                                configuration,
                                metadata,
                                partitionFrameCursorFactory,
                                latestByIndex,
                                symbolValueFunc,
                                filter,
                                columnIndexes,
                                columnSizeShifts
                        );
                    }
                    return new LatestByValueIndexedFilteredRecordCursorFactory(
                            configuration,
                            metadata,
                            partitionFrameCursorFactory,
                            latestByIndex,
                            symbol,
                            filter,
                            columnIndexes,
                            columnSizeShifts
                    );
                }

                return new LatestByValuesIndexedFilteredRecordCursorFactory(
                        configuration,
                        metadata,
                        partitionFrameCursorFactory,
                        latestByIndex,
                        intrinsicModel.keyValueFuncs,
                        symbolMapReader,
                        filter,
                        columnIndexes,
                        columnSizeShifts
                );
            }

            assert nKeyValues > 0 || nExcludedKeyValues > 0;

            // we have "latest by" column values, but no index

            if (nKeyValues > 1 || nExcludedKeyValues > 0) {
                return new LatestByDeferredListValuesFilteredRecordCursorFactory(
                        configuration,
                        metadata,
                        partitionFrameCursorFactory,
                        latestByIndex,
                        intrinsicModel.keyValueFuncs,
                        intrinsicModel.keyExcludedValueFuncs,
                        filter,
                        columnIndexes,
                        columnSizeShifts
                );
            }

            assert nExcludedKeyValues == 0;

            // we have a single symbol key
            final Function symbolKeyFunc = intrinsicModel.keyValueFuncs.get(0);
            final SymbolMapReader symbolMapReader = reader.getSymbolMapReader(columnIndexes.getQuick(latestByIndex));
            final int symbolKey = symbolKeyFunc.isRuntimeConstant()
                    ? SymbolTable.VALUE_NOT_FOUND
                    : symbolMapReader.keyOf(symbolKeyFunc.getStrA(null));
            if (symbolKey == SymbolTable.VALUE_NOT_FOUND) {
                return new LatestByValueDeferredFilteredRecordCursorFactory(
                        configuration,
                        metadata,
                        partitionFrameCursorFactory,
                        latestByIndex,
                        symbolKeyFunc,
                        filter,
                        columnIndexes,
                        columnSizeShifts
                );
            }

            return new LatestByValueFilteredRecordCursorFactory(
                    configuration,
                    metadata,
                    partitionFrameCursorFactory,
                    latestByIndex,
                    symbolKey,
                    filter,
                    columnIndexes,
                    columnSizeShifts
            );
        }
        // we select all values of "latest by" column

        assert intrinsicModel.keyValueFuncs.size() == 0;
        // get the latest rows for all values of "latest by" column

        if (indexed && filter == null && configuration.useWithinLatestByOptimisation()) {
            return new LatestByAllIndexedRecordCursorFactory(
                    executionContext.getCairoEngine(),
                    configuration,
                    metadata,
                    partitionFrameCursorFactory,
                    latestByIndex,
                    columnIndexes,
                    columnSizeShifts,
                    prefixes
            );
        } else {
            return new LatestByDeferredListValuesFilteredRecordCursorFactory(
                    configuration,
                    metadata,
                    partitionFrameCursorFactory,
                    latestByIndex,
                    filter,
                    columnIndexes,
                    columnSizeShifts
            );
        }
    }

    private RecordCursorFactory generateLimit(
            RecordCursorFactory factory,
            QueryModel model,
            SqlExecutionContext executionContext
    ) throws SqlException {
        if (factory.followedLimitAdvice()) {
            return factory;
        }

        ExpressionNode limitLo = model.getLimitLo();
        ExpressionNode limitHi = model.getLimitHi();

        // we've to check model otherwise we could be skipping limit in outer query that's actually different from the one in inner query!
        if ((limitLo == null && limitHi == null) || (factory.implementsLimit() && model.isLimitImplemented())) {
            return factory;
        }

        try {
            final Function loFunc = getLoFunction(model, executionContext);
            final Function hiFunc = getHiFunction(model, executionContext);
            return new LimitRecordCursorFactory(factory, loFunc, hiFunc);
        } catch (Throwable e) {
            Misc.free(factory);
            throw e;
        }
    }

    private RecordCursorFactory generateNoSelect(
            QueryModel model,
            SqlExecutionContext executionContext
    ) throws SqlException {
        ExpressionNode tableNameExpr = model.getTableNameExpr();
        if (tableNameExpr != null) {
            if (tableNameExpr.type == FUNCTION) {
                return generateFunctionQuery(model, executionContext);
            } else {
                return generateTableQuery(model, executionContext);
            }
        }
        return generateSubQuery(model, executionContext);
    }

    private RecordCursorFactory generateOrderBy(
            RecordCursorFactory recordCursorFactory,
            QueryModel model,
            SqlExecutionContext executionContext
    ) throws SqlException {
        if (recordCursorFactory.followedOrderByAdvice()) {
            return recordCursorFactory;
        }
        try {
            final LowerCaseCharSequenceIntHashMap orderByColumnNameToIndexMap = model.getOrderHash();
            final ObjList<CharSequence> orderByColumnNames = orderByColumnNameToIndexMap.keys();
            final int orderByColumnCount = orderByColumnNames.size();

            if (orderByColumnCount > 0) {
                final RecordMetadata metadata = recordCursorFactory.getMetadata();
                final int timestampIndex = metadata.getTimestampIndex();

                listColumnFilterA.clear();
                intHashSet.clear();

                int orderedByTimestampIndex = -1;
                // column index sign indicates a direction;
                // therefore, 0 index is not allowed
                for (int i = 0; i < orderByColumnCount; i++) {
                    final CharSequence column = orderByColumnNames.getQuick(i);
                    int index = metadata.getColumnIndexQuiet(column);

                    // check if the column type is supported
                    final int columnType = metadata.getColumnType(index);
                    if (!isComparable(columnType)) {
                        // find position of offending column
                        ObjList<ExpressionNode> nodes = model.getOrderBy();
                        int position = 0;
                        for (int j = 0, y = nodes.size(); j < y; j++) {
                            if (Chars.equals(column, nodes.getQuick(i).token)) {
                                position = nodes.getQuick(i).position;
                                break;
                            }
                        }
                        throw SqlException.$(position, ColumnType.nameOf(columnType)).put(" is not a supported type in ORDER BY clause");
                    }

                    // we also maintain a unique set of column indexes for better performance
                    if (intHashSet.add(index)) {
                        if (orderByColumnNameToIndexMap.get(column) == ORDER_DIRECTION_DESCENDING) {
                            listColumnFilterA.add(-index - 1);
                        } else {
                            listColumnFilterA.add(index + 1);
                        }
                        if (i == 0 && isTimestamp(metadata.getColumnType(index))) {
                            orderedByTimestampIndex = index;
                        }
                    }
                }

                boolean preSortedByTs = false;
                // if first column index is the same as timestamp of underlying record cursor factory
                // we could have two possibilities:
                // 1. if we only have one column to order by - the cursor would already be ordered
                //    by timestamp (either ASC or DESC); we have nothing to do
                // 2. metadata of the new cursor will have the timestamp
                if (timestampIndex != -1) {
                    CharSequence column = orderByColumnNames.getQuick(0);
                    int index = metadata.getColumnIndexQuiet(column);
                    if (index == timestampIndex) {
                        if (orderByColumnCount == 1) {
                            if (orderByColumnNameToIndexMap.get(column) == ORDER_DIRECTION_ASCENDING
                                    && recordCursorFactory.getScanDirection() == RecordCursorFactory.SCAN_DIRECTION_FORWARD) {
                                return recordCursorFactory;
                            } else if (orderByColumnNameToIndexMap.get(column) == ORDER_DIRECTION_DESCENDING
                                    && recordCursorFactory.getScanDirection() == RecordCursorFactory.SCAN_DIRECTION_BACKWARD) {
                                return recordCursorFactory;
                            }
                        } else { // orderByColumnCount > 1
                            preSortedByTs = (orderByColumnNameToIndexMap.get(column) == ORDER_DIRECTION_ASCENDING && recordCursorFactory.getScanDirection() == RecordCursorFactory.SCAN_DIRECTION_FORWARD)
                                    || (orderByColumnNameToIndexMap.get(column) == ORDER_DIRECTION_DESCENDING && recordCursorFactory.getScanDirection() == RecordCursorFactory.SCAN_DIRECTION_BACKWARD);
                        }
                    }
                }

                GenericRecordMetadata orderedMetadata;
                int firstOrderByColumnIndex = metadata.getColumnIndexQuiet(orderByColumnNames.getQuick(0));
                if (firstOrderByColumnIndex == timestampIndex) {
                    orderedMetadata = GenericRecordMetadata.copyOf(metadata);
                } else {
                    orderedMetadata = GenericRecordMetadata.copyOfSansTimestamp(metadata);
                    orderedMetadata.setTimestampIndex(orderedByTimestampIndex);
                }
                final Function loFunc = getLoFunction(model, executionContext);
                final Function hiFunc = getHiFunction(model, executionContext);

                if (recordCursorFactory.recordCursorSupportsRandomAccess()) {
                    if (canSortAndLimitBeOptimized(model, executionContext, loFunc, hiFunc)) {
                        model.setLimitImplemented(true);
                        if (!preSortedByTs && loFunc.isConstant() && hiFunc == null) {
                            final long lo = loFunc.getLong(null);
                            if (lo > 0 && lo <= Integer.MAX_VALUE) {
                                // Long top K has decent performance even though being single-threaded,
                                // so we prefer it over the parallel top K factory.
                                if (listColumnFilterA.size() == 1) {
                                    final int index = listColumnFilterA.getQuick(0);
                                    final int columnIndex = (index > 0 ? index : -index) - 1;
                                    if (recordCursorFactory.recordCursorSupportsLongTopK(columnIndex)) {
                                        return new LongTopKRecordCursorFactory(
                                                orderedMetadata,
                                                recordCursorFactory,
                                                columnIndex,
                                                (int) lo,
                                                index > 0
                                        );
                                    }
                                }

                                final boolean parallelTopKEnabled = executionContext.isParallelTopKEnabled();
                                if (parallelTopKEnabled && (recordCursorFactory.supportsPageFrameCursor() || recordCursorFactory.supportsFilterStealing())) {
                                    QueryModel.restoreWhereClause(expressionNodePool, model);

                                    RecordCursorFactory baseFactory = recordCursorFactory;
                                    CompiledFilter compiledFilter = null;
                                    MemoryCARW bindVarMemory = null;
                                    ObjList<Function> bindVarFunctions = null;
                                    Function filter = null;
                                    ExpressionNode filterExpr = null;
                                    if (recordCursorFactory.supportsFilterStealing()) {
                                        baseFactory = recordCursorFactory.getBaseFactory();
                                        compiledFilter = recordCursorFactory.getCompiledFilter();
                                        bindVarMemory = recordCursorFactory.getBindVarMemory();
                                        bindVarFunctions = recordCursorFactory.getBindVarFunctions();
                                        filter = recordCursorFactory.getFilter();
                                        filterExpr = recordCursorFactory.getStealFilterExpr();
                                        recordCursorFactory.halfClose();
                                    }

                                    final QueryModel nested = model.getNestedModel();
                                    assert nested != null;

                                    return new AsyncTopKRecordCursorFactory(
                                            executionContext.getCairoEngine(),
                                            configuration,
                                            executionContext.getMessageBus(),
                                            orderedMetadata,
                                            baseFactory,
                                            reduceTaskFactory,
                                            filter,
                                            compileWorkerFilterConditionally(
                                                    executionContext,
                                                    filter,
                                                    executionContext.getSharedQueryWorkerCount(),
                                                    filterExpr,
                                                    baseFactory.getMetadata()
                                            ),
                                            compiledFilter,
                                            bindVarMemory,
                                            bindVarFunctions,
                                            recordComparatorCompiler,
                                            listColumnFilterA.copy(),
                                            metadata,
                                            lo,
                                            executionContext.getSharedQueryWorkerCount()
                                    );
                                }
                            }
                        }

                        final int baseCursorTimestampIndex = preSortedByTs ? timestampIndex : -1;
                        return new LimitedSizeSortedLightRecordCursorFactory(
                                configuration,
                                orderedMetadata,
                                recordCursorFactory,
                                recordComparatorCompiler.newInstance(metadata, listColumnFilterA),
                                loFunc,
                                hiFunc,
                                listColumnFilterA.copy(),
                                baseCursorTimestampIndex
                        );
                    } else {
                        final int columnType = orderedMetadata.getColumnType(firstOrderByColumnIndex);
                        if (
                                configuration.isSqlOrderBySortEnabled()
                                        && orderByColumnNames.size() == 1
                                        && LongSortedLightRecordCursorFactory.isSupportedColumnType(columnType)
                        ) {
                            return new LongSortedLightRecordCursorFactory(
                                    configuration,
                                    orderedMetadata,
                                    recordCursorFactory,
                                    listColumnFilterA.copy()
                            );
                        }

                        return new SortedLightRecordCursorFactory(
                                configuration,
                                orderedMetadata,
                                recordCursorFactory,
                                recordComparatorCompiler.newInstance(metadata, listColumnFilterA),
                                listColumnFilterA.copy()
                        );
                    }
                }

                // when base record cursor does not support random access
                // we have to copy entire record into ordered structure

                entityColumnFilter.of(orderedMetadata.getColumnCount());
                return new SortedRecordCursorFactory(
                        configuration,
                        orderedMetadata,
                        recordCursorFactory,
                        RecordSinkFactory.getInstance(asm, orderedMetadata, entityColumnFilter),
                        recordComparatorCompiler.newInstance(metadata, listColumnFilterA),
                        listColumnFilterA.copy()
                );
            }

            return recordCursorFactory;
        } catch (SqlException | CairoException e) {
            recordCursorFactory.close();
            throw e;
        }
    }

    private RecordCursorFactory generateQuery(QueryModel model, SqlExecutionContext executionContext, boolean processJoins) throws SqlException {
        RecordCursorFactory factory = generateQuery0(model, executionContext, processJoins);
        if (model.getUnionModel() != null) {
            return generateSetFactory(model, factory, executionContext);
        }
        return factory;
    }

    private RecordCursorFactory generateQuery0(QueryModel model, SqlExecutionContext executionContext, boolean processJoins) throws SqlException {
        return generateLimit(
                generateOrderBy(
                        generateLatestBy(
                                generateFilter(
                                        generateSelect(
                                                model,
                                                executionContext,
                                                processJoins
                                        ),
                                        model,
                                        executionContext
                                ),
                                model
                        ),
                        model,
                        executionContext
                ),
                model,
                executionContext
        );
    }

    @NotNull
    private RecordCursorFactory generateSampleBy(
            QueryModel model,
            SqlExecutionContext executionContext,
            ExpressionNode sampleByNode,
            ExpressionNode sampleByUnits
    ) throws SqlException {
        final ExpressionNode timezoneName = model.getSampleByTimezoneName();
        final Function timezoneNameFunc;
        final int timezoneNameFuncPos;
        final ExpressionNode offset = model.getSampleByOffset();
        final Function offsetFunc;
        final int offsetFuncPos;
        final Function sampleFromFunc;
        final int sampleFromFuncPos;
        final Function sampleToFunc;
        final int sampleToFuncPos;

        if (timezoneName != null) {
            timezoneNameFunc = functionParser.parseFunction(
                    timezoneName,
                    EmptyRecordMetadata.INSTANCE,
                    executionContext
            );
            timezoneNameFuncPos = timezoneName.position;
            coerceRuntimeConstantType(timezoneNameFunc, STRING, executionContext, "timezone must be a constant expression of STRING or CHAR type", timezoneNameFuncPos);
        } else {
            timezoneNameFunc = StrConstant.NULL;
            timezoneNameFuncPos = 0;
        }

        if (offset != null) {
            offsetFunc = functionParser.parseFunction(
                    offset,
                    EmptyRecordMetadata.INSTANCE,
                    executionContext
            );
            offsetFuncPos = offset.position;
            coerceRuntimeConstantType(offsetFunc, STRING, executionContext, "offset must be a constant expression of STRING or CHAR type", offsetFuncPos);
        } else {
            offsetFunc = StrConstant.NULL;
            offsetFuncPos = 0;
        }

        RecordCursorFactory factory = null;
        // We require timestamp with asc order.
        final int timestampIndex;
        // Require timestamp in sub-query when it's not additionally specified as timestamp(col).
        executionContext.pushTimestampRequiredFlag(model.getTimestamp() == null);
        try {
            factory = generateSubQuery(model, executionContext);
            timestampIndex = getTimestampIndex(model, factory);
            if (timestampIndex == -1 || factory.getScanDirection() != RecordCursorFactory.SCAN_DIRECTION_FORWARD) {
                throw SqlException.$(model.getModelPosition(), "base query does not provide ASC order over designated TIMESTAMP column");
            }
        } catch (Throwable e) {
            Misc.free(factory);
            throw e;
        } finally {
            executionContext.popTimestampRequiredFlag();
        }

        final RecordMetadata baseMetadata = factory.getMetadata();
        ObjList<ExpressionNode> sampleByFill = model.getSampleByFill();
        final int timestampType = baseMetadata.getColumnType(timestampIndex);
        final TimestampDriver timestampDriver = getTimestampDriver(timestampType);

        if (model.getSampleByFrom() != null) {
            sampleFromFunc = functionParser.parseFunction(model.getSampleByFrom(), EmptyRecordMetadata.INSTANCE, executionContext);
            sampleFromFuncPos = model.getSampleByFrom().position;
            coerceRuntimeConstantType(sampleFromFunc, timestampType, executionContext, "from lower bound must be a constant expression convertible to a TIMESTAMP", sampleFromFuncPos);
        } else {
            sampleFromFunc = timestampDriver.getTimestampConstantNull();
            sampleFromFuncPos = 0;
        }

        if (model.getSampleByTo() != null) {
            sampleToFunc = functionParser.parseFunction(model.getSampleByTo(), EmptyRecordMetadata.INSTANCE, executionContext);
            sampleToFuncPos = model.getSampleByTo().position;
            coerceRuntimeConstantType(sampleToFunc, timestampType, executionContext, "to upper bound must be a constant expression convertible to a TIMESTAMP", sampleToFuncPos);
        } else {
            sampleToFunc = timestampDriver.getTimestampConstantNull();
            sampleToFuncPos = 0;
        }

        final boolean isFromTo = sampleFromFunc != timestampDriver.getTimestampConstantNull() || sampleToFunc != timestampDriver.getTimestampConstantNull();
        final TimestampSampler timestampSampler;
        int fillCount = sampleByFill.size();

        // sampleByFill is originally set up based on GroupByFunctions in BottomUpColumns,
        // but TopDownColumns may have different order and count with BottomUpColumns.
        // Need to reorganize sampleByFill according to the position relationship between
        // TopDownColumns and BottomUpColumns to ensure correct fill value alignment.
        if (fillCount != 0 && model.getTopDownColumns().size() != 0) {
            tempColumnsList.clear();
            for (int i = 0, n = model.getBottomUpColumns().size(); i < n; i++) {
                final QueryColumn column = model.getBottomUpColumns().getQuick(i);
                if (!column.isWindowColumn()) {
                    final ExpressionNode node = column.getAst();
                    if (node.type == FUNCTION && functionParser.getFunctionFactoryCache().isGroupBy(node.token)) {
                        tempColumnsList.add(column);
                    }
                }
            }

            tempExpressionNodeList.clear();
            for (int i = 0, n = model.getTopDownColumns().size(); i < n; i++) {
                int index = tempColumnsList.indexOf(model.getTopDownColumns().getQuick(i));
                if (index != -1 && fillCount > index) {
                    tempExpressionNodeList.add(sampleByFill.getQuick(index));
                }
            }
            sampleByFill = tempExpressionNodeList;
            fillCount = sampleByFill.size();
        }

        try {
            if (sampleByUnits == null) {
                timestampSampler = TimestampSamplerFactory.getInstance(timestampDriver, sampleByNode.token, sampleByNode.position);
            } else {
                Function sampleByPeriod = functionParser.parseFunction(
                        sampleByNode,
                        EmptyRecordMetadata.INSTANCE,
                        executionContext
                );
                if (!sampleByPeriod.isConstant() || (sampleByPeriod.getType() != LONG && sampleByPeriod.getType() != INT)) {
                    Misc.free(sampleByPeriod);
                    throw SqlException.$(sampleByNode.position, "sample by period must be a constant expression of INT or LONG type");
                }
                long period = sampleByPeriod.getLong(null);
                sampleByPeriod.close();
                timestampSampler = TimestampSamplerFactory.getInstance(timestampDriver, period, sampleByUnits.token, sampleByUnits.position);
            }

            keyTypes.clear();
            valueTypes.clear();
            listColumnFilterA.clear();

            if (fillCount == 1 && Chars.equalsLowerCaseAscii(sampleByFill.getQuick(0).token, "linear")) {
                valueTypes.add(BYTE); // gap flag

                final int columnCount = baseMetadata.getColumnCount();
                final ObjList<GroupByFunction> groupByFunctions = new ObjList<>(columnCount);
                tempOuterProjectionFunctions.clear();
                tempInnerProjectionFunctions.clear();
                final GenericRecordMetadata projectionMetadata = new GenericRecordMetadata();
                final PriorityMetadata priorityMetadata = new PriorityMetadata(columnCount, baseMetadata);
                final IntList projectionFunctionFlags = new IntList(columnCount);

                GroupByUtils.assembleGroupByFunctions(
                        functionParser,
                        sqlNodeStack,
                        model,
                        executionContext,
                        baseMetadata,
                        timestampIndex,
                        false,
                        groupByFunctions,
                        groupByFunctionPositions,
                        tempOuterProjectionFunctions,
                        tempInnerProjectionFunctions,
                        recordFunctionPositions,
                        projectionFunctionFlags,
                        projectionMetadata,
                        priorityMetadata,
                        valueTypes,
                        keyTypes,
                        listColumnFilterA,
                        sampleByFill,
                        validateSampleByFillType,
                        model.getColumns()
                );

                return new SampleByInterpolateRecordCursorFactory(
                        asm,
                        configuration,
                        factory,
                        projectionMetadata,
                        groupByFunctions,
                        new ObjList<>(tempOuterProjectionFunctions),
                        timestampSampler,
                        model,
                        listColumnFilterA,
                        keyTypes,
                        valueTypes,
                        entityColumnFilter,
                        groupByFunctionPositions,
                        timestampIndex,
                        timestampType,
                        timezoneNameFunc,
                        timezoneNameFuncPos,
                        offsetFunc,
                        offsetFuncPos
                );
            }

            valueTypes.add(timestampType); // first value is always timestamp

            final int columnCount = model.getColumns().size();
            final ObjList<GroupByFunction> groupByFunctions = new ObjList<>(columnCount);
            tempInnerProjectionFunctions.clear();
            final ObjList<Function> outerProjectionFunctions = new ObjList<>(columnCount);
            final GenericRecordMetadata projectionMetadata = new GenericRecordMetadata();
            final PriorityMetadata priorityMetadata = new PriorityMetadata(columnCount, baseMetadata);
            final IntList projectionFunctionFlags = new IntList(columnCount);

            GroupByUtils.assembleGroupByFunctions(
                    functionParser,
                    sqlNodeStack,
                    model,
                    executionContext,
                    baseMetadata,
                    timestampIndex,
                    false,
                    groupByFunctions,
                    groupByFunctionPositions,
                    outerProjectionFunctions,
                    tempInnerProjectionFunctions,
                    recordFunctionPositions,
                    projectionFunctionFlags,
                    projectionMetadata,
                    priorityMetadata,
                    valueTypes,
                    keyTypes,
                    listColumnFilterA,
                    sampleByFill,
                    validateSampleByFillType,
                    model.getColumns()
            );

            boolean isFillNone = fillCount == 0 || fillCount == 1 && Chars.equalsLowerCaseAscii(sampleByFill.getQuick(0).token, "none");
            boolean allGroupsFirstLast = isFillNone && allGroupsFirstLastWithSingleSymbolFilter(model, baseMetadata);
            if (allGroupsFirstLast) {
                SingleSymbolFilter symbolFilter = factory.convertToSampleByIndexPageFrameCursorFactory();
                if (symbolFilter != null) {
                    int symbolColIndex = getSampleBySymbolKeyIndex(model, baseMetadata);
                    if (symbolColIndex == -1 || symbolFilter.getColumnIndex() == symbolColIndex) {
                        return new SampleByFirstLastRecordCursorFactory(
                                configuration,
                                factory,
                                timestampSampler,
                                projectionMetadata,
                                model.getColumns(),
                                baseMetadata,
                                timezoneNameFunc,
                                timezoneNameFuncPos,
                                offsetFunc,
                                offsetFuncPos,
                                timestampIndex,
                                symbolFilter,
                                configuration.getSampleByIndexSearchPageSize(),
                                sampleFromFunc,
                                sampleFromFuncPos,
                                sampleToFunc,
                                sampleToFuncPos
                        );
                    }
                    factory.revertFromSampleByIndexPageFrameCursorFactory();
                }
            }

            if (fillCount == 1 && Chars.equalsLowerCaseAscii(sampleByFill.getQuick(0).token, "prev")) {
                if (keyTypes.getColumnCount() == 0) {
                    return new SampleByFillPrevNotKeyedRecordCursorFactory(
                            asm,
                            configuration,
                            factory,
                            timestampSampler,
                            projectionMetadata,
                            groupByFunctions,
                            outerProjectionFunctions,
                            timestampIndex,
                            timestampType,
                            valueTypes.getColumnCount(),
                            timezoneNameFunc,
                            timezoneNameFuncPos,
                            offsetFunc,
                            offsetFuncPos,
                            sampleFromFunc,
                            sampleFromFuncPos,
                            sampleToFunc,
                            sampleToFuncPos
                    );
                }

                guardAgainstFromToWithKeyedSampleBy(isFromTo);

                return new SampleByFillPrevRecordCursorFactory(
                        asm,
                        configuration,
                        factory,
                        timestampSampler,
                        listColumnFilterA,
                        keyTypes,
                        valueTypes,
                        projectionMetadata,
                        groupByFunctions,
                        outerProjectionFunctions,
                        timestampIndex,
                        timestampType,
                        timezoneNameFunc,
                        timezoneNameFuncPos,
                        offsetFunc,
                        offsetFuncPos,
                        sampleFromFunc,
                        sampleFromFuncPos,
                        sampleToFunc,
                        sampleToFuncPos
                );
            }

            if (isFillNone) {
                if (keyTypes.getColumnCount() == 0) {
                    // this sample by is not keyed
                    return new SampleByFillNoneNotKeyedRecordCursorFactory(
                            asm,
                            configuration,
                            factory,
                            timestampSampler,
                            projectionMetadata,
                            groupByFunctions,
                            outerProjectionFunctions,
                            valueTypes.getColumnCount(),
                            timestampIndex,
                            timestampType,
                            timezoneNameFunc,
                            timezoneNameFuncPos,
                            offsetFunc,
                            offsetFuncPos,
                            sampleFromFunc,
                            sampleFromFuncPos,
                            sampleToFunc,
                            sampleToFuncPos
                    );
                }

                guardAgainstFromToWithKeyedSampleBy(isFromTo);

                return new SampleByFillNoneRecordCursorFactory(
                        asm,
                        configuration,
                        factory,
                        projectionMetadata,
                        groupByFunctions,
                        outerProjectionFunctions,
                        timestampSampler,
                        listColumnFilterA,
                        keyTypes,
                        valueTypes,
                        timestampIndex,
                        timestampType,
                        timezoneNameFunc,
                        timezoneNameFuncPos,
                        offsetFunc,
                        offsetFuncPos,
                        sampleFromFunc,
                        sampleFromFuncPos,
                        sampleToFunc,
                        sampleToFuncPos
                );
            }

            if (fillCount == 1 && isNullKeyword(sampleByFill.getQuick(0).token)) {
                if (keyTypes.getColumnCount() == 0) {
                    return new SampleByFillNullNotKeyedRecordCursorFactory(
                            asm,
                            configuration,
                            factory,
                            timestampSampler,
                            projectionMetadata,
                            groupByFunctions,
                            outerProjectionFunctions,
                            recordFunctionPositions,
                            valueTypes.getColumnCount(),
                            timestampIndex,
                            timestampType,
                            timezoneNameFunc,
                            timezoneNameFuncPos,
                            offsetFunc,
                            offsetFuncPos,
                            sampleFromFunc,
                            sampleFromFuncPos,
                            sampleToFunc,
                            sampleToFuncPos
                    );
                }

                guardAgainstFromToWithKeyedSampleBy(isFromTo);

                return new SampleByFillNullRecordCursorFactory(
                        asm,
                        configuration,
                        factory,
                        timestampSampler,
                        listColumnFilterA,
                        keyTypes,
                        valueTypes,
                        projectionMetadata,
                        groupByFunctions,
                        outerProjectionFunctions,
                        recordFunctionPositions,
                        timestampIndex,
                        timestampType,
                        timezoneNameFunc,
                        timezoneNameFuncPos,
                        offsetFunc,
                        offsetFuncPos,
                        sampleFromFunc,
                        sampleFromFuncPos,
                        sampleToFunc,
                        sampleToFuncPos
                );
            }

            assert fillCount > 0;

            if (keyTypes.getColumnCount() == 0) {
                return new SampleByFillValueNotKeyedRecordCursorFactory(
                        asm,
                        configuration,
                        factory,
                        timestampSampler,
                        sampleByFill,
                        projectionMetadata,
                        groupByFunctions,
                        outerProjectionFunctions,
                        recordFunctionPositions,
                        valueTypes.getColumnCount(),
                        timestampIndex,
                        timestampType,
                        timezoneNameFunc,
                        timezoneNameFuncPos,
                        offsetFunc,
                        offsetFuncPos,
                        sampleFromFunc,
                        sampleFromFuncPos,
                        sampleToFunc,
                        sampleToFuncPos
                );
            }

            guardAgainstFromToWithKeyedSampleBy(isFromTo);

            return new SampleByFillValueRecordCursorFactory(
                    asm,
                    configuration,
                    factory,
                    timestampSampler,
                    listColumnFilterA,
                    sampleByFill,
                    keyTypes,
                    valueTypes,
                    projectionMetadata,
                    groupByFunctions,
                    outerProjectionFunctions,
                    recordFunctionPositions,
                    timestampIndex,
                    timestampType,
                    timezoneNameFunc,
                    timezoneNameFuncPos,
                    offsetFunc,
                    offsetFuncPos,
                    sampleFromFunc,
                    sampleFromFuncPos,
                    sampleToFunc,
                    sampleToFuncPos
            );
        } catch (Throwable e) {
            Misc.free(factory);
            throw e;
        } finally {
            tempInnerProjectionFunctions.clear();
            tempOuterProjectionFunctions.clear();
        }
    }

    private RecordCursorFactory generateSelect(
            QueryModel model,
            SqlExecutionContext executionContext,
            boolean processJoins
    ) throws SqlException {
        return switch (model.getSelectModelType()) {
            case SELECT_MODEL_CHOOSE -> generateSelectChoose(model, executionContext);
            case SELECT_MODEL_GROUP_BY -> generateSelectGroupBy(model, executionContext);
            case SELECT_MODEL_VIRTUAL -> generateSelectVirtual(model, executionContext);
            case SELECT_MODEL_WINDOW -> generateSelectWindow(model, executionContext);
            case SELECT_MODEL_WINDOW_JOIN -> generateSelectWindowJoin(model, executionContext);
            case SELECT_MODEL_DISTINCT -> generateSelectDistinct(model, executionContext);
            case SELECT_MODEL_CURSOR -> generateSelectCursor(model, executionContext);
            case SELECT_MODEL_SHOW -> model.getTableNameFunction();
            default -> {
                if (model.getJoinModels().size() > 1 && processJoins) {
                    yield generateJoins(model, executionContext);
                }
                yield generateNoSelect(model, executionContext);
            }
        };
    }

    private RecordCursorFactory generateSelectChoose(QueryModel model, SqlExecutionContext executionContext) throws SqlException {
        boolean overrideTimestampRequired = model.hasExplicitTimestamp() && executionContext.isTimestampRequired();
        final RecordCursorFactory factory;
        try {
            // if model uses explicit timestamp (e.g. select * from X timestamp(ts))
            // then we shouldn't expect the inner models to produce one
            if (overrideTimestampRequired) {
                executionContext.pushTimestampRequiredFlag(false);
            }
            factory = generateSubQuery(model, executionContext);
        } finally {
            if (overrideTimestampRequired) {
                executionContext.popTimestampRequiredFlag();
            }
        }

        final RecordMetadata metadata = factory.getMetadata();
        final ObjList<QueryColumn> columns = model.getColumns();
        final int selectColumnCount = columns.size();
        final ExpressionNode timestamp = model.getTimestamp();

        // If this is update query and column types don't match exactly
        // to the column type of table to be updated we have to fall back to
        // select-virtual
        if (model.isUpdate()) {
            boolean columnTypeMismatch = false;
            ObjList<CharSequence> updateColumnNames = model.getUpdateTableColumnNames();
            IntList updateColumnTypes = model.getUpdateTableColumnTypes();

            for (int i = 0, n = columns.size(); i < n; i++) {
                QueryColumn queryColumn = columns.getQuick(i);
                CharSequence columnName = queryColumn.getAlias();
                int index = metadata.getColumnIndexQuiet(queryColumn.getAst().token);
                assert index > -1 : "wtf? " + queryColumn.getAst().token;

                int updateColumnIndex = updateColumnNames.indexOf(columnName);
                int updateColumnType = updateColumnTypes.get(updateColumnIndex);

                if (updateColumnType != metadata.getColumnType(index)) {
                    columnTypeMismatch = true;
                    break;
                }
            }

            if (columnTypeMismatch) {
                return generateSelectVirtualWithSubQuery(model, executionContext, factory);
            }
        }

        boolean entity;
        // the model is considered entity when it doesn't add any value to its nested model
        if (timestamp == null && metadata.getColumnCount() == selectColumnCount) {
            entity = true;
            for (int i = 0; i < selectColumnCount; i++) {
                QueryColumn qc = columns.getQuick(i);
                if (
                        !Chars.equals(metadata.getColumnName(i), qc.getAst().token) ||
                                (qc.getAlias() != null && !Chars.equals(qc.getAlias(), qc.getAst().token))
                ) {
                    entity = false;
                    break;
                }
            }
        } else {
            final int tsIndex = metadata.getTimestampIndex();
            entity = timestamp != null && tsIndex != -1 && Chars.equalsIgnoreCase(timestamp.token, metadata.getColumnName(tsIndex));
        }

        if (entity) {
            model.setSkipped(true);
            return factory;
        }

        // We require timestamp with asc order.
        final int timestampIndex;
        try {
            timestampIndex = getTimestampIndex(model, factory);
            if (executionContext.isTimestampRequired() && (timestampIndex == -1 || factory.getScanDirection() != RecordCursorFactory.SCAN_DIRECTION_FORWARD)) {
                throw SqlException.$(model.getModelPosition(), "ASC order over TIMESTAMP column is required but not provided");
            }
        } catch (Throwable e) {
            Misc.free(factory);
            throw e;
        }

        CharSequence timestampName = null;
        int timestampNameDot = -1;
        if (timestampIndex != -1) {
            timestampName = factory.getMetadata().getColumnName(timestampIndex);
            timestampNameDot = Chars.indexOfLastUnquoted(timestampName, '.');
        }
        final CharSequence firstOrderByColumn = model.getOrderBy().size() > 0 && model.getOrderBy().getQuick(0).type == LITERAL
                ? model.getOrderBy().getQuick(0).token
                : null;

        final IntList columnCrossIndex = new IntList(selectColumnCount);
        final GenericRecordMetadata queryMetadata = new GenericRecordMetadata();
        boolean timestampSet = false;
        for (int i = 0; i < selectColumnCount; i++) {
            final QueryColumn queryColumn = columns.getQuick(i);
            int index = metadata.getColumnIndexQuiet(queryColumn.getAst().token);
            assert index > -1 : "wtf? " + queryColumn.getAst().token;
            columnCrossIndex.add(index);

            if (queryColumn.getAlias() == null) {
                queryMetadata.add(metadata.getColumnMetadata(index));
            } else {
                queryMetadata.add(
                        new TableColumnMetadata(
                                Chars.toString(queryColumn.getAlias()),
                                metadata.getColumnType(index),
                                metadata.isColumnIndexed(index),
                                metadata.getIndexValueBlockCapacity(index),
                                metadata.isSymbolTableStatic(index),
                                metadata.getMetadata(index)
                        )
                );
            }

            if (index == timestampIndex) {
                // Always prefer the column matching the first ORDER BY column as the designated
                // timestamp in case of multiple timestamp aliases, e.g. `select ts, ts as ts1, ...`.
                // That's to choose the optimal plan in generateOrderBy().
                // Otherwise, prefer columns with aliases matching the base column name, e.g.
                // prefer `t1.ts as ts` over `t1.ts as ts2`.
                if (Chars.equalsIgnoreCaseNc(queryColumn.getAlias(), firstOrderByColumn)
                        || Chars.equalsIgnoreCase(queryColumn.getAlias(), timestampName, timestampNameDot + 1, timestampName.length())
                        || !timestampSet) {
                    queryMetadata.setTimestampIndex(i);
                    timestampSet = true;
                }
            }
        }

        if (!timestampSet && executionContext.isTimestampRequired()) {
            TableColumnMetadata colMetadata = metadata.getColumnMetadata(timestampIndex);
            queryMetadata.add(
                    new TableColumnMetadata(
                            "", // implicitly added timestamp - should never be referenced by a user, we only need the timestamp index position
                            colMetadata.getColumnType(),
                            colMetadata.isSymbolIndexFlag(),
                            colMetadata.getIndexValueBlockCapacity(),
                            colMetadata.isSymbolTableStatic(),
                            metadata
                    )
            );
            queryMetadata.setTimestampIndex(queryMetadata.getColumnCount() - 1);
            columnCrossIndex.add(timestampIndex);
        }

        return new SelectedRecordCursorFactory(queryMetadata, columnCrossIndex, factory);
    }

    private RecordCursorFactory generateSelectCursor(
            @Transient QueryModel model,
            @Transient SqlExecutionContext executionContext
    ) throws SqlException {
        // sql parser ensures this type of model always has only one column
        return new RecordAsAFieldRecordCursorFactory(
                generate(model.getNestedModel(), executionContext),
                model.getColumns().getQuick(0).getAlias()
        );
    }

    private RecordCursorFactory generateSelectDistinct(QueryModel model, SqlExecutionContext executionContext) throws SqlException {
        final RecordCursorFactory factory = generateSubQuery(model, executionContext);
        try {
            if (factory.recordCursorSupportsRandomAccess() && factory.getMetadata().getTimestampIndex() != -1) {
                return new DistinctTimeSeriesRecordCursorFactory(
                        configuration,
                        factory,
                        entityColumnFilter,
                        asm
                );
            }

            final Function limitLoFunc;
            final Function limitHiFunc;
            if (model.getOrderBy().size() == 0) {
                limitLoFunc = getLoFunction(model, executionContext);
                limitHiFunc = getHiFunction(model, executionContext);
            } else {
                limitLoFunc = null;
                limitHiFunc = null;
            }

            return new DistinctRecordCursorFactory(
                    configuration,
                    factory,
                    entityColumnFilter,
                    asm,
                    limitLoFunc,
                    limitHiFunc
            );
        } catch (Throwable e) {
            factory.close();
            throw e;
        }
    }

    private RecordCursorFactory generateSelectGroupBy(QueryModel model, SqlExecutionContext executionContext) throws SqlException {
        final ExpressionNode sampleByNode = model.getSampleBy();
        if (sampleByNode != null) {
            return generateSampleBy(model, executionContext, sampleByNode, model.getSampleByUnit());
        }

        RecordCursorFactory factory = null;
        try {
            ObjList<QueryColumn> columns;
            ExpressionNode columnExpr;

            // generate special case plan for "select count() from somewhere"
            columns = model.getColumns();
            if (columns.size() == 1) {
                CharSequence columnName = columns.getQuick(0).getName();
                columnExpr = columns.getQuick(0).getAst();
                if (columnExpr.type == FUNCTION && columnExpr.paramCount == 0 && isCountKeyword(columnExpr.token)) {
                    // check if count() was not aliased, if it was, we need to generate new baseMetadata, bummer
                    final RecordMetadata metadata = isCountKeyword(columnName) ? CountRecordCursorFactory.DEFAULT_COUNT_METADATA :
                            new GenericRecordMetadata().add(new TableColumnMetadata(Chars.toString(columnName), LONG));
                    return new CountRecordCursorFactory(metadata, generateSubQuery(model, executionContext));
                }
            }

            tempKeyIndexesInBase.clear();
            tempKeyIndex.clear();
            arrayColumnTypes.clear();
            tempKeyKinds.clear();

            boolean pageFramingSupported = false;

            QueryModel.backupWhereClause(expressionNodePool, model);

            final QueryModel nested = model.getNestedModel();
            assert nested != null;

            // check for special case time function aggregations
            // check if underlying model has reference to hour(column) function
            // condition - direct aggregation against table, e.g.
            // 1. there is "hour(timestamp)" function somewhere
            // 2. all other columns are functions that can be potentially resolved into known vector aggregate functions
            // we also need to collect the index of the "hour(timestamp)" call so that we do not try to make it
            // vector aggregate function and fail (or fallback to default impl)

            int hourIndex = -1; // assume "hour(timestamp) does not exist
            int timestampType = 0;
            for (int i = 0, n = columns.size(); i < n; i++) {
                QueryColumn qc = columns.getQuick(i);
                if (qc.getAst() == null || qc.getAst().type != FUNCTION) {
                    // tough luck, no special case
                    // reset hourIndex in case we found it before
                    hourIndex = -1;
                    break;

                }
                columnExpr = qc.getAst();

                if (isHourKeyword(columnExpr.token) && columnExpr.paramCount == 1 && columnExpr.rhs.type == LITERAL) {
                    // check the column type via aliasToColumnMap
                    QueryColumn tableColumn = nested.getAliasToColumnMap().get(columnExpr.rhs.token);
                    timestampType = tableColumn.getColumnType();
                    if (isTimestamp(timestampType)) {
                        hourIndex = i;
                    }
                }
            }

            if (hourIndex != -1) {
                factory = generateSubQuery(model, executionContext);
                pageFramingSupported = factory.supportsPageFrameCursor();
                if (pageFramingSupported) {
                    columnExpr = columns.getQuick(hourIndex).getAst();
                    // find position of the hour() argument in the factory meta
                    tempKeyIndexesInBase.add(factory.getMetadata().getColumnIndex(columnExpr.rhs.token));
                    tempKeyIndex.add(hourIndex);
                    // storage dimension for Rosti is INT when we use hour(). This function produces INT.
                    tempKeyKinds.add(getTimestampDriver(timestampType).getGKKHourInt());
                    arrayColumnTypes.add(INT);
                } else {
                    factory = Misc.free(factory);
                }
            }

            if (factory == null) {
                // we generated subquery for "hour" intrinsic, but that did not work out
                if (hourIndex != -1) {
                    QueryModel.restoreWhereClause(expressionNodePool, model);
                }
                factory = generateSubQuery(model, executionContext);
                pageFramingSupported = factory.supportsPageFrameCursor();
            }

            RecordMetadata baseMetadata = factory.getMetadata();

            boolean enableParallelGroupBy = executionContext.isParallelGroupByEnabled();
            // Inspect model for possibility of vector aggregate intrinsics.
            if (enableParallelGroupBy && pageFramingSupported && assembleKeysAndFunctionReferences(columns, baseMetadata, hourIndex)) {
                // Create baseMetadata from everything we've gathered.
                GenericRecordMetadata meta = new GenericRecordMetadata();

                // Start with keys.
                for (int i = 0, n = tempKeyIndex.size(); i < n; i++) {
                    final int indexInThis = tempKeyIndex.getQuick(i);
                    final int indexInBase = tempKeyIndexesInBase.getQuick(i);
                    final int type = arrayColumnTypes.getColumnType(i);

                    if (isSymbol(type)) {
                        meta.add(
                                indexInThis,
                                new TableColumnMetadata(
                                        Chars.toString(columns.getQuick(indexInThis).getName()),
                                        type,
                                        false,
                                        0,
                                        baseMetadata.isSymbolTableStatic(indexInBase),
                                        null
                                )
                        );
                    } else {
                        meta.add(
                                indexInThis,
                                new TableColumnMetadata(
                                        Chars.toString(columns.getQuick(indexInThis).getName()),
                                        type,
                                        null
                                )
                        );
                    }
                }

                // Add the aggregate functions.
                for (int i = 0, n = tempVecConstructors.size(); i < n; i++) {
                    VectorAggregateFunctionConstructor constructor = tempVecConstructors.getQuick(i);
                    int indexInBase = tempVecConstructorArgIndexes.getQuick(i);
                    int indexInThis = tempAggIndex.getQuick(i);
                    VectorAggregateFunction vaf = constructor.create(
                            tempKeyKinds.size() == 0 ? 0 : tempKeyKinds.getQuick(0),
                            indexInBase,
                            executionContext.getSharedQueryWorkerCount()
                    );
                    tempVaf.add(vaf);
                    meta.add(
                            indexInThis,
                            new TableColumnMetadata(
                                    Chars.toString(columns.getQuick(indexInThis).getName()),
                                    vaf.getType(),
                                    null
                            )
                    );
                }

                if (tempKeyIndexesInBase.size() == 0) {
                    return new GroupByNotKeyedVectorRecordCursorFactory(
                            executionContext.getCairoEngine(),
                            configuration,
                            factory,
                            meta,
                            executionContext.getSharedQueryWorkerCount(),
                            tempVaf
                    );
                }

                if (tempKeyIndexesInBase.size() == 1) {
                    for (int i = 0, n = tempVaf.size(); i < n; i++) {
                        tempVaf.getQuick(i).pushValueTypes(arrayColumnTypes);
                    }

                    if (tempVaf.size() == 0) { // similar to DistinctKeyRecordCursorFactory, handles e.g. select id from tab group by id
                        int keyKind = hourIndex != -1 ? getTimestampDriver(timestampType).getGKKHourInt() : SqlCodeGenerator.GKK_VANILLA_INT;
                        CountVectorAggregateFunction countFunction = new CountVectorAggregateFunction(keyKind);
                        countFunction.pushValueTypes(arrayColumnTypes);
                        tempVaf.add(countFunction);

                        tempSymbolSkewIndexes.clear();
                        tempSymbolSkewIndexes.add(0);
                    }

                    try {
                        GroupByUtils.validateGroupByColumns(sqlNodeStack, model, 1);
                    } catch (Throwable e) {
                        Misc.freeObjList(tempVaf);
                        throw e;
                    }

                    guardAgainstFillWithKeyedGroupBy(model, keyTypes);

                    return generateFill(
                            model,
                            new GroupByRecordCursorFactory(
                                    executionContext.getCairoEngine(),
                                    configuration,
                                    factory,
                                    meta,
                                    arrayColumnTypes,
                                    executionContext.getSharedQueryWorkerCount(),
                                    tempVaf,
                                    tempKeyIndexesInBase.getQuick(0),
                                    tempKeyIndex.getQuick(0),
                                    tempSymbolSkewIndexes
                            ),
                            executionContext
                    );
                }

                // Free the vector aggregate functions since we didn't use them.
                Misc.freeObjList(tempVaf);
            }

            if (hourIndex != -1) {
                // uh-oh, we had special case keys, but could not find implementation for the functions
                // release factory we created unnecessarily
                factory = Misc.free(factory);
                // create factory on top level model
                QueryModel.restoreWhereClause(expressionNodePool, model);
                factory = generateSubQuery(model, executionContext);
                // and reset baseMetadata
                baseMetadata = factory.getMetadata();
            }

            final int timestampIndex = getTimestampIndex(model, factory);

            keyTypes.clear();
            valueTypes.clear();
            listColumnFilterA.clear();

            final int columnCount = model.getColumns().size();
            final ObjList<GroupByFunction> groupByFunctions = new ObjList<>(columnCount);
            tempInnerProjectionFunctions.clear();
            tempOuterProjectionFunctions.clear();
            final GenericRecordMetadata outerProjectionMetadata = new GenericRecordMetadata();
            final PriorityMetadata priorityMetadata = new PriorityMetadata(columnCount, baseMetadata);
            final IntList projectionFunctionFlags = new IntList(columnCount);

            GroupByUtils.assembleGroupByFunctions(
                    functionParser,
                    sqlNodeStack,
                    model,
                    executionContext,
                    baseMetadata,
                    timestampIndex,
                    true,
                    groupByFunctions,
                    groupByFunctionPositions,
                    tempOuterProjectionFunctions,
                    tempInnerProjectionFunctions,
                    recordFunctionPositions,
                    projectionFunctionFlags,
                    outerProjectionMetadata,
                    priorityMetadata,
                    valueTypes,
                    keyTypes,
                    listColumnFilterA,
                    null,
                    validateSampleByFillType,
                    model.getColumns()
            );

            // Check if we have a non-keyed query with all early exit aggregate functions (e.g. count_distinct(symbol))
            // and no filter. In such a case, use single-threaded factories instead of the multithreaded ones.
            if (
                    enableParallelGroupBy
                            && keyTypes.getColumnCount() == 0
                            && GroupByUtils.isEarlyExitSupported(groupByFunctions)
                            && factory.getFilter() == null
            ) {
                enableParallelGroupBy = false;
            }

            ObjList<Function> keyFunctions = extractVirtualFunctionsFromProjection(tempInnerProjectionFunctions, projectionFunctionFlags);
            if (
                    enableParallelGroupBy
                            && SqlUtil.isParallelismSupported(keyFunctions)
                            && GroupByUtils.isParallelismSupported(groupByFunctions)
            ) {
                boolean supportsParallelism = factory.supportsPageFrameCursor();
                CompiledFilter compiledFilter = null;
                MemoryCARW bindVarMemory = null;
                ObjList<Function> bindVarFunctions = null;
                Function filter = null;
                ExpressionNode filterExpr = null;
                // Try to steal the filter from the nested factory, if possible.
                // We aim for simple cases such as select key, avg(value) from t where value > 0
                if (!supportsParallelism && factory.supportsFilterStealing()) {
                    RecordCursorFactory filterFactory = factory;
                    factory = factory.getBaseFactory();
                    assert factory.supportsPageFrameCursor();
                    compiledFilter = filterFactory.getCompiledFilter();
                    bindVarMemory = filterFactory.getBindVarMemory();
                    bindVarFunctions = filterFactory.getBindVarFunctions();
                    filter = filterFactory.getFilter();
                    supportsParallelism = true;
                    filterExpr = filterFactory.getStealFilterExpr();
                    filterFactory.halfClose();
                }

                if (supportsParallelism) {
                    QueryModel.restoreWhereClause(expressionNodePool, model);

                    // back up required lists as generateSubQuery or compileWorkerFilterConditionally may overwrite them
                    ArrayColumnTypes keyTypesCopy = new ArrayColumnTypes().addAll(keyTypes);
                    ArrayColumnTypes valueTypesCopy = new ArrayColumnTypes().addAll(valueTypes);
                    ListColumnFilter listColumnFilterCopy = listColumnFilterA.copy();

                    if (keyTypesCopy.getColumnCount() == 0) {
                        assert keyFunctions.size() == 0;
                        assert tempOuterProjectionFunctions.size() == groupByFunctions.size();

                        return new AsyncGroupByNotKeyedRecordCursorFactory(
                                executionContext.getCairoEngine(),
                                asm,
                                configuration,
                                executionContext.getMessageBus(),
                                factory,
                                outerProjectionMetadata,
                                groupByFunctions,
                                compileWorkerGroupByFunctionsConditionally(
                                        executionContext,
                                        model,
                                        groupByFunctions,
                                        executionContext.getSharedQueryWorkerCount(),
                                        factory.getMetadata()
                                ),
                                valueTypesCopy.getColumnCount(),
                                compiledFilter,
                                bindVarMemory,
                                bindVarFunctions,
                                filter,
                                reduceTaskFactory,
                                compileWorkerFilterConditionally(
                                        executionContext,
                                        filter,
                                        executionContext.getSharedQueryWorkerCount(),
                                        filterExpr,
                                        factory.getMetadata()
                                ),
                                executionContext.getSharedQueryWorkerCount()
                        );
                    }

                    guardAgainstFillWithKeyedGroupBy(model, keyTypes);

                    ObjList<ObjList<Function>> perWorkerInnerProjectionFunctions = compilePerWorkerInnerProjectionFunctions(
                            executionContext,
                            model.getColumns(),
                            tempInnerProjectionFunctions,
                            executionContext.getSharedQueryWorkerCount(),
                            baseMetadata
                    );

                    return generateFill(
                            model,
                            new AsyncGroupByRecordCursorFactory(
                                    executionContext.getCairoEngine(),
                                    asm,
                                    configuration,
                                    executionContext.getMessageBus(),
                                    factory,
                                    outerProjectionMetadata,
                                    listColumnFilterCopy,
                                    keyTypesCopy,
                                    valueTypesCopy,
                                    groupByFunctions,
                                    extractWorkerFunctionsConditionally(
                                            tempInnerProjectionFunctions,
                                            projectionFunctionFlags,
                                            perWorkerInnerProjectionFunctions,
                                            GroupByUtils.PROJECTION_FUNCTION_FLAG_GROUP_BY
                                    ),
                                    keyFunctions,
                                    extractWorkerFunctionsConditionally(
                                            tempInnerProjectionFunctions,
                                            projectionFunctionFlags,
                                            perWorkerInnerProjectionFunctions,
                                            GroupByUtils.PROJECTION_FUNCTION_FLAG_VIRTUAL
                                    ),
                                    new ObjList<>(tempOuterProjectionFunctions),
                                    compiledFilter,
                                    bindVarMemory,
                                    bindVarFunctions,
                                    filter,
                                    compileWorkerFilterConditionally(
                                            executionContext,
                                            filter,
                                            executionContext.getSharedQueryWorkerCount(),
                                            filterExpr,
                                            factory.getMetadata()
                                    ),
                                    reduceTaskFactory,
                                    executionContext.getSharedQueryWorkerCount()
                            ),
                            executionContext
                    );
                }
            }

            if (keyTypes.getColumnCount() == 0) {
                assert tempOuterProjectionFunctions.size() == groupByFunctions.size();
                return new GroupByNotKeyedRecordCursorFactory(
                        asm,
                        configuration,
                        factory,
                        outerProjectionMetadata,
                        groupByFunctions,
                        valueTypes.getColumnCount()
                );
            }

            guardAgainstFillWithKeyedGroupBy(model, keyTypes);

            return generateFill(
                    model,
                    new io.questdb.griffin.engine.groupby.GroupByRecordCursorFactory(
                            asm,
                            configuration,
                            factory,
                            listColumnFilterA,
                            keyTypes,
                            valueTypes,
                            outerProjectionMetadata,
                            groupByFunctions,
                            keyFunctions,
                            new ObjList<>(tempOuterProjectionFunctions)
                    ),
                    executionContext
            );
        } catch (Throwable e) {
            Misc.free(factory);
            throw e;
        }
    }

    private RecordCursorFactory generateSelectVirtual(QueryModel model, SqlExecutionContext executionContext) throws SqlException {
        final RecordCursorFactory factory = generateSubQuery(model, executionContext);
        return generateSelectVirtualWithSubQuery(model, executionContext, factory);
    }

    @NotNull
    private VirtualRecordCursorFactory generateSelectVirtualWithSubQuery(
            QueryModel model,
            SqlExecutionContext executionContext,
            RecordCursorFactory factory
    ) throws SqlException {
        final ObjList<QueryColumn> columns = model.getColumns();
        final int columnCount = columns.size();
        final ObjList<Function> functions = new ObjList<>(columnCount);
        final RecordMetadata baseMetadata = factory.getMetadata();
        // Lookup metadata will resolve column references, prioritising references to the projection
        // over the references to the base table. +1 accounts for timestamp, which can be added conditionally later.
        final int virtualColumnReservedSlots = columnCount + 1;
        final PriorityMetadata priorityMetadata = new PriorityMetadata(virtualColumnReservedSlots, baseMetadata);
        final GenericRecordMetadata virtualMetadata = new GenericRecordMetadata();
        try {
            // attempt to preserve timestamp on new data set
            CharSequence timestampColumn;
            final int timestampIndex = baseMetadata.getTimestampIndex();
            if (timestampIndex > -1) {
                timestampColumn = baseMetadata.getColumnName(timestampIndex);
            } else {
                timestampColumn = null;
            }

            for (int i = 0; i < columnCount; i++) {
                final QueryColumn column = columns.getQuick(i);
                final ExpressionNode node = column.getAst();
                if (node.type == LITERAL && Chars.equalsNc(node.token, timestampColumn)) {
                    virtualMetadata.setTimestampIndex(i);
                }

                Function function = functionParser.parseFunction(
                        column.getAst(),
                        priorityMetadata,
                        executionContext
                );

                int targetColumnType = -1;
                if (model.isUpdate()) {
                    // Check the type of the column to be updated
                    int columnIndex = model.getUpdateTableColumnNames().indexOf(column.getAlias());
                    int toType = model.getUpdateTableColumnTypes().get(columnIndex);
                    // If the column is timestamp, we will not change the type, otherwise we will lose timestamp's precision.
                    if (!isTimestamp(toType)) {
                        targetColumnType = toType;
                    }
                }

                // define "undefined" functions as string unless it's update.
                if (model.isUpdate()) {
                    if (isUndefined(function.getType())) {
                        function.assignType(targetColumnType, executionContext.getBindVariableService());
                    }
                } else if (function.isUndefined()) {
                    function.assignType(STRING, executionContext.getBindVariableService());
                }

                int columnType = function.getType();
                if (columnType == CURSOR) {
                    throw SqlException.$(node.position, "cursor function cannot be used as a column [column=").put(column.getAlias()).put(']');
                }

                if (targetColumnType != -1 && targetColumnType != columnType) {
                    // This is an update and the target column does not match with column the update is trying to perform
                    if (isBuiltInWideningCast(function.getType(), targetColumnType)) {
                        // All functions will be able to getLong() if they support getInt(), no need to generate cast here
                        columnType = targetColumnType;
                    } else {
                        Function castFunction = functionParser.createImplicitCast(column.getAst().position, function, targetColumnType);
                        if (castFunction != null) {
                            function = castFunction;
                            columnType = targetColumnType;
                        }
                        // else - update code will throw incompatibility exception. It will have better chance close resources then
                    }
                }

                functions.add(function);
                TableColumnMetadata m = null;
                if (columnType == SYMBOL) {
                    if (function instanceof SymbolFunction) {
                        m = new TableColumnMetadata(
                                Chars.toString(column.getAlias()),
                                function.getType(),
                                false,
                                0,
                                ((SymbolFunction) function).isSymbolTableStatic(),
                                function.getMetadata()
                        );
                    } else if (function instanceof NullConstant) {
                        m = new TableColumnMetadata(
                                Chars.toString(column.getAlias()),
                                SYMBOL,
                                false,
                                0,
                                false,
                                function.getMetadata()
                        );
                        // Replace with symbol null constant
                        functions.setQuick(functions.size() - 1, SymbolConstant.NULL);
                    }
                } else {
                    m = new TableColumnMetadata(
                            Chars.toString(column.getAlias()),
                            columnType,
                            function.getMetadata()
                    );
                }
                assert m != null;
                virtualMetadata.add(m);
                priorityMetadata.add(m);
            }

            // if timestamp was required and present in the base model but
            // not selected, we will need to add it
            if (
                    executionContext.isTimestampRequired()
                            && timestampColumn != null
                            && virtualMetadata.getTimestampIndex() == -1
            ) {
                final Function timestampFunction = FunctionParser.createColumn(
                        0,
                        timestampColumn,
                        priorityMetadata
                );
                functions.add(timestampFunction);

                // here the base timestamp column name can name-clash with one of the
                // functions, so we have to use bottomUpColumns to lookup alias we should
                // be using. Bottom up column should have our timestamp because optimiser puts it there

                for (int i = 0, n = model.getBottomUpColumns().size(); i < n; i++) {
                    QueryColumn qc = model.getBottomUpColumns().getQuick(i);
                    if (qc.getAst().type == LITERAL && Chars.equals(timestampColumn, qc.getAst().token)) {
                        virtualMetadata.setTimestampIndex(virtualMetadata.getColumnCount());
                        TableColumnMetadata m;
                        m = new TableColumnMetadata(
                                Chars.toString(qc.getAlias()),
                                timestampFunction.getType(),
                                timestampFunction.getMetadata()
                        );
                        virtualMetadata.add(m);
                        priorityMetadata.add(m);
                        break;
                    }
                }
            }
            return new VirtualRecordCursorFactory(
                    virtualMetadata,
                    priorityMetadata,
                    functions,
                    factory,
                    virtualColumnReservedSlots,
                    ALLOW_FUNCTION_MEMOIZATION
            );
        } catch (SqlException | CairoException e) {
            Misc.freeObjList(functions);
            factory.close();
            throw e;
        }
    }

    private RecordCursorFactory generateSelectWindow(
            QueryModel model,
            SqlExecutionContext executionContext
    ) throws SqlException {
        final RecordCursorFactory base = generateSubQuery(model, executionContext);
        final RecordMetadata baseMetadata = base.getMetadata();
        final ObjList<QueryColumn> columns = model.getColumns();
        final int columnCount = columns.size();
        groupedWindow.clear();

        valueTypes.clear();
        ArrayColumnTypes chainTypes = valueTypes;
        GenericRecordMetadata chainMetadata = new GenericRecordMetadata();
        GenericRecordMetadata factoryMetadata = new GenericRecordMetadata();

        ObjList<Function> functions = new ObjList<>();
        ObjList<WindowFunction> naturalOrderFunctions = null;
        ObjList<Function> partitionByFunctions = null;
        try {
            // if all window function don't require sorting or more than one pass then use streaming factory
            boolean isFastPath = true;

            for (int i = 0; i < columnCount; i++) {
                final QueryColumn qc = columns.getQuick(i);
                if (qc.isWindowColumn()) {
                    final WindowColumn ac = (WindowColumn) qc;
                    final ExpressionNode ast = qc.getAst();

                    partitionByFunctions = null;
                    int psz = ac.getPartitionBy().size();
                    if (psz > 0) {
                        partitionByFunctions = new ObjList<>(psz);
                        for (int j = 0; j < psz; j++) {
                            final Function function = functionParser.parseFunction(ac.getPartitionBy().getQuick(j), baseMetadata, executionContext);
                            partitionByFunctions.add(function);
                            if (function instanceof GroupByFunction) {
                                throw SqlException.$(ast.position, "aggregate functions in partition by are not supported");
                            }
                        }
                    }

                    final VirtualRecord partitionByRecord;
                    final RecordSink partitionBySink;

                    if (partitionByFunctions != null) {
                        partitionByRecord = new VirtualRecord(partitionByFunctions);
                        keyTypes.clear();
                        final int partitionByCount = partitionByFunctions.size();

                        for (int j = 0; j < partitionByCount; j++) {
                            keyTypes.add(partitionByFunctions.getQuick(j).getType());
                        }
                        entityColumnFilter.of(partitionByCount);
                        partitionBySink = RecordSinkFactory.getInstance(asm, keyTypes, entityColumnFilter);
                    } else {
                        partitionByRecord = null;
                        partitionBySink = null;
                    }

                    final int osz = ac.getOrderBy().size();

                    // analyze order by clause on the current model and optimise out
                    // order by on window function if it matches the one on the model
                    final LowerCaseCharSequenceIntHashMap orderHash = model.getOrderHash();
                    boolean dismissOrder = false;
                    int timestampIdx = base.getMetadata().getTimestampIndex();
                    int orderByPos = osz > 0 ? ac.getOrderBy().getQuick(0).position : -1;

                    if (base.followedOrderByAdvice() && osz > 0 && orderHash.size() > 0) {
                        dismissOrder = true;
                        for (int j = 0; j < osz; j++) {
                            ExpressionNode node = ac.getOrderBy().getQuick(j);
                            int direction = ac.getOrderByDirection().getQuick(j);
                            if (!Chars.equalsIgnoreCase(node.token, orderHash.keys().get(j)) ||
                                    orderHash.get(node.token) != direction) {
                                dismissOrder = false;
                                break;
                            }
                        }
                    }
                    if (!dismissOrder && osz == 1 && timestampIdx != -1 && orderHash.size() < 2) {
                        ExpressionNode orderByNode = ac.getOrderBy().getQuick(0);
                        int orderByDirection = ac.getOrderByDirection().getQuick(0);

                        if (baseMetadata.getColumnIndexQuiet(orderByNode.token) == timestampIdx &&
                                ((orderByDirection == ORDER_ASC && base.getScanDirection() == RecordCursorFactory.SCAN_DIRECTION_FORWARD) ||
                                        (orderByDirection == ORDER_DESC && base.getScanDirection() == RecordCursorFactory.SCAN_DIRECTION_BACKWARD))) {
                            dismissOrder = true;
                        }
                    }

                    executionContext.configureWindowContext(
                            partitionByRecord,
                            partitionBySink,
                            keyTypes,
                            osz > 0,
                            dismissOrder ? base.getScanDirection() : RecordCursorFactory.SCAN_DIRECTION_OTHER,
                            orderByPos,
                            base.recordCursorSupportsRandomAccess(),
                            ac.getFramingMode(),
                            ac.getRowsLo(),
                            ac.getRowsLoExprTimeUnit(),
                            ac.getRowsLoKindPos(),
                            ac.getRowsHi(),
                            ac.getRowsHiExprTimeUnit(),
                            ac.getRowsHiKindPos(),
                            ac.getExclusionKind(),
                            ac.getExclusionKindPos(),
                            baseMetadata.getTimestampIndex(),
                            baseMetadata.getTimestampType(),
                            ac.isIgnoreNulls(),
                            ac.getNullsDescPos()
                    );
                    final Function f;
                    try {
                        f = functionParser.parseFunction(ast, baseMetadata, executionContext);
                        if (!(f instanceof WindowFunction af)) {
                            Misc.free(f);
                            throw SqlException.$(ast.position, "non-window function called in window context");
                        }

                        functions.extendAndSet(i, f);

                        // sorting and/or multiple passes are required, so fall back to old implementation
                        if ((osz > 0 && !dismissOrder) || af.getPassCount() != WindowFunction.ZERO_PASS) {
                            isFastPath = false;
                            break;
                        }
                    } finally {
                        executionContext.clearWindowContext();
                    }

                    WindowFunction windowFunction = (WindowFunction) f;
                    windowFunction.setColumnIndex(i);

                    factoryMetadata.add(new TableColumnMetadata(
                            Chars.toString(qc.getAlias()),
                            windowFunction.getType(),
                            false,
                            0,
                            false,
                            null
                    ));
                } else { // column
                    final int columnIndex = baseMetadata.getColumnIndexQuiet(qc.getAst().token);
                    final TableColumnMetadata m = baseMetadata.getColumnMetadata(columnIndex);

                    Function function = functionParser.parseFunction(
                            qc.getAst(),
                            baseMetadata,
                            executionContext
                    );
                    functions.extendAndSet(i, function);

                    if (baseMetadata.getTimestampIndex() != -1 && baseMetadata.getTimestampIndex() == columnIndex) {
                        factoryMetadata.setTimestampIndex(i);
                    }

                    if (Chars.equalsIgnoreCase(qc.getAst().token, qc.getAlias())) {
                        factoryMetadata.add(i, m);
                    } else { // keep alias
                        factoryMetadata.add(i, new TableColumnMetadata(
                                        Chars.toString(qc.getAlias()),
                                        m.getColumnType(),
                                        m.isSymbolIndexFlag(),
                                        m.getIndexValueBlockCapacity(),
                                        m.isSymbolTableStatic(),
                                        baseMetadata
                                )
                        );
                    }
                }
            }

            if (isFastPath) {
                for (int i = 0, size = functions.size(); i < size; i++) {
                    Function func = functions.getQuick(i);
                    if (func instanceof WindowFunction) {
                        WindowColumn qc = (WindowColumn) columns.getQuick(i);
                        if (qc.getOrderBy().size() > 0) {
                            chainTypes.clear();
                            ((WindowFunction) func).initRecordComparator(this, baseMetadata, chainTypes, null,
                                    qc.getOrderBy(), qc.getOrderByDirection());
                        }
                    }
                }
                return new WindowRecordCursorFactory(base, factoryMetadata, functions);
            } else {
                factoryMetadata.clear();
                Misc.freeObjListAndClear(functions);
            }

            listColumnFilterA.clear();
            listColumnFilterB.clear();

            // we need two passes over columns because partitionBy and orderBy clauses of
            // the window function must reference the metadata of "this" factory.

            // pass #1 assembles metadata of non-window columns

            // set of column indexes in the base metadata that has already been added to the main
            // metadata instance
            intHashSet.clear();
            final IntList columnIndexes = new IntList();
            for (int i = 0; i < columnCount; i++) {
                final QueryColumn qc = columns.getQuick(i);
                if (!qc.isWindowColumn()) {
                    final int columnIndex = baseMetadata.getColumnIndexQuiet(qc.getAst().token);
                    final TableColumnMetadata m = baseMetadata.getColumnMetadata(columnIndex);
                    chainMetadata.addIfNotExists(i, m);
                    if (Chars.equalsIgnoreCase(qc.getAst().token, qc.getAlias())) {
                        factoryMetadata.add(i, m);
                    } else { // keep alias
                        factoryMetadata.add(i, new TableColumnMetadata(
                                        Chars.toString(qc.getAlias()),
                                        m.getColumnType(),
                                        m.isSymbolIndexFlag(),
                                        m.getIndexValueBlockCapacity(),
                                        m.isSymbolTableStatic(),
                                        baseMetadata
                                )
                        );
                    }
                    chainTypes.add(i, m.getColumnType());
                    listColumnFilterA.extendAndSet(i, i + 1);
                    listColumnFilterB.extendAndSet(i, columnIndex);
                    intHashSet.add(columnIndex);
                    columnIndexes.extendAndSet(i, columnIndex);

                    if (baseMetadata.getTimestampIndex() != -1 && baseMetadata.getTimestampIndex() == columnIndex) {
                        factoryMetadata.setTimestampIndex(i);
                    }
                }
            }

            // pass #2 - add remaining base metadata column that are not in intHashSet already
            // we need to pay attention to stepping over window column slots
            // Chain metadata is assembled in such way that all columns the factory
            // needs to provide are at the beginning of the metadata so the record the factory cursor
            // returns can be chain record, because the chain record is always longer than record needed out of the
            // cursor and relevant columns are 0..n limited by factory metadata

            int addAt = columnCount;
            for (int i = 0, n = baseMetadata.getColumnCount(); i < n; i++) {
                if (intHashSet.excludes(i)) {
                    final TableColumnMetadata m = baseMetadata.getColumnMetadata(i);
                    chainMetadata.add(addAt, m);
                    chainTypes.add(addAt, m.getColumnType());
                    listColumnFilterA.extendAndSet(addAt, addAt + 1);
                    listColumnFilterB.extendAndSet(addAt, i);
                    columnIndexes.extendAndSet(addAt, i);
                    addAt++;
                }
            }

            // pass #3 assembles window column metadata into a list
            // not main metadata to avoid partitionBy functions accidentally looking up
            // window columns recursively

            deferredWindowMetadata.clear();
            for (int i = 0; i < columnCount; i++) {
                final QueryColumn qc = columns.getQuick(i);
                if (qc.isWindowColumn()) {
                    final WindowColumn ac = (WindowColumn) qc;
                    final ExpressionNode ast = qc.getAst();

                    partitionByFunctions = null;
                    int psz = ac.getPartitionBy().size();
                    if (psz > 0) {
                        partitionByFunctions = new ObjList<>(psz);
                        for (int j = 0; j < psz; j++) {
                            final Function function = functionParser.parseFunction(ac.getPartitionBy().getQuick(j), chainMetadata, executionContext);
                            partitionByFunctions.add(function);
                            if (function instanceof GroupByFunction) {
                                throw SqlException.$(ast.position, "aggregate functions in partition by are not supported");
                            }
                        }
                    }

                    final VirtualRecord partitionByRecord;
                    final RecordSink partitionBySink;

                    if (partitionByFunctions != null) {
                        partitionByRecord = new VirtualRecord(partitionByFunctions);
                        keyTypes.clear();
                        final int partitionByCount = partitionByFunctions.size();

                        for (int j = 0; j < partitionByCount; j++) {
                            keyTypes.add(partitionByFunctions.getQuick(j).getType());
                        }
                        entityColumnFilter.of(partitionByCount);
                        // create sink
                        partitionBySink = RecordSinkFactory.getInstance(asm, keyTypes, entityColumnFilter);
                    } else {
                        partitionByRecord = null;
                        partitionBySink = null;
                    }

                    final int osz = ac.getOrderBy().size();

                    // analyze order by clause on the current model and optimise out
                    // order by on window function if it matches the one on the model
                    final LowerCaseCharSequenceIntHashMap orderHash = model.getOrderHash();
                    boolean dismissOrder = false;
                    int timestampIdx = base.getMetadata().getTimestampIndex();
                    int orderByPos = osz > 0 ? ac.getOrderBy().getQuick(0).position : -1;

                    if (base.followedOrderByAdvice() && osz > 0 && orderHash.size() > 0) {
                        dismissOrder = true;
                        for (int j = 0; j < osz; j++) {
                            ExpressionNode node = ac.getOrderBy().getQuick(j);
                            int direction = ac.getOrderByDirection().getQuick(j);
                            if (!Chars.equalsIgnoreCase(node.token, orderHash.keys().get(j))
                                    || orderHash.get(node.token) != direction) {
                                dismissOrder = false;
                                break;
                            }
                        }
                    }
                    if (osz == 1 && timestampIdx != -1 && orderHash.size() < 2) {
                        ExpressionNode orderByNode = ac.getOrderBy().getQuick(0);
                        int orderByDirection = ac.getOrderByDirection().getQuick(0);

                        if (baseMetadata.getColumnIndexQuiet(orderByNode.token) == timestampIdx
                                && ((orderByDirection == ORDER_ASC && base.getScanDirection() == RecordCursorFactory.SCAN_DIRECTION_FORWARD)
                                || (orderByDirection == ORDER_DESC && base.getScanDirection() == RecordCursorFactory.SCAN_DIRECTION_BACKWARD))) {
                            dismissOrder = true;
                        }
                    }

                    executionContext.configureWindowContext(
                            partitionByRecord,
                            partitionBySink,
                            keyTypes,
                            osz > 0,
                            dismissOrder ? base.getScanDirection() : RecordCursorFactory.SCAN_DIRECTION_OTHER,
                            orderByPos,
                            base.recordCursorSupportsRandomAccess(),
                            ac.getFramingMode(),
                            ac.getRowsLo(),
                            ac.getRowsLoExprTimeUnit(),
                            ac.getRowsLoKindPos(),
                            ac.getRowsHi(),
                            ac.getRowsHiExprTimeUnit(),
                            ac.getRowsHiKindPos(),
                            ac.getExclusionKind(),
                            ac.getExclusionKindPos(),
                            baseMetadata.getTimestampIndex(),
                            baseMetadata.getTimestampType(),
                            ac.isIgnoreNulls(),
                            ac.getNullsDescPos()
                    );
                    final Function f;
                    try {
                        // function needs to resolve args against chain metadata
                        f = functionParser.parseFunction(ast, chainMetadata, executionContext);
                        if (!(f instanceof WindowFunction)) {
                            Misc.free(f);
                            throw SqlException.$(ast.position, "non-window function called in window context");
                        }
                    } finally {
                        executionContext.clearWindowContext();
                    }

                    WindowFunction windowFunction = (WindowFunction) f;

                    if (osz > 0 && !dismissOrder) {
                        IntList directions = ac.getOrderByDirection();
                        if (windowFunction.getPass1ScanDirection() == WindowFunction.Pass1ScanDirection.BACKWARD) {
                            for (int j = 0, size = directions.size(); j < size; j++) {
                                directions.set(j, 1 - directions.getQuick(j));
                            }
                        }

                        IntList order = toOrderIndices(chainMetadata, ac.getOrderBy(), ac.getOrderByDirection());
                        // init comparator if we need
                        windowFunction.initRecordComparator(this, chainMetadata, chainTypes, order, null, null);
                        ObjList<WindowFunction> funcs = groupedWindow.get(order);
                        if (funcs == null) {
                            groupedWindow.put(order, funcs = new ObjList<>());
                        }
                        funcs.add(windowFunction);
                    } else {
                        if (osz > 0) {
                            windowFunction.initRecordComparator(this, chainMetadata, chainTypes, null, ac.getOrderBy(), ac.getOrderByDirection());
                        }

                        if (naturalOrderFunctions == null) {
                            naturalOrderFunctions = new ObjList<>();
                        }
                        naturalOrderFunctions.add(windowFunction);
                    }

                    windowFunction.setColumnIndex(i);

                    deferredWindowMetadata.extendAndSet(i, new TableColumnMetadata(
                            Chars.toString(qc.getAlias()),
                            windowFunction.getType(),
                            false,
                            0,
                            false,
                            null
                    ));

                    listColumnFilterA.extendAndSet(i, -i - 1);
                }
            }

            // after all columns are processed we can re-insert deferred metadata
            for (int i = 0, n = deferredWindowMetadata.size(); i < n; i++) {
                TableColumnMetadata m = deferredWindowMetadata.getQuick(i);
                if (m != null) {
                    chainTypes.add(i, m.getColumnType());
                    factoryMetadata.add(i, m);
                }
            }

            final ObjList<RecordComparator> windowComparators = new ObjList<>(groupedWindow.size());
            final ObjList<ObjList<WindowFunction>> functionGroups = new ObjList<>(groupedWindow.size());
            final ObjList<IntList> keys = new ObjList<>();
            for (ObjObjHashMap.Entry<IntList, ObjList<WindowFunction>> e : groupedWindow) {
                windowComparators.add(recordComparatorCompiler.newInstance(chainTypes, e.key));
                functionGroups.add(e.value);
                keys.add(e.key);
            }

            final RecordSink recordSink = RecordSinkFactory.getInstance(
                    asm,
                    chainTypes,
                    listColumnFilterA,
                    null,
                    listColumnFilterB,
                    null,
                    null);

            return new CachedWindowRecordCursorFactory(
                    configuration,
                    base,
                    recordSink,
                    factoryMetadata,
                    chainTypes,
                    windowComparators,
                    functionGroups,
                    naturalOrderFunctions,
                    columnIndexes,
                    keys,
                    chainMetadata
            );
        } catch (Throwable th) {
            for (ObjObjHashMap.Entry<IntList, ObjList<WindowFunction>> e : groupedWindow) {
                Misc.freeObjList(e.value);
            }
            Misc.free(base);
            Misc.freeObjList(functions);
            Misc.freeObjList(naturalOrderFunctions);
            Misc.freeObjList(partitionByFunctions);
            throw th;
        }
    }

    private RecordCursorFactory generateSelectWindowJoin(QueryModel model, SqlExecutionContext executionContext) throws SqlException {
        QueryModel child = model.getNestedModel();
        if (!isWindowJoin(child)) {
            throw SqlException.$(0, "expected window join model");
        }
        ObjList<QueryModel> jms = child.getJoinModels();
        for (int i = 1, n = jms.size(); i < n; i++) {
            QueryModel model1 = jms.getQuick(i);
            if (model1.getJoinType() == JOIN_WINDOW) {
                model1.getWindowJoinContext().setParentModel(model);
            }
        }
        return generate(child, executionContext);
    }

    /**
     * Generates chain of parent factories each of which takes only two argument factories.
     * Parent factory will perform one of SET operations on its arguments, such as UNION, UNION ALL,
     * INTERSECT or EXCEPT
     *
     * @param model            incoming model is expected to have a chain of models via its QueryModel.getUnionModel() function
     * @param factoryA         is compiled first argument
     * @param executionContext execution context for authorization and parallel execution purposes
     * @return factory that performs a SET operation
     * @throws SqlException when query contains syntax errors
     */
    private RecordCursorFactory generateSetFactory(
            QueryModel model,
            RecordCursorFactory factoryA,
            SqlExecutionContext executionContext
    ) throws SqlException {
        RecordCursorFactory factoryB = null;
        ObjList<Function> castFunctionsA = null;
        ObjList<Function> castFunctionsB = null;
        try {
            factoryB = generateQuery0(model.getUnionModel(), executionContext, true);

            final RecordMetadata metadataA = factoryA.getMetadata();
            final RecordMetadata metadataB = factoryB.getMetadata();
            final int positionA = model.getModelPosition();
            final int positionB = model.getUnionModel().getModelPosition();

            switch (model.getSetOperationType()) {
                case SET_OPERATION_UNION: {
                    final boolean castIsRequired = checkIfSetCastIsRequired(metadataA, metadataB, true);
                    final RecordMetadata unionMetadata = castIsRequired ? widenSetMetadata(metadataA, metadataB) : GenericRecordMetadata.removeTimestamp(metadataA);
                    if (castIsRequired) {
                        castFunctionsA = generateCastFunctions(executionContext, unionMetadata, metadataA, positionA);
                        castFunctionsB = generateCastFunctions(executionContext, unionMetadata, metadataB, positionB);
                    }

                    return generateUnionFactory(
                            model,
                            executionContext,
                            factoryA,
                            factoryB,
                            castFunctionsA,
                            castFunctionsB,
                            unionMetadata,
                            SET_UNION_CONSTRUCTOR
                    );
                }
                case SET_OPERATION_UNION_ALL: {
                    final boolean castIsRequired = checkIfSetCastIsRequired(metadataA, metadataB, true);
                    final RecordMetadata unionMetadata = castIsRequired ? widenSetMetadata(metadataA, metadataB) : GenericRecordMetadata.removeTimestamp(metadataA);
                    if (castIsRequired) {
                        castFunctionsA = generateCastFunctions(executionContext, unionMetadata, metadataA, positionA);
                        castFunctionsB = generateCastFunctions(executionContext, unionMetadata, metadataB, positionB);
                    }

                    return generateUnionAllFactory(
                            model,
                            executionContext,
                            factoryA,
                            factoryB,
                            castFunctionsA,
                            castFunctionsB,
                            unionMetadata
                    );
                }
                case SET_OPERATION_EXCEPT: {
                    final boolean castIsRequired = checkIfSetCastIsRequired(metadataA, metadataB, false);
                    final RecordMetadata unionMetadata = castIsRequired ? widenSetMetadata(metadataA, metadataB) : metadataA;
                    if (castIsRequired) {
                        castFunctionsA = generateCastFunctions(executionContext, unionMetadata, metadataA, positionA);
                        castFunctionsB = generateCastFunctions(executionContext, unionMetadata, metadataB, positionB);
                    }

                    return generateUnionFactory(
                            model,
                            executionContext,
                            factoryA,
                            factoryB,
                            castFunctionsA,
                            castFunctionsB,
                            unionMetadata,
                            SET_EXCEPT_CONSTRUCTOR
                    );
                }
                case SET_OPERATION_EXCEPT_ALL: {
                    final boolean castIsRequired = checkIfSetCastIsRequired(metadataA, metadataB, false);
                    final RecordMetadata unionMetadata = castIsRequired ? widenSetMetadata(metadataA, metadataB) : metadataA;
                    if (castIsRequired) {
                        castFunctionsA = generateCastFunctions(executionContext, unionMetadata, metadataA, positionA);
                        castFunctionsB = generateCastFunctions(executionContext, unionMetadata, metadataB, positionB);
                    }

                    return generateIntersectOrExceptAllFactory(
                            model,
                            executionContext,
                            factoryA,
                            factoryB,
                            castFunctionsA,
                            castFunctionsB,
                            unionMetadata,
                            SET_EXCEPT_ALL_CONSTRUCTOR
                    );
                }
                case SET_OPERATION_INTERSECT: {
                    final boolean castIsRequired = checkIfSetCastIsRequired(metadataA, metadataB, false);
                    final RecordMetadata unionMetadata = castIsRequired ? widenSetMetadata(metadataA, metadataB) : metadataA;
                    if (castIsRequired) {
                        castFunctionsA = generateCastFunctions(executionContext, unionMetadata, metadataA, positionA);
                        castFunctionsB = generateCastFunctions(executionContext, unionMetadata, metadataB, positionB);
                    }

                    return generateUnionFactory(
                            model,
                            executionContext,
                            factoryA,
                            factoryB,
                            castFunctionsA,
                            castFunctionsB,
                            unionMetadata,
                            SET_INTERSECT_CONSTRUCTOR
                    );
                }
                case SET_OPERATION_INTERSECT_ALL: {
                    final boolean castIsRequired = checkIfSetCastIsRequired(metadataA, metadataB, false);
                    final RecordMetadata unionMetadata = castIsRequired ? widenSetMetadata(metadataA, metadataB) : metadataA;
                    if (castIsRequired) {
                        castFunctionsA = generateCastFunctions(executionContext, unionMetadata, metadataA, positionA);
                        castFunctionsB = generateCastFunctions(executionContext, unionMetadata, metadataB, positionB);
                    }

                    return generateIntersectOrExceptAllFactory(
                            model,
                            executionContext,
                            factoryA,
                            factoryB,
                            castFunctionsA,
                            castFunctionsB,
                            unionMetadata,
                            SET_INTERSECT_ALL_CONSTRUCTOR
                    );
                }
                default:
                    assert false;
                    return null;
            }
        } catch (Throwable e) {
            Misc.free(factoryA);
            Misc.free(factoryB);
            Misc.freeObjList(castFunctionsA);
            Misc.freeObjList(castFunctionsB);
            throw e;
        }
    }

    private RecordCursorFactory generateSubQuery(QueryModel model, SqlExecutionContext executionContext) throws SqlException {
        assert model.getNestedModel() != null;
        return generateQuery(model.getNestedModel(), executionContext, true);
    }

    private RecordCursorFactory generateTableQuery(
            QueryModel model,
            SqlExecutionContext executionContext
    ) throws SqlException {
        final ObjList<ExpressionNode> latestBy = model.getLatestBy();

        final boolean supportsRandomAccess;
        CharSequence tableName = model.getTableName();
        if (Chars.startsWith(tableName, NO_ROWID_MARKER)) {
            final BufferWindowCharSequence tab = (BufferWindowCharSequence) tableName;
            tab.shiftLo(NO_ROWID_MARKER.length());
            supportsRandomAccess = false;
        } else {
            supportsRandomAccess = true;
        }

        final TableToken tableToken = executionContext.getTableToken(tableName);
        if (model.isUpdate() && !executionContext.isWalApplication() && executionContext.getCairoEngine().isWalTable(tableToken)) {
            // two phase update execution, this is client-side branch. It has to execute against the sequencer metadata
            // to allow the client to succeed even if WAL apply does not run.
            try (TableRecordMetadata metadata = executionContext.getMetadataForWrite(tableToken, model.getMetadataVersion())) {
                // it is not enough to rely on execution context to be different for WAL APPLY;
                // in WAL APPLY we also must supply reader, outside of WAL APPLY reader is null
                return generateTableQuery0(model, executionContext, latestBy, supportsRandomAccess, null, metadata);
            }
        } else {
            // this is server side execution of the update. It executes against the reader metadata, which by now
            // has to be fully up-to-date due to WAL apply execution order.
            try (TableReader reader = executionContext.getReader(tableToken, model.getMetadataVersion())) {
                return generateTableQuery0(model, executionContext, latestBy, supportsRandomAccess, reader, reader.getMetadata());
            }
        }
    }

    private RecordCursorFactory generateTableQuery0(
            @Transient QueryModel model,
            @Transient SqlExecutionContext executionContext,
            ObjList<ExpressionNode> latestBy,
            boolean supportsRandomAccess,
            @Transient @Nullable TableReader reader,
            @Transient TableRecordMetadata metadata
    ) throws SqlException {
        // create metadata based on top-down columns that are required

        final ObjList<QueryColumn> topDownColumns = model.getTopDownColumns();
        final int topDownColumnCount = topDownColumns.size();
        final IntList columnIndexes = new IntList();
        final IntList columnSizeShifts = new IntList();

        // topDownColumnCount can be 0 for 'select count()' queries

        int readerTimestampIndex;
        readerTimestampIndex = getTimestampIndex(model, metadata);

        // Latest by on a table requires the provided timestamp column to be the designated timestamp.
        if (latestBy.size() > 0 && readerTimestampIndex != metadata.getTimestampIndex()) {
            throw SqlException.$(model.getTimestamp().position, "latest by over a table requires designated TIMESTAMP");
        }

        boolean requiresTimestamp = joinsRequiringTimestamp[model.getJoinType()];
        final GenericRecordMetadata queryMeta = new GenericRecordMetadata();
        try {
            if (requiresTimestamp) {
                executionContext.pushTimestampRequiredFlag(true);
            }

            boolean contextTimestampRequired = executionContext.isTimestampRequired();
            // some "sample by" queries don't select any cols but needs timestamp col selected
            // for example "select count() from x sample by 1h" implicitly needs timestamp column selected
            if (topDownColumnCount > 0 || contextTimestampRequired || model.isUpdate()) {
                for (int i = 0; i < topDownColumnCount; i++) {
                    QueryColumn column = topDownColumns.getQuick(i);
                    int columnIndex = metadata.getColumnIndexQuiet(column.getName());
                    if (columnIndex == -1) {
                        throw SqlException.invalidColumn(column.getAst().position, column.getName());
                    }
                    int type = metadata.getColumnType(columnIndex);
                    int typeSize = sizeOf(type);

                    columnIndexes.add(columnIndex);
                    columnSizeShifts.add(Numbers.msb(typeSize));

                    queryMeta.add(new TableColumnMetadata(
                            Chars.toString(column.getName()),
                            type,
                            metadata.isColumnIndexed(columnIndex),
                            metadata.getIndexValueBlockCapacity(columnIndex),
                            metadata.isSymbolTableStatic(columnIndex),
                            metadata.getMetadata(columnIndex),
                            -1,
                            false,
                            0,
                            metadata.getColumnMetadata(columnIndex).isSymbolCacheFlag(),
                            metadata.getColumnMetadata(columnIndex).getSymbolCapacity()
                    ));

                    if (columnIndex == readerTimestampIndex) {
                        queryMeta.setTimestampIndex(queryMeta.getColumnCount() - 1);
                    }
                }

                // select timestamp when it is required but not already selected
                if (readerTimestampIndex != -1 && queryMeta.getTimestampIndex() == -1 && contextTimestampRequired) {
                    queryMeta.add(new TableColumnMetadata(
                            metadata.getColumnName(readerTimestampIndex),
                            metadata.getColumnType(readerTimestampIndex),
                            metadata.getMetadata(readerTimestampIndex)
                    ));
                    queryMeta.setTimestampIndex(queryMeta.getColumnCount() - 1);

                    columnIndexes.add(readerTimestampIndex);
                    columnSizeShifts.add(Numbers.msb(TIMESTAMP));
                }
            }
        } finally {
            if (requiresTimestamp) {
                executionContext.popTimestampRequiredFlag();
            }
        }

        if (reader == null) {
            // This is WAL serialisation compilation. We don't need to read data from table
            // and don't need optimisation for query validation.
            return new AbstractRecordCursorFactory(queryMeta) {
                @Override
                public boolean recordCursorSupportsRandomAccess() {
                    return false;
                }

                @Override
                public boolean supportsUpdateRowId(TableToken tableToken) {
                    return metadata.getTableToken() == tableToken;
                }
            };
        }

        GenericRecordMetadata dfcFactoryMeta = GenericRecordMetadata.deepCopyOf(metadata);
        final int latestByColumnCount = prepareLatestByColumnIndexes(latestBy, queryMeta);
        final TableToken tableToken = metadata.getTableToken();
        ExpressionNode withinExtracted;

        if (latestByColumnCount > 0 && configuration.useWithinLatestByOptimisation()) {
            withinExtracted = whereClauseParser.extractWithin(
                    model,
                    model.getWhereClause(),
                    queryMeta,
                    functionParser,
                    executionContext,
                    prefixes
            );

            boolean allSymbolsAreIndexed = true;
            if (prefixes.size() > 0) {
                for (int i = 0; i < latestByColumnCount; i++) {
                    int idx = listColumnFilterA.getColumnIndexFactored(i);
                    if (!isSymbol(queryMeta.getColumnType(idx)) || !queryMeta.isColumnIndexed(idx)) {
                        allSymbolsAreIndexed = false;
                    }
                }
            }

            if (allSymbolsAreIndexed) {
                model.setWhereClause(withinExtracted);
            }
        }

        int hasInterval = -1;
        RuntimeIntrinsicIntervalModel pushedIntervalModel = null;
        boolean inJoin = model.getJoinModels().size() > 0 || model.getJoinType() != JOIN_NONE;
        if (inJoin) {
            pushedIntervalModel = executionContext.peekIntervalModel();
            hasInterval = executionContext.hasInterval();
        }
        ExpressionNode whereClause = model.getWhereClause();

        if (whereClause != null || executionContext.isOverriddenIntrinsics(reader.getTableToken()) || pushedIntervalModel != null) {
            final IntrinsicModel intrinsicModel;
            if (whereClause != null) {
                CharSequence preferredKeyColumn = null;
                if (latestByColumnCount == 1) {
                    final int latestByIndex = listColumnFilterA.getColumnIndexFactored(0);
                    if (isSymbol(queryMeta.getColumnType(latestByIndex))) {
                        preferredKeyColumn = latestBy.getQuick(0).token;
                    }
                }

                intrinsicModel = whereClauseParser.extract(
                        model,
                        whereClause,
                        metadata,
                        preferredKeyColumn,
                        metadata.getTimestampIndex(),
                        functionParser,
                        queryMeta,
                        executionContext,
                        latestByColumnCount > 1,
                        reader
                );
            } else {
                intrinsicModel = whereClauseParser.getEmpty(
                        reader.getMetadata().getTimestampType(),
                        reader.getPartitionedBy()
                );
            }

            // When we run materialized view refresh we want to restrict queries to the base table
            // to the timestamp range that is updated by the previous transactions.
            executionContext.overrideWhereIntrinsics(reader.getTableToken(), intrinsicModel, reader.getMetadata().getTimestampType());

            // TODO: In theory, we can apply similar optimizations for ASOF, SPLICE and LT joins
            if (model.getJoinType() == JOIN_WINDOW && pushedIntervalModel != null) {
                WindowJoinContext windowJoinContext = model.getWindowJoinContext();
                TimestampDriver driver = ColumnType.getTimestampDriver(reader.getMetadata().getTimestampType());
                long hi = windowJoinContext.getHi();
                long lo = windowJoinContext.getLo();
                if (windowJoinContext.getHiExprTimeUnit() != 0) {
                    hi = driver.from(hi, windowJoinContext.getHiExprTimeUnit());
                }
                if (windowJoinContext.getLoExprTimeUnit() != 0) {
                    lo = driver.from(lo, windowJoinContext.getLoExprTimeUnit());
                }
                intrinsicModel.mergeIntervalModel((RuntimeIntervalModel) pushedIntervalModel, lo, hi);
            }

            // intrinsic parser can collapse where clause when removing parts it can replace
            // need to make sure that filter is updated on the model in case it is processed up the call stack
            //
            // At this juncture filter can use used up by one of the implementations below.
            // We will clear it preemptively. If nothing picks filter up we will set model "where"
            // to the downsized filter
            model.setWhereClause(null);

            if (intrinsicModel.intrinsicValue == IntrinsicModel.FALSE) {
                return new EmptyTableRecordCursorFactory(queryMeta);
            }

            PartitionFrameCursorFactory dfcFactory;

            if (latestByColumnCount > 0) {
                Function filter = compileFilter(intrinsicModel, queryMeta, executionContext);
                if (filter != null && filter.isConstant() && !filter.getBool(null)) {
                    // 'latest by' clause takes over the latest by nodes, so that the later generateLatestBy() is no-op
                    model.getLatestBy().clear();
                    Misc.free(filter);
                    return new EmptyTableRecordCursorFactory(queryMeta);
                }

                // a sub-query present in the filter may have used the latest by
                // column index lists, so we need to regenerate them
                prepareLatestByColumnIndexes(latestBy, queryMeta);

                return generateLatestByTableQuery(
                        model,
                        reader,
                        queryMeta,
                        tableToken,
                        intrinsicModel,
                        filter,
                        executionContext,
                        metadata.getTimestampIndex(),
                        columnIndexes,
                        columnSizeShifts,
                        prefixes,
                        hasInterval
                );
            }

            // below code block generates index-based filter
            final boolean intervalHitsOnlyOnePartition;
            final int order = model.isForceBackwardScan() ? ORDER_DESC : ORDER_ASC;

            if (intrinsicModel.hasIntervalFilters()) {
                RuntimeIntrinsicIntervalModel intervalModel = intrinsicModel.buildIntervalModel();
                if (hasInterval == 0) {
                    executionContext.popIntervalModel();
                    executionContext.pushIntervalModel(intervalModel);
                }
                dfcFactory = new IntervalPartitionFrameCursorFactory(
                        tableToken,
                        model.getMetadataVersion(),
                        intervalModel,
                        metadata.getTimestampIndex(),
                        dfcFactoryMeta,
                        order
                );
                intervalHitsOnlyOnePartition = intervalModel.allIntervalsHitOnePartition();
            } else {
                dfcFactory = new FullPartitionFrameCursorFactory(tableToken, model.getMetadataVersion(), dfcFactoryMeta, order);
                intervalHitsOnlyOnePartition = reader.getPartitionedBy() == PartitionBy.NONE;
            }

            if (intrinsicModel.keyColumn != null) {
                // existence of column would have been already validated
                final int keyColumnIndex = queryMeta.getColumnIndexQuiet(intrinsicModel.keyColumn);
                final int nKeyValues = intrinsicModel.keyValueFuncs.size();
                final int nKeyExcludedValues = intrinsicModel.keyExcludedValueFuncs.size();

                if (intrinsicModel.keySubQuery != null) {
                    RecordCursorFactory rcf = null;
                    final Record.CharSequenceFunction func;
                    Function filter;
                    try {
                        rcf = generate(intrinsicModel.keySubQuery, executionContext);
                        func = validateSubQueryColumnAndGetGetter(intrinsicModel, rcf.getMetadata());
                        filter = compileFilter(intrinsicModel, queryMeta, executionContext);
                    } catch (Throwable th) {
                        Misc.free(dfcFactory);
                        Misc.free(rcf);
                        throw th;
                    }

                    if (filter != null && filter.isConstant() && !filter.getBool(null)) {
                        Misc.free(dfcFactory);
                        return new EmptyTableRecordCursorFactory(queryMeta);
                    }
                    return new FilterOnSubQueryRecordCursorFactory(
                            configuration,
                            queryMeta,
                            dfcFactory,
                            rcf,
                            keyColumnIndex,
                            filter,
                            func,
                            columnIndexes,
                            columnSizeShifts
                    );
                }
                assert nKeyValues > 0 || nKeyExcludedValues > 0;

                boolean orderByKeyColumn = false;
                int indexDirection = BitmapIndexReader.DIR_FORWARD;
                if (intervalHitsOnlyOnePartition) {
                    final ObjList<ExpressionNode> orderByAdvice = model.getOrderByAdvice();
                    final int orderByAdviceSize = orderByAdvice.size();
                    if (orderByAdviceSize > 0 && orderByAdviceSize < 3) {
                        guardAgainstDotsInOrderByAdvice(model);
                        // todo: when order by coincides with keyColumn and there is index we can incorporate
                        //    ordering in the code that returns rows from index rather than having an
                        //    "overhead" order by implementation, which would be trying to oder already ordered symbols
                        if (Chars.equals(orderByAdvice.getQuick(0).token, intrinsicModel.keyColumn)) {
                            queryMeta.setTimestampIndex(-1);
                            if (orderByAdviceSize == 1) {
                                orderByKeyColumn = true;
                            } else if (Chars.equals(orderByAdvice.getQuick(1).token, model.getTimestamp().token)) {
                                orderByKeyColumn = true;
                                if (getOrderByDirectionOrDefault(model, 1) == ORDER_DIRECTION_DESCENDING) {
                                    indexDirection = BitmapIndexReader.DIR_BACKWARD;
                                }
                            }
                        }
                    }
                }
                boolean orderByTimestamp = false;
                // we can use skip sorting by timestamp if we:
                // - query index with a single value or
                // - query index with multiple values but use table order with forward scan (heap row cursor factory doesn't support backward scan)
                // it doesn't matter if we hit one or more partitions
                if (!orderByKeyColumn && isOrderByDesignatedTimestampOnly(model)) {
                    int orderByDirection = getOrderByDirectionOrDefault(model, 0);
                    if (nKeyValues == 1 || (nKeyValues > 1 && orderByDirection == ORDER_DIRECTION_ASCENDING)) {
                        orderByTimestamp = true;

                        if (orderByDirection == ORDER_DIRECTION_DESCENDING) {
                            indexDirection = BitmapIndexReader.DIR_BACKWARD;
                        }
                    } else if (nKeyExcludedValues > 0 && orderByDirection == ORDER_DIRECTION_ASCENDING) {
                        orderByTimestamp = true;
                    }
                }

                if (nKeyExcludedValues == 0) {
                    Function filter;
                    try {
                        filter = compileFilter(intrinsicModel, queryMeta, executionContext);
                    } catch (Throwable th) {
                        Misc.free(dfcFactory);
                        throw th;
                    }
                    if (filter != null && filter.isConstant()) {
                        try {
                            if (!filter.getBool(null)) {
                                Misc.free(dfcFactory);
                                return new EmptyTableRecordCursorFactory(queryMeta);
                            }
                        } finally {
                            filter = Misc.free(filter);
                        }
                    }

                    if (nKeyValues == 1) {
                        final RowCursorFactory rcf;
                        final Function symbolFunc = intrinsicModel.keyValueFuncs.get(0);
                        final SymbolMapReader symbolMapReader = reader.getSymbolMapReader(columnIndexes.getQuick(keyColumnIndex));
                        final int symbolKey = symbolFunc.isRuntimeConstant()
                                ? SymbolTable.VALUE_NOT_FOUND
                                : symbolMapReader.keyOf(symbolFunc.getStrA(null));

                        if (symbolKey == SymbolTable.VALUE_NOT_FOUND) {
                            if (filter == null) {
                                rcf = new DeferredSymbolIndexRowCursorFactory(
                                        keyColumnIndex,
                                        symbolFunc,
                                        true,
                                        indexDirection
                                );
                            } else {
                                rcf = new DeferredSymbolIndexFilteredRowCursorFactory(
                                        keyColumnIndex,
                                        symbolFunc,
                                        filter,
                                        true,
                                        indexDirection
                                );
                            }
                        } else {
                            if (filter == null) {
                                rcf = new SymbolIndexRowCursorFactory(
                                        keyColumnIndex,
                                        symbolKey,
                                        true,
                                        indexDirection,
                                        null
                                );
                            } else {
                                rcf = new SymbolIndexFilteredRowCursorFactory(
                                        keyColumnIndex,
                                        symbolKey,
                                        filter,
                                        true,
                                        indexDirection,
                                        null
                                );
                            }
                        }

                        if (filter == null) {
                            // This special case factory can later be disassembled to framing and index
                            // cursors in SAMPLE BY processing
                            return new DeferredSingleSymbolFilterPageFrameRecordCursorFactory(
                                    configuration,
                                    keyColumnIndex,
                                    symbolFunc,
                                    rcf,
                                    queryMeta,
                                    dfcFactory,
                                    orderByKeyColumn || orderByTimestamp,
                                    columnIndexes,
                                    columnSizeShifts,
                                    supportsRandomAccess
                            );
                        }
                        return new PageFrameRecordCursorFactory(
                                configuration,
                                queryMeta,
                                dfcFactory,
                                rcf,
                                orderByKeyColumn || orderByTimestamp,
                                filter,
                                false,
                                columnIndexes,
                                columnSizeShifts,
                                supportsRandomAccess,
                                false
                        );
                    }

                    if (orderByKeyColumn) {
                        queryMeta.setTimestampIndex(-1);
                    }

                    return new FilterOnValuesRecordCursorFactory(
                            configuration,
                            queryMeta,
                            dfcFactory,
                            intrinsicModel.keyValueFuncs,
                            keyColumnIndex,
                            reader,
                            filter,
                            model.getOrderByAdviceMnemonic(),
                            orderByKeyColumn,
                            orderByTimestamp,
                            getOrderByDirectionOrDefault(model, 0),
                            indexDirection,
                            columnIndexes,
                            columnSizeShifts
                    );
                } else if (nKeyExcludedValues > 0) {
                    if (reader.getSymbolMapReader(columnIndexes.getQuick(keyColumnIndex)).getSymbolCount() < configuration.getMaxSymbolNotEqualsCount()) {
                        Function filter;
                        try {
                            filter = compileFilter(intrinsicModel, queryMeta, executionContext);
                        } catch (Throwable th) {
                            Misc.free(dfcFactory);
                            throw th;
                        }
                        if (filter != null && filter.isConstant()) {
                            try {
                                if (!filter.getBool(null)) {
                                    Misc.free(dfcFactory);
                                    return new EmptyTableRecordCursorFactory(queryMeta);
                                }
                            } finally {
                                filter = Misc.free(filter);
                            }
                        }

                        return new FilterOnExcludedValuesRecordCursorFactory(
                                configuration,
                                queryMeta,
                                dfcFactory,
                                intrinsicModel.keyExcludedValueFuncs,
                                keyColumnIndex,
                                filter,
                                model.getOrderByAdviceMnemonic(),
                                orderByKeyColumn,
                                orderByTimestamp,
                                getOrderByDirectionOrDefault(model, 0),
                                indexDirection,
                                columnIndexes,
                                columnSizeShifts,
                                configuration.getMaxSymbolNotEqualsCount()
                        );
                    } else if (intrinsicModel.keyExcludedNodes.size() > 0) {
                        // restore filter
                        ExpressionNode root = intrinsicModel.keyExcludedNodes.getQuick(0);

                        for (int i = 1, n = intrinsicModel.keyExcludedNodes.size(); i < n; i++) {
                            ExpressionNode expression = intrinsicModel.keyExcludedNodes.getQuick(i);

                            OperatorExpression andOp = OperatorExpression.chooseRegistry(configuration.getCairoSqlLegacyOperatorPrecedence()).getOperatorDefinition("and");
                            ExpressionNode newRoot = expressionNodePool.next().of(OPERATION, andOp.operator.token, andOp.precedence, 0);
                            newRoot.paramCount = 2;
                            newRoot.lhs = expression;
                            newRoot.rhs = root;

                            root = newRoot;
                        }

                        if (intrinsicModel.filter == null) {
                            intrinsicModel.filter = root;
                        } else {
                            OperatorExpression andOp = OperatorExpression.chooseRegistry(configuration.getCairoSqlLegacyOperatorPrecedence()).getOperatorDefinition("and");
                            ExpressionNode filter = expressionNodePool.next().of(OPERATION, andOp.operator.token, andOp.precedence, 0);
                            filter.paramCount = 2;
                            filter.lhs = intrinsicModel.filter;
                            filter.rhs = root;
                            intrinsicModel.filter = filter;
                        }
                    }
                }
            }

            if (intervalHitsOnlyOnePartition && intrinsicModel.filter == null) {
                final ObjList<ExpressionNode> orderByAdvice = model.getOrderByAdvice();
                final int orderByAdviceSize = orderByAdvice.size();
                if (orderByAdviceSize > 0 && orderByAdviceSize < 3 && intrinsicModel.hasIntervalFilters()) {
                    // This function cannot handle dotted aliases
                    guardAgainstDotsInOrderByAdvice(model);

                    // we can only deal with 'order by symbol, timestamp' at best
                    // skip this optimisation if order by is more extensive
                    final int columnIndex = queryMeta.getColumnIndexQuiet(model.getOrderByAdvice().getQuick(0).token);
                    assert columnIndex > -1;

                    // this is our kind of column
                    if (queryMeta.isColumnIndexed(columnIndex)) {
                        boolean orderByKeyColumn = false;
                        int indexDirection = BitmapIndexReader.DIR_FORWARD;
                        if (orderByAdviceSize == 1) {
                            orderByKeyColumn = true;
                        } else if (Chars.equals(orderByAdvice.getQuick(1).token, model.getTimestamp().token)) {
                            orderByKeyColumn = true;
                            if (getOrderByDirectionOrDefault(model, 1) == ORDER_DIRECTION_DESCENDING) {
                                indexDirection = BitmapIndexReader.DIR_BACKWARD;
                            }
                        }

                        if (orderByKeyColumn) {
                            // check that intrinsicModel.intervals hit only one partition
                            queryMeta.setTimestampIndex(-1);
                            return new SortedSymbolIndexRecordCursorFactory(
                                    configuration,
                                    queryMeta,
                                    dfcFactory,
                                    columnIndex,
                                    getOrderByDirectionOrDefault(model, 0) == ORDER_DIRECTION_ASCENDING,
                                    indexDirection,
                                    columnIndexes,
                                    columnSizeShifts
                            );
                        }
                    }
                }
            }

            final RowCursorFactory rowFactory = new PageFrameRowCursorFactory(model.isForceBackwardScan() ? ORDER_DESC : ORDER_ASC);

            model.setWhereClause(intrinsicModel.filter);
            return new PageFrameRecordCursorFactory(
                    configuration,
                    queryMeta,
                    dfcFactory,
                    rowFactory,
                    false,
                    null,
                    true,
                    columnIndexes,
                    columnSizeShifts,
                    supportsRandomAccess,
                    false
            );
        }

        // no where clause
        if (latestByColumnCount == 0) {
            // construct new metadata, which is a copy of what we constructed just above, but
            // in the interest of isolating problems we will only affect this factory

            final int order = model.isForceBackwardScan() ? ORDER_DESC : ORDER_ASC;

            AbstractPartitionFrameCursorFactory cursorFactory = new FullPartitionFrameCursorFactory(tableToken, model.getMetadataVersion(), dfcFactoryMeta, order);
            RowCursorFactory rowCursorFactory = new PageFrameRowCursorFactory(order);

            return new PageFrameRecordCursorFactory(
                    configuration,
                    queryMeta,
                    cursorFactory,
                    rowCursorFactory,
                    model.isOrderDescendingByDesignatedTimestampOnly(),
                    null,
                    true,
                    columnIndexes,
                    columnSizeShifts,
                    supportsRandomAccess,
                    false
            );
        }

        // 'latest by' clause takes over the latest by nodes, so that the later generateLatestBy() is no-op
        model.getLatestBy().clear();

        // listColumnFilterA = latest by column indexes
        if (latestByColumnCount == 1) {
            int latestByColumnIndex = listColumnFilterA.getColumnIndexFactored(0);
            if (queryMeta.isColumnIndexed(latestByColumnIndex)) {
                return new LatestByAllIndexedRecordCursorFactory(
                        executionContext.getCairoEngine(),
                        configuration,
                        queryMeta,
                        new FullPartitionFrameCursorFactory(tableToken, model.getMetadataVersion(), dfcFactoryMeta, ORDER_DESC),
                        listColumnFilterA.getColumnIndexFactored(0),
                        columnIndexes,
                        columnSizeShifts,
                        prefixes
                );
            }

            if (isSymbol(queryMeta.getColumnType(latestByColumnIndex))
                    && queryMeta.isSymbolTableStatic(latestByColumnIndex)) {
                // we have "latest by" symbol column values, but no index
                return new LatestByDeferredListValuesFilteredRecordCursorFactory(
                        configuration,
                        queryMeta,
                        new FullPartitionFrameCursorFactory(tableToken, model.getMetadataVersion(), dfcFactoryMeta, ORDER_DESC),
                        latestByColumnIndex,
                        null,
                        columnIndexes,
                        columnSizeShifts
                );
            }
        }

        boolean symbolKeysOnly = true;
        for (int i = 0, n = keyTypes.getColumnCount(); i < n; i++) {
            symbolKeysOnly &= isSymbol(keyTypes.getColumnType(i));
        }
        if (symbolKeysOnly) {
            IntList partitionByColumnIndexes = new IntList(listColumnFilterA.size());
            for (int i = 0, n = listColumnFilterA.size(); i < n; i++) {
                partitionByColumnIndexes.add(listColumnFilterA.getColumnIndexFactored(i));
            }
            return new LatestByAllSymbolsFilteredRecordCursorFactory(
                    configuration,
                    queryMeta,
                    new FullPartitionFrameCursorFactory(tableToken, model.getMetadataVersion(), dfcFactoryMeta, ORDER_DESC),
                    RecordSinkFactory.getInstance(asm, queryMeta, listColumnFilterA),
                    keyTypes,
                    partitionByColumnIndexes,
                    null,
                    null,
                    columnIndexes,
                    columnSizeShifts
            );
        }

        return new LatestByAllFilteredRecordCursorFactory(
                configuration,
                queryMeta,
                new FullPartitionFrameCursorFactory(tableToken, model.getMetadataVersion(), dfcFactoryMeta, ORDER_DESC),
                RecordSinkFactory.getInstance(asm, queryMeta, listColumnFilterA),
                keyTypes,
                null,
                columnIndexes,
                columnSizeShifts
        );
    }

    private RecordCursorFactory generateUnionAllFactory(
            QueryModel model,
            SqlExecutionContext executionContext,
            RecordCursorFactory factoryA,
            RecordCursorFactory factoryB,
            ObjList<Function> castFunctionsA,
            ObjList<Function> castFunctionsB,
            RecordMetadata unionMetadata
    ) throws SqlException {
        final RecordCursorFactory unionFactory = new UnionAllRecordCursorFactory(
                unionMetadata,
                factoryA,
                factoryB,
                castFunctionsA,
                castFunctionsB
        );

        if (model.getUnionModel().getUnionModel() != null) {
            return generateSetFactory(model.getUnionModel(), unionFactory, executionContext);
        }
        return unionFactory;
    }

    private RecordCursorFactory generateUnionFactory(
            QueryModel model,
            SqlExecutionContext executionContext,
            RecordCursorFactory factoryA,
            RecordCursorFactory factoryB,
            ObjList<Function> castFunctionsA,
            ObjList<Function> castFunctionsB,
            RecordMetadata unionMetadata,
            SetRecordCursorFactoryConstructor constructor
    ) throws SqlException {
        writeSymbolAsString.clear();
        valueTypes.clear();
        // Remap symbol columns to string type since that's how recordSink copies them.
        keyTypes.clear();
        for (int i = 0, n = unionMetadata.getColumnCount(); i < n; i++) {
            final int columnType = unionMetadata.getColumnType(i);
            if (isSymbol(columnType)) {
                keyTypes.add(STRING);
                writeSymbolAsString.set(i);
            } else {
                keyTypes.add(columnType);
            }
        }

        entityColumnFilter.of(factoryA.getMetadata().getColumnCount());
        final RecordSink recordSink = RecordSinkFactory.getInstance(
                asm,
                unionMetadata,
                entityColumnFilter,
                writeSymbolAsString
        );

        RecordCursorFactory unionFactory = constructor.create(
                configuration,
                unionMetadata,
                factoryA,
                factoryB,
                castFunctionsA,
                castFunctionsB,
                recordSink,
                keyTypes,
                valueTypes
        );

        if (model.getUnionModel().getUnionModel() != null) {
            return generateSetFactory(model.getUnionModel(), unionFactory, executionContext);
        }
        return unionFactory;
    }

    @Nullable
    private Function getHiFunction(QueryModel model, SqlExecutionContext executionContext) throws SqlException {
        return toLimitFunction(executionContext, model.getLimitHi(), null);
    }

    @Nullable
    private Function getLimitLoFunctionOnly(QueryModel model, SqlExecutionContext executionContext) throws SqlException {
        if (model.getLimitAdviceLo() != null && model.getLimitAdviceHi() == null) {
            return toLimitFunction(executionContext, model.getLimitAdviceLo(), LongConstant.ZERO);
        }
        return null;
    }

    @NotNull
    private Function getLoFunction(QueryModel model, SqlExecutionContext executionContext) throws SqlException {
        return toLimitFunction(executionContext, model.getLimitLo(), LongConstant.ZERO);
    }

    private int getSampleBySymbolKeyIndex(QueryModel model, RecordMetadata metadata) {
        final ObjList<QueryColumn> columns = model.getColumns();

        for (int i = 0, n = columns.size(); i < n; i++) {
            final QueryColumn column = columns.getQuick(i);
            final ExpressionNode node = column.getAst();

            if (node.type == LITERAL) {
                int idx = metadata.getColumnIndex(node.token);
                int columnType = metadata.getColumnType(idx);

                if (columnType == SYMBOL) {
                    return idx;
                }
            }
        }

        return -1;
    }

    private int getTimestampIndex(QueryModel model, RecordCursorFactory factory) throws SqlException {
        return getTimestampIndex(model, factory.getMetadata());
    }

    private int getTimestampIndex(QueryModel model, RecordMetadata metadata) throws SqlException {
        final ExpressionNode timestamp = model.getTimestamp();
        if (timestamp != null) {
            int timestampIndex = metadata.getColumnIndexQuiet(timestamp.token);
            if (timestampIndex == -1) {
                throw SqlException.invalidColumn(timestamp.position, timestamp.token);
            }
            if (!isTimestamp(metadata.getColumnType(timestampIndex))) {
                throw SqlException.$(timestamp.position, "not a TIMESTAMP");
            }
            return timestampIndex;
        }
        return metadata.getTimestampIndex();
    }

    private void guardAgainstDotsInOrderByAdvice(QueryModel model) throws SqlException {
        ObjList<ExpressionNode> advice = model.getOrderByAdvice();
        for (int i = 0, n = advice.size(); i < n; i++) {
            if (Chars.indexOf(advice.getQuick(i).token, '.') > -1) {
                throw SqlException.$(advice.getQuick(i).position, "cannot use table-prefixed names in order by");
            }
        }
    }

    private void guardAgainstFillWithKeyedGroupBy(QueryModel model, ArrayColumnTypes keyTypes) throws SqlException {
        // locate fill
        QueryModel curr = model;
        while (curr != null && curr.getFillStride() == null) {
            curr = curr.getNestedModel();
        }

        if (curr == null || curr.getFillStride() == null || curr.getFillValues() == null || curr.getFillValues().size() == 0) {
            return;
        }

        if (curr.getFillValues().size() == 1 && isNoneKeyword(curr.getFillValues().getQuick(0).token)) {
            return;
        }

        if (keyTypes.getColumnCount() == 1) {
            return;
        }

        throw SqlException.$(0, "cannot use FILL with a keyed GROUP BY");
    }

    private void guardAgainstFromToWithKeyedSampleBy(boolean isFromTo) throws SqlException {
        if (isFromTo) {
            throw SqlException.$(0, "FROM-TO intervals are not supported for keyed SAMPLE BY queries");
        }
    }

    private boolean isKeyedTemporalJoin(RecordMetadata masterMetadata, RecordMetadata slaveMetadata) {
        // Check if we can simplify ASOF JOIN ON (ts) to ASOF JOIN.
        if (listColumnFilterA.size() == 1 && listColumnFilterB.size() == 1) {
            int masterIndex = listColumnFilterB.getColumnIndexFactored(0);
            int slaveIndex = listColumnFilterA.getColumnIndexFactored(0);
            return masterIndex != masterMetadata.getTimestampIndex() || slaveIndex != slaveMetadata.getTimestampIndex();
        }
        return listColumnFilterA.size() > 0 && listColumnFilterB.size() > 0;
    }

    private boolean isOrderByDesignatedTimestampOnly(QueryModel model) {
        return model.getOrderByAdvice().size() == 1
                && model.getTimestamp() != null
                && Chars.equalsIgnoreCase(model.getOrderByAdvice().getQuick(0).token, model.getTimestamp().token);
    }

    private boolean isSameTable(RecordCursorFactory masterFactory, RecordCursorFactory slaveFactory) {
        return masterFactory.getTableToken() != null && masterFactory.getTableToken().equals(slaveFactory.getTableToken());
    }

    private boolean isSingleSymbolJoin(SymbolShortCircuit symbolShortCircuit) {
        return symbolShortCircuit != NoopSymbolShortCircuit.INSTANCE &&
                !(symbolShortCircuit instanceof ChainedSymbolShortCircuit);
    }

    private void lookupColumnIndexes(
            ListColumnFilter filter,
            ObjList<ExpressionNode> columnNames,
            RecordMetadata metadata
    ) throws SqlException {
        filter.clear();
        for (int i = 0, n = columnNames.size(); i < n; i++) {
            final CharSequence columnName = columnNames.getQuick(i).token;
            int columnIndex = metadata.getColumnIndexQuiet(columnName);
            if (columnIndex > -1) {
                filter.add(columnIndex + 1);
            } else {
                int dot = Chars.indexOfLastUnquoted(columnName, '.');
                if (dot > -1) {
                    columnIndex = metadata.getColumnIndexQuiet(columnName, dot + 1, columnName.length());
                    if (columnIndex > -1) {
                        filter.add(columnIndex + 1);
                        return;
                    }
                }
                throw SqlException.invalidColumn(columnNames.getQuick(i).position, columnName);
            }
        }
    }

    private void lookupColumnIndexesUsingVanillaNames(
            ListColumnFilter filter,
            ObjList<CharSequence> columnNames,
            RecordMetadata metadata
    ) {
        filter.clear();
        for (int i = 0, n = columnNames.size(); i < n; i++) {
            filter.add(metadata.getColumnIndex(columnNames.getQuick(i)) + 1);
        }
    }

    private int prepareLatestByColumnIndexes(ObjList<ExpressionNode> latestBy, RecordMetadata myMeta) throws SqlException {
        keyTypes.clear();
        listColumnFilterA.clear();

        final int latestByColumnCount = latestBy.size();
        if (latestByColumnCount > 0) {
            // validate the latest by against the current reader
            // first check if column is valid
            for (int i = 0; i < latestByColumnCount; i++) {
                final ExpressionNode latestByNode = latestBy.getQuick(i);
                final int index = myMeta.getColumnIndexQuiet(latestByNode.token);
                if (index == -1) {
                    throw SqlException.invalidColumn(latestByNode.position, latestByNode.token);
                }

                // check the type of the column, not all are supported
                int columnType = myMeta.getColumnType(index);
                switch (tagOf(columnType)) {
                    case BOOLEAN:
                    case BYTE:
                    case CHAR:
                    case SHORT:
                    case INT:
                    case IPv4:
                    case LONG:
                    case DATE:
                    case TIMESTAMP:
                    case FLOAT:
                    case DOUBLE:
                    case LONG256:
                    case STRING:
                    case VARCHAR:
                    case SYMBOL:
                    case UUID:
                    case GEOBYTE:
                    case GEOSHORT:
                    case GEOINT:
                    case GEOLONG:
                    case LONG128:
                        // we are reusing collections which leads to confusing naming for this method
                        // keyTypes are types of columns we collect 'latest by' for
                        keyTypes.add(columnType);
                        // listColumnFilterA are indexes of columns we collect 'latest by' for
                        listColumnFilterA.add(index + 1);
                        break;

                    default:
                        throw SqlException
                                .position(latestByNode.position)
                                .put(latestByNode.token)
                                .put(" (")
                                .put(ColumnType.nameOf(columnType))
                                .put("): invalid type, only [BOOLEAN, BYTE, SHORT, INT, LONG, DATE, TIMESTAMP, FLOAT, DOUBLE, LONG128, LONG256, CHAR, STRING, VARCHAR, SYMBOL, UUID, GEOHASH, IPv4] are supported in LATEST ON");
                }
            }
        }
        return latestByColumnCount;
    }

    private void processJoinContext(
            boolean vanillaMaster,
            boolean isSelfJoin,
            JoinContext jc,
            RecordMetadata masterMetadata,
            RecordMetadata slaveMetadata
    ) throws SqlException {
        lookupColumnIndexesUsingVanillaNames(listColumnFilterA, jc.aNames, slaveMetadata);
        if (vanillaMaster) {
            lookupColumnIndexesUsingVanillaNames(listColumnFilterB, jc.bNames, masterMetadata);
        } else {
            lookupColumnIndexes(listColumnFilterB, jc.bNodes, masterMetadata);
        }

        // compare types and populate keyTypes
        keyTypes.clear();
        writeSymbolAsString.clear();
        writeStringAsVarcharA.clear();
        writeStringAsVarcharB.clear();
        writeTimestampAsNanosA.clear();
        writeTimestampAsNanosB.clear();
        for (int k = 0, m = listColumnFilterA.getColumnCount(); k < m; k++) {
            // Don't use tagOf(columnType) to compare the types.
            // Key types have too much exactly except SYMBOL and STRING special case
            final int columnIndexA = listColumnFilterA.getColumnIndexFactored(k);
            final int columnIndexB = listColumnFilterB.getColumnIndexFactored(k);
            final int columnTypeA = slaveMetadata.getColumnType(columnIndexA);
            final String columnNameA = slaveMetadata.getColumnName(columnIndexA);
            final int columnTypeB = masterMetadata.getColumnType(columnIndexB);
            final String columnNameB = masterMetadata.getColumnName(columnIndexB);
            if (columnTypeB != columnTypeA &&
                    !(isSymbolOrStringOrVarchar(columnTypeB) && isSymbolOrStringOrVarchar(columnTypeA)) &&
                    !(isTimestamp(columnTypeB) && isTimestamp(columnTypeA))
            ) {
                // index in column filter and join context is the same
                throw SqlException.$(jc.aNodes.getQuick(k).position, "join column type mismatch");
            }
            if (isVarchar(columnTypeA) || isVarchar(columnTypeB)) {
                keyTypes.add(VARCHAR);
                if (isVarchar(columnTypeA)) {
                    writeStringAsVarcharB.set(columnIndexB);
                } else {
                    writeStringAsVarcharA.set(columnIndexA);
                }
                writeSymbolAsString.set(columnIndexA);
                writeSymbolAsString.set(columnIndexB);
            } else if (columnTypeB == ColumnType.SYMBOL) {
                if (isSelfJoin && Chars.equalsIgnoreCase(columnNameA, columnNameB)) {
                    keyTypes.add(ColumnType.SYMBOL);
                } else {
                    keyTypes.add(STRING);
                    writeSymbolAsString.set(columnIndexA);
                    writeSymbolAsString.set(columnIndexB);
                }
            } else if (isString(columnTypeA) || isString(columnTypeB)) {
                keyTypes.add(columnTypeB);
                writeSymbolAsString.set(columnIndexA);
                writeSymbolAsString.set(columnIndexB);
            } else if (columnTypeA != columnTypeB &&
                    isTimestamp(columnTypeA) && isTimestamp(columnTypeB)
            ) {
                keyTypes.add(TIMESTAMP_NANO);
                // Mark columns that need conversion to nanoseconds
                if (!isTimestampNano(columnTypeA)) {
                    writeTimestampAsNanosA.set(columnIndexA);
                }
                if (!isTimestampNano(columnTypeB)) {
                    writeTimestampAsNanosB.set(columnIndexB);
                }
            } else {
                keyTypes.add(columnTypeB);
            }
        }
    }

    private void processNodeQueryModels(ExpressionNode node, ModelOperator operator) {
        sqlNodeStack.clear();
        while (node != null) {
            if (node.queryModel != null) {
                operator.operate(expressionNodePool, node.queryModel);
            }

            if (node.lhs != null) {
                sqlNodeStack.push(node.lhs);
            }

            if (node.rhs != null) {
                node = node.rhs;
            } else {
                if (!sqlNodeStack.isEmpty()) {
                    node = sqlNodeStack.poll();
                } else {
                    node = null;
                }
            }
        }
    }

    private void restoreWhereClause(ExpressionNode node) {
        processNodeQueryModels(node, RESTORE_WHERE_CLAUSE);
    }

    private Function toLimitFunction(
            SqlExecutionContext executionContext,
            ExpressionNode limit,
            ConstantFunction defaultValue
    ) throws SqlException {
        if (limit == null) {
            return defaultValue;
        }

        final Function limitFunc = functionParser.parseFunction(limit, EmptyRecordMetadata.INSTANCE, executionContext);

        // coerce to a convertible type
        coerceRuntimeConstantType(limitFunc, LONG, executionContext, "LIMIT expressions must be convertible to INT", limit.position);

        // also rule out string, varchar etc.
        int limitFuncType = limitFunc.getType();
        if (limitTypes.excludes(limitFuncType)) {
            throw SqlException.$(limit.position, "invalid type: ").put(ColumnType.nameOf(limitFuncType));
        }

        return limitFunc;
    }

    private void validateBothTimestampOrders(RecordCursorFactory masterFactory, RecordCursorFactory slaveFactory, int position) throws SqlException {
        if (masterFactory.getScanDirection() != RecordCursorFactory.SCAN_DIRECTION_FORWARD) {
            throw SqlException.$(position, "left side of time series join doesn't have ASC timestamp order");
        }
        if (slaveFactory.getScanDirection() != RecordCursorFactory.SCAN_DIRECTION_FORWARD) {
            throw SqlException.$(position, "right side of time series join doesn't have ASC timestamp order");
        }
    }

    private void validateBothTimestamps(QueryModel slaveModel, RecordMetadata masterMetadata, RecordMetadata slaveMetadata) throws SqlException {
        if (masterMetadata.getTimestampIndex() == -1) {
            throw SqlException.$(slaveModel.getJoinKeywordPosition(), "left side of time series join has no timestamp");
        }
        if (slaveMetadata.getTimestampIndex() == -1) {
            throw SqlException.$(slaveModel.getJoinKeywordPosition(), "right side of time series join has no timestamp");
        }
    }

    private void validateOuterJoinExpressions(QueryModel model, CharSequence joinType) throws SqlException {
        if (model.getOuterJoinExpressionClause() != null) {
            throw SqlException.$(model.getOuterJoinExpressionClause().position, "unsupported ").put(joinType).put(" join expression ")
                    .put("[expr='").put(model.getOuterJoinExpressionClause()).put("']");
        }
    }

    private Record.CharSequenceFunction validateSubQueryColumnAndGetGetter(IntrinsicModel intrinsicModel, RecordMetadata metadata) throws SqlException {
        int columnType = metadata.getColumnType(0);
        switch (columnType) {
            case STRING:
                return Record.GET_STR;
            case SYMBOL:
                return Record.GET_SYM;
            case VARCHAR:
                return Record.GET_VARCHAR;
            default:
                assert intrinsicModel.keySubQuery.getColumns() != null;
                assert intrinsicModel.keySubQuery.getColumns().size() > 0;
                throw SqlException
                        .position(intrinsicModel.keySubQuery.getColumns().getQuick(0).getAst().position)
                        .put("unsupported column type: ")
                        .put(metadata.getColumnName(0))
                        .put(": ")
                        .put(ColumnType.nameOf(columnType));
        }
    }

    // used in tests
    void setEnableJitNullChecks(boolean value) {
        enableJitNullChecks = value;
    }

    void setFullFatJoins(boolean fullFatJoins) {
        this.fullFatJoins = fullFatJoins;
    }

    @FunctionalInterface
    public interface FullFatJoinGenerator {
        RecordCursorFactory create(
                CairoConfiguration configuration,
                RecordMetadata metadata,
                RecordCursorFactory masterFactory,
                RecordCursorFactory slaveFactory,
                @Transient ColumnTypes mapKeyTypes,
                @Transient ColumnTypes mapValueTypes,
                @Transient ColumnTypes slaveColumnTypes,
                RecordSink masterKeySink,
                RecordSink slaveKeySink,
                int columnSplit,
                RecordValueSink slaveValueSink,
                IntList columnIndex,
                JoinContext joinContext,
                ColumnFilter masterTableKeyColumns,
                long toleranceInterval,
                int slaveValueTimestampIndex
        );
    }

    @FunctionalInterface
    interface ModelOperator {
        void operate(ObjectPool<ExpressionNode> pool, QueryModel model);
    }

    private static class ColCheckVisitor implements PostOrderTreeTraversalAlgo.Visitor {
        boolean hasIncludeCol;
        RecordMetadata metadata;
        boolean shouldInclude;

        @Override
        public void visit(ExpressionNode node) {
            if (node.type == LITERAL) {
                int columnIndex = metadata.getColumnIndexQuiet(node.token);
                if (columnIndex == -1) {
                    shouldInclude = false;
                } else {
                    hasIncludeCol = true;
                }
            }
        }

        void of(RecordMetadata metadata) {
            this.metadata = metadata;
            this.shouldInclude = true;
            this.hasIncludeCol = false;
        }
    }

    private static class RecordCursorFactoryStub implements RecordCursorFactory {
        final ExecutionModel model;
        RecordCursorFactory factory;

        protected RecordCursorFactoryStub(ExecutionModel model, RecordCursorFactory factory) {
            this.model = model;
            this.factory = factory;
        }

        @Override
        public void close() {
            factory = Misc.free(factory);
        }

        @Override
        public RecordCursor getCursor(SqlExecutionContext executionContext) throws SqlException {
            if (factory != null) {
                return factory.getCursor(executionContext);
            } else {
                return null;
            }
        }

        @Override
        public RecordMetadata getMetadata() {
            return null;
        }

        @Override
        public boolean recordCursorSupportsRandomAccess() {
            return false;
        }

        @Override
        public void toPlan(PlanSink sink) {
            sink.type(model.getTypeName());

            final CharSequence tableName = model.getTableName();
            if (tableName != null) {
                sink.meta(model.getModelType() == CREATE_MAT_VIEW ? "view" : "table").val(tableName);
            }
            if (factory != null) {
                sink.child(factory);
            }
        }
    }

    static {
        joinsRequiringTimestamp[JOIN_ASOF] = true;
        joinsRequiringTimestamp[JOIN_SPLICE] = true;
        joinsRequiringTimestamp[JOIN_LT] = true;
        joinsRequiringTimestamp[JOIN_WINDOW] = true;
    }

    static {
        limitTypes.add(LONG);
        limitTypes.add(BYTE);
        limitTypes.add(SHORT);
        limitTypes.add(INT);
        limitTypes.add(UNDEFINED);
    }

    static {
        countConstructors.put(DOUBLE, CountDoubleVectorAggregateFunction::new);
        countConstructors.put(INT, CountIntVectorAggregateFunction::new);
        countConstructors.put(LONG, CountLongVectorAggregateFunction::new);
        countConstructors.put(DATE, CountLongVectorAggregateFunction::new);
        countConstructors.put(TIMESTAMP_MICRO, CountLongVectorAggregateFunction::new);
        countConstructors.put(TIMESTAMP_NANO, CountLongVectorAggregateFunction::new);

        sumConstructors.put(DOUBLE, SumDoubleVectorAggregateFunction::new);
        sumConstructors.put(INT, SumIntVectorAggregateFunction::new);
        sumConstructors.put(LONG, SumLongVectorAggregateFunction::new);
        sumConstructors.put(LONG256, SumLong256VectorAggregateFunction::new);
        sumConstructors.put(SHORT, SumShortVectorAggregateFunction::new);

        ksumConstructors.put(DOUBLE, KSumDoubleVectorAggregateFunction::new);
        nsumConstructors.put(DOUBLE, NSumDoubleVectorAggregateFunction::new);

        avgConstructors.put(DOUBLE, AvgDoubleVectorAggregateFunction::new);
        avgConstructors.put(LONG, AvgLongVectorAggregateFunction::new);
        avgConstructors.put(INT, AvgIntVectorAggregateFunction::new);
        avgConstructors.put(SHORT, AvgShortVectorAggregateFunction::new);

        minConstructors.put(DOUBLE, MinDoubleVectorAggregateFunction::new);
        minConstructors.put(LONG, MinLongVectorAggregateFunction::new);
        minConstructors.put(DATE, MinDateVectorAggregateFunction::new);
        minConstructors.put(TIMESTAMP_MICRO, (int keyKind, int columnIndex, int workerCount) -> new MinTimestampVectorAggregateFunction(keyKind, columnIndex, workerCount, TIMESTAMP_MICRO));
        minConstructors.put(TIMESTAMP_NANO, (int keyKind, int columnIndex, int workerCount) -> new MinTimestampVectorAggregateFunction(keyKind, columnIndex, workerCount, TIMESTAMP_NANO));
        minConstructors.put(INT, MinIntVectorAggregateFunction::new);
        minConstructors.put(SHORT, MinShortVectorAggregateFunction::new);

        maxConstructors.put(DOUBLE, MaxDoubleVectorAggregateFunction::new);
        maxConstructors.put(LONG, MaxLongVectorAggregateFunction::new);
        maxConstructors.put(DATE, MaxDateVectorAggregateFunction::new);
        maxConstructors.put(TIMESTAMP_MICRO, (int keyKind, int columnIndex, int workerCount) -> new MaxTimestampVectorAggregateFunction(keyKind, columnIndex, workerCount, TIMESTAMP_MICRO));
        maxConstructors.put(TIMESTAMP_NANO, (int keyKind, int columnIndex, int workerCount) -> new MaxTimestampVectorAggregateFunction(keyKind, columnIndex, workerCount, TIMESTAMP_NANO));
        maxConstructors.put(INT, MaxIntVectorAggregateFunction::new);
        maxConstructors.put(SHORT, MaxShortVectorAggregateFunction::new);
    }
}<|MERGE_RESOLUTION|>--- conflicted
+++ resolved
@@ -334,8 +334,8 @@
 import static io.questdb.griffin.SqlKeywords.*;
 import static io.questdb.griffin.SqlOptimiser.concatFilters;
 import static io.questdb.griffin.model.ExpressionNode.*;
+import static io.questdb.griffin.model.QueryModel.*;
 import static io.questdb.griffin.model.QueryModel.QUERY;
-import static io.questdb.griffin.model.QueryModel.*;
 
 public class SqlCodeGenerator implements Mutable, Closeable {
     public static final int GKK_MICRO_HOUR_INT = 1;
@@ -3573,7 +3573,7 @@
                                         parent = node;
                                     }
                                     if (parent != null) {
-                                        filter = compileJoinFilter(parent, joinMetadata, executionContext);
+                                        joinFilter = compileJoinFilter(parent, joinMetadata, executionContext);
                                     }
                                 }
 
@@ -3600,78 +3600,7 @@
                                     }
 
                                     master.setSmalePageFrameRows(configuration.getSqlSmallPageFrameMinRows(), configuration.getSqlSmallPageFrameMaxRows());
-<<<<<<< HEAD
-=======
-                                    // try to extract symbols equal function from join filter
-                                    int leftSymbolIndex = -1;
-                                    int rightSymbolIndex = -1;
-                                    ExpressionNode parent = null;
-                                    if (node != null) {
-                                        final int columnSplit = master.getMetadata().getColumnCount();
-                                        ExpressionNode nn = node;
-                                        sqlNodeStack.clear();
-                                        sqlNodeStack2.clear();
-                                        boolean isLeft = false;
-                                        while (!sqlNodeStack.isEmpty() || nn != null) {
-                                            if (nn != null) {
-                                                if (Chars.equals(nn.token, "=")) {
-                                                    ExpressionNode l = nn.lhs;
-                                                    ExpressionNode r = nn.rhs;
-                                                    if (l != null && r != null && l.type == ExpressionNode.LITERAL && r.type == ExpressionNode.LITERAL) {
-                                                        int index1 = joinMetadata.getColumnIndexQuiet(l.token);
-                                                        int index2 = joinMetadata.getColumnIndexQuiet(r.token);
-                                                        if (index1 >= 0 && index2 >= 0) {
-                                                            boolean index1IsSymbol = joinMetadata.getColumnType(index1) == ColumnType.SYMBOL;
-                                                            boolean index2IsSymbol = joinMetadata.getColumnType(index2) == ColumnType.SYMBOL;
-                                                            boolean index1IsLeft = index1 < columnSplit;
-                                                            boolean index2IsLeft = index2 < columnSplit;
-                                                            isLeft = parent != null && parent.lhs == nn;
-
-                                                            if (index1IsSymbol && index2IsSymbol && index1IsLeft != index2IsLeft) {
-                                                                leftSymbolIndex = index1IsLeft ? index1 : index2;
-                                                                rightSymbolIndex = index1IsLeft ? index2 : index1;
-                                                                rightSymbolIndex = rightSymbolIndex - columnSplit;
-                                                                break;
-                                                            }
-                                                        }
-                                                    }
-                                                    nn = null;
-                                                } else if (Chars.equals(nn.token, "and")) {
-                                                    if (nn.rhs != null) {
-                                                        sqlNodeStack.push(nn.rhs);
-                                                        sqlNodeStack2.push(nn);
-                                                    }
-                                                    parent = nn;
-                                                    nn = nn.lhs;
-                                                } else {
-                                                    nn = null;
-                                                }
-                                            } else {
-                                                nn = sqlNodeStack.poll();
-                                                parent = sqlNodeStack2.pop();
-                                            }
-                                        }
-
-                                        // extract success!
-                                        if (leftSymbolIndex != -1) {
-                                            if (parent != null && Chars.equals(parent.token, "and")) {
-                                                if (isLeft) {
-                                                    parent.copyFrom(parent.rhs);
-                                                } else {
-                                                    parent.copyFrom(parent.lhs);
-                                                }
-                                                parent = node;
-                                            } else {
-                                                parent = null;
-                                            }
-                                        } else {
-                                            parent = node;
-                                        }
-                                        if (parent != null) {
-                                            joinFilter = compileJoinFilter(parent, joinMetadata, executionContext);
-                                        }
-                                    }
->>>>>>> 36857136
+
 
                                     if (leftSymbolIndex != -1) {
                                         master = new AsyncWindowJoinFastRecordCursorFactory(
@@ -3765,7 +3694,6 @@
                                         );
                                     }
                                 } else if (slave.supportsTimeFrameCursor()) {
-<<<<<<< HEAD
                                     if (leftSymbolIndex != -1) {
                                         return new WindowJoinFastRecordCursorFactory(
                                                 asm,
@@ -3781,12 +3709,8 @@
                                                 valueTypes,
                                                 rightSymbolIndex,
                                                 leftSymbolIndex,
-                                                filter
+                                                joinFilter
                                         );
-=======
-                                    if (node != null) {
-                                        joinFilter = compileJoinFilter(node, joinMetadata, executionContext);
->>>>>>> 36857136
                                     }
 
                                     return new WindowJoinRecordCursorFactory(
