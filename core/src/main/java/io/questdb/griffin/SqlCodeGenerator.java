/*******************************************************************************
 *     ___                  _   ____  ____
 *    / _ \ _   _  ___  ___| |_|  _ \| __ )
 *   | | | | | | |/ _ \/ __| __| | | |  _ \
 *   | |_| | |_| |  __/\__ \ |_| |_| | |_) |
 *    \__\_\\__,_|\___||___/\__|____/|____/
 *
 *  Copyright (c) 2014-2019 Appsicle
 *  Copyright (c) 2019-2024 QuestDB
 *
 *  Licensed under the Apache License, Version 2.0 (the "License");
 *  you may not use this file except in compliance with the License.
 *  You may obtain a copy of the License at
 *
 *  http://www.apache.org/licenses/LICENSE-2.0
 *
 *  Unless required by applicable law or agreed to in writing, software
 *  distributed under the License is distributed on an "AS IS" BASIS,
 *  WITHOUT WARRANTIES OR CONDITIONS OF ANY KIND, either express or implied.
 *  See the License for the specific language governing permissions and
 *  limitations under the License.
 *
 ******************************************************************************/

package io.questdb.griffin;

import io.questdb.cairo.AbstractPartitionFrameCursorFactory;
import io.questdb.cairo.AbstractRecordCursorFactory;
import io.questdb.cairo.ArrayColumnTypes;
import io.questdb.cairo.BitmapIndexReader;
import io.questdb.cairo.CairoConfiguration;
import io.questdb.cairo.CairoException;
import io.questdb.cairo.ColumnFilter;
import io.questdb.cairo.ColumnType;
import io.questdb.cairo.ColumnTypes;
import io.questdb.cairo.EntityColumnFilter;
import io.questdb.cairo.FullPartitionFrameCursorFactory;
import io.questdb.cairo.GenericRecordMetadata;
import io.questdb.cairo.IntervalPartitionFrameCursorFactory;
import io.questdb.cairo.ListColumnFilter;
import io.questdb.cairo.PartitionBy;
import io.questdb.cairo.RecordSink;
import io.questdb.cairo.RecordSinkFactory;
import io.questdb.cairo.SqlJitMode;
import io.questdb.cairo.SymbolMapReader;
import io.questdb.cairo.TableColumnMetadata;
import io.questdb.cairo.TableReader;
import io.questdb.cairo.TableToken;
import io.questdb.cairo.TableUtils;
import io.questdb.cairo.TimestampDriver;
import io.questdb.cairo.map.RecordValueSink;
import io.questdb.cairo.map.RecordValueSinkFactory;
import io.questdb.cairo.sql.Function;
import io.questdb.cairo.sql.PageFrameCursor;
import io.questdb.cairo.sql.PartitionFrameCursorFactory;
import io.questdb.cairo.sql.Record;
import io.questdb.cairo.sql.RecordCursor;
import io.questdb.cairo.sql.RecordCursorFactory;
import io.questdb.cairo.sql.RecordMetadata;
import io.questdb.cairo.sql.RowCursorFactory;
import io.questdb.cairo.sql.SingleSymbolFilter;
import io.questdb.cairo.sql.SymbolTable;
import io.questdb.cairo.sql.TableRecordMetadata;
import io.questdb.cairo.sql.VirtualRecord;
import io.questdb.cairo.sql.async.PageFrameReduceTask;
import io.questdb.cairo.sql.async.PageFrameReduceTaskFactory;
import io.questdb.cairo.vm.Vm;
import io.questdb.cairo.vm.api.MemoryCARW;
import io.questdb.griffin.engine.EmptyTableRecordCursorFactory;
import io.questdb.griffin.engine.ExplainPlanFactory;
import io.questdb.griffin.engine.LimitOverflowException;
import io.questdb.griffin.engine.LimitRecordCursorFactory;
import io.questdb.griffin.engine.RecordComparator;
import io.questdb.griffin.engine.functions.GroupByFunction;
import io.questdb.griffin.engine.functions.SymbolFunction;
import io.questdb.griffin.engine.functions.cast.CastByteToCharFunctionFactory;
import io.questdb.griffin.engine.functions.cast.CastByteToStrFunctionFactory;
import io.questdb.griffin.engine.functions.cast.CastByteToVarcharFunctionFactory;
import io.questdb.griffin.engine.functions.cast.CastDateToStrFunctionFactory;
import io.questdb.griffin.engine.functions.cast.CastDateToTimestampFunctionFactory;
import io.questdb.griffin.engine.functions.cast.CastDateToVarcharFunctionFactory;
import io.questdb.griffin.engine.functions.cast.CastDoubleArrayToDoubleArrayFunctionFactory;
import io.questdb.griffin.engine.functions.cast.CastDoubleArrayToStrFunctionFactory;
import io.questdb.griffin.engine.functions.cast.CastDoubleArrayToVarcharFunctionFactory;
import io.questdb.griffin.engine.functions.cast.CastDoubleToDoubleArray;
import io.questdb.griffin.engine.functions.cast.CastDoubleToStrFunctionFactory;
import io.questdb.griffin.engine.functions.cast.CastDoubleToVarcharFunctionFactory;
import io.questdb.griffin.engine.functions.cast.CastFloatToStrFunctionFactory;
import io.questdb.griffin.engine.functions.cast.CastFloatToVarcharFunctionFactory;
import io.questdb.griffin.engine.functions.cast.CastGeoHashToGeoHashFunctionFactory;
import io.questdb.griffin.engine.functions.cast.CastIPv4ToStrFunctionFactory;
import io.questdb.griffin.engine.functions.cast.CastIPv4ToVarcharFunctionFactory;
import io.questdb.griffin.engine.functions.cast.CastIntToStrFunctionFactory;
import io.questdb.griffin.engine.functions.cast.CastIntToVarcharFunctionFactory;
import io.questdb.griffin.engine.functions.cast.CastIntervalToStrFunctionFactory;
import io.questdb.griffin.engine.functions.cast.CastLong256ToStrFunctionFactory;
import io.questdb.griffin.engine.functions.cast.CastLong256ToVarcharFunctionFactory;
import io.questdb.griffin.engine.functions.cast.CastLongToStrFunctionFactory;
import io.questdb.griffin.engine.functions.cast.CastLongToVarcharFunctionFactory;
import io.questdb.griffin.engine.functions.cast.CastShortToStrFunctionFactory;
import io.questdb.griffin.engine.functions.cast.CastShortToVarcharFunctionFactory;
import io.questdb.griffin.engine.functions.cast.CastStrToGeoHashFunctionFactory;
import io.questdb.griffin.engine.functions.cast.CastSymbolToStrFunctionFactory;
import io.questdb.griffin.engine.functions.cast.CastSymbolToVarcharFunctionFactory;
import io.questdb.griffin.engine.functions.cast.CastTimestampToStrFunctionFactory;
import io.questdb.griffin.engine.functions.cast.CastTimestampToTimestampFunctionFactory;
import io.questdb.griffin.engine.functions.cast.CastTimestampToVarcharFunctionFactory;
import io.questdb.griffin.engine.functions.cast.CastUuidToStrFunctionFactory;
import io.questdb.griffin.engine.functions.cast.CastUuidToVarcharFunctionFactory;
import io.questdb.griffin.engine.functions.cast.CastVarcharToGeoHashFunctionFactory;
import io.questdb.griffin.engine.functions.columns.ArrayColumn;
import io.questdb.griffin.engine.functions.columns.BinColumn;
import io.questdb.griffin.engine.functions.columns.BooleanColumn;
import io.questdb.griffin.engine.functions.columns.ByteColumn;
import io.questdb.griffin.engine.functions.columns.CharColumn;
import io.questdb.griffin.engine.functions.columns.DateColumn;
import io.questdb.griffin.engine.functions.columns.DoubleColumn;
import io.questdb.griffin.engine.functions.columns.FloatColumn;
import io.questdb.griffin.engine.functions.columns.GeoByteColumn;
import io.questdb.griffin.engine.functions.columns.GeoIntColumn;
import io.questdb.griffin.engine.functions.columns.GeoLongColumn;
import io.questdb.griffin.engine.functions.columns.GeoShortColumn;
import io.questdb.griffin.engine.functions.columns.IPv4Column;
import io.questdb.griffin.engine.functions.columns.IntColumn;
import io.questdb.griffin.engine.functions.columns.IntervalColumn;
import io.questdb.griffin.engine.functions.columns.Long256Column;
import io.questdb.griffin.engine.functions.columns.LongColumn;
import io.questdb.griffin.engine.functions.columns.ShortColumn;
import io.questdb.griffin.engine.functions.columns.StrColumn;
import io.questdb.griffin.engine.functions.columns.SymbolColumn;
import io.questdb.griffin.engine.functions.columns.TimestampColumn;
import io.questdb.griffin.engine.functions.columns.UuidColumn;
import io.questdb.griffin.engine.functions.columns.VarcharColumn;
import io.questdb.griffin.engine.functions.constants.ConstantFunction;
import io.questdb.griffin.engine.functions.constants.LongConstant;
import io.questdb.griffin.engine.functions.constants.NullConstant;
import io.questdb.griffin.engine.functions.constants.StrConstant;
import io.questdb.griffin.engine.functions.constants.SymbolConstant;
import io.questdb.griffin.engine.functions.date.TimestampFloorFunctionFactory;
import io.questdb.griffin.engine.groupby.CountRecordCursorFactory;
import io.questdb.griffin.engine.groupby.DistinctRecordCursorFactory;
import io.questdb.griffin.engine.groupby.DistinctTimeSeriesRecordCursorFactory;
import io.questdb.griffin.engine.groupby.FillRangeRecordCursorFactory;
import io.questdb.griffin.engine.groupby.GroupByNotKeyedRecordCursorFactory;
import io.questdb.griffin.engine.groupby.GroupByUtils;
import io.questdb.griffin.engine.groupby.SampleByFillNoneNotKeyedRecordCursorFactory;
import io.questdb.griffin.engine.groupby.SampleByFillNoneRecordCursorFactory;
import io.questdb.griffin.engine.groupby.SampleByFillNullNotKeyedRecordCursorFactory;
import io.questdb.griffin.engine.groupby.SampleByFillNullRecordCursorFactory;
import io.questdb.griffin.engine.groupby.SampleByFillPrevNotKeyedRecordCursorFactory;
import io.questdb.griffin.engine.groupby.SampleByFillPrevRecordCursorFactory;
import io.questdb.griffin.engine.groupby.SampleByFillValueNotKeyedRecordCursorFactory;
import io.questdb.griffin.engine.groupby.SampleByFillValueRecordCursorFactory;
import io.questdb.griffin.engine.groupby.SampleByFirstLastRecordCursorFactory;
import io.questdb.griffin.engine.groupby.SampleByInterpolateRecordCursorFactory;
import io.questdb.griffin.engine.groupby.TimestampSampler;
import io.questdb.griffin.engine.groupby.TimestampSamplerFactory;
import io.questdb.griffin.engine.groupby.vect.AvgDoubleVectorAggregateFunction;
import io.questdb.griffin.engine.groupby.vect.AvgIntVectorAggregateFunction;
import io.questdb.griffin.engine.groupby.vect.AvgLongVectorAggregateFunction;
import io.questdb.griffin.engine.groupby.vect.AvgShortVectorAggregateFunction;
import io.questdb.griffin.engine.groupby.vect.CountDoubleVectorAggregateFunction;
import io.questdb.griffin.engine.groupby.vect.CountIntVectorAggregateFunction;
import io.questdb.griffin.engine.groupby.vect.CountLongVectorAggregateFunction;
import io.questdb.griffin.engine.groupby.vect.CountVectorAggregateFunction;
import io.questdb.griffin.engine.groupby.vect.GroupByNotKeyedVectorRecordCursorFactory;
import io.questdb.griffin.engine.groupby.vect.GroupByRecordCursorFactory;
import io.questdb.griffin.engine.groupby.vect.KSumDoubleVectorAggregateFunction;
import io.questdb.griffin.engine.groupby.vect.MaxDateVectorAggregateFunction;
import io.questdb.griffin.engine.groupby.vect.MaxDoubleVectorAggregateFunction;
import io.questdb.griffin.engine.groupby.vect.MaxIntVectorAggregateFunction;
import io.questdb.griffin.engine.groupby.vect.MaxLongVectorAggregateFunction;
import io.questdb.griffin.engine.groupby.vect.MaxShortVectorAggregateFunction;
import io.questdb.griffin.engine.groupby.vect.MaxTimestampVectorAggregateFunction;
import io.questdb.griffin.engine.groupby.vect.MinDateVectorAggregateFunction;
import io.questdb.griffin.engine.groupby.vect.MinDoubleVectorAggregateFunction;
import io.questdb.griffin.engine.groupby.vect.MinIntVectorAggregateFunction;
import io.questdb.griffin.engine.groupby.vect.MinLongVectorAggregateFunction;
import io.questdb.griffin.engine.groupby.vect.MinShortVectorAggregateFunction;
import io.questdb.griffin.engine.groupby.vect.MinTimestampVectorAggregateFunction;
import io.questdb.griffin.engine.groupby.vect.NSumDoubleVectorAggregateFunction;
import io.questdb.griffin.engine.groupby.vect.SumDoubleVectorAggregateFunction;
import io.questdb.griffin.engine.groupby.vect.SumIntVectorAggregateFunction;
import io.questdb.griffin.engine.groupby.vect.SumLong256VectorAggregateFunction;
import io.questdb.griffin.engine.groupby.vect.SumLongVectorAggregateFunction;
import io.questdb.griffin.engine.groupby.vect.SumShortVectorAggregateFunction;
import io.questdb.griffin.engine.groupby.vect.VectorAggregateFunction;
import io.questdb.griffin.engine.groupby.vect.VectorAggregateFunctionConstructor;
import io.questdb.griffin.engine.join.AsOfJoinFastRecordCursorFactory;
import io.questdb.griffin.engine.join.AsOfJoinIndexedRecordCursorFactory;
import io.questdb.griffin.engine.join.AsOfJoinLightNoKeyRecordCursorFactory;
import io.questdb.griffin.engine.join.AsOfJoinLightRecordCursorFactory;
import io.questdb.griffin.engine.join.AsOfJoinNoKeyFastRecordCursorFactory;
import io.questdb.griffin.engine.join.AsOfJoinRecordCursorFactory;
import io.questdb.griffin.engine.join.ChainedSymbolShortCircuit;
import io.questdb.griffin.engine.join.CrossJoinRecordCursorFactory;
import io.questdb.griffin.engine.join.DisabledSymbolShortCircuit;
import io.questdb.griffin.engine.join.FilteredAsOfJoinFastRecordCursorFactory;
import io.questdb.griffin.engine.join.FilteredAsOfJoinNoKeyFastRecordCursorFactory;
import io.questdb.griffin.engine.join.HashJoinLightRecordCursorFactory;
import io.questdb.griffin.engine.join.HashJoinRecordCursorFactory;
import io.questdb.griffin.engine.join.HashOuterJoinFilteredLightRecordCursorFactory;
import io.questdb.griffin.engine.join.HashOuterJoinFilteredRecordCursorFactory;
import io.questdb.griffin.engine.join.HashOuterJoinLightRecordCursorFactory;
import io.questdb.griffin.engine.join.HashOuterJoinRecordCursorFactory;
import io.questdb.griffin.engine.join.JoinRecordMetadata;
import io.questdb.griffin.engine.join.LtJoinLightRecordCursorFactory;
import io.questdb.griffin.engine.join.LtJoinNoKeyFastRecordCursorFactory;
import io.questdb.griffin.engine.join.LtJoinNoKeyRecordCursorFactory;
import io.questdb.griffin.engine.join.LtJoinRecordCursorFactory;
import io.questdb.griffin.engine.join.NestedLoopFullJoinRecordCursorFactory;
import io.questdb.griffin.engine.join.NestedLoopLeftJoinRecordCursorFactory;
import io.questdb.griffin.engine.join.NestedLoopRightJoinRecordCursorFactory;
import io.questdb.griffin.engine.join.NullRecordFactory;
import io.questdb.griffin.engine.join.RecordAsAFieldRecordCursorFactory;
import io.questdb.griffin.engine.join.SingleStringSymbolShortCircuit;
import io.questdb.griffin.engine.join.SingleSymbolSymbolShortCircuit;
import io.questdb.griffin.engine.join.SingleVarcharSymbolShortCircuit;
import io.questdb.griffin.engine.join.SpliceJoinLightRecordCursorFactory;
import io.questdb.griffin.engine.join.SymbolShortCircuit;
import io.questdb.griffin.engine.orderby.LimitedSizeSortedLightRecordCursorFactory;
import io.questdb.griffin.engine.orderby.LongSortedLightRecordCursorFactory;
import io.questdb.griffin.engine.orderby.LongTopKRecordCursorFactory;
import io.questdb.griffin.engine.orderby.RecordComparatorCompiler;
import io.questdb.griffin.engine.orderby.SortedLightRecordCursorFactory;
import io.questdb.griffin.engine.orderby.SortedRecordCursorFactory;
import io.questdb.griffin.engine.table.AsyncFilteredRecordCursorFactory;
import io.questdb.griffin.engine.table.AsyncGroupByNotKeyedRecordCursorFactory;
import io.questdb.griffin.engine.table.AsyncGroupByRecordCursorFactory;
import io.questdb.griffin.engine.table.AsyncJitFilteredRecordCursorFactory;
import io.questdb.griffin.engine.table.AsyncTopKRecordCursorFactory;
import io.questdb.griffin.engine.table.DeferredSingleSymbolFilterPageFrameRecordCursorFactory;
import io.questdb.griffin.engine.table.DeferredSymbolIndexFilteredRowCursorFactory;
import io.questdb.griffin.engine.table.DeferredSymbolIndexRowCursorFactory;
import io.questdb.griffin.engine.table.FilterOnExcludedValuesRecordCursorFactory;
import io.questdb.griffin.engine.table.FilterOnSubQueryRecordCursorFactory;
import io.questdb.griffin.engine.table.FilterOnValuesRecordCursorFactory;
import io.questdb.griffin.engine.table.FilteredRecordCursorFactory;
import io.questdb.griffin.engine.table.LatestByAllFilteredRecordCursorFactory;
import io.questdb.griffin.engine.table.LatestByAllIndexedRecordCursorFactory;
import io.questdb.griffin.engine.table.LatestByAllSymbolsFilteredRecordCursorFactory;
import io.questdb.griffin.engine.table.LatestByDeferredListValuesFilteredRecordCursorFactory;
import io.questdb.griffin.engine.table.LatestByLightRecordCursorFactory;
import io.questdb.griffin.engine.table.LatestByRecordCursorFactory;
import io.questdb.griffin.engine.table.LatestBySubQueryRecordCursorFactory;
import io.questdb.griffin.engine.table.LatestByValueDeferredFilteredRecordCursorFactory;
import io.questdb.griffin.engine.table.LatestByValueDeferredIndexedFilteredRecordCursorFactory;
import io.questdb.griffin.engine.table.LatestByValueDeferredIndexedRowCursorFactory;
import io.questdb.griffin.engine.table.LatestByValueFilteredRecordCursorFactory;
import io.questdb.griffin.engine.table.LatestByValueIndexedFilteredRecordCursorFactory;
import io.questdb.griffin.engine.table.LatestByValueIndexedRowCursorFactory;
import io.questdb.griffin.engine.table.LatestByValuesIndexedFilteredRecordCursorFactory;
import io.questdb.griffin.engine.table.PageFrameRecordCursorFactory;
import io.questdb.griffin.engine.table.PageFrameRowCursorFactory;
import io.questdb.griffin.engine.table.SelectedRecordCursorFactory;
import io.questdb.griffin.engine.table.SortedSymbolIndexRecordCursorFactory;
import io.questdb.griffin.engine.table.SymbolIndexFilteredRowCursorFactory;
import io.questdb.griffin.engine.table.SymbolIndexRowCursorFactory;
import io.questdb.griffin.engine.table.VirtualRecordCursorFactory;
import io.questdb.griffin.engine.union.ExceptAllRecordCursorFactory;
import io.questdb.griffin.engine.union.ExceptRecordCursorFactory;
import io.questdb.griffin.engine.union.IntersectAllRecordCursorFactory;
import io.questdb.griffin.engine.union.IntersectRecordCursorFactory;
import io.questdb.griffin.engine.union.SetRecordCursorFactoryConstructor;
import io.questdb.griffin.engine.union.UnionAllRecordCursorFactory;
import io.questdb.griffin.engine.union.UnionRecordCursorFactory;
import io.questdb.griffin.engine.window.CachedWindowRecordCursorFactory;
import io.questdb.griffin.engine.window.WindowFunction;
import io.questdb.griffin.engine.window.WindowRecordCursorFactory;
import io.questdb.griffin.model.ExecutionModel;
import io.questdb.griffin.model.ExplainModel;
import io.questdb.griffin.model.ExpressionNode;
import io.questdb.griffin.model.IntrinsicModel;
import io.questdb.griffin.model.JoinContext;
import io.questdb.griffin.model.QueryColumn;
import io.questdb.griffin.model.QueryModel;
import io.questdb.griffin.model.RuntimeIntrinsicIntervalModel;
import io.questdb.griffin.model.WindowColumn;
import io.questdb.jit.CompiledFilter;
import io.questdb.jit.CompiledFilterIRSerializer;
import io.questdb.jit.JitUtil;
import io.questdb.log.Log;
import io.questdb.log.LogFactory;
import io.questdb.std.BitSet;
import io.questdb.std.BufferWindowCharSequence;
import io.questdb.std.BytecodeAssembler;
import io.questdb.std.Chars;
import io.questdb.std.IntHashSet;
import io.questdb.std.IntList;
import io.questdb.std.IntObjHashMap;
import io.questdb.std.LongList;
import io.questdb.std.LowerCaseCharSequenceIntHashMap;
import io.questdb.std.MemoryTag;
import io.questdb.std.Misc;
import io.questdb.std.Mutable;
import io.questdb.std.Numbers;
import io.questdb.std.ObjList;
import io.questdb.std.ObjObjHashMap;
import io.questdb.std.ObjectPool;
import io.questdb.std.Transient;
import org.jetbrains.annotations.NotNull;
import org.jetbrains.annotations.Nullable;
import org.jetbrains.annotations.TestOnly;

import java.io.Closeable;
import java.util.ArrayDeque;

import static io.questdb.cairo.ColumnType.*;
import static io.questdb.cairo.sql.PartitionFrameCursorFactory.*;
import static io.questdb.griffin.SqlKeywords.*;
import static io.questdb.griffin.model.ExpressionNode.*;
import static io.questdb.griffin.model.QueryModel.QUERY;
import static io.questdb.griffin.model.QueryModel.*;

public class SqlCodeGenerator implements Mutable, Closeable {
    public static final int GKK_MICRO_HOUR_INT = 1;
    public static final int GKK_NANO_HOUR_INT = 2;
    public static final int GKK_VANILLA_INT = 0;
    public static final boolean[] joinsRequiringTimestamp = new boolean[JOIN_MAX + 1];
    private static final VectorAggregateFunctionConstructor COUNT_CONSTRUCTOR = (keyKind, columnIndex, workerCount) -> new CountVectorAggregateFunction(keyKind);
    private static final FullFatJoinGenerator CREATE_FULL_FAT_AS_OF_JOIN = SqlCodeGenerator::createFullFatAsOfJoin;
    private static final FullFatJoinGenerator CREATE_FULL_FAT_LT_JOIN = SqlCodeGenerator::createFullFatLtJoin;
    private static final Log LOG = LogFactory.getLog(SqlCodeGenerator.class);
    private static final ModelOperator RESTORE_WHERE_CLAUSE = QueryModel::restoreWhereClause;
    private static final SetRecordCursorFactoryConstructor SET_EXCEPT_ALL_CONSTRUCTOR = ExceptAllRecordCursorFactory::new;
    private static final SetRecordCursorFactoryConstructor SET_EXCEPT_CONSTRUCTOR = ExceptRecordCursorFactory::new;
    private static final SetRecordCursorFactoryConstructor SET_INTERSECT_ALL_CONSTRUCTOR = IntersectAllRecordCursorFactory::new;
    private static final SetRecordCursorFactoryConstructor SET_INTERSECT_CONSTRUCTOR = IntersectRecordCursorFactory::new;
    // @formatter:off
    private static final SetRecordCursorFactoryConstructor SET_UNION_CONSTRUCTOR = UnionRecordCursorFactory::new;
    /**
     * Autogenerated. See `SqlCodeGeneratorTest.testUnionCastMatrix`.
     * <p>
     * The UNION_CAST_MATRIX captures all the combinations of "left" and "right" column types
     * in a set operation (UNION etc.), providing the desired output type. Since there are many
     * special cases in the conversion logic, we decided to use a matrix of literals instead.
     * The matrix doesn't cover generic types (e.g. geohash) since they have a more complex structure.
     */
    private static final int[][] UNION_CAST_MATRIX = new int[][]{
            { 0, 11, 11, 11, 11, 11, 11, 11, 11, 11, 11, 11, 11, 11, -1, -1, -1, -1, 11, 11, 11, 11, 11, 11, 11, 11, 26, 11, 11, 11, 11, 11, 11,  0}, //  0 = unknown
            {11,  1, 11, 11, 11, 11, 11, 11, 11, 11, 11, 11, 11, 11, -1, -1, -1, -1, 11, 11, 11, 11, 11, 11, 11, 11, 26, 11, 11, 11, 11, 11, 11,  1}, //  1 = BOOLEAN
            {11, 11,  2,  3, 11,  5,  6,  7,  8,  9, 10, 11, 11, 11, -1, -1, -1, -1, 11, 11, 11, 11, 11, 11, 11, 11, 26, 11, 11, 11, 11, 11, 11,  2}, //  2 = BYTE
            {11, 11,  3,  3,  3,  5,  6,  7,  8,  9, 10, 11, 11, 11, -1, -1, -1, -1, 11, 11, 11, 11, 11, 11, 11, 11, 26, 11, 11, 11, 11, 11, 11,  3}, //  3 = SHORT
            {11, 11, 11,  3,  4,  5,  6,  7,  8,  9, 10, 11, 11, 11, -1, -1, -1, -1, 11, 11, 11, 11, 11, 11, 11, 11, 26, 11, 11, 11, 11, 11, 11, 11}, //  4 = CHAR
            {11, 11,  5,  5,  5,  5,  6,  7,  8,  9, 10, 11, 11, 11, -1, -1, -1, -1, 11, 11, 11, 11, 11, 11, 11, 11, 26, 11, 11, 11, 11, 11, 11,  5}, //  5 = INT
            {11, 11,  6,  6,  6,  6,  6,  7,  8,  9, 10, 11, 11, 11, -1, -1, -1, -1, 11, 11, 11, 11, 11, 11, 11, 11, 26, 11, 11, 11, 11, 11, 11,  6}, //  6 = LONG
            {11, 11,  7,  7,  7,  7,  7,  7,  8,  9, 10, 11, 11, 11, -1, -1, -1, -1, 11, 11, 11, 11, 11, 11, 11, 11, 26, 11, 11, 11, 11, 11, 11,  7}, //  7 = DATE
            {11, 11,  8,  8,  8,  8,  8,  8,  8,  9, 10, 11,  8, 11, -1, -1, -1, -1, 11, 11, 11, 11, 11, 11, 11, 11, 26, 11, 11, 11, 11, 11, 11,  8}, //  8 = TIMESTAMP
            {11, 11,  9,  9,  9,  9,  9,  9,  9,  9, 10, 11, 11, 11, -1, -1, -1, -1, 11, 11, 11, 11, 11, 11, 11, 11, 26, 11, 11, 11, 11, 11, 11,  9}, //  9 = FLOAT
            {11, 11, 10, 10, 10, 10, 10, 10, 10, 10, 10, 11, 11, 11, -1, -1, -1, -1, 11, 11, 11, 11, 11, 11, 11, 11, 26, 11, 11, 11, 11, 11, 11, 10}, // 10 = DOUBLE
            {11, 11, 11, 11, 11, 11, 11, 11, 11, 11, 11, 11, 11, 11, -1, -1, -1, -1, 11, 11, 11, 11, 11, 11, 11, 11, 11, 11, 11, 11, 11, 11, 11, 11}, // 11 = STRING
            {11, 11, 11, 11, 11, 11, 11, 11,  8, 11, 11, 11, 11, 11, -1, -1, -1, -1, 11, 11, 11, 11, 11, 11, 11, 11, 26, 11, 11, 11, 11, 11, 11, 11}, // 12 = SYMBOL
            {11, 11, 11, 11, 11, 11, 11, 11, 11, 11, 11, 11, 11, 13, -1, -1, -1, -1, 11, 11, 11, 11, 11, 11, 11, 11, 26, 11, 11, 11, 11, 11, 11, 13}, // 13 = LONG256
            {-1, -1, -1, -1, -1, -1, -1, -1, -1, -1, -1, -1, -1, -1, -1, -1, -1, -1, -1, -1, -1, -1, -1, -1, -1, -1, -1, -1, -1, -1, -1, -1, -1, -1}, // 14 = unknown
            {-1, -1, -1, -1, -1, -1, -1, -1, -1, -1, -1, -1, -1, -1, -1, -1, -1, -1, -1, -1, -1, -1, -1, -1, -1, -1, -1, -1, -1, -1, -1, -1, -1, -1}, // 15 = unknown
            {-1, -1, -1, -1, -1, -1, -1, -1, -1, -1, -1, -1, -1, -1, -1, -1, -1, -1, -1, -1, -1, -1, -1, -1, -1, -1, -1, -1, -1, -1, -1, -1, -1, -1}, // 16 = unknown
            {-1, -1, -1, -1, -1, -1, -1, -1, -1, -1, -1, -1, -1, -1, -1, -1, -1, -1, -1, -1, -1, -1, -1, -1, -1, -1, -1, -1, -1, -1, -1, -1, -1, -1}, // 17 = unknown
            {11, 11, 11, 11, 11, 11, 11, 11, 11, 11, 11, 11, 11, 11, -1, -1, -1, -1, 18, 11, 11, 11, 11, 11, 11, 11, 26, 11, 11, 11, 11, 11, 11, 18}, // 18 = BINARY
            {11, 11, 11, 11, 11, 11, 11, 11, 11, 11, 11, 11, 11, 11, -1, -1, -1, -1, 11, 19, 11, 11, 11, 11, 11, 11, 26, 11, 11, 11, 11, 11, 11, 19}, // 19 = UUID
            {11, 11, 11, 11, 11, 11, 11, 11, 11, 11, 11, 11, 11, 11, -1, -1, -1, -1, 11, 11, 20, 11, 11, 11, 11, 11, 26, 11, 11, 11, 11, 11, 11, 20}, // 20 = CURSOR
            {11, 11, 11, 11, 11, 11, 11, 11, 11, 11, 11, 11, 11, 11, -1, -1, -1, -1, 11, 11, 11, 21, 11, 11, 11, 11, 26, 11, 11, 11, 11, 11, 11, 21}, // 21 = VARARG
            {11, 11, 11, 11, 11, 11, 11, 11, 11, 11, 11, 11, 11, 11, -1, -1, -1, -1, 11, 11, 11, 11, 22, 11, 11, 11, 26, 11, 11, 11, 11, 11, 11, 22}, // 22 = RECORD
            {11, 11, 11, 11, 11, 11, 11, 11, 11, 11, 11, 11, 11, 11, -1, -1, -1, -1, 11, 11, 11, 11, 11, 23, 11, 11, 26, 11, 11, 11, 11, 11, 11, 23}, // 23 = GEOHASH
            {11, 11, 11, 11, 11, 11, 11, 11, 11, 11, 11, 11, 11, 11, -1, -1, -1, -1, 11, 11, 11, 11, 11, 11, 24, 11, 26, 11, 11, 11, 11, 11, 11, 24}, // 24 = LONG128
            {11, 11, 11, 11, 11, 11, 11, 11, 11, 11, 11, 11, 11, 11, -1, -1, -1, -1, 11, 11, 11, 11, 11, 11, 11, 25, 26, 11, 11, 11, 11, 11, 11, 25}, // 25 = IPv4
            {26, 26, 26, 26, 26, 26, 26, 26, 26, 26, 26, 11, 26, 26, -1, -1, -1, -1, 26, 26, 26, 26, 26, 26, 26, 26, 26, 26, 26, 26, 26, 26, 26, 26}, // 26 = VARCHAR
            {11, 11, 11, 11, 11, 11, 11, 11, 11, 11, 11, 11, 11, 11, -1, -1, -1, -1, 11, 11, 11, 11, 11, 11, 11, 11, 26, 27, 11, 11, 11, 11, 11, 27}, // 27 = ARRAY
            {11, 11, 11, 11, 11, 11, 11, 11, 11, 11, 11, 11, 11, 11, -1, -1, -1, -1, 11, 11, 11, 11, 11, 11, 11, 11, 26, 11, 28, 11, 11, 11, 11, 28}, // 28 = regclass
            {11, 11, 11, 11, 11, 11, 11, 11, 11, 11, 11, 11, 11, 11, -1, -1, -1, -1, 11, 11, 11, 11, 11, 11, 11, 11, 26, 11, 11, 29, 11, 11, 11, 29}, // 29 = regprocedure
            {11, 11, 11, 11, 11, 11, 11, 11, 11, 11, 11, 11, 11, 11, -1, -1, -1, -1, 11, 11, 11, 11, 11, 11, 11, 11, 26, 11, 11, 11, 30, 11, 11, 30}, // 30 = text[]
            {11, 11, 11, 11, 11, 11, 11, 11, 11, 11, 11, 11, 11, 11, -1, -1, -1, -1, 11, 11, 11, 11, 11, 11, 11, 11, 26, 11, 11, 11, 11, 31, 11, 31}, // 31 = PARAMETER
            {11, 11, 11, 11, 11, 11, 11, 11, 11, 11, 11, 11, 11, 11, -1, -1, -1, -1, 11, 11, 11, 11, 11, 11, 11, 11, 26, 11, 11, 11, 11, 11, 32, 32}, // 32 = INTERVAL
            { 0,  1,  2,  3, 11,  5,  6,  7,  8,  9, 10, 11, 11, 13, -1, -1, -1, -1, 18, 19, 20, 21, 22, 23, 24, 25, 26, 27, 28, 29, 30, 31, 32, 33}  // 33 = NULL
    };
    // @formatter:on
    private static final IntObjHashMap<VectorAggregateFunctionConstructor> avgConstructors = new IntObjHashMap<>();
    private static final ModelOperator backupWhereClauseRef = QueryModel::backupWhereClause;
    private static final IntObjHashMap<VectorAggregateFunctionConstructor> countConstructors = new IntObjHashMap<>();
    private static final IntObjHashMap<VectorAggregateFunctionConstructor> ksumConstructors = new IntObjHashMap<>();
    private static final IntHashSet limitTypes = new IntHashSet();
    private static final IntObjHashMap<VectorAggregateFunctionConstructor> maxConstructors = new IntObjHashMap<>();
    private static final IntObjHashMap<VectorAggregateFunctionConstructor> minConstructors = new IntObjHashMap<>();
    private static final IntObjHashMap<VectorAggregateFunctionConstructor> nsumConstructors = new IntObjHashMap<>();
    private static final IntObjHashMap<VectorAggregateFunctionConstructor> sumConstructors = new IntObjHashMap<>();
    public static boolean ALLOW_FUNCTION_MEMOIZATION = true;
    private final ArrayColumnTypes arrayColumnTypes = new ArrayColumnTypes();
    private final BytecodeAssembler asm = new BytecodeAssembler();
    private final CairoConfiguration configuration;
    private final ObjList<TableColumnMetadata> deferredWindowMetadata = new ObjList<>();
    private final boolean enableJitDebug;
    private final EntityColumnFilter entityColumnFilter = new EntityColumnFilter();
    private final ObjectPool<ExpressionNode> expressionNodePool;
    private final boolean fastAsOfJoins;
    private final FunctionParser functionParser;
    private final IntList groupByFunctionPositions = new IntList();
    private final ObjObjHashMap<IntList, ObjList<WindowFunction>> groupedWindow = new ObjObjHashMap<>();
    private final IntHashSet intHashSet = new IntHashSet();
    private final ObjectPool<IntList> intListPool = new ObjectPool<>(IntList::new, 4);
    private final MemoryCARW jitIRMem;
    private final CompiledFilterIRSerializer jitIRSerializer = new CompiledFilterIRSerializer();
    private final ArrayColumnTypes keyTypes = new ArrayColumnTypes();
    // this list is used to generate record sinks
    private final ListColumnFilter listColumnFilterA = new ListColumnFilter();
    private final ListColumnFilter listColumnFilterB = new ListColumnFilter();
    private final LongList prefixes = new LongList();
    private final RecordComparatorCompiler recordComparatorCompiler;
    private final IntList recordFunctionPositions = new IntList();
    private final PageFrameReduceTaskFactory reduceTaskFactory;
    private final ArrayDeque<ExpressionNode> sqlNodeStack = new ArrayDeque<>();
    private final WhereClauseSymbolEstimator symbolEstimator = new WhereClauseSymbolEstimator();
    private final IntList tempAggIndex = new IntList();
    private final ObjList<QueryColumn> tempColumnsList = new ObjList<>();
    private final ObjList<ExpressionNode> tempExpressionNodeList = new ObjList<>();
    private final ObjList<Function> tempInnerProjectionFunctions = new ObjList<>();
    private final IntList tempKeyIndex = new IntList();
    private final IntList tempKeyIndexesInBase = new IntList();
    private final IntList tempKeyKinds = new IntList();
    private final GenericRecordMetadata tempMetadata = new GenericRecordMetadata();
    private final ObjList<Function> tempOuterProjectionFunctions = new ObjList<>();
    private final IntList tempSymbolSkewIndexes = new IntList();
    private final ObjList<VectorAggregateFunction> tempVaf = new ObjList<>();
    private final IntList tempVecConstructorArgIndexes = new IntList();
    private final ObjList<VectorAggregateFunctionConstructor> tempVecConstructors = new ObjList<>();
    private final boolean validateSampleByFillType;
    private final ArrayColumnTypes valueTypes = new ArrayColumnTypes();
    private final WhereClauseParser whereClauseParser = new WhereClauseParser();
    // a bitset of string/symbol columns forced to be serialised as varchar
    private final BitSet writeStringAsVarcharA = new BitSet();
    private final BitSet writeStringAsVarcharB = new BitSet();
    private final BitSet writeSymbolAsString = new BitSet();
    // bitsets for timestamp conversion to higher precision type
    private final BitSet writeTimestampAsNanosA = new BitSet();
    private final BitSet writeTimestampAsNanosB = new BitSet();
    private boolean enableJitNullChecks = true;
    private boolean fullFatJoins = false;

    public SqlCodeGenerator(
            CairoConfiguration configuration,
            FunctionParser functionParser,
            ObjectPool<ExpressionNode> expressionNodePool
    ) {
        try {
            this.configuration = configuration;
            this.functionParser = functionParser;
            this.recordComparatorCompiler = new RecordComparatorCompiler(asm);
            this.enableJitDebug = configuration.isSqlJitDebugEnabled();
            this.jitIRMem = Vm.getCARWInstance(
                    configuration.getSqlJitIRMemoryPageSize(),
                    configuration.getSqlJitIRMemoryMaxPages(),
                    MemoryTag.NATIVE_SQL_COMPILER
            );
            // Pre-touch JIT IR memory to avoid false positive memory leak detections.
            jitIRMem.putByte((byte) 0);
            jitIRMem.truncate();
            this.expressionNodePool = expressionNodePool;
            this.reduceTaskFactory = () -> new PageFrameReduceTask(configuration, MemoryTag.NATIVE_SQL_COMPILER);
            this.fastAsOfJoins = configuration.useFastAsOfJoin();
            this.validateSampleByFillType = configuration.isValidateSampleByFillType();
        } catch (Throwable th) {
            close();
            throw th;
        }
    }

    @TestOnly
    public static int[][] actualUnionCastMatrix() {
        return UNION_CAST_MATRIX;
    }

    @TestOnly
    public static int[][] expectedUnionCastMatrix() {
        final int[][] expected = new int[ColumnType.NULL + 1][ColumnType.NULL + 1];
        for (int typeA = 0; typeA <= ColumnType.NULL; typeA++) {
            for (int typeB = 0; typeB <= ColumnType.NULL; typeB++) {
                final int outType = (isGeoType(typeA) || isGeoType(typeB)) ? -1 : commonWideningType(typeA, typeB);
                expected[typeA][typeB] = outType;
            }
        }
        return expected;
    }

    public static int getUnionCastType(int typeA, int typeB) {
        short tagA = ColumnType.tagOf(typeA);
        short tagB = ColumnType.tagOf(typeB);

        final boolean aIsArray = tagA == ColumnType.ARRAY;
        final boolean bIsArray = tagB == ColumnType.ARRAY;
        if (aIsArray && bIsArray) {
            short elementTypeA = decodeArrayElementType(typeA);
            if (elementTypeA != decodeArrayElementType(typeB)) {
                return VARCHAR;
            }
            return ColumnType.encodeArrayType(elementTypeA, Math.max(decodeArrayDimensionality(typeA), decodeArrayDimensionality(typeB)));
        } else if (aIsArray) {
            if (tagB == DOUBLE) {
                // if b is scalar then we coarse it to array of the same dimensionality as a is
                return typeA;
            }
            return (tagB == STRING) ? STRING : VARCHAR;
        } else if (bIsArray) {
            if (tagA == DOUBLE) {
                return typeB;
            }
            return (tagA == STRING ? STRING : VARCHAR);
        }

        int geoBitsA = getGeoHashBits(typeA);
        int geoBitsB = getGeoHashBits(typeB);
        boolean isGeoHashA = geoBitsA != 0;
        boolean isGeoHashB = geoBitsB != 0;
        if (isGeoHashA != isGeoHashB) {
            // One type is geohash, the other isn't. Since a stringy type can be parsed
            // into geohash, output geohash when the other type is stringy. If not,
            // cast both types to string.
            return isStringyType(typeA) ? typeB
                    : isStringyType(typeB) ? typeA
                    : ColumnType.STRING;
        }
        if (isGeoHashA) {
            // Both types are geohash, resolve to the one with fewer geohash bits.
            return geoBitsA < geoBitsB ? typeA : typeB;
        }

        if (tagA == INTERVAL || tagB == INTERVAL) {
            if (tagA == INTERVAL && tagB == INTERVAL) {
                return Math.max(typeA, typeB);
            }
            if (tagA == INTERVAL && tagB == NULL) {
                return typeA;
            }
            if (tagB == INTERVAL && tagA == NULL) {
                return typeB;
            }
        }

        // Neither type is geohash, use the type cast matrix to resolve.
        int result = UNION_CAST_MATRIX[tagA][tagB];

        //  indicate at least one of typeA or typeB is timestamp(timestamp_ns) type
        if (result == TIMESTAMP) {
            if (ColumnType.isTimestamp(typeA) && ColumnType.isTimestamp(typeB)) {
                return getHigherPrecisionTimestampType(typeA, typeB);
            } else if (ColumnType.isTimestamp(typeA)) {
                return typeA;
            } else {
                return typeB;
            }
        }
        return result;
    }

    @Override
    public void clear() {
        whereClauseParser.clear();
        symbolEstimator.clear();
        intListPool.clear();
    }

    @Override
    public void close() {
        Misc.free(jitIRMem);
    }

    @NotNull
    public Function compileBooleanFilter(
            ExpressionNode expr,
            RecordMetadata metadata,
            SqlExecutionContext executionContext
    ) throws SqlException {
        final Function filter = functionParser.parseFunction(expr, metadata, executionContext);
        if (ColumnType.isBoolean(filter.getType())) {
            return filter;
        }
        Misc.free(filter);
        throw SqlException.$(expr.position, "boolean expression expected");
    }

    @NotNull
    public Function compileJoinFilter(
            ExpressionNode expr,
            JoinRecordMetadata metadata,
            SqlExecutionContext executionContext
    ) throws SqlException {
        try {
            return compileBooleanFilter(expr, metadata, executionContext);
        } catch (Throwable t) {
            Misc.free(metadata);
            throw t;
        }
    }

    public RecordCursorFactory generate(@Transient QueryModel model, @Transient SqlExecutionContext executionContext) throws SqlException {
        return generateQuery(model, executionContext, true);
    }

    public RecordCursorFactory generateExplain(@Transient ExplainModel model, @Transient SqlExecutionContext executionContext) throws SqlException {
        final ExecutionModel innerModel = model.getInnerExecutionModel();
        final QueryModel queryModel = innerModel.getQueryModel();
        RecordCursorFactory factory;
        if (queryModel != null) {
            factory = generate(queryModel, executionContext);
            if (innerModel.getModelType() != QUERY) {
                factory = new RecordCursorFactoryStub(innerModel, factory);
            }
        } else {
            factory = new RecordCursorFactoryStub(innerModel, null);
        }

        return new ExplainPlanFactory(factory, model.getFormat());
    }

    public RecordCursorFactory generateExplain(QueryModel model, RecordCursorFactory factory, int format) {
        RecordCursorFactory recordCursorFactory = new RecordCursorFactoryStub(model, factory);
        return new ExplainPlanFactory(recordCursorFactory, format);
    }

    public BytecodeAssembler getAsm() {
        return asm;
    }

    public EntityColumnFilter getEntityColumnFilter() {
        return entityColumnFilter;
    }

    public ListColumnFilter getIndexColumnFilter() {
        return listColumnFilterA;
    }

    public RecordComparatorCompiler getRecordComparatorCompiler() {
        return recordComparatorCompiler;
    }

    public IntList toOrderIndices(RecordMetadata m, ObjList<ExpressionNode> orderBy, IntList orderByDirection) throws SqlException {
        final IntList indices = intListPool.next();
        for (int i = 0, n = orderBy.size(); i < n; i++) {
            ExpressionNode tok = orderBy.getQuick(i);
            int index = m.getColumnIndexQuiet(tok.token);
            if (index == -1) {
                throw SqlException.invalidColumn(tok.position, tok.token);
            }

            // shift index by 1 to use sign as sort direction
            index++;

            // negative column index means descending order of sort
            if (orderByDirection.getQuick(i) == QueryModel.ORDER_DIRECTION_DESCENDING) {
                index = -index;
            }

            indices.add(index);
        }
        return indices;
    }

    private static boolean allGroupsFirstLastWithSingleSymbolFilter(QueryModel model, RecordMetadata metadata) {
        final ObjList<QueryColumn> columns = model.getColumns();
        CharSequence symbolToken = null;
        int timestampIdx = metadata.getTimestampIndex();

        for (int i = 0, n = columns.size(); i < n; i++) {
            final QueryColumn column = columns.getQuick(i);
            final ExpressionNode node = column.getAst();

            if (node.type == LITERAL) {
                int idx = metadata.getColumnIndex(node.token);
                int columnType = metadata.getColumnType(idx);
                if (ColumnType.isTimestamp(columnType)) {
                    if (idx != timestampIdx) {
                        return false;
                    }
                } else if (columnType == ColumnType.SYMBOL) {
                    if (symbolToken == null) {
                        symbolToken = node.token;
                    } else if (!Chars.equalsIgnoreCase(symbolToken, node.token)) {
                        return false; // more than one key symbol column
                    }
                } else {
                    return false;
                }
            } else {
                ExpressionNode columnAst = column.getAst();
                CharSequence token = columnAst.token;
                if (!isFirstKeyword(token) && !isLastKeyword(token)) {
                    return false;
                }

                if (columnAst.rhs.type != LITERAL || metadata.getColumnIndex(columnAst.rhs.token) < 0) {
                    return false;
                }
            }
        }

        return true;
    }

    private static void coerceRuntimeConstantType(Function func, int type, SqlExecutionContext context, CharSequence message, int pos) throws SqlException {
        if (ColumnType.isUndefined(func.getType())) {
            func.assignType(type, context.getBindVariableService());
        } else if ((!func.isConstant() && !func.isRuntimeConstant()) || !ColumnType.isAssignableFrom(func.getType(), type)) {
            throw SqlException.$(pos, message);
        }
    }

    private static RecordCursorFactory createFullFatAsOfJoin(
            CairoConfiguration configuration,
            RecordMetadata metadata,
            RecordCursorFactory masterFactory,
            RecordCursorFactory slaveFactory,
            @Transient ColumnTypes mapKeyTypes,
            @Transient ColumnTypes mapValueTypes,
            @Transient ColumnTypes slaveColumnTypes,
            RecordSink masterKeySink,
            RecordSink slaveKeySink,
            int columnSplit,
            RecordValueSink slaveValueSink,
            IntList columnIndex,
            JoinContext joinContext,
            ColumnFilter masterTableKeyColumns,
            long toleranceInterval,
            int slaveValueTimestampIndex
    ) {
        return new AsOfJoinRecordCursorFactory(
                configuration,
                metadata,
                masterFactory,
                slaveFactory,
                mapKeyTypes,
                mapValueTypes,
                slaveColumnTypes,
                masterKeySink,
                slaveKeySink,
                columnSplit,
                slaveValueSink,
                columnIndex,
                joinContext,
                masterTableKeyColumns,
                toleranceInterval,
                slaveValueTimestampIndex
        );
    }

    private static RecordCursorFactory createFullFatLtJoin(
            CairoConfiguration configuration,
            RecordMetadata metadata,
            RecordCursorFactory masterFactory,
            RecordCursorFactory slaveFactory,
            @Transient ColumnTypes mapKeyTypes,
            @Transient ColumnTypes mapValueTypes,
            @Transient ColumnTypes slaveColumnTypes,
            RecordSink masterKeySink,
            RecordSink slaveKeySink,
            int columnSplit,
            RecordValueSink slaveValueSink,
            IntList columnIndex,
            JoinContext joinContext,
            ColumnFilter masterTableKeyColumns,
            long toleranceInterval,
            int slaveValueTimestampIndex
    ) {
        return new LtJoinRecordCursorFactory(
                configuration,
                metadata,
                masterFactory,
                slaveFactory,
                mapKeyTypes,
                mapValueTypes,
                slaveColumnTypes,
                masterKeySink,
                slaveKeySink,
                columnSplit,
                slaveValueSink,
                columnIndex,
                joinContext,
                masterTableKeyColumns,
                toleranceInterval,
                slaveValueTimestampIndex
        );
    }

    @SuppressWarnings("unchecked")
    private static <T extends Function> @Nullable ObjList<ObjList<T>> extractWorkerFunctionsConditionally(
            ObjList<Function> projectionFunctions,
            IntList projectionFunctionFlags,
            ObjList<ObjList<Function>> perThreadFunctions,
            int flag
    ) {
        ObjList<ObjList<T>> perThreadKeyFunctions = null;
        boolean keysThreadSafe = true;
        for (int i = 0, n = projectionFunctions.size(); i < n; i++) {
            if ((flag == GroupByUtils.PROJECTION_FUNCTION_FLAG_ANY || projectionFunctionFlags.get(i) == flag) && !projectionFunctions.getQuick(i).isThreadSafe()) {
                keysThreadSafe = false;
                break;
            }
        }

        if (!keysThreadSafe) {
            assert perThreadFunctions != null;
            perThreadKeyFunctions = new ObjList<>();
            for (int i = 0, n = perThreadFunctions.size(); i < n; i++) {
                ObjList<T> threadFunctions = new ObjList<>();
                perThreadKeyFunctions.add(threadFunctions);
                ObjList<Function> funcs = perThreadFunctions.getQuick(i);
                for (int j = 0, m = funcs.size(); j < m; j++) {
                    if (flag == GroupByUtils.PROJECTION_FUNCTION_FLAG_ANY || projectionFunctionFlags.get(j) == flag) {
                        threadFunctions.add((T) funcs.getQuick(j));
                    }
                }
            }
        }
        return perThreadKeyFunctions;
    }

    private static int getOrderByDirectionOrDefault(QueryModel model, int index) {
        final IntList direction = model.getOrderByDirectionAdvice();
        return index >= direction.size() ? ORDER_DIRECTION_ASCENDING : direction.getQuick(index);
    }

    private static boolean isSingleColumnFunction(ExpressionNode ast, CharSequence name) {
        return ast.type == FUNCTION && ast.paramCount == 1 && Chars.equalsIgnoreCase(ast.token, name) && ast.rhs.type == LITERAL;
    }

    private static long tolerance(QueryModel slaveModel, int leftTimestamp, int rightTimestampType) throws SqlException {
        ExpressionNode tolerance = slaveModel.getAsOfJoinTolerance();
        long toleranceInterval = Numbers.LONG_NULL;
        if (tolerance != null) {
            int k = TimestampSamplerFactory.findIntervalEndIndex(tolerance.token, tolerance.position, "tolerance");
            assert tolerance.token.length() > k;
            char unit = tolerance.token.charAt(k);
            TimestampDriver timestampDriver = ColumnType.getTimestampDriver(ColumnType.getHigherPrecisionTimestampType(leftTimestamp, rightTimestampType));
            long multiplier;
            switch (unit) {
                case 'n':
                    toleranceInterval = TimestampSamplerFactory.parseInterval(tolerance.token, k, tolerance.position, "tolerance", Integer.MAX_VALUE, unit);
                    return timestampDriver.fromNanos(toleranceInterval);
                case 'U':
                    multiplier = timestampDriver.fromMicros(1);
                    break;
                case 'T':
                    multiplier = timestampDriver.fromMillis(1);
                    break;
                case 's':
                    multiplier = timestampDriver.fromSeconds(1);
                    break;
                case 'm':
                    multiplier = timestampDriver.fromMinutes(1);
                    break;
                case 'h':
                    multiplier = timestampDriver.fromHours(1);
                    break;
                case 'd':
                    multiplier = timestampDriver.fromDays(1);
                    break;
                case 'w':
                    multiplier = timestampDriver.fromWeeks(1);
                    break;
                default:
                    throw SqlException.$(tolerance.position, "unsupported TOLERANCE unit [unit=").put(unit).put(']');
            }
            int maxValue = (int) Math.min(Long.MAX_VALUE / multiplier, Integer.MAX_VALUE);
            toleranceInterval = TimestampSamplerFactory.parseInterval(tolerance.token, k, tolerance.position, "tolerance", maxValue, unit);
            toleranceInterval *= multiplier;
        }
        return toleranceInterval;
    }

    private static RecordMetadata widenSetMetadata(RecordMetadata typesA, RecordMetadata typesB) {
        int columnCount = typesA.getColumnCount();
        assert columnCount == typesB.getColumnCount();

        GenericRecordMetadata metadata = new GenericRecordMetadata();
        for (int i = 0; i < columnCount; i++) {
            int typeA = typesA.getColumnType(i);
            int typeB = typesB.getColumnType(i);
            int targetType = getUnionCastType(typeA, typeB);
            metadata.add(new TableColumnMetadata(typesA.getColumnName(i), targetType));
        }
        return metadata;
    }

    private VectorAggregateFunctionConstructor assembleFunctionReference(RecordMetadata metadata, ExpressionNode ast) {
        int columnIndex;
        if (ast.type == FUNCTION && ast.paramCount == 1 && isSumKeyword(ast.token) && ast.rhs.type == LITERAL) {
            columnIndex = metadata.getColumnIndex(ast.rhs.token);
            tempVecConstructorArgIndexes.add(columnIndex);
            return sumConstructors.get(metadata.getColumnType(columnIndex));
        } else if (ast.type == FUNCTION && isCountKeyword(ast.token)
                && (ast.paramCount == 0 || (ast.paramCount == 1 && ast.rhs.type == CONSTANT && !isNullKeyword(ast.rhs.token)))) {
            // count() is a no-arg function, count(1) is the same as count(*)
            tempVecConstructorArgIndexes.add(-1);
            return COUNT_CONSTRUCTOR;
        } else if (isSingleColumnFunction(ast, "count")) {
            columnIndex = metadata.getColumnIndex(ast.rhs.token);
            tempVecConstructorArgIndexes.add(columnIndex);
            return countConstructors.get(metadata.getColumnType(columnIndex));
        } else if (isSingleColumnFunction(ast, "ksum")) {
            columnIndex = metadata.getColumnIndex(ast.rhs.token);
            tempVecConstructorArgIndexes.add(columnIndex);
            return ksumConstructors.get(metadata.getColumnType(columnIndex));
        } else if (isSingleColumnFunction(ast, "nsum")) {
            columnIndex = metadata.getColumnIndex(ast.rhs.token);
            tempVecConstructorArgIndexes.add(columnIndex);
            return nsumConstructors.get(metadata.getColumnType(columnIndex));
        } else if (isSingleColumnFunction(ast, "avg")) {
            columnIndex = metadata.getColumnIndex(ast.rhs.token);
            tempVecConstructorArgIndexes.add(columnIndex);
            return avgConstructors.get(metadata.getColumnType(columnIndex));
        } else if (isSingleColumnFunction(ast, "min")) {
            columnIndex = metadata.getColumnIndex(ast.rhs.token);
            tempVecConstructorArgIndexes.add(columnIndex);
            return minConstructors.get(metadata.getColumnType(columnIndex));
        } else if (isSingleColumnFunction(ast, "max")) {
            columnIndex = metadata.getColumnIndex(ast.rhs.token);
            tempVecConstructorArgIndexes.add(columnIndex);
            return maxConstructors.get(metadata.getColumnType(columnIndex));
        }
        return null;
    }

    private boolean assembleKeysAndFunctionReferences(
            ObjList<QueryColumn> columns,
            RecordMetadata metadata,
            int hourFunctionIndex
    ) {
        tempVaf.clear();
        tempMetadata.clear();
        tempSymbolSkewIndexes.clear();
        tempVecConstructors.clear();
        tempVecConstructorArgIndexes.clear();
        tempAggIndex.clear();

        for (int i = 0, n = columns.size(); i < n; i++) {
            final QueryColumn qc = columns.getQuick(i);
            final ExpressionNode ast = qc.getAst();
            if (ast.type == LITERAL) {
                // when "hour" index is not set (-1) we assume we should be looking for
                // intrinsic cases, such as "columnRef, sum(col)"
                if (hourFunctionIndex == -1) {
                    final int columnIndex = metadata.getColumnIndex(ast.token);
                    final int type = metadata.getColumnType(columnIndex);
                    if (ColumnType.isInt(type)) {
                        tempKeyIndexesInBase.add(columnIndex);
                        tempKeyIndex.add(i);
                        arrayColumnTypes.add(ColumnType.INT);
                        tempKeyKinds.add(GKK_VANILLA_INT);
                    } else if (ColumnType.isSymbol(type)) {
                        tempKeyIndexesInBase.add(columnIndex);
                        tempKeyIndex.add(i);
                        tempSymbolSkewIndexes.extendAndSet(i, columnIndex);
                        arrayColumnTypes.add(ColumnType.SYMBOL);
                        tempKeyKinds.add(GKK_VANILLA_INT);
                    } else {
                        return false;
                    }
                }
            } else if (i != hourFunctionIndex) { // we exclude "hour" call from aggregate lookups
                final VectorAggregateFunctionConstructor constructor = assembleFunctionReference(metadata, ast);
                if (constructor != null) {
                    tempVecConstructors.add(constructor);
                    tempAggIndex.add(i);
                } else {
                    return false;
                }
            }
        }
        return true;
    }

    private void backupWhereClause(ExpressionNode node) {
        processNodeQueryModels(node, backupWhereClauseRef);
    }

    // Checks if lo, hi is set and lo >= 0 while hi < 0 (meaning - return whole result set except some rows at start and some at the end)
    // because such case can't really be optimized by topN/bottomN
    private boolean canSortAndLimitBeOptimized(QueryModel model, SqlExecutionContext context, Function loFunc, Function hiFunc) {
        if (model.getLimitLo() == null && model.getLimitHi() == null) {
            return false;
        }

        if (loFunc != null && loFunc.isConstant()
                && hiFunc != null && hiFunc.isConstant()) {
            try {
                loFunc.init(null, context);
                hiFunc.init(null, context);

                return !(loFunc.getLong(null) >= 0 && hiFunc.getLong(null) < 0);
            } catch (SqlException ex) {
                LOG.error().$("Failed to initialize lo or hi functions [").$("error=").$safe(ex.getMessage()).I$();
            }
        }

        return true;
    }

    private boolean checkIfSetCastIsRequired(RecordMetadata metadataA, RecordMetadata metadataB, boolean symbolDisallowed) {
        int columnCount = metadataA.getColumnCount();
        assert columnCount == metadataB.getColumnCount();

        for (int i = 0; i < columnCount; i++) {
            int typeA = metadataA.getColumnType(i);
            int typeB = metadataB.getColumnType(i);
            if (typeA != typeB || (typeA == ColumnType.SYMBOL && symbolDisallowed)) {
                return true;
            }
        }
        return false;
    }

    @Nullable
    private Function compileFilter(
            IntrinsicModel intrinsicModel,
            RecordMetadata readerMeta,
            SqlExecutionContext executionContext
    ) throws SqlException {
        if (intrinsicModel.filter != null) {
            return compileBooleanFilter(intrinsicModel.filter, readerMeta, executionContext);
        }
        return null;
    }

    private @Nullable ObjList<ObjList<Function>> compilePerWorkerInnerProjectionFunctions(
            SqlExecutionContext executionContext,
            ObjList<QueryColumn> queryColumns,
            ObjList<Function> innerProjectionFunctions,
            int workerCount,
            RecordMetadata metadata
    ) throws SqlException {
        boolean threadSafe = true;

        assert innerProjectionFunctions.size() == queryColumns.size();

        for (int i = 0, n = innerProjectionFunctions.size(); i < n; i++) {
            if (!innerProjectionFunctions.getQuick(i).isThreadSafe()) {
                threadSafe = false;
                break;
            }
        }
        if (!threadSafe) {
            ObjList<ObjList<Function>> allWorkerKeyFunctions = new ObjList<>();
            int columnCount = queryColumns.size();
            for (int i = 0; i < workerCount; i++) {
                ObjList<Function> workerKeyFunctions = new ObjList<>(columnCount);
                allWorkerKeyFunctions.add(workerKeyFunctions);
                for (int j = 0; j < columnCount; j++) {
                    final Function func = functionParser.parseFunction(
                            queryColumns.getQuick(j).getAst(),
                            metadata,
                            executionContext
                    );
                    if (func instanceof GroupByFunction) {
                        // ensure value indexes are set correctly
                        ((GroupByFunction) func).initValueIndex(((GroupByFunction) innerProjectionFunctions.getQuick(j)).getValueIndex());
                    }
                    workerKeyFunctions.add(func);
                }
            }
            return allWorkerKeyFunctions;
        }
        return null;
    }

    private @Nullable ObjList<Function> compileWorkerFilterConditionally(
            SqlExecutionContext executionContext,
            @Nullable Function filter,
            int sharedQueryWorkerCount,
            @Nullable ExpressionNode filterExpr,
            RecordMetadata metadata
    ) throws SqlException {
        if (filter != null && !filter.isThreadSafe() && sharedQueryWorkerCount > 0) {
            assert filterExpr != null;
            ObjList<Function> workerFilters = new ObjList<>();
            for (int i = 0; i < sharedQueryWorkerCount; i++) {
                restoreWhereClause(filterExpr); // restore original filters in node query models
                Function workerFilter = compileBooleanFilter(filterExpr, metadata, executionContext);
                workerFilters.extendAndSet(i, workerFilter);
                assert filter.getClass() == workerFilter.getClass();
            }
            return workerFilters;
        }
        return null;
    }

    private @Nullable ObjList<ObjList<GroupByFunction>> compileWorkerGroupByFunctionsConditionally(
            SqlExecutionContext executionContext,
            QueryModel model,
            @NotNull ObjList<GroupByFunction> groupByFunctions,
            int workerCount,
            RecordMetadata metadata
    ) throws SqlException {
        boolean threadSafe = true;
        for (int i = 0, n = groupByFunctions.size(); i < n; i++) {
            if (!groupByFunctions.getQuick(i).isThreadSafe()) {
                threadSafe = false;
                break;
            }
        }
        if (!threadSafe) {
            ObjList<ObjList<GroupByFunction>> allWorkerGroupByFunctions = new ObjList<>();
            for (int i = 0; i < workerCount; i++) {
                ObjList<GroupByFunction> workerGroupByFunctions = new ObjList<>(groupByFunctions.size());
                allWorkerGroupByFunctions.extendAndSet(i, workerGroupByFunctions);
                GroupByUtils.prepareWorkerGroupByFunctions(
                        model,
                        metadata,
                        functionParser,
                        executionContext,
                        groupByFunctions,
                        workerGroupByFunctions
                );
            }
            return allWorkerGroupByFunctions;
        }
        return null;
    }

    private RecordCursorFactory createAsOfJoin(
            RecordMetadata metadata,
            RecordCursorFactory master,
            RecordSink masterKeySink,
            RecordCursorFactory slave,
            RecordSink slaveKeySink,
            int columnSplit,
            JoinContext joinContext,
            long toleranceInterval
    ) {
        valueTypes.clear();
        valueTypes.add(ColumnType.LONG);

        return new AsOfJoinLightRecordCursorFactory(
                configuration,
                metadata,
                master,
                slave,
                keyTypes,
                valueTypes,
                masterKeySink,
                slaveKeySink,
                columnSplit,
                joinContext,
                toleranceInterval
        );
    }

    @NotNull
    private RecordCursorFactory createFullFatJoin(
            RecordCursorFactory master,
            RecordMetadata masterMetadata,
            CharSequence masterAlias,
            RecordCursorFactory slave,
            RecordMetadata slaveMetadata,
            CharSequence slaveAlias,
            int joinPosition,
            FullFatJoinGenerator generator,
            JoinContext joinContext,
            long toleranceInterval
    ) throws SqlException {
        // create hash set of key columns to easily find them
        intHashSet.clear();
        for (int i = 0, n = listColumnFilterA.getColumnCount(); i < n; i++) {
            intHashSet.add(listColumnFilterA.getColumnIndexFactored(i));
        }

        // map doesn't support variable length types in map value, which is ok
        // when we join tables on strings - technically string is the key,
        // and we do not need to store it in value, but we will still reject
        //
        // never mind, this is a stop-gap measure until I understand the problem
        // fully

        for (int k = 0, m = slaveMetadata.getColumnCount(); k < m; k++) {
            if (intHashSet.excludes(k)) {
                // if a slave column is not in key, it must be of fixed length.
                // why? our maps do not support variable length types in values, only in keys
                if (ColumnType.isVarSize(slaveMetadata.getColumnType(k))) {
                    throw SqlException
                            .position(joinPosition).put("right side column '")
                            .put(slaveMetadata.getColumnName(k)).put("' is of unsupported type");
                }
            }
        }

        // at this point listColumnFilterB has column indexes of the master record that are JOIN keys
        // so masterSink writes key columns of master record to a sink
        RecordSink masterSink = RecordSinkFactory.getInstance(
                asm,
                masterMetadata,
                listColumnFilterB,
                writeSymbolAsString,
                writeStringAsVarcharB,
                writeTimestampAsNanosB
        );

        // This metadata allocates native memory, it has to be closed in case join
        // generation is unsuccessful. The exception can be thrown anywhere between
        // try...catch
        JoinRecordMetadata metadata = new JoinRecordMetadata(
                configuration,
                masterMetadata.getColumnCount() + slaveMetadata.getColumnCount()
        );

        try {
            // metadata will have master record verbatim
            metadata.copyColumnMetadataFrom(masterAlias, masterMetadata);

            // slave record is split across key and value of map
            // the rationale is not to store columns twice
            // especially when map value does not support variable
            // length types

            final IntList columnIndex = new IntList(slaveMetadata.getColumnCount());
            // In map record value columns go first, so at this stage
            // we add to metadata all slave columns that are not keys.
            // Add the same columns to filter while we are in this loop.

            // We clear listColumnFilterB because after this loop it will
            // contain indexes of slave table columns that are not keys.
            ColumnFilter masterTableKeyColumns = listColumnFilterB.copy();
            listColumnFilterB.clear();
            valueTypes.clear();
            ArrayColumnTypes slaveTypes = new ArrayColumnTypes();
            int slaveTimestampIndex = slaveMetadata.getTimestampIndex();
            int slaveValueTimestampIndex = -1;
            for (int i = 0, n = slaveMetadata.getColumnCount(); i < n; i++) {
                if (intHashSet.excludes(i)) {
                    // this is not a key column. Add it to metadata as it is. Symbols columns are kept as symbols
                    final TableColumnMetadata m = slaveMetadata.getColumnMetadata(i);
                    metadata.add(slaveAlias, m);
                    listColumnFilterB.add(i + 1);
                    columnIndex.add(i);
                    valueTypes.add(m.getColumnType());
                    slaveTypes.add(m.getColumnType());
                    if (i == slaveTimestampIndex) {
                        slaveValueTimestampIndex = valueTypes.getColumnCount() - 1;
                    }
                }
            }
            assert slaveValueTimestampIndex != -1;

            // now add key columns to metadata
            for (int i = 0, n = listColumnFilterA.getColumnCount(); i < n; i++) {
                int index = listColumnFilterA.getColumnIndexFactored(i);
                final TableColumnMetadata m = slaveMetadata.getColumnMetadata(index);
                metadata.add(slaveAlias, m);
                slaveTypes.add(m.getColumnType());
                columnIndex.add(index);
            }

            if (masterMetadata.getTimestampIndex() != -1) {
                metadata.setTimestampIndex(masterMetadata.getTimestampIndex());
            }
            return generator.create(
                    configuration,
                    metadata,
                    master,
                    slave,
                    keyTypes,
                    valueTypes,
                    slaveTypes,
                    masterSink,
                    RecordSinkFactory.getInstance( // slaveKeySink
                            asm,
                            slaveMetadata,
                            listColumnFilterA,
                            writeSymbolAsString,
                            writeStringAsVarcharA,
                            writeTimestampAsNanosA
                    ),
                    masterMetadata.getColumnCount(),
                    RecordValueSinkFactory.getInstance(asm, slaveMetadata, listColumnFilterB), // slaveValueSink
                    columnIndex,
                    joinContext,
                    masterTableKeyColumns,
                    toleranceInterval,
                    slaveValueTimestampIndex
            );

        } catch (Throwable e) {
            Misc.free(metadata);
            throw e;
        }
    }

    private RecordCursorFactory createHashJoin(
            RecordMetadata metadata,
            RecordCursorFactory master,
            RecordCursorFactory slave,
            int joinType,
            Function filter,
            JoinContext context
    ) {
        /*
         * JoinContext provides the following information:
         * a/bIndexes - index of model where join column is coming from
         * a/bNames - name of columns in respective models, these column names are not prefixed with table aliases
         * a/bNodes - the original column references, that can include table alias. Sometimes it doesn't when column name is unambiguous
         *
         * a/b are "inverted" in that "a" for slave and "b" for master
         *
         * The issue is when we use model indexes and vanilla column names they would only work on single-table
         * record cursor but original names with prefixed columns will only work with JoinRecordMetadata
         */
        final RecordMetadata masterMetadata = master.getMetadata();
        final RecordMetadata slaveMetadata = slave.getMetadata();
        final RecordSink masterKeySink = RecordSinkFactory.getInstance(
                asm,
                masterMetadata,
                listColumnFilterB,
                writeSymbolAsString,
                writeStringAsVarcharB,
                writeTimestampAsNanosB
        );

        final RecordSink slaveKeySink = RecordSinkFactory.getInstance(
                asm,
                slaveMetadata,
                listColumnFilterA,
                writeSymbolAsString,
                writeStringAsVarcharA,
                writeTimestampAsNanosA
        );

        if (slave.recordCursorSupportsRandomAccess() && !fullFatJoins) {
            valueTypes.clear();
            valueTypes.add(ColumnType.INT); // chain tail offset

            if (joinType == JOIN_INNER) {
                // For inner join we can also store per-key count to speed up size calculation.
                valueTypes.add(ColumnType.INT); // record count for the key

                return new HashJoinLightRecordCursorFactory(
                        configuration,
                        metadata,
                        master,
                        slave,
                        keyTypes,
                        valueTypes,
                        masterKeySink,
                        slaveKeySink,
                        masterMetadata.getColumnCount(),
                        context
                );
            }

            if (joinType == JOIN_RIGHT_OUTER || joinType == JOIN_FULL_OUTER) {
                valueTypes.add(BOOLEAN);
            }
            if (filter != null) {
                return new HashOuterJoinFilteredLightRecordCursorFactory(
                        configuration,
                        metadata,
                        master,
                        slave,
                        keyTypes,
                        valueTypes,
                        masterKeySink,
                        slaveKeySink,
                        masterMetadata.getColumnCount(),
                        filter,
                        context,
                        joinType
                );
            }

            return new HashOuterJoinLightRecordCursorFactory(
                    configuration,
                    metadata,
                    master,
                    slave,
                    keyTypes,
                    valueTypes,
                    masterKeySink,
                    slaveKeySink,
                    masterMetadata.getColumnCount(),
                    context,
                    joinType
            );
        }

        valueTypes.clear();
        valueTypes.add(ColumnType.LONG); // chain head offset
        valueTypes.add(ColumnType.LONG); // chain tail offset
        valueTypes.add(ColumnType.LONG); // record count for the key
        if (filter == null && (joinType == JOIN_RIGHT_OUTER || joinType == JOIN_FULL_OUTER)) {
            valueTypes.add(BOOLEAN);
        }

        entityColumnFilter.of(slaveMetadata.getColumnCount());
        RecordSink slaveSink = RecordSinkFactory.getInstance(asm, slaveMetadata, entityColumnFilter);

        if (joinType == JOIN_INNER) {
            return new HashJoinRecordCursorFactory(
                    configuration,
                    metadata,
                    master,
                    slave,
                    keyTypes,
                    valueTypes,
                    masterKeySink,
                    slaveKeySink,
                    slaveSink,
                    masterMetadata.getColumnCount(),
                    context
            );
        }

        if (filter != null) {
            return new HashOuterJoinFilteredRecordCursorFactory(
                    configuration,
                    metadata,
                    master,
                    slave,
                    keyTypes,
                    valueTypes,
                    masterKeySink,
                    slaveKeySink,
                    slaveSink,
                    masterMetadata.getColumnCount(),
                    filter,
                    context,
                    joinType
            );
        }

        return new HashOuterJoinRecordCursorFactory(
                configuration,
                metadata,
                master,
                slave,
                keyTypes,
                valueTypes,
                masterKeySink,
                slaveKeySink,
                slaveSink,
                masterMetadata.getColumnCount(),
                context,
                joinType
        );
    }

    @NotNull
    private JoinRecordMetadata createJoinMetadata(
            CharSequence masterAlias,
            RecordMetadata masterMetadata,
            CharSequence slaveAlias,
            RecordMetadata slaveMetadata
    ) {
        return createJoinMetadata(
                masterAlias,
                masterMetadata,
                slaveAlias,
                slaveMetadata,
                masterMetadata.getTimestampIndex()
        );
    }

    @NotNull
    private JoinRecordMetadata createJoinMetadata(
            CharSequence masterAlias,
            RecordMetadata masterMetadata,
            CharSequence slaveAlias,
            RecordMetadata slaveMetadata,
            int timestampIndex
    ) {
        JoinRecordMetadata metadata;
        metadata = new JoinRecordMetadata(
                configuration,
                masterMetadata.getColumnCount() + slaveMetadata.getColumnCount()
        );

        try {
            metadata.copyColumnMetadataFrom(masterAlias, masterMetadata);
            metadata.copyColumnMetadataFrom(slaveAlias, slaveMetadata);
        } catch (Throwable th) {
            Misc.free(metadata);
            throw th;
        }

        if (timestampIndex != -1) {
            metadata.setTimestampIndex(timestampIndex);
        }
        return metadata;
    }

    private RecordCursorFactory createLtJoin(
            RecordMetadata metadata,
            RecordCursorFactory master,
            RecordSink masterKeySink,
            RecordCursorFactory slave,
            RecordSink slaveKeySink,
            int columnSplit,
            JoinContext joinContext,
            long toleranceInterval
    ) {
        valueTypes.clear();
        valueTypes.add(ColumnType.LONG);

        return new LtJoinLightRecordCursorFactory(
                configuration,
                metadata,
                master,
                slave,
                keyTypes,
                valueTypes,
                masterKeySink,
                slaveKeySink,
                columnSplit,
                joinContext,
                toleranceInterval
        );
    }

    private RecordCursorFactory createSpliceJoin(
            RecordMetadata metadata,
            RecordCursorFactory master,
            RecordSink masterKeySink,
            RecordCursorFactory slave,
            RecordSink slaveKeySink,
            int columnSplit,
            JoinContext context
    ) {
        valueTypes.clear();
        valueTypes.add(ColumnType.LONG); // master previous
        valueTypes.add(ColumnType.LONG); // master current
        valueTypes.add(ColumnType.LONG); // slave previous
        valueTypes.add(ColumnType.LONG); // slave current

        return new SpliceJoinLightRecordCursorFactory(
                configuration,
                metadata,
                master,
                slave,
                keyTypes,
                valueTypes,
                masterKeySink,
                slaveKeySink,
                columnSplit,
                context
        );
    }

    private @NotNull SymbolShortCircuit createSymbolShortCircuit(RecordMetadata masterMetadata, RecordMetadata slaveMetadata, boolean selfJoin) {
        SymbolShortCircuit symbolShortCircuit = DisabledSymbolShortCircuit.INSTANCE;
        assert listColumnFilterA.getColumnCount() == listColumnFilterB.getColumnCount();
        SymbolShortCircuit[] symbolShortCircuits = null;
        for (int i = 0, n = listColumnFilterA.getColumnCount(); i < n; i++) {
            int masterIndex = listColumnFilterB.getColumnIndexFactored(i);
            int slaveIndex = listColumnFilterA.getColumnIndexFactored(i);
            if (slaveMetadata.getColumnType(slaveIndex) == ColumnType.SYMBOL && slaveMetadata.isSymbolTableStatic(slaveIndex)) {
                int masterColType = masterMetadata.getColumnType(masterIndex);
                SymbolShortCircuit newSymbolShortCircuit;
                switch (masterColType) {
                    case SYMBOL:
                        if (selfJoin && masterIndex == slaveIndex) {
                            // self join on the same column -> there is no point in attempting short-circuiting
                            // NOTE: This check is naive, it can generate false positives
                            //       For example 'select t1.s, t2.s2 from t as t1 asof join t as t2 on t1.s = t2.s2'
                            //       This is deemed as a self-join (which it is), and due to the way columns are projected
                            //       it will take this branch (even when it fact it's comparing different columns)
                            //       and won't create a short circuit. This is OK from correctness perspective,
                            //       but it is a missed opportunity for performance optimization. doing a perfect check
                            //       would require a more complex logic, which is not worth it for now
                            continue;
                        }
                        newSymbolShortCircuit = new SingleSymbolSymbolShortCircuit(configuration, masterIndex, slaveIndex);
                        break;
                    case VARCHAR:
                        newSymbolShortCircuit = new SingleVarcharSymbolShortCircuit(masterIndex, slaveIndex);
                        break;
                    case STRING:
                        newSymbolShortCircuit = new SingleStringSymbolShortCircuit(masterIndex, slaveIndex);
                        break;
                    default:
                        // unsupported type for short circuit
                        continue;
                }
                if (symbolShortCircuit == DisabledSymbolShortCircuit.INSTANCE) {
                    // ok, a single symbol short circuit
                    symbolShortCircuit = newSymbolShortCircuit;
                } else if (symbolShortCircuits == null) {
                    // 2 symbol short circuits, we need to chain them
                    symbolShortCircuits = new SymbolShortCircuit[2];
                    symbolShortCircuits[0] = symbolShortCircuit;
                    symbolShortCircuits[1] = newSymbolShortCircuit;
                    symbolShortCircuit = new ChainedSymbolShortCircuit(symbolShortCircuits);
                } else {
                    // ok, this is pretty uncommon - a join key with more than 2 symbol short circuits
                    // this allocates arrays, but it should be very rare
                    int size = symbolShortCircuits.length;
                    SymbolShortCircuit[] newSymbolShortCircuits = new SymbolShortCircuit[size + 1];
                    System.arraycopy(symbolShortCircuits, 0, newSymbolShortCircuits, 0, size);
                    newSymbolShortCircuits[size] = newSymbolShortCircuit;
                    symbolShortCircuit = new ChainedSymbolShortCircuit(newSymbolShortCircuits);
                    symbolShortCircuits = newSymbolShortCircuits;
                }
            }
        }
        return symbolShortCircuit;
    }

    private @NotNull ObjList<Function> extractVirtualFunctionsFromProjection(ObjList<Function> projectionFunctions, IntList projectionFunctionFlags) {
        final ObjList<Function> result = new ObjList<>();
        for (int i = 0, n = projectionFunctions.size(); i < n; i++) {
            if (projectionFunctionFlags.getQuick(i) == GroupByUtils.PROJECTION_FUNCTION_FLAG_VIRTUAL) {
                result.add(projectionFunctions.getQuick(i));
            }
        }
        return result;
    }

    private ObjList<Function> generateCastFunctions(
            RecordMetadata castToMetadata,
            RecordMetadata castFromMetadata,
            int modelPosition
    ) throws SqlException {
        int columnCount = castToMetadata.getColumnCount();
        ObjList<Function> castFunctions = new ObjList<>();
        for (int i = 0; i < columnCount; i++) {
            int toType = castToMetadata.getColumnType(i);
            int fromType = castFromMetadata.getColumnType(i);
            int toTag = ColumnType.tagOf(toType);
            int fromTag = ColumnType.tagOf(fromType);
            if (fromTag == ColumnType.NULL) {
                castFunctions.add(NullConstant.NULL);
            } else {
                switch (toTag) {
                    case ColumnType.BOOLEAN:
                        castFunctions.add(BooleanColumn.newInstance(i));
                        break;
                    case ColumnType.BYTE:
                        castFunctions.add(ByteColumn.newInstance(i));
                        break;
                    case ColumnType.SHORT:
                        switch (fromTag) {
                            // BOOLEAN will not be cast to CHAR
                            // in cast of BOOLEAN -> CHAR combination both will be cast to STRING
                            case ColumnType.BYTE:
                                castFunctions.add(ByteColumn.newInstance(i));
                                break;
                            case ColumnType.CHAR:
                                castFunctions.add(new CharColumn(i));
                                break;
                            case ColumnType.SHORT:
                                castFunctions.add(ShortColumn.newInstance(i));
                                break;
                            // wider types are not possible here
                            // SHORT will be cast to wider types, not other way around
                            // Wider types tested are: SHORT, INT, LONG, FLOAT, DOUBLE, DATE, TIMESTAMP, SYMBOL, STRING, LONG256
                            // GEOBYTE, GEOSHORT, GEOINT, GEOLONG
                        }
                        break;
                    case ColumnType.CHAR:
                        switch (fromTag) {
                            // BOOLEAN will not be cast to CHAR
                            // in cast of BOOLEAN -> CHAR combination both will be cast to STRING
                            case ColumnType.BYTE:
                                castFunctions.add(new CastByteToCharFunctionFactory.Func(ByteColumn.newInstance(i)));
                                break;
                            case ColumnType.CHAR:
                                castFunctions.add(new CharColumn(i));
                                break;
                            // wider types are not possible here
                            // CHAR will be cast to wider types, not other way around
                            // Wider types tested are: SHORT, INT, LONG, FLOAT, DOUBLE, DATE, TIMESTAMP, SYMBOL, STRING, LONG256
                            // GEOBYTE, GEOSHORT, GEOINT, GEOLONG
                            default:
                        }
                        break;
                    case ColumnType.INT:
                        switch (fromTag) {
                            // BOOLEAN will not be cast to INT
                            // in cast of BOOLEAN -> INT combination both will be cast to STRING
                            case ColumnType.BYTE:
                                castFunctions.add(ByteColumn.newInstance(i));
                                break;
                            case ColumnType.SHORT:
                                castFunctions.add(ShortColumn.newInstance(i));
                                break;
                            case ColumnType.CHAR:
                                castFunctions.add(new CharColumn(i));
                                break;
                            case ColumnType.INT:
                                castFunctions.add(IntColumn.newInstance(i));
                                break;
                            // wider types are not possible here
                            // INT will be cast to wider types, not other way around
                            // Wider types tested are: LONG, FLOAT, DOUBLE, DATE, TIMESTAMP, SYMBOL, STRING, LONG256
                            // GEOBYTE, GEOSHORT, GEOINT, GEOLONG
                        }
                        break;
                    case ColumnType.IPv4:
                        if (fromTag == ColumnType.IPv4) {
                            castFunctions.add(IPv4Column.newInstance(i));
                        } else {
                            throw SqlException.unsupportedCast(
                                    modelPosition,
                                    castFromMetadata.getColumnName(i),
                                    fromType,
                                    toType
                            );
                        }
                        break;
                    case ColumnType.LONG:
                        switch (fromTag) {
                            // BOOLEAN will not be cast to LONG
                            // in cast of BOOLEAN -> LONG combination both will be cast to STRING
                            case ColumnType.BYTE:
                                castFunctions.add(ByteColumn.newInstance(i));
                                break;
                            case ColumnType.SHORT:
                                castFunctions.add(ShortColumn.newInstance(i));
                                break;
                            case ColumnType.CHAR:
                                castFunctions.add(new CharColumn(i));
                                break;
                            case ColumnType.INT:
                                castFunctions.add(IntColumn.newInstance(i));
                                break;
                            case ColumnType.LONG:
                                castFunctions.add(LongColumn.newInstance(i));
                                break;
                            default:
                                throw SqlException.unsupportedCast(
                                        modelPosition,
                                        castFromMetadata.getColumnName(i),
                                        fromType,
                                        toType
                                );
                                // wider types are not possible here
                                // LONG will be cast to wider types, not other way around
                                // Wider types tested are: FLOAT, DOUBLE, DATE, TIMESTAMP, SYMBOL, STRING, LONG256
                                // GEOBYTE, GEOSHORT, GEOINT, GEOLONG
                        }
                        break;
                    case ColumnType.DATE:
                        if (fromTag == ColumnType.DATE) {
                            castFunctions.add(DateColumn.newInstance(i));
                        } else {
                            throw SqlException.unsupportedCast(
                                    modelPosition,
                                    castFromMetadata.getColumnName(i),
                                    fromType,
                                    toType
                            );
                        }
                        break;
                    case ColumnType.UUID:
                        assert fromTag == ColumnType.UUID;
                        castFunctions.add(UuidColumn.newInstance(i));
                        break;
                    case ColumnType.TIMESTAMP:
                        switch (fromTag) {
                            case ColumnType.DATE:
                                castFunctions.add(new CastDateToTimestampFunctionFactory.Func(DateColumn.newInstance(i), toType));
                                break;
                            case ColumnType.TIMESTAMP:
                                if (fromType == toType) {
                                    castFunctions.add(TimestampColumn.newInstance(i, fromType));
                                } else {
                                    castFunctions.add(new CastTimestampToTimestampFunctionFactory.Func(TimestampColumn.newInstance(i, fromType), fromType, toType));
                                }
                                break;
                            default:
                                throw SqlException.unsupportedCast(
                                        modelPosition,
                                        castFromMetadata.getColumnName(i),
                                        fromType,
                                        toType
                                );
                        }
                        break;
                    case ColumnType.FLOAT:
                        switch (fromTag) {
                            case ColumnType.BYTE:
                                castFunctions.add(ByteColumn.newInstance(i));
                                break;
                            case ColumnType.SHORT:
                                castFunctions.add(ShortColumn.newInstance(i));
                                break;
                            case ColumnType.INT:
                                castFunctions.add(IntColumn.newInstance(i));
                                break;
                            case ColumnType.LONG:
                                castFunctions.add(LongColumn.newInstance(i));
                                break;
                            case ColumnType.FLOAT:
                                castFunctions.add(FloatColumn.newInstance(i));
                                break;
                            default:
                                throw SqlException.unsupportedCast(
                                        modelPosition,
                                        castFromMetadata.getColumnName(i),
                                        fromType,
                                        toType
                                );
                        }
                        break;
                    case ColumnType.DOUBLE:
                        switch (fromTag) {
                            case ColumnType.BYTE:
                                castFunctions.add(ByteColumn.newInstance(i));
                                break;
                            case ColumnType.SHORT:
                                castFunctions.add(ShortColumn.newInstance(i));
                                break;
                            case ColumnType.INT:
                                castFunctions.add(IntColumn.newInstance(i));
                                break;
                            case ColumnType.LONG:
                                castFunctions.add(LongColumn.newInstance(i));
                                break;
                            case ColumnType.FLOAT:
                                castFunctions.add(FloatColumn.newInstance(i));
                                break;
                            case ColumnType.DOUBLE:
                                castFunctions.add(DoubleColumn.newInstance(i));
                                break;
                            default:
                                throw SqlException.unsupportedCast(
                                        modelPosition,
                                        castFromMetadata.getColumnName(i),
                                        fromType,
                                        toType
                                );
                        }
                        break;
                    case ColumnType.STRING:
                        switch (fromTag) {
                            case ColumnType.BOOLEAN:
                                castFunctions.add(BooleanColumn.newInstance(i));
                                break;
                            case ColumnType.BYTE:
                                castFunctions.add(new CastByteToStrFunctionFactory.Func(ByteColumn.newInstance(i)));
                                break;
                            case ColumnType.SHORT:
                                castFunctions.add(new CastShortToStrFunctionFactory.Func(ShortColumn.newInstance(i)));
                                break;
                            case ColumnType.CHAR:
                                // CharFunction has built-in cast to String
                                castFunctions.add(new CharColumn(i));
                                break;
                            case ColumnType.INT:
                                castFunctions.add(new CastIntToStrFunctionFactory.Func(IntColumn.newInstance(i)));
                                break;
                            case ColumnType.LONG:
                                castFunctions.add(new CastLongToStrFunctionFactory.Func(LongColumn.newInstance(i)));
                                break;
                            case ColumnType.DATE:
                                castFunctions.add(new CastDateToStrFunctionFactory.Func(DateColumn.newInstance(i)));
                                break;
                            case ColumnType.TIMESTAMP:
                                castFunctions.add(new CastTimestampToStrFunctionFactory.Func(TimestampColumn.newInstance(i, fromType)));
                                break;
                            case ColumnType.FLOAT:
                                castFunctions.add(new CastFloatToStrFunctionFactory.Func(
                                        FloatColumn.newInstance(i)
                                ));
                                break;
                            case ColumnType.DOUBLE:
                                castFunctions.add(new CastDoubleToStrFunctionFactory.Func(
                                        DoubleColumn.newInstance(i)
                                ));
                                break;
                            case ColumnType.STRING:
                                castFunctions.add(new StrColumn(i));
                                break;
                            case ColumnType.VARCHAR:
                                // VarcharFunction has built-in cast to string
                                castFunctions.add(new VarcharColumn(i));
                                break;
                            case ColumnType.UUID:
                                castFunctions.add(new CastUuidToStrFunctionFactory.Func(UuidColumn.newInstance(i)));
                                break;
                            case ColumnType.SYMBOL:
                                castFunctions.add(
                                        new CastSymbolToStrFunctionFactory.Func(
                                                new SymbolColumn(i, castFromMetadata.isSymbolTableStatic(i))
                                        )
                                );
                                break;
                            case ColumnType.LONG256:
                                castFunctions.add(
                                        new CastLong256ToStrFunctionFactory.Func(
                                                Long256Column.newInstance(i)
                                        )
                                );
                                break;
                            case ColumnType.GEOBYTE:
                                castFunctions.add(
                                        CastGeoHashToGeoHashFunctionFactory.getGeoByteToStrCastFunction(
                                                GeoByteColumn.newInstance(i, fromType),
                                                getGeoHashBits(fromType)
                                        )
                                );
                                break;
                            case ColumnType.GEOSHORT:
                                castFunctions.add(
                                        CastGeoHashToGeoHashFunctionFactory.getGeoShortToStrCastFunction(
                                                GeoShortColumn.newInstance(i, fromType),
                                                getGeoHashBits(fromType)
                                        )
                                );
                                break;
                            case ColumnType.GEOINT:
                                castFunctions.add(
                                        CastGeoHashToGeoHashFunctionFactory.getGeoIntToStrCastFunction(
                                                GeoIntColumn.newInstance(i, fromType),
                                                getGeoHashBits(fromType)
                                        )
                                );
                                break;
                            case ColumnType.GEOLONG:
                                castFunctions.add(
                                        CastGeoHashToGeoHashFunctionFactory.getGeoLongToStrCastFunction(
                                                GeoLongColumn.newInstance(i, fromType),
                                                getGeoHashBits(fromType)
                                        )
                                );
                                break;
                            case ColumnType.INTERVAL:
                                castFunctions.add(new CastIntervalToStrFunctionFactory.Func(IntervalColumn.newInstance(i, fromType)));
                                break;
                            case ColumnType.BINARY:
                                throw SqlException.unsupportedCast(
                                        modelPosition,
                                        castFromMetadata.getColumnName(i),
                                        fromType,
                                        toType
                                );
                            case ColumnType.ARRAY:
                                int arrayType = ColumnType.decodeArrayElementType(fromType);
                                if (arrayType != DOUBLE) {
                                    throw SqlException.unsupportedCast(
                                            modelPosition,
                                            castFromMetadata.getColumnName(i),
                                            fromType,
                                            toType
                                    );
                                }
                                castFunctions.add(new CastDoubleArrayToStrFunctionFactory.Func(ArrayColumn.newInstance(i, fromType)));
                                break;
                            case ColumnType.IPv4:
                                castFunctions.add(new CastIPv4ToStrFunctionFactory.Func(IPv4Column.newInstance(i)));
                                break;
                        }
                        break;
                    case ColumnType.SYMBOL:
                        castFunctions.add(new CastSymbolToStrFunctionFactory.Func(
                                new SymbolColumn(
                                        i,
                                        castFromMetadata.isSymbolTableStatic(i)
                                )
                        ));
                        break;
                    case ColumnType.LONG256:
                        castFunctions.add(Long256Column.newInstance(i));
                        break;
                    case ColumnType.GEOBYTE:
                        switch (fromTag) {
                            case ColumnType.STRING:
                                castFunctions.add(
                                        CastStrToGeoHashFunctionFactory.newInstance(
                                                0,
                                                toType,
                                                new StrColumn(i)
                                        )
                                );
                                break;
                            case ColumnType.VARCHAR:
                                castFunctions.add(
                                        CastVarcharToGeoHashFunctionFactory.newInstance(
                                                0,
                                                toType,
                                                new VarcharColumn(i)
                                        )
                                );
                                break;
                            case ColumnType.GEOBYTE:
                                castFunctions.add(GeoByteColumn.newInstance(i, fromType));
                                break;
                            case ColumnType.GEOSHORT:
                                castFunctions.add(
                                        CastGeoHashToGeoHashFunctionFactory.newInstance(
                                                0,
                                                GeoShortColumn.newInstance(i, fromType),
                                                toType,
                                                fromType
                                        )
                                );
                                break;
                            case ColumnType.GEOINT:
                                castFunctions.add(
                                        CastGeoHashToGeoHashFunctionFactory.newInstance(
                                                0,
                                                GeoIntColumn.newInstance(i, fromType),
                                                toType,
                                                fromType
                                        )
                                );
                                break;
                            case ColumnType.GEOLONG:
                                castFunctions.add(
                                        CastGeoHashToGeoHashFunctionFactory.newInstance(
                                                0,
                                                GeoLongColumn.newInstance(i, fromType),
                                                toType,
                                                fromType
                                        )
                                );
                                break;
                            default:
                                throw SqlException.unsupportedCast(
                                        modelPosition,
                                        castFromMetadata.getColumnName(i),
                                        fromType,
                                        toType
                                );
                        }
                        break;
                    case ColumnType.GEOSHORT:
                        switch (fromTag) {
                            case ColumnType.STRING:
                                castFunctions.add(
                                        CastStrToGeoHashFunctionFactory.newInstance(
                                                0,
                                                toType,
                                                new StrColumn(i)
                                        )
                                );
                                break;
                            case ColumnType.VARCHAR:
                                castFunctions.add(
                                        CastVarcharToGeoHashFunctionFactory.newInstance(
                                                0,
                                                toType,
                                                new VarcharColumn(i)
                                        )
                                );
                                break;
                            case ColumnType.GEOSHORT:
                                castFunctions.add(GeoShortColumn.newInstance(i, toType));
                                break;
                            case ColumnType.GEOINT:
                                castFunctions.add(
                                        CastGeoHashToGeoHashFunctionFactory.newInstance(
                                                0,
                                                GeoIntColumn.newInstance(i, fromType),
                                                toType,
                                                fromType
                                        )
                                );
                                break;
                            case ColumnType.GEOLONG:
                                castFunctions.add(
                                        CastGeoHashToGeoHashFunctionFactory.newInstance(
                                                0,
                                                GeoLongColumn.newInstance(i, fromType),
                                                toType,
                                                fromType
                                        )
                                );
                                break;
                            default:
                                throw SqlException.unsupportedCast(
                                        modelPosition,
                                        castFromMetadata.getColumnName(i),
                                        fromType,
                                        toType
                                );
                        }
                        break;
                    case ColumnType.GEOINT:
                        switch (fromTag) {
                            case ColumnType.STRING:
                                castFunctions.add(
                                        CastStrToGeoHashFunctionFactory.newInstance(
                                                0,
                                                toType,
                                                new StrColumn(i)
                                        )
                                );
                                break;
                            case ColumnType.VARCHAR:
                                castFunctions.add(
                                        CastVarcharToGeoHashFunctionFactory.newInstance(
                                                0,
                                                toType,
                                                new VarcharColumn(i)
                                        )
                                );
                                break;
                            case ColumnType.GEOINT:
                                castFunctions.add(GeoIntColumn.newInstance(i, fromType));
                                break;
                            case ColumnType.GEOLONG:
                                castFunctions.add(
                                        CastGeoHashToGeoHashFunctionFactory.newInstance(
                                                0,
                                                GeoLongColumn.newInstance(i, fromType),
                                                toType,
                                                fromType
                                        )
                                );
                                break;
                            default:
                                throw SqlException.unsupportedCast(
                                        modelPosition,
                                        castFromMetadata.getColumnName(i),
                                        fromType,
                                        toType
                                );
                        }
                        break;
                    case ColumnType.GEOLONG:
                        switch (fromTag) {
                            case ColumnType.STRING:
                                castFunctions.add(
                                        CastStrToGeoHashFunctionFactory.newInstance(
                                                0,
                                                toType,
                                                new StrColumn(i)
                                        )
                                );
                                break;
                            case ColumnType.VARCHAR:
                                castFunctions.add(
                                        CastVarcharToGeoHashFunctionFactory.newInstance(
                                                0,
                                                toType,
                                                new VarcharColumn(i)
                                        )
                                );
                                break;
                            case ColumnType.GEOLONG:
                                castFunctions.add(GeoLongColumn.newInstance(i, fromType));
                                break;
                            default:
                                throw SqlException.unsupportedCast(
                                        modelPosition,
                                        castFromMetadata.getColumnName(i),
                                        fromType,
                                        toType
                                );
                        }
                        break;
                    case ColumnType.BINARY:
                        castFunctions.add(BinColumn.newInstance(i));
                        break;
                    case ColumnType.VARCHAR:
                        switch (fromTag) {
                            case ColumnType.BOOLEAN:
                                castFunctions.add(BooleanColumn.newInstance(i));
                                break;
                            case ColumnType.BYTE:
                                castFunctions.add(new CastByteToVarcharFunctionFactory.Func(ByteColumn.newInstance(i)));
                                break;
                            case ColumnType.SHORT:
                                castFunctions.add(new CastShortToVarcharFunctionFactory.Func(ShortColumn.newInstance(i)));
                                break;
                            case ColumnType.CHAR:
                                // CharFunction has built-in cast to varchar
                                castFunctions.add(new CharColumn(i));
                                break;
                            case ColumnType.INT:
                                castFunctions.add(new CastIntToVarcharFunctionFactory.Func(IntColumn.newInstance(i)));
                                break;
                            case ColumnType.LONG:
                                castFunctions.add(new CastLongToVarcharFunctionFactory.Func(LongColumn.newInstance(i)));
                                break;
                            case ColumnType.DATE:
                                castFunctions.add(new CastDateToVarcharFunctionFactory.Func(DateColumn.newInstance(i)));
                                break;
                            case ColumnType.TIMESTAMP:
                                castFunctions.add(new CastTimestampToVarcharFunctionFactory.Func(TimestampColumn.newInstance(i, fromType), fromType));
                                break;
                            case ColumnType.FLOAT:
                                castFunctions.add(new CastFloatToVarcharFunctionFactory.Func(
                                        FloatColumn.newInstance(i)
                                ));
                                break;
                            case ColumnType.DOUBLE:
                                castFunctions.add(new CastDoubleToVarcharFunctionFactory.Func(
                                        DoubleColumn.newInstance(i)
                                ));
                                break;
                            case ColumnType.STRING:
                                // StrFunction has built-in cast to varchar
                                castFunctions.add(new StrColumn(i));
                                break;
                            case ColumnType.VARCHAR:
                                castFunctions.add(new VarcharColumn(i));
                                break;
                            case ColumnType.UUID:
                                castFunctions.add(new CastUuidToVarcharFunctionFactory.Func(UuidColumn.newInstance(i)));
                                break;
                            case ColumnType.IPv4:
                                castFunctions.add(new CastIPv4ToVarcharFunctionFactory.Func(IPv4Column.newInstance(i)));
                                break;
                            case ColumnType.SYMBOL:
                                castFunctions.add(
                                        new CastSymbolToVarcharFunctionFactory.Func(
                                                new SymbolColumn(i, castFromMetadata.isSymbolTableStatic(i))
                                        )
                                );
                                break;
                            case ColumnType.LONG256:
                                castFunctions.add(
                                        new CastLong256ToVarcharFunctionFactory.Func(
                                                Long256Column.newInstance(i)
                                        )
                                );
                                break;
                            case ColumnType.GEOBYTE:
                                castFunctions.add(
                                        CastGeoHashToGeoHashFunctionFactory.getGeoByteToVarcharCastFunction(
                                                GeoShortColumn.newInstance(i, toTag),
                                                getGeoHashBits(fromType)
                                        )
                                );
                                break;
                            case ColumnType.GEOSHORT:
                                castFunctions.add(
                                        CastGeoHashToGeoHashFunctionFactory.getGeoShortToVarcharCastFunction(
                                                GeoShortColumn.newInstance(i, toTag),
                                                getGeoHashBits(castFromMetadata.getColumnType(i))
                                        )
                                );
                                break;
                            case ColumnType.GEOINT:
                                castFunctions.add(
                                        CastGeoHashToGeoHashFunctionFactory.getGeoIntToVarcharCastFunction(
                                                GeoIntColumn.newInstance(i, toTag),
                                                getGeoHashBits(castFromMetadata.getColumnType(i))
                                        )
                                );
                                break;
                            case ColumnType.GEOLONG:
                                castFunctions.add(
                                        CastGeoHashToGeoHashFunctionFactory.getGeoLongToVarcharCastFunction(
                                                GeoLongColumn.newInstance(i, toTag),
                                                getGeoHashBits(castFromMetadata.getColumnType(i))
                                        )
                                );
                                break;
                            case ColumnType.BINARY:
                                throw SqlException.unsupportedCast(
                                        modelPosition,
                                        castFromMetadata.getColumnName(i),
                                        fromType,
                                        toType
                                );
                            case ColumnType.ARRAY:
                                int arrayType = ColumnType.decodeArrayElementType(fromType);
                                if (arrayType != DOUBLE) {
                                    throw SqlException.unsupportedCast(
                                            modelPosition,
                                            castFromMetadata.getColumnName(i),
                                            fromType,
                                            toType
                                    );
                                }
                                castFunctions.add(new CastDoubleArrayToVarcharFunctionFactory.Func(ArrayColumn.newInstance(i, fromType)));
                                break;
                            default:
                                assert false;
                        }
                        break;
                    case ColumnType.INTERVAL:
                        castFunctions.add(IntervalColumn.newInstance(i, toType));
                        break;
                    case ColumnType.ARRAY:
                        switch (fromTag) {
                            case ARRAY:
                                assert ColumnType.decodeArrayElementType(fromType) == DOUBLE;
                                assert ColumnType.decodeArrayElementType(toType) == DOUBLE;
                                int fromDims = ColumnType.decodeArrayDimensionality(fromType);
                                int toDims = ColumnType.decodeArrayDimensionality(toType);
                                if (fromDims == toDims) {
                                    castFunctions.add(ArrayColumn.newInstance(i, fromType));
                                } else {
                                    assert fromDims < toDims; // can cast to higher dimensionality only
                                    castFunctions.add(new CastDoubleArrayToDoubleArrayFunctionFactory.Func(ArrayColumn.newInstance(i, fromType), toType, toDims - fromDims));
                                }
                                break;
                            case DOUBLE:
                                assert ColumnType.decodeArrayElementType(toType) == DOUBLE;
                                castFunctions.add(new CastDoubleToDoubleArray.Func(DoubleColumn.newInstance(i), toType));
                                break;
                            default:
                                assert false;

                        }
                }
            }
        }
        return castFunctions;
    }

    private RecordCursorFactory generateFill(QueryModel model, RecordCursorFactory groupByFactory, SqlExecutionContext executionContext) throws SqlException {
        // locate fill
        QueryModel curr = model;

        while (curr != null && curr.getFillStride() == null) {
            curr = curr.getNestedModel();
        }

        if (curr == null || curr.getFillStride() == null) {
            return groupByFactory;
        }

        ObjList<Function> fillValues = null;
        final ExpressionNode fillFrom = curr.getFillFrom();
        final ExpressionNode fillTo = curr.getFillTo();
        final ExpressionNode fillStride = curr.getFillStride();
        ObjList<ExpressionNode> fillValuesExprs = curr.getFillValues();
        Function fillFromFunc = null;
        Function fillToFunc = null;

        try {
            if (fillValuesExprs == null) {
                throw SqlException.$(-1, "fill values were null");
            }

            fillValues = new ObjList<>(fillValuesExprs.size());

            ExpressionNode expr;
            for (int i = 0, n = fillValuesExprs.size(); i < n; i++) {
                expr = fillValuesExprs.getQuick(0);
                if (isNoneKeyword(expr.token)) {
                    Misc.freeObjList(fillValues);
                    return groupByFactory;
                }
                final Function fillValueFunc = functionParser.parseFunction(expr, EmptyRecordMetadata.INSTANCE, executionContext);
                fillValues.add(fillValueFunc);
            }

            if (fillValues.size() == 0 || (fillValues.size() == 1 && isNoneKeyword(fillValues.getQuick(0).getName()))) {
                Misc.freeObjList(fillValues);
                return groupByFactory;
            }


            QueryModel temp = model;
            ExpressionNode timestamp = model.getTimestamp();

            while (timestamp == null && temp != null) {
                temp = temp.getNestedModel();

                if (temp != null) {
                    timestamp = temp.getTimestamp();
                }
            }

            assert timestamp != null;

            // look for timestamp_floor to check for an alias
            CharSequence alias = timestamp.token;
            final CharSequence currTimestamp = curr.getTimestamp().token;
            for (int i = 0, n = model.getBottomUpColumns().size(); i < n; i++) {
                final QueryColumn col = model.getColumns().getQuick(i);
                final ExpressionNode ast = col.getAst();
                if (ast.type == ExpressionNode.FUNCTION && Chars.equalsIgnoreCase(TimestampFloorFunctionFactory.NAME, ast.token)) {
                    final CharSequence ts;
                    // there are three timestamp_floor() overloads, so check all of them
                    if (ast.paramCount == 3 || ast.paramCount == 5) {
                        final int idx = ast.paramCount - 2;
                        ts = ast.args.getQuick(idx).token;
                    } else {
                        ts = ast.rhs.token;
                    }
                    if (Chars.equalsIgnoreCase(ts, currTimestamp)) {
                        alias = col.getAlias();
                    }
                }
            }

            int timestampIndex = groupByFactory.getMetadata().getColumnIndexQuiet(alias);
            int timestampType = groupByFactory.getMetadata().getColumnType(timestampIndex);
            TimestampDriver driver = ColumnType.getTimestampDriver(timestampType);
            fillFromFunc = driver.getTimestampConstantNull();
            fillToFunc = driver.getTimestampConstantNull();
            if (fillFrom != null) {
                fillFromFunc = functionParser.parseFunction(fillFrom, EmptyRecordMetadata.INSTANCE, executionContext);
                coerceRuntimeConstantType(fillFromFunc, timestampType, executionContext, "from lower bound must be a constant expression convertible to a TIMESTAMP", fillFrom.position);
            }

            if (fillTo != null) {
                fillToFunc = functionParser.parseFunction(fillTo, EmptyRecordMetadata.INSTANCE, executionContext);
                coerceRuntimeConstantType(fillToFunc, timestampType, executionContext, "to upper bound must be a constant expression convertible to a TIMESTAMP", fillTo.position);
            }

            int samplingIntervalEnd = TimestampSamplerFactory.findIntervalEndIndex(fillStride.token, fillStride.position, "sample");
            long samplingInterval = TimestampSamplerFactory.parseInterval(fillStride.token, samplingIntervalEnd, fillStride.position, "sample", Numbers.INT_NULL, ' ');
            assert samplingInterval > 0;
            assert samplingIntervalEnd < fillStride.token.length();
            char samplingIntervalUnit = fillStride.token.charAt(samplingIntervalEnd);
            TimestampSampler timestampSampler = TimestampSamplerFactory.getInstance(driver, samplingInterval, samplingIntervalUnit, fillStride.position);

            return new FillRangeRecordCursorFactory(
                    groupByFactory.getMetadata(),
                    groupByFactory,
                    fillFromFunc,
                    fillToFunc,
                    samplingInterval,
                    samplingIntervalUnit,
                    timestampSampler,
                    fillValues,
                    timestampIndex,
                    timestampType

            );
        } catch (Throwable e) {
            Misc.freeObjList(fillValues);
            Misc.free(fillFromFunc);
            Misc.free(fillToFunc);
            Misc.free(groupByFactory);
            throw e;
        }
    }

    private RecordCursorFactory generateFilter(RecordCursorFactory factory, QueryModel model, SqlExecutionContext executionContext) throws SqlException {
        return model.getWhereClause() == null ? factory : generateFilter0(factory, model, executionContext);
    }

    @NotNull
    private RecordCursorFactory generateFilter0(
            RecordCursorFactory factory,
            QueryModel model,
            SqlExecutionContext executionContext
    ) throws SqlException {
        final ExpressionNode filterExpr = model.getWhereClause();

        // back up in case if the above factory steals the filter
        model.setBackupWhereClause(deepClone(expressionNodePool, filterExpr));
        // back up in case filters need to be compiled again
        backupWhereClause(filterExpr);
        model.setWhereClause(null);

        final Function filter;
        try {
            filter = compileBooleanFilter(filterExpr, factory.getMetadata(), executionContext);
        } catch (Throwable e) {
            Misc.free(factory);
            throw e;
        }

        if (filter.isConstant()) {
            try {
                if (filter.getBool(null)) {
                    return factory;
                }
                RecordMetadata metadata = factory.getMetadata();
                assert (metadata instanceof GenericRecordMetadata);
                Misc.free(factory);
                return new EmptyTableRecordCursorFactory(metadata);
            } finally {
                filter.close();
            }
        }

        final boolean enableParallelFilter = executionContext.isParallelFilterEnabled();
        if (enableParallelFilter && factory.supportsPageFrameCursor()) {
            final boolean useJit = executionContext.getJitMode() != SqlJitMode.JIT_MODE_DISABLED
                    && (!model.isUpdate() || executionContext.isWalApplication());
            final boolean canCompile = factory.supportsPageFrameCursor() && JitUtil.isJitSupported();
            if (useJit && canCompile) {
                CompiledFilter compiledFilter = null;
                try {
                    int jitOptions;
                    final ObjList<Function> bindVarFunctions = new ObjList<>();
                    try (PageFrameCursor cursor = factory.getPageFrameCursor(executionContext, ORDER_ANY)) {
                        final boolean forceScalar = executionContext.getJitMode() == SqlJitMode.JIT_MODE_FORCE_SCALAR;
                        jitIRSerializer.of(jitIRMem, executionContext, factory.getMetadata(), cursor, bindVarFunctions);
                        jitOptions = jitIRSerializer.serialize(filterExpr, forceScalar, enableJitDebug, enableJitNullChecks);
                    }

                    compiledFilter = new CompiledFilter();
                    compiledFilter.compile(jitIRMem, jitOptions);

                    final Function limitLoFunction = getLimitLoFunctionOnly(model, executionContext);
                    final int limitLoPos = model.getLimitAdviceLo() != null ? model.getLimitAdviceLo().position : 0;

                    LOG.debug()
                            .$("JIT enabled for (sub)query [tableName=").$safe(model.getName())
                            .$(", fd=").$(executionContext.getRequestFd())
                            .I$();
                    return new AsyncJitFilteredRecordCursorFactory(
                            configuration,
                            executionContext.getMessageBus(),
                            factory,
                            bindVarFunctions,
                            compiledFilter,
                            filter,
                            reduceTaskFactory,
                            compileWorkerFilterConditionally(
                                    executionContext,
                                    filter,
                                    executionContext.getSharedQueryWorkerCount(),
                                    filterExpr,
                                    factory.getMetadata()
                            ),
                            limitLoFunction,
                            limitLoPos,
                            executionContext.getSharedQueryWorkerCount()
                    );
                } catch (SqlException | LimitOverflowException ex) {
                    // for these errors we are intentionally **not** rethrowing the exception
                    // if a JIT filter cannot be used, we will simply use a Java filter
                    Misc.free(compiledFilter);
                    LOG.debug()
                            .$("JIT cannot be applied to (sub)query [tableName=").$safe(model.getName())
                            .$(", ex=").$safe(ex.getFlyweightMessage())
                            .$(", fd=").$(executionContext.getRequestFd()).$(']').$();
                } catch (Throwable t) {
                    // other errors are fatal -> rethrow them
                    Misc.free(compiledFilter);
                    Misc.free(filter);
                    Misc.free(factory);
                    throw t;
                } finally {
                    jitIRSerializer.clear();
                    jitIRMem.truncate();
                }
            }

            // Use Java filter.
            final Function limitLoFunction;
            try {
                limitLoFunction = getLimitLoFunctionOnly(model, executionContext);
                final int limitLoPos = model.getLimitAdviceLo() != null ? model.getLimitAdviceLo().position : 0;
                return new AsyncFilteredRecordCursorFactory(
                        configuration,
                        executionContext.getMessageBus(),
                        factory,
                        filter,
                        reduceTaskFactory,
                        compileWorkerFilterConditionally(
                                executionContext,
                                filter,
                                executionContext.getSharedQueryWorkerCount(),
                                filterExpr,
                                factory.getMetadata()
                        ),
                        limitLoFunction,
                        limitLoPos,
                        executionContext.getSharedQueryWorkerCount()
                );
            } catch (Throwable e) {
                Misc.free(filter);
                Misc.free(factory);
                throw e;
            }
        }
        return new FilteredRecordCursorFactory(factory, filter);
    }

    private RecordCursorFactory generateFunctionQuery(QueryModel model, SqlExecutionContext executionContext) throws SqlException {
        final RecordCursorFactory tableFactory = model.getTableNameFunction();
        if (tableFactory != null) {
            // We're transferring ownership of the tableFactory's factory to another factory
            // setting tableFactory to NULL will prevent double-ownership.
            // We should not release tableFactory itself, they typically just a lightweight factory wrapper.
            model.setTableNameFunction(null);
            return tableFactory;
        } else {
            // when tableFactory is null we have to recompile it from scratch, including creating new factory
            return TableUtils.createCursorFunction(functionParser, model, executionContext).getRecordCursorFactory();
        }
    }

    private RecordCursorFactory generateIntersectOrExceptAllFactory(
            QueryModel model,
            SqlExecutionContext executionContext,
            RecordCursorFactory factoryA,
            RecordCursorFactory factoryB,
            ObjList<Function> castFunctionsA,
            ObjList<Function> castFunctionsB,
            RecordMetadata unionMetadata,
            SetRecordCursorFactoryConstructor constructor
    ) throws SqlException {
        writeSymbolAsString.clear();
        valueTypes.clear();
        // Remap symbol columns to string type since that's how recordSink copies them.
        keyTypes.clear();
        for (int i = 0, n = unionMetadata.getColumnCount(); i < n; i++) {
            final int columnType = unionMetadata.getColumnType(i);
            if (ColumnType.isSymbol(columnType)) {
                keyTypes.add(ColumnType.STRING);
                writeSymbolAsString.set(i);
            } else {
                keyTypes.add(columnType);
            }
        }

        entityColumnFilter.of(factoryA.getMetadata().getColumnCount());
        final RecordSink recordSink = RecordSinkFactory.getInstance(
                asm,
                unionMetadata,
                entityColumnFilter,
                writeSymbolAsString
        );

        RecordCursorFactory unionAllFactory = constructor.create(
                configuration,
                unionMetadata,
                factoryA,
                factoryB,
                castFunctionsA,
                castFunctionsB,
                recordSink,
                keyTypes,
                valueTypes
        );

        if (model.getUnionModel().getUnionModel() != null) {
            return generateSetFactory(model.getUnionModel(), unionAllFactory, executionContext);
        }
        return unionAllFactory;
    }

    private RecordCursorFactory generateJoins(QueryModel model, SqlExecutionContext executionContext) throws SqlException {
        final ObjList<QueryModel> joinModels = model.getJoinModels();
        IntList ordered = model.getOrderedJoinModels();
        JoinRecordMetadata joinMetadata = null;
        RecordCursorFactory master = null;
        CharSequence masterAlias = null;

        try {
            int n = ordered.size();
            assert n > 1;
            for (int i = 0; i < n; i++) {
                int index = ordered.getQuick(i);
                QueryModel slaveModel = joinModels.getQuick(index);

                if (i > 0) {
                    executionContext.pushTimestampRequiredFlag(joinsRequiringTimestamp[slaveModel.getJoinType()]);
                } else { // i == 0
                    // This is first model in the sequence of joins
                    // TS requirement is symmetrical on both right and left sides
                    // check if next join requires a timestamp
                    int nextJointType = joinModels.getQuick(ordered.getQuick(1)).getJoinType();
                    executionContext.pushTimestampRequiredFlag(joinsRequiringTimestamp[nextJointType]);
                }

                RecordCursorFactory slave = null;
                boolean releaseSlave = true;
                try {
                    // compile
                    slave = generateQuery(slaveModel, executionContext, index > 0);

                    // check if this is the root of joins
                    if (master == null) {
                        // This is an opportunistic check of order by clause
                        // to determine if we can get away ordering main record source only
                        // Ordering main record source could benefit from rowid access thus
                        // making it faster compared to ordering of join record source that
                        // doesn't allow rowid access.
                        master = slave;
                        releaseSlave = false;
                        masterAlias = slaveModel.getName();
                    } else {
                        // not the root, join to "master"
                        final int joinType = slaveModel.getJoinType();
                        final RecordMetadata masterMetadata = master.getMetadata();
                        final RecordMetadata slaveMetadata = slave.getMetadata();
                        Function filter = null;

                        switch (joinType) {
                            case JOIN_CROSS_LEFT:
                            case JOIN_CROSS_RIGHT:
                            case JOIN_CROSS_FULL:
                                assert slaveModel.getOuterJoinExpressionClause() != null;
                                joinMetadata = createJoinMetadata(masterAlias, masterMetadata, slaveModel.getName(), slaveMetadata, joinType == JOIN_CROSS_LEFT ? masterMetadata.getTimestampIndex() : -1);
                                filter = compileJoinFilter(slaveModel.getOuterJoinExpressionClause(), joinMetadata, executionContext);
                                switch (joinType) {
                                    case JOIN_CROSS_LEFT:
                                        master = new NestedLoopLeftJoinRecordCursorFactory(
                                                joinMetadata,
                                                master,
                                                slave,
                                                masterMetadata.getColumnCount(),
                                                filter,
                                                NullRecordFactory.getInstance(slaveMetadata)
                                        );
                                        break;
                                    case JOIN_CROSS_RIGHT:
                                        master = new NestedLoopRightJoinRecordCursorFactory(
                                                joinMetadata,
                                                master,
                                                slave,
                                                masterMetadata.getColumnCount(),
                                                filter,
                                                NullRecordFactory.getInstance(masterMetadata)
                                        );
                                        break;
                                    case JOIN_CROSS_FULL:
                                        master = new NestedLoopFullJoinRecordCursorFactory(
                                                configuration,
                                                joinMetadata,
                                                master,
                                                slave,
                                                masterMetadata.getColumnCount(),
                                                filter,
                                                NullRecordFactory.getInstance(masterMetadata),
                                                NullRecordFactory.getInstance(slaveMetadata)
                                        );
                                        break;
                                }
                                masterAlias = null;
                                break;
                            case JOIN_CROSS:
                                validateOuterJoinExpressions(slaveModel, "CROSS");
                                master = new CrossJoinRecordCursorFactory(
                                        createJoinMetadata(masterAlias, masterMetadata, slaveModel.getName(), slaveMetadata),
                                        master,
                                        slave,
                                        masterMetadata.getColumnCount()
                                );
                                masterAlias = null;
                                break;
                            case JOIN_ASOF:
                                validateBothTimestamps(slaveModel, masterMetadata, slaveMetadata);
                                validateOuterJoinExpressions(slaveModel, "ASOF");
                                // note: the self-join is imperfect and might generate false negatives when using subqueries
                                // rules: 1. when it returns `true` it means that the join is self-join for sure
                                //        2. when it returns `false` it means that the join may or may not be self-join
                                boolean selfJoin = isSameTable(master, slave);
                                processJoinContext(index == 1, selfJoin, slaveModel.getJoinContext(), masterMetadata, slaveMetadata);
                                validateBothTimestampOrders(master, slave, slaveModel.getJoinKeywordPosition());
                                long asOfToleranceInterval = tolerance(slaveModel, masterMetadata.getTimestampType(), slaveMetadata.getTimestampType());
                                boolean asOfAvoidBinarySearch = SqlHints.hasAvoidAsOfJoinBinarySearchHint(model, masterAlias, slaveModel.getName());
                                if (slave.recordCursorSupportsRandomAccess() && !fullFatJoins) {
                                    if (isKeyedTemporalJoin(masterMetadata, slaveMetadata)) {
                                        RecordSink masterSink = RecordSinkFactory.getInstance(
                                                asm,
                                                masterMetadata,
                                                listColumnFilterB,
                                                writeSymbolAsString,
                                                writeStringAsVarcharB,
                                                writeTimestampAsNanosB
                                        );
                                        RecordSink slaveSink = RecordSinkFactory.getInstance(
                                                asm,
                                                slaveMetadata,
                                                listColumnFilterA,
                                                writeSymbolAsString,
                                                writeStringAsVarcharA,
                                                writeTimestampAsNanosA
                                        );
                                        boolean created = false;
                                        if (!asOfAvoidBinarySearch) {
                                            if (slave.supportsTimeFrameCursor() && fastAsOfJoins) {
                                                SymbolShortCircuit symbolShortCircuit = createSymbolShortCircuit(masterMetadata, slaveMetadata, selfJoin);
                                                if (isSingleSymbolJoinWithIndex(slaveMetadata)) {
                                                    int masterSymbolColumnIndex = listColumnFilterB.getColumnIndexFactored(0);
                                                    int slaveSymbolColumnIndex = listColumnFilterA.getColumnIndexFactored(0);
                                                    master = new AsOfJoinIndexedRecordCursorFactory(
                                                            configuration,
                                                            createJoinMetadata(masterAlias, masterMetadata, slaveModel.getName(), slaveMetadata),
                                                            master,
                                                            slave,
                                                            masterMetadata.getColumnCount(),
                                                            masterSymbolColumnIndex,
                                                            slaveSymbolColumnIndex,
<<<<<<< HEAD
                                                            slaveModel.getJoinContext(),
=======
                                                            symbolShortCircuit,
                                                            slaveModel.getContext(),
>>>>>>> 6b16453c
                                                            asOfToleranceInterval
                                                    );
                                                } else {
                                                    master = new AsOfJoinFastRecordCursorFactory(
                                                            configuration,
                                                            createJoinMetadata(masterAlias, masterMetadata, slaveModel.getName(), slaveMetadata),
                                                            master,
                                                            masterSink,
                                                            slave,
                                                            slaveSink,
                                                            masterMetadata.getColumnCount(),
                                                            symbolShortCircuit,
                                                            slaveModel.getJoinContext(),
                                                            asOfToleranceInterval
                                                    );
                                                }
                                                created = true;
                                            }

                                            if (!created && slave.supportsFilterStealing() && slave.getBaseFactory().supportsTimeFrameCursor()) {
                                                RecordCursorFactory slaveBase = slave.getBaseFactory();
                                                int slaveTimestampIndex = slaveMetadata.getTimestampIndex();

                                                // slave.supportsFilterStealing() means slave is nothing but a filter.
                                                // if slave is just a filter, then it must have the same metadata as its base,
                                                // that includes the timestamp index.
                                                assert slaveBase.getMetadata().getTimestampIndex() == slaveTimestampIndex;

                                                Function stolenFilter = slave.getFilter();
                                                assert stolenFilter != null;

                                                Misc.free(slave.getCompiledFilter());
                                                Misc.free(slave.getBindVarMemory());
                                                Misc.freeObjList(slave.getBindVarFunctions());
                                                slave.halfClose();

                                                master = new FilteredAsOfJoinFastRecordCursorFactory(
                                                        configuration,
                                                        createJoinMetadata(masterAlias, masterMetadata, slaveModel.getName(), slaveMetadata),
                                                        master,
                                                        masterSink,
                                                        slaveBase,
                                                        slaveSink,
                                                        stolenFilter,
                                                        masterMetadata.getColumnCount(),
                                                        NullRecordFactory.getInstance(slaveMetadata),
                                                        null,
                                                        slaveTimestampIndex,
                                                        asOfToleranceInterval
                                                );
                                                created = true;
                                            }

                                            if (!created && slave.isProjection()) {
                                                RecordCursorFactory projectionBase = slave.getBaseFactory();
                                                // We know projectionBase does not support supportsTimeFrameCursor, because
                                                // Projections forward this call to its base factory and if we are in this branch
                                                // then slave.supportsTimeFrameCursor() returned false in one the previous branches.
                                                // There is still chance that projectionBase is just a filter
                                                // and its own base supports timeFrameCursor. let's see.
                                                if (projectionBase.supportsFilterStealing()) {
                                                    // ok, cool, is used only as a filter.
                                                    RecordCursorFactory filterStealingBase = projectionBase.getBaseFactory();
                                                    if (filterStealingBase.supportsTimeFrameCursor()) {
                                                        IntList stolenCrossIndex = slave.getColumnCrossIndex();
                                                        assert stolenCrossIndex != null;
                                                        Function stolenFilter = projectionBase.getFilter();
                                                        assert stolenFilter != null;

                                                        // index *after* applying the projection
                                                        int slaveTimestampIndex = slaveMetadata.getTimestampIndex();
                                                        assert stolenCrossIndex.get(slaveTimestampIndex) == filterStealingBase.getMetadata().getTimestampIndex();

                                                        Misc.free(projectionBase.getCompiledFilter());
                                                        Misc.free(projectionBase.getBindVarMemory());
                                                        Misc.freeObjList(projectionBase.getBindVarFunctions());
                                                        projectionBase.halfClose();

                                                        master = new FilteredAsOfJoinFastRecordCursorFactory(
                                                                configuration,
                                                                createJoinMetadata(masterAlias, masterMetadata, slaveModel.getName(), slaveMetadata),
                                                                master,
                                                                masterSink,
                                                                filterStealingBase,
                                                                slaveSink,
                                                                stolenFilter,
                                                                masterMetadata.getColumnCount(),
                                                                NullRecordFactory.getInstance(slaveMetadata),
                                                                stolenCrossIndex,
                                                                slaveTimestampIndex,
                                                                asOfToleranceInterval
                                                        );
                                                        created = true;
                                                    }
                                                }
                                            }
                                        }

                                        if (!created) {
                                            master = createAsOfJoin(
                                                    createJoinMetadata(masterAlias, masterMetadata, slaveModel.getName(), slaveMetadata),
                                                    master,
                                                    masterSink,
                                                    slave,
                                                    slaveSink,
                                                    masterMetadata.getColumnCount(),
                                                    slaveModel.getJoinContext(),
                                                    asOfToleranceInterval
                                            );
                                        }
                                    } else {
                                        boolean created = false;
                                        if (fastAsOfJoins && !asOfAvoidBinarySearch) {
                                            // when slave directly supports time frame cursor then it's strictly better to use it, even without any hint
                                            if (slave.supportsTimeFrameCursor()) {
                                                master = new AsOfJoinNoKeyFastRecordCursorFactory(
                                                        configuration,
                                                        createJoinMetadata(masterAlias, masterMetadata, slaveModel.getName(), slaveMetadata),
                                                        master,
                                                        slave,
                                                        masterMetadata.getColumnCount(),
                                                        asOfToleranceInterval
                                                );
                                                created = true;
                                            }

                                            // if we have a hint, we can try to steal the filter from the slave.
                                            // this downgrades to single-threaded Java-level filtering, so it's only worth it if
                                            // the filter selectivity is low. we don't have statistics to tell selectivity, so
                                            // we rely on the user to provide an explicit hint.
                                            if (!created && slave.supportsFilterStealing() && slave.getBaseFactory().supportsTimeFrameCursor()) {
                                                RecordCursorFactory slaveBase = slave.getBaseFactory();
                                                int slaveTimestampIndex = slaveMetadata.getTimestampIndex();

                                                // slave.supportsFilterStealing() means slave is nothing but a filter.
                                                // if slave is just a filter, then it must have the same metadata as its base,
                                                // that includes the timestamp index.
                                                assert slaveBase.getMetadata().getTimestampIndex() == slaveTimestampIndex;

                                                Function stolenFilter = slave.getFilter();
                                                assert stolenFilter != null;

                                                Misc.free(slave.getCompiledFilter());
                                                Misc.free(slave.getBindVarMemory());
                                                Misc.freeObjList(slave.getBindVarFunctions());
                                                slave.halfClose();

                                                master = new FilteredAsOfJoinNoKeyFastRecordCursorFactory(
                                                        configuration,
                                                        createJoinMetadata(masterAlias, masterMetadata, slaveModel.getName(), slaveMetadata),
                                                        master,
                                                        slaveBase,
                                                        stolenFilter,
                                                        masterMetadata.getColumnCount(),
                                                        NullRecordFactory.getInstance(slaveMetadata),
                                                        null,
                                                        slaveTimestampIndex,
                                                        asOfToleranceInterval
                                                );
                                                created = true;
                                            }

                                            if (!created && slave.isProjection()) {
                                                RecordCursorFactory projectionBase = slave.getBaseFactory();
                                                // We know projectionBase does not support supportsTimeFrameCursor, because
                                                // Projections forward this call to its base factory and if we are in this branch
                                                // then slave.supportsTimeFrameCursor() returned false in one the previous branches.
                                                // There is still chance that projectionBase is just a filter
                                                // and its own base supports timeFrameCursor. let's see.
                                                if (projectionBase.supportsFilterStealing()) {
                                                    // ok, cool, is used only as a filter.
                                                    RecordCursorFactory filterStealingBase = projectionBase.getBaseFactory();
                                                    if (filterStealingBase.supportsTimeFrameCursor()) {
                                                        IntList stolenCrossIndex = slave.getColumnCrossIndex();
                                                        assert stolenCrossIndex != null;
                                                        Function stolenFilter = projectionBase.getFilter();
                                                        assert stolenFilter != null;

                                                        // index *after* applying the projection
                                                        int slaveTimestampIndex = slaveMetadata.getTimestampIndex();
                                                        assert stolenCrossIndex.get(slaveTimestampIndex) == filterStealingBase.getMetadata().getTimestampIndex();

                                                        Misc.free(projectionBase.getCompiledFilter());
                                                        Misc.free(projectionBase.getBindVarMemory());
                                                        Misc.freeObjList(projectionBase.getBindVarFunctions());
                                                        projectionBase.halfClose();

                                                        master = new FilteredAsOfJoinNoKeyFastRecordCursorFactory(
                                                                configuration,
                                                                createJoinMetadata(masterAlias, masterMetadata, slaveModel.getName(), slaveMetadata),
                                                                master,
                                                                filterStealingBase,
                                                                stolenFilter,
                                                                masterMetadata.getColumnCount(),
                                                                NullRecordFactory.getInstance(slaveMetadata),
                                                                stolenCrossIndex,
                                                                slaveTimestampIndex,
                                                                asOfToleranceInterval
                                                        );
                                                        created = true;
                                                    }
                                                }
                                            }
                                        }

                                        // slow path: this always works, but can be quite slow, especially with large slave tables
                                        if (!created) {
                                            master = new AsOfJoinLightNoKeyRecordCursorFactory(
                                                    createJoinMetadata(masterAlias, masterMetadata, slaveModel.getName(), slaveMetadata),
                                                    master,
                                                    slave,
                                                    masterMetadata.getColumnCount(),
                                                    asOfToleranceInterval
                                            );
                                        }
                                    }
                                } else {
                                    master = createFullFatJoin(
                                            master,
                                            masterMetadata,
                                            masterAlias,
                                            slave,
                                            slaveMetadata,
                                            slaveModel.getName(),
                                            slaveModel.getJoinKeywordPosition(),
                                            CREATE_FULL_FAT_AS_OF_JOIN,
                                            slaveModel.getJoinContext(),
                                            asOfToleranceInterval
                                    );
                                }
                                masterAlias = null;
                                // if we fail after this step, master will release slave
                                releaseSlave = false;
                                break;
                            case JOIN_LT:
                                long ltToleranceInterval = tolerance(slaveModel, masterMetadata.getTimestampType(), slaveMetadata.getTimestampType());
                                validateBothTimestamps(slaveModel, masterMetadata, slaveMetadata);
                                validateOuterJoinExpressions(slaveModel, "LT");
                                boolean ltAvoidBinarySearch = SqlHints.hasAvoidLtJoinBinarySearchHint(model, masterAlias, slaveModel.getName());
                                processJoinContext(index == 1, isSameTable(master, slave), slaveModel.getJoinContext(), masterMetadata, slaveMetadata);
                                if (slave.recordCursorSupportsRandomAccess() && !fullFatJoins) {
                                    if (isKeyedTemporalJoin(masterMetadata, slaveMetadata)) {
                                        master = createLtJoin(
                                                createJoinMetadata(masterAlias, masterMetadata, slaveModel.getName(), slaveMetadata),
                                                master,
                                                RecordSinkFactory.getInstance(
                                                        asm,
                                                        masterMetadata,
                                                        listColumnFilterB,
                                                        writeSymbolAsString,
                                                        writeStringAsVarcharB,
                                                        writeTimestampAsNanosB
                                                ),
                                                slave,
                                                RecordSinkFactory.getInstance(
                                                        asm,
                                                        slaveMetadata,
                                                        listColumnFilterA,
                                                        writeSymbolAsString,
                                                        writeStringAsVarcharA,
                                                        writeTimestampAsNanosA
                                                ),
                                                masterMetadata.getColumnCount(),
                                                slaveModel.getJoinContext(),
                                                ltToleranceInterval
                                        );
                                    } else {
                                        if (slave.supportsTimeFrameCursor() && !ltAvoidBinarySearch) {
                                            master = new LtJoinNoKeyFastRecordCursorFactory(
                                                    configuration,
                                                    createJoinMetadata(masterAlias, masterMetadata, slaveModel.getName(), slaveMetadata),
                                                    master,
                                                    slave,
                                                    masterMetadata.getColumnCount(),
                                                    ltToleranceInterval
                                            );
                                        } else {
                                            master = new LtJoinNoKeyRecordCursorFactory(
                                                    createJoinMetadata(masterAlias, masterMetadata, slaveModel.getName(), slaveMetadata),
                                                    master,
                                                    slave,
                                                    masterMetadata.getColumnCount(),
                                                    ltToleranceInterval
                                            );
                                        }
                                    }
                                } else {
                                    master = createFullFatJoin(
                                            master,
                                            masterMetadata,
                                            masterAlias,
                                            slave,
                                            slaveMetadata,
                                            slaveModel.getName(),
                                            slaveModel.getJoinKeywordPosition(),
                                            CREATE_FULL_FAT_LT_JOIN,
                                            slaveModel.getJoinContext(),
                                            ltToleranceInterval
                                    );
                                }
                                masterAlias = null;
                                // if we fail after this step, master will release slave
                                releaseSlave = false;
                                validateBothTimestampOrders(master, slave, slaveModel.getJoinKeywordPosition());
                                break;
                            case JOIN_SPLICE:
                                validateBothTimestamps(slaveModel, masterMetadata, slaveMetadata);
                                validateOuterJoinExpressions(slaveModel, "SPLICE");
                                processJoinContext(index == 1, isSameTable(master, slave), slaveModel.getJoinContext(), masterMetadata, slaveMetadata);
                                if (slave.recordCursorSupportsRandomAccess() && master.recordCursorSupportsRandomAccess() && !fullFatJoins) {
                                    master = createSpliceJoin(
                                            // splice join result does not have timestamp
                                            createJoinMetadata(masterAlias, masterMetadata, slaveModel.getName(), slaveMetadata, -1),
                                            master,
                                            RecordSinkFactory.getInstance(
                                                    asm,
                                                    masterMetadata,
                                                    listColumnFilterB,
                                                    writeSymbolAsString,
                                                    writeStringAsVarcharB,
                                                    writeTimestampAsNanosB
                                            ),
                                            slave,
                                            RecordSinkFactory.getInstance(
                                                    asm,
                                                    slaveMetadata,
                                                    listColumnFilterA,
                                                    writeSymbolAsString,
                                                    writeStringAsVarcharA,
                                                    writeTimestampAsNanosA
                                            ),
                                            masterMetadata.getColumnCount(),
                                            slaveModel.getJoinContext()
                                    );
                                    // if we fail after this step, master will release slave
                                    releaseSlave = false;
                                    validateBothTimestampOrders(master, slave, slaveModel.getJoinKeywordPosition());
                                } else {
                                    if (!master.recordCursorSupportsRandomAccess()) {
                                        throw SqlException.position(slaveModel.getJoinKeywordPosition()).put("left side of splice join doesn't support random access");
                                    } else if (!slave.recordCursorSupportsRandomAccess()) {
                                        throw SqlException.position(slaveModel.getJoinKeywordPosition()).put("right side of splice join doesn't support random access");
                                    } else {
                                        throw SqlException.position(slaveModel.getJoinKeywordPosition()).put("splice join doesn't support full fat mode");
                                    }
                                }
                                break;
                            default:
                                processJoinContext(index == 1, isSameTable(master, slave), slaveModel.getJoinContext(), masterMetadata, slaveMetadata);
                                joinMetadata = createJoinMetadata(masterAlias, masterMetadata, slaveModel.getName(), slaveMetadata, joinType == JOIN_RIGHT_OUTER || joinType == JOIN_FULL_OUTER ? -1 : masterMetadata.getTimestampIndex());
                                if (slaveModel.getOuterJoinExpressionClause() != null) {
                                    filter = compileJoinFilter(slaveModel.getOuterJoinExpressionClause(), joinMetadata, executionContext);
                                }

                                if (filter != null && filter.isConstant() && !filter.getBool(null)) {
                                    if (joinType == JOIN_LEFT_OUTER) {
                                        Misc.free(slave);
                                        slave = new EmptyTableRecordCursorFactory(slaveMetadata);
                                    } else if (joinType == JOIN_INNER) {
                                        Misc.free(master);
                                        Misc.free(slave);
                                        return new EmptyTableRecordCursorFactory(joinMetadata);
                                    } else if (joinType == JOIN_RIGHT_OUTER) {
                                        Misc.free(master);
                                        master = new EmptyTableRecordCursorFactory(masterMetadata);
                                    }
                                }

                                if (joinType == JOIN_INNER) {
                                    validateOuterJoinExpressions(slaveModel, "INNER");
                                }

                                master = createHashJoin(
                                        joinMetadata,
                                        master,
                                        slave,
                                        joinType,
                                        filter,
                                        slaveModel.getJoinContext()
                                );
                                masterAlias = null;
                                break;
                        }
                    }
                } catch (Throwable th) {
                    Misc.free(joinMetadata);
                    master = Misc.free(master);
                    if (releaseSlave) {
                        Misc.free(slave);
                    }
                    throw th;
                } finally {
                    executionContext.popTimestampRequiredFlag();
                }

                // check if there are post-filters
                ExpressionNode filterExpr = slaveModel.getPostJoinWhereClause();
                if (filterExpr != null) {
                    if (executionContext.isParallelFilterEnabled() && master.supportsPageFrameCursor()) {
                        final Function filter = compileJoinFilter(
                                filterExpr,
                                (JoinRecordMetadata) master.getMetadata(),
                                executionContext
                        );

                        master = new AsyncFilteredRecordCursorFactory(
                                configuration,
                                executionContext.getMessageBus(),
                                master,
                                filter,
                                reduceTaskFactory,
                                compileWorkerFilterConditionally(
                                        executionContext,
                                        filter,
                                        executionContext.getSharedQueryWorkerCount(),
                                        filterExpr,
                                        master.getMetadata()
                                ),
                                null,
                                0,
                                executionContext.getSharedQueryWorkerCount()
                        );
                    } else {
                        master = new FilteredRecordCursorFactory(
                                master,
                                compileJoinFilter(filterExpr, (JoinRecordMetadata) master.getMetadata(), executionContext)
                        );
                    }
                }
            }

            // unfortunately we had to go all out to create join metadata
            // now it is time to check if we have constant conditions
            ExpressionNode constFilterExpr = model.getConstWhereClause();
            if (constFilterExpr != null) {
                Function filter = functionParser.parseFunction(constFilterExpr, null, executionContext);
                if (!ColumnType.isBoolean(filter.getType())) {
                    throw SqlException.position(constFilterExpr.position).put("boolean expression expected");
                }
                filter.init(null, executionContext);
                if (filter.isConstant()) {
                    if (!filter.getBool(null)) {
                        // do not copy metadata here
                        // this would have been JoinRecordMetadata, which is new instance anyway
                        // we have to make sure that this metadata is safely transitioned
                        // to empty cursor factory
                        JoinRecordMetadata metadata = (JoinRecordMetadata) master.getMetadata();
                        metadata.incrementRefCount();
                        RecordCursorFactory factory = new EmptyTableRecordCursorFactory(metadata);
                        Misc.free(master);
                        return factory;
                    }
                } else {
                    // make it a post-join filter (same as for post join where clause above)
                    if (executionContext.isParallelFilterEnabled() && master.supportsPageFrameCursor()) {
                        master = new AsyncFilteredRecordCursorFactory(
                                configuration,
                                executionContext.getMessageBus(),
                                master,
                                filter,
                                reduceTaskFactory,
                                compileWorkerFilterConditionally(
                                        executionContext,
                                        filter,
                                        executionContext.getSharedQueryWorkerCount(),
                                        constFilterExpr,
                                        master.getMetadata()
                                ),
                                null,
                                0,
                                executionContext.getSharedQueryWorkerCount()
                        );
                    } else {
                        master = new FilteredRecordCursorFactory(master, filter);
                    }
                }
            }
            return master;
        } catch (Throwable e) {
            Misc.free(master);
            throw e;
        }
    }

    @NotNull
    private RecordCursorFactory generateLatestBy(RecordCursorFactory factory, QueryModel model) throws SqlException {
        final ObjList<ExpressionNode> latestBy = model.getLatestBy();
        if (latestBy.size() == 0) {
            return factory;
        }

        // We require timestamp with any order.
        final int timestampIndex;
        try {
            timestampIndex = getTimestampIndex(model, factory);
            if (timestampIndex == -1) {
                throw SqlException.$(model.getModelPosition(), "latest by query does not provide dedicated TIMESTAMP column");
            }
        } catch (Throwable e) {
            Misc.free(factory);
            throw e;
        }

        final RecordMetadata metadata = factory.getMetadata();
        prepareLatestByColumnIndexes(latestBy, metadata);

        if (!factory.recordCursorSupportsRandomAccess()) {
            return new LatestByRecordCursorFactory(
                    configuration,
                    factory,
                    RecordSinkFactory.getInstance(asm, metadata, listColumnFilterA),
                    keyTypes,
                    timestampIndex
            );
        }

        boolean orderedByTimestampAsc = false;
        final QueryModel nested = model.getNestedModel();
        assert nested != null;
        final LowerCaseCharSequenceIntHashMap orderBy = nested.getOrderHash();
        CharSequence timestampColumn = metadata.getColumnName(timestampIndex);
        if (orderBy.get(timestampColumn) == ORDER_DIRECTION_ASCENDING) {
            // ORDER BY the timestamp column case.
            orderedByTimestampAsc = true;
        } else if (timestampIndex == metadata.getTimestampIndex() && orderBy.size() == 0) {
            // Empty ORDER BY, but the timestamp column in the designated timestamp.
            orderedByTimestampAsc = true;
        }

        return new LatestByLightRecordCursorFactory(
                configuration,
                factory,
                RecordSinkFactory.getInstance(asm, metadata, listColumnFilterA),
                keyTypes,
                timestampIndex,
                orderedByTimestampAsc
        );
    }

    @NotNull
    private RecordCursorFactory generateLatestByTableQuery(
            QueryModel model,
            @Transient TableReader reader,
            RecordMetadata metadata,
            TableToken tableToken,
            IntrinsicModel intrinsicModel,
            Function filter,
            @Transient SqlExecutionContext executionContext,
            int timestampIndex,
            @NotNull IntList columnIndexes,
            @NotNull IntList columnSizeShifts,
            @NotNull LongList prefixes
    ) throws SqlException {
        final PartitionFrameCursorFactory partitionFrameCursorFactory;
        if (intrinsicModel.hasIntervalFilters()) {
            partitionFrameCursorFactory = new IntervalPartitionFrameCursorFactory(
                    tableToken,
                    model.getMetadataVersion(),
                    intrinsicModel.buildIntervalModel(),
                    timestampIndex,
                    GenericRecordMetadata.deepCopyOf(reader.getMetadata()),
                    ORDER_DESC
            );
        } else {
            partitionFrameCursorFactory = new FullPartitionFrameCursorFactory(
                    tableToken,
                    model.getMetadataVersion(),
                    GenericRecordMetadata.deepCopyOf(reader.getMetadata()),
                    ORDER_DESC
            );
        }

        assert model.getLatestBy() != null && model.getLatestBy().size() > 0;
        ObjList<ExpressionNode> latestBy = new ObjList<>(model.getLatestBy().size());
        latestBy.addAll(model.getLatestBy());
        final ExpressionNode latestByNode = latestBy.get(0);
        final int latestByIndex = metadata.getColumnIndexQuiet(latestByNode.token);
        final boolean indexed = metadata.isColumnIndexed(latestByIndex);

        // 'latest by' clause takes over the filter and the latest by nodes,
        // so that the later generateFilter() and generateLatestBy() are no-op
        model.setWhereClause(null);
        model.getLatestBy().clear();

        // if there are > 1 columns in the latest by statement, we cannot use indexes
        if (latestBy.size() > 1 || !ColumnType.isSymbol(metadata.getColumnType(latestByIndex))) {
            boolean symbolKeysOnly = true;
            for (int i = 0, n = keyTypes.getColumnCount(); i < n; i++) {
                symbolKeysOnly &= ColumnType.isSymbol(keyTypes.getColumnType(i));
            }
            if (symbolKeysOnly) {
                final IntList partitionByColumnIndexes = new IntList(listColumnFilterA.size());
                for (int i = 0, n = listColumnFilterA.size(); i < n; i++) {
                    partitionByColumnIndexes.add(listColumnFilterA.getColumnIndexFactored(i));
                }
                final IntList partitionBySymbolCounts = symbolEstimator.estimate(
                        model,
                        intrinsicModel.filter,
                        metadata,
                        partitionByColumnIndexes
                );
                return new LatestByAllSymbolsFilteredRecordCursorFactory(
                        configuration,
                        metadata,
                        partitionFrameCursorFactory,
                        RecordSinkFactory.getInstance(asm, metadata, listColumnFilterA),
                        keyTypes,
                        partitionByColumnIndexes,
                        partitionBySymbolCounts,
                        filter,
                        columnIndexes,
                        columnSizeShifts
                );
            }
            return new LatestByAllFilteredRecordCursorFactory(
                    configuration,
                    metadata,
                    partitionFrameCursorFactory,
                    RecordSinkFactory.getInstance(asm, metadata, listColumnFilterA),
                    keyTypes,
                    filter,
                    columnIndexes,
                    columnSizeShifts
            );
        }

        if (intrinsicModel.keyColumn != null) {
            // key column must always be the same as latest by column
            assert latestByIndex == metadata.getColumnIndexQuiet(intrinsicModel.keyColumn);

            if (intrinsicModel.keySubQuery != null) {
                RecordCursorFactory rcf = null;
                final Record.CharSequenceFunction func;
                try {
                    rcf = generate(intrinsicModel.keySubQuery, executionContext);
                    func = validateSubQueryColumnAndGetGetter(intrinsicModel, rcf.getMetadata());
                } catch (Throwable th) {
                    Misc.free(partitionFrameCursorFactory);
                    Misc.free(rcf);
                    throw th;
                }

                return new LatestBySubQueryRecordCursorFactory(
                        configuration,
                        metadata,
                        partitionFrameCursorFactory,
                        latestByIndex,
                        rcf,
                        filter,
                        indexed,
                        func,
                        columnIndexes,
                        columnSizeShifts
                );
            }

            final int nKeyValues = intrinsicModel.keyValueFuncs.size();
            final int nExcludedKeyValues = intrinsicModel.keyExcludedValueFuncs.size();
            if (indexed && nExcludedKeyValues == 0) {
                assert nKeyValues > 0;
                // deal with key values as a list
                // 1. resolve each value of the list to "int"
                // 2. get first row in index for each value (stream)

                final SymbolMapReader symbolMapReader = reader.getSymbolMapReader(columnIndexes.getQuick(latestByIndex));
                final RowCursorFactory rcf;
                if (nKeyValues == 1) {
                    final Function symbolValueFunc = intrinsicModel.keyValueFuncs.get(0);
                    final int symbol = symbolValueFunc.isRuntimeConstant()
                            ? SymbolTable.VALUE_NOT_FOUND
                            : symbolMapReader.keyOf(symbolValueFunc.getStrA(null));

                    if (filter == null) {
                        if (symbol == SymbolTable.VALUE_NOT_FOUND) {
                            rcf = new LatestByValueDeferredIndexedRowCursorFactory(
                                    latestByIndex,
                                    symbolValueFunc,
                                    false
                            );
                        } else {
                            rcf = new LatestByValueIndexedRowCursorFactory(
                                    latestByIndex,
                                    symbol,
                                    false
                            );
                        }
                        return new PageFrameRecordCursorFactory(
                                configuration,
                                metadata,
                                partitionFrameCursorFactory,
                                rcf,
                                false,
                                null,
                                false,
                                columnIndexes,
                                columnSizeShifts,
                                true,
                                true
                        );
                    }

                    if (symbol == SymbolTable.VALUE_NOT_FOUND) {
                        return new LatestByValueDeferredIndexedFilteredRecordCursorFactory(
                                configuration,
                                metadata,
                                partitionFrameCursorFactory,
                                latestByIndex,
                                symbolValueFunc,
                                filter,
                                columnIndexes,
                                columnSizeShifts
                        );
                    }
                    return new LatestByValueIndexedFilteredRecordCursorFactory(
                            configuration,
                            metadata,
                            partitionFrameCursorFactory,
                            latestByIndex,
                            symbol,
                            filter,
                            columnIndexes,
                            columnSizeShifts
                    );
                }

                return new LatestByValuesIndexedFilteredRecordCursorFactory(
                        configuration,
                        metadata,
                        partitionFrameCursorFactory,
                        latestByIndex,
                        intrinsicModel.keyValueFuncs,
                        symbolMapReader,
                        filter,
                        columnIndexes,
                        columnSizeShifts
                );
            }

            assert nKeyValues > 0 || nExcludedKeyValues > 0;

            // we have "latest by" column values, but no index

            if (nKeyValues > 1 || nExcludedKeyValues > 0) {
                return new LatestByDeferredListValuesFilteredRecordCursorFactory(
                        configuration,
                        metadata,
                        partitionFrameCursorFactory,
                        latestByIndex,
                        intrinsicModel.keyValueFuncs,
                        intrinsicModel.keyExcludedValueFuncs,
                        filter,
                        columnIndexes,
                        columnSizeShifts
                );
            }

            assert nExcludedKeyValues == 0;

            // we have a single symbol key
            final Function symbolKeyFunc = intrinsicModel.keyValueFuncs.get(0);
            final SymbolMapReader symbolMapReader = reader.getSymbolMapReader(columnIndexes.getQuick(latestByIndex));
            final int symbolKey = symbolKeyFunc.isRuntimeConstant()
                    ? SymbolTable.VALUE_NOT_FOUND
                    : symbolMapReader.keyOf(symbolKeyFunc.getStrA(null));
            if (symbolKey == SymbolTable.VALUE_NOT_FOUND) {
                return new LatestByValueDeferredFilteredRecordCursorFactory(
                        configuration,
                        metadata,
                        partitionFrameCursorFactory,
                        latestByIndex,
                        symbolKeyFunc,
                        filter,
                        columnIndexes,
                        columnSizeShifts
                );
            }

            return new LatestByValueFilteredRecordCursorFactory(
                    configuration,
                    metadata,
                    partitionFrameCursorFactory,
                    latestByIndex,
                    symbolKey,
                    filter,
                    columnIndexes,
                    columnSizeShifts
            );
        }
        // we select all values of "latest by" column

        assert intrinsicModel.keyValueFuncs.size() == 0;
        // get the latest rows for all values of "latest by" column

        if (indexed && filter == null && configuration.useWithinLatestByOptimisation()) {
            return new LatestByAllIndexedRecordCursorFactory(
                    configuration,
                    metadata,
                    partitionFrameCursorFactory,
                    latestByIndex,
                    columnIndexes,
                    columnSizeShifts,
                    prefixes
            );
        } else {
            return new LatestByDeferredListValuesFilteredRecordCursorFactory(
                    configuration,
                    metadata,
                    partitionFrameCursorFactory,
                    latestByIndex,
                    filter,
                    columnIndexes,
                    columnSizeShifts
            );
        }
    }

    private RecordCursorFactory generateLimit(
            RecordCursorFactory factory,
            QueryModel model,
            SqlExecutionContext executionContext
    ) throws SqlException {
        if (factory.followedLimitAdvice()) {
            return factory;
        }

        ExpressionNode limitLo = model.getLimitLo();
        ExpressionNode limitHi = model.getLimitHi();

        // we've to check model otherwise we could be skipping limit in outer query that's actually different from the one in inner query!
        if ((limitLo == null && limitHi == null) || (factory.implementsLimit() && model.isLimitImplemented())) {
            return factory;
        }

        try {
            final Function loFunc = getLoFunction(model, executionContext);
            final Function hiFunc = getHiFunction(model, executionContext);
            return new LimitRecordCursorFactory(factory, loFunc, hiFunc);
        } catch (Throwable e) {
            Misc.free(factory);
            throw e;
        }
    }

    private RecordCursorFactory generateNoSelect(
            QueryModel model,
            SqlExecutionContext executionContext
    ) throws SqlException {
        ExpressionNode tableNameExpr = model.getTableNameExpr();
        if (tableNameExpr != null) {
            if (tableNameExpr.type == FUNCTION) {
                return generateFunctionQuery(model, executionContext);
            } else {
                return generateTableQuery(model, executionContext);
            }
        }
        return generateSubQuery(model, executionContext);
    }

    private RecordCursorFactory generateOrderBy(
            RecordCursorFactory recordCursorFactory,
            QueryModel model,
            SqlExecutionContext executionContext
    ) throws SqlException {
        if (recordCursorFactory.followedOrderByAdvice()) {
            return recordCursorFactory;
        }
        try {
            final LowerCaseCharSequenceIntHashMap orderByColumnNameToIndexMap = model.getOrderHash();
            final ObjList<CharSequence> orderByColumnNames = orderByColumnNameToIndexMap.keys();
            final int orderByColumnCount = orderByColumnNames.size();

            if (orderByColumnCount > 0) {
                final RecordMetadata metadata = recordCursorFactory.getMetadata();
                final int timestampIndex = metadata.getTimestampIndex();

                listColumnFilterA.clear();
                intHashSet.clear();

                int orderedByTimestampIndex = -1;
                // column index sign indicates a direction;
                // therefore, 0 index is not allowed
                for (int i = 0; i < orderByColumnCount; i++) {
                    final CharSequence column = orderByColumnNames.getQuick(i);
                    int index = metadata.getColumnIndexQuiet(column);

                    // check if the column type is supported
                    final int columnType = metadata.getColumnType(index);
                    if (!ColumnType.isComparable(columnType)) {
                        // find position of offending column
                        ObjList<ExpressionNode> nodes = model.getOrderBy();
                        int position = 0;
                        for (int j = 0, y = nodes.size(); j < y; j++) {
                            if (Chars.equals(column, nodes.getQuick(i).token)) {
                                position = nodes.getQuick(i).position;
                                break;
                            }
                        }
                        throw SqlException.$(position, ColumnType.nameOf(columnType)).put(" is not a supported type in ORDER BY clause");
                    }

                    // we also maintain a unique set of column indexes for better performance
                    if (intHashSet.add(index)) {
                        if (orderByColumnNameToIndexMap.get(column) == ORDER_DIRECTION_DESCENDING) {
                            listColumnFilterA.add(-index - 1);
                        } else {
                            listColumnFilterA.add(index + 1);
                        }
                        if (i == 0 && ColumnType.isTimestamp(metadata.getColumnType(index))) {
                            orderedByTimestampIndex = index;
                        }
                    }
                }

                boolean preSortedByTs = false;
                // if first column index is the same as timestamp of underlying record cursor factory
                // we could have two possibilities:
                // 1. if we only have one column to order by - the cursor would already be ordered
                //    by timestamp (either ASC or DESC); we have nothing to do
                // 2. metadata of the new cursor will have the timestamp
                if (timestampIndex != -1) {
                    CharSequence column = orderByColumnNames.getQuick(0);
                    int index = metadata.getColumnIndexQuiet(column);
                    if (index == timestampIndex) {
                        if (orderByColumnCount == 1) {
                            if (orderByColumnNameToIndexMap.get(column) == ORDER_DIRECTION_ASCENDING
                                    && recordCursorFactory.getScanDirection() == RecordCursorFactory.SCAN_DIRECTION_FORWARD) {
                                return recordCursorFactory;
                            } else if (orderByColumnNameToIndexMap.get(column) == ORDER_DIRECTION_DESCENDING
                                    && recordCursorFactory.getScanDirection() == RecordCursorFactory.SCAN_DIRECTION_BACKWARD) {
                                return recordCursorFactory;
                            }
                        } else { // orderByColumnCount > 1
                            preSortedByTs = (orderByColumnNameToIndexMap.get(column) == ORDER_DIRECTION_ASCENDING && recordCursorFactory.getScanDirection() == RecordCursorFactory.SCAN_DIRECTION_FORWARD)
                                    || (orderByColumnNameToIndexMap.get(column) == ORDER_DIRECTION_DESCENDING && recordCursorFactory.getScanDirection() == RecordCursorFactory.SCAN_DIRECTION_BACKWARD);
                        }
                    }
                }

                GenericRecordMetadata orderedMetadata;
                int firstOrderByColumnIndex = metadata.getColumnIndexQuiet(orderByColumnNames.getQuick(0));
                if (firstOrderByColumnIndex == timestampIndex) {
                    orderedMetadata = GenericRecordMetadata.copyOf(metadata);
                } else {
                    orderedMetadata = GenericRecordMetadata.copyOfSansTimestamp(metadata);
                    orderedMetadata.setTimestampIndex(orderedByTimestampIndex);
                }
                final Function loFunc = getLoFunction(model, executionContext);
                final Function hiFunc = getHiFunction(model, executionContext);

                if (recordCursorFactory.recordCursorSupportsRandomAccess()) {
                    if (canSortAndLimitBeOptimized(model, executionContext, loFunc, hiFunc)) {
                        model.setLimitImplemented(true);
                        if (!preSortedByTs && loFunc.isConstant() && hiFunc == null) {
                            final long lo = loFunc.getLong(null);
                            if (lo > 0 && lo <= Integer.MAX_VALUE) {
                                // Long top K has decent performance even though being single-threaded,
                                // so we try to go with it before the parallel top K factory.
                                if (listColumnFilterA.size() == 1 && recordCursorFactory.recordCursorSupportsLongTopK()) {
                                    final int index = listColumnFilterA.getQuick(0);
                                    final int columnIndex = (index > 0 ? index : -index) - 1;
                                    if (metadata.getColumnType(columnIndex) == ColumnType.LONG) {
                                        return new LongTopKRecordCursorFactory(
                                                orderedMetadata,
                                                recordCursorFactory,
                                                columnIndex,
                                                (int) lo,
                                                index > 0
                                        );
                                    }
                                }

                                final boolean parallelTopKEnabled = executionContext.isParallelTopKEnabled();
                                if (parallelTopKEnabled && (recordCursorFactory.supportsPageFrameCursor() || recordCursorFactory.supportsFilterStealing())) {
                                    QueryModel.restoreWhereClause(expressionNodePool, model);

                                    RecordCursorFactory baseFactory = recordCursorFactory;
                                    CompiledFilter compiledFilter = null;
                                    MemoryCARW bindVarMemory = null;
                                    ObjList<Function> bindVarFunctions = null;
                                    Function filter = null;
                                    if (recordCursorFactory.supportsFilterStealing()) {
                                        baseFactory = recordCursorFactory.getBaseFactory();
                                        compiledFilter = recordCursorFactory.getCompiledFilter();
                                        bindVarMemory = recordCursorFactory.getBindVarMemory();
                                        bindVarFunctions = recordCursorFactory.getBindVarFunctions();
                                        filter = recordCursorFactory.getFilter();
                                        recordCursorFactory.halfClose();
                                    }

                                    final QueryModel nested = model.getNestedModel();
                                    assert nested != null;

                                    return new AsyncTopKRecordCursorFactory(
                                            configuration,
                                            executionContext.getMessageBus(),
                                            orderedMetadata,
                                            baseFactory,
                                            reduceTaskFactory,
                                            filter,
                                            compileWorkerFilterConditionally(
                                                    executionContext,
                                                    filter,
                                                    executionContext.getSharedQueryWorkerCount(),
                                                    locatePotentiallyFurtherNestedWhereClause(nested),
                                                    baseFactory.getMetadata()
                                            ),
                                            compiledFilter,
                                            bindVarMemory,
                                            bindVarFunctions,
                                            recordComparatorCompiler,
                                            listColumnFilterA.copy(),
                                            metadata,
                                            lo,
                                            executionContext.getSharedQueryWorkerCount()
                                    );
                                }
                            }
                        }

                        final int baseCursorTimestampIndex = preSortedByTs ? timestampIndex : -1;
                        return new LimitedSizeSortedLightRecordCursorFactory(
                                configuration,
                                orderedMetadata,
                                recordCursorFactory,
                                recordComparatorCompiler.newInstance(metadata, listColumnFilterA),
                                loFunc,
                                hiFunc,
                                listColumnFilterA.copy(),
                                baseCursorTimestampIndex
                        );
                    } else {
                        final int columnType = orderedMetadata.getColumnType(firstOrderByColumnIndex);
                        if (
                                configuration.isSqlOrderBySortEnabled()
                                        && orderByColumnNames.size() == 1
                                        && LongSortedLightRecordCursorFactory.isSupportedColumnType(columnType)
                        ) {
                            return new LongSortedLightRecordCursorFactory(
                                    configuration,
                                    orderedMetadata,
                                    recordCursorFactory,
                                    listColumnFilterA.copy()
                            );
                        }

                        return new SortedLightRecordCursorFactory(
                                configuration,
                                orderedMetadata,
                                recordCursorFactory,
                                recordComparatorCompiler.newInstance(metadata, listColumnFilterA),
                                listColumnFilterA.copy()
                        );
                    }
                }

                // when base record cursor does not support random access
                // we have to copy entire record into ordered structure

                entityColumnFilter.of(orderedMetadata.getColumnCount());
                return new SortedRecordCursorFactory(
                        configuration,
                        orderedMetadata,
                        recordCursorFactory,
                        RecordSinkFactory.getInstance(asm, orderedMetadata, entityColumnFilter),
                        recordComparatorCompiler.newInstance(metadata, listColumnFilterA),
                        listColumnFilterA.copy()
                );
            }

            return recordCursorFactory;
        } catch (SqlException | CairoException e) {
            recordCursorFactory.close();
            throw e;
        }
    }

    private RecordCursorFactory generateQuery(QueryModel model, SqlExecutionContext executionContext, boolean processJoins) throws SqlException {
        RecordCursorFactory factory = generateQuery0(model, executionContext, processJoins);
        if (model.getUnionModel() != null) {
            return generateSetFactory(model, factory, executionContext);
        }
        return factory;
    }

    private RecordCursorFactory generateQuery0(QueryModel model, SqlExecutionContext executionContext, boolean processJoins) throws SqlException {
        return generateLimit(
                generateOrderBy(
                        generateLatestBy(
                                generateFilter(
                                        generateSelect(
                                                model,
                                                executionContext,
                                                processJoins
                                        ),
                                        model,
                                        executionContext
                                ),
                                model
                        ),
                        model,
                        executionContext
                ),
                model,
                executionContext
        );
    }

    @NotNull
    private RecordCursorFactory generateSampleBy(
            QueryModel model,
            SqlExecutionContext executionContext,
            ExpressionNode sampleByNode,
            ExpressionNode sampleByUnits
    ) throws SqlException {
        final ExpressionNode timezoneName = model.getSampleByTimezoneName();
        final Function timezoneNameFunc;
        final int timezoneNameFuncPos;
        final ExpressionNode offset = model.getSampleByOffset();
        final Function offsetFunc;
        final int offsetFuncPos;
        final Function sampleFromFunc;
        final int sampleFromFuncPos;
        final Function sampleToFunc;
        final int sampleToFuncPos;

        if (timezoneName != null) {
            timezoneNameFunc = functionParser.parseFunction(
                    timezoneName,
                    EmptyRecordMetadata.INSTANCE,
                    executionContext
            );
            timezoneNameFuncPos = timezoneName.position;
            coerceRuntimeConstantType(timezoneNameFunc, ColumnType.STRING, executionContext, "timezone must be a constant expression of STRING or CHAR type", timezoneNameFuncPos);
        } else {
            timezoneNameFunc = StrConstant.NULL;
            timezoneNameFuncPos = 0;
        }

        if (offset != null) {
            offsetFunc = functionParser.parseFunction(
                    offset,
                    EmptyRecordMetadata.INSTANCE,
                    executionContext
            );
            offsetFuncPos = offset.position;
            coerceRuntimeConstantType(offsetFunc, ColumnType.STRING, executionContext, "offset must be a constant expression of STRING or CHAR type", offsetFuncPos);
        } else {
            offsetFunc = StrConstant.NULL;
            offsetFuncPos = 0;
        }

        RecordCursorFactory factory = null;
        // We require timestamp with asc order.
        final int timestampIndex;
        // Require timestamp in sub-query when it's not additionally specified as timestamp(col).
        executionContext.pushTimestampRequiredFlag(model.getTimestamp() == null);
        try {
            factory = generateSubQuery(model, executionContext);
            timestampIndex = getTimestampIndex(model, factory);
            if (timestampIndex == -1 || factory.getScanDirection() != RecordCursorFactory.SCAN_DIRECTION_FORWARD) {
                throw SqlException.$(model.getModelPosition(), "base query does not provide ASC order over designated TIMESTAMP column");
            }
        } catch (Throwable e) {
            Misc.free(factory);
            throw e;
        } finally {
            executionContext.popTimestampRequiredFlag();
        }

        final RecordMetadata baseMetadata = factory.getMetadata();
        ObjList<ExpressionNode> sampleByFill = model.getSampleByFill();
        final int timestampType = baseMetadata.getColumnType(timestampIndex);
        final TimestampDriver timestampDriver = ColumnType.getTimestampDriver(timestampType);

        if (model.getSampleByFrom() != null) {
            sampleFromFunc = functionParser.parseFunction(model.getSampleByFrom(), EmptyRecordMetadata.INSTANCE, executionContext);
            sampleFromFuncPos = model.getSampleByFrom().position;
            coerceRuntimeConstantType(sampleFromFunc, timestampType, executionContext, "from lower bound must be a constant expression convertible to a TIMESTAMP", sampleFromFuncPos);
        } else {
            sampleFromFunc = timestampDriver.getTimestampConstantNull();
            sampleFromFuncPos = 0;
        }

        if (model.getSampleByTo() != null) {
            sampleToFunc = functionParser.parseFunction(model.getSampleByTo(), EmptyRecordMetadata.INSTANCE, executionContext);
            sampleToFuncPos = model.getSampleByTo().position;
            coerceRuntimeConstantType(sampleToFunc, timestampType, executionContext, "to upper bound must be a constant expression convertible to a TIMESTAMP", sampleToFuncPos);
        } else {
            sampleToFunc = timestampDriver.getTimestampConstantNull();
            sampleToFuncPos = 0;
        }

        final boolean isFromTo = sampleFromFunc != timestampDriver.getTimestampConstantNull() || sampleToFunc != timestampDriver.getTimestampConstantNull();
        final TimestampSampler timestampSampler;
        int fillCount = sampleByFill.size();

        // sampleByFill is originally set up based on GroupByFunctions in BottomUpColumns,
        // but TopDownColumns may have different order and count with BottomUpColumns.
        // Need to reorganize sampleByFill according to the position relationship between
        // TopDownColumns and BottomUpColumns to ensure correct fill value alignment.
        if (fillCount != 0 && model.getTopDownColumns().size() != 0) {
            tempColumnsList.clear();
            for (int i = 0, n = model.getBottomUpColumns().size(); i < n; i++) {
                final QueryColumn column = model.getBottomUpColumns().getQuick(i);
                if (!column.isWindowColumn()) {
                    final ExpressionNode node = column.getAst();
                    if (node.type == FUNCTION && functionParser.getFunctionFactoryCache().isGroupBy(node.token)) {
                        tempColumnsList.add(column);
                    }
                }
            }

            tempExpressionNodeList.clear();
            for (int i = 0, n = model.getTopDownColumns().size(); i < n; i++) {
                int index = tempColumnsList.indexOf(model.getTopDownColumns().getQuick(i));
                if (index != -1 && fillCount > index) {
                    tempExpressionNodeList.add(sampleByFill.getQuick(index));
                }
            }
            sampleByFill = tempExpressionNodeList;
            fillCount = sampleByFill.size();
        }

        try {
            if (sampleByUnits == null) {
                timestampSampler = TimestampSamplerFactory.getInstance(timestampDriver, sampleByNode.token, sampleByNode.position);
            } else {
                Function sampleByPeriod = functionParser.parseFunction(
                        sampleByNode,
                        EmptyRecordMetadata.INSTANCE,
                        executionContext
                );
                if (!sampleByPeriod.isConstant() || (sampleByPeriod.getType() != ColumnType.LONG && sampleByPeriod.getType() != ColumnType.INT)) {
                    Misc.free(sampleByPeriod);
                    throw SqlException.$(sampleByNode.position, "sample by period must be a constant expression of INT or LONG type");
                }
                long period = sampleByPeriod.getLong(null);
                sampleByPeriod.close();
                timestampSampler = TimestampSamplerFactory.getInstance(timestampDriver, period, sampleByUnits.token, sampleByUnits.position);
            }

            keyTypes.clear();
            valueTypes.clear();
            listColumnFilterA.clear();

            if (fillCount == 1 && Chars.equalsLowerCaseAscii(sampleByFill.getQuick(0).token, "linear")) {
                valueTypes.add(ColumnType.BYTE); // gap flag

                final int columnCount = baseMetadata.getColumnCount();
                final ObjList<GroupByFunction> groupByFunctions = new ObjList<>(columnCount);
                tempOuterProjectionFunctions.clear();
                tempInnerProjectionFunctions.clear();
                final GenericRecordMetadata projectionMetadata = new GenericRecordMetadata();
                final PriorityMetadata priorityMetadata = new PriorityMetadata(columnCount, baseMetadata);
                final IntList projectionFunctionFlags = new IntList(columnCount);

                GroupByUtils.assembleGroupByFunctions(
                        functionParser,
                        sqlNodeStack,
                        model,
                        executionContext,
                        baseMetadata,
                        timestampIndex,
                        false,
                        groupByFunctions,
                        groupByFunctionPositions,
                        tempOuterProjectionFunctions,
                        tempInnerProjectionFunctions,
                        recordFunctionPositions,
                        projectionFunctionFlags,
                        projectionMetadata,
                        priorityMetadata,
                        valueTypes,
                        keyTypes,
                        listColumnFilterA,
                        sampleByFill,
                        validateSampleByFillType
                );

                return new SampleByInterpolateRecordCursorFactory(
                        asm,
                        configuration,
                        factory,
                        projectionMetadata,
                        groupByFunctions,
                        new ObjList<>(tempOuterProjectionFunctions),
                        timestampSampler,
                        model,
                        listColumnFilterA,
                        keyTypes,
                        valueTypes,
                        entityColumnFilter,
                        groupByFunctionPositions,
                        timestampIndex,
                        timestampType,
                        timezoneNameFunc,
                        timezoneNameFuncPos,
                        offsetFunc,
                        offsetFuncPos
                );
            }

            valueTypes.add(timestampType); // first value is always timestamp

            final int columnCount = model.getColumns().size();
            final ObjList<GroupByFunction> groupByFunctions = new ObjList<>(columnCount);
            tempInnerProjectionFunctions.clear();
            final ObjList<Function> outerProjectionFunctions = new ObjList<>(columnCount);
            final GenericRecordMetadata projectionMetadata = new GenericRecordMetadata();
            final PriorityMetadata priorityMetadata = new PriorityMetadata(columnCount, baseMetadata);
            final IntList projectionFunctionFlags = new IntList(columnCount);

            GroupByUtils.assembleGroupByFunctions(
                    functionParser,
                    sqlNodeStack,
                    model,
                    executionContext,
                    baseMetadata,
                    timestampIndex,
                    false,
                    groupByFunctions,
                    groupByFunctionPositions,
                    outerProjectionFunctions,
                    tempInnerProjectionFunctions,
                    recordFunctionPositions,
                    projectionFunctionFlags,
                    projectionMetadata,
                    priorityMetadata,
                    valueTypes,
                    keyTypes,
                    listColumnFilterA,
                    sampleByFill,
                    validateSampleByFillType
            );

            boolean isFillNone = fillCount == 0 || fillCount == 1 && Chars.equalsLowerCaseAscii(sampleByFill.getQuick(0).token, "none");
            boolean allGroupsFirstLast = isFillNone && allGroupsFirstLastWithSingleSymbolFilter(model, baseMetadata);
            if (allGroupsFirstLast) {
                SingleSymbolFilter symbolFilter = factory.convertToSampleByIndexPageFrameCursorFactory();
                if (symbolFilter != null) {
                    int symbolColIndex = getSampleBySymbolKeyIndex(model, baseMetadata);
                    if (symbolColIndex == -1 || symbolFilter.getColumnIndex() == symbolColIndex) {
                        return new SampleByFirstLastRecordCursorFactory(
                                configuration,
                                factory,
                                timestampSampler,
                                projectionMetadata,
                                model.getColumns(),
                                baseMetadata,
                                timezoneNameFunc,
                                timezoneNameFuncPos,
                                offsetFunc,
                                offsetFuncPos,
                                timestampIndex,
                                symbolFilter,
                                configuration.getSampleByIndexSearchPageSize(),
                                sampleFromFunc,
                                sampleFromFuncPos,
                                sampleToFunc,
                                sampleToFuncPos
                        );
                    }
                    factory.revertFromSampleByIndexPageFrameCursorFactory();
                }
            }

            if (fillCount == 1 && Chars.equalsLowerCaseAscii(sampleByFill.getQuick(0).token, "prev")) {
                if (keyTypes.getColumnCount() == 0) {
                    return new SampleByFillPrevNotKeyedRecordCursorFactory(
                            asm,
                            configuration,
                            factory,
                            timestampSampler,
                            projectionMetadata,
                            groupByFunctions,
                            outerProjectionFunctions,
                            timestampIndex,
                            timestampType,
                            valueTypes.getColumnCount(),
                            timezoneNameFunc,
                            timezoneNameFuncPos,
                            offsetFunc,
                            offsetFuncPos,
                            sampleFromFunc,
                            sampleFromFuncPos,
                            sampleToFunc,
                            sampleToFuncPos
                    );
                }

                guardAgainstFromToWithKeyedSampleBy(isFromTo);

                return new SampleByFillPrevRecordCursorFactory(
                        asm,
                        configuration,
                        factory,
                        timestampSampler,
                        listColumnFilterA,
                        keyTypes,
                        valueTypes,
                        projectionMetadata,
                        groupByFunctions,
                        outerProjectionFunctions,
                        timestampIndex,
                        timestampType,
                        timezoneNameFunc,
                        timezoneNameFuncPos,
                        offsetFunc,
                        offsetFuncPos,
                        sampleFromFunc,
                        sampleFromFuncPos,
                        sampleToFunc,
                        sampleToFuncPos
                );
            }

            if (isFillNone) {
                if (keyTypes.getColumnCount() == 0) {
                    // this sample by is not keyed
                    return new SampleByFillNoneNotKeyedRecordCursorFactory(
                            asm,
                            configuration,
                            factory,
                            timestampSampler,
                            projectionMetadata,
                            groupByFunctions,
                            outerProjectionFunctions,
                            valueTypes.getColumnCount(),
                            timestampIndex,
                            timestampType,
                            timezoneNameFunc,
                            timezoneNameFuncPos,
                            offsetFunc,
                            offsetFuncPos,
                            sampleFromFunc,
                            sampleFromFuncPos,
                            sampleToFunc,
                            sampleToFuncPos
                    );
                }

                guardAgainstFromToWithKeyedSampleBy(isFromTo);

                return new SampleByFillNoneRecordCursorFactory(
                        asm,
                        configuration,
                        factory,
                        projectionMetadata,
                        groupByFunctions,
                        outerProjectionFunctions,
                        timestampSampler,
                        listColumnFilterA,
                        keyTypes,
                        valueTypes,
                        timestampIndex,
                        timestampType,
                        timezoneNameFunc,
                        timezoneNameFuncPos,
                        offsetFunc,
                        offsetFuncPos,
                        sampleFromFunc,
                        sampleFromFuncPos,
                        sampleToFunc,
                        sampleToFuncPos
                );
            }

            if (fillCount == 1 && isNullKeyword(sampleByFill.getQuick(0).token)) {
                if (keyTypes.getColumnCount() == 0) {
                    return new SampleByFillNullNotKeyedRecordCursorFactory(
                            asm,
                            configuration,
                            factory,
                            timestampSampler,
                            projectionMetadata,
                            groupByFunctions,
                            outerProjectionFunctions,
                            recordFunctionPositions,
                            valueTypes.getColumnCount(),
                            timestampIndex,
                            timestampType,
                            timezoneNameFunc,
                            timezoneNameFuncPos,
                            offsetFunc,
                            offsetFuncPos,
                            sampleFromFunc,
                            sampleFromFuncPos,
                            sampleToFunc,
                            sampleToFuncPos
                    );
                }

                guardAgainstFromToWithKeyedSampleBy(isFromTo);

                return new SampleByFillNullRecordCursorFactory(
                        asm,
                        configuration,
                        factory,
                        timestampSampler,
                        listColumnFilterA,
                        keyTypes,
                        valueTypes,
                        projectionMetadata,
                        groupByFunctions,
                        outerProjectionFunctions,
                        recordFunctionPositions,
                        timestampIndex,
                        timestampType,
                        timezoneNameFunc,
                        timezoneNameFuncPos,
                        offsetFunc,
                        offsetFuncPos,
                        sampleFromFunc,
                        sampleFromFuncPos,
                        sampleToFunc,
                        sampleToFuncPos
                );
            }

            assert fillCount > 0;

            if (keyTypes.getColumnCount() == 0) {
                return new SampleByFillValueNotKeyedRecordCursorFactory(
                        asm,
                        configuration,
                        factory,
                        timestampSampler,
                        sampleByFill,
                        projectionMetadata,
                        groupByFunctions,
                        outerProjectionFunctions,
                        recordFunctionPositions,
                        valueTypes.getColumnCount(),
                        timestampIndex,
                        timestampType,
                        timezoneNameFunc,
                        timezoneNameFuncPos,
                        offsetFunc,
                        offsetFuncPos,
                        sampleFromFunc,
                        sampleFromFuncPos,
                        sampleToFunc,
                        sampleToFuncPos
                );
            }

            guardAgainstFromToWithKeyedSampleBy(isFromTo);

            return new SampleByFillValueRecordCursorFactory(
                    asm,
                    configuration,
                    factory,
                    timestampSampler,
                    listColumnFilterA,
                    sampleByFill,
                    keyTypes,
                    valueTypes,
                    projectionMetadata,
                    groupByFunctions,
                    outerProjectionFunctions,
                    recordFunctionPositions,
                    timestampIndex,
                    timestampType,
                    timezoneNameFunc,
                    timezoneNameFuncPos,
                    offsetFunc,
                    offsetFuncPos,
                    sampleFromFunc,
                    sampleFromFuncPos,
                    sampleToFunc,
                    sampleToFuncPos
            );
        } catch (Throwable e) {
            Misc.free(factory);
            throw e;
        } finally {
            tempInnerProjectionFunctions.clear();
            tempOuterProjectionFunctions.clear();
        }
    }

    private RecordCursorFactory generateSelect(
            QueryModel model,
            SqlExecutionContext executionContext,
            boolean processJoins
    ) throws SqlException {
        switch (model.getSelectModelType()) {
            case SELECT_MODEL_CHOOSE:
                return generateSelectChoose(model, executionContext);
            case SELECT_MODEL_GROUP_BY:
                return generateSelectGroupBy(model, executionContext);
            case SELECT_MODEL_VIRTUAL:
                return generateSelectVirtual(model, executionContext);
            case SELECT_MODEL_WINDOW:
                return generateSelectWindow(model, executionContext);
            case SELECT_MODEL_DISTINCT:
                return generateSelectDistinct(model, executionContext);
            case SELECT_MODEL_CURSOR:
                return generateSelectCursor(model, executionContext);
            case SELECT_MODEL_SHOW:
                return model.getTableNameFunction();
            default:
                if (model.getJoinModels().size() > 1 && processJoins) {
                    return generateJoins(model, executionContext);
                }
                return generateNoSelect(model, executionContext);
        }
    }

    private RecordCursorFactory generateSelectChoose(QueryModel model, SqlExecutionContext executionContext) throws SqlException {
        boolean overrideTimestampRequired = model.hasExplicitTimestamp() && executionContext.isTimestampRequired();
        final RecordCursorFactory factory;
        try {
            // if model uses explicit timestamp (e.g. select * from X timestamp(ts))
            // then we shouldn't expect the inner models to produce one
            if (overrideTimestampRequired) {
                executionContext.pushTimestampRequiredFlag(false);
            }
            factory = generateSubQuery(model, executionContext);
        } finally {
            if (overrideTimestampRequired) {
                executionContext.popTimestampRequiredFlag();
            }
        }

        final RecordMetadata metadata = factory.getMetadata();
        final ObjList<QueryColumn> columns = model.getColumns();
        final int selectColumnCount = columns.size();
        final ExpressionNode timestamp = model.getTimestamp();

        // If this is update query and column types don't match exactly
        // to the column type of table to be updated we have to fall back to
        // select-virtual
        if (model.isUpdate()) {
            boolean columnTypeMismatch = false;
            ObjList<CharSequence> updateColumnNames = model.getUpdateTableColumnNames();
            IntList updateColumnTypes = model.getUpdateTableColumnTypes();

            for (int i = 0, n = columns.size(); i < n; i++) {
                QueryColumn queryColumn = columns.getQuick(i);
                CharSequence columnName = queryColumn.getAlias();
                int index = metadata.getColumnIndexQuiet(queryColumn.getAst().token);
                assert index > -1 : "wtf? " + queryColumn.getAst().token;

                int updateColumnIndex = updateColumnNames.indexOf(columnName);
                int updateColumnType = updateColumnTypes.get(updateColumnIndex);

                if (updateColumnType != metadata.getColumnType(index)) {
                    columnTypeMismatch = true;
                    break;
                }
            }

            if (columnTypeMismatch) {
                return generateSelectVirtualWithSubQuery(model, executionContext, factory);
            }
        }

        boolean entity;
        // the model is considered entity when it doesn't add any value to its nested model
        if (timestamp == null && metadata.getColumnCount() == selectColumnCount) {
            entity = true;
            for (int i = 0; i < selectColumnCount; i++) {
                QueryColumn qc = columns.getQuick(i);
                if (
                        !Chars.equals(metadata.getColumnName(i), qc.getAst().token) ||
                                (qc.getAlias() != null && !Chars.equals(qc.getAlias(), qc.getAst().token))
                ) {
                    entity = false;
                    break;
                }
            }
        } else {
            final int tsIndex = metadata.getTimestampIndex();
            entity = timestamp != null && tsIndex != -1 && Chars.equalsIgnoreCase(timestamp.token, metadata.getColumnName(tsIndex));
        }

        if (entity) {
            model.setSkipped(true);
            return factory;
        }

        // We require timestamp with asc order.
        final int timestampIndex;
        try {
            timestampIndex = getTimestampIndex(model, factory);
            if (executionContext.isTimestampRequired() && (timestampIndex == -1 || factory.getScanDirection() != RecordCursorFactory.SCAN_DIRECTION_FORWARD)) {
                throw SqlException.$(model.getModelPosition(), "ASC order over TIMESTAMP column is required but not provided");
            }
        } catch (Throwable e) {
            Misc.free(factory);
            throw e;
        }

        final IntList columnCrossIndex = new IntList(selectColumnCount);
        final GenericRecordMetadata selectMetadata = new GenericRecordMetadata();
        boolean timestampSet = false;
        for (int i = 0; i < selectColumnCount; i++) {
            final QueryColumn queryColumn = columns.getQuick(i);
            int index = metadata.getColumnIndexQuiet(queryColumn.getAst().token);
            assert index > -1 : "wtf? " + queryColumn.getAst().token;
            columnCrossIndex.add(index);

            if (queryColumn.getAlias() == null) {
                selectMetadata.add(metadata.getColumnMetadata(index));
            } else {
                selectMetadata.add(
                        new TableColumnMetadata(
                                Chars.toString(queryColumn.getAlias()),
                                metadata.getColumnType(index),
                                metadata.isColumnIndexed(index),
                                metadata.getIndexValueBlockCapacity(index),
                                metadata.isSymbolTableStatic(index),
                                metadata.getMetadata(index)
                        )
                );
            }

            if (index == timestampIndex) {
                selectMetadata.setTimestampIndex(i);
                timestampSet = true;
            }
        }

        if (!timestampSet && executionContext.isTimestampRequired()) {
            TableColumnMetadata colMetadata = metadata.getColumnMetadata(timestampIndex);
            selectMetadata.add(
                    new TableColumnMetadata(
                            "", // implicitly added timestamp - should never be referenced by a user, we only need the timestamp index position
                            colMetadata.getColumnType(),
                            colMetadata.isSymbolIndexFlag(),
                            colMetadata.getIndexValueBlockCapacity(),
                            colMetadata.isSymbolTableStatic(),
                            metadata
                    )
            );
            selectMetadata.setTimestampIndex(selectMetadata.getColumnCount() - 1);
            columnCrossIndex.add(timestampIndex);
        }

        return new SelectedRecordCursorFactory(selectMetadata, columnCrossIndex, factory);
    }

    private RecordCursorFactory generateSelectCursor(
            @Transient QueryModel model,
            @Transient SqlExecutionContext executionContext
    ) throws SqlException {
        // sql parser ensures this type of model always has only one column
        return new RecordAsAFieldRecordCursorFactory(
                generate(model.getNestedModel(), executionContext),
                model.getColumns().getQuick(0).getAlias()
        );
    }

    private RecordCursorFactory generateSelectDistinct(QueryModel model, SqlExecutionContext executionContext) throws SqlException {
        final RecordCursorFactory factory = generateSubQuery(model, executionContext);
        try {
            if (factory.recordCursorSupportsRandomAccess() && factory.getMetadata().getTimestampIndex() != -1) {
                return new DistinctTimeSeriesRecordCursorFactory(
                        configuration,
                        factory,
                        entityColumnFilter,
                        asm
                );
            }

            final Function limitLoFunc;
            final Function limitHiFunc;
            if (model.getOrderBy().size() == 0) {
                limitLoFunc = getLoFunction(model, executionContext);
                limitHiFunc = getHiFunction(model, executionContext);
            } else {
                limitLoFunc = null;
                limitHiFunc = null;
            }

            return new DistinctRecordCursorFactory(
                    configuration,
                    factory,
                    entityColumnFilter,
                    asm,
                    limitLoFunc,
                    limitHiFunc
            );
        } catch (Throwable e) {
            factory.close();
            throw e;
        }
    }

    private RecordCursorFactory generateSelectGroupBy(QueryModel model, SqlExecutionContext executionContext) throws SqlException {
        final ExpressionNode sampleByNode = model.getSampleBy();
        if (sampleByNode != null) {
            return generateSampleBy(model, executionContext, sampleByNode, model.getSampleByUnit());
        }

        RecordCursorFactory factory = null;
        try {
            ObjList<QueryColumn> columns;
            ExpressionNode columnExpr;

            // generate special case plan for "select count() from somewhere"
            columns = model.getColumns();
            if (columns.size() == 1) {
                CharSequence columnName = columns.getQuick(0).getName();
                columnExpr = columns.getQuick(0).getAst();
                if (columnExpr.type == FUNCTION && columnExpr.paramCount == 0 && isCountKeyword(columnExpr.token)) {
                    // check if count() was not aliased, if it was, we need to generate new baseMetadata, bummer
                    final RecordMetadata metadata = isCountKeyword(columnName) ? CountRecordCursorFactory.DEFAULT_COUNT_METADATA :
                            new GenericRecordMetadata().add(new TableColumnMetadata(Chars.toString(columnName), ColumnType.LONG));
                    return new CountRecordCursorFactory(metadata, generateSubQuery(model, executionContext));
                }
            }

            tempKeyIndexesInBase.clear();
            tempKeyIndex.clear();
            arrayColumnTypes.clear();
            tempKeyKinds.clear();

            boolean pageFramingSupported = false;

            QueryModel.backupWhereClause(expressionNodePool, model);

            final QueryModel nested = model.getNestedModel();
            assert nested != null;

            // check for special case time function aggregations
            // check if underlying model has reference to hour(column) function
            // condition - direct aggregation against table, e.g.
            // 1. there is "hour(timestamp)" function somewhere
            // 2. all other columns are functions that can be potentially resolved into known vector aggregate functions
            // we also need to collect the index of the "hour(timestamp)" call so that we do not try to make it
            // vector aggregate function and fail (or fallback to default impl)

            int hourIndex = -1; // assume "hour(timestamp) does not exist
            int timestampType = 0;
            for (int i = 0, n = columns.size(); i < n; i++) {
                QueryColumn qc = columns.getQuick(i);
                if (qc.getAst() == null || qc.getAst().type != FUNCTION) {
                    // tough luck, no special case
                    // reset hourIndex in case we found it before
                    hourIndex = -1;
                    break;

                }
                columnExpr = qc.getAst();

                if (isHourKeyword(columnExpr.token) && columnExpr.paramCount == 1 && columnExpr.rhs.type == LITERAL) {
                    // check the column type via aliasToColumnMap
                    QueryColumn tableColumn = nested.getAliasToColumnMap().get(columnExpr.rhs.token);
                    timestampType = tableColumn.getColumnType();
                    if (ColumnType.isTimestamp(timestampType)) {
                        hourIndex = i;
                    }
                }
            }

            if (hourIndex != -1) {
                factory = generateSubQuery(model, executionContext);
                pageFramingSupported = factory.supportsPageFrameCursor();
                if (pageFramingSupported) {
                    columnExpr = columns.getQuick(hourIndex).getAst();
                    // find position of the hour() argument in the factory meta
                    tempKeyIndexesInBase.add(factory.getMetadata().getColumnIndex(columnExpr.rhs.token));
                    tempKeyIndex.add(hourIndex);
                    // storage dimension for Rosti is INT when we use hour(). This function produces INT.
                    tempKeyKinds.add(ColumnType.getTimestampDriver(timestampType).getGKKHourInt());
                    arrayColumnTypes.add(ColumnType.INT);
                } else {
                    factory = Misc.free(factory);
                }
            }

            if (factory == null) {
                // we generated subquery for "hour" intrinsic, but that did not work out
                if (hourIndex != -1) {
                    QueryModel.restoreWhereClause(expressionNodePool, model);
                }
                factory = generateSubQuery(model, executionContext);
                pageFramingSupported = factory.supportsPageFrameCursor();
            }

            RecordMetadata baseMetadata = factory.getMetadata();

            boolean enableParallelGroupBy = executionContext.isParallelGroupByEnabled();
            // Inspect model for possibility of vector aggregate intrinsics.
            if (enableParallelGroupBy && pageFramingSupported && assembleKeysAndFunctionReferences(columns, baseMetadata, hourIndex)) {
                // Create baseMetadata from everything we've gathered.
                GenericRecordMetadata meta = new GenericRecordMetadata();

                // Start with keys.
                for (int i = 0, n = tempKeyIndex.size(); i < n; i++) {
                    final int indexInThis = tempKeyIndex.getQuick(i);
                    final int indexInBase = tempKeyIndexesInBase.getQuick(i);
                    final int type = arrayColumnTypes.getColumnType(i);

                    if (ColumnType.isSymbol(type)) {
                        meta.add(
                                indexInThis,
                                new TableColumnMetadata(
                                        Chars.toString(columns.getQuick(indexInThis).getName()),
                                        type,
                                        false,
                                        0,
                                        baseMetadata.isSymbolTableStatic(indexInBase),
                                        null
                                )
                        );
                    } else {
                        meta.add(
                                indexInThis,
                                new TableColumnMetadata(
                                        Chars.toString(columns.getQuick(indexInThis).getName()),
                                        type,
                                        null
                                )
                        );
                    }
                }

                // Add the aggregate functions.
                for (int i = 0, n = tempVecConstructors.size(); i < n; i++) {
                    VectorAggregateFunctionConstructor constructor = tempVecConstructors.getQuick(i);
                    int indexInBase = tempVecConstructorArgIndexes.getQuick(i);
                    int indexInThis = tempAggIndex.getQuick(i);
                    VectorAggregateFunction vaf = constructor.create(
                            tempKeyKinds.size() == 0 ? 0 : tempKeyKinds.getQuick(0),
                            indexInBase,
                            executionContext.getSharedQueryWorkerCount()
                    );
                    tempVaf.add(vaf);
                    meta.add(
                            indexInThis,
                            new TableColumnMetadata(
                                    Chars.toString(columns.getQuick(indexInThis).getName()),
                                    vaf.getType(),
                                    null
                            )
                    );
                }

                if (tempKeyIndexesInBase.size() == 0) {
                    return new GroupByNotKeyedVectorRecordCursorFactory(
                            configuration,
                            factory,
                            meta,
                            executionContext.getSharedQueryWorkerCount(),
                            tempVaf
                    );
                }

                if (tempKeyIndexesInBase.size() == 1) {
                    for (int i = 0, n = tempVaf.size(); i < n; i++) {
                        tempVaf.getQuick(i).pushValueTypes(arrayColumnTypes);
                    }

                    if (tempVaf.size() == 0) { // similar to DistinctKeyRecordCursorFactory, handles e.g. select id from tab group by id
                        int keyKind = hourIndex != -1 ? ColumnType.getTimestampDriver(timestampType).getGKKHourInt() : SqlCodeGenerator.GKK_VANILLA_INT;
                        CountVectorAggregateFunction countFunction = new CountVectorAggregateFunction(keyKind);
                        countFunction.pushValueTypes(arrayColumnTypes);
                        tempVaf.add(countFunction);

                        tempSymbolSkewIndexes.clear();
                        tempSymbolSkewIndexes.add(0);
                    }

                    try {
                        GroupByUtils.validateGroupByColumns(sqlNodeStack, model, 1);
                    } catch (Throwable e) {
                        Misc.freeObjList(tempVaf);
                        throw e;
                    }

                    guardAgainstFillWithKeyedGroupBy(model, keyTypes);

                    return generateFill(
                            model,
                            new GroupByRecordCursorFactory(
                                    configuration,
                                    factory,
                                    meta,
                                    arrayColumnTypes,
                                    executionContext.getSharedQueryWorkerCount(),
                                    tempVaf,
                                    tempKeyIndexesInBase.getQuick(0),
                                    tempKeyIndex.getQuick(0),
                                    tempSymbolSkewIndexes
                            ),
                            executionContext
                    );
                }

                // Free the vector aggregate functions since we didn't use them.
                Misc.freeObjList(tempVaf);
            }

            if (hourIndex != -1) {
                // uh-oh, we had special case keys, but could not find implementation for the functions
                // release factory we created unnecessarily
                factory = Misc.free(factory);
                // create factory on top level model
                QueryModel.restoreWhereClause(expressionNodePool, model);
                factory = generateSubQuery(model, executionContext);
                // and reset baseMetadata
                baseMetadata = factory.getMetadata();
            }

            final int timestampIndex = getTimestampIndex(model, factory);

            keyTypes.clear();
            valueTypes.clear();
            listColumnFilterA.clear();

            final int columnCount = model.getColumns().size();
            final ObjList<GroupByFunction> groupByFunctions = new ObjList<>(columnCount);
            tempInnerProjectionFunctions.clear();
            tempOuterProjectionFunctions.clear();
            final GenericRecordMetadata outerProjectionMetadata = new GenericRecordMetadata();
            final PriorityMetadata priorityMetadata = new PriorityMetadata(columnCount, baseMetadata);
            final IntList projectionFunctionFlags = new IntList(columnCount);

            GroupByUtils.assembleGroupByFunctions(
                    functionParser,
                    sqlNodeStack,
                    model,
                    executionContext,
                    baseMetadata,
                    timestampIndex,
                    true,
                    groupByFunctions,
                    groupByFunctionPositions,
                    tempOuterProjectionFunctions,
                    tempInnerProjectionFunctions,
                    recordFunctionPositions,
                    projectionFunctionFlags,
                    outerProjectionMetadata,
                    priorityMetadata,
                    valueTypes,
                    keyTypes,
                    listColumnFilterA,
                    null,
                    validateSampleByFillType
            );

            // Check if we have a non-keyed query with all early exit aggregate functions (e.g. count_distinct(symbol))
            // and no filter. In such a case, use single-threaded factories instead of the multithreaded ones.
            if (
                    enableParallelGroupBy
                            && keyTypes.getColumnCount() == 0
                            && GroupByUtils.isEarlyExitSupported(groupByFunctions)
                            && factory.getFilter() == null
            ) {
                enableParallelGroupBy = false;
            }

            ObjList<Function> keyFunctions = extractVirtualFunctionsFromProjection(tempInnerProjectionFunctions, projectionFunctionFlags);
            if (
                    enableParallelGroupBy
                            && SqlUtil.isParallelismSupported(keyFunctions)
                            && GroupByUtils.isParallelismSupported(groupByFunctions)
            ) {
                boolean supportsParallelism = factory.supportsPageFrameCursor();
                CompiledFilter compiledFilter = null;
                MemoryCARW bindVarMemory = null;
                ObjList<Function> bindVarFunctions = null;
                Function filter = null;
                // Try to steal the filter from the nested factory, if possible.
                // We aim for simple cases such as select key, avg(value) from t where value > 0
                if (!supportsParallelism && factory.supportsFilterStealing()) {
                    RecordCursorFactory filterFactory = factory;
                    factory = factory.getBaseFactory();
                    assert factory.supportsPageFrameCursor();
                    compiledFilter = filterFactory.getCompiledFilter();
                    bindVarMemory = filterFactory.getBindVarMemory();
                    bindVarFunctions = filterFactory.getBindVarFunctions();
                    filter = filterFactory.getFilter();
                    supportsParallelism = true;
                    filterFactory.halfClose();
                }

                if (supportsParallelism) {
                    QueryModel.restoreWhereClause(expressionNodePool, model);

                    // back up required lists as generateSubQuery or compileWorkerFilterConditionally may overwrite them
                    ArrayColumnTypes keyTypesCopy = new ArrayColumnTypes().addAll(keyTypes);
                    ArrayColumnTypes valueTypesCopy = new ArrayColumnTypes().addAll(valueTypes);
                    ListColumnFilter listColumnFilterCopy = listColumnFilterA.copy();

                    if (keyTypesCopy.getColumnCount() == 0) {
                        assert keyFunctions.size() == 0;
                        assert tempOuterProjectionFunctions.size() == groupByFunctions.size();

                        return new AsyncGroupByNotKeyedRecordCursorFactory(
                                asm,
                                configuration,
                                executionContext.getMessageBus(),
                                factory,
                                outerProjectionMetadata,
                                groupByFunctions,
                                compileWorkerGroupByFunctionsConditionally(
                                        executionContext,
                                        model,
                                        groupByFunctions,
                                        executionContext.getSharedQueryWorkerCount(),
                                        factory.getMetadata()
                                ),
                                valueTypesCopy.getColumnCount(),
                                compiledFilter,
                                bindVarMemory,
                                bindVarFunctions,
                                filter,
                                reduceTaskFactory,
                                compileWorkerFilterConditionally(
                                        executionContext,
                                        filter,
                                        executionContext.getSharedQueryWorkerCount(),
                                        locatePotentiallyFurtherNestedWhereClause(nested),
                                        factory.getMetadata()
                                ),
                                executionContext.getSharedQueryWorkerCount()
                        );
                    }

                    guardAgainstFillWithKeyedGroupBy(model, keyTypes);

                    ObjList<ObjList<Function>> perWorkerInnerProjectionFunctions = compilePerWorkerInnerProjectionFunctions(
                            executionContext,
                            model.getColumns(),
                            tempInnerProjectionFunctions,
                            executionContext.getSharedQueryWorkerCount(),
                            baseMetadata
                    );

                    return generateFill(
                            model,
                            new AsyncGroupByRecordCursorFactory(
                                    asm,
                                    configuration,
                                    executionContext.getMessageBus(),
                                    factory,
                                    outerProjectionMetadata,
                                    listColumnFilterCopy,
                                    keyTypesCopy,
                                    valueTypesCopy,
                                    groupByFunctions,
                                    extractWorkerFunctionsConditionally(
                                            tempInnerProjectionFunctions,
                                            projectionFunctionFlags,
                                            perWorkerInnerProjectionFunctions,
                                            GroupByUtils.PROJECTION_FUNCTION_FLAG_GROUP_BY
                                    ),
                                    keyFunctions,
                                    extractWorkerFunctionsConditionally(
                                            tempInnerProjectionFunctions,
                                            projectionFunctionFlags,
                                            perWorkerInnerProjectionFunctions,
                                            GroupByUtils.PROJECTION_FUNCTION_FLAG_VIRTUAL
                                    ),
                                    new ObjList<>(tempOuterProjectionFunctions),
                                    compiledFilter,
                                    bindVarMemory,
                                    bindVarFunctions,
                                    filter,
                                    reduceTaskFactory,
                                    compileWorkerFilterConditionally(
                                            executionContext,
                                            filter,
                                            executionContext.getSharedQueryWorkerCount(),
                                            locatePotentiallyFurtherNestedWhereClause(nested),
                                            factory.getMetadata()
                                    ),
                                    executionContext.getSharedQueryWorkerCount()
                            ),
                            executionContext
                    );
                }
            }

            if (keyTypes.getColumnCount() == 0) {
                assert tempOuterProjectionFunctions.size() == groupByFunctions.size();
                return new GroupByNotKeyedRecordCursorFactory(
                        asm,
                        configuration,
                        factory,
                        outerProjectionMetadata,
                        groupByFunctions,
                        valueTypes.getColumnCount()
                );
            }

            guardAgainstFillWithKeyedGroupBy(model, keyTypes);

            return generateFill(
                    model,
                    new io.questdb.griffin.engine.groupby.GroupByRecordCursorFactory(
                            asm,
                            configuration,
                            factory,
                            listColumnFilterA,
                            keyTypes,
                            valueTypes,
                            outerProjectionMetadata,
                            groupByFunctions,
                            keyFunctions,
                            new ObjList<>(tempOuterProjectionFunctions)
                    ),
                    executionContext
            );
        } catch (Throwable e) {
            Misc.free(factory);
            throw e;
        }
    }

    private RecordCursorFactory generateSelectVirtual(QueryModel model, SqlExecutionContext executionContext) throws SqlException {
        final RecordCursorFactory factory = generateSubQuery(model, executionContext);
        return generateSelectVirtualWithSubQuery(model, executionContext, factory);
    }

    @NotNull
    private VirtualRecordCursorFactory generateSelectVirtualWithSubQuery(
            QueryModel model,
            SqlExecutionContext executionContext,
            RecordCursorFactory factory
    ) throws SqlException {
        final ObjList<QueryColumn> columns = model.getColumns();
        final int columnCount = columns.size();
        final ObjList<Function> functions = new ObjList<>(columnCount);
        final RecordMetadata baseMetadata = factory.getMetadata();
        // Lookup metadata will resolve column references, prioritising references to the projection
        // over the references to the base table. +1 accounts for timestamp, which can be added conditionally later.
        final int virtualColumnReservedSlots = columnCount + 1;
        final PriorityMetadata priorityMetadata = new PriorityMetadata(virtualColumnReservedSlots, baseMetadata);
        final GenericRecordMetadata virtualMetadata = new GenericRecordMetadata();
        try {
            // attempt to preserve timestamp on new data set
            CharSequence timestampColumn;
            final int timestampIndex = baseMetadata.getTimestampIndex();
            if (timestampIndex > -1) {
                timestampColumn = baseMetadata.getColumnName(timestampIndex);
            } else {
                timestampColumn = null;
            }

            for (int i = 0; i < columnCount; i++) {
                final QueryColumn column = columns.getQuick(i);
                final ExpressionNode node = column.getAst();
                if (node.type == LITERAL && Chars.equalsNc(node.token, timestampColumn)) {
                    virtualMetadata.setTimestampIndex(i);
                }

                Function function = functionParser.parseFunction(
                        column.getAst(),
                        priorityMetadata,
                        executionContext
                );

                int targetColumnType = -1;
                if (model.isUpdate()) {
                    // Check the type of the column to be updated
                    int columnIndex = model.getUpdateTableColumnNames().indexOf(column.getAlias());
                    int toType = model.getUpdateTableColumnTypes().get(columnIndex);
                    // If the column is timestamp, we will not change the type, otherwise we will lose timestamp's precision.
                    if (!isTimestamp(toType)) {
                        targetColumnType = toType;
                    }
                }

                // define "undefined" functions as string unless it's update.
                if (model.isUpdate()) {
                    if (ColumnType.isUnderdefined(function.getType())) {
                        function.assignType(targetColumnType, executionContext.getBindVariableService());
                    }
                } else if (function.isUndefined()) {
                    function.assignType(ColumnType.STRING, executionContext.getBindVariableService());
                }

                int columnType = function.getType();
                if (columnType == ColumnType.CURSOR) {
                    throw SqlException.$(node.position, "cursor function cannot be used as a column [column=").put(column.getAlias()).put(']');
                }

                if (targetColumnType != -1 && targetColumnType != columnType) {
                    // This is an update and the target column does not match with column the update is trying to perform
                    if (ColumnType.isBuiltInWideningCast(function.getType(), targetColumnType)) {
                        // All functions will be able to getLong() if they support getInt(), no need to generate cast here
                        columnType = targetColumnType;
                    } else {
                        Function castFunction = functionParser.createImplicitCast(column.getAst().position, function, targetColumnType);
                        if (castFunction != null) {
                            function = castFunction;
                            columnType = targetColumnType;
                        }
                        // else - update code will throw incompatibility exception. It will have better chance close resources then
                    }
                }

                functions.add(function);
                TableColumnMetadata m = null;
                if (columnType == ColumnType.SYMBOL) {
                    if (function instanceof SymbolFunction) {
                        m = new TableColumnMetadata(
                                Chars.toString(column.getAlias()),
                                function.getType(),
                                false,
                                0,
                                ((SymbolFunction) function).isSymbolTableStatic(),
                                function.getMetadata()
                        );
                    } else if (function instanceof NullConstant) {
                        m = new TableColumnMetadata(
                                Chars.toString(column.getAlias()),
                                ColumnType.SYMBOL,
                                false,
                                0,
                                false,
                                function.getMetadata()
                        );
                        // Replace with symbol null constant
                        functions.setQuick(functions.size() - 1, SymbolConstant.NULL);
                    }
                } else {
                    m = new TableColumnMetadata(
                            Chars.toString(column.getAlias()),
                            columnType,
                            function.getMetadata()
                    );
                }
                assert m != null;
                virtualMetadata.add(m);
                priorityMetadata.add(m);
            }

            // if timestamp was required and present in the base model but
            // not selected, we will need to add it
            if (
                    executionContext.isTimestampRequired()
                            && timestampColumn != null
                            && virtualMetadata.getTimestampIndex() == -1
            ) {
                final Function timestampFunction = FunctionParser.createColumn(
                        0,
                        timestampColumn,
                        priorityMetadata
                );
                functions.add(timestampFunction);

                // here the base timestamp column name can name-clash with one of the
                // functions, so we have to use bottomUpColumns to lookup alias we should
                // be using. Bottom up column should have our timestamp because optimiser puts it there

                for (int i = 0, n = model.getBottomUpColumns().size(); i < n; i++) {
                    QueryColumn qc = model.getBottomUpColumns().getQuick(i);
                    if (qc.getAst().type == LITERAL && Chars.equals(timestampColumn, qc.getAst().token)) {
                        virtualMetadata.setTimestampIndex(virtualMetadata.getColumnCount());
                        TableColumnMetadata m;
                        m = new TableColumnMetadata(
                                Chars.toString(qc.getAlias()),
                                timestampFunction.getType(),
                                timestampFunction.getMetadata()
                        );
                        virtualMetadata.add(m);
                        priorityMetadata.add(m);
                        break;
                    }
                }
            }
            return new VirtualRecordCursorFactory(
                    virtualMetadata,
                    priorityMetadata,
                    functions,
                    factory,
                    virtualColumnReservedSlots,
                    ALLOW_FUNCTION_MEMOIZATION
            );
        } catch (SqlException | CairoException e) {
            Misc.freeObjList(functions);
            factory.close();
            throw e;
        }
    }

    private RecordCursorFactory generateSelectWindow(
            QueryModel model,
            SqlExecutionContext executionContext
    ) throws SqlException {
        final RecordCursorFactory base = generateSubQuery(model, executionContext);
        final RecordMetadata baseMetadata = base.getMetadata();
        final ObjList<QueryColumn> columns = model.getColumns();
        final int columnCount = columns.size();
        groupedWindow.clear();

        valueTypes.clear();
        ArrayColumnTypes chainTypes = valueTypes;
        GenericRecordMetadata chainMetadata = new GenericRecordMetadata();
        GenericRecordMetadata factoryMetadata = new GenericRecordMetadata();

        ObjList<Function> functions = new ObjList<>();
        ObjList<WindowFunction> naturalOrderFunctions = null;
        ObjList<Function> partitionByFunctions = null;
        try {
            // if all window function don't require sorting or more than one pass then use streaming factory
            boolean isFastPath = true;

            for (int i = 0; i < columnCount; i++) {
                final QueryColumn qc = columns.getQuick(i);
                if (qc.isWindowColumn()) {
                    final WindowColumn ac = (WindowColumn) qc;
                    final ExpressionNode ast = qc.getAst();

                    partitionByFunctions = null;
                    int psz = ac.getPartitionBy().size();
                    if (psz > 0) {
                        partitionByFunctions = new ObjList<>(psz);
                        for (int j = 0; j < psz; j++) {
                            final Function function = functionParser.parseFunction(ac.getPartitionBy().getQuick(j), baseMetadata, executionContext);
                            partitionByFunctions.add(function);
                            if (function instanceof GroupByFunction) {
                                throw SqlException.$(ast.position, "aggregate functions in partition by are not supported");
                            }
                        }
                    }

                    final VirtualRecord partitionByRecord;
                    final RecordSink partitionBySink;

                    if (partitionByFunctions != null) {
                        partitionByRecord = new VirtualRecord(partitionByFunctions);
                        keyTypes.clear();
                        final int partitionByCount = partitionByFunctions.size();

                        for (int j = 0; j < partitionByCount; j++) {
                            keyTypes.add(partitionByFunctions.getQuick(j).getType());
                        }
                        entityColumnFilter.of(partitionByCount);
                        partitionBySink = RecordSinkFactory.getInstance(asm, keyTypes, entityColumnFilter);
                    } else {
                        partitionByRecord = null;
                        partitionBySink = null;
                    }

                    final int osz = ac.getOrderBy().size();

                    // analyze order by clause on the current model and optimise out
                    // order by on window function if it matches the one on the model
                    final LowerCaseCharSequenceIntHashMap orderHash = model.getOrderHash();
                    boolean dismissOrder = false;
                    int timestampIdx = base.getMetadata().getTimestampIndex();
                    int orderByPos = osz > 0 ? ac.getOrderBy().getQuick(0).position : -1;

                    if (base.followedOrderByAdvice() && osz > 0 && orderHash.size() > 0) {
                        dismissOrder = true;
                        for (int j = 0; j < osz; j++) {
                            ExpressionNode node = ac.getOrderBy().getQuick(j);
                            int direction = ac.getOrderByDirection().getQuick(j);
                            if (!Chars.equalsIgnoreCase(node.token, orderHash.keys().get(j)) ||
                                    orderHash.get(node.token) != direction) {
                                dismissOrder = false;
                                break;
                            }
                        }
                    }
                    if (!dismissOrder && osz == 1 && timestampIdx != -1 && orderHash.size() < 2) {
                        ExpressionNode orderByNode = ac.getOrderBy().getQuick(0);
                        int orderByDirection = ac.getOrderByDirection().getQuick(0);

                        if (baseMetadata.getColumnIndexQuiet(orderByNode.token) == timestampIdx &&
                                ((orderByDirection == ORDER_ASC && base.getScanDirection() == RecordCursorFactory.SCAN_DIRECTION_FORWARD) ||
                                        (orderByDirection == ORDER_DESC && base.getScanDirection() == RecordCursorFactory.SCAN_DIRECTION_BACKWARD))) {
                            dismissOrder = true;
                        }
                    }

                    executionContext.configureWindowContext(
                            partitionByRecord,
                            partitionBySink,
                            keyTypes,
                            osz > 0,
                            dismissOrder ? base.getScanDirection() : RecordCursorFactory.SCAN_DIRECTION_OTHER,
                            orderByPos,
                            base.recordCursorSupportsRandomAccess(),
                            ac.getFramingMode(),
                            ac.getRowsLo(),
                            ac.getRowsLoExprTimeUnit(),
                            ac.getRowsLoKindPos(),
                            ac.getRowsHi(),
                            ac.getRowsHiExprTimeUnit(),
                            ac.getRowsHiKindPos(),
                            ac.getExclusionKind(),
                            ac.getExclusionKindPos(),
                            baseMetadata.getTimestampIndex(),
                            baseMetadata.getTimestampType(),
                            ac.isIgnoreNulls(),
                            ac.getNullsDescPos()
                    );
                    final Function f;
                    try {
                        f = functionParser.parseFunction(ast, baseMetadata, executionContext);
                        if (!(f instanceof WindowFunction)) {
                            Misc.free(f);
                            throw SqlException.$(ast.position, "non-window function called in window context");
                        }

                        WindowFunction af = (WindowFunction) f;
                        functions.extendAndSet(i, f);

                        // sorting and/or multiple passes are required, so fall back to old implementation
                        if ((osz > 0 && !dismissOrder) || af.getPassCount() != WindowFunction.ZERO_PASS) {
                            isFastPath = false;
                            break;
                        }
                    } finally {
                        executionContext.clearWindowContext();
                    }

                    WindowFunction windowFunction = (WindowFunction) f;
                    windowFunction.setColumnIndex(i);

                    factoryMetadata.add(new TableColumnMetadata(
                            Chars.toString(qc.getAlias()),
                            windowFunction.getType(),
                            false,
                            0,
                            false,
                            null
                    ));
                } else { // column
                    final int columnIndex = baseMetadata.getColumnIndexQuiet(qc.getAst().token);
                    final TableColumnMetadata m = baseMetadata.getColumnMetadata(columnIndex);

                    Function function = functionParser.parseFunction(
                            qc.getAst(),
                            baseMetadata,
                            executionContext
                    );
                    functions.extendAndSet(i, function);

                    if (baseMetadata.getTimestampIndex() != -1 && baseMetadata.getTimestampIndex() == columnIndex) {
                        factoryMetadata.setTimestampIndex(i);
                    }

                    if (Chars.equalsIgnoreCase(qc.getAst().token, qc.getAlias())) {
                        factoryMetadata.add(i, m);
                    } else { // keep alias
                        factoryMetadata.add(i, new TableColumnMetadata(
                                        Chars.toString(qc.getAlias()),
                                        m.getColumnType(),
                                        m.isSymbolIndexFlag(),
                                        m.getIndexValueBlockCapacity(),
                                        m.isSymbolTableStatic(),
                                        baseMetadata
                                )
                        );
                    }
                }
            }

            if (isFastPath) {
                for (int i = 0, size = functions.size(); i < size; i++) {
                    Function func = functions.getQuick(i);
                    if (func instanceof WindowFunction) {
                        WindowColumn qc = (WindowColumn) columns.getQuick(i);
                        if (qc.getOrderBy().size() > 0) {
                            chainTypes.clear();
                            ((WindowFunction) func).initRecordComparator(this, baseMetadata, chainTypes, null,
                                    qc.getOrderBy(), qc.getOrderByDirection());
                        }
                    }
                }
                return new WindowRecordCursorFactory(base, factoryMetadata, functions);
            } else {
                factoryMetadata.clear();
                Misc.freeObjListAndClear(functions);
            }

            listColumnFilterA.clear();
            listColumnFilterB.clear();

            // we need two passes over columns because partitionBy and orderBy clauses of
            // the window function must reference the metadata of "this" factory.

            // pass #1 assembles metadata of non-window columns

            // set of column indexes in the base metadata that has already been added to the main
            // metadata instance
            intHashSet.clear();
            final IntList columnIndexes = new IntList();
            for (int i = 0; i < columnCount; i++) {
                final QueryColumn qc = columns.getQuick(i);
                if (!qc.isWindowColumn()) {
                    final int columnIndex = baseMetadata.getColumnIndexQuiet(qc.getAst().token);
                    final TableColumnMetadata m = baseMetadata.getColumnMetadata(columnIndex);
                    chainMetadata.addIfNotExists(i, m);
                    if (Chars.equalsIgnoreCase(qc.getAst().token, qc.getAlias())) {
                        factoryMetadata.add(i, m);
                    } else { // keep alias
                        factoryMetadata.add(i, new TableColumnMetadata(
                                        Chars.toString(qc.getAlias()),
                                        m.getColumnType(),
                                        m.isSymbolIndexFlag(),
                                        m.getIndexValueBlockCapacity(),
                                        m.isSymbolTableStatic(),
                                        baseMetadata
                                )
                        );
                    }
                    chainTypes.add(i, m.getColumnType());
                    listColumnFilterA.extendAndSet(i, i + 1);
                    listColumnFilterB.extendAndSet(i, columnIndex);
                    intHashSet.add(columnIndex);
                    columnIndexes.extendAndSet(i, columnIndex);

                    if (baseMetadata.getTimestampIndex() != -1 && baseMetadata.getTimestampIndex() == columnIndex) {
                        factoryMetadata.setTimestampIndex(i);
                    }
                }
            }

            // pass #2 - add remaining base metadata column that are not in intHashSet already
            // we need to pay attention to stepping over window column slots
            // Chain metadata is assembled in such way that all columns the factory
            // needs to provide are at the beginning of the metadata so the record the factory cursor
            // returns can be chain record, because the chain record is always longer than record needed out of the
            // cursor and relevant columns are 0..n limited by factory metadata

            int addAt = columnCount;
            for (int i = 0, n = baseMetadata.getColumnCount(); i < n; i++) {
                if (intHashSet.excludes(i)) {
                    final TableColumnMetadata m = baseMetadata.getColumnMetadata(i);
                    chainMetadata.add(addAt, m);
                    chainTypes.add(addAt, m.getColumnType());
                    listColumnFilterA.extendAndSet(addAt, addAt + 1);
                    listColumnFilterB.extendAndSet(addAt, i);
                    columnIndexes.extendAndSet(addAt, i);
                    addAt++;
                }
            }

            // pass #3 assembles window column metadata into a list
            // not main metadata to avoid partitionBy functions accidentally looking up
            // window columns recursively

            deferredWindowMetadata.clear();
            for (int i = 0; i < columnCount; i++) {
                final QueryColumn qc = columns.getQuick(i);
                if (qc.isWindowColumn()) {
                    final WindowColumn ac = (WindowColumn) qc;
                    final ExpressionNode ast = qc.getAst();

                    partitionByFunctions = null;
                    int psz = ac.getPartitionBy().size();
                    if (psz > 0) {
                        partitionByFunctions = new ObjList<>(psz);
                        for (int j = 0; j < psz; j++) {
                            final Function function = functionParser.parseFunction(ac.getPartitionBy().getQuick(j), chainMetadata, executionContext);
                            partitionByFunctions.add(function);
                            if (function instanceof GroupByFunction) {
                                throw SqlException.$(ast.position, "aggregate functions in partition by are not supported");
                            }
                        }
                    }

                    final VirtualRecord partitionByRecord;
                    final RecordSink partitionBySink;

                    if (partitionByFunctions != null) {
                        partitionByRecord = new VirtualRecord(partitionByFunctions);
                        keyTypes.clear();
                        final int partitionByCount = partitionByFunctions.size();

                        for (int j = 0; j < partitionByCount; j++) {
                            keyTypes.add(partitionByFunctions.getQuick(j).getType());
                        }
                        entityColumnFilter.of(partitionByCount);
                        // create sink
                        partitionBySink = RecordSinkFactory.getInstance(asm, keyTypes, entityColumnFilter);
                    } else {
                        partitionByRecord = null;
                        partitionBySink = null;
                    }

                    final int osz = ac.getOrderBy().size();

                    // analyze order by clause on the current model and optimise out
                    // order by on window function if it matches the one on the model
                    final LowerCaseCharSequenceIntHashMap orderHash = model.getOrderHash();
                    boolean dismissOrder = false;
                    int timestampIdx = base.getMetadata().getTimestampIndex();
                    int orderByPos = osz > 0 ? ac.getOrderBy().getQuick(0).position : -1;

                    if (base.followedOrderByAdvice() && osz > 0 && orderHash.size() > 0) {
                        dismissOrder = true;
                        for (int j = 0; j < osz; j++) {
                            ExpressionNode node = ac.getOrderBy().getQuick(j);
                            int direction = ac.getOrderByDirection().getQuick(j);
                            if (!Chars.equalsIgnoreCase(node.token, orderHash.keys().get(j))
                                    || orderHash.get(node.token) != direction) {
                                dismissOrder = false;
                                break;
                            }
                        }
                    }
                    if (osz == 1 && timestampIdx != -1 && orderHash.size() < 2) {
                        ExpressionNode orderByNode = ac.getOrderBy().getQuick(0);
                        int orderByDirection = ac.getOrderByDirection().getQuick(0);

                        if (baseMetadata.getColumnIndexQuiet(orderByNode.token) == timestampIdx
                                && ((orderByDirection == ORDER_ASC && base.getScanDirection() == RecordCursorFactory.SCAN_DIRECTION_FORWARD)
                                || (orderByDirection == ORDER_DESC && base.getScanDirection() == RecordCursorFactory.SCAN_DIRECTION_BACKWARD))) {
                            dismissOrder = true;
                        }
                    }

                    executionContext.configureWindowContext(
                            partitionByRecord,
                            partitionBySink,
                            keyTypes,
                            osz > 0,
                            dismissOrder ? base.getScanDirection() : RecordCursorFactory.SCAN_DIRECTION_OTHER,
                            orderByPos,
                            base.recordCursorSupportsRandomAccess(),
                            ac.getFramingMode(),
                            ac.getRowsLo(),
                            ac.getRowsLoExprTimeUnit(),
                            ac.getRowsLoKindPos(),
                            ac.getRowsHi(),
                            ac.getRowsHiExprTimeUnit(),
                            ac.getRowsHiKindPos(),
                            ac.getExclusionKind(),
                            ac.getExclusionKindPos(),
                            baseMetadata.getTimestampIndex(),
                            baseMetadata.getTimestampType(),
                            ac.isIgnoreNulls(),
                            ac.getNullsDescPos()
                    );
                    final Function f;
                    try {
                        // function needs to resolve args against chain metadata
                        f = functionParser.parseFunction(ast, chainMetadata, executionContext);
                        if (!(f instanceof WindowFunction)) {
                            Misc.free(f);
                            throw SqlException.$(ast.position, "non-window function called in window context");
                        }
                    } finally {
                        executionContext.clearWindowContext();
                    }

                    WindowFunction windowFunction = (WindowFunction) f;

                    if (osz > 0 && !dismissOrder) {
                        IntList directions = ac.getOrderByDirection();
                        if (windowFunction.getPass1ScanDirection() == WindowFunction.Pass1ScanDirection.BACKWARD) {
                            for (int j = 0, size = directions.size(); j < size; j++) {
                                directions.set(j, 1 - directions.getQuick(j));
                            }
                        }

                        IntList order = toOrderIndices(chainMetadata, ac.getOrderBy(), ac.getOrderByDirection());
                        // init comparator if we need
                        windowFunction.initRecordComparator(this, chainMetadata, chainTypes, order, null, null);
                        ObjList<WindowFunction> funcs = groupedWindow.get(order);
                        if (funcs == null) {
                            groupedWindow.put(order, funcs = new ObjList<>());
                        }
                        funcs.add(windowFunction);
                    } else {
                        if (osz > 0) {
                            windowFunction.initRecordComparator(this, chainMetadata, chainTypes, null, ac.getOrderBy(), ac.getOrderByDirection());
                        }

                        if (naturalOrderFunctions == null) {
                            naturalOrderFunctions = new ObjList<>();
                        }
                        naturalOrderFunctions.add(windowFunction);
                    }

                    windowFunction.setColumnIndex(i);

                    deferredWindowMetadata.extendAndSet(i, new TableColumnMetadata(
                            Chars.toString(qc.getAlias()),
                            windowFunction.getType(),
                            false,
                            0,
                            false,
                            null
                    ));

                    listColumnFilterA.extendAndSet(i, -i - 1);
                }
            }

            // after all columns are processed we can re-insert deferred metadata
            for (int i = 0, n = deferredWindowMetadata.size(); i < n; i++) {
                TableColumnMetadata m = deferredWindowMetadata.getQuick(i);
                if (m != null) {
                    chainTypes.add(i, m.getColumnType());
                    factoryMetadata.add(i, m);
                }
            }

            final ObjList<RecordComparator> windowComparators = new ObjList<>(groupedWindow.size());
            final ObjList<ObjList<WindowFunction>> functionGroups = new ObjList<>(groupedWindow.size());
            final ObjList<IntList> keys = new ObjList<>();
            for (ObjObjHashMap.Entry<IntList, ObjList<WindowFunction>> e : groupedWindow) {
                windowComparators.add(recordComparatorCompiler.newInstance(chainTypes, e.key));
                functionGroups.add(e.value);
                keys.add(e.key);
            }

            final RecordSink recordSink = RecordSinkFactory.getInstance(
                    asm,
                    chainTypes,
                    listColumnFilterA,
                    null,
                    listColumnFilterB,
                    null,
                    null);

            return new CachedWindowRecordCursorFactory(
                    configuration,
                    base,
                    recordSink,
                    factoryMetadata,
                    chainTypes,
                    windowComparators,
                    functionGroups,
                    naturalOrderFunctions,
                    columnIndexes,
                    keys,
                    chainMetadata
            );
        } catch (Throwable th) {
            for (ObjObjHashMap.Entry<IntList, ObjList<WindowFunction>> e : groupedWindow) {
                Misc.freeObjList(e.value);
            }
            Misc.free(base);
            Misc.freeObjList(functions);
            Misc.freeObjList(naturalOrderFunctions);
            Misc.freeObjList(partitionByFunctions);
            throw th;
        }
    }

    /**
     * Generates chain of parent factories each of which takes only two argument factories.
     * Parent factory will perform one of SET operations on its arguments, such as UNION, UNION ALL,
     * INTERSECT or EXCEPT
     *
     * @param model            incoming model is expected to have a chain of models via its QueryModel.getUnionModel() function
     * @param factoryA         is compiled first argument
     * @param executionContext execution context for authorization and parallel execution purposes
     * @return factory that performs a SET operation
     * @throws SqlException when query contains syntax errors
     */
    private RecordCursorFactory generateSetFactory(
            QueryModel model,
            RecordCursorFactory factoryA,
            SqlExecutionContext executionContext
    ) throws SqlException {
        RecordCursorFactory factoryB = null;
        ObjList<Function> castFunctionsA = null;
        ObjList<Function> castFunctionsB = null;
        try {
            factoryB = generateQuery0(model.getUnionModel(), executionContext, true);

            final RecordMetadata metadataA = factoryA.getMetadata();
            final RecordMetadata metadataB = factoryB.getMetadata();
            final int positionA = model.getModelPosition();
            final int positionB = model.getUnionModel().getModelPosition();

            switch (model.getSetOperationType()) {
                case SET_OPERATION_UNION: {
                    final boolean castIsRequired = checkIfSetCastIsRequired(metadataA, metadataB, true);
                    final RecordMetadata unionMetadata = castIsRequired ? widenSetMetadata(metadataA, metadataB) : GenericRecordMetadata.removeTimestamp(metadataA);
                    if (castIsRequired) {
                        castFunctionsA = generateCastFunctions(unionMetadata, metadataA, positionA);
                        castFunctionsB = generateCastFunctions(unionMetadata, metadataB, positionB);
                    }

                    return generateUnionFactory(
                            model,
                            executionContext,
                            factoryA,
                            factoryB,
                            castFunctionsA,
                            castFunctionsB,
                            unionMetadata,
                            SET_UNION_CONSTRUCTOR
                    );
                }
                case SET_OPERATION_UNION_ALL: {
                    final boolean castIsRequired = checkIfSetCastIsRequired(metadataA, metadataB, true);
                    final RecordMetadata unionMetadata = castIsRequired ? widenSetMetadata(metadataA, metadataB) : GenericRecordMetadata.removeTimestamp(metadataA);
                    if (castIsRequired) {
                        castFunctionsA = generateCastFunctions(unionMetadata, metadataA, positionA);
                        castFunctionsB = generateCastFunctions(unionMetadata, metadataB, positionB);
                    }

                    return generateUnionAllFactory(
                            model,
                            executionContext,
                            factoryA,
                            factoryB,
                            castFunctionsA,
                            castFunctionsB,
                            unionMetadata
                    );
                }
                case SET_OPERATION_EXCEPT: {
                    final boolean castIsRequired = checkIfSetCastIsRequired(metadataA, metadataB, false);
                    final RecordMetadata unionMetadata = castIsRequired ? widenSetMetadata(metadataA, metadataB) : metadataA;
                    if (castIsRequired) {
                        castFunctionsA = generateCastFunctions(unionMetadata, metadataA, positionA);
                        castFunctionsB = generateCastFunctions(unionMetadata, metadataB, positionB);
                    }

                    return generateUnionFactory(
                            model,
                            executionContext,
                            factoryA,
                            factoryB,
                            castFunctionsA,
                            castFunctionsB,
                            unionMetadata,
                            SET_EXCEPT_CONSTRUCTOR
                    );
                }
                case SET_OPERATION_EXCEPT_ALL: {
                    final boolean castIsRequired = checkIfSetCastIsRequired(metadataA, metadataB, false);
                    final RecordMetadata unionMetadata = castIsRequired ? widenSetMetadata(metadataA, metadataB) : metadataA;
                    if (castIsRequired) {
                        castFunctionsA = generateCastFunctions(unionMetadata, metadataA, positionA);
                        castFunctionsB = generateCastFunctions(unionMetadata, metadataB, positionB);
                    }

                    return generateIntersectOrExceptAllFactory(
                            model,
                            executionContext,
                            factoryA,
                            factoryB,
                            castFunctionsA,
                            castFunctionsB,
                            unionMetadata,
                            SET_EXCEPT_ALL_CONSTRUCTOR
                    );
                }
                case SET_OPERATION_INTERSECT: {
                    final boolean castIsRequired = checkIfSetCastIsRequired(metadataA, metadataB, false);
                    final RecordMetadata unionMetadata = castIsRequired ? widenSetMetadata(metadataA, metadataB) : metadataA;
                    if (castIsRequired) {
                        castFunctionsA = generateCastFunctions(unionMetadata, metadataA, positionA);
                        castFunctionsB = generateCastFunctions(unionMetadata, metadataB, positionB);
                    }

                    return generateUnionFactory(
                            model,
                            executionContext,
                            factoryA,
                            factoryB,
                            castFunctionsA,
                            castFunctionsB,
                            unionMetadata,
                            SET_INTERSECT_CONSTRUCTOR
                    );
                }
                case SET_OPERATION_INTERSECT_ALL: {
                    final boolean castIsRequired = checkIfSetCastIsRequired(metadataA, metadataB, false);
                    final RecordMetadata unionMetadata = castIsRequired ? widenSetMetadata(metadataA, metadataB) : metadataA;
                    if (castIsRequired) {
                        castFunctionsA = generateCastFunctions(unionMetadata, metadataA, positionA);
                        castFunctionsB = generateCastFunctions(unionMetadata, metadataB, positionB);
                    }

                    return generateIntersectOrExceptAllFactory(
                            model,
                            executionContext,
                            factoryA,
                            factoryB,
                            castFunctionsA,
                            castFunctionsB,
                            unionMetadata,
                            SET_INTERSECT_ALL_CONSTRUCTOR
                    );
                }
                default:
                    assert false;
                    return null;
            }
        } catch (Throwable e) {
            Misc.free(factoryA);
            Misc.free(factoryB);
            Misc.freeObjList(castFunctionsA);
            Misc.freeObjList(castFunctionsB);
            throw e;
        }
    }

    private RecordCursorFactory generateSubQuery(QueryModel model, SqlExecutionContext executionContext) throws SqlException {
        assert model.getNestedModel() != null;
        return generateQuery(model.getNestedModel(), executionContext, true);
    }

    private RecordCursorFactory generateTableQuery(
            QueryModel model,
            SqlExecutionContext executionContext
    ) throws SqlException {
        final ObjList<ExpressionNode> latestBy = model.getLatestBy();

        final boolean supportsRandomAccess;
        CharSequence tableName = model.getTableName();
        if (Chars.startsWith(tableName, NO_ROWID_MARKER)) {
            final BufferWindowCharSequence tab = (BufferWindowCharSequence) tableName;
            tab.shiftLo(NO_ROWID_MARKER.length());
            supportsRandomAccess = false;
        } else {
            supportsRandomAccess = true;
        }

        final TableToken tableToken = executionContext.getTableToken(tableName);
        if (model.isUpdate() && !executionContext.isWalApplication() && executionContext.getCairoEngine().isWalTable(tableToken)) {
            // two phase update execution, this is client-side branch. It has to execute against the sequencer metadata
            // to allow the client to succeed even if WAL apply does not run.
            try (TableRecordMetadata metadata = executionContext.getMetadataForWrite(tableToken, model.getMetadataVersion())) {
                // it is not enough to rely on execution context to be different for WAL APPLY;
                // in WAL APPLY we also must supply reader, outside of WAL APPLY reader is null
                return generateTableQuery0(model, executionContext, latestBy, supportsRandomAccess, null, metadata);
            }
        } else {
            // this is server side execution of the update. It executes against the reader metadata, which by now
            // has to be fully up-to-date due to WAL apply execution order.
            try (TableReader reader = executionContext.getReader(tableToken, model.getMetadataVersion())) {
                return generateTableQuery0(model, executionContext, latestBy, supportsRandomAccess, reader, reader.getMetadata());
            }
        }
    }

    private RecordCursorFactory generateTableQuery0(
            @Transient QueryModel model,
            @Transient SqlExecutionContext executionContext,
            ObjList<ExpressionNode> latestBy,
            boolean supportsRandomAccess,
            @Transient @Nullable TableReader reader,
            @Transient TableRecordMetadata metadata
    ) throws SqlException {
        // create metadata based on top-down columns that are required

        final ObjList<QueryColumn> topDownColumns = model.getTopDownColumns();
        final int topDownColumnCount = topDownColumns.size();
        final IntList columnIndexes = new IntList();
        final IntList columnSizeShifts = new IntList();

        // topDownColumnCount can be 0 for 'select count()' queries

        int readerTimestampIndex;
        readerTimestampIndex = getTimestampIndex(model, metadata);

        // Latest by on a table requires the provided timestamp column to be the designated timestamp.
        if (latestBy.size() > 0 && readerTimestampIndex != metadata.getTimestampIndex()) {
            throw SqlException.$(model.getTimestamp().position, "latest by over a table requires designated TIMESTAMP");
        }

        boolean requiresTimestamp = joinsRequiringTimestamp[model.getJoinType()];
        final GenericRecordMetadata myMeta = new GenericRecordMetadata();
        try {
            if (requiresTimestamp) {
                executionContext.pushTimestampRequiredFlag(true);
            }

            boolean contextTimestampRequired = executionContext.isTimestampRequired();
            // some "sample by" queries don't select any cols but needs timestamp col selected
            // for example "select count() from x sample by 1h" implicitly needs timestamp column selected
            if (topDownColumnCount > 0 || contextTimestampRequired || model.isUpdate()) {
                for (int i = 0; i < topDownColumnCount; i++) {
                    int columnIndex = metadata.getColumnIndexQuiet(topDownColumns.getQuick(i).getName());
                    int type = metadata.getColumnType(columnIndex);
                    int typeSize = ColumnType.sizeOf(type);

                    columnIndexes.add(columnIndex);
                    columnSizeShifts.add(Numbers.msb(typeSize));

                    myMeta.add(new TableColumnMetadata(
                            Chars.toString(topDownColumns.getQuick(i).getName()),
                            type,
                            metadata.isColumnIndexed(columnIndex),
                            metadata.getIndexValueBlockCapacity(columnIndex),
                            metadata.isSymbolTableStatic(columnIndex),
                            metadata.getMetadata(columnIndex),
                            -1,
                            false,
                            0,
                            metadata.getColumnMetadata(columnIndex).isSymbolCacheFlag(),
                            metadata.getColumnMetadata(columnIndex).getSymbolCapacity()
                    ));

                    if (columnIndex == readerTimestampIndex) {
                        myMeta.setTimestampIndex(myMeta.getColumnCount() - 1);
                    }
                }

                // select timestamp when it is required but not already selected
                if (readerTimestampIndex != -1 && myMeta.getTimestampIndex() == -1 && contextTimestampRequired) {
                    myMeta.add(new TableColumnMetadata(
                            metadata.getColumnName(readerTimestampIndex),
                            metadata.getColumnType(readerTimestampIndex),
                            metadata.getMetadata(readerTimestampIndex)
                    ));
                    myMeta.setTimestampIndex(myMeta.getColumnCount() - 1);

                    columnIndexes.add(readerTimestampIndex);
                    columnSizeShifts.add(Numbers.msb(ColumnType.TIMESTAMP));
                }
            }
        } finally {
            if (requiresTimestamp) {
                executionContext.popTimestampRequiredFlag();
            }
        }

        if (reader == null) {
            // This is WAL serialisation compilation. We don't need to read data from table
            // and don't need optimisation for query validation.
            return new AbstractRecordCursorFactory(myMeta) {
                @Override
                public boolean recordCursorSupportsRandomAccess() {
                    return false;
                }

                @Override
                public boolean supportsUpdateRowId(TableToken tableToken) {
                    return metadata.getTableToken() == tableToken;
                }
            };
        }

        GenericRecordMetadata dfcFactoryMeta = GenericRecordMetadata.deepCopyOf(metadata);
        final int latestByColumnCount = prepareLatestByColumnIndexes(latestBy, myMeta);
        final TableToken tableToken = metadata.getTableToken();
        ExpressionNode withinExtracted;

        if (latestByColumnCount > 0 && configuration.useWithinLatestByOptimisation()) {
            withinExtracted = whereClauseParser.extractWithin(
                    model,
                    model.getWhereClause(),
                    myMeta,
                    functionParser,
                    executionContext,
                    prefixes
            );

            boolean allSymbolsAreIndexed = true;
            if (prefixes.size() > 0) {
                for (int i = 0; i < latestByColumnCount; i++) {
                    int idx = listColumnFilterA.getColumnIndexFactored(i);
                    if (!ColumnType.isSymbol(myMeta.getColumnType(idx)) || !myMeta.isColumnIndexed(idx)) {
                        allSymbolsAreIndexed = false;
                    }
                }
            }

            if (allSymbolsAreIndexed) {
                model.setWhereClause(withinExtracted);
            }
        }

        ExpressionNode whereClause = model.getWhereClause();

        if (whereClause != null || executionContext.isOverriddenIntrinsics(reader.getTableToken())) {
            final IntrinsicModel intrinsicModel;
            if (whereClause != null) {
                CharSequence preferredKeyColumn = null;
                if (latestByColumnCount == 1) {
                    final int latestByIndex = listColumnFilterA.getColumnIndexFactored(0);
                    if (ColumnType.isSymbol(myMeta.getColumnType(latestByIndex))) {
                        preferredKeyColumn = latestBy.getQuick(0).token;
                    }
                }

                intrinsicModel = whereClauseParser.extract(
                        model,
                        whereClause,
                        metadata,
                        preferredKeyColumn,
                        metadata.getTimestampIndex(),
                        functionParser,
                        myMeta,
                        executionContext,
                        latestByColumnCount > 1,
                        reader
                );
            } else {
                intrinsicModel = whereClauseParser.getEmpty(
                        reader.getMetadata().getTimestampType(),
                        reader.getPartitionedBy()
                );
            }

            // When we run materialized view refresh we want to restrict queries to the base table
            // to the timestamp range that is updated by the previous transactions.
            executionContext.overrideWhereIntrinsics(reader.getTableToken(), intrinsicModel, reader.getMetadata().getTimestampType());

            // intrinsic parser can collapse where clause when removing parts it can replace
            // need to make sure that filter is updated on the model in case it is processed up the call stack
            //
            // At this juncture filter can use used up by one of the implementations below.
            // We will clear it preemptively. If nothing picks filter up we will set model "where"
            // to the downsized filter
            model.setWhereClause(null);

            if (intrinsicModel.intrinsicValue == IntrinsicModel.FALSE) {
                return new EmptyTableRecordCursorFactory(myMeta);
            }

            PartitionFrameCursorFactory dfcFactory;

            if (latestByColumnCount > 0) {
                Function filter = compileFilter(intrinsicModel, myMeta, executionContext);
                if (filter != null && filter.isConstant() && !filter.getBool(null)) {
                    // 'latest by' clause takes over the latest by nodes, so that the later generateLatestBy() is no-op
                    model.getLatestBy().clear();
                    Misc.free(filter);
                    return new EmptyTableRecordCursorFactory(myMeta);
                }

                // a sub-query present in the filter may have used the latest by
                // column index lists, so we need to regenerate them
                prepareLatestByColumnIndexes(latestBy, myMeta);

                return generateLatestByTableQuery(
                        model,
                        reader,
                        myMeta,
                        tableToken,
                        intrinsicModel,
                        filter,
                        executionContext,
                        metadata.getTimestampIndex(),
                        columnIndexes,
                        columnSizeShifts,
                        prefixes
                );
            }

            // below code block generates index-based filter
            final boolean intervalHitsOnlyOnePartition;
            final int order = model.isForceBackwardScan() ? ORDER_DESC : ORDER_ASC;
            if (intrinsicModel.hasIntervalFilters()) {
                RuntimeIntrinsicIntervalModel intervalModel = intrinsicModel.buildIntervalModel();
                dfcFactory = new IntervalPartitionFrameCursorFactory(
                        tableToken,
                        model.getMetadataVersion(),
                        intervalModel,
                        metadata.getTimestampIndex(),
                        dfcFactoryMeta,
                        order
                );
                intervalHitsOnlyOnePartition = intervalModel.allIntervalsHitOnePartition();
            } else {
                dfcFactory = new FullPartitionFrameCursorFactory(tableToken, model.getMetadataVersion(), dfcFactoryMeta, order);
                intervalHitsOnlyOnePartition = reader.getPartitionedBy() == PartitionBy.NONE;
            }

            if (intrinsicModel.keyColumn != null) {
                // existence of column would have been already validated
                final int keyColumnIndex = myMeta.getColumnIndexQuiet(intrinsicModel.keyColumn);
                final int nKeyValues = intrinsicModel.keyValueFuncs.size();
                final int nKeyExcludedValues = intrinsicModel.keyExcludedValueFuncs.size();

                if (intrinsicModel.keySubQuery != null) {
                    RecordCursorFactory rcf = null;
                    final Record.CharSequenceFunction func;
                    Function filter;
                    try {
                        rcf = generate(intrinsicModel.keySubQuery, executionContext);
                        func = validateSubQueryColumnAndGetGetter(intrinsicModel, rcf.getMetadata());
                        filter = compileFilter(intrinsicModel, myMeta, executionContext);
                    } catch (Throwable th) {
                        Misc.free(dfcFactory);
                        Misc.free(rcf);
                        throw th;
                    }

                    if (filter != null && filter.isConstant() && !filter.getBool(null)) {
                        Misc.free(dfcFactory);
                        return new EmptyTableRecordCursorFactory(myMeta);
                    }
                    return new FilterOnSubQueryRecordCursorFactory(
                            configuration,
                            myMeta,
                            dfcFactory,
                            rcf,
                            keyColumnIndex,
                            filter,
                            func,
                            columnIndexes,
                            columnSizeShifts
                    );
                }
                assert nKeyValues > 0 || nKeyExcludedValues > 0;

                boolean orderByKeyColumn = false;
                int indexDirection = BitmapIndexReader.DIR_FORWARD;
                if (intervalHitsOnlyOnePartition) {
                    final ObjList<ExpressionNode> orderByAdvice = model.getOrderByAdvice();
                    final int orderByAdviceSize = orderByAdvice.size();
                    if (orderByAdviceSize > 0 && orderByAdviceSize < 3) {
                        guardAgainstDotsInOrderByAdvice(model);
                        // todo: when order by coincides with keyColumn and there is index we can incorporate
                        //    ordering in the code that returns rows from index rather than having an
                        //    "overhead" order by implementation, which would be trying to oder already ordered symbols
                        if (Chars.equals(orderByAdvice.getQuick(0).token, intrinsicModel.keyColumn)) {
                            myMeta.setTimestampIndex(-1);
                            if (orderByAdviceSize == 1) {
                                orderByKeyColumn = true;
                            } else if (Chars.equals(orderByAdvice.getQuick(1).token, model.getTimestamp().token)) {
                                orderByKeyColumn = true;
                                if (getOrderByDirectionOrDefault(model, 1) == ORDER_DIRECTION_DESCENDING) {
                                    indexDirection = BitmapIndexReader.DIR_BACKWARD;
                                }
                            }
                        }
                    }
                }
                boolean orderByTimestamp = false;
                // we can use skip sorting by timestamp if we:
                // - query index with a single value or
                // - query index with multiple values but use table order with forward scan (heap row cursor factory doesn't support backward scan)
                // it doesn't matter if we hit one or more partitions
                if (!orderByKeyColumn && isOrderByDesignatedTimestampOnly(model)) {
                    int orderByDirection = getOrderByDirectionOrDefault(model, 0);
                    if (nKeyValues == 1 || (nKeyValues > 1 && orderByDirection == ORDER_DIRECTION_ASCENDING)) {
                        orderByTimestamp = true;

                        if (orderByDirection == ORDER_DIRECTION_DESCENDING) {
                            indexDirection = BitmapIndexReader.DIR_BACKWARD;
                        }
                    } else if (nKeyExcludedValues > 0 && orderByDirection == ORDER_DIRECTION_ASCENDING) {
                        orderByTimestamp = true;
                    }
                }

                if (nKeyExcludedValues == 0) {
                    Function filter;
                    try {
                        filter = compileFilter(intrinsicModel, myMeta, executionContext);
                    } catch (Throwable th) {
                        Misc.free(dfcFactory);
                        throw th;
                    }
                    if (filter != null && filter.isConstant()) {
                        try {
                            if (!filter.getBool(null)) {
                                Misc.free(dfcFactory);
                                return new EmptyTableRecordCursorFactory(myMeta);
                            }
                        } finally {
                            filter = Misc.free(filter);
                        }
                    }

                    if (nKeyValues == 1) {
                        final RowCursorFactory rcf;
                        final Function symbolFunc = intrinsicModel.keyValueFuncs.get(0);
                        final SymbolMapReader symbolMapReader = reader.getSymbolMapReader(columnIndexes.getQuick(keyColumnIndex));
                        final int symbolKey = symbolFunc.isRuntimeConstant()
                                ? SymbolTable.VALUE_NOT_FOUND
                                : symbolMapReader.keyOf(symbolFunc.getStrA(null));

                        if (symbolKey == SymbolTable.VALUE_NOT_FOUND) {
                            if (filter == null) {
                                rcf = new DeferredSymbolIndexRowCursorFactory(
                                        keyColumnIndex,
                                        symbolFunc,
                                        true,
                                        indexDirection
                                );
                            } else {
                                rcf = new DeferredSymbolIndexFilteredRowCursorFactory(
                                        keyColumnIndex,
                                        symbolFunc,
                                        filter,
                                        true,
                                        indexDirection
                                );
                            }
                        } else {
                            if (filter == null) {
                                rcf = new SymbolIndexRowCursorFactory(
                                        keyColumnIndex,
                                        symbolKey,
                                        true,
                                        indexDirection,
                                        null
                                );
                            } else {
                                rcf = new SymbolIndexFilteredRowCursorFactory(
                                        keyColumnIndex,
                                        symbolKey,
                                        filter,
                                        true,
                                        indexDirection,
                                        null
                                );
                            }
                        }

                        if (filter == null) {
                            // This special case factory can later be disassembled to framing and index
                            // cursors in SAMPLE BY processing
                            return new DeferredSingleSymbolFilterPageFrameRecordCursorFactory(
                                    configuration,
                                    keyColumnIndex,
                                    symbolFunc,
                                    rcf,
                                    myMeta,
                                    dfcFactory,
                                    orderByKeyColumn || orderByTimestamp,
                                    columnIndexes,
                                    columnSizeShifts,
                                    supportsRandomAccess
                            );
                        }
                        return new PageFrameRecordCursorFactory(
                                configuration,
                                myMeta,
                                dfcFactory,
                                rcf,
                                orderByKeyColumn || orderByTimestamp,
                                filter,
                                false,
                                columnIndexes,
                                columnSizeShifts,
                                supportsRandomAccess,
                                false
                        );
                    }

                    if (orderByKeyColumn) {
                        myMeta.setTimestampIndex(-1);
                    }

                    return new FilterOnValuesRecordCursorFactory(
                            configuration,
                            myMeta,
                            dfcFactory,
                            intrinsicModel.keyValueFuncs,
                            keyColumnIndex,
                            reader,
                            filter,
                            model.getOrderByAdviceMnemonic(),
                            orderByKeyColumn,
                            orderByTimestamp,
                            getOrderByDirectionOrDefault(model, 0),
                            indexDirection,
                            columnIndexes,
                            columnSizeShifts
                    );
                } else if (nKeyExcludedValues > 0) {
                    if (reader.getSymbolMapReader(columnIndexes.getQuick(keyColumnIndex)).getSymbolCount() < configuration.getMaxSymbolNotEqualsCount()) {
                        Function filter;
                        try {
                            filter = compileFilter(intrinsicModel, myMeta, executionContext);
                        } catch (Throwable th) {
                            Misc.free(dfcFactory);
                            throw th;
                        }
                        if (filter != null && filter.isConstant()) {
                            try {
                                if (!filter.getBool(null)) {
                                    Misc.free(dfcFactory);
                                    return new EmptyTableRecordCursorFactory(myMeta);
                                }
                            } finally {
                                filter = Misc.free(filter);
                            }
                        }

                        return new FilterOnExcludedValuesRecordCursorFactory(
                                configuration,
                                myMeta,
                                dfcFactory,
                                intrinsicModel.keyExcludedValueFuncs,
                                keyColumnIndex,
                                filter,
                                model.getOrderByAdviceMnemonic(),
                                orderByKeyColumn,
                                orderByTimestamp,
                                getOrderByDirectionOrDefault(model, 0),
                                indexDirection,
                                columnIndexes,
                                columnSizeShifts,
                                configuration.getMaxSymbolNotEqualsCount()
                        );
                    } else if (intrinsicModel.keyExcludedNodes.size() > 0) {
                        // restore filter
                        ExpressionNode root = intrinsicModel.keyExcludedNodes.getQuick(0);

                        for (int i = 1, n = intrinsicModel.keyExcludedNodes.size(); i < n; i++) {
                            ExpressionNode expression = intrinsicModel.keyExcludedNodes.getQuick(i);

                            OperatorExpression andOp = OperatorExpression.chooseRegistry(configuration.getCairoSqlLegacyOperatorPrecedence()).getOperatorDefinition("and");
                            ExpressionNode newRoot = expressionNodePool.next().of(OPERATION, andOp.operator.token, andOp.precedence, 0);
                            newRoot.paramCount = 2;
                            newRoot.lhs = expression;
                            newRoot.rhs = root;

                            root = newRoot;
                        }

                        if (intrinsicModel.filter == null) {
                            intrinsicModel.filter = root;
                        } else {
                            OperatorExpression andOp = OperatorExpression.chooseRegistry(configuration.getCairoSqlLegacyOperatorPrecedence()).getOperatorDefinition("and");
                            ExpressionNode filter = expressionNodePool.next().of(OPERATION, andOp.operator.token, andOp.precedence, 0);
                            filter.paramCount = 2;
                            filter.lhs = intrinsicModel.filter;
                            filter.rhs = root;
                            intrinsicModel.filter = filter;
                        }
                    }
                }
            }

            if (intervalHitsOnlyOnePartition && intrinsicModel.filter == null) {
                final ObjList<ExpressionNode> orderByAdvice = model.getOrderByAdvice();
                final int orderByAdviceSize = orderByAdvice.size();
                if (orderByAdviceSize > 0 && orderByAdviceSize < 3 && intrinsicModel.hasIntervalFilters()) {
                    // This function cannot handle dotted aliases
                    guardAgainstDotsInOrderByAdvice(model);

                    // we can only deal with 'order by symbol, timestamp' at best
                    // skip this optimisation if order by is more extensive
                    final int columnIndex = myMeta.getColumnIndexQuiet(model.getOrderByAdvice().getQuick(0).token);
                    assert columnIndex > -1;

                    // this is our kind of column
                    if (myMeta.isColumnIndexed(columnIndex)) {
                        boolean orderByKeyColumn = false;
                        int indexDirection = BitmapIndexReader.DIR_FORWARD;
                        if (orderByAdviceSize == 1) {
                            orderByKeyColumn = true;
                        } else if (Chars.equals(orderByAdvice.getQuick(1).token, model.getTimestamp().token)) {
                            orderByKeyColumn = true;
                            if (getOrderByDirectionOrDefault(model, 1) == ORDER_DIRECTION_DESCENDING) {
                                indexDirection = BitmapIndexReader.DIR_BACKWARD;
                            }
                        }

                        if (orderByKeyColumn) {
                            // check that intrinsicModel.intervals hit only one partition
                            myMeta.setTimestampIndex(-1);
                            return new SortedSymbolIndexRecordCursorFactory(
                                    configuration,
                                    myMeta,
                                    dfcFactory,
                                    columnIndex,
                                    getOrderByDirectionOrDefault(model, 0) == ORDER_DIRECTION_ASCENDING,
                                    indexDirection,
                                    columnIndexes,
                                    columnSizeShifts
                            );
                        }
                    }
                }
            }

            final RowCursorFactory rowFactory = new PageFrameRowCursorFactory(model.isForceBackwardScan() ? ORDER_DESC : ORDER_ASC);

            model.setWhereClause(intrinsicModel.filter);
            return new PageFrameRecordCursorFactory(
                    configuration,
                    myMeta,
                    dfcFactory,
                    rowFactory,
                    false,
                    null,
                    true,
                    columnIndexes,
                    columnSizeShifts,
                    supportsRandomAccess,
                    false
            );
        }

        // no where clause
        if (latestByColumnCount == 0) {
            // construct new metadata, which is a copy of what we constructed just above, but
            // in the interest of isolating problems we will only affect this factory

            final int order = model.isForceBackwardScan() ? ORDER_DESC : ORDER_ASC;

            AbstractPartitionFrameCursorFactory cursorFactory = new FullPartitionFrameCursorFactory(tableToken, model.getMetadataVersion(), dfcFactoryMeta, order);
            RowCursorFactory rowCursorFactory = new PageFrameRowCursorFactory(order);

            return new PageFrameRecordCursorFactory(
                    configuration,
                    myMeta,
                    cursorFactory,
                    rowCursorFactory,
                    model.isOrderDescendingByDesignatedTimestampOnly(),
                    null,
                    true,
                    columnIndexes,
                    columnSizeShifts,
                    supportsRandomAccess,
                    false
            );
        }

        // 'latest by' clause takes over the latest by nodes, so that the later generateLatestBy() is no-op
        model.getLatestBy().clear();

        // listColumnFilterA = latest by column indexes
        if (latestByColumnCount == 1) {
            int latestByColumnIndex = listColumnFilterA.getColumnIndexFactored(0);
            if (myMeta.isColumnIndexed(latestByColumnIndex)) {
                return new LatestByAllIndexedRecordCursorFactory(
                        configuration,
                        myMeta,
                        new FullPartitionFrameCursorFactory(tableToken, model.getMetadataVersion(), dfcFactoryMeta, ORDER_DESC),
                        listColumnFilterA.getColumnIndexFactored(0),
                        columnIndexes,
                        columnSizeShifts,
                        prefixes
                );
            }

            if (ColumnType.isSymbol(myMeta.getColumnType(latestByColumnIndex))
                    && myMeta.isSymbolTableStatic(latestByColumnIndex)) {
                // we have "latest by" symbol column values, but no index
                return new LatestByDeferredListValuesFilteredRecordCursorFactory(
                        configuration,
                        myMeta,
                        new FullPartitionFrameCursorFactory(tableToken, model.getMetadataVersion(), dfcFactoryMeta, ORDER_DESC),
                        latestByColumnIndex,
                        null,
                        columnIndexes,
                        columnSizeShifts
                );
            }
        }

        boolean symbolKeysOnly = true;
        for (int i = 0, n = keyTypes.getColumnCount(); i < n; i++) {
            symbolKeysOnly &= ColumnType.isSymbol(keyTypes.getColumnType(i));
        }
        if (symbolKeysOnly) {
            IntList partitionByColumnIndexes = new IntList(listColumnFilterA.size());
            for (int i = 0, n = listColumnFilterA.size(); i < n; i++) {
                partitionByColumnIndexes.add(listColumnFilterA.getColumnIndexFactored(i));
            }
            return new LatestByAllSymbolsFilteredRecordCursorFactory(
                    configuration,
                    myMeta,
                    new FullPartitionFrameCursorFactory(tableToken, model.getMetadataVersion(), dfcFactoryMeta, ORDER_DESC),
                    RecordSinkFactory.getInstance(asm, myMeta, listColumnFilterA),
                    keyTypes,
                    partitionByColumnIndexes,
                    null,
                    null,
                    columnIndexes,
                    columnSizeShifts
            );
        }

        return new LatestByAllFilteredRecordCursorFactory(
                configuration,
                myMeta,
                new FullPartitionFrameCursorFactory(tableToken, model.getMetadataVersion(), dfcFactoryMeta, ORDER_DESC),
                RecordSinkFactory.getInstance(asm, myMeta, listColumnFilterA),
                keyTypes,
                null,
                columnIndexes,
                columnSizeShifts
        );
    }

    private RecordCursorFactory generateUnionAllFactory(
            QueryModel model,
            SqlExecutionContext executionContext,
            RecordCursorFactory factoryA,
            RecordCursorFactory factoryB,
            ObjList<Function> castFunctionsA,
            ObjList<Function> castFunctionsB,
            RecordMetadata unionMetadata
    ) throws SqlException {
        final RecordCursorFactory unionFactory = new UnionAllRecordCursorFactory(
                unionMetadata,
                factoryA,
                factoryB,
                castFunctionsA,
                castFunctionsB
        );

        if (model.getUnionModel().getUnionModel() != null) {
            return generateSetFactory(model.getUnionModel(), unionFactory, executionContext);
        }
        return unionFactory;
    }

    private RecordCursorFactory generateUnionFactory(
            QueryModel model,
            SqlExecutionContext executionContext,
            RecordCursorFactory factoryA,
            RecordCursorFactory factoryB,
            ObjList<Function> castFunctionsA,
            ObjList<Function> castFunctionsB,
            RecordMetadata unionMetadata,
            SetRecordCursorFactoryConstructor constructor
    ) throws SqlException {
        writeSymbolAsString.clear();
        valueTypes.clear();
        // Remap symbol columns to string type since that's how recordSink copies them.
        keyTypes.clear();
        for (int i = 0, n = unionMetadata.getColumnCount(); i < n; i++) {
            final int columnType = unionMetadata.getColumnType(i);
            if (ColumnType.isSymbol(columnType)) {
                keyTypes.add(ColumnType.STRING);
                writeSymbolAsString.set(i);
            } else {
                keyTypes.add(columnType);
            }
        }

        entityColumnFilter.of(factoryA.getMetadata().getColumnCount());
        final RecordSink recordSink = RecordSinkFactory.getInstance(
                asm,
                unionMetadata,
                entityColumnFilter,
                writeSymbolAsString
        );

        RecordCursorFactory unionFactory = constructor.create(
                configuration,
                unionMetadata,
                factoryA,
                factoryB,
                castFunctionsA,
                castFunctionsB,
                recordSink,
                keyTypes,
                valueTypes
        );

        if (model.getUnionModel().getUnionModel() != null) {
            return generateSetFactory(model.getUnionModel(), unionFactory, executionContext);
        }
        return unionFactory;
    }

    @Nullable
    private Function getHiFunction(QueryModel model, SqlExecutionContext executionContext) throws SqlException {
        return toLimitFunction(executionContext, model.getLimitHi(), null);
    }

    @Nullable
    private Function getLimitLoFunctionOnly(QueryModel model, SqlExecutionContext executionContext) throws SqlException {
        if (model.getLimitAdviceLo() != null && model.getLimitAdviceHi() == null) {
            return toLimitFunction(executionContext, model.getLimitAdviceLo(), LongConstant.ZERO);
        }
        return null;
    }

    @NotNull
    private Function getLoFunction(QueryModel model, SqlExecutionContext executionContext) throws SqlException {
        return toLimitFunction(executionContext, model.getLimitLo(), LongConstant.ZERO);
    }

    private int getSampleBySymbolKeyIndex(QueryModel model, RecordMetadata metadata) {
        final ObjList<QueryColumn> columns = model.getColumns();

        for (int i = 0, n = columns.size(); i < n; i++) {
            final QueryColumn column = columns.getQuick(i);
            final ExpressionNode node = column.getAst();

            if (node.type == LITERAL) {
                int idx = metadata.getColumnIndex(node.token);
                int columnType = metadata.getColumnType(idx);

                if (columnType == ColumnType.SYMBOL) {
                    return idx;
                }
            }
        }

        return -1;
    }

    private int getTimestampIndex(QueryModel model, RecordCursorFactory factory) throws SqlException {
        return getTimestampIndex(model, factory.getMetadata());
    }

    private int getTimestampIndex(QueryModel model, RecordMetadata metadata) throws SqlException {
        final ExpressionNode timestamp = model.getTimestamp();
        if (timestamp != null) {
            int timestampIndex = metadata.getColumnIndexQuiet(timestamp.token);
            if (timestampIndex == -1) {
                throw SqlException.invalidColumn(timestamp.position, timestamp.token);
            }
            if (!ColumnType.isTimestamp(metadata.getColumnType(timestampIndex))) {
                throw SqlException.$(timestamp.position, "not a TIMESTAMP");
            }
            return timestampIndex;
        }
        return metadata.getTimestampIndex();
    }

    private void guardAgainstDotsInOrderByAdvice(QueryModel model) throws SqlException {
        ObjList<ExpressionNode> advice = model.getOrderByAdvice();
        for (int i = 0, n = advice.size(); i < n; i++) {
            if (Chars.indexOf(advice.getQuick(i).token, '.') > -1) {
                throw SqlException.$(advice.getQuick(i).position, "cannot use table-prefixed names in order by");
            }
        }
    }

    private void guardAgainstFillWithKeyedGroupBy(QueryModel model, ArrayColumnTypes keyTypes) throws SqlException {
        // locate fill
        QueryModel curr = model;
        while (curr != null && curr.getFillStride() == null) {
            curr = curr.getNestedModel();
        }

        if (curr == null || curr.getFillStride() == null || curr.getFillValues() == null || curr.getFillValues().size() == 0) {
            return;
        }

        if (curr.getFillValues().size() == 1 && isNoneKeyword(curr.getFillValues().getQuick(0).token)) {
            return;
        }

        if (keyTypes.getColumnCount() == 1) {
            return;
        }

        throw SqlException.$(0, "cannot use FILL with a keyed GROUP BY");
    }

    private void guardAgainstFromToWithKeyedSampleBy(boolean isFromTo) throws SqlException {
        if (isFromTo) {
            throw SqlException.$(0, "FROM-TO intervals are not supported for keyed SAMPLE BY queries");
        }
    }

    private boolean isKeyedTemporalJoin(RecordMetadata masterMetadata, RecordMetadata slaveMetadata) {
        // Check if we can simplify ASOF JOIN ON (ts) to ASOF JOIN.
        if (listColumnFilterA.size() == 1 && listColumnFilterB.size() == 1) {
            int masterIndex = listColumnFilterB.getColumnIndexFactored(0);
            int slaveIndex = listColumnFilterA.getColumnIndexFactored(0);
            return masterIndex != masterMetadata.getTimestampIndex() || slaveIndex != slaveMetadata.getTimestampIndex();
        }
        return listColumnFilterA.size() > 0 && listColumnFilterB.size() > 0;
    }

    private boolean isOrderByDesignatedTimestampOnly(QueryModel model) {
        return model.getOrderByAdvice().size() == 1
                && model.getTimestamp() != null
                && Chars.equalsIgnoreCase(model.getOrderByAdvice().getQuick(0).token, model.getTimestamp().token);
    }

    private boolean isSameTable(RecordCursorFactory masterFactory, RecordCursorFactory slaveFactory) {
        return masterFactory.getTableToken() != null && masterFactory.getTableToken().equals(slaveFactory.getTableToken());
    }

    /**
     * Checks if the ASOF JOIN is on a single symbol column that has a bitmap index.
     * This enables using the indexed ASOF JOIN implementation.
     */
    private boolean isSingleSymbolJoinWithIndex(RecordMetadata slaveMetadata) {
        // Must be joining on exactly one column (besides timestamps)
        if (listColumnFilterA.size() != 1 || listColumnFilterB.size() != 1) {
            return false;
        }
        int slaveIndex = listColumnFilterA.getColumnIndexFactored(0);
        return slaveMetadata.getColumnType(slaveIndex) == ColumnType.SYMBOL && slaveMetadata.isColumnIndexed(slaveIndex);
    }

    // skips skipped models until finding a WHERE clause
    private ExpressionNode locatePotentiallyFurtherNestedWhereClause(QueryModel model) {
        QueryModel curr = model;
        ExpressionNode expr = curr.getWhereClause();

        while (curr.isSkipped() && expr == null) {
            expr = curr.getWhereClause();
            curr = curr.getNestedModel();
        }

        if (expr == null) {
            expr = curr.getWhereClause();
        }

        return expr;
    }

    private void lookupColumnIndexes(
            ListColumnFilter filter,
            ObjList<ExpressionNode> columnNames,
            RecordMetadata metadata
    ) throws SqlException {
        filter.clear();
        for (int i = 0, n = columnNames.size(); i < n; i++) {
            final CharSequence columnName = columnNames.getQuick(i).token;
            int columnIndex = metadata.getColumnIndexQuiet(columnName);
            if (columnIndex > -1) {
                filter.add(columnIndex + 1);
            } else {
                int dot = Chars.indexOfLastUnquoted(columnName, '.');
                if (dot > -1) {
                    columnIndex = metadata.getColumnIndexQuiet(columnName, dot + 1, columnName.length());
                    if (columnIndex > -1) {
                        filter.add(columnIndex + 1);
                        return;
                    }
                }
                throw SqlException.invalidColumn(columnNames.getQuick(i).position, columnName);
            }
        }
    }

    private void lookupColumnIndexesUsingVanillaNames(
            ListColumnFilter filter,
            ObjList<CharSequence> columnNames,
            RecordMetadata metadata
    ) {
        filter.clear();
        for (int i = 0, n = columnNames.size(); i < n; i++) {
            filter.add(metadata.getColumnIndex(columnNames.getQuick(i)) + 1);
        }
    }

    private int prepareLatestByColumnIndexes(ObjList<ExpressionNode> latestBy, RecordMetadata myMeta) throws SqlException {
        keyTypes.clear();
        listColumnFilterA.clear();

        final int latestByColumnCount = latestBy.size();
        if (latestByColumnCount > 0) {
            // validate the latest by against the current reader
            // first check if column is valid
            for (int i = 0; i < latestByColumnCount; i++) {
                final ExpressionNode latestByNode = latestBy.getQuick(i);
                final int index = myMeta.getColumnIndexQuiet(latestByNode.token);
                if (index == -1) {
                    throw SqlException.invalidColumn(latestByNode.position, latestByNode.token);
                }

                // check the type of the column, not all are supported
                int columnType = myMeta.getColumnType(index);
                switch (ColumnType.tagOf(columnType)) {
                    case ColumnType.BOOLEAN:
                    case ColumnType.BYTE:
                    case ColumnType.CHAR:
                    case ColumnType.SHORT:
                    case ColumnType.INT:
                    case ColumnType.IPv4:
                    case ColumnType.LONG:
                    case ColumnType.DATE:
                    case ColumnType.TIMESTAMP:
                    case ColumnType.FLOAT:
                    case ColumnType.DOUBLE:
                    case ColumnType.LONG256:
                    case ColumnType.STRING:
                    case ColumnType.VARCHAR:
                    case ColumnType.SYMBOL:
                    case ColumnType.UUID:
                    case ColumnType.GEOBYTE:
                    case ColumnType.GEOSHORT:
                    case ColumnType.GEOINT:
                    case ColumnType.GEOLONG:
                    case ColumnType.LONG128:
                        // we are reusing collections which leads to confusing naming for this method
                        // keyTypes are types of columns we collect 'latest by' for
                        keyTypes.add(columnType);
                        // listColumnFilterA are indexes of columns we collect 'latest by' for
                        listColumnFilterA.add(index + 1);
                        break;

                    default:
                        throw SqlException
                                .position(latestByNode.position)
                                .put(latestByNode.token)
                                .put(" (")
                                .put(ColumnType.nameOf(columnType))
                                .put("): invalid type, only [BOOLEAN, BYTE, SHORT, INT, LONG, DATE, TIMESTAMP, FLOAT, DOUBLE, LONG128, LONG256, CHAR, STRING, VARCHAR, SYMBOL, UUID, GEOHASH, IPv4] are supported in LATEST ON");
                }
            }
        }
        return latestByColumnCount;
    }

    private void processJoinContext(
            boolean vanillaMaster,
            boolean selfJoin,
            JoinContext jc,
            RecordMetadata masterMetadata,
            RecordMetadata slaveMetadata
    ) throws SqlException {
        lookupColumnIndexesUsingVanillaNames(listColumnFilterA, jc.aNames, slaveMetadata);
        if (vanillaMaster) {
            lookupColumnIndexesUsingVanillaNames(listColumnFilterB, jc.bNames, masterMetadata);
        } else {
            lookupColumnIndexes(listColumnFilterB, jc.bNodes, masterMetadata);
        }

        // compare types and populate keyTypes
        keyTypes.clear();
        writeSymbolAsString.clear();
        writeStringAsVarcharA.clear();
        writeStringAsVarcharB.clear();
        writeTimestampAsNanosA.clear();
        writeTimestampAsNanosB.clear();
        for (int k = 0, m = listColumnFilterA.getColumnCount(); k < m; k++) {
            // Don't use tagOf(columnType) to compare the types.
            // Key types have too much exactly except SYMBOL and STRING special case
            final int columnIndexA = listColumnFilterA.getColumnIndexFactored(k);
            final int columnIndexB = listColumnFilterB.getColumnIndexFactored(k);
            final int columnTypeA = slaveMetadata.getColumnType(columnIndexA);
            final String columnNameA = slaveMetadata.getColumnName(columnIndexA);
            final int columnTypeB = masterMetadata.getColumnType(columnIndexB);
            final String columnNameB = masterMetadata.getColumnName(columnIndexB);
            if (columnTypeB != columnTypeA &&
                    !(ColumnType.isSymbolOrStringOrVarchar(columnTypeB) && ColumnType.isSymbolOrStringOrVarchar(columnTypeA)) &&
                    !(ColumnType.isTimestamp(columnTypeB) && ColumnType.isTimestamp(columnTypeA))
            ) {
                // index in column filter and join context is the same
                throw SqlException.$(jc.aNodes.getQuick(k).position, "join column type mismatch");
            }
            if (ColumnType.isVarchar(columnTypeA) || ColumnType.isVarchar(columnTypeB)) {
                keyTypes.add(ColumnType.VARCHAR);
                if (ColumnType.isVarchar(columnTypeA)) {
                    writeStringAsVarcharB.set(columnIndexB);
                } else {
                    writeStringAsVarcharA.set(columnIndexA);
                }
                writeSymbolAsString.set(columnIndexA);
                writeSymbolAsString.set(columnIndexB);
            } else if (columnTypeB == ColumnType.SYMBOL) {
                if (selfJoin && Chars.equalsIgnoreCase(columnNameA, columnNameB)) {
                    keyTypes.add(ColumnType.SYMBOL);
                } else {
                    keyTypes.add(ColumnType.STRING);
                    writeSymbolAsString.set(columnIndexA);
                    writeSymbolAsString.set(columnIndexB);
                }
            } else if (ColumnType.isString(columnTypeA) || ColumnType.isString(columnTypeB)) {
                keyTypes.add(columnTypeB);
                writeSymbolAsString.set(columnIndexA);
                writeSymbolAsString.set(columnIndexB);
            } else if (columnTypeA != columnTypeB &&
                    ColumnType.isTimestamp(columnTypeA) && ColumnType.isTimestamp(columnTypeB)
            ) {
                keyTypes.add(TIMESTAMP_NANO);
                // Mark columns that need conversion to nanoseconds
                if (!ColumnType.isTimestampNano(columnTypeA)) {
                    writeTimestampAsNanosA.set(columnIndexA);
                }
                if (!ColumnType.isTimestampNano(columnTypeB)) {
                    writeTimestampAsNanosB.set(columnIndexB);
                }
            } else {
                keyTypes.add(columnTypeB);
            }
        }
    }

    private void processNodeQueryModels(ExpressionNode node, ModelOperator operator) {
        sqlNodeStack.clear();
        while (node != null) {
            if (node.queryModel != null) {
                operator.operate(expressionNodePool, node.queryModel);
            }

            if (node.lhs != null) {
                sqlNodeStack.push(node.lhs);
            }

            if (node.rhs != null) {
                node = node.rhs;
            } else {
                if (!sqlNodeStack.isEmpty()) {
                    node = sqlNodeStack.poll();
                } else {
                    node = null;
                }
            }
        }
    }

    private void restoreWhereClause(ExpressionNode node) {
        processNodeQueryModels(node, RESTORE_WHERE_CLAUSE);
    }

    private Function toLimitFunction(
            SqlExecutionContext executionContext,
            ExpressionNode limit,
            ConstantFunction defaultValue
    ) throws SqlException {
        if (limit == null) {
            return defaultValue;
        }

        final Function limitFunc = functionParser.parseFunction(limit, EmptyRecordMetadata.INSTANCE, executionContext);

        // coerce to a convertible type
        coerceRuntimeConstantType(limitFunc, ColumnType.LONG, executionContext, "LIMIT expressions must be convertible to INT", limit.position);

        // also rule out string, varchar etc.
        int limitFuncType = limitFunc.getType();
        if (limitTypes.excludes(limitFuncType)) {
            throw SqlException.$(limit.position, "invalid type: ").put(ColumnType.nameOf(limitFuncType));
        }

        return limitFunc;
    }

    private void validateBothTimestampOrders(RecordCursorFactory masterFactory, RecordCursorFactory slaveFactory, int position) throws SqlException {
        if (masterFactory.getScanDirection() != RecordCursorFactory.SCAN_DIRECTION_FORWARD) {
            throw SqlException.$(position, "left side of time series join doesn't have ASC timestamp order");
        }
        if (slaveFactory.getScanDirection() != RecordCursorFactory.SCAN_DIRECTION_FORWARD) {
            throw SqlException.$(position, "right side of time series join doesn't have ASC timestamp order");
        }
    }

    private void validateBothTimestamps(QueryModel slaveModel, RecordMetadata masterMetadata, RecordMetadata slaveMetadata) throws SqlException {
        if (masterMetadata.getTimestampIndex() == -1) {
            throw SqlException.$(slaveModel.getJoinKeywordPosition(), "left side of time series join has no timestamp");
        }
        if (slaveMetadata.getTimestampIndex() == -1) {
            throw SqlException.$(slaveModel.getJoinKeywordPosition(), "right side of time series join has no timestamp");
        }
    }

    private void validateOuterJoinExpressions(QueryModel model, CharSequence joinType) throws SqlException {
        if (model.getOuterJoinExpressionClause() != null) {
            throw SqlException.$(model.getOuterJoinExpressionClause().position, "unsupported ").put(joinType).put(" join expression ")
                    .put("[expr='").put(model.getOuterJoinExpressionClause()).put("']");
        }
    }

    private Record.CharSequenceFunction validateSubQueryColumnAndGetGetter(IntrinsicModel intrinsicModel, RecordMetadata metadata) throws SqlException {
        int columnType = metadata.getColumnType(0);
        switch (columnType) {
            case ColumnType.STRING:
                return Record.GET_STR;
            case ColumnType.SYMBOL:
                return Record.GET_SYM;
            case ColumnType.VARCHAR:
                return Record.GET_VARCHAR;
            default:
                assert intrinsicModel.keySubQuery.getColumns() != null;
                assert intrinsicModel.keySubQuery.getColumns().size() > 0;
                throw SqlException
                        .position(intrinsicModel.keySubQuery.getColumns().getQuick(0).getAst().position)
                        .put("unsupported column type: ")
                        .put(metadata.getColumnName(0))
                        .put(": ")
                        .put(ColumnType.nameOf(columnType));
        }
    }

    // used in tests
    void setEnableJitNullChecks(boolean value) {
        enableJitNullChecks = value;
    }

    void setFullFatJoins(boolean fullFatJoins) {
        this.fullFatJoins = fullFatJoins;
    }

    @FunctionalInterface
    public interface FullFatJoinGenerator {
        RecordCursorFactory create(
                CairoConfiguration configuration,
                RecordMetadata metadata,
                RecordCursorFactory masterFactory,
                RecordCursorFactory slaveFactory,
                @Transient ColumnTypes mapKeyTypes,
                @Transient ColumnTypes mapValueTypes,
                @Transient ColumnTypes slaveColumnTypes,
                RecordSink masterKeySink,
                RecordSink slaveKeySink,
                int columnSplit,
                RecordValueSink slaveValueSink,
                IntList columnIndex,
                JoinContext joinContext,
                ColumnFilter masterTableKeyColumns,
                long toleranceInterval,
                int slaveValueTimestampIndex
        );
    }

    @FunctionalInterface
    interface ModelOperator {
        void operate(ObjectPool<ExpressionNode> pool, QueryModel model);
    }

    private static class RecordCursorFactoryStub implements RecordCursorFactory {
        final ExecutionModel model;
        RecordCursorFactory factory;

        protected RecordCursorFactoryStub(ExecutionModel model, RecordCursorFactory factory) {
            this.model = model;
            this.factory = factory;
        }

        @Override
        public void close() {
            factory = Misc.free(factory);
        }

        @Override
        public RecordCursor getCursor(SqlExecutionContext executionContext) throws SqlException {
            if (factory != null) {
                return factory.getCursor(executionContext);
            } else {
                return null;
            }
        }

        @Override
        public RecordMetadata getMetadata() {
            return null;
        }

        @Override
        public boolean recordCursorSupportsRandomAccess() {
            return false;
        }

        @Override
        public void toPlan(PlanSink sink) {
            sink.type(model.getTypeName());

            final CharSequence tableName = model.getTableName();
            if (tableName != null) {
                sink.meta(model.getModelType() == CREATE_MAT_VIEW ? "view" : "table").val(tableName);
            }
            if (factory != null) {
                sink.child(factory);
            }
        }
    }

    static {
        joinsRequiringTimestamp[JOIN_ASOF] = true;
        joinsRequiringTimestamp[JOIN_SPLICE] = true;
        joinsRequiringTimestamp[JOIN_LT] = true;
    }

    static {
        limitTypes.add(ColumnType.LONG);
        limitTypes.add(ColumnType.BYTE);
        limitTypes.add(ColumnType.SHORT);
        limitTypes.add(ColumnType.INT);
        limitTypes.add(ColumnType.UNDEFINED);
    }

    static {
        countConstructors.put(ColumnType.DOUBLE, CountDoubleVectorAggregateFunction::new);
        countConstructors.put(ColumnType.INT, CountIntVectorAggregateFunction::new);
        countConstructors.put(ColumnType.LONG, CountLongVectorAggregateFunction::new);
        countConstructors.put(ColumnType.DATE, CountLongVectorAggregateFunction::new);
        countConstructors.put(ColumnType.TIMESTAMP_MICRO, CountLongVectorAggregateFunction::new);
        countConstructors.put(ColumnType.TIMESTAMP_NANO, CountLongVectorAggregateFunction::new);

        sumConstructors.put(ColumnType.DOUBLE, SumDoubleVectorAggregateFunction::new);
        sumConstructors.put(ColumnType.INT, SumIntVectorAggregateFunction::new);
        sumConstructors.put(ColumnType.LONG, SumLongVectorAggregateFunction::new);
        sumConstructors.put(ColumnType.LONG256, SumLong256VectorAggregateFunction::new);
        sumConstructors.put(ColumnType.SHORT, SumShortVectorAggregateFunction::new);

        ksumConstructors.put(ColumnType.DOUBLE, KSumDoubleVectorAggregateFunction::new);
        nsumConstructors.put(ColumnType.DOUBLE, NSumDoubleVectorAggregateFunction::new);

        avgConstructors.put(ColumnType.DOUBLE, AvgDoubleVectorAggregateFunction::new);
        avgConstructors.put(ColumnType.LONG, AvgLongVectorAggregateFunction::new);
        avgConstructors.put(ColumnType.INT, AvgIntVectorAggregateFunction::new);
        avgConstructors.put(ColumnType.SHORT, AvgShortVectorAggregateFunction::new);

        minConstructors.put(ColumnType.DOUBLE, MinDoubleVectorAggregateFunction::new);
        minConstructors.put(ColumnType.LONG, MinLongVectorAggregateFunction::new);
        minConstructors.put(ColumnType.DATE, MinDateVectorAggregateFunction::new);
        minConstructors.put(ColumnType.TIMESTAMP_MICRO, (int keyKind, int columnIndex, int workerCount) -> new MinTimestampVectorAggregateFunction(keyKind, columnIndex, workerCount, TIMESTAMP_MICRO));
        minConstructors.put(ColumnType.TIMESTAMP_NANO, (int keyKind, int columnIndex, int workerCount) -> new MinTimestampVectorAggregateFunction(keyKind, columnIndex, workerCount, TIMESTAMP_NANO));
        minConstructors.put(ColumnType.INT, MinIntVectorAggregateFunction::new);
        minConstructors.put(ColumnType.SHORT, MinShortVectorAggregateFunction::new);

        maxConstructors.put(ColumnType.DOUBLE, MaxDoubleVectorAggregateFunction::new);
        maxConstructors.put(ColumnType.LONG, MaxLongVectorAggregateFunction::new);
        maxConstructors.put(ColumnType.DATE, MaxDateVectorAggregateFunction::new);
        maxConstructors.put(ColumnType.TIMESTAMP_MICRO, (int keyKind, int columnIndex, int workerCount) -> new MaxTimestampVectorAggregateFunction(keyKind, columnIndex, workerCount, TIMESTAMP_MICRO));
        maxConstructors.put(ColumnType.TIMESTAMP_NANO, (int keyKind, int columnIndex, int workerCount) -> new MaxTimestampVectorAggregateFunction(keyKind, columnIndex, workerCount, TIMESTAMP_NANO));
        maxConstructors.put(ColumnType.INT, MaxIntVectorAggregateFunction::new);
        maxConstructors.put(ColumnType.SHORT, MaxShortVectorAggregateFunction::new);
    }
}<|MERGE_RESOLUTION|>--- conflicted
+++ resolved
@@ -2760,12 +2760,8 @@
                                                             masterMetadata.getColumnCount(),
                                                             masterSymbolColumnIndex,
                                                             slaveSymbolColumnIndex,
-<<<<<<< HEAD
+                                                            symbolShortCircuit,
                                                             slaveModel.getJoinContext(),
-=======
-                                                            symbolShortCircuit,
-                                                            slaveModel.getContext(),
->>>>>>> 6b16453c
                                                             asOfToleranceInterval
                                                     );
                                                 } else {
