--- conflicted
+++ resolved
@@ -3272,7 +3272,6 @@
                                         validateSampleByFillType
                                 );
 
-<<<<<<< HEAD
                                 if (slaveModel.getOuterJoinExpressionClause() != null) {
                                     filter = compileJoinFilter(slaveModel.getOuterJoinExpressionClause(), joinMetadata, executionContext);
                                 }
@@ -3333,6 +3332,7 @@
                                             asm,
                                             configuration,
                                             executionContext.getMessageBus(),
+                                            joinMetadata,
                                             outerProjectionMetadata,
                                             master,
                                             slave,
@@ -3370,51 +3370,6 @@
                                             executionContext.getSharedQueryWorkerCount()
                                     );
                                 }
-
-=======
-                                master = new AsyncWindowJoinRecordCursorFactory(
-                                        executionContext.getCairoEngine(),
-                                        asm,
-                                        configuration,
-                                        executionContext.getMessageBus(),
-                                        joinMetadata,
-                                        outerProjectionMetadata,
-                                        master,
-                                        slave,
-                                        filter,
-                                        compileWorkerFilterConditionally(
-                                                executionContext,
-                                                filter,
-                                                executionContext.getSharedQueryWorkerCount(),
-                                                slaveModel.getOuterJoinExpressionClause(),
-                                                joinMetadata
-                                        ),
-                                        lo,
-                                        hi,
-                                        valueTypes,
-                                        groupByFunctions,
-                                        compileWorkerGroupByFunctionsConditionally(
-                                                executionContext,
-                                                aggModel,
-                                                groupByFunctions,
-                                                executionContext.getSharedQueryWorkerCount(),
-                                                joinMetadata
-                                        ),
-                                        compiledFilter,
-                                        bindVarMemory,
-                                        bindVarFunctions,
-                                        masterFilter,
-                                        compileWorkerFilterConditionally(
-                                                executionContext,
-                                                masterFilter,
-                                                executionContext.getSharedQueryWorkerCount(),
-                                                masterFilterExpr,
-                                                master.getMetadata()
-                                        ),
-                                        reduceTaskFactory,
-                                        executionContext.getSharedQueryWorkerCount()
-                                );
->>>>>>> 5de53e8f
                                 joinMetadata = Misc.free(joinMetadata);
                                 break;
                             default:
