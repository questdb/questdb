/*******************************************************************************
 *     ___                  _   ____  ____
 *    / _ \ _   _  ___  ___| |_|  _ \| __ )
 *   | | | | | | |/ _ \/ __| __| | | |  _ \
 *   | |_| | |_| |  __/\__ \ |_| |_| | |_) |
 *    \__\_\\__,_|\___||___/\__|____/|____/
 *
 *  Copyright (c) 2014-2019 Appsicle
 *  Copyright (c) 2019-2024 QuestDB
 *
 *  Licensed under the Apache License, Version 2.0 (the "License");
 *  you may not use this file except in compliance with the License.
 *  You may obtain a copy of the License at
 *
 *  http://www.apache.org/licenses/LICENSE-2.0
 *
 *  Unless required by applicable law or agreed to in writing, software
 *  distributed under the License is distributed on an "AS IS" BASIS,
 *  WITHOUT WARRANTIES OR CONDITIONS OF ANY KIND, either express or implied.
 *  See the License for the specific language governing permissions and
 *  limitations under the License.
 *
 ******************************************************************************/

package io.questdb.griffin;

import io.questdb.cairo.AbstractPartitionFrameCursorFactory;
import io.questdb.cairo.AbstractRecordCursorFactory;
import io.questdb.cairo.ArrayColumnTypes;
import io.questdb.cairo.BitmapIndexReader;
import io.questdb.cairo.CairoConfiguration;
import io.questdb.cairo.CairoException;
import io.questdb.cairo.ColumnFilter;
import io.questdb.cairo.ColumnType;
import io.questdb.cairo.ColumnTypes;
import io.questdb.cairo.EntityColumnFilter;
import io.questdb.cairo.FullPartitionFrameCursorFactory;
import io.questdb.cairo.GenericRecordMetadata;
import io.questdb.cairo.IntervalPartitionFrameCursorFactory;
import io.questdb.cairo.ListColumnFilter;
import io.questdb.cairo.PartitionBy;
import io.questdb.cairo.RecordSink;
import io.questdb.cairo.RecordSinkFactory;
import io.questdb.cairo.SqlJitMode;
import io.questdb.cairo.SymbolMapReader;
import io.questdb.cairo.TableColumnMetadata;
import io.questdb.cairo.TableReader;
import io.questdb.cairo.TableToken;
import io.questdb.cairo.TableUtils;
import io.questdb.cairo.TimestampDriver;
import io.questdb.cairo.map.RecordValueSink;
import io.questdb.cairo.map.RecordValueSinkFactory;
import io.questdb.cairo.sql.Function;
import io.questdb.cairo.sql.PageFrameCursor;
import io.questdb.cairo.sql.PartitionFrameCursorFactory;
import io.questdb.cairo.sql.Record;
import io.questdb.cairo.sql.RecordCursor;
import io.questdb.cairo.sql.RecordCursorFactory;
import io.questdb.cairo.sql.RecordMetadata;
import io.questdb.cairo.sql.RowCursorFactory;
import io.questdb.cairo.sql.SingleSymbolFilter;
import io.questdb.cairo.sql.SymbolTable;
import io.questdb.cairo.sql.TableRecordMetadata;
import io.questdb.cairo.sql.VirtualRecord;
import io.questdb.cairo.sql.async.PageFrameReduceTask;
import io.questdb.cairo.sql.async.PageFrameReduceTaskFactory;
import io.questdb.cairo.vm.Vm;
import io.questdb.cairo.vm.api.MemoryCARW;
import io.questdb.griffin.engine.EmptyTableRecordCursorFactory;
import io.questdb.griffin.engine.ExplainPlanFactory;
import io.questdb.griffin.engine.LimitOverflowException;
import io.questdb.griffin.engine.LimitRecordCursorFactory;
import io.questdb.griffin.engine.RecordComparator;
import io.questdb.griffin.engine.functions.GroupByFunction;
import io.questdb.griffin.engine.functions.SymbolFunction;
import io.questdb.griffin.engine.functions.cast.CastByteToCharFunctionFactory;
import io.questdb.griffin.engine.functions.cast.CastByteToDecimalFunctionFactory;
import io.questdb.griffin.engine.functions.cast.CastByteToStrFunctionFactory;
import io.questdb.griffin.engine.functions.cast.CastByteToVarcharFunctionFactory;
import io.questdb.griffin.engine.functions.cast.CastDateToStrFunctionFactory;
import io.questdb.griffin.engine.functions.cast.CastDateToTimestampFunctionFactory;
import io.questdb.griffin.engine.functions.cast.CastDateToVarcharFunctionFactory;
import io.questdb.griffin.engine.functions.cast.CastDecimalToDecimalFunctionFactory;
import io.questdb.griffin.engine.functions.cast.CastDecimalToStrFunctionFactory;
import io.questdb.griffin.engine.functions.cast.CastDoubleArrayToDoubleArrayFunctionFactory;
import io.questdb.griffin.engine.functions.cast.CastDoubleArrayToStrFunctionFactory;
import io.questdb.griffin.engine.functions.cast.CastDoubleArrayToVarcharFunctionFactory;
import io.questdb.griffin.engine.functions.cast.CastDoubleToDoubleArray;
import io.questdb.griffin.engine.functions.cast.CastDoubleToStrFunctionFactory;
import io.questdb.griffin.engine.functions.cast.CastDoubleToVarcharFunctionFactory;
import io.questdb.griffin.engine.functions.cast.CastFloatToStrFunctionFactory;
import io.questdb.griffin.engine.functions.cast.CastFloatToVarcharFunctionFactory;
import io.questdb.griffin.engine.functions.cast.CastGeoHashToGeoHashFunctionFactory;
import io.questdb.griffin.engine.functions.cast.CastIPv4ToStrFunctionFactory;
import io.questdb.griffin.engine.functions.cast.CastIPv4ToVarcharFunctionFactory;
import io.questdb.griffin.engine.functions.cast.CastIntToDecimalFunctionFactory;
import io.questdb.griffin.engine.functions.cast.CastIntToStrFunctionFactory;
import io.questdb.griffin.engine.functions.cast.CastIntToVarcharFunctionFactory;
import io.questdb.griffin.engine.functions.cast.CastIntervalToStrFunctionFactory;
import io.questdb.griffin.engine.functions.cast.CastLong256ToStrFunctionFactory;
import io.questdb.griffin.engine.functions.cast.CastLong256ToVarcharFunctionFactory;
import io.questdb.griffin.engine.functions.cast.CastLongToDecimalFunctionFactory;
import io.questdb.griffin.engine.functions.cast.CastLongToStrFunctionFactory;
import io.questdb.griffin.engine.functions.cast.CastLongToVarcharFunctionFactory;
import io.questdb.griffin.engine.functions.cast.CastShortToDecimalFunctionFactory;
import io.questdb.griffin.engine.functions.cast.CastShortToStrFunctionFactory;
import io.questdb.griffin.engine.functions.cast.CastShortToVarcharFunctionFactory;
import io.questdb.griffin.engine.functions.cast.CastStrToDecimalFunctionFactory;
import io.questdb.griffin.engine.functions.cast.CastStrToGeoHashFunctionFactory;
import io.questdb.griffin.engine.functions.cast.CastSymbolToStrFunctionFactory;
import io.questdb.griffin.engine.functions.cast.CastSymbolToVarcharFunctionFactory;
import io.questdb.griffin.engine.functions.cast.CastTimestampToStrFunctionFactory;
import io.questdb.griffin.engine.functions.cast.CastTimestampToTimestampFunctionFactory;
import io.questdb.griffin.engine.functions.cast.CastTimestampToVarcharFunctionFactory;
import io.questdb.griffin.engine.functions.cast.CastUuidToStrFunctionFactory;
import io.questdb.griffin.engine.functions.cast.CastUuidToVarcharFunctionFactory;
import io.questdb.griffin.engine.functions.cast.CastVarcharToDecimalFunctionFactory;
import io.questdb.griffin.engine.functions.cast.CastVarcharToGeoHashFunctionFactory;
import io.questdb.griffin.engine.functions.columns.ArrayColumn;
import io.questdb.griffin.engine.functions.columns.BinColumn;
import io.questdb.griffin.engine.functions.columns.BooleanColumn;
import io.questdb.griffin.engine.functions.columns.ByteColumn;
import io.questdb.griffin.engine.functions.columns.CharColumn;
import io.questdb.griffin.engine.functions.columns.DateColumn;
import io.questdb.griffin.engine.functions.columns.DecimalColumn;
import io.questdb.griffin.engine.functions.columns.DoubleColumn;
import io.questdb.griffin.engine.functions.columns.FloatColumn;
import io.questdb.griffin.engine.functions.columns.GeoByteColumn;
import io.questdb.griffin.engine.functions.columns.GeoIntColumn;
import io.questdb.griffin.engine.functions.columns.GeoLongColumn;
import io.questdb.griffin.engine.functions.columns.GeoShortColumn;
import io.questdb.griffin.engine.functions.columns.IPv4Column;
import io.questdb.griffin.engine.functions.columns.IntColumn;
import io.questdb.griffin.engine.functions.columns.IntervalColumn;
import io.questdb.griffin.engine.functions.columns.Long256Column;
import io.questdb.griffin.engine.functions.columns.LongColumn;
import io.questdb.griffin.engine.functions.columns.ShortColumn;
import io.questdb.griffin.engine.functions.columns.StrColumn;
import io.questdb.griffin.engine.functions.columns.SymbolColumn;
import io.questdb.griffin.engine.functions.columns.TimestampColumn;
import io.questdb.griffin.engine.functions.columns.UuidColumn;
import io.questdb.griffin.engine.functions.columns.VarcharColumn;
import io.questdb.griffin.engine.functions.constants.ConstantFunction;
import io.questdb.griffin.engine.functions.constants.LongConstant;
import io.questdb.griffin.engine.functions.constants.NullConstant;
import io.questdb.griffin.engine.functions.constants.StrConstant;
import io.questdb.griffin.engine.functions.constants.SymbolConstant;
import io.questdb.griffin.engine.functions.date.TimestampFloorFunctionFactory;
import io.questdb.griffin.engine.functions.decimal.Decimal64LoaderFunctionFactory;
import io.questdb.griffin.engine.groupby.CountRecordCursorFactory;
import io.questdb.griffin.engine.groupby.DistinctRecordCursorFactory;
import io.questdb.griffin.engine.groupby.DistinctTimeSeriesRecordCursorFactory;
import io.questdb.griffin.engine.groupby.FillRangeRecordCursorFactory;
import io.questdb.griffin.engine.groupby.GroupByNotKeyedRecordCursorFactory;
import io.questdb.griffin.engine.groupby.GroupByUtils;
import io.questdb.griffin.engine.groupby.SampleByFillNoneNotKeyedRecordCursorFactory;
import io.questdb.griffin.engine.groupby.SampleByFillNoneRecordCursorFactory;
import io.questdb.griffin.engine.groupby.SampleByFillNullNotKeyedRecordCursorFactory;
import io.questdb.griffin.engine.groupby.SampleByFillNullRecordCursorFactory;
import io.questdb.griffin.engine.groupby.SampleByFillPrevNotKeyedRecordCursorFactory;
import io.questdb.griffin.engine.groupby.SampleByFillPrevRecordCursorFactory;
import io.questdb.griffin.engine.groupby.SampleByFillValueNotKeyedRecordCursorFactory;
import io.questdb.griffin.engine.groupby.SampleByFillValueRecordCursorFactory;
import io.questdb.griffin.engine.groupby.SampleByFirstLastRecordCursorFactory;
import io.questdb.griffin.engine.groupby.SampleByInterpolateRecordCursorFactory;
import io.questdb.griffin.engine.groupby.TimestampSampler;
import io.questdb.griffin.engine.groupby.TimestampSamplerFactory;
import io.questdb.griffin.engine.groupby.vect.AvgDoubleVectorAggregateFunction;
import io.questdb.griffin.engine.groupby.vect.AvgIntVectorAggregateFunction;
import io.questdb.griffin.engine.groupby.vect.AvgLongVectorAggregateFunction;
import io.questdb.griffin.engine.groupby.vect.AvgShortVectorAggregateFunction;
import io.questdb.griffin.engine.groupby.vect.CountDoubleVectorAggregateFunction;
import io.questdb.griffin.engine.groupby.vect.CountIntVectorAggregateFunction;
import io.questdb.griffin.engine.groupby.vect.CountLongVectorAggregateFunction;
import io.questdb.griffin.engine.groupby.vect.CountVectorAggregateFunction;
import io.questdb.griffin.engine.groupby.vect.GroupByNotKeyedVectorRecordCursorFactory;
import io.questdb.griffin.engine.groupby.vect.GroupByRecordCursorFactory;
import io.questdb.griffin.engine.groupby.vect.KSumDoubleVectorAggregateFunction;
import io.questdb.griffin.engine.groupby.vect.MaxDateVectorAggregateFunction;
import io.questdb.griffin.engine.groupby.vect.MaxDoubleVectorAggregateFunction;
import io.questdb.griffin.engine.groupby.vect.MaxIntVectorAggregateFunction;
import io.questdb.griffin.engine.groupby.vect.MaxLongVectorAggregateFunction;
import io.questdb.griffin.engine.groupby.vect.MaxShortVectorAggregateFunction;
import io.questdb.griffin.engine.groupby.vect.MaxTimestampVectorAggregateFunction;
import io.questdb.griffin.engine.groupby.vect.MinDateVectorAggregateFunction;
import io.questdb.griffin.engine.groupby.vect.MinDoubleVectorAggregateFunction;
import io.questdb.griffin.engine.groupby.vect.MinIntVectorAggregateFunction;
import io.questdb.griffin.engine.groupby.vect.MinLongVectorAggregateFunction;
import io.questdb.griffin.engine.groupby.vect.MinShortVectorAggregateFunction;
import io.questdb.griffin.engine.groupby.vect.MinTimestampVectorAggregateFunction;
import io.questdb.griffin.engine.groupby.vect.NSumDoubleVectorAggregateFunction;
import io.questdb.griffin.engine.groupby.vect.SumDoubleVectorAggregateFunction;
import io.questdb.griffin.engine.groupby.vect.SumIntVectorAggregateFunction;
import io.questdb.griffin.engine.groupby.vect.SumLong256VectorAggregateFunction;
import io.questdb.griffin.engine.groupby.vect.SumLongVectorAggregateFunction;
import io.questdb.griffin.engine.groupby.vect.SumShortVectorAggregateFunction;
import io.questdb.griffin.engine.groupby.vect.VectorAggregateFunction;
import io.questdb.griffin.engine.groupby.vect.VectorAggregateFunctionConstructor;
import io.questdb.griffin.engine.join.AsOfJoinDenseRecordCursorFactory;
import io.questdb.griffin.engine.join.AsOfJoinDenseSingleSymbolRecordCursorFactory;
import io.questdb.griffin.engine.join.AsOfJoinFastRecordCursorFactory;
import io.questdb.griffin.engine.join.AsOfJoinIndexedRecordCursorFactory;
import io.questdb.griffin.engine.join.AsOfJoinLightNoKeyRecordCursorFactory;
import io.questdb.griffin.engine.join.AsOfJoinLightRecordCursorFactory;
import io.questdb.griffin.engine.join.AsOfJoinMemoizedRecordCursorFactory;
import io.questdb.griffin.engine.join.AsOfJoinNoKeyFastRecordCursorFactory;
import io.questdb.griffin.engine.join.AsOfJoinRecordCursorFactory;
import io.questdb.griffin.engine.join.ChainedSymbolShortCircuit;
import io.questdb.griffin.engine.join.CrossJoinRecordCursorFactory;
import io.questdb.griffin.engine.join.FilteredAsOfJoinFastRecordCursorFactory;
import io.questdb.griffin.engine.join.FilteredAsOfJoinNoKeyFastRecordCursorFactory;
import io.questdb.griffin.engine.join.HashJoinLightRecordCursorFactory;
import io.questdb.griffin.engine.join.HashJoinRecordCursorFactory;
import io.questdb.griffin.engine.join.HashOuterJoinFilteredLightRecordCursorFactory;
import io.questdb.griffin.engine.join.HashOuterJoinFilteredRecordCursorFactory;
import io.questdb.griffin.engine.join.HashOuterJoinLightRecordCursorFactory;
import io.questdb.griffin.engine.join.HashOuterJoinRecordCursorFactory;
import io.questdb.griffin.engine.join.JoinRecordMetadata;
import io.questdb.griffin.engine.join.LtJoinLightRecordCursorFactory;
import io.questdb.griffin.engine.join.LtJoinNoKeyFastRecordCursorFactory;
import io.questdb.griffin.engine.join.LtJoinNoKeyRecordCursorFactory;
import io.questdb.griffin.engine.join.LtJoinRecordCursorFactory;
import io.questdb.griffin.engine.join.MarkoutHorizonRecordCursorFactory;
import io.questdb.griffin.engine.join.NestedLoopFullJoinRecordCursorFactory;
import io.questdb.griffin.engine.join.NestedLoopLeftJoinRecordCursorFactory;
import io.questdb.griffin.engine.join.NestedLoopRightJoinRecordCursorFactory;
import io.questdb.griffin.engine.join.NoopSymbolShortCircuit;
import io.questdb.griffin.engine.join.NullRecordFactory;
import io.questdb.griffin.engine.join.RecordAsAFieldRecordCursorFactory;
import io.questdb.griffin.engine.join.SpliceJoinLightRecordCursorFactory;
import io.questdb.griffin.engine.join.StringToSymbolJoinKeyMapping;
import io.questdb.griffin.engine.join.SymbolJoinKeyMapping;
import io.questdb.griffin.engine.join.SymbolKeyMappingRecordCopier;
import io.questdb.griffin.engine.join.SymbolShortCircuit;
import io.questdb.griffin.engine.join.SymbolToSymbolJoinKeyMapping;
import io.questdb.griffin.engine.join.VarcharToSymbolJoinKeyMapping;
import io.questdb.griffin.engine.orderby.LimitedSizeSortedLightRecordCursorFactory;
import io.questdb.griffin.engine.orderby.LongSortedLightRecordCursorFactory;
import io.questdb.griffin.engine.orderby.LongTopKRecordCursorFactory;
import io.questdb.griffin.engine.orderby.RecordComparatorCompiler;
import io.questdb.griffin.engine.orderby.SortedLightRecordCursorFactory;
import io.questdb.griffin.engine.orderby.SortedRecordCursorFactory;
import io.questdb.griffin.engine.table.AsyncFilteredRecordCursorFactory;
import io.questdb.griffin.engine.table.AsyncGroupByNotKeyedRecordCursorFactory;
import io.questdb.griffin.engine.table.AsyncGroupByRecordCursorFactory;
import io.questdb.griffin.engine.table.AsyncJitFilteredRecordCursorFactory;
import io.questdb.griffin.engine.table.AsyncTopKRecordCursorFactory;
import io.questdb.griffin.engine.table.DeferredSingleSymbolFilterPageFrameRecordCursorFactory;
import io.questdb.griffin.engine.table.DeferredSymbolIndexFilteredRowCursorFactory;
import io.questdb.griffin.engine.table.DeferredSymbolIndexRowCursorFactory;
import io.questdb.griffin.engine.table.FilterOnExcludedValuesRecordCursorFactory;
import io.questdb.griffin.engine.table.FilterOnSubQueryRecordCursorFactory;
import io.questdb.griffin.engine.table.FilterOnValuesRecordCursorFactory;
import io.questdb.griffin.engine.table.FilteredRecordCursorFactory;
import io.questdb.griffin.engine.table.LatestByAllFilteredRecordCursorFactory;
import io.questdb.griffin.engine.table.LatestByAllIndexedRecordCursorFactory;
import io.questdb.griffin.engine.table.LatestByAllSymbolsFilteredRecordCursorFactory;
import io.questdb.griffin.engine.table.LatestByDeferredListValuesFilteredRecordCursorFactory;
import io.questdb.griffin.engine.table.LatestByLightRecordCursorFactory;
import io.questdb.griffin.engine.table.LatestByRecordCursorFactory;
import io.questdb.griffin.engine.table.LatestBySubQueryRecordCursorFactory;
import io.questdb.griffin.engine.table.LatestByValueDeferredFilteredRecordCursorFactory;
import io.questdb.griffin.engine.table.LatestByValueDeferredIndexedFilteredRecordCursorFactory;
import io.questdb.griffin.engine.table.LatestByValueDeferredIndexedRowCursorFactory;
import io.questdb.griffin.engine.table.LatestByValueFilteredRecordCursorFactory;
import io.questdb.griffin.engine.table.LatestByValueIndexedFilteredRecordCursorFactory;
import io.questdb.griffin.engine.table.LatestByValueIndexedRowCursorFactory;
import io.questdb.griffin.engine.table.LatestByValuesIndexedFilteredRecordCursorFactory;
import io.questdb.griffin.engine.table.PageFrameRecordCursorFactory;
import io.questdb.griffin.engine.table.PageFrameRowCursorFactory;
import io.questdb.griffin.engine.table.SelectedRecordCursorFactory;
import io.questdb.griffin.engine.table.SortedSymbolIndexRecordCursorFactory;
import io.questdb.griffin.engine.table.SymbolIndexFilteredRowCursorFactory;
import io.questdb.griffin.engine.table.SymbolIndexRowCursorFactory;
import io.questdb.griffin.engine.table.VirtualRecordCursorFactory;
import io.questdb.griffin.engine.union.ExceptAllRecordCursorFactory;
import io.questdb.griffin.engine.union.ExceptRecordCursorFactory;
import io.questdb.griffin.engine.union.IntersectAllRecordCursorFactory;
import io.questdb.griffin.engine.union.IntersectRecordCursorFactory;
import io.questdb.griffin.engine.union.SetRecordCursorFactoryConstructor;
import io.questdb.griffin.engine.union.UnionAllRecordCursorFactory;
import io.questdb.griffin.engine.union.UnionRecordCursorFactory;
import io.questdb.griffin.engine.window.CachedWindowRecordCursorFactory;
import io.questdb.griffin.engine.window.WindowFunction;
import io.questdb.griffin.engine.window.WindowRecordCursorFactory;
import io.questdb.griffin.model.ExecutionModel;
import io.questdb.griffin.model.ExplainModel;
import io.questdb.griffin.model.ExpressionNode;
import io.questdb.griffin.model.IntrinsicModel;
import io.questdb.griffin.model.JoinContext;
import io.questdb.griffin.model.QueryColumn;
import io.questdb.griffin.model.QueryModel;
import io.questdb.griffin.model.RuntimeIntrinsicIntervalModel;
import io.questdb.griffin.model.WindowColumn;
import io.questdb.jit.CompiledFilter;
import io.questdb.jit.CompiledFilterIRSerializer;
import io.questdb.jit.JitUtil;
import io.questdb.log.Log;
import io.questdb.log.LogFactory;
import io.questdb.std.BitSet;
import io.questdb.std.BufferWindowCharSequence;
import io.questdb.std.BytecodeAssembler;
import io.questdb.std.Chars;
import io.questdb.std.Decimals;
import io.questdb.std.IntHashSet;
import io.questdb.std.IntList;
import io.questdb.std.IntObjHashMap;
import io.questdb.std.LongList;
import io.questdb.std.LowerCaseCharSequenceIntHashMap;
import io.questdb.std.MemoryTag;
import io.questdb.std.Misc;
import io.questdb.std.Mutable;
import io.questdb.std.Numbers;
import io.questdb.std.ObjList;
import io.questdb.std.ObjObjHashMap;
import io.questdb.std.ObjectPool;
import io.questdb.std.Transient;
import org.jetbrains.annotations.NotNull;
import org.jetbrains.annotations.Nullable;
import org.jetbrains.annotations.TestOnly;

import java.io.Closeable;
import java.util.ArrayDeque;
import java.util.Arrays;

import static io.questdb.cairo.ColumnType.*;
import static io.questdb.cairo.sql.PartitionFrameCursorFactory.*;
import static io.questdb.griffin.SqlKeywords.*;
import static io.questdb.griffin.model.ExpressionNode.*;
import static io.questdb.griffin.model.QueryModel.*;
import static io.questdb.griffin.model.QueryModel.QUERY;

public class SqlCodeGenerator implements Mutable, Closeable {
    public static final int GKK_MICRO_HOUR_INT = 1;
    public static final int GKK_NANO_HOUR_INT = 2;
    public static final int GKK_VANILLA_INT = 0;
    public static final boolean[] joinsRequiringTimestamp = new boolean[JOIN_MAX + 1];
    private static final VectorAggregateFunctionConstructor COUNT_CONSTRUCTOR = (keyKind, columnIndex, workerCount) -> new CountVectorAggregateFunction(keyKind);
    private static final FullFatJoinGenerator CREATE_FULL_FAT_AS_OF_JOIN = SqlCodeGenerator::createFullFatAsOfJoin;
    private static final FullFatJoinGenerator CREATE_FULL_FAT_LT_JOIN = SqlCodeGenerator::createFullFatLtJoin;
    private static final Log LOG = LogFactory.getLog(SqlCodeGenerator.class);
    private static final ModelOperator RESTORE_WHERE_CLAUSE = QueryModel::restoreWhereClause;
    private static final SetRecordCursorFactoryConstructor SET_EXCEPT_ALL_CONSTRUCTOR = ExceptAllRecordCursorFactory::new;
    private static final SetRecordCursorFactoryConstructor SET_EXCEPT_CONSTRUCTOR = ExceptRecordCursorFactory::new;
    private static final SetRecordCursorFactoryConstructor SET_INTERSECT_ALL_CONSTRUCTOR = IntersectAllRecordCursorFactory::new;
    private static final SetRecordCursorFactoryConstructor SET_INTERSECT_CONSTRUCTOR = IntersectRecordCursorFactory::new;
    // @formatter:off
    private static final SetRecordCursorFactoryConstructor SET_UNION_CONSTRUCTOR = UnionRecordCursorFactory::new;
    /**
     * Autogenerated. See `SqlCodeGeneratorTest.testUnionCastMatrix`.
     * <p>
     * The UNION_CAST_MATRIX captures all the combinations of "left" and "right" column types
     * in a set operation (UNION etc.), providing the desired output type. Since there are many
     * special cases in the conversion logic, we decided to use a matrix of literals instead.
     * The matrix doesn't cover generic types (e.g. geohash) since they have a more complex structure.
     */
    private static final int[][] UNION_CAST_MATRIX = new int[][]{
            { 0, 11, 11, 11, 11, 11, 11, 11, 11, 11, 11, 11, 11, 11, -1, -1, -1, -1, 11, 11, 11, 11, 11, 11, 11, 11, 26, 11, -1, -1, -1, -1, -1, -1, 11, 11, 11, 11, 11, 11,  0}, //  0 = unknown
            {11,  1, 11, 11, 11, 11, 11, 11, 11, 11, 11, 11, 11, 11, -1, -1, -1, -1, 11, 11, 11, 11, 11, 11, 11, 11, 26, 11, -1, -1, -1, -1, -1, -1, 11, 11, 11, 11, 11, 11,  1}, //  1 = BOOLEAN
            {11, 11,  2,  3, 11,  5,  6,  7,  8,  9, 10, 11, 11, 11, -1, -1, -1, -1, 11, 11, 11, 11, 11, 11, 11, 11, 26, 11, -1, -1, -1, -1, -1, -1, 11, 11, 11, 11, 11, 11,  2}, //  2 = BYTE
            {11, 11,  3,  3,  3,  5,  6,  7,  8,  9, 10, 11, 11, 11, -1, -1, -1, -1, 11, 11, 11, 11, 11, 11, 11, 11, 26, 11, -1, -1, -1, -1, -1, -1, 11, 11, 11, 11, 11, 11,  3}, //  3 = SHORT
            {11, 11, 11,  3,  4,  5,  6,  7,  8,  9, 10, 11, 11, 11, -1, -1, -1, -1, 11, 11, 11, 11, 11, 11, 11, 11, 26, 11, -1, -1, -1, -1, -1, -1, 11, 11, 11, 11, 11, 11, 11}, //  4 = CHAR
            {11, 11,  5,  5,  5,  5,  6,  7,  8,  9, 10, 11, 11, 11, -1, -1, -1, -1, 11, 11, 11, 11, 11, 11, 11, 11, 26, 11, -1, -1, -1, -1, -1, -1, 11, 11, 11, 11, 11, 11,  5}, //  5 = INT
            {11, 11,  6,  6,  6,  6,  6,  7,  8,  9, 10, 11, 11, 11, -1, -1, -1, -1, 11, 11, 11, 11, 11, 11, 11, 11, 26, 11, -1, -1, -1, -1, -1, -1, 11, 11, 11, 11, 11, 11,  6}, //  6 = LONG
            {11, 11,  7,  7,  7,  7,  7,  7,  8,  9, 10, 11, 11, 11, -1, -1, -1, -1, 11, 11, 11, 11, 11, 11, 11, 11, 26, 11, -1, -1, -1, -1, -1, -1, 11, 11, 11, 11, 11, 11,  7}, //  7 = DATE
            {11, 11,  8,  8,  8,  8,  8,  8,  8,  9, 10, 11,  8, 11, -1, -1, -1, -1, 11, 11, 11, 11, 11, 11, 11, 11, 26, 11, -1, -1, -1, -1, -1, -1, 11, 11, 11, 11, 11, 11,  8}, //  8 = TIMESTAMP
            {11, 11,  9,  9,  9,  9,  9,  9,  9,  9, 10, 11, 11, 11, -1, -1, -1, -1, 11, 11, 11, 11, 11, 11, 11, 11, 26, 11, -1, -1, -1, -1, -1, -1, 11, 11, 11, 11, 11, 11,  9}, //  9 = FLOAT
            {11, 11, 10, 10, 10, 10, 10, 10, 10, 10, 10, 11, 11, 11, -1, -1, -1, -1, 11, 11, 11, 11, 11, 11, 11, 11, 26, 11, -1, -1, -1, -1, -1, -1, 11, 11, 11, 11, 11, 11, 10}, // 10 = DOUBLE
            {11, 11, 11, 11, 11, 11, 11, 11, 11, 11, 11, 11, 11, 11, -1, -1, -1, -1, 11, 11, 11, 11, 11, 11, 11, 11, 11, 11, -1, -1, -1, -1, -1, -1, 11, 11, 11, 11, 11, 11, 11}, // 11 = STRING
            {11, 11, 11, 11, 11, 11, 11, 11,  8, 11, 11, 11, 11, 11, -1, -1, -1, -1, 11, 11, 11, 11, 11, 11, 11, 11, 26, 11, -1, -1, -1, -1, -1, -1, 11, 11, 11, 11, 11, 11, 11}, // 12 = SYMBOL
            {11, 11, 11, 11, 11, 11, 11, 11, 11, 11, 11, 11, 11, 13, -1, -1, -1, -1, 11, 11, 11, 11, 11, 11, 11, 11, 26, 11, -1, -1, -1, -1, -1, -1, 11, 11, 11, 11, 11, 11, 13}, // 13 = LONG256
            {-1, -1, -1, -1, -1, -1, -1, -1, -1, -1, -1, -1, -1, -1, -1, -1, -1, -1, -1, -1, -1, -1, -1, -1, -1, -1, -1, -1, -1, -1, -1, -1, -1, -1, -1, -1, -1, -1, -1, -1, -1}, // 14 = unknown
            {-1, -1, -1, -1, -1, -1, -1, -1, -1, -1, -1, -1, -1, -1, -1, -1, -1, -1, -1, -1, -1, -1, -1, -1, -1, -1, -1, -1, -1, -1, -1, -1, -1, -1, -1, -1, -1, -1, -1, -1, -1}, // 15 = unknown
            {-1, -1, -1, -1, -1, -1, -1, -1, -1, -1, -1, -1, -1, -1, -1, -1, -1, -1, -1, -1, -1, -1, -1, -1, -1, -1, -1, -1, -1, -1, -1, -1, -1, -1, -1, -1, -1, -1, -1, -1, -1}, // 16 = unknown
            {-1, -1, -1, -1, -1, -1, -1, -1, -1, -1, -1, -1, -1, -1, -1, -1, -1, -1, -1, -1, -1, -1, -1, -1, -1, -1, -1, -1, -1, -1, -1, -1, -1, -1, -1, -1, -1, -1, -1, -1, -1}, // 17 = unknown
            {11, 11, 11, 11, 11, 11, 11, 11, 11, 11, 11, 11, 11, 11, -1, -1, -1, -1, 18, 11, 11, 11, 11, 11, 11, 11, 26, 11, -1, -1, -1, -1, -1, -1, 11, 11, 11, 11, 11, 11, 18}, // 18 = BINARY
            {11, 11, 11, 11, 11, 11, 11, 11, 11, 11, 11, 11, 11, 11, -1, -1, -1, -1, 11, 19, 11, 11, 11, 11, 11, 11, 26, 11, -1, -1, -1, -1, -1, -1, 11, 11, 11, 11, 11, 11, 19}, // 19 = UUID
            {11, 11, 11, 11, 11, 11, 11, 11, 11, 11, 11, 11, 11, 11, -1, -1, -1, -1, 11, 11, 20, 11, 11, 11, 11, 11, 26, 11, -1, -1, -1, -1, -1, -1, 11, 11, 11, 11, 11, 11, 20}, // 20 = CURSOR
            {11, 11, 11, 11, 11, 11, 11, 11, 11, 11, 11, 11, 11, 11, -1, -1, -1, -1, 11, 11, 11, 21, 11, 11, 11, 11, 26, 11, -1, -1, -1, -1, -1, -1, 11, 11, 11, 11, 11, 11, 21}, // 21 = VARARG
            {11, 11, 11, 11, 11, 11, 11, 11, 11, 11, 11, 11, 11, 11, -1, -1, -1, -1, 11, 11, 11, 11, 22, 11, 11, 11, 26, 11, -1, -1, -1, -1, -1, -1, 11, 11, 11, 11, 11, 11, 22}, // 22 = RECORD
            {11, 11, 11, 11, 11, 11, 11, 11, 11, 11, 11, 11, 11, 11, -1, -1, -1, -1, 11, 11, 11, 11, 11, 23, 11, 11, 26, 11, -1, -1, -1, -1, -1, -1, 11, 11, 11, 11, 11, 11, 23}, // 23 = GEOHASH
            {11, 11, 11, 11, 11, 11, 11, 11, 11, 11, 11, 11, 11, 11, -1, -1, -1, -1, 11, 11, 11, 11, 11, 11, 24, 11, 26, 11, -1, -1, -1, -1, -1, -1, 11, 11, 11, 11, 11, 11, 24}, // 24 = LONG128
            {11, 11, 11, 11, 11, 11, 11, 11, 11, 11, 11, 11, 11, 11, -1, -1, -1, -1, 11, 11, 11, 11, 11, 11, 11, 25, 26, 11, -1, -1, -1, -1, -1, -1, 11, 11, 11, 11, 11, 11, 25}, // 25 = IPv4
            {26, 26, 26, 26, 26, 26, 26, 26, 26, 26, 26, 11, 26, 26, -1, -1, -1, -1, 26, 26, 26, 26, 26, 26, 26, 26, 26, 26, -1, -1, -1, -1, -1, -1, 26, 26, 26, 26, 26, 26, 26}, // 26 = VARCHAR
            {11, 11, 11, 11, 11, 11, 11, 11, 11, 11, 11, 11, 11, 11, -1, -1, -1, -1, 11, 11, 11, 11, 11, 11, 11, 11, 26, 27, -1, -1, -1, -1, -1, -1, 11, 11, 11, 11, 11, 11, 27}, // 27 = ARRAY
            {-1, -1, -1, -1, -1, -1, -1, -1, -1, -1, -1, -1, -1, -1, -1, -1, -1, -1, -1, -1, -1, -1, -1, -1, -1, -1, -1, -1, -1, -1, -1, -1, -1, -1, -1, -1, -1, -1, -1, -1, -1}, // 28 = unknown
            {-1, -1, -1, -1, -1, -1, -1, -1, -1, -1, -1, -1, -1, -1, -1, -1, -1, -1, -1, -1, -1, -1, -1, -1, -1, -1, -1, -1, -1, -1, -1, -1, -1, -1, -1, -1, -1, -1, -1, -1, -1}, // 29 = unknown
            {-1, -1, -1, -1, -1, -1, -1, -1, -1, -1, -1, -1, -1, -1, -1, -1, -1, -1, -1, -1, -1, -1, -1, -1, -1, -1, -1, -1, -1, -1, -1, -1, -1, -1, -1, -1, -1, -1, -1, -1, -1}, // 30 = unknown
            {-1, -1, -1, -1, -1, -1, -1, -1, -1, -1, -1, -1, -1, -1, -1, -1, -1, -1, -1, -1, -1, -1, -1, -1, -1, -1, -1, -1, -1, -1, -1, -1, -1, -1, -1, -1, -1, -1, -1, -1, -1}, // 31 = unknown
            {-1, -1, -1, -1, -1, -1, -1, -1, -1, -1, -1, -1, -1, -1, -1, -1, -1, -1, -1, -1, -1, -1, -1, -1, -1, -1, -1, -1, -1, -1, -1, -1, -1, -1, -1, -1, -1, -1, -1, -1, -1}, // 32 = unknown
            {-1, -1, -1, -1, -1, -1, -1, -1, -1, -1, -1, -1, -1, -1, -1, -1, -1, -1, -1, -1, -1, -1, -1, -1, -1, -1, -1, -1, -1, -1, -1, -1, -1, -1, -1, -1, -1, -1, -1, -1, -1}, // 33 = unknown
            {11, 11, 11, 11, 11, 11, 11, 11, 11, 11, 11, 11, 11, 11, -1, -1, -1, -1, 11, 11, 11, 11, 11, 11, 11, 11, 26, 11, -1, -1, -1, -1, -1, -1, 34, 11, 11, 11, 11, 11, 34}, // 34 = DECIMAL
            {11, 11, 11, 11, 11, 11, 11, 11, 11, 11, 11, 11, 11, 11, -1, -1, -1, -1, 11, 11, 11, 11, 11, 11, 11, 11, 26, 11, -1, -1, -1, -1, -1, -1, 11, 35, 11, 11, 11, 11, 35}, // 35 = regclass
            {11, 11, 11, 11, 11, 11, 11, 11, 11, 11, 11, 11, 11, 11, -1, -1, -1, -1, 11, 11, 11, 11, 11, 11, 11, 11, 26, 11, -1, -1, -1, -1, -1, -1, 11, 11, 36, 11, 11, 11, 36}, // 36 = regprocedure
            {11, 11, 11, 11, 11, 11, 11, 11, 11, 11, 11, 11, 11, 11, -1, -1, -1, -1, 11, 11, 11, 11, 11, 11, 11, 11, 26, 11, -1, -1, -1, -1, -1, -1, 11, 11, 11, 37, 11, 11, 37}, // 37 = text[]
            {11, 11, 11, 11, 11, 11, 11, 11, 11, 11, 11, 11, 11, 11, -1, -1, -1, -1, 11, 11, 11, 11, 11, 11, 11, 11, 26, 11, -1, -1, -1, -1, -1, -1, 11, 11, 11, 11, 38, 11, 38}, // 38 = PARAMETER
            {11, 11, 11, 11, 11, 11, 11, 11, 11, 11, 11, 11, 11, 11, -1, -1, -1, -1, 11, 11, 11, 11, 11, 11, 11, 11, 26, 11, -1, -1, -1, -1, -1, -1, 11, 11, 11, 11, 11, 39, 39}, // 39 = INTERVAL
            { 0,  1,  2,  3, 11,  5,  6,  7,  8,  9, 10, 11, 11, 13, -1, -1, -1, -1, 18, 19, 20, 21, 22, 23, 24, 25, 26, 27, -1, -1, -1, -1, -1, -1, 34, 35, 36, 37, 38, 39, 40}  // 40 = NULL
    };
    // @formatter:on
    private static final IntObjHashMap<VectorAggregateFunctionConstructor> avgConstructors = new IntObjHashMap<>();
    private static final ModelOperator backupWhereClauseRef = QueryModel::backupWhereClause;
    private static final IntObjHashMap<VectorAggregateFunctionConstructor> countConstructors = new IntObjHashMap<>();
    private static final IntObjHashMap<VectorAggregateFunctionConstructor> ksumConstructors = new IntObjHashMap<>();
    private static final IntHashSet limitTypes = new IntHashSet();
    private static final IntObjHashMap<VectorAggregateFunctionConstructor> maxConstructors = new IntObjHashMap<>();
    private static final IntObjHashMap<VectorAggregateFunctionConstructor> minConstructors = new IntObjHashMap<>();
    private static final IntObjHashMap<VectorAggregateFunctionConstructor> nsumConstructors = new IntObjHashMap<>();
    private static final IntObjHashMap<VectorAggregateFunctionConstructor> sumConstructors = new IntObjHashMap<>();
    public static boolean ALLOW_FUNCTION_MEMOIZATION = true;
    private final ArrayColumnTypes arrayColumnTypes = new ArrayColumnTypes();
    private final BytecodeAssembler asm = new BytecodeAssembler();
    private final CairoConfiguration configuration;
    private final ObjList<TableColumnMetadata> deferredWindowMetadata = new ObjList<>();
    private final boolean enableJitDebug;
    private final EntityColumnFilter entityColumnFilter = new EntityColumnFilter();
    private final ObjectPool<ExpressionNode> expressionNodePool;
    private final FunctionParser functionParser;
    private final IntList groupByFunctionPositions = new IntList();
    private final ObjObjHashMap<IntList, ObjList<WindowFunction>> groupedWindow = new ObjObjHashMap<>();
    private final IntHashSet intHashSet = new IntHashSet();
    private final ObjectPool<IntList> intListPool = new ObjectPool<>(IntList::new, 4);
    private final MemoryCARW jitIRMem;
    private final CompiledFilterIRSerializer jitIRSerializer = new CompiledFilterIRSerializer();
    private final ArrayColumnTypes keyTypes = new ArrayColumnTypes();
    // this list is used to generate record sinks
    private final ListColumnFilter listColumnFilterA = new ListColumnFilter();
    private final ListColumnFilter listColumnFilterB = new ListColumnFilter();
    private final LongList prefixes = new LongList();
    private final RecordComparatorCompiler recordComparatorCompiler;
    private final IntList recordFunctionPositions = new IntList();
    private final PageFrameReduceTaskFactory reduceTaskFactory;
    private final ArrayDeque<ExpressionNode> sqlNodeStack = new ArrayDeque<>();
    private final WhereClauseSymbolEstimator symbolEstimator = new WhereClauseSymbolEstimator();
    private final IntList tempAggIndex = new IntList();
    private final ObjList<QueryColumn> tempColumnsList = new ObjList<>();
    private final ObjList<ExpressionNode> tempExpressionNodeList = new ObjList<>();
    private final ObjList<Function> tempInnerProjectionFunctions = new ObjList<>();
    private final IntList tempKeyIndex = new IntList();
    private final IntList tempKeyIndexesInBase = new IntList();
    private final IntList tempKeyKinds = new IntList();
    private final GenericRecordMetadata tempMetadata = new GenericRecordMetadata();
    private final ObjList<Function> tempOuterProjectionFunctions = new ObjList<>();
    private final IntList tempSymbolSkewIndexes = new IntList();
    private final ObjList<VectorAggregateFunction> tempVaf = new ObjList<>();
    private final IntList tempVecConstructorArgIndexes = new IntList();
    private final ObjList<VectorAggregateFunctionConstructor> tempVecConstructors = new ObjList<>();
    private final boolean validateSampleByFillType;
    private final ArrayColumnTypes valueTypes = new ArrayColumnTypes();
    private final WhereClauseParser whereClauseParser = new WhereClauseParser();
    // a bitset of string/symbol columns forced to be serialised as varchar
    private final BitSet writeStringAsVarcharA = new BitSet();
    private final BitSet writeStringAsVarcharB = new BitSet();
    private final BitSet writeSymbolAsString = new BitSet();
    // bitsets for timestamp conversion to higher precision type
    private final BitSet writeTimestampAsNanosA = new BitSet();
    private final BitSet writeTimestampAsNanosB = new BitSet();
    private boolean enableJitNullChecks = true;
    private boolean fullFatJoins = false;
    // Used to pass ORDER BY context from outer query down to join generation for markout horizon optimization
    // Tracks the last model with non-empty ORDER BY as we descend through nested models
    private QueryModel lastSeenOrderByModel;

    public SqlCodeGenerator(
            CairoConfiguration configuration,
            FunctionParser functionParser,
            ObjectPool<ExpressionNode> expressionNodePool
    ) {
        try {
            this.configuration = configuration;
            this.functionParser = functionParser;
            this.recordComparatorCompiler = new RecordComparatorCompiler(asm);
            this.enableJitDebug = configuration.isSqlJitDebugEnabled();
            this.jitIRMem = Vm.getCARWInstance(
                    configuration.getSqlJitIRMemoryPageSize(),
                    configuration.getSqlJitIRMemoryMaxPages(),
                    MemoryTag.NATIVE_SQL_COMPILER
            );
            // Pre-touch JIT IR memory to avoid false positive memory leak detections.
            jitIRMem.putByte((byte) 0);
            jitIRMem.truncate();
            this.expressionNodePool = expressionNodePool;
            this.reduceTaskFactory = () -> new PageFrameReduceTask(configuration, MemoryTag.NATIVE_SQL_COMPILER);
            this.validateSampleByFillType = configuration.isValidateSampleByFillType();
        } catch (Throwable th) {
            close();
            throw th;
        }
    }

    @TestOnly
    public static int[][] actualUnionCastMatrix() {
        return UNION_CAST_MATRIX;
    }

    @TestOnly
    public static int[][] expectedUnionCastMatrix() {
        final int[][] expected = new int[ColumnType.NULL + 1][ColumnType.NULL + 1];
        for (int typeA = 0; typeA <= ColumnType.NULL; typeA++) {
            for (int typeB = 0; typeB <= ColumnType.NULL; typeB++) {
                final int outType = (isGeoType(typeA) || isGeoType(typeB) || isDecimalType(typeA) || isDecimalType(typeB)) ? -1 : commonWideningType(typeA, typeB);
                expected[typeA][typeB] = outType;
            }
        }
        return expected;
    }

    public static int getUnionCastType(int typeA, int typeB) throws SqlException {
        short tagA = ColumnType.tagOf(typeA);
        short tagB = ColumnType.tagOf(typeB);

        final boolean aIsArray = tagA == ColumnType.ARRAY;
        final boolean bIsArray = tagB == ColumnType.ARRAY;
        if (aIsArray && bIsArray) {
            short elementTypeA = decodeArrayElementType(typeA);
            if (elementTypeA != decodeArrayElementType(typeB)) {
                return VARCHAR;
            }
            int dimsA = ColumnType.decodeWeakArrayDimensionality(typeA);
            int dimsB = ColumnType.decodeWeakArrayDimensionality(typeB);
            if (dimsA == -1 || dimsB == -1) {
                throw SqlException.$(0, "array bind variables are not supported in UNION queries");
            }
            return ColumnType.encodeArrayType(elementTypeA, Math.max(dimsA, dimsB));
        } else if (aIsArray) {
            if (tagB == DOUBLE) {
                // if B is scalar then we coarse it to array of the same dimensionality as A is
                return typeA;
            }
            return (tagB == STRING) ? STRING : VARCHAR;
        } else if (bIsArray) {
            if (tagA == DOUBLE) {
                return typeB;
            }
            return (tagA == STRING ? STRING : VARCHAR);
        }

        int geoBitsA = getGeoHashBits(typeA);
        int geoBitsB = getGeoHashBits(typeB);
        boolean isGeoHashA = ColumnType.isGeoHash(typeA);
        boolean isGeoHashB = ColumnType.isGeoHash(typeB);
        if (isGeoHashA != isGeoHashB) {
            // One type is geohash, the other isn't. Since a stringy type can be parsed
            // into geohash, output geohash when the other type is stringy. If not,
            // cast both types to string.
            return isStringyType(typeA) ? typeB
                    : isStringyType(typeB) ? typeA
                    : ColumnType.STRING;
        }
        if (isGeoHashA) {
            // Both types are geohash, resolve to the one with fewer geohash bits.
            return geoBitsA < geoBitsB ? typeA : typeB;
        }

        boolean isDecimalA = ColumnType.isDecimalType(tagA);
        boolean isDecimalB = ColumnType.isDecimalType(tagB);
        if (isDecimalA || isDecimalB) {
            int a = DecimalUtil.getTypePrecisionScale(typeA);
            int b = DecimalUtil.getTypePrecisionScale(typeB);
            if (a != 0 && b != 0) {
                // Both types are decimal/implicitly castable to decimal.
                int precisionA = Numbers.decodeLowShort(a);
                int scaleA = Numbers.decodeHighShort(a);
                int precisionB = Numbers.decodeLowShort(b);
                int scaleB = Numbers.decodeHighShort(b);
                final int scale = Math.max(scaleA, scaleB);
                final int precision = Math.min(Math.max(precisionA - scaleA, precisionB - scaleB) + scale, Decimals.MAX_PRECISION);
                return ColumnType.getDecimalType(precision, scale);
            }
            // We also support casting between decimal and stringy types.
            return isStringyType(typeA) ? typeB :
                    isStringyType(typeB) ? typeA :
                            ColumnType.STRING; // Fallback should be supported by any type
        }

        if (tagA == INTERVAL || tagB == INTERVAL) {
            if (tagA == INTERVAL && tagB == INTERVAL) {
                return Math.max(typeA, typeB);
            }
            if (tagA == INTERVAL && tagB == NULL) {
                return typeA;
            }
            if (tagB == INTERVAL && tagA == NULL) {
                return typeB;
            }
        }

        // Neither type is geohash, use the type cast matrix to resolve.
        int result = UNION_CAST_MATRIX[tagA][tagB];

        //  indicate at least one of typeA or typeB is timestamp(timestamp_ns) type
        if (result == TIMESTAMP) {
            if (ColumnType.isTimestamp(typeA) && ColumnType.isTimestamp(typeB)) {
                return getHigherPrecisionTimestampType(typeA, typeB);
            } else if (ColumnType.isTimestamp(typeA)) {
                return typeA;
            } else {
                return typeB;
            }
        }
        return result;
    }

    @Override
    public void clear() {
        whereClauseParser.clear();
        symbolEstimator.clear();
        intListPool.clear();
    }

    @Override
    public void close() {
        Misc.free(jitIRMem);
    }

    @NotNull
    public Function compileBooleanFilter(
            ExpressionNode expr,
            RecordMetadata metadata,
            SqlExecutionContext executionContext
    ) throws SqlException {
        final Function filter = functionParser.parseFunction(expr, metadata, executionContext);
        if (ColumnType.isBoolean(filter.getType())) {
            return filter;
        }
        Misc.free(filter);
        throw SqlException.$(expr.position, "boolean expression expected");
    }

    @NotNull
    public Function compileJoinFilter(
            ExpressionNode expr,
            JoinRecordMetadata metadata,
            SqlExecutionContext executionContext
    ) throws SqlException {
        try {
            return compileBooleanFilter(expr, metadata, executionContext);
        } catch (Throwable t) {
            Misc.free(metadata);
            throw t;
        }
    }

    public RecordCursorFactory generate(@Transient QueryModel model, @Transient SqlExecutionContext executionContext) throws SqlException {
        return generateQuery(model, executionContext, true);
    }

    public RecordCursorFactory generateExplain(@Transient ExplainModel model, @Transient SqlExecutionContext executionContext) throws SqlException {
        final ExecutionModel innerModel = model.getInnerExecutionModel();
        final QueryModel queryModel = innerModel.getQueryModel();
        RecordCursorFactory factory;
        if (queryModel != null) {
            factory = generate(queryModel, executionContext);
            if (innerModel.getModelType() != QUERY) {
                factory = new RecordCursorFactoryStub(innerModel, factory);
            }
        } else {
            factory = new RecordCursorFactoryStub(innerModel, null);
        }

        return new ExplainPlanFactory(factory, model.getFormat());
    }

    public RecordCursorFactory generateExplain(QueryModel model, RecordCursorFactory factory, int format) {
        RecordCursorFactory recordCursorFactory = new RecordCursorFactoryStub(model, factory);
        return new ExplainPlanFactory(recordCursorFactory, format);
    }

    public BytecodeAssembler getAsm() {
        return asm;
    }

    public EntityColumnFilter getEntityColumnFilter() {
        return entityColumnFilter;
    }

    public ListColumnFilter getIndexColumnFilter() {
        return listColumnFilterA;
    }

    public RecordComparatorCompiler getRecordComparatorCompiler() {
        return recordComparatorCompiler;
    }

    public IntList toOrderIndices(RecordMetadata m, ObjList<ExpressionNode> orderBy, IntList orderByDirection) throws SqlException {
        final IntList indices = intListPool.next();
        for (int i = 0, n = orderBy.size(); i < n; i++) {
            ExpressionNode tok = orderBy.getQuick(i);
            int index = m.getColumnIndexQuiet(tok.token);
            if (index == -1) {
                throw SqlException.invalidColumn(tok.position, tok.token);
            }

            // shift index by 1 to use sign as sort direction
            index++;

            // negative column index means descending order of sort
            if (orderByDirection.getQuick(i) == QueryModel.ORDER_DIRECTION_DESCENDING) {
                index = -index;
            }

            indices.add(index);
        }
        return indices;
    }

    private static boolean allGroupsFirstLastWithSingleSymbolFilter(QueryModel model, RecordMetadata metadata) {
        final ObjList<QueryColumn> columns = model.getColumns();
        CharSequence symbolToken = null;
        int timestampIdx = metadata.getTimestampIndex();

        for (int i = 0, n = columns.size(); i < n; i++) {
            final QueryColumn column = columns.getQuick(i);
            final ExpressionNode node = column.getAst();

            if (node.type == LITERAL) {
                int idx = metadata.getColumnIndex(node.token);
                int columnType = metadata.getColumnType(idx);
                if (ColumnType.isTimestamp(columnType)) {
                    if (idx != timestampIdx) {
                        return false;
                    }
                } else if (columnType == ColumnType.SYMBOL) {
                    if (symbolToken == null) {
                        symbolToken = node.token;
                    } else if (!Chars.equalsIgnoreCase(symbolToken, node.token)) {
                        return false; // more than one key symbol column
                    }
                } else {
                    return false;
                }
            } else {
                ExpressionNode columnAst = column.getAst();
                CharSequence token = columnAst.token;
                if (!isFirstKeyword(token) && !isLastKeyword(token)) {
                    return false;
                }

                if (columnAst.rhs.type != LITERAL || metadata.getColumnIndex(columnAst.rhs.token) < 0) {
                    return false;
                }
            }
        }

        return true;
    }

    private static void coerceRuntimeConstantType(Function func, int type, SqlExecutionContext context, CharSequence message, int pos) throws SqlException {
        if (ColumnType.isUndefined(func.getType())) {
            func.assignType(type, context.getBindVariableService());
        } else if ((!func.isConstant() && !func.isRuntimeConstant()) || !ColumnType.isAssignableFrom(func.getType(), type)) {
            throw SqlException.$(pos, message);
        }
    }

    private static RecordCursorFactory createFullFatAsOfJoin(
            CairoConfiguration configuration,
            RecordMetadata metadata,
            RecordCursorFactory masterFactory,
            RecordCursorFactory slaveFactory,
            @Transient ColumnTypes mapKeyTypes,
            @Transient ColumnTypes mapValueTypes,
            @Transient ColumnTypes slaveColumnTypes,
            RecordSink masterKeySink,
            RecordSink slaveKeySink,
            int columnSplit,
            RecordValueSink slaveValueSink,
            IntList columnIndex,
            JoinContext joinContext,
            ColumnFilter masterTableKeyColumns,
            long toleranceInterval,
            int slaveValueTimestampIndex
    ) {
        return new AsOfJoinRecordCursorFactory(
                configuration,
                metadata,
                masterFactory,
                slaveFactory,
                mapKeyTypes,
                mapValueTypes,
                slaveColumnTypes,
                masterKeySink,
                slaveKeySink,
                columnSplit,
                slaveValueSink,
                columnIndex,
                joinContext,
                masterTableKeyColumns,
                toleranceInterval,
                slaveValueTimestampIndex
        );
    }

    private static RecordCursorFactory createFullFatLtJoin(
            CairoConfiguration configuration,
            RecordMetadata metadata,
            RecordCursorFactory masterFactory,
            RecordCursorFactory slaveFactory,
            @Transient ColumnTypes mapKeyTypes,
            @Transient ColumnTypes mapValueTypes,
            @Transient ColumnTypes slaveColumnTypes,
            RecordSink masterKeySink,
            RecordSink slaveKeySink,
            int columnSplit,
            RecordValueSink slaveValueSink,
            IntList columnIndex,
            JoinContext joinContext,
            ColumnFilter masterTableKeyColumns,
            long toleranceInterval,
            int slaveValueTimestampIndex
    ) {
        return new LtJoinRecordCursorFactory(
                configuration,
                metadata,
                masterFactory,
                slaveFactory,
                mapKeyTypes,
                mapValueTypes,
                slaveColumnTypes,
                masterKeySink,
                slaveKeySink,
                columnSplit,
                slaveValueSink,
                columnIndex,
                joinContext,
                masterTableKeyColumns,
                toleranceInterval,
                slaveValueTimestampIndex
        );
    }

    @SuppressWarnings("unchecked")
    private static <T extends Function> @Nullable ObjList<ObjList<T>> extractWorkerFunctionsConditionally(
            ObjList<Function> projectionFunctions,
            IntList projectionFunctionFlags,
            ObjList<ObjList<Function>> perThreadFunctions,
            int flag
    ) {
        ObjList<ObjList<T>> perThreadKeyFunctions = null;
        boolean keysThreadSafe = true;
        for (int i = 0, n = projectionFunctions.size(); i < n; i++) {
            if ((flag == GroupByUtils.PROJECTION_FUNCTION_FLAG_ANY || projectionFunctionFlags.get(i) == flag) && !projectionFunctions.getQuick(i).isThreadSafe()) {
                keysThreadSafe = false;
                break;
            }
        }

        if (!keysThreadSafe) {
            assert perThreadFunctions != null;
            perThreadKeyFunctions = new ObjList<>();
            for (int i = 0, n = perThreadFunctions.size(); i < n; i++) {
                ObjList<T> threadFunctions = new ObjList<>();
                perThreadKeyFunctions.add(threadFunctions);
                ObjList<Function> funcs = perThreadFunctions.getQuick(i);
                for (int j = 0, m = funcs.size(); j < m; j++) {
                    if (flag == GroupByUtils.PROJECTION_FUNCTION_FLAG_ANY || projectionFunctionFlags.get(j) == flag) {
                        threadFunctions.add((T) funcs.getQuick(j));
                    }
                }
            }
        }
        return perThreadKeyFunctions;
    }

    private static int getOrderByDirectionOrDefault(QueryModel model, int index) {
        final IntList direction = model.getOrderByDirectionAdvice();
        return index >= direction.size() ? ORDER_DIRECTION_ASCENDING : direction.getQuick(index);
    }

    private static boolean isSingleColumnFunction(ExpressionNode ast, CharSequence name) {
        return ast.type == FUNCTION && ast.paramCount == 1 && Chars.equalsIgnoreCase(ast.token, name) && ast.rhs.type == LITERAL;
    }

    private static long tolerance(QueryModel slaveModel, int leftTimestamp, int rightTimestampType) throws SqlException {
        ExpressionNode tolerance = slaveModel.getAsOfJoinTolerance();
        long toleranceInterval = Numbers.LONG_NULL;
        if (tolerance != null) {
            int k = TimestampSamplerFactory.findIntervalEndIndex(tolerance.token, tolerance.position, "tolerance");
            assert tolerance.token.length() > k;
            char unit = tolerance.token.charAt(k);
            TimestampDriver timestampDriver = ColumnType.getTimestampDriver(ColumnType.getHigherPrecisionTimestampType(leftTimestamp, rightTimestampType));
            long multiplier;
            switch (unit) {
                case 'n':
                    toleranceInterval = TimestampSamplerFactory.parseInterval(tolerance.token, k, tolerance.position, "tolerance", Integer.MAX_VALUE, unit);
                    return timestampDriver.fromNanos(toleranceInterval);
                case 'U':
                    multiplier = timestampDriver.fromMicros(1);
                    break;
                case 'T':
                    multiplier = timestampDriver.fromMillis(1);
                    break;
                case 's':
                    multiplier = timestampDriver.fromSeconds(1);
                    break;
                case 'm':
                    multiplier = timestampDriver.fromMinutes(1);
                    break;
                case 'h':
                    multiplier = timestampDriver.fromHours(1);
                    break;
                case 'd':
                    multiplier = timestampDriver.fromDays(1);
                    break;
                case 'w':
                    multiplier = timestampDriver.fromWeeks(1);
                    break;
                default:
                    throw SqlException.$(tolerance.position, "unsupported TOLERANCE unit [unit=").put(unit).put(']');
            }
            int maxValue = (int) Math.min(Long.MAX_VALUE / multiplier, Integer.MAX_VALUE);
            toleranceInterval = TimestampSamplerFactory.parseInterval(tolerance.token, k, tolerance.position, "tolerance", maxValue, unit);
            toleranceInterval *= multiplier;
        }
        return toleranceInterval;
    }

    private static int validateAndGetSlaveTimestampIndex(RecordMetadata slaveMetadata, RecordCursorFactory slaveBase) {
        int slaveTimestampIndex = slaveMetadata.getTimestampIndex();

        // slave.supportsFilterStealing() means slave is nothing but a filter.
        // if slave is just a filter, then it must have the same metadata as its base,
        // that includes the timestamp index.
        assert slaveBase.getMetadata().getTimestampIndex() == slaveTimestampIndex;
        return slaveTimestampIndex;
    }

    private static RecordMetadata widenSetMetadata(RecordMetadata typesA, RecordMetadata typesB) throws SqlException {
        int columnCount = typesA.getColumnCount();
        assert columnCount == typesB.getColumnCount();

        GenericRecordMetadata metadata = new GenericRecordMetadata();
        for (int i = 0; i < columnCount; i++) {
            int typeA = typesA.getColumnType(i);
            int typeB = typesB.getColumnType(i);
            int targetType = getUnionCastType(typeA, typeB);
            metadata.add(new TableColumnMetadata(typesA.getColumnName(i), targetType));
        }
        return metadata;
    }

    private VectorAggregateFunctionConstructor assembleFunctionReference(RecordMetadata metadata, ExpressionNode ast) {
        int columnIndex;
        if (ast.type == FUNCTION && ast.paramCount == 1 && isSumKeyword(ast.token) && ast.rhs.type == LITERAL) {
            columnIndex = metadata.getColumnIndex(ast.rhs.token);
            tempVecConstructorArgIndexes.add(columnIndex);
            return sumConstructors.get(metadata.getColumnType(columnIndex));
        } else if (ast.type == FUNCTION && isCountKeyword(ast.token)
                && (ast.paramCount == 0 || (ast.paramCount == 1 && ast.rhs.type == CONSTANT && !isNullKeyword(ast.rhs.token)))) {
            // count() is a no-arg function, count(1) is the same as count(*)
            tempVecConstructorArgIndexes.add(-1);
            return COUNT_CONSTRUCTOR;
        } else if (isSingleColumnFunction(ast, "count")) {
            columnIndex = metadata.getColumnIndex(ast.rhs.token);
            tempVecConstructorArgIndexes.add(columnIndex);
            return countConstructors.get(metadata.getColumnType(columnIndex));
        } else if (isSingleColumnFunction(ast, "ksum")) {
            columnIndex = metadata.getColumnIndex(ast.rhs.token);
            tempVecConstructorArgIndexes.add(columnIndex);
            return ksumConstructors.get(metadata.getColumnType(columnIndex));
        } else if (isSingleColumnFunction(ast, "nsum")) {
            columnIndex = metadata.getColumnIndex(ast.rhs.token);
            tempVecConstructorArgIndexes.add(columnIndex);
            return nsumConstructors.get(metadata.getColumnType(columnIndex));
        } else if (isSingleColumnFunction(ast, "avg")) {
            columnIndex = metadata.getColumnIndex(ast.rhs.token);
            tempVecConstructorArgIndexes.add(columnIndex);
            return avgConstructors.get(metadata.getColumnType(columnIndex));
        } else if (isSingleColumnFunction(ast, "min")) {
            columnIndex = metadata.getColumnIndex(ast.rhs.token);
            tempVecConstructorArgIndexes.add(columnIndex);
            return minConstructors.get(metadata.getColumnType(columnIndex));
        } else if (isSingleColumnFunction(ast, "max")) {
            columnIndex = metadata.getColumnIndex(ast.rhs.token);
            tempVecConstructorArgIndexes.add(columnIndex);
            return maxConstructors.get(metadata.getColumnType(columnIndex));
        }
        return null;
    }

    private boolean assembleKeysAndFunctionReferences(
            ObjList<QueryColumn> columns,
            RecordMetadata metadata,
            int hourFunctionIndex
    ) {
        tempVaf.clear();
        tempMetadata.clear();
        tempSymbolSkewIndexes.clear();
        tempVecConstructors.clear();
        tempVecConstructorArgIndexes.clear();
        tempAggIndex.clear();

        for (int i = 0, n = columns.size(); i < n; i++) {
            final QueryColumn qc = columns.getQuick(i);
            final ExpressionNode ast = qc.getAst();
            if (ast.type == LITERAL) {
                // when "hour" index is not set (-1) we assume we should be looking for
                // intrinsic cases, such as "columnRef, sum(col)"
                if (hourFunctionIndex == -1) {
                    final int columnIndex = metadata.getColumnIndex(ast.token);
                    final int type = metadata.getColumnType(columnIndex);
                    if (ColumnType.isInt(type)) {
                        tempKeyIndexesInBase.add(columnIndex);
                        tempKeyIndex.add(i);
                        arrayColumnTypes.add(ColumnType.INT);
                        tempKeyKinds.add(GKK_VANILLA_INT);
                    } else if (ColumnType.isSymbol(type)) {
                        tempKeyIndexesInBase.add(columnIndex);
                        tempKeyIndex.add(i);
                        tempSymbolSkewIndexes.extendAndSet(i, columnIndex);
                        arrayColumnTypes.add(ColumnType.SYMBOL);
                        tempKeyKinds.add(GKK_VANILLA_INT);
                    } else {
                        return false;
                    }
                }
            } else if (i != hourFunctionIndex) { // we exclude "hour" call from aggregate lookups
                final VectorAggregateFunctionConstructor constructor = assembleFunctionReference(metadata, ast);
                if (constructor != null) {
                    tempVecConstructors.add(constructor);
                    tempAggIndex.add(i);
                } else {
                    return false;
                }
            }
        }
        return true;
    }

    private void backupWhereClause(ExpressionNode node) {
        processNodeQueryModels(node, backupWhereClauseRef);
    }

    // Checks if lo, hi is set and lo >= 0 while hi < 0 (meaning - return whole result set except some rows at start and some at the end)
    // because such case can't really be optimized by topN/bottomN
    private boolean canSortAndLimitBeOptimized(QueryModel model, SqlExecutionContext context, Function loFunc, Function hiFunc) {
        if (model.getLimitLo() == null && model.getLimitHi() == null) {
            return false;
        }

        if (loFunc != null && loFunc.isConstant()
                && hiFunc != null && hiFunc.isConstant()) {
            try {
                loFunc.init(null, context);
                hiFunc.init(null, context);

                return !(loFunc.getLong(null) >= 0 && hiFunc.getLong(null) < 0);
            } catch (SqlException ex) {
                LOG.error().$("Failed to initialize lo or hi functions [").$("error=").$safe(ex.getMessage()).I$();
            }
        }

        return true;
    }

    private boolean checkIfSetCastIsRequired(RecordMetadata metadataA, RecordMetadata metadataB, boolean symbolDisallowed) {
        int columnCount = metadataA.getColumnCount();
        assert columnCount == metadataB.getColumnCount();

        for (int i = 0; i < columnCount; i++) {
            int typeA = metadataA.getColumnType(i);
            int typeB = metadataB.getColumnType(i);
            if (typeA != typeB || (typeA == ColumnType.SYMBOL && symbolDisallowed)) {
                return true;
            }
        }
        return false;
    }

    @Nullable
    private Function compileFilter(
            IntrinsicModel intrinsicModel,
            RecordMetadata readerMeta,
            SqlExecutionContext executionContext
    ) throws SqlException {
        if (intrinsicModel.filter != null) {
            return compileBooleanFilter(intrinsicModel.filter, readerMeta, executionContext);
        }
        return null;
    }

    private @Nullable ObjList<ObjList<Function>> compilePerWorkerInnerProjectionFunctions(
            SqlExecutionContext executionContext,
            ObjList<QueryColumn> queryColumns,
            ObjList<Function> innerProjectionFunctions,
            int workerCount,
            RecordMetadata metadata
    ) throws SqlException {
        boolean threadSafe = true;

        assert innerProjectionFunctions.size() == queryColumns.size();

        for (int i = 0, n = innerProjectionFunctions.size(); i < n; i++) {
            if (!innerProjectionFunctions.getQuick(i).isThreadSafe()) {
                threadSafe = false;
                break;
            }
        }
        if (!threadSafe) {
            ObjList<ObjList<Function>> allWorkerKeyFunctions = new ObjList<>();
            int columnCount = queryColumns.size();
            for (int i = 0; i < workerCount; i++) {
                ObjList<Function> workerKeyFunctions = new ObjList<>(columnCount);
                allWorkerKeyFunctions.add(workerKeyFunctions);
                for (int j = 0; j < columnCount; j++) {
                    final Function func = functionParser.parseFunction(
                            queryColumns.getQuick(j).getAst(),
                            metadata,
                            executionContext
                    );
                    if (func instanceof GroupByFunction) {
                        // ensure value indexes are set correctly
                        ((GroupByFunction) func).initValueIndex(((GroupByFunction) innerProjectionFunctions.getQuick(j)).getValueIndex());
                    }
                    workerKeyFunctions.add(func);
                }
            }
            return allWorkerKeyFunctions;
        }
        return null;
    }

    private @Nullable ObjList<Function> compileWorkerFilterConditionally(
            SqlExecutionContext executionContext,
            @Nullable Function filter,
            int sharedQueryWorkerCount,
            @Nullable ExpressionNode filterExpr,
            RecordMetadata metadata
    ) throws SqlException {
        if (filter != null && !filter.isThreadSafe() && sharedQueryWorkerCount > 0) {
            assert filterExpr != null;
            ObjList<Function> workerFilters = new ObjList<>();
            for (int i = 0; i < sharedQueryWorkerCount; i++) {
                restoreWhereClause(filterExpr); // restore original filters in node query models
                Function workerFilter = compileBooleanFilter(filterExpr, metadata, executionContext);
                workerFilters.extendAndSet(i, workerFilter);
                assert filter.getClass() == workerFilter.getClass();
            }
            return workerFilters;
        }
        return null;
    }

    private @Nullable ObjList<ObjList<GroupByFunction>> compileWorkerGroupByFunctionsConditionally(
            SqlExecutionContext executionContext,
            QueryModel model,
            @NotNull ObjList<GroupByFunction> groupByFunctions,
            int workerCount,
            RecordMetadata metadata
    ) throws SqlException {
        boolean threadSafe = true;
        for (int i = 0, n = groupByFunctions.size(); i < n; i++) {
            if (!groupByFunctions.getQuick(i).isThreadSafe()) {
                threadSafe = false;
                break;
            }
        }
        if (!threadSafe) {
            ObjList<ObjList<GroupByFunction>> allWorkerGroupByFunctions = new ObjList<>();
            for (int i = 0; i < workerCount; i++) {
                ObjList<GroupByFunction> workerGroupByFunctions = new ObjList<>(groupByFunctions.size());
                allWorkerGroupByFunctions.extendAndSet(i, workerGroupByFunctions);
                GroupByUtils.prepareWorkerGroupByFunctions(
                        model,
                        metadata,
                        functionParser,
                        executionContext,
                        groupByFunctions,
                        workerGroupByFunctions
                );
            }
            return allWorkerGroupByFunctions;
        }
        return null;
    }

    @NotNull
    private RecordCursorFactory createFullFatJoin(
            RecordCursorFactory master,
            RecordMetadata masterMetadata,
            CharSequence masterAlias,
            RecordCursorFactory slave,
            RecordMetadata slaveMetadata,
            CharSequence slaveAlias,
            int joinPosition,
            FullFatJoinGenerator generator,
            JoinContext joinContext,
            long toleranceInterval
    ) throws SqlException {
        // create hash set of key columns to easily find them
        intHashSet.clear();
        for (int i = 0, n = listColumnFilterA.getColumnCount(); i < n; i++) {
            intHashSet.add(listColumnFilterA.getColumnIndexFactored(i));
        }

        // map doesn't support variable length types in map value, which is ok
        // when we join tables on strings - technically string is the key,
        // and we do not need to store it in value, but we will still reject
        //
        // never mind, this is a stop-gap measure until I understand the problem
        // fully

        for (int k = 0, m = slaveMetadata.getColumnCount(); k < m; k++) {
            if (intHashSet.excludes(k)) {
                // if a slave column is not in key, it must be of fixed length.
                // why? our maps do not support variable length types in values, only in keys
                if (ColumnType.isVarSize(slaveMetadata.getColumnType(k))) {
                    throw SqlException
                            .position(joinPosition).put("right side column '")
                            .put(slaveMetadata.getColumnName(k)).put("' is of unsupported type");
                }
            }
        }

        // at this point listColumnFilterB has column indexes of the master record that are JOIN keys
        // so masterCopier writes key columns of master record to a sink
        RecordSink masterCopier = createRecordCopierMaster(masterMetadata);

        // This metadata allocates native memory, it has to be closed in case join
        // generation is unsuccessful. The exception can be thrown anywhere between
        // try...catch
        JoinRecordMetadata metadata = new JoinRecordMetadata(
                configuration,
                masterMetadata.getColumnCount() + slaveMetadata.getColumnCount()
        );

        try {
            // metadata will have master record verbatim
            metadata.copyColumnMetadataFrom(masterAlias, masterMetadata);

            // slave record is split across key and value of map
            // the rationale is not to store columns twice
            // especially when map value does not support variable
            // length types

            final IntList columnIndex = new IntList(slaveMetadata.getColumnCount());
            // In map record value columns go first, so at this stage
            // we add to metadata all slave columns that are not keys.
            // Add the same columns to filter while we are in this loop.

            // We clear listColumnFilterB because after this loop it will
            // contain indexes of slave table columns that are not keys.
            ColumnFilter masterTableKeyColumns = listColumnFilterB.copy();
            listColumnFilterB.clear();
            valueTypes.clear();
            ArrayColumnTypes slaveTypes = new ArrayColumnTypes();
            int slaveTimestampIndex = slaveMetadata.getTimestampIndex();
            int slaveValueTimestampIndex = -1;
            for (int i = 0, n = slaveMetadata.getColumnCount(); i < n; i++) {
                if (intHashSet.excludes(i)) {
                    // this is not a key column. Add it to metadata as it is. Symbols columns are kept as symbols
                    final TableColumnMetadata m = slaveMetadata.getColumnMetadata(i);
                    metadata.add(slaveAlias, m);
                    listColumnFilterB.add(i + 1);
                    columnIndex.add(i);
                    valueTypes.add(m.getColumnType());
                    slaveTypes.add(m.getColumnType());
                    if (i == slaveTimestampIndex) {
                        slaveValueTimestampIndex = valueTypes.getColumnCount() - 1;
                    }
                }
            }
            assert slaveValueTimestampIndex != -1;

            // now add key columns to metadata
            for (int i = 0, n = listColumnFilterA.getColumnCount(); i < n; i++) {
                int index = listColumnFilterA.getColumnIndexFactored(i);
                final TableColumnMetadata m = slaveMetadata.getColumnMetadata(index);
                metadata.add(slaveAlias, m);
                slaveTypes.add(m.getColumnType());
                columnIndex.add(index);
            }

            if (masterMetadata.getTimestampIndex() != -1) {
                metadata.setTimestampIndex(masterMetadata.getTimestampIndex());
            }
            return generator.create(
                    configuration,
                    metadata,
                    master,
                    slave,
                    keyTypes,
                    valueTypes,
                    slaveTypes,
                    masterCopier,
                    createRecordCopierSlave(slaveMetadata),
                    masterMetadata.getColumnCount(),
                    RecordValueSinkFactory.getInstance(asm, slaveMetadata, listColumnFilterB), // slaveValueSink
                    columnIndex,
                    joinContext,
                    masterTableKeyColumns,
                    toleranceInterval,
                    slaveValueTimestampIndex
            );

        } catch (Throwable e) {
            Misc.free(metadata);
            throw e;
        }
    }

    private RecordCursorFactory createHashJoin(
            RecordMetadata metadata,
            RecordCursorFactory master,
            RecordCursorFactory slave,
            int joinType,
            Function filter,
            JoinContext context
    ) {
        /*
         * JoinContext provides the following information:
         * a/bIndexes - index of model where join column is coming from
         * a/bNames - name of columns in respective models, these column names are not prefixed with table aliases
         * a/bNodes - the original column references, that can include table alias. Sometimes it doesn't when column name is unambiguous
         *
         * a/b are "inverted" in that "a" for slave and "b" for master
         *
         * The issue is when we use model indexes and vanilla column names they would only work on single-table
         * record cursor but original names with prefixed columns will only work with JoinRecordMetadata
         */
        final RecordMetadata masterMetadata = master.getMetadata();
        final RecordMetadata slaveMetadata = slave.getMetadata();
        final RecordSink masterKeyCopier = createRecordCopierMaster(masterMetadata);
        final RecordSink slaveKeyCopier = createRecordCopierSlave(slaveMetadata);

        if (slave.recordCursorSupportsRandomAccess() && !fullFatJoins) {
            valueTypes.clear();
            valueTypes.add(ColumnType.INT); // chain tail offset

            if (joinType == JOIN_INNER) {
                // For inner join we can also store per-key count to speed up size calculation.
                valueTypes.add(ColumnType.INT); // record count for the key

                return new HashJoinLightRecordCursorFactory(
                        configuration,
                        metadata,
                        master,
                        slave,
                        keyTypes,
                        valueTypes,
                        masterKeyCopier,
                        slaveKeyCopier,
                        masterMetadata.getColumnCount(),
                        context
                );
            }

            if (joinType == JOIN_RIGHT_OUTER || joinType == JOIN_FULL_OUTER) {
                valueTypes.add(BOOLEAN);
            }
            if (filter != null) {
                return new HashOuterJoinFilteredLightRecordCursorFactory(
                        configuration,
                        metadata,
                        master,
                        slave,
                        keyTypes,
                        valueTypes,
                        masterKeyCopier,
                        slaveKeyCopier,
                        masterMetadata.getColumnCount(),
                        filter,
                        context,
                        joinType
                );
            }

            return new HashOuterJoinLightRecordCursorFactory(
                    configuration,
                    metadata,
                    master,
                    slave,
                    keyTypes,
                    valueTypes,
                    masterKeyCopier,
                    slaveKeyCopier,
                    masterMetadata.getColumnCount(),
                    context,
                    joinType
            );
        }

        valueTypes.clear();
        valueTypes.add(ColumnType.LONG); // chain head offset
        valueTypes.add(ColumnType.LONG); // chain tail offset
        valueTypes.add(ColumnType.LONG); // record count for the key
        if (filter == null && (joinType == JOIN_RIGHT_OUTER || joinType == JOIN_FULL_OUTER)) {
            valueTypes.add(BOOLEAN);
        }

        entityColumnFilter.of(slaveMetadata.getColumnCount());
        RecordSink slaveSink = RecordSinkFactory.getInstance(asm, slaveMetadata, entityColumnFilter);

        if (joinType == JOIN_INNER) {
            return new HashJoinRecordCursorFactory(
                    configuration,
                    metadata,
                    master,
                    slave,
                    keyTypes,
                    valueTypes,
                    masterKeyCopier,
                    slaveKeyCopier,
                    slaveSink,
                    masterMetadata.getColumnCount(),
                    context
            );
        }

        if (filter != null) {
            return new HashOuterJoinFilteredRecordCursorFactory(
                    configuration,
                    metadata,
                    master,
                    slave,
                    keyTypes,
                    valueTypes,
                    masterKeyCopier,
                    slaveKeyCopier,
                    slaveSink,
                    masterMetadata.getColumnCount(),
                    filter,
                    context,
                    joinType
            );
        }

        return new HashOuterJoinRecordCursorFactory(
                configuration,
                metadata,
                master,
                slave,
                keyTypes,
                valueTypes,
                masterKeyCopier,
                slaveKeyCopier,
                slaveSink,
                masterMetadata.getColumnCount(),
                context,
                joinType
        );
    }

    @NotNull
    private JoinRecordMetadata createJoinMetadata(
            CharSequence masterAlias,
            RecordMetadata masterMetadata,
            CharSequence slaveAlias,
            RecordMetadata slaveMetadata
    ) {
        return createJoinMetadata(
                masterAlias,
                masterMetadata,
                slaveAlias,
                slaveMetadata,
                masterMetadata.getTimestampIndex()
        );
    }

    @NotNull
    private JoinRecordMetadata createJoinMetadata(
            CharSequence masterAlias,
            RecordMetadata masterMetadata,
            CharSequence slaveAlias,
            RecordMetadata slaveMetadata,
            int timestampIndex
    ) {
        JoinRecordMetadata metadata;
        metadata = new JoinRecordMetadata(
                configuration,
                masterMetadata.getColumnCount() + slaveMetadata.getColumnCount()
        );

        try {
            metadata.copyColumnMetadataFrom(masterAlias, masterMetadata);
            metadata.copyColumnMetadataFrom(slaveAlias, slaveMetadata);
        } catch (Throwable th) {
            Misc.free(metadata);
            throw th;
        }

        if (timestampIndex != -1) {
            metadata.setTimestampIndex(timestampIndex);
        }
        return metadata;
    }

    private @NotNull RecordSink createRecordCopierMaster(RecordMetadata masterMetadata) {
        return RecordSinkFactory.getInstance(
                asm,
                masterMetadata,
                listColumnFilterB,
                writeSymbolAsString,
                writeStringAsVarcharB,
                writeTimestampAsNanosB
        );
    }

    private @NotNull RecordSink createRecordCopierSlave(RecordMetadata slaveMetadata) {
        return RecordSinkFactory.getInstance(
                asm,
                slaveMetadata,
                listColumnFilterA,
                writeSymbolAsString,
                writeStringAsVarcharA,
                writeTimestampAsNanosA
        );
    }

    private RecordCursorFactory createSpliceJoin(
            RecordMetadata metadata,
            RecordCursorFactory master,
            RecordSink masterKeySink,
            RecordCursorFactory slave,
            RecordSink slaveKeySink,
            int columnSplit,
            JoinContext context
    ) {
        valueTypes.clear();
        valueTypes.add(ColumnType.LONG); // master previous
        valueTypes.add(ColumnType.LONG); // master current
        valueTypes.add(ColumnType.LONG); // slave previous
        valueTypes.add(ColumnType.LONG); // slave current

        return new SpliceJoinLightRecordCursorFactory(
                configuration,
                metadata,
                master,
                slave,
                keyTypes,
                valueTypes,
                masterKeySink,
                slaveKeySink,
                columnSplit,
                context
        );
    }

<<<<<<< HEAD
    /**
     * Attempts to detect the "markout horizon" pattern in a cross-join with ORDER BY.
     * <p>
     * The pattern consists of:
     * 1. A cross-join between a table with a designated timestamp and an arithmetic sequence
     * 2. An ORDER BY clause on the sum of the timestamp and the sequence element
     * <p>
     * Detection isn't foolproof and can result in false positives. We do not attempt it unless
     * the hint {@value SqlHints#MARKOUT_HORIZON_JOIN_HINT} is present in the query.
     *
     * @param masterAlias         alias for the master LHS of the join
     * @param masterModel         QueryModel for the LHS of the join
     * @param masterMetadata      Metadata for the LHS of the join
     * @param masterCursorFactory the LHS cursor factory
     * @param slaveModel          QueryModel for the RHS of the join
     * @param slaveMetadata       Metadata for the RHS of the join (should be an arithmetic sequence)
     * @param slaveCursorFactory  the RHS cursor factory (should produce an arithmetic sequence)
     * @return MarkoutHorizonInfo if pattern is detected, null otherwise
     */
    private MarkoutHorizonInfo detectMarkoutHorizonPattern(
            CharSequence masterAlias,
            QueryModel masterModel,
            RecordMetadata masterMetadata,
            RecordCursorFactory masterCursorFactory,
            QueryModel slaveModel,
            RecordMetadata slaveMetadata,
            RecordCursorFactory slaveCursorFactory
    ) {
        // Detect the markout_horizon_join hint, and ensure the master cursor supports random access
        if (!SqlHints.hasMarkoutHorizonHint(masterModel, masterAlias, slaveModel.getName()) ||
                !masterCursorFactory.recordCursorSupportsRandomAccess()
        ) {
            return null;
        }

        // Ensure the slave table is `long_sequence()`, or based on it
        RecordCursorFactory rootFac = slaveCursorFactory;
        while (!rootFac.getClass().getSimpleName().contains("LongSequence")) {
            rootFac = rootFac.getBaseFactory();
            if (rootFac == null) {
                return null;
            }
        }
        // Ensure the master table has a designated timestamp column
        int designatedTimestampIndex = masterMetadata.getTimestampIndex();
        if (designatedTimestampIndex == -1) {
            return null;
        }

        // Ensure we have an ORDER BY clause.
        // lastSeenOrderByModel was captured as we were descending through nested models
        if (lastSeenOrderByModel == null) {
            return null;
        }
        ExpressionNode orderByNode = lastSeenOrderByModel.getOrderBy().getQuick(0);

        // The ORDER BY node may be a column alias (LITERAL) - resolve it to the actual expression
        ExpressionNode orderByExpr = orderByNode;
        if (orderByNode.type == ExpressionNode.LITERAL) {
            QueryColumn queryColumn = lastSeenOrderByModel.getAliasToColumnMap().get(orderByNode.token);
            if (queryColumn != null) {
                orderByExpr = queryColumn.getAst();
            }
        }
        // Ensure that ORDER BY is an addition operation
        if (orderByExpr.type != ExpressionNode.OPERATION || !"+".contentEquals(orderByExpr.token)) {
            return null;
        }
        // The ORDER BY should be timestamp_column + offset_column, or vice versa
        ExpressionNode lhs = orderByExpr.lhs;
        ExpressionNode rhs = orderByExpr.rhs;
        if (lhs == null || rhs == null) {
            return null;
        }

        // Try to identify which operand is the timestamp from master and which is from slave
        int timestampColumnIndex = -1;
        ExpressionNode slaveColumnNode = null;

        // Check if LHS is the designated timestamp column from master
        if (lhs.type == ExpressionNode.LITERAL) {
            int colIndex = masterMetadata.getColumnIndexQuiet(lhs.token);
            if (colIndex >= 0 && colIndex == designatedTimestampIndex) {
                timestampColumnIndex = colIndex;
                slaveColumnNode = rhs;
            }
        }

        // If not found, check if RHS is the designated timestamp column from master and LHS is from slave
        if (timestampColumnIndex == -1 && rhs.type == ExpressionNode.LITERAL) {
            int colIndex = masterMetadata.getColumnIndexQuiet(rhs.token);
            if (colIndex >= 0 && colIndex == designatedTimestampIndex) {
                timestampColumnIndex = colIndex;
                slaveColumnNode = lhs;
            }
        }

        if (slaveColumnNode == null || slaveColumnNode.type != ExpressionNode.LITERAL) {
            return null;
        }
        int slaveColumnIndex = slaveMetadata.getColumnIndexQuiet(slaveColumnNode.token);
        if (slaveColumnIndex == -1) {
            return null; // Slave column not found
        }
        // Return the info needed to create the optimized factory.
        // resultTimestampColumnIndex will be -1 if no SELECT column matches the ORDER BY expression.
        return new MarkoutHorizonInfo(timestampColumnIndex, slaveColumnIndex);
=======
    private @NotNull SymbolShortCircuit createSymbolShortCircuit(
            RecordMetadata masterMetadata,
            RecordMetadata slaveMetadata,
            boolean isSelfJoin
    ) {
        SymbolShortCircuit symbolShortCircuit = NoopSymbolShortCircuit.INSTANCE;
        assert listColumnFilterA.getColumnCount() == listColumnFilterB.getColumnCount();
        SymbolJoinKeyMapping[] mappings = null;
        for (int i = 0, n = listColumnFilterA.getColumnCount(); i < n; i++) {
            int masterIndex = listColumnFilterB.getColumnIndexFactored(i);
            int slaveIndex = listColumnFilterA.getColumnIndexFactored(i);
            if (slaveMetadata.getColumnType(slaveIndex) == ColumnType.SYMBOL && slaveMetadata.isSymbolTableStatic(slaveIndex)) {
                int masterColType = masterMetadata.getColumnType(masterIndex);
                SymbolJoinKeyMapping newMapping;
                switch (masterColType) {
                    case SYMBOL:
                        if (isSelfJoin && masterIndex == slaveIndex) {
                            // self join on the same column -> there is no point in attempting short-circuiting
                            // NOTE: This check is naive, it can generate false positives
                            //       For example 'select t1.s, t2.s2 from t as t1 asof join t as t2 on t1.s = t2.s2'
                            //       This is deemed as a self-join (which it is), and due to the way columns are projected
                            //       it will take this branch (even when it fact it's comparing different columns)
                            //       and won't create a short circuit. This is OK from correctness perspective,
                            //       but it is a missed opportunity for performance optimization. Doing a perfect check
                            //       would require a more complex logic, which is not worth it for now
                            continue;
                        }
                        newMapping = new SymbolToSymbolJoinKeyMapping(configuration, masterIndex, slaveIndex);
                        break;
                    case VARCHAR:
                        newMapping = new VarcharToSymbolJoinKeyMapping(masterIndex, slaveIndex);
                        break;
                    case STRING:
                        newMapping = new StringToSymbolJoinKeyMapping(masterIndex, slaveIndex);
                        break;
                    default:
                        // unsupported type for short circuit
                        continue;
                }
                if (symbolShortCircuit == NoopSymbolShortCircuit.INSTANCE) {
                    // ok, a single symbol short circuit
                    symbolShortCircuit = (SymbolShortCircuit) newMapping;
                } else if (mappings == null) {
                    // 2 symbol mappings, we need to chain them
                    mappings = new SymbolJoinKeyMapping[2];
                    mappings[0] = (SymbolJoinKeyMapping) symbolShortCircuit;
                    mappings[1] = newMapping;
                    symbolShortCircuit = new ChainedSymbolShortCircuit(mappings);
                } else {
                    // ok, this is pretty uncommon - a join key with more than 2 symbol short circuits
                    // this allocates arrays, but it should be very rare
                    int size = mappings.length;
                    SymbolJoinKeyMapping[] newMappings = Arrays.copyOf(mappings, size + 1);
                    newMappings[size] = newMapping;
                    symbolShortCircuit = new ChainedSymbolShortCircuit(newMappings);
                    mappings = newMappings;
                }
            }
        }
        return symbolShortCircuit;
>>>>>>> 960fc342
    }

    private @NotNull ObjList<Function> extractVirtualFunctionsFromProjection(ObjList<Function> projectionFunctions, IntList projectionFunctionFlags) {
        final ObjList<Function> result = new ObjList<>();
        for (int i = 0, n = projectionFunctions.size(); i < n; i++) {
            if (projectionFunctionFlags.getQuick(i) == GroupByUtils.PROJECTION_FUNCTION_FLAG_VIRTUAL) {
                result.add(projectionFunctions.getQuick(i));
            }
        }
        return result;
    }

    private ObjList<Function> generateCastFunctions(
            SqlExecutionContext executionContext,
            RecordMetadata castToMetadata,
            RecordMetadata castFromMetadata,
            int modelPosition
    ) throws SqlException {
        int columnCount = castToMetadata.getColumnCount();
        ObjList<Function> castFunctions = new ObjList<>();
        for (int i = 0; i < columnCount; i++) {
            int toType = castToMetadata.getColumnType(i);
            int fromType = castFromMetadata.getColumnType(i);
            int toTag = ColumnType.tagOf(toType);
            int fromTag = ColumnType.tagOf(fromType);
            if (fromTag == ColumnType.NULL) {
                castFunctions.add(NullConstant.NULL);
            } else {
                switch (toTag) {
                    case ColumnType.BOOLEAN:
                        castFunctions.add(BooleanColumn.newInstance(i));
                        break;
                    case ColumnType.BYTE:
                        castFunctions.add(ByteColumn.newInstance(i));
                        break;
                    case ColumnType.SHORT:
                        switch (fromTag) {
                            // BOOLEAN will not be cast to CHAR
                            // in cast of BOOLEAN -> CHAR combination both will be cast to STRING
                            case ColumnType.BYTE:
                                castFunctions.add(ByteColumn.newInstance(i));
                                break;
                            case ColumnType.CHAR:
                                castFunctions.add(new CharColumn(i));
                                break;
                            case ColumnType.SHORT:
                                castFunctions.add(ShortColumn.newInstance(i));
                                break;
                            // wider types are not possible here
                            // SHORT will be cast to wider types, not other way around
                            // Wider types tested are: SHORT, INT, LONG, FLOAT, DOUBLE, DATE, TIMESTAMP, SYMBOL, STRING, LONG256
                            // GEOBYTE, GEOSHORT, GEOINT, GEOLONG
                        }
                        break;
                    case ColumnType.CHAR:
                        switch (fromTag) {
                            // BOOLEAN will not be cast to CHAR
                            // in cast of BOOLEAN -> CHAR combination both will be cast to STRING
                            case ColumnType.BYTE:
                                castFunctions.add(new CastByteToCharFunctionFactory.Func(ByteColumn.newInstance(i)));
                                break;
                            case ColumnType.CHAR:
                                castFunctions.add(new CharColumn(i));
                                break;
                            // wider types are not possible here
                            // CHAR will be cast to wider types, not other way around
                            // Wider types tested are: SHORT, INT, LONG, FLOAT, DOUBLE, DATE, TIMESTAMP, SYMBOL, STRING, LONG256
                            // GEOBYTE, GEOSHORT, GEOINT, GEOLONG
                            default:
                        }
                        break;
                    case ColumnType.INT:
                        switch (fromTag) {
                            // BOOLEAN will not be cast to INT
                            // in cast of BOOLEAN -> INT combination both will be cast to STRING
                            case ColumnType.BYTE:
                                castFunctions.add(ByteColumn.newInstance(i));
                                break;
                            case ColumnType.SHORT:
                                castFunctions.add(ShortColumn.newInstance(i));
                                break;
                            case ColumnType.CHAR:
                                castFunctions.add(new CharColumn(i));
                                break;
                            case ColumnType.INT:
                                castFunctions.add(IntColumn.newInstance(i));
                                break;
                            // wider types are not possible here
                            // INT will be cast to wider types, not other way around
                            // Wider types tested are: LONG, FLOAT, DOUBLE, DATE, TIMESTAMP, SYMBOL, STRING, LONG256
                            // GEOBYTE, GEOSHORT, GEOINT, GEOLONG
                        }
                        break;
                    case ColumnType.IPv4:
                        if (fromTag == ColumnType.IPv4) {
                            castFunctions.add(IPv4Column.newInstance(i));
                        } else {
                            throw SqlException.unsupportedCast(
                                    modelPosition,
                                    castFromMetadata.getColumnName(i),
                                    fromType,
                                    toType
                            );
                        }
                        break;
                    case ColumnType.LONG:
                        switch (fromTag) {
                            // BOOLEAN will not be cast to LONG
                            // in cast of BOOLEAN -> LONG combination both will be cast to STRING
                            case ColumnType.BYTE:
                                castFunctions.add(ByteColumn.newInstance(i));
                                break;
                            case ColumnType.SHORT:
                                castFunctions.add(ShortColumn.newInstance(i));
                                break;
                            case ColumnType.CHAR:
                                castFunctions.add(new CharColumn(i));
                                break;
                            case ColumnType.INT:
                                castFunctions.add(IntColumn.newInstance(i));
                                break;
                            case ColumnType.LONG:
                                castFunctions.add(LongColumn.newInstance(i));
                                break;
                            default:
                                throw SqlException.unsupportedCast(
                                        modelPosition,
                                        castFromMetadata.getColumnName(i),
                                        fromType,
                                        toType
                                );
                                // wider types are not possible here
                                // LONG will be cast to wider types, not other way around
                                // Wider types tested are: FLOAT, DOUBLE, DATE, TIMESTAMP, SYMBOL, STRING, LONG256
                                // GEOBYTE, GEOSHORT, GEOINT, GEOLONG
                        }
                        break;
                    case ColumnType.DATE:
                        if (fromTag == ColumnType.DATE) {
                            castFunctions.add(DateColumn.newInstance(i));
                        } else {
                            throw SqlException.unsupportedCast(
                                    modelPosition,
                                    castFromMetadata.getColumnName(i),
                                    fromType,
                                    toType
                            );
                        }
                        break;
                    case ColumnType.UUID:
                        assert fromTag == ColumnType.UUID;
                        castFunctions.add(UuidColumn.newInstance(i));
                        break;
                    case ColumnType.TIMESTAMP:
                        switch (fromTag) {
                            case ColumnType.DATE:
                                castFunctions.add(new CastDateToTimestampFunctionFactory.Func(DateColumn.newInstance(i), toType));
                                break;
                            case ColumnType.TIMESTAMP:
                                if (fromType == toType) {
                                    castFunctions.add(TimestampColumn.newInstance(i, fromType));
                                } else {
                                    castFunctions.add(new CastTimestampToTimestampFunctionFactory.Func(TimestampColumn.newInstance(i, fromType), fromType, toType));
                                }
                                break;
                            default:
                                throw SqlException.unsupportedCast(
                                        modelPosition,
                                        castFromMetadata.getColumnName(i),
                                        fromType,
                                        toType
                                );
                        }
                        break;
                    case ColumnType.FLOAT:
                        switch (fromTag) {
                            case ColumnType.BYTE:
                                castFunctions.add(ByteColumn.newInstance(i));
                                break;
                            case ColumnType.SHORT:
                                castFunctions.add(ShortColumn.newInstance(i));
                                break;
                            case ColumnType.INT:
                                castFunctions.add(IntColumn.newInstance(i));
                                break;
                            case ColumnType.LONG:
                                castFunctions.add(LongColumn.newInstance(i));
                                break;
                            case ColumnType.FLOAT:
                                castFunctions.add(FloatColumn.newInstance(i));
                                break;
                            default:
                                throw SqlException.unsupportedCast(
                                        modelPosition,
                                        castFromMetadata.getColumnName(i),
                                        fromType,
                                        toType
                                );
                        }
                        break;
                    case ColumnType.DOUBLE:
                        switch (fromTag) {
                            case ColumnType.BYTE:
                                castFunctions.add(ByteColumn.newInstance(i));
                                break;
                            case ColumnType.SHORT:
                                castFunctions.add(ShortColumn.newInstance(i));
                                break;
                            case ColumnType.INT:
                                castFunctions.add(IntColumn.newInstance(i));
                                break;
                            case ColumnType.LONG:
                                castFunctions.add(LongColumn.newInstance(i));
                                break;
                            case ColumnType.FLOAT:
                                castFunctions.add(FloatColumn.newInstance(i));
                                break;
                            case ColumnType.DOUBLE:
                                castFunctions.add(DoubleColumn.newInstance(i));
                                break;
                            default:
                                throw SqlException.unsupportedCast(
                                        modelPosition,
                                        castFromMetadata.getColumnName(i),
                                        fromType,
                                        toType
                                );
                        }
                        break;
                    case ColumnType.STRING:
                        switch (fromTag) {
                            case ColumnType.BOOLEAN:
                                castFunctions.add(BooleanColumn.newInstance(i));
                                break;
                            case ColumnType.BYTE:
                                castFunctions.add(new CastByteToStrFunctionFactory.Func(ByteColumn.newInstance(i)));
                                break;
                            case ColumnType.SHORT:
                                castFunctions.add(new CastShortToStrFunctionFactory.Func(ShortColumn.newInstance(i)));
                                break;
                            case ColumnType.CHAR:
                                // CharFunction has built-in cast to String
                                castFunctions.add(new CharColumn(i));
                                break;
                            case ColumnType.INT:
                                castFunctions.add(new CastIntToStrFunctionFactory.Func(IntColumn.newInstance(i)));
                                break;
                            case ColumnType.LONG:
                                castFunctions.add(new CastLongToStrFunctionFactory.Func(LongColumn.newInstance(i)));
                                break;
                            case ColumnType.DATE:
                                castFunctions.add(new CastDateToStrFunctionFactory.Func(DateColumn.newInstance(i)));
                                break;
                            case ColumnType.TIMESTAMP:
                                castFunctions.add(new CastTimestampToStrFunctionFactory.Func(TimestampColumn.newInstance(i, fromType)));
                                break;
                            case ColumnType.FLOAT:
                                castFunctions.add(new CastFloatToStrFunctionFactory.Func(
                                        FloatColumn.newInstance(i)
                                ));
                                break;
                            case ColumnType.DOUBLE:
                                castFunctions.add(new CastDoubleToStrFunctionFactory.Func(
                                        DoubleColumn.newInstance(i)
                                ));
                                break;
                            case ColumnType.STRING:
                                castFunctions.add(new StrColumn(i));
                                break;
                            case ColumnType.VARCHAR:
                                // VarcharFunction has built-in cast to string
                                castFunctions.add(new VarcharColumn(i));
                                break;
                            case ColumnType.UUID:
                                castFunctions.add(new CastUuidToStrFunctionFactory.Func(UuidColumn.newInstance(i)));
                                break;
                            case ColumnType.SYMBOL:
                                castFunctions.add(
                                        new CastSymbolToStrFunctionFactory.Func(
                                                new SymbolColumn(i, castFromMetadata.isSymbolTableStatic(i))
                                        )
                                );
                                break;
                            case ColumnType.LONG256:
                                castFunctions.add(
                                        new CastLong256ToStrFunctionFactory.Func(
                                                Long256Column.newInstance(i)
                                        )
                                );
                                break;
                            case ColumnType.GEOBYTE:
                                castFunctions.add(
                                        CastGeoHashToGeoHashFunctionFactory.getGeoByteToStrCastFunction(
                                                GeoByteColumn.newInstance(i, fromType),
                                                getGeoHashBits(fromType)
                                        )
                                );
                                break;
                            case ColumnType.GEOSHORT:
                                castFunctions.add(
                                        CastGeoHashToGeoHashFunctionFactory.getGeoShortToStrCastFunction(
                                                GeoShortColumn.newInstance(i, fromType),
                                                getGeoHashBits(fromType)
                                        )
                                );
                                break;
                            case ColumnType.GEOINT:
                                castFunctions.add(
                                        CastGeoHashToGeoHashFunctionFactory.getGeoIntToStrCastFunction(
                                                GeoIntColumn.newInstance(i, fromType),
                                                getGeoHashBits(fromType)
                                        )
                                );
                                break;
                            case ColumnType.GEOLONG:
                                castFunctions.add(
                                        CastGeoHashToGeoHashFunctionFactory.getGeoLongToStrCastFunction(
                                                GeoLongColumn.newInstance(i, fromType),
                                                getGeoHashBits(fromType)
                                        )
                                );
                                break;
                            case ColumnType.DECIMAL8:
                            case ColumnType.DECIMAL16:
                            case ColumnType.DECIMAL32:
                            case ColumnType.DECIMAL64:
                                castFunctions.add(
                                        new CastDecimalToStrFunctionFactory.Func64(
                                                Decimal64LoaderFunctionFactory.getInstance(DecimalColumn.newInstance(i, fromType))
                                        )
                                );
                                break;
                            case ColumnType.DECIMAL128:
                                castFunctions.add(
                                        new CastDecimalToStrFunctionFactory.Func128(DecimalColumn.newInstance(i, fromType))
                                );
                                break;
                            case ColumnType.DECIMAL256:
                                castFunctions.add(
                                        new CastDecimalToStrFunctionFactory.Func(DecimalColumn.newInstance(i, fromType))
                                );
                                break;
                            case ColumnType.INTERVAL:
                                castFunctions.add(new CastIntervalToStrFunctionFactory.Func(IntervalColumn.newInstance(i, fromType)));
                                break;
                            case ColumnType.BINARY:
                                throw SqlException.unsupportedCast(
                                        modelPosition,
                                        castFromMetadata.getColumnName(i),
                                        fromType,
                                        toType
                                );
                            case ColumnType.ARRAY:
                                int arrayType = ColumnType.decodeArrayElementType(fromType);
                                if (arrayType != DOUBLE) {
                                    throw SqlException.unsupportedCast(
                                            modelPosition,
                                            castFromMetadata.getColumnName(i),
                                            fromType,
                                            toType
                                    );
                                }
                                castFunctions.add(new CastDoubleArrayToStrFunctionFactory.Func(ArrayColumn.newInstance(i, fromType)));
                                break;
                            case ColumnType.IPv4:
                                castFunctions.add(new CastIPv4ToStrFunctionFactory.Func(IPv4Column.newInstance(i)));
                                break;
                        }
                        break;
                    case ColumnType.SYMBOL:
                        castFunctions.add(new CastSymbolToStrFunctionFactory.Func(
                                new SymbolColumn(
                                        i,
                                        castFromMetadata.isSymbolTableStatic(i)
                                )
                        ));
                        break;
                    case ColumnType.LONG256:
                        castFunctions.add(Long256Column.newInstance(i));
                        break;
                    case ColumnType.GEOBYTE:
                        switch (fromTag) {
                            case ColumnType.STRING:
                                castFunctions.add(
                                        CastStrToGeoHashFunctionFactory.newInstance(
                                                0,
                                                toType,
                                                new StrColumn(i)
                                        )
                                );
                                break;
                            case ColumnType.VARCHAR:
                                castFunctions.add(
                                        CastVarcharToGeoHashFunctionFactory.newInstance(
                                                0,
                                                toType,
                                                new VarcharColumn(i)
                                        )
                                );
                                break;
                            case ColumnType.GEOBYTE:
                                castFunctions.add(GeoByteColumn.newInstance(i, fromType));
                                break;
                            case ColumnType.GEOSHORT:
                                castFunctions.add(
                                        CastGeoHashToGeoHashFunctionFactory.newInstance(
                                                0,
                                                GeoShortColumn.newInstance(i, fromType),
                                                toType,
                                                fromType
                                        )
                                );
                                break;
                            case ColumnType.GEOINT:
                                castFunctions.add(
                                        CastGeoHashToGeoHashFunctionFactory.newInstance(
                                                0,
                                                GeoIntColumn.newInstance(i, fromType),
                                                toType,
                                                fromType
                                        )
                                );
                                break;
                            case ColumnType.GEOLONG:
                                castFunctions.add(
                                        CastGeoHashToGeoHashFunctionFactory.newInstance(
                                                0,
                                                GeoLongColumn.newInstance(i, fromType),
                                                toType,
                                                fromType
                                        )
                                );
                                break;
                            default:
                                throw SqlException.unsupportedCast(
                                        modelPosition,
                                        castFromMetadata.getColumnName(i),
                                        fromType,
                                        toType
                                );
                        }
                        break;
                    case ColumnType.GEOSHORT:
                        switch (fromTag) {
                            case ColumnType.STRING:
                                castFunctions.add(
                                        CastStrToGeoHashFunctionFactory.newInstance(
                                                0,
                                                toType,
                                                new StrColumn(i)
                                        )
                                );
                                break;
                            case ColumnType.VARCHAR:
                                castFunctions.add(
                                        CastVarcharToGeoHashFunctionFactory.newInstance(
                                                0,
                                                toType,
                                                new VarcharColumn(i)
                                        )
                                );
                                break;
                            case ColumnType.GEOSHORT:
                                castFunctions.add(GeoShortColumn.newInstance(i, toType));
                                break;
                            case ColumnType.GEOINT:
                                castFunctions.add(
                                        CastGeoHashToGeoHashFunctionFactory.newInstance(
                                                0,
                                                GeoIntColumn.newInstance(i, fromType),
                                                toType,
                                                fromType
                                        )
                                );
                                break;
                            case ColumnType.GEOLONG:
                                castFunctions.add(
                                        CastGeoHashToGeoHashFunctionFactory.newInstance(
                                                0,
                                                GeoLongColumn.newInstance(i, fromType),
                                                toType,
                                                fromType
                                        )
                                );
                                break;
                            default:
                                throw SqlException.unsupportedCast(
                                        modelPosition,
                                        castFromMetadata.getColumnName(i),
                                        fromType,
                                        toType
                                );
                        }
                        break;
                    case ColumnType.GEOINT:
                        switch (fromTag) {
                            case ColumnType.STRING:
                                castFunctions.add(
                                        CastStrToGeoHashFunctionFactory.newInstance(
                                                0,
                                                toType,
                                                new StrColumn(i)
                                        )
                                );
                                break;
                            case ColumnType.VARCHAR:
                                castFunctions.add(
                                        CastVarcharToGeoHashFunctionFactory.newInstance(
                                                0,
                                                toType,
                                                new VarcharColumn(i)
                                        )
                                );
                                break;
                            case ColumnType.GEOINT:
                                castFunctions.add(GeoIntColumn.newInstance(i, fromType));
                                break;
                            case ColumnType.GEOLONG:
                                castFunctions.add(
                                        CastGeoHashToGeoHashFunctionFactory.newInstance(
                                                0,
                                                GeoLongColumn.newInstance(i, fromType),
                                                toType,
                                                fromType
                                        )
                                );
                                break;
                            default:
                                throw SqlException.unsupportedCast(
                                        modelPosition,
                                        castFromMetadata.getColumnName(i),
                                        fromType,
                                        toType
                                );
                        }
                        break;
                    case ColumnType.GEOLONG:
                        switch (fromTag) {
                            case ColumnType.STRING:
                                castFunctions.add(
                                        CastStrToGeoHashFunctionFactory.newInstance(
                                                0,
                                                toType,
                                                new StrColumn(i)
                                        )
                                );
                                break;
                            case ColumnType.VARCHAR:
                                castFunctions.add(
                                        CastVarcharToGeoHashFunctionFactory.newInstance(
                                                0,
                                                toType,
                                                new VarcharColumn(i)
                                        )
                                );
                                break;
                            case ColumnType.GEOLONG:
                                castFunctions.add(GeoLongColumn.newInstance(i, fromType));
                                break;
                            default:
                                throw SqlException.unsupportedCast(
                                        modelPosition,
                                        castFromMetadata.getColumnName(i),
                                        fromType,
                                        toType
                                );
                        }
                        break;
                    case ColumnType.DECIMAL8:
                    case ColumnType.DECIMAL16:
                    case ColumnType.DECIMAL32:
                    case ColumnType.DECIMAL64:
                    case ColumnType.DECIMAL128:
                    case ColumnType.DECIMAL256:
                        if (ColumnType.isDecimalType(fromTag)) {
                            if (fromType == toType) {
                                castFunctions.add(DecimalColumn.newInstance(i, fromType));
                                break;
                            }
                            castFunctions.add(
                                    CastDecimalToDecimalFunctionFactory.newInstance(
                                            0,
                                            new DecimalColumn(i, fromType),
                                            toType,
                                            executionContext
                                    )
                            );
                            break;
                        }
                        switch (fromTag) {
                            case INT:
                                castFunctions.add(
                                        CastIntToDecimalFunctionFactory.newInstance(
                                                0,
                                                IntColumn.newInstance(i),
                                                toType,
                                                executionContext
                                        )
                                );
                                break;
                            case SHORT:
                                castFunctions.add(
                                        CastShortToDecimalFunctionFactory.newInstance(
                                                0,
                                                ShortColumn.newInstance(i),
                                                toType,
                                                executionContext
                                        )
                                );
                                break;
                            case LONG:
                                castFunctions.add(
                                        CastLongToDecimalFunctionFactory.newInstance(
                                                0,
                                                LongColumn.newInstance(i),
                                                toType,
                                                executionContext.getDecimal256()
                                        )
                                );
                                break;
                            case BYTE:
                                castFunctions.add(
                                        CastByteToDecimalFunctionFactory.newInstance(
                                                0,
                                                ByteColumn.newInstance(i),
                                                toType,
                                                executionContext
                                        )
                                );
                                break;
                            case STRING:
                                castFunctions.add(
                                        CastStrToDecimalFunctionFactory.newInstance(
                                                executionContext.getDecimal256(),
                                                0,
                                                toType,
                                                new StrColumn(i)
                                        )
                                );
                                break;
                            case VARCHAR:
                                castFunctions.add(
                                        CastVarcharToDecimalFunctionFactory.newInstance(
                                                executionContext.getDecimal256(),
                                                0,
                                                toType,
                                                new VarcharColumn(i)
                                        )
                                );
                                break;
                            default:
                                throw SqlException.unsupportedCast(
                                        modelPosition,
                                        castFromMetadata.getColumnName(i),
                                        fromType,
                                        toType
                                );
                        }
                    case ColumnType.BINARY:
                        castFunctions.add(BinColumn.newInstance(i));
                        break;
                    case ColumnType.VARCHAR:
                        switch (fromTag) {
                            case ColumnType.BOOLEAN:
                                castFunctions.add(BooleanColumn.newInstance(i));
                                break;
                            case ColumnType.BYTE:
                                castFunctions.add(new CastByteToVarcharFunctionFactory.Func(ByteColumn.newInstance(i)));
                                break;
                            case ColumnType.SHORT:
                                castFunctions.add(new CastShortToVarcharFunctionFactory.Func(ShortColumn.newInstance(i)));
                                break;
                            case ColumnType.CHAR:
                                // CharFunction has built-in cast to varchar
                                castFunctions.add(new CharColumn(i));
                                break;
                            case ColumnType.INT:
                                castFunctions.add(new CastIntToVarcharFunctionFactory.Func(IntColumn.newInstance(i)));
                                break;
                            case ColumnType.LONG:
                                castFunctions.add(new CastLongToVarcharFunctionFactory.Func(LongColumn.newInstance(i)));
                                break;
                            case ColumnType.DATE:
                                castFunctions.add(new CastDateToVarcharFunctionFactory.Func(DateColumn.newInstance(i)));
                                break;
                            case ColumnType.TIMESTAMP:
                                castFunctions.add(new CastTimestampToVarcharFunctionFactory.Func(TimestampColumn.newInstance(i, fromType), fromType));
                                break;
                            case ColumnType.FLOAT:
                                castFunctions.add(new CastFloatToVarcharFunctionFactory.Func(
                                        FloatColumn.newInstance(i)
                                ));
                                break;
                            case ColumnType.DOUBLE:
                                castFunctions.add(new CastDoubleToVarcharFunctionFactory.Func(
                                        DoubleColumn.newInstance(i)
                                ));
                                break;
                            case ColumnType.STRING:
                                // StrFunction has built-in cast to varchar
                                castFunctions.add(new StrColumn(i));
                                break;
                            case ColumnType.VARCHAR:
                                castFunctions.add(new VarcharColumn(i));
                                break;
                            case ColumnType.UUID:
                                castFunctions.add(new CastUuidToVarcharFunctionFactory.Func(UuidColumn.newInstance(i)));
                                break;
                            case ColumnType.IPv4:
                                castFunctions.add(new CastIPv4ToVarcharFunctionFactory.Func(IPv4Column.newInstance(i)));
                                break;
                            case ColumnType.SYMBOL:
                                castFunctions.add(
                                        new CastSymbolToVarcharFunctionFactory.Func(
                                                new SymbolColumn(i, castFromMetadata.isSymbolTableStatic(i))
                                        )
                                );
                                break;
                            case ColumnType.LONG256:
                                castFunctions.add(
                                        new CastLong256ToVarcharFunctionFactory.Func(
                                                Long256Column.newInstance(i)
                                        )
                                );
                                break;
                            case ColumnType.GEOBYTE:
                                castFunctions.add(
                                        CastGeoHashToGeoHashFunctionFactory.getGeoByteToVarcharCastFunction(
                                                GeoShortColumn.newInstance(i, toTag),
                                                getGeoHashBits(fromType)
                                        )
                                );
                                break;
                            case ColumnType.GEOSHORT:
                                castFunctions.add(
                                        CastGeoHashToGeoHashFunctionFactory.getGeoShortToVarcharCastFunction(
                                                GeoShortColumn.newInstance(i, toTag),
                                                getGeoHashBits(castFromMetadata.getColumnType(i))
                                        )
                                );
                                break;
                            case ColumnType.GEOINT:
                                castFunctions.add(
                                        CastGeoHashToGeoHashFunctionFactory.getGeoIntToVarcharCastFunction(
                                                GeoIntColumn.newInstance(i, toTag),
                                                getGeoHashBits(castFromMetadata.getColumnType(i))
                                        )
                                );
                                break;
                            case ColumnType.GEOLONG:
                                castFunctions.add(
                                        CastGeoHashToGeoHashFunctionFactory.getGeoLongToVarcharCastFunction(
                                                GeoLongColumn.newInstance(i, toTag),
                                                getGeoHashBits(castFromMetadata.getColumnType(i))
                                        )
                                );
                                break;
                            case ColumnType.BINARY:
                                throw SqlException.unsupportedCast(
                                        modelPosition,
                                        castFromMetadata.getColumnName(i),
                                        fromType,
                                        toType
                                );
                            case ColumnType.ARRAY:
                                int arrayType = ColumnType.decodeArrayElementType(fromType);
                                if (arrayType != DOUBLE) {
                                    throw SqlException.unsupportedCast(
                                            modelPosition,
                                            castFromMetadata.getColumnName(i),
                                            fromType,
                                            toType
                                    );
                                }
                                castFunctions.add(new CastDoubleArrayToVarcharFunctionFactory.Func(ArrayColumn.newInstance(i, fromType)));
                                break;
                            default:
                                assert false;
                        }
                        break;
                    case ColumnType.INTERVAL:
                        castFunctions.add(IntervalColumn.newInstance(i, toType));
                        break;
                    case ColumnType.ARRAY:
                        switch (fromTag) {
                            case ARRAY:
                                assert ColumnType.decodeArrayElementType(fromType) == DOUBLE;
                                assert ColumnType.decodeArrayElementType(toType) == DOUBLE;
                                final int fromDims = ColumnType.decodeWeakArrayDimensionality(fromType);
                                final int toDims = ColumnType.decodeWeakArrayDimensionality(toType);
                                if (toDims == -1) {
                                    throw SqlException.$(modelPosition, "cast to array bind variable type is not supported [column=")
                                            .put(castFromMetadata.getColumnName(i)).put(']');
                                }
                                if (fromDims == toDims) {
                                    castFunctions.add(ArrayColumn.newInstance(i, fromType));
                                } else {
                                    if (fromDims > toDims) {
                                        throw SqlException.$(modelPosition, "array cast to lower dimensionality is not supported [column=")
                                                .put(castFromMetadata.getColumnName(i)).put(']');
                                    }
                                    if (fromDims == -1) {
                                        // must be a bind variable, i.e. weak dimensionality case
                                        castFunctions.add(new CastDoubleArrayToDoubleArrayFunctionFactory.WeakDimsFunc(ArrayColumn.newInstance(i, fromType), toType, modelPosition));
                                    } else {
                                        castFunctions.add(new CastDoubleArrayToDoubleArrayFunctionFactory.Func(ArrayColumn.newInstance(i, fromType), toType, toDims - fromDims));
                                    }
                                }
                                break;
                            case DOUBLE:
                                assert ColumnType.decodeArrayElementType(toType) == DOUBLE;
                                final int dims = ColumnType.decodeWeakArrayDimensionality(toType);
                                if (dims == -1) {
                                    throw SqlException
                                            .$(modelPosition, "cast to array bind variable type is not supported [column=").put(castFromMetadata.getColumnName(i))
                                            .put(']');
                                }
                                castFunctions.add(new CastDoubleToDoubleArray.Func(DoubleColumn.newInstance(i), toType));
                                break;
                            default:
                                assert false;
                        }
                }
            }
        }
        return castFunctions;
    }

    private RecordCursorFactory generateFill(QueryModel model, RecordCursorFactory groupByFactory, SqlExecutionContext executionContext) throws SqlException {
        // locate fill
        QueryModel curr = model;

        while (curr != null && curr.getFillStride() == null) {
            curr = curr.getNestedModel();
        }

        if (curr == null || curr.getFillStride() == null) {
            return groupByFactory;
        }

        ObjList<Function> fillValues = null;
        final ExpressionNode fillFrom = curr.getFillFrom();
        final ExpressionNode fillTo = curr.getFillTo();
        final ExpressionNode fillStride = curr.getFillStride();
        ObjList<ExpressionNode> fillValuesExprs = curr.getFillValues();
        Function fillFromFunc = null;
        Function fillToFunc = null;

        try {
            if (fillValuesExprs == null) {
                throw SqlException.$(-1, "fill values were null");
            }

            fillValues = new ObjList<>(fillValuesExprs.size());

            ExpressionNode expr;
            for (int i = 0, n = fillValuesExprs.size(); i < n; i++) {
                expr = fillValuesExprs.getQuick(0);
                if (isNoneKeyword(expr.token)) {
                    Misc.freeObjList(fillValues);
                    return groupByFactory;
                }
                final Function fillValueFunc = functionParser.parseFunction(expr, EmptyRecordMetadata.INSTANCE, executionContext);
                fillValues.add(fillValueFunc);
            }

            if (fillValues.size() == 0 || (fillValues.size() == 1 && isNoneKeyword(fillValues.getQuick(0).getName()))) {
                Misc.freeObjList(fillValues);
                return groupByFactory;
            }


            QueryModel temp = model;
            ExpressionNode timestamp = model.getTimestamp();

            while (timestamp == null && temp != null) {
                temp = temp.getNestedModel();

                if (temp != null) {
                    timestamp = temp.getTimestamp();
                }
            }

            assert timestamp != null;

            // look for timestamp_floor to check for an alias
            CharSequence alias = timestamp.token;
            final CharSequence currTimestamp = curr.getTimestamp().token;
            for (int i = 0, n = model.getBottomUpColumns().size(); i < n; i++) {
                final QueryColumn col = model.getColumns().getQuick(i);
                final ExpressionNode ast = col.getAst();
                if (ast.type == ExpressionNode.FUNCTION && Chars.equalsIgnoreCase(TimestampFloorFunctionFactory.NAME, ast.token)) {
                    final CharSequence ts;
                    // there are three timestamp_floor() overloads, so check all of them
                    if (ast.paramCount == 3 || ast.paramCount == 5) {
                        final int idx = ast.paramCount - 2;
                        ts = ast.args.getQuick(idx).token;
                    } else {
                        ts = ast.rhs.token;
                    }
                    if (Chars.equalsIgnoreCase(ts, currTimestamp)) {
                        alias = col.getAlias();
                    }
                }
            }

            int timestampIndex = groupByFactory.getMetadata().getColumnIndexQuiet(alias);
            int timestampType = groupByFactory.getMetadata().getColumnType(timestampIndex);
            TimestampDriver driver = ColumnType.getTimestampDriver(timestampType);
            fillFromFunc = driver.getTimestampConstantNull();
            fillToFunc = driver.getTimestampConstantNull();
            if (fillFrom != null) {
                fillFromFunc = functionParser.parseFunction(fillFrom, EmptyRecordMetadata.INSTANCE, executionContext);
                coerceRuntimeConstantType(fillFromFunc, timestampType, executionContext, "from lower bound must be a constant expression convertible to a TIMESTAMP", fillFrom.position);
            }

            if (fillTo != null) {
                fillToFunc = functionParser.parseFunction(fillTo, EmptyRecordMetadata.INSTANCE, executionContext);
                coerceRuntimeConstantType(fillToFunc, timestampType, executionContext, "to upper bound must be a constant expression convertible to a TIMESTAMP", fillTo.position);
            }

            int samplingIntervalEnd = TimestampSamplerFactory.findIntervalEndIndex(fillStride.token, fillStride.position, "sample");
            long samplingInterval = TimestampSamplerFactory.parseInterval(fillStride.token, samplingIntervalEnd, fillStride.position, "sample", Numbers.INT_NULL, ' ');
            assert samplingInterval > 0;
            assert samplingIntervalEnd < fillStride.token.length();
            char samplingIntervalUnit = fillStride.token.charAt(samplingIntervalEnd);
            TimestampSampler timestampSampler = TimestampSamplerFactory.getInstance(driver, samplingInterval, samplingIntervalUnit, fillStride.position);

            return new FillRangeRecordCursorFactory(
                    groupByFactory.getMetadata(),
                    groupByFactory,
                    fillFromFunc,
                    fillToFunc,
                    samplingInterval,
                    samplingIntervalUnit,
                    timestampSampler,
                    fillValues,
                    timestampIndex,
                    timestampType

            );
        } catch (Throwable e) {
            Misc.freeObjList(fillValues);
            Misc.free(fillFromFunc);
            Misc.free(fillToFunc);
            Misc.free(groupByFactory);
            throw e;
        }
    }

    private RecordCursorFactory generateFilter(RecordCursorFactory factory, QueryModel model, SqlExecutionContext executionContext) throws SqlException {
        return model.getWhereClause() == null ? factory : generateFilter0(factory, model, executionContext);
    }

    @NotNull
    private RecordCursorFactory generateFilter0(
            RecordCursorFactory factory,
            QueryModel model,
            SqlExecutionContext executionContext
    ) throws SqlException {
        final ExpressionNode filterExpr = model.getWhereClause();

        // back up in case if the above factory steals the filter
        model.setBackupWhereClause(deepClone(expressionNodePool, filterExpr));
        // back up in case filters need to be compiled again
        backupWhereClause(filterExpr);
        model.setWhereClause(null);

        final Function filter;
        try {
            filter = compileBooleanFilter(filterExpr, factory.getMetadata(), executionContext);
        } catch (Throwable e) {
            Misc.free(factory);
            throw e;
        }

        if (filter.isConstant()) {
            try {
                if (filter.getBool(null)) {
                    return factory;
                }
                RecordMetadata metadata = factory.getMetadata();
                assert (metadata instanceof GenericRecordMetadata);
                Misc.free(factory);
                return new EmptyTableRecordCursorFactory(metadata);
            } finally {
                filter.close();
            }
        }

        final boolean enableParallelFilter = executionContext.isParallelFilterEnabled();
        final boolean enablePreTouch = SqlHints.hasEnablePreTouchHint(model, model.getName());
        if (enableParallelFilter && factory.supportsPageFrameCursor()) {
            final boolean useJit = executionContext.getJitMode() != SqlJitMode.JIT_MODE_DISABLED
                    && (!model.isUpdate() || executionContext.isWalApplication());
            final boolean canCompile = factory.supportsPageFrameCursor() && JitUtil.isJitSupported();
            if (useJit && canCompile) {
                CompiledFilter compiledFilter = null;
                try {
                    int jitOptions;
                    final ObjList<Function> bindVarFunctions = new ObjList<>();
                    try (PageFrameCursor cursor = factory.getPageFrameCursor(executionContext, ORDER_ANY)) {
                        final boolean forceScalar = executionContext.getJitMode() == SqlJitMode.JIT_MODE_FORCE_SCALAR;
                        jitIRSerializer.of(jitIRMem, executionContext, factory.getMetadata(), cursor, bindVarFunctions);
                        jitOptions = jitIRSerializer.serialize(filterExpr, forceScalar, enableJitDebug, enableJitNullChecks);
                    }

                    compiledFilter = new CompiledFilter();
                    compiledFilter.compile(jitIRMem, jitOptions);

                    final Function limitLoFunction = getLimitLoFunctionOnly(model, executionContext);
                    final int limitLoPos = model.getLimitAdviceLo() != null ? model.getLimitAdviceLo().position : 0;

                    LOG.debug()
                            .$("JIT enabled for (sub)query [tableName=").$safe(model.getName())
                            .$(", fd=").$(executionContext.getRequestFd())
                            .I$();
                    return new AsyncJitFilteredRecordCursorFactory(
                            executionContext.getCairoEngine(),
                            configuration,
                            executionContext.getMessageBus(),
                            factory,
                            bindVarFunctions,
                            compiledFilter,
                            filter,
                            reduceTaskFactory,
                            compileWorkerFilterConditionally(
                                    executionContext,
                                    filter,
                                    executionContext.getSharedQueryWorkerCount(),
                                    filterExpr,
                                    factory.getMetadata()
                            ),
                            limitLoFunction,
                            limitLoPos,
                            executionContext.getSharedQueryWorkerCount(),
                            enablePreTouch
                    );
                } catch (SqlException | LimitOverflowException ex) {
                    // for these errors we are intentionally **not** rethrowing the exception
                    // if a JIT filter cannot be used, we will simply use a Java filter
                    Misc.free(compiledFilter);
                    LOG.debug()
                            .$("JIT cannot be applied to (sub)query [tableName=").$safe(model.getName())
                            .$(", ex=").$safe(ex.getFlyweightMessage())
                            .$(", fd=").$(executionContext.getRequestFd()).$(']').$();
                } catch (Throwable t) {
                    // other errors are fatal -> rethrow them
                    Misc.free(compiledFilter);
                    Misc.free(filter);
                    Misc.free(factory);
                    throw t;
                } finally {
                    jitIRSerializer.clear();
                    jitIRMem.truncate();
                }
            }

            // Use Java filter.
            final Function limitLoFunction;
            try {
                limitLoFunction = getLimitLoFunctionOnly(model, executionContext);
                final int limitLoPos = model.getLimitAdviceLo() != null ? model.getLimitAdviceLo().position : 0;
                return new AsyncFilteredRecordCursorFactory(
                        executionContext.getCairoEngine(),
                        configuration,
                        executionContext.getMessageBus(),
                        factory,
                        filter,
                        reduceTaskFactory,
                        compileWorkerFilterConditionally(
                                executionContext,
                                filter,
                                executionContext.getSharedQueryWorkerCount(),
                                filterExpr,
                                factory.getMetadata()
                        ),
                        limitLoFunction,
                        limitLoPos,
                        executionContext.getSharedQueryWorkerCount(),
                        enablePreTouch
                );
            } catch (Throwable e) {
                Misc.free(filter);
                Misc.free(factory);
                throw e;
            }
        }
        return new FilteredRecordCursorFactory(factory, filter);
    }

    private RecordCursorFactory generateFunctionQuery(QueryModel model, SqlExecutionContext executionContext) throws SqlException {
        final RecordCursorFactory tableFactory = model.getTableNameFunction();
        if (tableFactory != null) {
            // We're transferring ownership of the tableFactory's factory to another factory
            // setting tableFactory to NULL will prevent double-ownership.
            // We should not release tableFactory itself, they typically just a lightweight factory wrapper.
            model.setTableNameFunction(null);
            return tableFactory;
        } else {
            // when tableFactory is null we have to recompile it from scratch, including creating new factory
            return TableUtils.createCursorFunction(functionParser, model, executionContext).getRecordCursorFactory();
        }
    }

    private RecordCursorFactory generateIntersectOrExceptAllFactory(
            QueryModel model,
            SqlExecutionContext executionContext,
            RecordCursorFactory factoryA,
            RecordCursorFactory factoryB,
            ObjList<Function> castFunctionsA,
            ObjList<Function> castFunctionsB,
            RecordMetadata unionMetadata,
            SetRecordCursorFactoryConstructor constructor
    ) throws SqlException {
        writeSymbolAsString.clear();
        valueTypes.clear();
        // Remap symbol columns to string type since that's how recordSink copies them.
        keyTypes.clear();
        for (int i = 0, n = unionMetadata.getColumnCount(); i < n; i++) {
            final int columnType = unionMetadata.getColumnType(i);
            if (ColumnType.isSymbol(columnType)) {
                keyTypes.add(ColumnType.STRING);
                writeSymbolAsString.set(i);
            } else {
                keyTypes.add(columnType);
            }
        }

        entityColumnFilter.of(factoryA.getMetadata().getColumnCount());
        final RecordSink recordSink = RecordSinkFactory.getInstance(
                asm,
                unionMetadata,
                entityColumnFilter,
                writeSymbolAsString
        );

        RecordCursorFactory unionAllFactory = constructor.create(
                configuration,
                unionMetadata,
                factoryA,
                factoryB,
                castFunctionsA,
                castFunctionsB,
                recordSink,
                keyTypes,
                valueTypes
        );

        if (model.getUnionModel().getUnionModel() != null) {
            return generateSetFactory(model.getUnionModel(), unionAllFactory, executionContext);
        }
        return unionAllFactory;
    }

    private RecordCursorFactory generateJoinAsof(
            final boolean isSelfJoin,
            final QueryModel model,
            final QueryModel slaveModel,
            final RecordCursorFactory master,
            final RecordMetadata masterMetadata,
            final CharSequence masterAlias,
            final RecordCursorFactory slave,
            final RecordMetadata slaveMetadata
    ) throws SqlException {
        long toleranceInterval = tolerance(slaveModel, masterMetadata.getTimestampType(), slaveMetadata.getTimestampType());
        CharSequence slaveAlias = slaveModel.getName();

        if (fullFatJoins || !slave.recordCursorSupportsRandomAccess()) {
            return createFullFatJoin(
                    master,
                    masterMetadata,
                    masterAlias,
                    slave,
                    slaveMetadata,
                    slaveAlias,
                    slaveModel.getJoinKeywordPosition(),
                    CREATE_FULL_FAT_AS_OF_JOIN,
                    slaveModel.getJoinContext(),
                    toleranceInterval
            );
        }

        final JoinRecordMetadata joinMetadata = createJoinMetadata(masterAlias, masterMetadata, slaveAlias, slaveMetadata);
        try {
            boolean hasLinearHint = SqlHints.hasAsOfLinearHint(model, masterAlias, slaveAlias);
            if (isKeyedTemporalJoin(masterMetadata, slaveMetadata)) {
                SymbolShortCircuit symbolShortCircuit = createSymbolShortCircuit(masterMetadata, slaveMetadata, isSelfJoin);
                int joinColumnSplit = masterMetadata.getColumnCount();
                JoinContext slaveContext = slaveModel.getJoinContext();
                if (!hasLinearHint) {
                    if (slave.supportsTimeFrameCursor()) {
                        boolean isSingleSymbolJoin = isSingleSymbolJoin(symbolShortCircuit);
                        boolean hasDenseHint = SqlHints.hasAsOfDenseHint(model, masterAlias, slaveModel.getName());
                        if (hasDenseHint) {
                            if (isSingleSymbolJoin) {
                                int slaveSymbolColumnIndex = listColumnFilterA.getColumnIndexFactored(0);
                                return new AsOfJoinDenseSingleSymbolRecordCursorFactory(
                                        configuration,
                                        joinMetadata,
                                        master,
                                        slave,
                                        joinColumnSplit,
                                        slaveSymbolColumnIndex,
                                        (SymbolJoinKeyMapping) symbolShortCircuit,
                                        slaveContext,
                                        toleranceInterval
                                );
                            }
                            return new AsOfJoinDenseRecordCursorFactory(
                                    configuration,
                                    joinMetadata,
                                    master,
                                    createRecordCopierMaster(masterMetadata),
                                    slave,
                                    createRecordCopierSlave(slaveMetadata),
                                    joinColumnSplit,
                                    keyTypes,
                                    slaveContext,
                                    toleranceInterval
                            );
                        }
                        RecordSink recordCopierMaster;
                        if (isSingleSymbolJoin) {
                            SymbolJoinKeyMapping symbolJoinKeyMapping = (SymbolJoinKeyMapping) symbolShortCircuit;
                            int slaveSymbolColumnIndex = listColumnFilterA.getColumnIndexFactored(0);
                            boolean hasIndexHint = SqlHints.hasAsOfIndexHint(model, masterAlias, slaveAlias);
                            if (hasIndexHint && slaveMetadata.isColumnIndexed(slaveSymbolColumnIndex)) {
                                return new AsOfJoinIndexedRecordCursorFactory(
                                        configuration,
                                        joinMetadata,
                                        master,
                                        slave,
                                        joinColumnSplit,
                                        slaveSymbolColumnIndex,
                                        symbolJoinKeyMapping,
                                        slaveContext,
                                        toleranceInterval
                                );
                            }
                            boolean hasMemoizedHint = SqlHints.hasAsOfMemoizedHint(model, masterAlias, slaveAlias);
                            boolean hasMemoizedDrivebyHint = SqlHints.hasAsOfMemoizedDrivebyHint(model, masterAlias, slaveAlias);
                            if (hasMemoizedHint || hasMemoizedDrivebyHint) {
                                return new AsOfJoinMemoizedRecordCursorFactory(
                                        configuration,
                                        joinMetadata,
                                        master,
                                        slave,
                                        joinColumnSplit,
                                        slaveSymbolColumnIndex,
                                        symbolJoinKeyMapping,
                                        slaveContext,
                                        toleranceInterval,
                                        hasMemoizedDrivebyHint
                                );
                            }

                            // We're falling back to the default Fast scan. We can still optimize one thing:
                            // join key equality check. Instead of comparing symbols as strings, compare symbol keys.
                            // For that to work, we need code that maps master symbol key to slave symbol key.
                            writeSymbolAsString.unset(slaveSymbolColumnIndex);
                            recordCopierMaster = new SymbolKeyMappingRecordCopier((SymbolJoinKeyMapping) symbolShortCircuit);
                        } else {
                            recordCopierMaster = createRecordCopierMaster(masterMetadata);
                        }
                        return new AsOfJoinFastRecordCursorFactory(
                                configuration,
                                joinMetadata,
                                master,
                                recordCopierMaster,
                                slave,
                                createRecordCopierSlave(slaveMetadata),
                                joinColumnSplit,
                                symbolShortCircuit,
                                slaveContext,
                                toleranceInterval
                        );
                    } else if (slave.supportsFilterStealing() && slave.getBaseFactory().supportsTimeFrameCursor()) {
                        RecordCursorFactory slaveBase = slave.getBaseFactory();
                        int slaveTimestampIndex = validateAndGetSlaveTimestampIndex(slaveMetadata, slaveBase);

                        Function stolenFilter = slave.getFilter();
                        assert stolenFilter != null;

                        Misc.free(slave.getCompiledFilter());
                        Misc.free(slave.getBindVarMemory());
                        Misc.freeObjList(slave.getBindVarFunctions());
                        slave.halfClose();

                        return new FilteredAsOfJoinFastRecordCursorFactory(
                                configuration,
                                joinMetadata,
                                master,
                                createRecordCopierMaster(masterMetadata),
                                slaveBase,
                                createRecordCopierSlave(slaveMetadata),
                                stolenFilter,
                                masterMetadata.getColumnCount(),
                                NullRecordFactory.getInstance(slaveMetadata),
                                null,
                                slaveTimestampIndex,
                                toleranceInterval
                        );
                    } else if (slave.isProjection()) {
                        RecordCursorFactory projectionBase = slave.getBaseFactory();
                        // We know projectionBase does not support supportsTimeFrameCursor, because
                        // Projections forward this call to its base factory and if we are in this branch
                        // then slave.supportsTimeFrameCursor() returned false in one the previous branches.
                        // There is still chance that projectionBase is just a filter
                        // and its own base supports timeFrameCursor. let's see.
                        if (projectionBase.supportsFilterStealing()) {
                            // ok cool, it's used only as a filter.
                            RecordCursorFactory filterStealingBase = projectionBase.getBaseFactory();
                            if (filterStealingBase.supportsTimeFrameCursor()) {
                                IntList stolenCrossIndex = slave.getColumnCrossIndex();
                                assert stolenCrossIndex != null;
                                Function stolenFilter = projectionBase.getFilter();
                                assert stolenFilter != null;

                                // index *after* applying the projection
                                int slaveTimestampIndex = slaveMetadata.getTimestampIndex();
                                assert stolenCrossIndex.get(slaveTimestampIndex) == filterStealingBase.getMetadata().getTimestampIndex();

                                Misc.free(projectionBase.getCompiledFilter());
                                Misc.free(projectionBase.getBindVarMemory());
                                Misc.freeObjList(projectionBase.getBindVarFunctions());
                                projectionBase.halfClose();

                                return new FilteredAsOfJoinFastRecordCursorFactory(
                                        configuration,
                                        joinMetadata,
                                        master,
                                        createRecordCopierMaster(masterMetadata),
                                        filterStealingBase,
                                        createRecordCopierSlave(slaveMetadata),
                                        stolenFilter,
                                        masterMetadata.getColumnCount(),
                                        NullRecordFactory.getInstance(slaveMetadata),
                                        stolenCrossIndex,
                                        slaveTimestampIndex,
                                        toleranceInterval
                                );
                            }
                        }
                    }
                }

                // fallback for keyed join when no optimizations are applicable, or when asof_linear hint is used:
                if (isSingleSymbolJoin(symbolShortCircuit)) {
                    // We're falling back to the default Light scan. We can still optimize one thing:
                    // join key equality check. Instead of comparing symbols as strings, compare symbol keys.
                    // For that to work, we need code that maps master symbol key to slave symbol key.
                    int slaveSymbolColumnIndex = listColumnFilterA.getColumnIndexFactored(0);
                    writeSymbolAsString.unset(slaveSymbolColumnIndex);
                    SymbolJoinKeyMapping joinKeyMapping = (SymbolJoinKeyMapping) symbolShortCircuit;
                    return new AsOfJoinLightRecordCursorFactory(
                            configuration,
                            joinMetadata,
                            master,
                            slave,
                            keyTypes,
                            new SymbolKeyMappingRecordCopier(joinKeyMapping),
                            createRecordCopierSlave(slaveMetadata),
                            joinKeyMapping,
                            joinColumnSplit,
                            slaveContext,
                            toleranceInterval
                    );
                } else {
                    return new AsOfJoinLightRecordCursorFactory(
                            configuration,
                            joinMetadata,
                            master,
                            slave,
                            keyTypes,
                            createRecordCopierMaster(masterMetadata),
                            createRecordCopierSlave(slaveMetadata),
                            null,
                            joinColumnSplit,
                            slaveContext,
                            toleranceInterval
                    );
                }
            }

            // reaching this point means the join is non-keyed
            if (!hasLinearHint) {
                if (slave.supportsTimeFrameCursor()) {
                    return new AsOfJoinNoKeyFastRecordCursorFactory(
                            configuration,
                            joinMetadata,
                            master,
                            slave,
                            masterMetadata.getColumnCount(),
                            toleranceInterval
                    );
                }
                if (slave.supportsFilterStealing() && slave.getBaseFactory().supportsTimeFrameCursor()) {
                    // Try to steal the filter from the slave. This downgrades to
                    // single-threaded Java-level filtering, so it's only worth it if the filter
                    // selectivity is low. We don't have statistics to tell selectivity, so
                    // we allow the user to disable this with the asof_linear_search hint.
                    RecordCursorFactory slaveBase = slave.getBaseFactory();
                    int slaveTimestampIndex = validateAndGetSlaveTimestampIndex(slaveMetadata, slaveBase);

                    Function stolenFilter = slave.getFilter();
                    assert stolenFilter != null;

                    Misc.free(slave.getCompiledFilter());
                    Misc.free(slave.getBindVarMemory());
                    Misc.freeObjList(slave.getBindVarFunctions());
                    slave.halfClose();
                    return new FilteredAsOfJoinNoKeyFastRecordCursorFactory(
                            configuration,
                            joinMetadata,
                            master,
                            slaveBase,
                            stolenFilter,
                            masterMetadata.getColumnCount(),
                            NullRecordFactory.getInstance(slaveMetadata),
                            null,
                            slaveTimestampIndex,
                            toleranceInterval
                    );
                }
                if (slave.isProjection()) {
                    RecordCursorFactory projectionBase = slave.getBaseFactory();
                    // We know projectionBase does not support supportsTimeFrameCursor, because
                    // projections forward this call to its base factory, and if we are in this branch,
                    // slave.supportsTimeFrameCursor() returned false in a previous branch.
                    // There is still chance that projectionBase is just a filter
                    // and its own base supports timeFrameCursor. Let's see.
                    if (projectionBase.supportsFilterStealing()) {
                        // ok, cool, it's used only as a filter
                        RecordCursorFactory filterStealingBase = projectionBase.getBaseFactory();
                        if (filterStealingBase.supportsTimeFrameCursor()) {
                            IntList stolenCrossIndex = slave.getColumnCrossIndex();
                            assert stolenCrossIndex != null;
                            Function stolenFilter = projectionBase.getFilter();
                            assert stolenFilter != null;

                            // index *after* applying the projection
                            int slaveTimestampIndex = slaveMetadata.getTimestampIndex();
                            assert stolenCrossIndex.get(slaveTimestampIndex) == filterStealingBase.getMetadata().getTimestampIndex();

                            Misc.free(projectionBase.getCompiledFilter());
                            Misc.free(projectionBase.getBindVarMemory());
                            Misc.freeObjList(projectionBase.getBindVarFunctions());
                            projectionBase.halfClose();

                            return new FilteredAsOfJoinNoKeyFastRecordCursorFactory(
                                    configuration,
                                    joinMetadata,
                                    master,
                                    filterStealingBase,
                                    stolenFilter,
                                    masterMetadata.getColumnCount(),
                                    NullRecordFactory.getInstance(slaveMetadata),
                                    stolenCrossIndex,
                                    slaveTimestampIndex,
                                    toleranceInterval
                            );
                        }
                    }
                }
            }
            // fallback for non-keyed join when no optimizations are applicable, or the asof_linear hint is used:
            return new AsOfJoinLightNoKeyRecordCursorFactory(
                    joinMetadata,
                    master,
                    slave,
                    masterMetadata.getColumnCount(),
                    toleranceInterval
            );
        } catch (Throwable t) {
            Misc.free(joinMetadata);
            throw t;
        }
    }

    private @NotNull RecordCursorFactory generateJoinLt(
            QueryModel model,
            QueryModel slaveModel,
            RecordCursorFactory master,
            RecordMetadata masterMetadata,
            CharSequence masterAlias,
            RecordCursorFactory slave,
            RecordMetadata slaveMetadata
    ) throws SqlException {
        long toleranceInterval = tolerance(slaveModel, masterMetadata.getTimestampType(), slaveMetadata.getTimestampType());
        CharSequence slaveAlias = slaveModel.getName();

        if (!slave.recordCursorSupportsRandomAccess() || fullFatJoins) {
            return createFullFatJoin(
                    master,
                    masterMetadata,
                    masterAlias,
                    slave,
                    slaveMetadata,
                    slaveAlias,
                    slaveModel.getJoinKeywordPosition(),
                    CREATE_FULL_FAT_LT_JOIN,
                    slaveModel.getJoinContext(),
                    toleranceInterval
            );
        }

        JoinRecordMetadata joinMetadata = createJoinMetadata(masterAlias, masterMetadata, slaveAlias, slaveMetadata);
        try {
            if (isKeyedTemporalJoin(masterMetadata, slaveMetadata)) {
                RecordSink masterKeyCopier = createRecordCopierMaster(masterMetadata);
                RecordSink slaveKeyCopier = createRecordCopierSlave(slaveMetadata);
                int columnSplit = masterMetadata.getColumnCount();
                JoinContext joinContext = slaveModel.getJoinContext();
                valueTypes.clear();
                valueTypes.add(LONG);
                return new LtJoinLightRecordCursorFactory(
                        configuration,
                        joinMetadata,
                        master,
                        slave,
                        keyTypes,
                        valueTypes,
                        masterKeyCopier,
                        slaveKeyCopier,
                        columnSplit,
                        joinContext,
                        toleranceInterval
                );
            }

            boolean hasLinearHint = SqlHints.hasAsOfLinearHint(model, masterAlias, slaveAlias);
            if (!hasLinearHint && slave.supportsTimeFrameCursor()) {
                return new LtJoinNoKeyFastRecordCursorFactory(
                        configuration,
                        joinMetadata,
                        master,
                        slave,
                        masterMetadata.getColumnCount(),
                        toleranceInterval
                );
            }

            return new LtJoinNoKeyRecordCursorFactory(
                    joinMetadata,
                    master,
                    slave,
                    masterMetadata.getColumnCount(),
                    toleranceInterval
            );
        } catch (Throwable t) {
            Misc.free(joinMetadata);
            throw t;
        }
    }

    private RecordCursorFactory generateJoins(QueryModel model, SqlExecutionContext executionContext) throws SqlException {
        final ObjList<QueryModel> joinModels = model.getJoinModels();
        IntList ordered = model.getOrderedJoinModels();
        JoinRecordMetadata joinMetadata = null;
        RecordCursorFactory master = null;
        CharSequence masterAlias = null;

        try {
            int n = ordered.size();
            assert n > 1;
            for (int i = 0; i < n; i++) {
                int index = ordered.getQuick(i);
                QueryModel slaveModel = joinModels.getQuick(index);

                if (i > 0) {
                    executionContext.pushTimestampRequiredFlag(joinsRequiringTimestamp[slaveModel.getJoinType()]);
                } else { // i == 0
                    // This is first model in the sequence of joins
                    // TS requirement is symmetrical on both right and left sides
                    // check if next join requires a timestamp
                    int nextJointType = joinModels.getQuick(ordered.getQuick(1)).getJoinType();
                    executionContext.pushTimestampRequiredFlag(joinsRequiringTimestamp[nextJointType]);
                }

                RecordCursorFactory slave = null;
                boolean closeSlaveOnFail = true;
                try {
                    // compile
                    slave = generateQuery(slaveModel, executionContext, index > 0);

                    // check if this is the root of joins
                    if (master == null) {
                        // This is an opportunistic check of order by clause
                        // to determine if we can get away ordering main record source only
                        // Ordering main record source could benefit from rowid access thus
                        // making it faster compared to ordering of join record source that
                        // doesn't allow rowid access.
                        master = slave;
                        closeSlaveOnFail = false;
                        masterAlias = slaveModel.getName();
                    } else {
                        // not the root, join to "master"
                        final int joinType = slaveModel.getJoinType();
                        final RecordMetadata masterMetadata = master.getMetadata();
                        final RecordMetadata slaveMetadata = slave.getMetadata();
                        Function filter = null;

                        switch (joinType) {
                            case JOIN_CROSS_LEFT:
                            case JOIN_CROSS_RIGHT:
                            case JOIN_CROSS_FULL:
                                assert slaveModel.getOuterJoinExpressionClause() != null;
                                joinMetadata = createJoinMetadata(
                                        masterAlias,
                                        masterMetadata,
                                        slaveModel.getName(),
                                        slaveMetadata,
                                        joinType == JOIN_CROSS_LEFT ? masterMetadata.getTimestampIndex() : -1);
                                filter = compileJoinFilter(slaveModel.getOuterJoinExpressionClause(), joinMetadata, executionContext);
                                master = switch (joinType) {
                                    case JOIN_CROSS_LEFT -> new NestedLoopLeftJoinRecordCursorFactory(
                                            joinMetadata,
                                            master,
                                            slave,
                                            masterMetadata.getColumnCount(),
                                            filter,
                                            NullRecordFactory.getInstance(slaveMetadata)
                                    );
                                    case JOIN_CROSS_RIGHT -> new NestedLoopRightJoinRecordCursorFactory(
                                            joinMetadata,
                                            master,
                                            slave,
                                            masterMetadata.getColumnCount(),
                                            filter,
                                            NullRecordFactory.getInstance(masterMetadata)
                                    );
                                    case JOIN_CROSS_FULL -> new NestedLoopFullJoinRecordCursorFactory(
                                            configuration,
                                            joinMetadata,
                                            master,
                                            slave,
                                            masterMetadata.getColumnCount(),
                                            filter,
                                            NullRecordFactory.getInstance(masterMetadata),
                                            NullRecordFactory.getInstance(slaveMetadata)
                                    );
                                    default -> throw new AssertionError("unreachable");
                                };
                                masterAlias = null;
                                break;
                            case JOIN_CROSS:
                                validateOuterJoinExpressions(slaveModel, "CROSS");

                                // Try to detect the markout horizon pattern
                                MarkoutHorizonInfo horizonInfo = detectMarkoutHorizonPattern(
                                        masterAlias,
                                        model,
                                        masterMetadata,
                                        master,
                                        slaveModel,
                                        slaveMetadata,
                                        slave
                                );

                                if (horizonInfo != null) {
                                    // Create RecordSink for materializing slave records
                                    entityColumnFilter.of(slaveMetadata.getColumnCount());
                                    RecordSink slaveRecordSink = RecordSinkFactory.getInstance(asm, slaveMetadata, entityColumnFilter);

                                    // Create RecordSink for materializing master records
                                    entityColumnFilter.of(masterMetadata.getColumnCount());
                                    RecordSink masterRecordSink = RecordSinkFactory.getInstance(asm, masterMetadata, entityColumnFilter);

                                    // Use the optimized MarkoutHorizonRecordCursorFactory
                                    master = new MarkoutHorizonRecordCursorFactory(
                                            configuration,
                                            createJoinMetadata(masterAlias, masterMetadata, slaveModel.getName(), slaveMetadata, -1),
                                            master,
                                            slave,
                                            masterMetadata.getColumnCount(),
                                            horizonInfo.masterTimestampColumnIndex,
                                            horizonInfo.slaveSequenceColumnIndex,
                                            slaveRecordSink
                                    );
                                } else {
                                    // Fall back to standard CrossJoinRecordCursorFactory
                                    master = new CrossJoinRecordCursorFactory(
                                            createJoinMetadata(masterAlias, masterMetadata, slaveModel.getName(), slaveMetadata),
                                            master,
                                            slave,
                                            masterMetadata.getColumnCount()
                                    );
                                }
                                masterAlias = null;
                                break;
                            case JOIN_ASOF:
                            case JOIN_LT:
                                validateBothTimestamps(slaveModel, masterMetadata, slaveMetadata);
                                validateOuterJoinExpressions(slaveModel, joinType == JOIN_ASOF ? "ASOF" : "LT");
                                validateBothTimestampOrders(master, slave, slaveModel.getJoinKeywordPosition());
                                // isSelfJoin is imperfect and might generate false negatives when using subqueries:
                                //  - if `true`, the join is a self-join for sure
                                //  - if `false`, the join may or may not be self-join
                                boolean isSelfJoin = isSameTable(master, slave);
                                processJoinContext(index == 1, isSelfJoin, slaveModel.getJoinContext(), masterMetadata, slaveMetadata);
                                master = joinType == JOIN_ASOF
                                        ? generateJoinAsof(isSelfJoin, model, slaveModel, master, masterMetadata, masterAlias, slave, slaveMetadata)
                                        : generateJoinLt(model, slaveModel, master, masterMetadata, masterAlias, slave, slaveMetadata);
                                masterAlias = null;
                                // from now on, master owns slave, so we don't have to close it
                                closeSlaveOnFail = false;
                                break;
                            case JOIN_SPLICE:
                                validateBothTimestamps(slaveModel, masterMetadata, slaveMetadata);
                                validateBothTimestampOrders(master, slave, slaveModel.getJoinKeywordPosition());
                                validateOuterJoinExpressions(slaveModel, "SPLICE");
                                processJoinContext(index == 1, isSameTable(master, slave), slaveModel.getJoinContext(), masterMetadata, slaveMetadata);
                                if (slave.recordCursorSupportsRandomAccess() && master.recordCursorSupportsRandomAccess() && !fullFatJoins) {
                                    master = createSpliceJoin(
                                            // splice join result does not have timestamp
                                            createJoinMetadata(masterAlias, masterMetadata, slaveModel.getName(), slaveMetadata, -1),
                                            master,
                                            createRecordCopierMaster(masterMetadata),
                                            slave,
                                            createRecordCopierSlave(slaveMetadata),
                                            masterMetadata.getColumnCount(),
                                            slaveModel.getJoinContext()
                                    );
                                    // from now on, master owns slave, so we don't have to close it
                                    closeSlaveOnFail = false;
                                } else {
                                    if (!master.recordCursorSupportsRandomAccess()) {
                                        throw SqlException.position(slaveModel.getJoinKeywordPosition()).put("left side of splice join doesn't support random access");
                                    } else if (!slave.recordCursorSupportsRandomAccess()) {
                                        throw SqlException.position(slaveModel.getJoinKeywordPosition()).put("right side of splice join doesn't support random access");
                                    } else {
                                        throw SqlException.position(slaveModel.getJoinKeywordPosition()).put("splice join doesn't support full fat mode");
                                    }
                                }
                                break;
                            default:
                                processJoinContext(index == 1, isSameTable(master, slave), slaveModel.getJoinContext(), masterMetadata, slaveMetadata);
                                joinMetadata = createJoinMetadata(masterAlias, masterMetadata, slaveModel.getName(), slaveMetadata, joinType == JOIN_RIGHT_OUTER || joinType == JOIN_FULL_OUTER ? -1 : masterMetadata.getTimestampIndex());
                                if (slaveModel.getOuterJoinExpressionClause() != null) {
                                    filter = compileJoinFilter(slaveModel.getOuterJoinExpressionClause(), joinMetadata, executionContext);
                                }

                                if (filter != null && filter.isConstant() && !filter.getBool(null)) {
                                    if (joinType == JOIN_LEFT_OUTER) {
                                        Misc.free(slave);
                                        slave = new EmptyTableRecordCursorFactory(slaveMetadata);
                                    } else if (joinType == JOIN_INNER) {
                                        Misc.free(master);
                                        Misc.free(slave);
                                        return new EmptyTableRecordCursorFactory(joinMetadata);
                                    } else if (joinType == JOIN_RIGHT_OUTER) {
                                        Misc.free(master);
                                        master = new EmptyTableRecordCursorFactory(masterMetadata);
                                    }
                                }

                                if (joinType == JOIN_INNER) {
                                    validateOuterJoinExpressions(slaveModel, "INNER");
                                }

                                master = createHashJoin(
                                        joinMetadata,
                                        master,
                                        slave,
                                        joinType,
                                        filter,
                                        slaveModel.getJoinContext()
                                );
                                masterAlias = null;
                                break;
                        }
                    }
                } catch (Throwable th) {
                    Misc.free(joinMetadata);
                    master = Misc.free(master);
                    if (closeSlaveOnFail) {
                        Misc.free(slave);
                    }
                    throw th;
                } finally {
                    executionContext.popTimestampRequiredFlag();
                }

                // check if there are post-filters
                ExpressionNode filterExpr = slaveModel.getPostJoinWhereClause();
                if (filterExpr != null) {
                    if (executionContext.isParallelFilterEnabled() && master.supportsPageFrameCursor()) {
                        final Function filter = compileJoinFilter(
                                filterExpr,
                                (JoinRecordMetadata) master.getMetadata(),
                                executionContext
                        );

                        master = new AsyncFilteredRecordCursorFactory(
                                executionContext.getCairoEngine(),
                                configuration,
                                executionContext.getMessageBus(),
                                master,
                                filter,
                                reduceTaskFactory,
                                compileWorkerFilterConditionally(
                                        executionContext,
                                        filter,
                                        executionContext.getSharedQueryWorkerCount(),
                                        filterExpr,
                                        master.getMetadata()
                                ),
                                null,
                                0,
                                executionContext.getSharedQueryWorkerCount(),
                                SqlHints.hasEnablePreTouchHint(model, masterAlias)
                        );
                    } else {
                        master = new FilteredRecordCursorFactory(
                                master,
                                compileJoinFilter(filterExpr, (JoinRecordMetadata) master.getMetadata(), executionContext)
                        );
                    }
                }
            }

            // unfortunately we had to go all out to create join metadata
            // now it is time to check if we have constant conditions
            ExpressionNode constFilterExpr = model.getConstWhereClause();
            if (constFilterExpr != null) {
                Function filter = functionParser.parseFunction(constFilterExpr, null, executionContext);
                if (!ColumnType.isBoolean(filter.getType())) {
                    throw SqlException.position(constFilterExpr.position).put("boolean expression expected");
                }
                filter.init(null, executionContext);
                if (filter.isConstant()) {
                    if (!filter.getBool(null)) {
                        // do not copy metadata here
                        // this would have been JoinRecordMetadata, which is new instance anyway
                        // we have to make sure that this metadata is safely transitioned
                        // to empty cursor factory
                        JoinRecordMetadata metadata = (JoinRecordMetadata) master.getMetadata();
                        metadata.incrementRefCount();
                        RecordCursorFactory factory = new EmptyTableRecordCursorFactory(metadata);
                        Misc.free(master);
                        return factory;
                    }
                } else {
                    // make it a post-join filter (same as for post join where clause above)
                    if (executionContext.isParallelFilterEnabled() && master.supportsPageFrameCursor()) {
                        master = new AsyncFilteredRecordCursorFactory(
                                executionContext.getCairoEngine(),
                                configuration,
                                executionContext.getMessageBus(),
                                master,
                                filter,
                                reduceTaskFactory,
                                compileWorkerFilterConditionally(
                                        executionContext,
                                        filter,
                                        executionContext.getSharedQueryWorkerCount(),
                                        constFilterExpr,
                                        master.getMetadata()
                                ),
                                null,
                                0,
                                executionContext.getSharedQueryWorkerCount(),
                                SqlHints.hasEnablePreTouchHint(model, masterAlias)
                        );
                    } else {
                        master = new FilteredRecordCursorFactory(master, filter);
                    }
                }
            }
            return master;
        } catch (Throwable e) {
            Misc.free(master);
            throw e;
        }
    }

    @NotNull
    private RecordCursorFactory generateLatestBy(RecordCursorFactory factory, QueryModel model) throws SqlException {
        final ObjList<ExpressionNode> latestBy = model.getLatestBy();
        if (latestBy.size() == 0) {
            return factory;
        }

        // We require timestamp with any order.
        final int timestampIndex;
        try {
            timestampIndex = getTimestampIndex(model, factory);
            if (timestampIndex == -1) {
                throw SqlException.$(model.getModelPosition(), "latest by query does not provide dedicated TIMESTAMP column");
            }
        } catch (Throwable e) {
            Misc.free(factory);
            throw e;
        }

        final RecordMetadata metadata = factory.getMetadata();
        prepareLatestByColumnIndexes(latestBy, metadata);

        if (!factory.recordCursorSupportsRandomAccess()) {
            return new LatestByRecordCursorFactory(
                    configuration,
                    factory,
                    RecordSinkFactory.getInstance(asm, metadata, listColumnFilterA),
                    keyTypes,
                    timestampIndex
            );
        }

        boolean orderedByTimestampAsc = false;
        final QueryModel nested = model.getNestedModel();
        assert nested != null;
        final LowerCaseCharSequenceIntHashMap orderBy = nested.getOrderHash();
        CharSequence timestampColumn = metadata.getColumnName(timestampIndex);
        if (orderBy.get(timestampColumn) == ORDER_DIRECTION_ASCENDING) {
            // ORDER BY the timestamp column case.
            orderedByTimestampAsc = true;
        } else if (timestampIndex == metadata.getTimestampIndex() && orderBy.size() == 0) {
            // Empty ORDER BY, but the timestamp column in the designated timestamp.
            orderedByTimestampAsc = true;
        }

        return new LatestByLightRecordCursorFactory(
                configuration,
                factory,
                RecordSinkFactory.getInstance(asm, metadata, listColumnFilterA),
                keyTypes,
                timestampIndex,
                orderedByTimestampAsc
        );
    }

    @NotNull
    private RecordCursorFactory generateLatestByTableQuery(
            QueryModel model,
            @Transient TableReader reader,
            RecordMetadata metadata,
            TableToken tableToken,
            IntrinsicModel intrinsicModel,
            Function filter,
            @Transient SqlExecutionContext executionContext,
            int timestampIndex,
            @NotNull IntList columnIndexes,
            @NotNull IntList columnSizeShifts,
            @NotNull LongList prefixes
    ) throws SqlException {
        final PartitionFrameCursorFactory partitionFrameCursorFactory;
        if (intrinsicModel.hasIntervalFilters()) {
            partitionFrameCursorFactory = new IntervalPartitionFrameCursorFactory(
                    tableToken,
                    model.getMetadataVersion(),
                    intrinsicModel.buildIntervalModel(),
                    timestampIndex,
                    GenericRecordMetadata.deepCopyOf(reader.getMetadata()),
                    ORDER_DESC
            );
        } else {
            partitionFrameCursorFactory = new FullPartitionFrameCursorFactory(
                    tableToken,
                    model.getMetadataVersion(),
                    GenericRecordMetadata.deepCopyOf(reader.getMetadata()),
                    ORDER_DESC
            );
        }

        assert model.getLatestBy() != null && model.getLatestBy().size() > 0;
        ObjList<ExpressionNode> latestBy = new ObjList<>(model.getLatestBy().size());
        latestBy.addAll(model.getLatestBy());
        final ExpressionNode latestByNode = latestBy.get(0);
        final int latestByIndex = metadata.getColumnIndexQuiet(latestByNode.token);
        final boolean indexed = metadata.isColumnIndexed(latestByIndex);

        // 'latest by' clause takes over the filter and the latest by nodes,
        // so that the later generateFilter() and generateLatestBy() are no-op
        model.setWhereClause(null);
        model.getLatestBy().clear();

        // if there are > 1 columns in the latest by statement, we cannot use indexes
        if (latestBy.size() > 1 || !ColumnType.isSymbol(metadata.getColumnType(latestByIndex))) {
            boolean symbolKeysOnly = true;
            for (int i = 0, n = keyTypes.getColumnCount(); i < n; i++) {
                symbolKeysOnly &= ColumnType.isSymbol(keyTypes.getColumnType(i));
            }
            if (symbolKeysOnly) {
                final IntList partitionByColumnIndexes = new IntList(listColumnFilterA.size());
                for (int i = 0, n = listColumnFilterA.size(); i < n; i++) {
                    partitionByColumnIndexes.add(listColumnFilterA.getColumnIndexFactored(i));
                }
                final IntList partitionBySymbolCounts = symbolEstimator.estimate(
                        model,
                        intrinsicModel.filter,
                        metadata,
                        partitionByColumnIndexes
                );
                return new LatestByAllSymbolsFilteredRecordCursorFactory(
                        configuration,
                        metadata,
                        partitionFrameCursorFactory,
                        RecordSinkFactory.getInstance(asm, metadata, listColumnFilterA),
                        keyTypes,
                        partitionByColumnIndexes,
                        partitionBySymbolCounts,
                        filter,
                        columnIndexes,
                        columnSizeShifts
                );
            }
            return new LatestByAllFilteredRecordCursorFactory(
                    configuration,
                    metadata,
                    partitionFrameCursorFactory,
                    RecordSinkFactory.getInstance(asm, metadata, listColumnFilterA),
                    keyTypes,
                    filter,
                    columnIndexes,
                    columnSizeShifts
            );
        }

        if (intrinsicModel.keyColumn != null) {
            // key column must always be the same as latest by column
            assert latestByIndex == metadata.getColumnIndexQuiet(intrinsicModel.keyColumn);

            if (intrinsicModel.keySubQuery != null) {
                RecordCursorFactory rcf = null;
                final Record.CharSequenceFunction func;
                try {
                    rcf = generate(intrinsicModel.keySubQuery, executionContext);
                    func = validateSubQueryColumnAndGetGetter(intrinsicModel, rcf.getMetadata());
                } catch (Throwable th) {
                    Misc.free(partitionFrameCursorFactory);
                    Misc.free(rcf);
                    throw th;
                }

                return new LatestBySubQueryRecordCursorFactory(
                        configuration,
                        metadata,
                        partitionFrameCursorFactory,
                        latestByIndex,
                        rcf,
                        filter,
                        indexed,
                        func,
                        columnIndexes,
                        columnSizeShifts
                );
            }

            final int nKeyValues = intrinsicModel.keyValueFuncs.size();
            final int nExcludedKeyValues = intrinsicModel.keyExcludedValueFuncs.size();
            if (indexed && nExcludedKeyValues == 0) {
                assert nKeyValues > 0;
                // deal with key values as a list
                // 1. resolve each value of the list to "int"
                // 2. get first row in index for each value (stream)

                final SymbolMapReader symbolMapReader = reader.getSymbolMapReader(columnIndexes.getQuick(latestByIndex));
                final RowCursorFactory rcf;
                if (nKeyValues == 1) {
                    final Function symbolValueFunc = intrinsicModel.keyValueFuncs.get(0);
                    final int symbol = symbolValueFunc.isRuntimeConstant()
                            ? SymbolTable.VALUE_NOT_FOUND
                            : symbolMapReader.keyOf(symbolValueFunc.getStrA(null));

                    if (filter == null) {
                        if (symbol == SymbolTable.VALUE_NOT_FOUND) {
                            rcf = new LatestByValueDeferredIndexedRowCursorFactory(
                                    latestByIndex,
                                    symbolValueFunc,
                                    false
                            );
                        } else {
                            rcf = new LatestByValueIndexedRowCursorFactory(
                                    latestByIndex,
                                    symbol,
                                    false
                            );
                        }
                        return new PageFrameRecordCursorFactory(
                                configuration,
                                metadata,
                                partitionFrameCursorFactory,
                                rcf,
                                false,
                                null,
                                false,
                                columnIndexes,
                                columnSizeShifts,
                                true,
                                true
                        );
                    }

                    if (symbol == SymbolTable.VALUE_NOT_FOUND) {
                        return new LatestByValueDeferredIndexedFilteredRecordCursorFactory(
                                configuration,
                                metadata,
                                partitionFrameCursorFactory,
                                latestByIndex,
                                symbolValueFunc,
                                filter,
                                columnIndexes,
                                columnSizeShifts
                        );
                    }
                    return new LatestByValueIndexedFilteredRecordCursorFactory(
                            configuration,
                            metadata,
                            partitionFrameCursorFactory,
                            latestByIndex,
                            symbol,
                            filter,
                            columnIndexes,
                            columnSizeShifts
                    );
                }

                return new LatestByValuesIndexedFilteredRecordCursorFactory(
                        configuration,
                        metadata,
                        partitionFrameCursorFactory,
                        latestByIndex,
                        intrinsicModel.keyValueFuncs,
                        symbolMapReader,
                        filter,
                        columnIndexes,
                        columnSizeShifts
                );
            }

            assert nKeyValues > 0 || nExcludedKeyValues > 0;

            // we have "latest by" column values, but no index

            if (nKeyValues > 1 || nExcludedKeyValues > 0) {
                return new LatestByDeferredListValuesFilteredRecordCursorFactory(
                        configuration,
                        metadata,
                        partitionFrameCursorFactory,
                        latestByIndex,
                        intrinsicModel.keyValueFuncs,
                        intrinsicModel.keyExcludedValueFuncs,
                        filter,
                        columnIndexes,
                        columnSizeShifts
                );
            }

            assert nExcludedKeyValues == 0;

            // we have a single symbol key
            final Function symbolKeyFunc = intrinsicModel.keyValueFuncs.get(0);
            final SymbolMapReader symbolMapReader = reader.getSymbolMapReader(columnIndexes.getQuick(latestByIndex));
            final int symbolKey = symbolKeyFunc.isRuntimeConstant()
                    ? SymbolTable.VALUE_NOT_FOUND
                    : symbolMapReader.keyOf(symbolKeyFunc.getStrA(null));
            if (symbolKey == SymbolTable.VALUE_NOT_FOUND) {
                return new LatestByValueDeferredFilteredRecordCursorFactory(
                        configuration,
                        metadata,
                        partitionFrameCursorFactory,
                        latestByIndex,
                        symbolKeyFunc,
                        filter,
                        columnIndexes,
                        columnSizeShifts
                );
            }

            return new LatestByValueFilteredRecordCursorFactory(
                    configuration,
                    metadata,
                    partitionFrameCursorFactory,
                    latestByIndex,
                    symbolKey,
                    filter,
                    columnIndexes,
                    columnSizeShifts
            );
        }
        // we select all values of "latest by" column

        assert intrinsicModel.keyValueFuncs.size() == 0;
        // get the latest rows for all values of "latest by" column

        if (indexed && filter == null && configuration.useWithinLatestByOptimisation()) {
            return new LatestByAllIndexedRecordCursorFactory(
                    executionContext.getCairoEngine(),
                    configuration,
                    metadata,
                    partitionFrameCursorFactory,
                    latestByIndex,
                    columnIndexes,
                    columnSizeShifts,
                    prefixes
            );
        } else {
            return new LatestByDeferredListValuesFilteredRecordCursorFactory(
                    configuration,
                    metadata,
                    partitionFrameCursorFactory,
                    latestByIndex,
                    filter,
                    columnIndexes,
                    columnSizeShifts
            );
        }
    }

    private RecordCursorFactory generateLimit(
            RecordCursorFactory factory,
            QueryModel model,
            SqlExecutionContext executionContext
    ) throws SqlException {
        if (factory.followedLimitAdvice()) {
            return factory;
        }

        ExpressionNode limitLo = model.getLimitLo();
        ExpressionNode limitHi = model.getLimitHi();

        // we've to check model otherwise we could be skipping limit in outer query that's actually different from the one in inner query!
        if ((limitLo == null && limitHi == null) || (factory.implementsLimit() && model.isLimitImplemented())) {
            return factory;
        }

        try {
            final Function loFunc = getLoFunction(model, executionContext);
            final Function hiFunc = getHiFunction(model, executionContext);
            return new LimitRecordCursorFactory(factory, loFunc, hiFunc);
        } catch (Throwable e) {
            Misc.free(factory);
            throw e;
        }
    }

    private RecordCursorFactory generateNoSelect(
            QueryModel model,
            SqlExecutionContext executionContext
    ) throws SqlException {
        ExpressionNode tableNameExpr = model.getTableNameExpr();
        if (tableNameExpr != null) {
            if (tableNameExpr.type == FUNCTION) {
                return generateFunctionQuery(model, executionContext);
            } else {
                return generateTableQuery(model, executionContext);
            }
        }
        return generateSubQuery(model, executionContext);
    }

    private RecordCursorFactory generateOrderBy(
            RecordCursorFactory recordCursorFactory,
            QueryModel model,
            SqlExecutionContext executionContext
    ) throws SqlException {
        if (recordCursorFactory.followedOrderByAdvice()) {
            return recordCursorFactory;
        }
        try {
            final LowerCaseCharSequenceIntHashMap orderByColumnNameToIndexMap = model.getOrderHash();
            final ObjList<CharSequence> orderByColumnNames = orderByColumnNameToIndexMap.keys();
            final int orderByColumnCount = orderByColumnNames.size();

            if (orderByColumnCount > 0) {
                final RecordMetadata metadata = recordCursorFactory.getMetadata();
                final int timestampIndex = metadata.getTimestampIndex();

                listColumnFilterA.clear();
                intHashSet.clear();

                int orderedByTimestampIndex = -1;
                // column index sign indicates a direction;
                // therefore, 0 index is not allowed
                for (int i = 0; i < orderByColumnCount; i++) {
                    final CharSequence column = orderByColumnNames.getQuick(i);
                    int index = metadata.getColumnIndexQuiet(column);

                    // check if the column type is supported
                    final int columnType = metadata.getColumnType(index);
                    if (!ColumnType.isComparable(columnType)) {
                        // find position of offending column
                        ObjList<ExpressionNode> nodes = model.getOrderBy();
                        int position = 0;
                        for (int j = 0, y = nodes.size(); j < y; j++) {
                            if (Chars.equals(column, nodes.getQuick(i).token)) {
                                position = nodes.getQuick(i).position;
                                break;
                            }
                        }
                        throw SqlException.$(position, ColumnType.nameOf(columnType)).put(" is not a supported type in ORDER BY clause");
                    }

                    // we also maintain a unique set of column indexes for better performance
                    if (intHashSet.add(index)) {
                        if (orderByColumnNameToIndexMap.get(column) == ORDER_DIRECTION_DESCENDING) {
                            listColumnFilterA.add(-index - 1);
                        } else {
                            listColumnFilterA.add(index + 1);
                        }
                        if (i == 0 && ColumnType.isTimestamp(metadata.getColumnType(index))) {
                            orderedByTimestampIndex = index;
                        }
                    }
                }

                boolean preSortedByTs = false;
                // if first column index is the same as timestamp of underlying record cursor factory
                // we could have two possibilities:
                // 1. if we only have one column to order by - the cursor would already be ordered
                //    by timestamp (either ASC or DESC); we have nothing to do
                // 2. metadata of the new cursor will have the timestamp
                if (timestampIndex != -1) {
                    CharSequence column = orderByColumnNames.getQuick(0);
                    int index = metadata.getColumnIndexQuiet(column);
                    if (index == timestampIndex) {
                        if (orderByColumnCount == 1) {
                            if (orderByColumnNameToIndexMap.get(column) == ORDER_DIRECTION_ASCENDING
                                    && recordCursorFactory.getScanDirection() == RecordCursorFactory.SCAN_DIRECTION_FORWARD) {
                                return recordCursorFactory;
                            } else if (orderByColumnNameToIndexMap.get(column) == ORDER_DIRECTION_DESCENDING
                                    && recordCursorFactory.getScanDirection() == RecordCursorFactory.SCAN_DIRECTION_BACKWARD) {
                                return recordCursorFactory;
                            }
                        } else { // orderByColumnCount > 1
                            preSortedByTs = (orderByColumnNameToIndexMap.get(column) == ORDER_DIRECTION_ASCENDING && recordCursorFactory.getScanDirection() == RecordCursorFactory.SCAN_DIRECTION_FORWARD)
                                    || (orderByColumnNameToIndexMap.get(column) == ORDER_DIRECTION_DESCENDING && recordCursorFactory.getScanDirection() == RecordCursorFactory.SCAN_DIRECTION_BACKWARD);
                        }
                    }
                }

                GenericRecordMetadata orderedMetadata;
                int firstOrderByColumnIndex = metadata.getColumnIndexQuiet(orderByColumnNames.getQuick(0));
                if (firstOrderByColumnIndex == timestampIndex) {
                    orderedMetadata = GenericRecordMetadata.copyOf(metadata);
                } else {
                    orderedMetadata = GenericRecordMetadata.copyOfSansTimestamp(metadata);
                    orderedMetadata.setTimestampIndex(orderedByTimestampIndex);
                }
                final Function loFunc = getLoFunction(model, executionContext);
                final Function hiFunc = getHiFunction(model, executionContext);

                if (recordCursorFactory.recordCursorSupportsRandomAccess()) {
                    if (canSortAndLimitBeOptimized(model, executionContext, loFunc, hiFunc)) {
                        model.setLimitImplemented(true);
                        if (!preSortedByTs && loFunc.isConstant() && hiFunc == null) {
                            final long lo = loFunc.getLong(null);
                            if (lo > 0 && lo <= Integer.MAX_VALUE) {
                                // Long top K has decent performance even though being single-threaded,
                                // so we prefer it over the parallel top K factory.
                                if (listColumnFilterA.size() == 1) {
                                    final int index = listColumnFilterA.getQuick(0);
                                    final int columnIndex = (index > 0 ? index : -index) - 1;
                                    if (recordCursorFactory.recordCursorSupportsLongTopK(columnIndex)) {
                                        return new LongTopKRecordCursorFactory(
                                                orderedMetadata,
                                                recordCursorFactory,
                                                columnIndex,
                                                (int) lo,
                                                index > 0
                                        );
                                    }
                                }

                                final boolean parallelTopKEnabled = executionContext.isParallelTopKEnabled();
                                if (parallelTopKEnabled && (recordCursorFactory.supportsPageFrameCursor() || recordCursorFactory.supportsFilterStealing())) {
                                    QueryModel.restoreWhereClause(expressionNodePool, model);

                                    RecordCursorFactory baseFactory = recordCursorFactory;
                                    CompiledFilter compiledFilter = null;
                                    MemoryCARW bindVarMemory = null;
                                    ObjList<Function> bindVarFunctions = null;
                                    Function filter = null;
                                    if (recordCursorFactory.supportsFilterStealing()) {
                                        baseFactory = recordCursorFactory.getBaseFactory();
                                        compiledFilter = recordCursorFactory.getCompiledFilter();
                                        bindVarMemory = recordCursorFactory.getBindVarMemory();
                                        bindVarFunctions = recordCursorFactory.getBindVarFunctions();
                                        filter = recordCursorFactory.getFilter();
                                        recordCursorFactory.halfClose();
                                    }

                                    final QueryModel nested = model.getNestedModel();
                                    assert nested != null;

                                    return new AsyncTopKRecordCursorFactory(
                                            executionContext.getCairoEngine(),
                                            configuration,
                                            executionContext.getMessageBus(),
                                            orderedMetadata,
                                            baseFactory,
                                            reduceTaskFactory,
                                            filter,
                                            compileWorkerFilterConditionally(
                                                    executionContext,
                                                    filter,
                                                    executionContext.getSharedQueryWorkerCount(),
                                                    locatePotentiallyFurtherNestedWhereClause(nested),
                                                    baseFactory.getMetadata()
                                            ),
                                            compiledFilter,
                                            bindVarMemory,
                                            bindVarFunctions,
                                            recordComparatorCompiler,
                                            listColumnFilterA.copy(),
                                            metadata,
                                            lo,
                                            executionContext.getSharedQueryWorkerCount()
                                    );
                                }
                            }
                        }

                        final int baseCursorTimestampIndex = preSortedByTs ? timestampIndex : -1;
                        return new LimitedSizeSortedLightRecordCursorFactory(
                                configuration,
                                orderedMetadata,
                                recordCursorFactory,
                                recordComparatorCompiler.newInstance(metadata, listColumnFilterA),
                                loFunc,
                                hiFunc,
                                listColumnFilterA.copy(),
                                baseCursorTimestampIndex
                        );
                    } else {
                        final int columnType = orderedMetadata.getColumnType(firstOrderByColumnIndex);
                        if (
                                configuration.isSqlOrderBySortEnabled()
                                        && orderByColumnNames.size() == 1
                                        && LongSortedLightRecordCursorFactory.isSupportedColumnType(columnType)
                        ) {
                            return new LongSortedLightRecordCursorFactory(
                                    configuration,
                                    orderedMetadata,
                                    recordCursorFactory,
                                    listColumnFilterA.copy()
                            );
                        }

                        return new SortedLightRecordCursorFactory(
                                configuration,
                                orderedMetadata,
                                recordCursorFactory,
                                recordComparatorCompiler.newInstance(metadata, listColumnFilterA),
                                listColumnFilterA.copy()
                        );
                    }
                }

                // when base record cursor does not support random access
                // we have to copy entire record into ordered structure

                entityColumnFilter.of(orderedMetadata.getColumnCount());
                return new SortedRecordCursorFactory(
                        configuration,
                        orderedMetadata,
                        recordCursorFactory,
                        RecordSinkFactory.getInstance(asm, orderedMetadata, entityColumnFilter),
                        recordComparatorCompiler.newInstance(metadata, listColumnFilterA),
                        listColumnFilterA.copy()
                );
            }

            return recordCursorFactory;
        } catch (SqlException | CairoException e) {
            recordCursorFactory.close();
            throw e;
        }
    }

    private RecordCursorFactory generateQuery(QueryModel model, SqlExecutionContext executionContext, boolean processJoins) throws SqlException {
        RecordCursorFactory factory = generateQuery0(model, executionContext, processJoins);
        if (model.getUnionModel() != null) {
            return generateSetFactory(model, factory, executionContext);
        }
        return factory;
    }

    private RecordCursorFactory generateQuery0(QueryModel model, SqlExecutionContext executionContext, boolean processJoins) throws SqlException {
        // Remember the last model with non-empty ORDER BY as we descend through nested models.
        // We need the ORDER BY clause in the Markout Horizon Join optimization, but it's stored
        // several levels up from the model that holds the join clause.
        final QueryModel savedOrderByModel = lastSeenOrderByModel;
        try {
            final ObjList<ExpressionNode> orderBy = model.getOrderBy();
            if (orderBy != null && orderBy.size() > 0) {
                lastSeenOrderByModel = model;
            }
            RecordCursorFactory factory;

            factory = generateSelect(model, executionContext, processJoins);
            factory = generateFilter(factory, model, executionContext);
            factory = generateLatestBy(factory, model);
            factory = generateOrderBy(factory, model, executionContext);
            factory = generateLimit(factory, model, executionContext);

            return factory;
        } finally {
            lastSeenOrderByModel = savedOrderByModel;
        }
    }

    @NotNull
    private RecordCursorFactory generateSampleBy(
            QueryModel model,
            SqlExecutionContext executionContext,
            ExpressionNode sampleByNode,
            ExpressionNode sampleByUnits
    ) throws SqlException {
        final ExpressionNode timezoneName = model.getSampleByTimezoneName();
        final Function timezoneNameFunc;
        final int timezoneNameFuncPos;
        final ExpressionNode offset = model.getSampleByOffset();
        final Function offsetFunc;
        final int offsetFuncPos;
        final Function sampleFromFunc;
        final int sampleFromFuncPos;
        final Function sampleToFunc;
        final int sampleToFuncPos;

        if (timezoneName != null) {
            timezoneNameFunc = functionParser.parseFunction(
                    timezoneName,
                    EmptyRecordMetadata.INSTANCE,
                    executionContext
            );
            timezoneNameFuncPos = timezoneName.position;
            coerceRuntimeConstantType(timezoneNameFunc, ColumnType.STRING, executionContext, "timezone must be a constant expression of STRING or CHAR type", timezoneNameFuncPos);
        } else {
            timezoneNameFunc = StrConstant.NULL;
            timezoneNameFuncPos = 0;
        }

        if (offset != null) {
            offsetFunc = functionParser.parseFunction(
                    offset,
                    EmptyRecordMetadata.INSTANCE,
                    executionContext
            );
            offsetFuncPos = offset.position;
            coerceRuntimeConstantType(offsetFunc, ColumnType.STRING, executionContext, "offset must be a constant expression of STRING or CHAR type", offsetFuncPos);
        } else {
            offsetFunc = StrConstant.NULL;
            offsetFuncPos = 0;
        }

        RecordCursorFactory factory = null;
        // We require timestamp with asc order.
        final int timestampIndex;
        // Require timestamp in sub-query when it's not additionally specified as timestamp(col).
        executionContext.pushTimestampRequiredFlag(model.getTimestamp() == null);
        try {
            factory = generateSubQuery(model, executionContext);
            timestampIndex = getTimestampIndex(model, factory);
            if (timestampIndex == -1 || factory.getScanDirection() != RecordCursorFactory.SCAN_DIRECTION_FORWARD) {
                throw SqlException.$(model.getModelPosition(), "base query does not provide ASC order over designated TIMESTAMP column");
            }
        } catch (Throwable e) {
            Misc.free(factory);
            throw e;
        } finally {
            executionContext.popTimestampRequiredFlag();
        }

        final RecordMetadata baseMetadata = factory.getMetadata();
        ObjList<ExpressionNode> sampleByFill = model.getSampleByFill();
        final int timestampType = baseMetadata.getColumnType(timestampIndex);
        final TimestampDriver timestampDriver = ColumnType.getTimestampDriver(timestampType);

        if (model.getSampleByFrom() != null) {
            sampleFromFunc = functionParser.parseFunction(model.getSampleByFrom(), EmptyRecordMetadata.INSTANCE, executionContext);
            sampleFromFuncPos = model.getSampleByFrom().position;
            coerceRuntimeConstantType(sampleFromFunc, timestampType, executionContext, "from lower bound must be a constant expression convertible to a TIMESTAMP", sampleFromFuncPos);
        } else {
            sampleFromFunc = timestampDriver.getTimestampConstantNull();
            sampleFromFuncPos = 0;
        }

        if (model.getSampleByTo() != null) {
            sampleToFunc = functionParser.parseFunction(model.getSampleByTo(), EmptyRecordMetadata.INSTANCE, executionContext);
            sampleToFuncPos = model.getSampleByTo().position;
            coerceRuntimeConstantType(sampleToFunc, timestampType, executionContext, "to upper bound must be a constant expression convertible to a TIMESTAMP", sampleToFuncPos);
        } else {
            sampleToFunc = timestampDriver.getTimestampConstantNull();
            sampleToFuncPos = 0;
        }

        final boolean isFromTo = sampleFromFunc != timestampDriver.getTimestampConstantNull() || sampleToFunc != timestampDriver.getTimestampConstantNull();
        final TimestampSampler timestampSampler;
        int fillCount = sampleByFill.size();

        // sampleByFill is originally set up based on GroupByFunctions in BottomUpColumns,
        // but TopDownColumns may have different order and count with BottomUpColumns.
        // Need to reorganize sampleByFill according to the position relationship between
        // TopDownColumns and BottomUpColumns to ensure correct fill value alignment.
        if (fillCount != 0 && model.getTopDownColumns().size() != 0) {
            tempColumnsList.clear();
            for (int i = 0, n = model.getBottomUpColumns().size(); i < n; i++) {
                final QueryColumn column = model.getBottomUpColumns().getQuick(i);
                if (!column.isWindowColumn()) {
                    final ExpressionNode node = column.getAst();
                    if (node.type == FUNCTION && functionParser.getFunctionFactoryCache().isGroupBy(node.token)) {
                        tempColumnsList.add(column);
                    }
                }
            }

            tempExpressionNodeList.clear();
            for (int i = 0, n = model.getTopDownColumns().size(); i < n; i++) {
                int index = tempColumnsList.indexOf(model.getTopDownColumns().getQuick(i));
                if (index != -1 && fillCount > index) {
                    tempExpressionNodeList.add(sampleByFill.getQuick(index));
                }
            }
            sampleByFill = tempExpressionNodeList;
            fillCount = sampleByFill.size();
        }

        try {
            if (sampleByUnits == null) {
                timestampSampler = TimestampSamplerFactory.getInstance(timestampDriver, sampleByNode.token, sampleByNode.position);
            } else {
                Function sampleByPeriod = functionParser.parseFunction(
                        sampleByNode,
                        EmptyRecordMetadata.INSTANCE,
                        executionContext
                );
                if (!sampleByPeriod.isConstant() || (sampleByPeriod.getType() != ColumnType.LONG && sampleByPeriod.getType() != ColumnType.INT)) {
                    Misc.free(sampleByPeriod);
                    throw SqlException.$(sampleByNode.position, "sample by period must be a constant expression of INT or LONG type");
                }
                long period = sampleByPeriod.getLong(null);
                sampleByPeriod.close();
                timestampSampler = TimestampSamplerFactory.getInstance(timestampDriver, period, sampleByUnits.token, sampleByUnits.position);
            }

            keyTypes.clear();
            valueTypes.clear();
            listColumnFilterA.clear();

            if (fillCount == 1 && Chars.equalsLowerCaseAscii(sampleByFill.getQuick(0).token, "linear")) {
                valueTypes.add(ColumnType.BYTE); // gap flag

                final int columnCount = baseMetadata.getColumnCount();
                final ObjList<GroupByFunction> groupByFunctions = new ObjList<>(columnCount);
                tempOuterProjectionFunctions.clear();
                tempInnerProjectionFunctions.clear();
                final GenericRecordMetadata projectionMetadata = new GenericRecordMetadata();
                final PriorityMetadata priorityMetadata = new PriorityMetadata(columnCount, baseMetadata);
                final IntList projectionFunctionFlags = new IntList(columnCount);

                GroupByUtils.assembleGroupByFunctions(
                        functionParser,
                        sqlNodeStack,
                        model,
                        executionContext,
                        baseMetadata,
                        timestampIndex,
                        false,
                        groupByFunctions,
                        groupByFunctionPositions,
                        tempOuterProjectionFunctions,
                        tempInnerProjectionFunctions,
                        recordFunctionPositions,
                        projectionFunctionFlags,
                        projectionMetadata,
                        priorityMetadata,
                        valueTypes,
                        keyTypes,
                        listColumnFilterA,
                        sampleByFill,
                        validateSampleByFillType
                );

                return new SampleByInterpolateRecordCursorFactory(
                        asm,
                        configuration,
                        factory,
                        projectionMetadata,
                        groupByFunctions,
                        new ObjList<>(tempOuterProjectionFunctions),
                        timestampSampler,
                        model,
                        listColumnFilterA,
                        keyTypes,
                        valueTypes,
                        entityColumnFilter,
                        groupByFunctionPositions,
                        timestampIndex,
                        timestampType,
                        timezoneNameFunc,
                        timezoneNameFuncPos,
                        offsetFunc,
                        offsetFuncPos
                );
            }

            valueTypes.add(timestampType); // first value is always timestamp

            final int columnCount = model.getColumns().size();
            final ObjList<GroupByFunction> groupByFunctions = new ObjList<>(columnCount);
            tempInnerProjectionFunctions.clear();
            final ObjList<Function> outerProjectionFunctions = new ObjList<>(columnCount);
            final GenericRecordMetadata projectionMetadata = new GenericRecordMetadata();
            final PriorityMetadata priorityMetadata = new PriorityMetadata(columnCount, baseMetadata);
            final IntList projectionFunctionFlags = new IntList(columnCount);

            GroupByUtils.assembleGroupByFunctions(
                    functionParser,
                    sqlNodeStack,
                    model,
                    executionContext,
                    baseMetadata,
                    timestampIndex,
                    false,
                    groupByFunctions,
                    groupByFunctionPositions,
                    outerProjectionFunctions,
                    tempInnerProjectionFunctions,
                    recordFunctionPositions,
                    projectionFunctionFlags,
                    projectionMetadata,
                    priorityMetadata,
                    valueTypes,
                    keyTypes,
                    listColumnFilterA,
                    sampleByFill,
                    validateSampleByFillType
            );

            boolean isFillNone = fillCount == 0 || fillCount == 1 && Chars.equalsLowerCaseAscii(sampleByFill.getQuick(0).token, "none");
            boolean allGroupsFirstLast = isFillNone && allGroupsFirstLastWithSingleSymbolFilter(model, baseMetadata);
            if (allGroupsFirstLast) {
                SingleSymbolFilter symbolFilter = factory.convertToSampleByIndexPageFrameCursorFactory();
                if (symbolFilter != null) {
                    int symbolColIndex = getSampleBySymbolKeyIndex(model, baseMetadata);
                    if (symbolColIndex == -1 || symbolFilter.getColumnIndex() == symbolColIndex) {
                        return new SampleByFirstLastRecordCursorFactory(
                                configuration,
                                factory,
                                timestampSampler,
                                projectionMetadata,
                                model.getColumns(),
                                baseMetadata,
                                timezoneNameFunc,
                                timezoneNameFuncPos,
                                offsetFunc,
                                offsetFuncPos,
                                timestampIndex,
                                symbolFilter,
                                configuration.getSampleByIndexSearchPageSize(),
                                sampleFromFunc,
                                sampleFromFuncPos,
                                sampleToFunc,
                                sampleToFuncPos
                        );
                    }
                    factory.revertFromSampleByIndexPageFrameCursorFactory();
                }
            }

            if (fillCount == 1 && Chars.equalsLowerCaseAscii(sampleByFill.getQuick(0).token, "prev")) {
                if (keyTypes.getColumnCount() == 0) {
                    return new SampleByFillPrevNotKeyedRecordCursorFactory(
                            asm,
                            configuration,
                            factory,
                            timestampSampler,
                            projectionMetadata,
                            groupByFunctions,
                            outerProjectionFunctions,
                            timestampIndex,
                            timestampType,
                            valueTypes.getColumnCount(),
                            timezoneNameFunc,
                            timezoneNameFuncPos,
                            offsetFunc,
                            offsetFuncPos,
                            sampleFromFunc,
                            sampleFromFuncPos,
                            sampleToFunc,
                            sampleToFuncPos
                    );
                }

                guardAgainstFromToWithKeyedSampleBy(isFromTo);

                return new SampleByFillPrevRecordCursorFactory(
                        asm,
                        configuration,
                        factory,
                        timestampSampler,
                        listColumnFilterA,
                        keyTypes,
                        valueTypes,
                        projectionMetadata,
                        groupByFunctions,
                        outerProjectionFunctions,
                        timestampIndex,
                        timestampType,
                        timezoneNameFunc,
                        timezoneNameFuncPos,
                        offsetFunc,
                        offsetFuncPos,
                        sampleFromFunc,
                        sampleFromFuncPos,
                        sampleToFunc,
                        sampleToFuncPos
                );
            }

            if (isFillNone) {
                if (keyTypes.getColumnCount() == 0) {
                    // this sample by is not keyed
                    return new SampleByFillNoneNotKeyedRecordCursorFactory(
                            asm,
                            configuration,
                            factory,
                            timestampSampler,
                            projectionMetadata,
                            groupByFunctions,
                            outerProjectionFunctions,
                            valueTypes.getColumnCount(),
                            timestampIndex,
                            timestampType,
                            timezoneNameFunc,
                            timezoneNameFuncPos,
                            offsetFunc,
                            offsetFuncPos,
                            sampleFromFunc,
                            sampleFromFuncPos,
                            sampleToFunc,
                            sampleToFuncPos
                    );
                }

                guardAgainstFromToWithKeyedSampleBy(isFromTo);

                return new SampleByFillNoneRecordCursorFactory(
                        asm,
                        configuration,
                        factory,
                        projectionMetadata,
                        groupByFunctions,
                        outerProjectionFunctions,
                        timestampSampler,
                        listColumnFilterA,
                        keyTypes,
                        valueTypes,
                        timestampIndex,
                        timestampType,
                        timezoneNameFunc,
                        timezoneNameFuncPos,
                        offsetFunc,
                        offsetFuncPos,
                        sampleFromFunc,
                        sampleFromFuncPos,
                        sampleToFunc,
                        sampleToFuncPos
                );
            }

            if (fillCount == 1 && isNullKeyword(sampleByFill.getQuick(0).token)) {
                if (keyTypes.getColumnCount() == 0) {
                    return new SampleByFillNullNotKeyedRecordCursorFactory(
                            asm,
                            configuration,
                            factory,
                            timestampSampler,
                            projectionMetadata,
                            groupByFunctions,
                            outerProjectionFunctions,
                            recordFunctionPositions,
                            valueTypes.getColumnCount(),
                            timestampIndex,
                            timestampType,
                            timezoneNameFunc,
                            timezoneNameFuncPos,
                            offsetFunc,
                            offsetFuncPos,
                            sampleFromFunc,
                            sampleFromFuncPos,
                            sampleToFunc,
                            sampleToFuncPos
                    );
                }

                guardAgainstFromToWithKeyedSampleBy(isFromTo);

                return new SampleByFillNullRecordCursorFactory(
                        asm,
                        configuration,
                        factory,
                        timestampSampler,
                        listColumnFilterA,
                        keyTypes,
                        valueTypes,
                        projectionMetadata,
                        groupByFunctions,
                        outerProjectionFunctions,
                        recordFunctionPositions,
                        timestampIndex,
                        timestampType,
                        timezoneNameFunc,
                        timezoneNameFuncPos,
                        offsetFunc,
                        offsetFuncPos,
                        sampleFromFunc,
                        sampleFromFuncPos,
                        sampleToFunc,
                        sampleToFuncPos
                );
            }

            assert fillCount > 0;

            if (keyTypes.getColumnCount() == 0) {
                return new SampleByFillValueNotKeyedRecordCursorFactory(
                        asm,
                        configuration,
                        factory,
                        timestampSampler,
                        sampleByFill,
                        projectionMetadata,
                        groupByFunctions,
                        outerProjectionFunctions,
                        recordFunctionPositions,
                        valueTypes.getColumnCount(),
                        timestampIndex,
                        timestampType,
                        timezoneNameFunc,
                        timezoneNameFuncPos,
                        offsetFunc,
                        offsetFuncPos,
                        sampleFromFunc,
                        sampleFromFuncPos,
                        sampleToFunc,
                        sampleToFuncPos
                );
            }

            guardAgainstFromToWithKeyedSampleBy(isFromTo);

            return new SampleByFillValueRecordCursorFactory(
                    asm,
                    configuration,
                    factory,
                    timestampSampler,
                    listColumnFilterA,
                    sampleByFill,
                    keyTypes,
                    valueTypes,
                    projectionMetadata,
                    groupByFunctions,
                    outerProjectionFunctions,
                    recordFunctionPositions,
                    timestampIndex,
                    timestampType,
                    timezoneNameFunc,
                    timezoneNameFuncPos,
                    offsetFunc,
                    offsetFuncPos,
                    sampleFromFunc,
                    sampleFromFuncPos,
                    sampleToFunc,
                    sampleToFuncPos
            );
        } catch (Throwable e) {
            Misc.free(factory);
            throw e;
        } finally {
            tempInnerProjectionFunctions.clear();
            tempOuterProjectionFunctions.clear();
        }
    }

    private RecordCursorFactory generateSelect(
            QueryModel model,
            SqlExecutionContext executionContext,
            boolean shouldProcessJoins
    ) throws SqlException {
        return switch (model.getSelectModelType()) {
            case SELECT_MODEL_CHOOSE -> generateSelectChoose(model, executionContext);
            case SELECT_MODEL_GROUP_BY -> generateSelectGroupBy(model, executionContext);
            case SELECT_MODEL_VIRTUAL -> generateSelectVirtual(model, executionContext);
            case SELECT_MODEL_WINDOW -> generateSelectWindow(model, executionContext);
            case SELECT_MODEL_DISTINCT -> generateSelectDistinct(model, executionContext);
            case SELECT_MODEL_CURSOR -> generateSelectCursor(model, executionContext);
            case SELECT_MODEL_SHOW -> model.getTableNameFunction();
            default -> shouldProcessJoins && model.getJoinModels().size() > 1
                    ? generateJoins(model, executionContext)
                    : generateNoSelect(model, executionContext);
        };
    }

    private RecordCursorFactory generateSelectChoose(QueryModel model, SqlExecutionContext executionContext) throws SqlException {
        boolean overrideTimestampRequired = model.hasExplicitTimestamp() && executionContext.isTimestampRequired();
        final RecordCursorFactory factory;
        try {
            // if model uses explicit timestamp (e.g. select * from X timestamp(ts))
            // then we shouldn't expect the inner models to produce one
            if (overrideTimestampRequired) {
                executionContext.pushTimestampRequiredFlag(false);
            }
            factory = generateSubQuery(model, executionContext);
        } finally {
            if (overrideTimestampRequired) {
                executionContext.popTimestampRequiredFlag();
            }
        }

        final RecordMetadata metadata = factory.getMetadata();
        final ObjList<QueryColumn> columns = model.getColumns();
        final int selectColumnCount = columns.size();
        final ExpressionNode timestamp = model.getTimestamp();

        // If this is update query and column types don't match exactly
        // to the column type of table to be updated we have to fall back to
        // select-virtual
        if (model.isUpdate()) {
            boolean columnTypeMismatch = false;
            ObjList<CharSequence> updateColumnNames = model.getUpdateTableColumnNames();
            IntList updateColumnTypes = model.getUpdateTableColumnTypes();

            for (int i = 0, n = columns.size(); i < n; i++) {
                QueryColumn queryColumn = columns.getQuick(i);
                CharSequence columnName = queryColumn.getAlias();
                int index = metadata.getColumnIndexQuiet(queryColumn.getAst().token);
                assert index > -1 : "wtf? " + queryColumn.getAst().token;

                int updateColumnIndex = updateColumnNames.indexOf(columnName);
                int updateColumnType = updateColumnTypes.get(updateColumnIndex);

                if (updateColumnType != metadata.getColumnType(index)) {
                    columnTypeMismatch = true;
                    break;
                }
            }

            if (columnTypeMismatch) {
                return generateSelectVirtualWithSubQuery(model, executionContext, factory);
            }
        }

        boolean entity;
        // the model is considered entity when it doesn't add any value to its nested model
        if (timestamp == null && metadata.getColumnCount() == selectColumnCount) {
            entity = true;
            for (int i = 0; i < selectColumnCount; i++) {
                QueryColumn qc = columns.getQuick(i);
                if (
                        !Chars.equals(metadata.getColumnName(i), qc.getAst().token) ||
                                (qc.getAlias() != null && !Chars.equals(qc.getAlias(), qc.getAst().token))
                ) {
                    entity = false;
                    break;
                }
            }
        } else {
            final int tsIndex = metadata.getTimestampIndex();
            entity = timestamp != null && tsIndex != -1 && Chars.equalsIgnoreCase(timestamp.token, metadata.getColumnName(tsIndex));
        }

        if (entity) {
            model.setSkipped(true);
            return factory;
        }

        // We require timestamp with asc order.
        final int timestampIndex;
        try {
            timestampIndex = getTimestampIndex(model, factory);
            if (executionContext.isTimestampRequired() && (timestampIndex == -1 || factory.getScanDirection() != RecordCursorFactory.SCAN_DIRECTION_FORWARD)) {
                throw SqlException.$(model.getModelPosition(), "ASC order over TIMESTAMP column is required but not provided");
            }
        } catch (Throwable e) {
            Misc.free(factory);
            throw e;
        }

        CharSequence timestampName = null;
        int timestampNameDot = -1;
        if (timestampIndex != -1) {
            timestampName = factory.getMetadata().getColumnName(timestampIndex);
            timestampNameDot = Chars.indexOfLastUnquoted(timestampName, '.');
        }
        final CharSequence firstOrderByColumn = model.getOrderBy().size() > 0 && model.getOrderBy().getQuick(0).type == LITERAL
                ? model.getOrderBy().getQuick(0).token
                : null;

        final IntList columnCrossIndex = new IntList(selectColumnCount);
        final GenericRecordMetadata queryMetadata = new GenericRecordMetadata();
        boolean timestampSet = false;
        for (int i = 0; i < selectColumnCount; i++) {
            final QueryColumn queryColumn = columns.getQuick(i);
            int index = metadata.getColumnIndexQuiet(queryColumn.getAst().token);
            assert index > -1 : "wtf? " + queryColumn.getAst().token;
            columnCrossIndex.add(index);

            if (queryColumn.getAlias() == null) {
                queryMetadata.add(metadata.getColumnMetadata(index));
            } else {
                queryMetadata.add(
                        new TableColumnMetadata(
                                Chars.toString(queryColumn.getAlias()),
                                metadata.getColumnType(index),
                                metadata.isColumnIndexed(index),
                                metadata.getIndexValueBlockCapacity(index),
                                metadata.isSymbolTableStatic(index),
                                metadata.getMetadata(index)
                        )
                );
            }

            if (index == timestampIndex) {
                // Always prefer the column matching the first ORDER BY column as the designated
                // timestamp in case of multiple timestamp aliases, e.g. `select ts, ts as ts1, ...`.
                // That's to choose the optimal plan in generateOrderBy().
                // Otherwise, prefer columns with aliases matching the base column name, e.g.
                // prefer `t1.ts as ts` over `t1.ts as ts2`.
                if (Chars.equalsIgnoreCaseNc(queryColumn.getAlias(), firstOrderByColumn)
                        || Chars.equalsIgnoreCase(queryColumn.getAlias(), timestampName, timestampNameDot + 1, timestampName.length())
                        || !timestampSet) {
                    queryMetadata.setTimestampIndex(i);
                    timestampSet = true;
                }
            }
        }

        if (!timestampSet && executionContext.isTimestampRequired()) {
            TableColumnMetadata colMetadata = metadata.getColumnMetadata(timestampIndex);
            queryMetadata.add(
                    new TableColumnMetadata(
                            "", // implicitly added timestamp - should never be referenced by a user, we only need the timestamp index position
                            colMetadata.getColumnType(),
                            colMetadata.isSymbolIndexFlag(),
                            colMetadata.getIndexValueBlockCapacity(),
                            colMetadata.isSymbolTableStatic(),
                            metadata
                    )
            );
            queryMetadata.setTimestampIndex(queryMetadata.getColumnCount() - 1);
            columnCrossIndex.add(timestampIndex);
        }

        return new SelectedRecordCursorFactory(queryMetadata, columnCrossIndex, factory);
    }

    private RecordCursorFactory generateSelectCursor(
            @Transient QueryModel model,
            @Transient SqlExecutionContext executionContext
    ) throws SqlException {
        // sql parser ensures this type of model always has only one column
        return new RecordAsAFieldRecordCursorFactory(
                generate(model.getNestedModel(), executionContext),
                model.getColumns().getQuick(0).getAlias()
        );
    }

    private RecordCursorFactory generateSelectDistinct(QueryModel model, SqlExecutionContext executionContext) throws SqlException {
        final RecordCursorFactory factory = generateSubQuery(model, executionContext);
        try {
            if (factory.recordCursorSupportsRandomAccess() && factory.getMetadata().getTimestampIndex() != -1) {
                return new DistinctTimeSeriesRecordCursorFactory(
                        configuration,
                        factory,
                        entityColumnFilter,
                        asm
                );
            }

            final Function limitLoFunc;
            final Function limitHiFunc;
            if (model.getOrderBy().size() == 0) {
                limitLoFunc = getLoFunction(model, executionContext);
                limitHiFunc = getHiFunction(model, executionContext);
            } else {
                limitLoFunc = null;
                limitHiFunc = null;
            }

            return new DistinctRecordCursorFactory(
                    configuration,
                    factory,
                    entityColumnFilter,
                    asm,
                    limitLoFunc,
                    limitHiFunc
            );
        } catch (Throwable e) {
            factory.close();
            throw e;
        }
    }

    private RecordCursorFactory generateSelectGroupBy(QueryModel model, SqlExecutionContext executionContext) throws SqlException {
        final ExpressionNode sampleByNode = model.getSampleBy();
        if (sampleByNode != null) {
            return generateSampleBy(model, executionContext, sampleByNode, model.getSampleByUnit());
        }

        RecordCursorFactory factory = null;
        try {
            ObjList<QueryColumn> columns;
            ExpressionNode columnExpr;

            // generate special case plan for "select count() from somewhere"
            columns = model.getColumns();
            if (columns.size() == 1) {
                CharSequence columnName = columns.getQuick(0).getName();
                columnExpr = columns.getQuick(0).getAst();
                if (columnExpr.type == FUNCTION && columnExpr.paramCount == 0 && isCountKeyword(columnExpr.token)) {
                    // check if count() was not aliased, if it was, we need to generate new baseMetadata, bummer
                    final RecordMetadata metadata = isCountKeyword(columnName) ? CountRecordCursorFactory.DEFAULT_COUNT_METADATA :
                            new GenericRecordMetadata().add(new TableColumnMetadata(Chars.toString(columnName), ColumnType.LONG));
                    return new CountRecordCursorFactory(metadata, generateSubQuery(model, executionContext));
                }
            }

            tempKeyIndexesInBase.clear();
            tempKeyIndex.clear();
            arrayColumnTypes.clear();
            tempKeyKinds.clear();

            boolean pageFramingSupported = false;

            QueryModel.backupWhereClause(expressionNodePool, model);

            final QueryModel nested = model.getNestedModel();
            assert nested != null;

            // check for special case time function aggregations
            // check if underlying model has reference to hour(column) function
            // condition - direct aggregation against table, e.g.
            // 1. there is "hour(timestamp)" function somewhere
            // 2. all other columns are functions that can be potentially resolved into known vector aggregate functions
            // we also need to collect the index of the "hour(timestamp)" call so that we do not try to make it
            // vector aggregate function and fail (or fallback to default impl)

            int hourIndex = -1; // assume "hour(timestamp) does not exist
            int timestampType = 0;
            for (int i = 0, n = columns.size(); i < n; i++) {
                QueryColumn qc = columns.getQuick(i);
                if (qc.getAst() == null || qc.getAst().type != FUNCTION) {
                    // tough luck, no special case
                    // reset hourIndex in case we found it before
                    hourIndex = -1;
                    break;

                }
                columnExpr = qc.getAst();

                if (isHourKeyword(columnExpr.token) && columnExpr.paramCount == 1 && columnExpr.rhs.type == LITERAL) {
                    // check the column type via aliasToColumnMap
                    QueryColumn tableColumn = nested.getAliasToColumnMap().get(columnExpr.rhs.token);
                    timestampType = tableColumn.getColumnType();
                    if (ColumnType.isTimestamp(timestampType)) {
                        hourIndex = i;
                    }
                }
            }

            if (hourIndex != -1) {
                factory = generateSubQuery(model, executionContext);
                pageFramingSupported = factory.supportsPageFrameCursor();
                if (pageFramingSupported) {
                    columnExpr = columns.getQuick(hourIndex).getAst();
                    // find position of the hour() argument in the factory meta
                    tempKeyIndexesInBase.add(factory.getMetadata().getColumnIndex(columnExpr.rhs.token));
                    tempKeyIndex.add(hourIndex);
                    // storage dimension for Rosti is INT when we use hour(). This function produces INT.
                    tempKeyKinds.add(ColumnType.getTimestampDriver(timestampType).getGKKHourInt());
                    arrayColumnTypes.add(ColumnType.INT);
                } else {
                    factory = Misc.free(factory);
                }
            }

            if (factory == null) {
                // we generated subquery for "hour" intrinsic, but that did not work out
                if (hourIndex != -1) {
                    QueryModel.restoreWhereClause(expressionNodePool, model);
                }
                factory = generateSubQuery(model, executionContext);
                pageFramingSupported = factory.supportsPageFrameCursor();
            }

            RecordMetadata baseMetadata = factory.getMetadata();

            boolean enableParallelGroupBy = executionContext.isParallelGroupByEnabled();
            // Inspect model for possibility of vector aggregate intrinsics.
            if (enableParallelGroupBy && pageFramingSupported && assembleKeysAndFunctionReferences(columns, baseMetadata, hourIndex)) {
                // Create baseMetadata from everything we've gathered.
                GenericRecordMetadata meta = new GenericRecordMetadata();

                // Start with keys.
                for (int i = 0, n = tempKeyIndex.size(); i < n; i++) {
                    final int indexInThis = tempKeyIndex.getQuick(i);
                    final int indexInBase = tempKeyIndexesInBase.getQuick(i);
                    final int type = arrayColumnTypes.getColumnType(i);

                    if (ColumnType.isSymbol(type)) {
                        meta.add(
                                indexInThis,
                                new TableColumnMetadata(
                                        Chars.toString(columns.getQuick(indexInThis).getName()),
                                        type,
                                        false,
                                        0,
                                        baseMetadata.isSymbolTableStatic(indexInBase),
                                        null
                                )
                        );
                    } else {
                        meta.add(
                                indexInThis,
                                new TableColumnMetadata(
                                        Chars.toString(columns.getQuick(indexInThis).getName()),
                                        type,
                                        null
                                )
                        );
                    }
                }

                // Add the aggregate functions.
                for (int i = 0, n = tempVecConstructors.size(); i < n; i++) {
                    VectorAggregateFunctionConstructor constructor = tempVecConstructors.getQuick(i);
                    int indexInBase = tempVecConstructorArgIndexes.getQuick(i);
                    int indexInThis = tempAggIndex.getQuick(i);
                    VectorAggregateFunction vaf = constructor.create(
                            tempKeyKinds.size() == 0 ? 0 : tempKeyKinds.getQuick(0),
                            indexInBase,
                            executionContext.getSharedQueryWorkerCount()
                    );
                    tempVaf.add(vaf);
                    meta.add(
                            indexInThis,
                            new TableColumnMetadata(
                                    Chars.toString(columns.getQuick(indexInThis).getName()),
                                    vaf.getType(),
                                    null
                            )
                    );
                }

                if (tempKeyIndexesInBase.size() == 0) {
                    return new GroupByNotKeyedVectorRecordCursorFactory(
                            executionContext.getCairoEngine(),
                            configuration,
                            factory,
                            meta,
                            executionContext.getSharedQueryWorkerCount(),
                            tempVaf
                    );
                }

                if (tempKeyIndexesInBase.size() == 1) {
                    for (int i = 0, n = tempVaf.size(); i < n; i++) {
                        tempVaf.getQuick(i).pushValueTypes(arrayColumnTypes);
                    }

                    if (tempVaf.size() == 0) { // similar to DistinctKeyRecordCursorFactory, handles e.g. select id from tab group by id
                        int keyKind = hourIndex != -1 ? ColumnType.getTimestampDriver(timestampType).getGKKHourInt() : SqlCodeGenerator.GKK_VANILLA_INT;
                        CountVectorAggregateFunction countFunction = new CountVectorAggregateFunction(keyKind);
                        countFunction.pushValueTypes(arrayColumnTypes);
                        tempVaf.add(countFunction);

                        tempSymbolSkewIndexes.clear();
                        tempSymbolSkewIndexes.add(0);
                    }

                    try {
                        GroupByUtils.validateGroupByColumns(sqlNodeStack, model, 1);
                    } catch (Throwable e) {
                        Misc.freeObjList(tempVaf);
                        throw e;
                    }

                    guardAgainstFillWithKeyedGroupBy(model, keyTypes);

                    return generateFill(
                            model,
                            new GroupByRecordCursorFactory(
                                    executionContext.getCairoEngine(),
                                    configuration,
                                    factory,
                                    meta,
                                    arrayColumnTypes,
                                    executionContext.getSharedQueryWorkerCount(),
                                    tempVaf,
                                    tempKeyIndexesInBase.getQuick(0),
                                    tempKeyIndex.getQuick(0),
                                    tempSymbolSkewIndexes
                            ),
                            executionContext
                    );
                }

                // Free the vector aggregate functions since we didn't use them.
                Misc.freeObjList(tempVaf);
            }

            if (hourIndex != -1) {
                // uh-oh, we had special case keys, but could not find implementation for the functions
                // release factory we created unnecessarily
                factory = Misc.free(factory);
                // create factory on top level model
                QueryModel.restoreWhereClause(expressionNodePool, model);
                factory = generateSubQuery(model, executionContext);
                // and reset baseMetadata
                baseMetadata = factory.getMetadata();
            }

            final int timestampIndex = getTimestampIndex(model, factory);

            keyTypes.clear();
            valueTypes.clear();
            listColumnFilterA.clear();

            final int columnCount = model.getColumns().size();
            final ObjList<GroupByFunction> groupByFunctions = new ObjList<>(columnCount);
            tempInnerProjectionFunctions.clear();
            tempOuterProjectionFunctions.clear();
            final GenericRecordMetadata outerProjectionMetadata = new GenericRecordMetadata();
            final PriorityMetadata priorityMetadata = new PriorityMetadata(columnCount, baseMetadata);
            final IntList projectionFunctionFlags = new IntList(columnCount);

            GroupByUtils.assembleGroupByFunctions(
                    functionParser,
                    sqlNodeStack,
                    model,
                    executionContext,
                    baseMetadata,
                    timestampIndex,
                    true,
                    groupByFunctions,
                    groupByFunctionPositions,
                    tempOuterProjectionFunctions,
                    tempInnerProjectionFunctions,
                    recordFunctionPositions,
                    projectionFunctionFlags,
                    outerProjectionMetadata,
                    priorityMetadata,
                    valueTypes,
                    keyTypes,
                    listColumnFilterA,
                    null,
                    validateSampleByFillType
            );

            // Check if we have a non-keyed query with all early exit aggregate functions (e.g. count_distinct(symbol))
            // and no filter. In such a case, use single-threaded factories instead of the multithreaded ones.
            if (
                    enableParallelGroupBy
                            && keyTypes.getColumnCount() == 0
                            && GroupByUtils.isEarlyExitSupported(groupByFunctions)
                            && factory.getFilter() == null
            ) {
                enableParallelGroupBy = false;
            }

            ObjList<Function> keyFunctions = extractVirtualFunctionsFromProjection(tempInnerProjectionFunctions, projectionFunctionFlags);
            if (
                    enableParallelGroupBy
                            && SqlUtil.isParallelismSupported(keyFunctions)
                            && GroupByUtils.isParallelismSupported(groupByFunctions)
            ) {
                boolean supportsParallelism = factory.supportsPageFrameCursor();
                CompiledFilter compiledFilter = null;
                MemoryCARW bindVarMemory = null;
                ObjList<Function> bindVarFunctions = null;
                Function filter = null;
                // Try to steal the filter from the nested factory, if possible.
                // We aim for simple cases such as select key, avg(value) from t where value > 0
                if (!supportsParallelism && factory.supportsFilterStealing()) {
                    RecordCursorFactory filterFactory = factory;
                    factory = factory.getBaseFactory();
                    assert factory.supportsPageFrameCursor();
                    compiledFilter = filterFactory.getCompiledFilter();
                    bindVarMemory = filterFactory.getBindVarMemory();
                    bindVarFunctions = filterFactory.getBindVarFunctions();
                    filter = filterFactory.getFilter();
                    supportsParallelism = true;
                    filterFactory.halfClose();
                }

                if (supportsParallelism) {
                    QueryModel.restoreWhereClause(expressionNodePool, model);

                    // back up required lists as generateSubQuery or compileWorkerFilterConditionally may overwrite them
                    ArrayColumnTypes keyTypesCopy = new ArrayColumnTypes().addAll(keyTypes);
                    ArrayColumnTypes valueTypesCopy = new ArrayColumnTypes().addAll(valueTypes);
                    ListColumnFilter listColumnFilterCopy = listColumnFilterA.copy();

                    if (keyTypesCopy.getColumnCount() == 0) {
                        assert keyFunctions.size() == 0;
                        assert tempOuterProjectionFunctions.size() == groupByFunctions.size();

                        return new AsyncGroupByNotKeyedRecordCursorFactory(
                                executionContext.getCairoEngine(),
                                asm,
                                configuration,
                                executionContext.getMessageBus(),
                                factory,
                                outerProjectionMetadata,
                                groupByFunctions,
                                compileWorkerGroupByFunctionsConditionally(
                                        executionContext,
                                        model,
                                        groupByFunctions,
                                        executionContext.getSharedQueryWorkerCount(),
                                        factory.getMetadata()
                                ),
                                valueTypesCopy.getColumnCount(),
                                compiledFilter,
                                bindVarMemory,
                                bindVarFunctions,
                                filter,
                                reduceTaskFactory,
                                compileWorkerFilterConditionally(
                                        executionContext,
                                        filter,
                                        executionContext.getSharedQueryWorkerCount(),
                                        locatePotentiallyFurtherNestedWhereClause(nested),
                                        factory.getMetadata()
                                ),
                                executionContext.getSharedQueryWorkerCount()
                        );
                    }

                    guardAgainstFillWithKeyedGroupBy(model, keyTypes);

                    ObjList<ObjList<Function>> perWorkerInnerProjectionFunctions = compilePerWorkerInnerProjectionFunctions(
                            executionContext,
                            model.getColumns(),
                            tempInnerProjectionFunctions,
                            executionContext.getSharedQueryWorkerCount(),
                            baseMetadata
                    );

                    return generateFill(
                            model,
                            new AsyncGroupByRecordCursorFactory(
                                    executionContext.getCairoEngine(),
                                    asm,
                                    configuration,
                                    executionContext.getMessageBus(),
                                    factory,
                                    outerProjectionMetadata,
                                    listColumnFilterCopy,
                                    keyTypesCopy,
                                    valueTypesCopy,
                                    groupByFunctions,
                                    extractWorkerFunctionsConditionally(
                                            tempInnerProjectionFunctions,
                                            projectionFunctionFlags,
                                            perWorkerInnerProjectionFunctions,
                                            GroupByUtils.PROJECTION_FUNCTION_FLAG_GROUP_BY
                                    ),
                                    keyFunctions,
                                    extractWorkerFunctionsConditionally(
                                            tempInnerProjectionFunctions,
                                            projectionFunctionFlags,
                                            perWorkerInnerProjectionFunctions,
                                            GroupByUtils.PROJECTION_FUNCTION_FLAG_VIRTUAL
                                    ),
                                    new ObjList<>(tempOuterProjectionFunctions),
                                    compiledFilter,
                                    bindVarMemory,
                                    bindVarFunctions,
                                    filter,
                                    reduceTaskFactory,
                                    compileWorkerFilterConditionally(
                                            executionContext,
                                            filter,
                                            executionContext.getSharedQueryWorkerCount(),
                                            locatePotentiallyFurtherNestedWhereClause(nested),
                                            factory.getMetadata()
                                    ),
                                    executionContext.getSharedQueryWorkerCount()
                            ),
                            executionContext
                    );
                }
            }

            if (keyTypes.getColumnCount() == 0) {
                assert tempOuterProjectionFunctions.size() == groupByFunctions.size();
                return new GroupByNotKeyedRecordCursorFactory(
                        asm,
                        configuration,
                        factory,
                        outerProjectionMetadata,
                        groupByFunctions,
                        valueTypes.getColumnCount()
                );
            }

            guardAgainstFillWithKeyedGroupBy(model, keyTypes);

            return generateFill(
                    model,
                    new io.questdb.griffin.engine.groupby.GroupByRecordCursorFactory(
                            asm,
                            configuration,
                            factory,
                            listColumnFilterA,
                            keyTypes,
                            valueTypes,
                            outerProjectionMetadata,
                            groupByFunctions,
                            keyFunctions,
                            new ObjList<>(tempOuterProjectionFunctions)
                    ),
                    executionContext
            );
        } catch (Throwable e) {
            Misc.free(factory);
            throw e;
        }
    }

    private RecordCursorFactory generateSelectVirtual(QueryModel model, SqlExecutionContext executionContext) throws SqlException {
        final RecordCursorFactory factory = generateSubQuery(model, executionContext);
        return generateSelectVirtualWithSubQuery(model, executionContext, factory);
    }

    @NotNull
    private VirtualRecordCursorFactory generateSelectVirtualWithSubQuery(
            QueryModel model,
            SqlExecutionContext executionContext,
            RecordCursorFactory factory
    ) throws SqlException {
        final ObjList<QueryColumn> columns = model.getColumns();
        final int columnCount = columns.size();
        final ObjList<Function> functions = new ObjList<>(columnCount);
        final RecordMetadata baseMetadata = factory.getMetadata();
        // Lookup metadata will resolve column references, prioritising references to the projection
        // over the references to the base table. +1 accounts for timestamp, which can be added conditionally later.
        final int virtualColumnReservedSlots = columnCount + 1;
        final PriorityMetadata priorityMetadata = new PriorityMetadata(virtualColumnReservedSlots, baseMetadata);
        final GenericRecordMetadata virtualMetadata = new GenericRecordMetadata();
        try {
            // attempt to preserve timestamp on new data set
            CharSequence timestampColumn;
            final int timestampIndex = baseMetadata.getTimestampIndex();
            if (timestampIndex > -1) {
                timestampColumn = baseMetadata.getColumnName(timestampIndex);
            } else {
                timestampColumn = null;
            }

            for (int i = 0; i < columnCount; i++) {
                final QueryColumn column = columns.getQuick(i);
                final ExpressionNode node = column.getAst();
                if (node.type == LITERAL && Chars.equalsNc(node.token, timestampColumn)) {
                    virtualMetadata.setTimestampIndex(i);
                }

                Function function = functionParser.parseFunction(
                        column.getAst(),
                        priorityMetadata,
                        executionContext
                );

                int targetColumnType = -1;
                if (model.isUpdate()) {
                    // Check the type of the column to be updated
                    int columnIndex = model.getUpdateTableColumnNames().indexOf(column.getAlias());
                    int toType = model.getUpdateTableColumnTypes().get(columnIndex);
                    // If the column is timestamp, we will not change the type, otherwise we will lose timestamp's precision.
                    if (!isTimestamp(toType)) {
                        targetColumnType = toType;
                    }
                }

                // define "undefined" functions as string unless it's update.
                if (model.isUpdate()) {
                    if (ColumnType.isUndefined(function.getType())) {
                        function.assignType(targetColumnType, executionContext.getBindVariableService());
                    }
                } else if (function.isUndefined()) {
                    function.assignType(ColumnType.STRING, executionContext.getBindVariableService());
                }

                int columnType = function.getType();
                if (columnType == ColumnType.CURSOR) {
                    throw SqlException.$(node.position, "cursor function cannot be used as a column [column=").put(column.getAlias()).put(']');
                }

                if (targetColumnType != -1 && targetColumnType != columnType) {
                    // This is an update and the target column does not match with column the update is trying to perform
                    if (ColumnType.isBuiltInWideningCast(function.getType(), targetColumnType)) {
                        // All functions will be able to getLong() if they support getInt(), no need to generate cast here
                        columnType = targetColumnType;
                    } else {
                        Function castFunction = functionParser.createImplicitCast(column.getAst().position, function, targetColumnType);
                        if (castFunction != null) {
                            function = castFunction;
                            columnType = targetColumnType;
                        }
                        // else - update code will throw incompatibility exception. It will have better chance close resources then
                    }
                }

                functions.add(function);
                TableColumnMetadata m = null;
                if (columnType == ColumnType.SYMBOL) {
                    if (function instanceof SymbolFunction) {
                        m = new TableColumnMetadata(
                                Chars.toString(column.getAlias()),
                                function.getType(),
                                false,
                                0,
                                ((SymbolFunction) function).isSymbolTableStatic(),
                                function.getMetadata()
                        );
                    } else if (function instanceof NullConstant) {
                        m = new TableColumnMetadata(
                                Chars.toString(column.getAlias()),
                                ColumnType.SYMBOL,
                                false,
                                0,
                                false,
                                function.getMetadata()
                        );
                        // Replace with symbol null constant
                        functions.setQuick(functions.size() - 1, SymbolConstant.NULL);
                    }
                } else {
                    m = new TableColumnMetadata(
                            Chars.toString(column.getAlias()),
                            columnType,
                            function.getMetadata()
                    );
                }
                assert m != null;
                virtualMetadata.add(m);
                priorityMetadata.add(m);
            }

            // if timestamp was required and present in the base model but
            // not selected, we will need to add it
            if (
                    executionContext.isTimestampRequired()
                            && timestampColumn != null
                            && virtualMetadata.getTimestampIndex() == -1
            ) {
                final Function timestampFunction = FunctionParser.createColumn(
                        0,
                        timestampColumn,
                        priorityMetadata
                );
                functions.add(timestampFunction);

                // here the base timestamp column name can name-clash with one of the
                // functions, so we have to use bottomUpColumns to lookup alias we should
                // be using. Bottom up column should have our timestamp because optimiser puts it there

                for (int i = 0, n = model.getBottomUpColumns().size(); i < n; i++) {
                    QueryColumn qc = model.getBottomUpColumns().getQuick(i);
                    if (qc.getAst().type == LITERAL && Chars.equals(timestampColumn, qc.getAst().token)) {
                        virtualMetadata.setTimestampIndex(virtualMetadata.getColumnCount());
                        TableColumnMetadata m;
                        m = new TableColumnMetadata(
                                Chars.toString(qc.getAlias()),
                                timestampFunction.getType(),
                                timestampFunction.getMetadata()
                        );
                        virtualMetadata.add(m);
                        priorityMetadata.add(m);
                        break;
                    }
                }
            }
            return new VirtualRecordCursorFactory(
                    virtualMetadata,
                    priorityMetadata,
                    functions,
                    factory,
                    virtualColumnReservedSlots,
                    ALLOW_FUNCTION_MEMOIZATION
            );
        } catch (SqlException | CairoException e) {
            Misc.freeObjList(functions);
            factory.close();
            throw e;
        }
    }

    private RecordCursorFactory generateSelectWindow(
            QueryModel model,
            SqlExecutionContext executionContext
    ) throws SqlException {
        final RecordCursorFactory base = generateSubQuery(model, executionContext);
        final RecordMetadata baseMetadata = base.getMetadata();
        final ObjList<QueryColumn> columns = model.getColumns();
        final int columnCount = columns.size();
        groupedWindow.clear();

        valueTypes.clear();
        ArrayColumnTypes chainTypes = valueTypes;
        GenericRecordMetadata chainMetadata = new GenericRecordMetadata();
        GenericRecordMetadata factoryMetadata = new GenericRecordMetadata();

        ObjList<Function> functions = new ObjList<>();
        ObjList<WindowFunction> naturalOrderFunctions = null;
        ObjList<Function> partitionByFunctions = null;
        try {
            // if all window function don't require sorting or more than one pass then use streaming factory
            boolean isFastPath = true;

            for (int i = 0; i < columnCount; i++) {
                final QueryColumn qc = columns.getQuick(i);
                if (qc.isWindowColumn()) {
                    final WindowColumn ac = (WindowColumn) qc;
                    final ExpressionNode ast = qc.getAst();

                    partitionByFunctions = null;
                    int psz = ac.getPartitionBy().size();
                    if (psz > 0) {
                        partitionByFunctions = new ObjList<>(psz);
                        for (int j = 0; j < psz; j++) {
                            final Function function = functionParser.parseFunction(ac.getPartitionBy().getQuick(j), baseMetadata, executionContext);
                            partitionByFunctions.add(function);
                            if (function instanceof GroupByFunction) {
                                throw SqlException.$(ast.position, "aggregate functions in partition by are not supported");
                            }
                        }
                    }

                    final VirtualRecord partitionByRecord;
                    final RecordSink partitionBySink;

                    if (partitionByFunctions != null) {
                        partitionByRecord = new VirtualRecord(partitionByFunctions);
                        keyTypes.clear();
                        final int partitionByCount = partitionByFunctions.size();

                        for (int j = 0; j < partitionByCount; j++) {
                            keyTypes.add(partitionByFunctions.getQuick(j).getType());
                        }
                        entityColumnFilter.of(partitionByCount);
                        partitionBySink = RecordSinkFactory.getInstance(asm, keyTypes, entityColumnFilter);
                    } else {
                        partitionByRecord = null;
                        partitionBySink = null;
                    }

                    final int osz = ac.getOrderBy().size();

                    // analyze order by clause on the current model and optimise out
                    // order by on window function if it matches the one on the model
                    final LowerCaseCharSequenceIntHashMap orderHash = model.getOrderHash();
                    boolean dismissOrder = false;
                    int timestampIdx = base.getMetadata().getTimestampIndex();
                    int orderByPos = osz > 0 ? ac.getOrderBy().getQuick(0).position : -1;

                    if (base.followedOrderByAdvice() && osz > 0 && orderHash.size() > 0) {
                        dismissOrder = true;
                        for (int j = 0; j < osz; j++) {
                            ExpressionNode node = ac.getOrderBy().getQuick(j);
                            int direction = ac.getOrderByDirection().getQuick(j);
                            if (!Chars.equalsIgnoreCase(node.token, orderHash.keys().get(j)) ||
                                    orderHash.get(node.token) != direction) {
                                dismissOrder = false;
                                break;
                            }
                        }
                    }
                    if (!dismissOrder && osz == 1 && timestampIdx != -1 && orderHash.size() < 2) {
                        ExpressionNode orderByNode = ac.getOrderBy().getQuick(0);
                        int orderByDirection = ac.getOrderByDirection().getQuick(0);

                        if (baseMetadata.getColumnIndexQuiet(orderByNode.token) == timestampIdx &&
                                ((orderByDirection == ORDER_ASC && base.getScanDirection() == RecordCursorFactory.SCAN_DIRECTION_FORWARD) ||
                                        (orderByDirection == ORDER_DESC && base.getScanDirection() == RecordCursorFactory.SCAN_DIRECTION_BACKWARD))) {
                            dismissOrder = true;
                        }
                    }

                    executionContext.configureWindowContext(
                            partitionByRecord,
                            partitionBySink,
                            keyTypes,
                            osz > 0,
                            dismissOrder ? base.getScanDirection() : RecordCursorFactory.SCAN_DIRECTION_OTHER,
                            orderByPos,
                            base.recordCursorSupportsRandomAccess(),
                            ac.getFramingMode(),
                            ac.getRowsLo(),
                            ac.getRowsLoExprTimeUnit(),
                            ac.getRowsLoKindPos(),
                            ac.getRowsHi(),
                            ac.getRowsHiExprTimeUnit(),
                            ac.getRowsHiKindPos(),
                            ac.getExclusionKind(),
                            ac.getExclusionKindPos(),
                            baseMetadata.getTimestampIndex(),
                            baseMetadata.getTimestampType(),
                            ac.isIgnoreNulls(),
                            ac.getNullsDescPos()
                    );
                    final Function f;
                    try {
                        f = functionParser.parseFunction(ast, baseMetadata, executionContext);
                        if (!(f instanceof WindowFunction af)) {
                            Misc.free(f);
                            throw SqlException.$(ast.position, "non-window function called in window context");
                        }

                        functions.extendAndSet(i, f);

                        // sorting and/or multiple passes are required, so fall back to old implementation
                        if ((osz > 0 && !dismissOrder) || af.getPassCount() != WindowFunction.ZERO_PASS) {
                            isFastPath = false;
                            break;
                        }
                    } finally {
                        executionContext.clearWindowContext();
                    }

                    WindowFunction windowFunction = (WindowFunction) f;
                    windowFunction.setColumnIndex(i);

                    factoryMetadata.add(new TableColumnMetadata(
                            Chars.toString(qc.getAlias()),
                            windowFunction.getType(),
                            false,
                            0,
                            false,
                            null
                    ));
                } else { // column
                    final int columnIndex = baseMetadata.getColumnIndexQuiet(qc.getAst().token);
                    final TableColumnMetadata m = baseMetadata.getColumnMetadata(columnIndex);

                    Function function = functionParser.parseFunction(
                            qc.getAst(),
                            baseMetadata,
                            executionContext
                    );
                    functions.extendAndSet(i, function);

                    if (baseMetadata.getTimestampIndex() != -1 && baseMetadata.getTimestampIndex() == columnIndex) {
                        factoryMetadata.setTimestampIndex(i);
                    }

                    if (Chars.equalsIgnoreCase(qc.getAst().token, qc.getAlias())) {
                        factoryMetadata.add(i, m);
                    } else { // keep alias
                        factoryMetadata.add(i, new TableColumnMetadata(
                                        Chars.toString(qc.getAlias()),
                                        m.getColumnType(),
                                        m.isSymbolIndexFlag(),
                                        m.getIndexValueBlockCapacity(),
                                        m.isSymbolTableStatic(),
                                        baseMetadata
                                )
                        );
                    }
                }
            }

            if (isFastPath) {
                for (int i = 0, size = functions.size(); i < size; i++) {
                    Function func = functions.getQuick(i);
                    if (func instanceof WindowFunction) {
                        WindowColumn qc = (WindowColumn) columns.getQuick(i);
                        if (qc.getOrderBy().size() > 0) {
                            chainTypes.clear();
                            ((WindowFunction) func).initRecordComparator(this, baseMetadata, chainTypes, null,
                                    qc.getOrderBy(), qc.getOrderByDirection());
                        }
                    }
                }
                return new WindowRecordCursorFactory(base, factoryMetadata, functions);
            } else {
                factoryMetadata.clear();
                Misc.freeObjListAndClear(functions);
            }

            listColumnFilterA.clear();
            listColumnFilterB.clear();

            // we need two passes over columns because partitionBy and orderBy clauses of
            // the window function must reference the metadata of "this" factory.

            // pass #1 assembles metadata of non-window columns

            // set of column indexes in the base metadata that has already been added to the main
            // metadata instance
            intHashSet.clear();
            final IntList columnIndexes = new IntList();
            for (int i = 0; i < columnCount; i++) {
                final QueryColumn qc = columns.getQuick(i);
                if (!qc.isWindowColumn()) {
                    final int columnIndex = baseMetadata.getColumnIndexQuiet(qc.getAst().token);
                    final TableColumnMetadata m = baseMetadata.getColumnMetadata(columnIndex);
                    chainMetadata.addIfNotExists(i, m);
                    if (Chars.equalsIgnoreCase(qc.getAst().token, qc.getAlias())) {
                        factoryMetadata.add(i, m);
                    } else { // keep alias
                        factoryMetadata.add(i, new TableColumnMetadata(
                                        Chars.toString(qc.getAlias()),
                                        m.getColumnType(),
                                        m.isSymbolIndexFlag(),
                                        m.getIndexValueBlockCapacity(),
                                        m.isSymbolTableStatic(),
                                        baseMetadata
                                )
                        );
                    }
                    chainTypes.add(i, m.getColumnType());
                    listColumnFilterA.extendAndSet(i, i + 1);
                    listColumnFilterB.extendAndSet(i, columnIndex);
                    intHashSet.add(columnIndex);
                    columnIndexes.extendAndSet(i, columnIndex);

                    if (baseMetadata.getTimestampIndex() != -1 && baseMetadata.getTimestampIndex() == columnIndex) {
                        factoryMetadata.setTimestampIndex(i);
                    }
                }
            }

            // pass #2 - add remaining base metadata column that are not in intHashSet already
            // we need to pay attention to stepping over window column slots
            // Chain metadata is assembled in such way that all columns the factory
            // needs to provide are at the beginning of the metadata so the record the factory cursor
            // returns can be chain record, because the chain record is always longer than record needed out of the
            // cursor and relevant columns are 0..n limited by factory metadata

            int addAt = columnCount;
            for (int i = 0, n = baseMetadata.getColumnCount(); i < n; i++) {
                if (intHashSet.excludes(i)) {
                    final TableColumnMetadata m = baseMetadata.getColumnMetadata(i);
                    chainMetadata.add(addAt, m);
                    chainTypes.add(addAt, m.getColumnType());
                    listColumnFilterA.extendAndSet(addAt, addAt + 1);
                    listColumnFilterB.extendAndSet(addAt, i);
                    columnIndexes.extendAndSet(addAt, i);
                    addAt++;
                }
            }

            // pass #3 assembles window column metadata into a list
            // not main metadata to avoid partitionBy functions accidentally looking up
            // window columns recursively

            deferredWindowMetadata.clear();
            for (int i = 0; i < columnCount; i++) {
                final QueryColumn qc = columns.getQuick(i);
                if (qc.isWindowColumn()) {
                    final WindowColumn ac = (WindowColumn) qc;
                    final ExpressionNode ast = qc.getAst();

                    partitionByFunctions = null;
                    int psz = ac.getPartitionBy().size();
                    if (psz > 0) {
                        partitionByFunctions = new ObjList<>(psz);
                        for (int j = 0; j < psz; j++) {
                            final Function function = functionParser.parseFunction(ac.getPartitionBy().getQuick(j), chainMetadata, executionContext);
                            partitionByFunctions.add(function);
                            if (function instanceof GroupByFunction) {
                                throw SqlException.$(ast.position, "aggregate functions in partition by are not supported");
                            }
                        }
                    }

                    final VirtualRecord partitionByRecord;
                    final RecordSink partitionBySink;

                    if (partitionByFunctions != null) {
                        partitionByRecord = new VirtualRecord(partitionByFunctions);
                        keyTypes.clear();
                        final int partitionByCount = partitionByFunctions.size();

                        for (int j = 0; j < partitionByCount; j++) {
                            keyTypes.add(partitionByFunctions.getQuick(j).getType());
                        }
                        entityColumnFilter.of(partitionByCount);
                        // create sink
                        partitionBySink = RecordSinkFactory.getInstance(asm, keyTypes, entityColumnFilter);
                    } else {
                        partitionByRecord = null;
                        partitionBySink = null;
                    }

                    final int osz = ac.getOrderBy().size();

                    // analyze order by clause on the current model and optimise out
                    // order by on window function if it matches the one on the model
                    final LowerCaseCharSequenceIntHashMap orderHash = model.getOrderHash();
                    boolean dismissOrder = false;
                    int timestampIdx = base.getMetadata().getTimestampIndex();
                    int orderByPos = osz > 0 ? ac.getOrderBy().getQuick(0).position : -1;

                    if (base.followedOrderByAdvice() && osz > 0 && orderHash.size() > 0) {
                        dismissOrder = true;
                        for (int j = 0; j < osz; j++) {
                            ExpressionNode node = ac.getOrderBy().getQuick(j);
                            int direction = ac.getOrderByDirection().getQuick(j);
                            if (!Chars.equalsIgnoreCase(node.token, orderHash.keys().get(j))
                                    || orderHash.get(node.token) != direction) {
                                dismissOrder = false;
                                break;
                            }
                        }
                    }
                    if (osz == 1 && timestampIdx != -1 && orderHash.size() < 2) {
                        ExpressionNode orderByNode = ac.getOrderBy().getQuick(0);
                        int orderByDirection = ac.getOrderByDirection().getQuick(0);

                        if (baseMetadata.getColumnIndexQuiet(orderByNode.token) == timestampIdx
                                && ((orderByDirection == ORDER_ASC && base.getScanDirection() == RecordCursorFactory.SCAN_DIRECTION_FORWARD)
                                || (orderByDirection == ORDER_DESC && base.getScanDirection() == RecordCursorFactory.SCAN_DIRECTION_BACKWARD))) {
                            dismissOrder = true;
                        }
                    }

                    executionContext.configureWindowContext(
                            partitionByRecord,
                            partitionBySink,
                            keyTypes,
                            osz > 0,
                            dismissOrder ? base.getScanDirection() : RecordCursorFactory.SCAN_DIRECTION_OTHER,
                            orderByPos,
                            base.recordCursorSupportsRandomAccess(),
                            ac.getFramingMode(),
                            ac.getRowsLo(),
                            ac.getRowsLoExprTimeUnit(),
                            ac.getRowsLoKindPos(),
                            ac.getRowsHi(),
                            ac.getRowsHiExprTimeUnit(),
                            ac.getRowsHiKindPos(),
                            ac.getExclusionKind(),
                            ac.getExclusionKindPos(),
                            baseMetadata.getTimestampIndex(),
                            baseMetadata.getTimestampType(),
                            ac.isIgnoreNulls(),
                            ac.getNullsDescPos()
                    );
                    final Function f;
                    try {
                        // function needs to resolve args against chain metadata
                        f = functionParser.parseFunction(ast, chainMetadata, executionContext);
                        if (!(f instanceof WindowFunction)) {
                            Misc.free(f);
                            throw SqlException.$(ast.position, "non-window function called in window context");
                        }
                    } finally {
                        executionContext.clearWindowContext();
                    }

                    WindowFunction windowFunction = (WindowFunction) f;

                    if (osz > 0 && !dismissOrder) {
                        IntList directions = ac.getOrderByDirection();
                        if (windowFunction.getPass1ScanDirection() == WindowFunction.Pass1ScanDirection.BACKWARD) {
                            for (int j = 0, size = directions.size(); j < size; j++) {
                                directions.set(j, 1 - directions.getQuick(j));
                            }
                        }

                        IntList order = toOrderIndices(chainMetadata, ac.getOrderBy(), ac.getOrderByDirection());
                        // init comparator if we need
                        windowFunction.initRecordComparator(this, chainMetadata, chainTypes, order, null, null);
                        ObjList<WindowFunction> funcs = groupedWindow.get(order);
                        if (funcs == null) {
                            groupedWindow.put(order, funcs = new ObjList<>());
                        }
                        funcs.add(windowFunction);
                    } else {
                        if (osz > 0) {
                            windowFunction.initRecordComparator(this, chainMetadata, chainTypes, null, ac.getOrderBy(), ac.getOrderByDirection());
                        }

                        if (naturalOrderFunctions == null) {
                            naturalOrderFunctions = new ObjList<>();
                        }
                        naturalOrderFunctions.add(windowFunction);
                    }

                    windowFunction.setColumnIndex(i);

                    deferredWindowMetadata.extendAndSet(i, new TableColumnMetadata(
                            Chars.toString(qc.getAlias()),
                            windowFunction.getType(),
                            false,
                            0,
                            false,
                            null
                    ));

                    listColumnFilterA.extendAndSet(i, -i - 1);
                }
            }

            // after all columns are processed we can re-insert deferred metadata
            for (int i = 0, n = deferredWindowMetadata.size(); i < n; i++) {
                TableColumnMetadata m = deferredWindowMetadata.getQuick(i);
                if (m != null) {
                    chainTypes.add(i, m.getColumnType());
                    factoryMetadata.add(i, m);
                }
            }

            final ObjList<RecordComparator> windowComparators = new ObjList<>(groupedWindow.size());
            final ObjList<ObjList<WindowFunction>> functionGroups = new ObjList<>(groupedWindow.size());
            final ObjList<IntList> keys = new ObjList<>();
            for (ObjObjHashMap.Entry<IntList, ObjList<WindowFunction>> e : groupedWindow) {
                windowComparators.add(recordComparatorCompiler.newInstance(chainTypes, e.key));
                functionGroups.add(e.value);
                keys.add(e.key);
            }

            final RecordSink recordSink = RecordSinkFactory.getInstance(
                    asm,
                    chainTypes,
                    listColumnFilterA,
                    null,
                    listColumnFilterB,
                    null,
                    null);

            return new CachedWindowRecordCursorFactory(
                    configuration,
                    base,
                    recordSink,
                    factoryMetadata,
                    chainTypes,
                    windowComparators,
                    functionGroups,
                    naturalOrderFunctions,
                    columnIndexes,
                    keys,
                    chainMetadata
            );
        } catch (Throwable th) {
            for (ObjObjHashMap.Entry<IntList, ObjList<WindowFunction>> e : groupedWindow) {
                Misc.freeObjList(e.value);
            }
            Misc.free(base);
            Misc.freeObjList(functions);
            Misc.freeObjList(naturalOrderFunctions);
            Misc.freeObjList(partitionByFunctions);
            throw th;
        }
    }

    /**
     * Generates chain of parent factories each of which takes only two argument factories.
     * Parent factory will perform one of SET operations on its arguments, such as UNION, UNION ALL,
     * INTERSECT or EXCEPT
     *
     * @param model            incoming model is expected to have a chain of models via its QueryModel.getUnionModel() function
     * @param factoryA         is compiled first argument
     * @param executionContext execution context for authorization and parallel execution purposes
     * @return factory that performs a SET operation
     * @throws SqlException when query contains syntax errors
     */
    private RecordCursorFactory generateSetFactory(
            QueryModel model,
            RecordCursorFactory factoryA,
            SqlExecutionContext executionContext
    ) throws SqlException {
        RecordCursorFactory factoryB = null;
        ObjList<Function> castFunctionsA = null;
        ObjList<Function> castFunctionsB = null;
        try {
            factoryB = generateQuery0(model.getUnionModel(), executionContext, true);

            final RecordMetadata metadataA = factoryA.getMetadata();
            final RecordMetadata metadataB = factoryB.getMetadata();
            final int positionA = model.getModelPosition();
            final int positionB = model.getUnionModel().getModelPosition();

            switch (model.getSetOperationType()) {
                case SET_OPERATION_UNION: {
                    final boolean castIsRequired = checkIfSetCastIsRequired(metadataA, metadataB, true);
                    final RecordMetadata unionMetadata = castIsRequired ? widenSetMetadata(metadataA, metadataB) : GenericRecordMetadata.removeTimestamp(metadataA);
                    if (castIsRequired) {
                        castFunctionsA = generateCastFunctions(executionContext, unionMetadata, metadataA, positionA);
                        castFunctionsB = generateCastFunctions(executionContext, unionMetadata, metadataB, positionB);
                    }

                    return generateUnionFactory(
                            model,
                            executionContext,
                            factoryA,
                            factoryB,
                            castFunctionsA,
                            castFunctionsB,
                            unionMetadata,
                            SET_UNION_CONSTRUCTOR
                    );
                }
                case SET_OPERATION_UNION_ALL: {
                    final boolean castIsRequired = checkIfSetCastIsRequired(metadataA, metadataB, true);
                    final RecordMetadata unionMetadata = castIsRequired ? widenSetMetadata(metadataA, metadataB) : GenericRecordMetadata.removeTimestamp(metadataA);
                    if (castIsRequired) {
                        castFunctionsA = generateCastFunctions(executionContext, unionMetadata, metadataA, positionA);
                        castFunctionsB = generateCastFunctions(executionContext, unionMetadata, metadataB, positionB);
                    }

                    return generateUnionAllFactory(
                            model,
                            executionContext,
                            factoryA,
                            factoryB,
                            castFunctionsA,
                            castFunctionsB,
                            unionMetadata
                    );
                }
                case SET_OPERATION_EXCEPT: {
                    final boolean castIsRequired = checkIfSetCastIsRequired(metadataA, metadataB, false);
                    final RecordMetadata unionMetadata = castIsRequired ? widenSetMetadata(metadataA, metadataB) : metadataA;
                    if (castIsRequired) {
                        castFunctionsA = generateCastFunctions(executionContext, unionMetadata, metadataA, positionA);
                        castFunctionsB = generateCastFunctions(executionContext, unionMetadata, metadataB, positionB);
                    }

                    return generateUnionFactory(
                            model,
                            executionContext,
                            factoryA,
                            factoryB,
                            castFunctionsA,
                            castFunctionsB,
                            unionMetadata,
                            SET_EXCEPT_CONSTRUCTOR
                    );
                }
                case SET_OPERATION_EXCEPT_ALL: {
                    final boolean castIsRequired = checkIfSetCastIsRequired(metadataA, metadataB, false);
                    final RecordMetadata unionMetadata = castIsRequired ? widenSetMetadata(metadataA, metadataB) : metadataA;
                    if (castIsRequired) {
                        castFunctionsA = generateCastFunctions(executionContext, unionMetadata, metadataA, positionA);
                        castFunctionsB = generateCastFunctions(executionContext, unionMetadata, metadataB, positionB);
                    }

                    return generateIntersectOrExceptAllFactory(
                            model,
                            executionContext,
                            factoryA,
                            factoryB,
                            castFunctionsA,
                            castFunctionsB,
                            unionMetadata,
                            SET_EXCEPT_ALL_CONSTRUCTOR
                    );
                }
                case SET_OPERATION_INTERSECT: {
                    final boolean castIsRequired = checkIfSetCastIsRequired(metadataA, metadataB, false);
                    final RecordMetadata unionMetadata = castIsRequired ? widenSetMetadata(metadataA, metadataB) : metadataA;
                    if (castIsRequired) {
                        castFunctionsA = generateCastFunctions(executionContext, unionMetadata, metadataA, positionA);
                        castFunctionsB = generateCastFunctions(executionContext, unionMetadata, metadataB, positionB);
                    }

                    return generateUnionFactory(
                            model,
                            executionContext,
                            factoryA,
                            factoryB,
                            castFunctionsA,
                            castFunctionsB,
                            unionMetadata,
                            SET_INTERSECT_CONSTRUCTOR
                    );
                }
                case SET_OPERATION_INTERSECT_ALL: {
                    final boolean castIsRequired = checkIfSetCastIsRequired(metadataA, metadataB, false);
                    final RecordMetadata unionMetadata = castIsRequired ? widenSetMetadata(metadataA, metadataB) : metadataA;
                    if (castIsRequired) {
                        castFunctionsA = generateCastFunctions(executionContext, unionMetadata, metadataA, positionA);
                        castFunctionsB = generateCastFunctions(executionContext, unionMetadata, metadataB, positionB);
                    }

                    return generateIntersectOrExceptAllFactory(
                            model,
                            executionContext,
                            factoryA,
                            factoryB,
                            castFunctionsA,
                            castFunctionsB,
                            unionMetadata,
                            SET_INTERSECT_ALL_CONSTRUCTOR
                    );
                }
                default:
                    assert false;
                    return null;
            }
        } catch (Throwable e) {
            Misc.free(factoryA);
            Misc.free(factoryB);
            Misc.freeObjList(castFunctionsA);
            Misc.freeObjList(castFunctionsB);
            throw e;
        }
    }

    private RecordCursorFactory generateSubQuery(QueryModel model, SqlExecutionContext executionContext) throws SqlException {
        assert model.getNestedModel() != null;
        return generateQuery(model.getNestedModel(), executionContext, true);
    }

    private RecordCursorFactory generateTableQuery(
            QueryModel model,
            SqlExecutionContext executionContext
    ) throws SqlException {
        final ObjList<ExpressionNode> latestBy = model.getLatestBy();

        final boolean supportsRandomAccess;
        CharSequence tableName = model.getTableName();
        if (Chars.startsWith(tableName, NO_ROWID_MARKER)) {
            final BufferWindowCharSequence tab = (BufferWindowCharSequence) tableName;
            tab.shiftLo(NO_ROWID_MARKER.length());
            supportsRandomAccess = false;
        } else {
            supportsRandomAccess = true;
        }

        final TableToken tableToken = executionContext.getTableToken(tableName);
        if (model.isUpdate() && !executionContext.isWalApplication() && executionContext.getCairoEngine().isWalTable(tableToken)) {
            // two phase update execution, this is client-side branch. It has to execute against the sequencer metadata
            // to allow the client to succeed even if WAL apply does not run.
            try (TableRecordMetadata metadata = executionContext.getMetadataForWrite(tableToken, model.getMetadataVersion())) {
                // it is not enough to rely on execution context to be different for WAL APPLY;
                // in WAL APPLY we also must supply reader, outside of WAL APPLY reader is null
                return generateTableQuery0(model, executionContext, latestBy, supportsRandomAccess, null, metadata);
            }
        } else {
            // this is server side execution of the update. It executes against the reader metadata, which by now
            // has to be fully up-to-date due to WAL apply execution order.
            try (TableReader reader = executionContext.getReader(tableToken, model.getMetadataVersion())) {
                return generateTableQuery0(model, executionContext, latestBy, supportsRandomAccess, reader, reader.getMetadata());
            }
        }
    }

    private RecordCursorFactory generateTableQuery0(
            @Transient QueryModel model,
            @Transient SqlExecutionContext executionContext,
            ObjList<ExpressionNode> latestBy,
            boolean supportsRandomAccess,
            @Transient @Nullable TableReader reader,
            @Transient TableRecordMetadata metadata
    ) throws SqlException {
        // create metadata based on top-down columns that are required

        final ObjList<QueryColumn> topDownColumns = model.getTopDownColumns();
        final int topDownColumnCount = topDownColumns.size();
        final IntList columnIndexes = new IntList();
        final IntList columnSizeShifts = new IntList();

        // topDownColumnCount can be 0 for 'select count()' queries

        int readerTimestampIndex;
        readerTimestampIndex = getTimestampIndex(model, metadata);

        // Latest by on a table requires the provided timestamp column to be the designated timestamp.
        if (latestBy.size() > 0 && readerTimestampIndex != metadata.getTimestampIndex()) {
            throw SqlException.$(model.getTimestamp().position, "latest by over a table requires designated TIMESTAMP");
        }

        boolean requiresTimestamp = joinsRequiringTimestamp[model.getJoinType()];
        final GenericRecordMetadata queryMeta = new GenericRecordMetadata();
        try {
            if (requiresTimestamp) {
                executionContext.pushTimestampRequiredFlag(true);
            }

            boolean contextTimestampRequired = executionContext.isTimestampRequired();
            // some "sample by" queries don't select any cols but needs timestamp col selected
            // for example "select count() from x sample by 1h" implicitly needs timestamp column selected
            if (topDownColumnCount > 0 || contextTimestampRequired || model.isUpdate()) {
                for (int i = 0; i < topDownColumnCount; i++) {
                    QueryColumn column = topDownColumns.getQuick(i);
                    int columnIndex = metadata.getColumnIndexQuiet(column.getName());
                    if (columnIndex == -1) {
                        throw SqlException.invalidColumn(column.getAst().position, column.getName());
                    }
                    int type = metadata.getColumnType(columnIndex);
                    int typeSize = ColumnType.sizeOf(type);

                    columnIndexes.add(columnIndex);
                    columnSizeShifts.add(Numbers.msb(typeSize));

                    queryMeta.add(new TableColumnMetadata(
                            Chars.toString(column.getName()),
                            type,
                            metadata.isColumnIndexed(columnIndex),
                            metadata.getIndexValueBlockCapacity(columnIndex),
                            metadata.isSymbolTableStatic(columnIndex),
                            metadata.getMetadata(columnIndex),
                            -1,
                            false,
                            0,
                            metadata.getColumnMetadata(columnIndex).isSymbolCacheFlag(),
                            metadata.getColumnMetadata(columnIndex).getSymbolCapacity()
                    ));

                    if (columnIndex == readerTimestampIndex) {
                        queryMeta.setTimestampIndex(queryMeta.getColumnCount() - 1);
                    }
                }

                // select timestamp when it is required but not already selected
                if (readerTimestampIndex != -1 && queryMeta.getTimestampIndex() == -1 && contextTimestampRequired) {
                    queryMeta.add(new TableColumnMetadata(
                            metadata.getColumnName(readerTimestampIndex),
                            metadata.getColumnType(readerTimestampIndex),
                            metadata.getMetadata(readerTimestampIndex)
                    ));
                    queryMeta.setTimestampIndex(queryMeta.getColumnCount() - 1);

                    columnIndexes.add(readerTimestampIndex);
                    columnSizeShifts.add(Numbers.msb(ColumnType.TIMESTAMP));
                }
            }
        } finally {
            if (requiresTimestamp) {
                executionContext.popTimestampRequiredFlag();
            }
        }

        if (reader == null) {
            // This is WAL serialisation compilation. We don't need to read data from table
            // and don't need optimisation for query validation.
            return new AbstractRecordCursorFactory(queryMeta) {
                @Override
                public boolean recordCursorSupportsRandomAccess() {
                    return false;
                }

                @Override
                public boolean supportsUpdateRowId(TableToken tableToken) {
                    return metadata.getTableToken() == tableToken;
                }
            };
        }

        GenericRecordMetadata dfcFactoryMeta = GenericRecordMetadata.deepCopyOf(metadata);
        final int latestByColumnCount = prepareLatestByColumnIndexes(latestBy, queryMeta);
        final TableToken tableToken = metadata.getTableToken();
        ExpressionNode withinExtracted;

        if (latestByColumnCount > 0 && configuration.useWithinLatestByOptimisation()) {
            withinExtracted = whereClauseParser.extractWithin(
                    model,
                    model.getWhereClause(),
                    queryMeta,
                    functionParser,
                    executionContext,
                    prefixes
            );

            boolean allSymbolsAreIndexed = true;
            if (prefixes.size() > 0) {
                for (int i = 0; i < latestByColumnCount; i++) {
                    int idx = listColumnFilterA.getColumnIndexFactored(i);
                    if (!ColumnType.isSymbol(queryMeta.getColumnType(idx)) || !queryMeta.isColumnIndexed(idx)) {
                        allSymbolsAreIndexed = false;
                    }
                }
            }

            if (allSymbolsAreIndexed) {
                model.setWhereClause(withinExtracted);
            }
        }

        ExpressionNode whereClause = model.getWhereClause();

        if (whereClause != null || executionContext.isOverriddenIntrinsics(reader.getTableToken())) {
            final IntrinsicModel intrinsicModel;
            if (whereClause != null) {
                CharSequence preferredKeyColumn = null;
                if (latestByColumnCount == 1) {
                    final int latestByIndex = listColumnFilterA.getColumnIndexFactored(0);
                    if (ColumnType.isSymbol(queryMeta.getColumnType(latestByIndex))) {
                        preferredKeyColumn = latestBy.getQuick(0).token;
                    }
                }

                intrinsicModel = whereClauseParser.extract(
                        model,
                        whereClause,
                        metadata,
                        preferredKeyColumn,
                        metadata.getTimestampIndex(),
                        functionParser,
                        queryMeta,
                        executionContext,
                        latestByColumnCount > 1,
                        reader
                );
            } else {
                intrinsicModel = whereClauseParser.getEmpty(
                        reader.getMetadata().getTimestampType(),
                        reader.getPartitionedBy()
                );
            }

            // When we run materialized view refresh we want to restrict queries to the base table
            // to the timestamp range that is updated by the previous transactions.
            executionContext.overrideWhereIntrinsics(reader.getTableToken(), intrinsicModel, reader.getMetadata().getTimestampType());

            // intrinsic parser can collapse where clause when removing parts it can replace
            // need to make sure that filter is updated on the model in case it is processed up the call stack
            //
            // At this juncture filter can use used up by one of the implementations below.
            // We will clear it preemptively. If nothing picks filter up we will set model "where"
            // to the downsized filter
            model.setWhereClause(null);

            if (intrinsicModel.intrinsicValue == IntrinsicModel.FALSE) {
                return new EmptyTableRecordCursorFactory(queryMeta);
            }

            PartitionFrameCursorFactory dfcFactory;

            if (latestByColumnCount > 0) {
                Function filter = compileFilter(intrinsicModel, queryMeta, executionContext);
                if (filter != null && filter.isConstant() && !filter.getBool(null)) {
                    // 'latest by' clause takes over the latest by nodes, so that the later generateLatestBy() is no-op
                    model.getLatestBy().clear();
                    Misc.free(filter);
                    return new EmptyTableRecordCursorFactory(queryMeta);
                }

                // a sub-query present in the filter may have used the latest by
                // column index lists, so we need to regenerate them
                prepareLatestByColumnIndexes(latestBy, queryMeta);

                return generateLatestByTableQuery(
                        model,
                        reader,
                        queryMeta,
                        tableToken,
                        intrinsicModel,
                        filter,
                        executionContext,
                        metadata.getTimestampIndex(),
                        columnIndexes,
                        columnSizeShifts,
                        prefixes
                );
            }

            // below code block generates index-based filter
            final boolean intervalHitsOnlyOnePartition;
            final int order = model.isForceBackwardScan() ? ORDER_DESC : ORDER_ASC;
            if (intrinsicModel.hasIntervalFilters()) {
                RuntimeIntrinsicIntervalModel intervalModel = intrinsicModel.buildIntervalModel();
                dfcFactory = new IntervalPartitionFrameCursorFactory(
                        tableToken,
                        model.getMetadataVersion(),
                        intervalModel,
                        metadata.getTimestampIndex(),
                        dfcFactoryMeta,
                        order
                );
                intervalHitsOnlyOnePartition = intervalModel.allIntervalsHitOnePartition();
            } else {
                dfcFactory = new FullPartitionFrameCursorFactory(tableToken, model.getMetadataVersion(), dfcFactoryMeta, order);
                intervalHitsOnlyOnePartition = reader.getPartitionedBy() == PartitionBy.NONE;
            }

            if (intrinsicModel.keyColumn != null) {
                // existence of column would have been already validated
                final int keyColumnIndex = queryMeta.getColumnIndexQuiet(intrinsicModel.keyColumn);
                final int nKeyValues = intrinsicModel.keyValueFuncs.size();
                final int nKeyExcludedValues = intrinsicModel.keyExcludedValueFuncs.size();

                if (intrinsicModel.keySubQuery != null) {
                    RecordCursorFactory rcf = null;
                    final Record.CharSequenceFunction func;
                    Function filter;
                    try {
                        rcf = generate(intrinsicModel.keySubQuery, executionContext);
                        func = validateSubQueryColumnAndGetGetter(intrinsicModel, rcf.getMetadata());
                        filter = compileFilter(intrinsicModel, queryMeta, executionContext);
                    } catch (Throwable th) {
                        Misc.free(dfcFactory);
                        Misc.free(rcf);
                        throw th;
                    }

                    if (filter != null && filter.isConstant() && !filter.getBool(null)) {
                        Misc.free(dfcFactory);
                        return new EmptyTableRecordCursorFactory(queryMeta);
                    }
                    return new FilterOnSubQueryRecordCursorFactory(
                            configuration,
                            queryMeta,
                            dfcFactory,
                            rcf,
                            keyColumnIndex,
                            filter,
                            func,
                            columnIndexes,
                            columnSizeShifts
                    );
                }
                assert nKeyValues > 0 || nKeyExcludedValues > 0;

                boolean orderByKeyColumn = false;
                int indexDirection = BitmapIndexReader.DIR_FORWARD;
                if (intervalHitsOnlyOnePartition) {
                    final ObjList<ExpressionNode> orderByAdvice = model.getOrderByAdvice();
                    final int orderByAdviceSize = orderByAdvice.size();
                    if (orderByAdviceSize > 0 && orderByAdviceSize < 3) {
                        guardAgainstDotsInOrderByAdvice(model);
                        // todo: when order by coincides with keyColumn and there is index we can incorporate
                        //    ordering in the code that returns rows from index rather than having an
                        //    "overhead" order by implementation, which would be trying to oder already ordered symbols
                        if (Chars.equals(orderByAdvice.getQuick(0).token, intrinsicModel.keyColumn)) {
                            queryMeta.setTimestampIndex(-1);
                            if (orderByAdviceSize == 1) {
                                orderByKeyColumn = true;
                            } else if (Chars.equals(orderByAdvice.getQuick(1).token, model.getTimestamp().token)) {
                                orderByKeyColumn = true;
                                if (getOrderByDirectionOrDefault(model, 1) == ORDER_DIRECTION_DESCENDING) {
                                    indexDirection = BitmapIndexReader.DIR_BACKWARD;
                                }
                            }
                        }
                    }
                }
                boolean orderByTimestamp = false;
                // we can use skip sorting by timestamp if we:
                // - query index with a single value or
                // - query index with multiple values but use table order with forward scan (heap row cursor factory doesn't support backward scan)
                // it doesn't matter if we hit one or more partitions
                if (!orderByKeyColumn && isOrderByDesignatedTimestampOnly(model)) {
                    int orderByDirection = getOrderByDirectionOrDefault(model, 0);
                    if (nKeyValues == 1 || (nKeyValues > 1 && orderByDirection == ORDER_DIRECTION_ASCENDING)) {
                        orderByTimestamp = true;

                        if (orderByDirection == ORDER_DIRECTION_DESCENDING) {
                            indexDirection = BitmapIndexReader.DIR_BACKWARD;
                        }
                    } else if (nKeyExcludedValues > 0 && orderByDirection == ORDER_DIRECTION_ASCENDING) {
                        orderByTimestamp = true;
                    }
                }

                if (nKeyExcludedValues == 0) {
                    Function filter;
                    try {
                        filter = compileFilter(intrinsicModel, queryMeta, executionContext);
                    } catch (Throwable th) {
                        Misc.free(dfcFactory);
                        throw th;
                    }
                    if (filter != null && filter.isConstant()) {
                        try {
                            if (!filter.getBool(null)) {
                                Misc.free(dfcFactory);
                                return new EmptyTableRecordCursorFactory(queryMeta);
                            }
                        } finally {
                            filter = Misc.free(filter);
                        }
                    }

                    if (nKeyValues == 1) {
                        final RowCursorFactory rcf;
                        final Function symbolFunc = intrinsicModel.keyValueFuncs.get(0);
                        final SymbolMapReader symbolMapReader = reader.getSymbolMapReader(columnIndexes.getQuick(keyColumnIndex));
                        final int symbolKey = symbolFunc.isRuntimeConstant()
                                ? SymbolTable.VALUE_NOT_FOUND
                                : symbolMapReader.keyOf(symbolFunc.getStrA(null));

                        if (symbolKey == SymbolTable.VALUE_NOT_FOUND) {
                            if (filter == null) {
                                rcf = new DeferredSymbolIndexRowCursorFactory(
                                        keyColumnIndex,
                                        symbolFunc,
                                        true,
                                        indexDirection
                                );
                            } else {
                                rcf = new DeferredSymbolIndexFilteredRowCursorFactory(
                                        keyColumnIndex,
                                        symbolFunc,
                                        filter,
                                        true,
                                        indexDirection
                                );
                            }
                        } else {
                            if (filter == null) {
                                rcf = new SymbolIndexRowCursorFactory(
                                        keyColumnIndex,
                                        symbolKey,
                                        true,
                                        indexDirection,
                                        null
                                );
                            } else {
                                rcf = new SymbolIndexFilteredRowCursorFactory(
                                        keyColumnIndex,
                                        symbolKey,
                                        filter,
                                        true,
                                        indexDirection,
                                        null
                                );
                            }
                        }

                        if (filter == null) {
                            // This special case factory can later be disassembled to framing and index
                            // cursors in SAMPLE BY processing
                            return new DeferredSingleSymbolFilterPageFrameRecordCursorFactory(
                                    configuration,
                                    keyColumnIndex,
                                    symbolFunc,
                                    rcf,
                                    queryMeta,
                                    dfcFactory,
                                    orderByKeyColumn || orderByTimestamp,
                                    columnIndexes,
                                    columnSizeShifts,
                                    supportsRandomAccess
                            );
                        }
                        return new PageFrameRecordCursorFactory(
                                configuration,
                                queryMeta,
                                dfcFactory,
                                rcf,
                                orderByKeyColumn || orderByTimestamp,
                                filter,
                                false,
                                columnIndexes,
                                columnSizeShifts,
                                supportsRandomAccess,
                                false
                        );
                    }

                    if (orderByKeyColumn) {
                        queryMeta.setTimestampIndex(-1);
                    }

                    return new FilterOnValuesRecordCursorFactory(
                            configuration,
                            queryMeta,
                            dfcFactory,
                            intrinsicModel.keyValueFuncs,
                            keyColumnIndex,
                            reader,
                            filter,
                            model.getOrderByAdviceMnemonic(),
                            orderByKeyColumn,
                            orderByTimestamp,
                            getOrderByDirectionOrDefault(model, 0),
                            indexDirection,
                            columnIndexes,
                            columnSizeShifts
                    );
                } else if (nKeyExcludedValues > 0) {
                    if (reader.getSymbolMapReader(columnIndexes.getQuick(keyColumnIndex)).getSymbolCount() < configuration.getMaxSymbolNotEqualsCount()) {
                        Function filter;
                        try {
                            filter = compileFilter(intrinsicModel, queryMeta, executionContext);
                        } catch (Throwable th) {
                            Misc.free(dfcFactory);
                            throw th;
                        }
                        if (filter != null && filter.isConstant()) {
                            try {
                                if (!filter.getBool(null)) {
                                    Misc.free(dfcFactory);
                                    return new EmptyTableRecordCursorFactory(queryMeta);
                                }
                            } finally {
                                filter = Misc.free(filter);
                            }
                        }

                        return new FilterOnExcludedValuesRecordCursorFactory(
                                configuration,
                                queryMeta,
                                dfcFactory,
                                intrinsicModel.keyExcludedValueFuncs,
                                keyColumnIndex,
                                filter,
                                model.getOrderByAdviceMnemonic(),
                                orderByKeyColumn,
                                orderByTimestamp,
                                getOrderByDirectionOrDefault(model, 0),
                                indexDirection,
                                columnIndexes,
                                columnSizeShifts,
                                configuration.getMaxSymbolNotEqualsCount()
                        );
                    } else if (intrinsicModel.keyExcludedNodes.size() > 0) {
                        // restore filter
                        ExpressionNode root = intrinsicModel.keyExcludedNodes.getQuick(0);

                        for (int i = 1, n = intrinsicModel.keyExcludedNodes.size(); i < n; i++) {
                            ExpressionNode expression = intrinsicModel.keyExcludedNodes.getQuick(i);

                            OperatorExpression andOp = OperatorExpression.chooseRegistry(configuration.getCairoSqlLegacyOperatorPrecedence()).getOperatorDefinition("and");
                            ExpressionNode newRoot = expressionNodePool.next().of(OPERATION, andOp.operator.token, andOp.precedence, 0);
                            newRoot.paramCount = 2;
                            newRoot.lhs = expression;
                            newRoot.rhs = root;

                            root = newRoot;
                        }

                        if (intrinsicModel.filter == null) {
                            intrinsicModel.filter = root;
                        } else {
                            OperatorExpression andOp = OperatorExpression.chooseRegistry(configuration.getCairoSqlLegacyOperatorPrecedence()).getOperatorDefinition("and");
                            ExpressionNode filter = expressionNodePool.next().of(OPERATION, andOp.operator.token, andOp.precedence, 0);
                            filter.paramCount = 2;
                            filter.lhs = intrinsicModel.filter;
                            filter.rhs = root;
                            intrinsicModel.filter = filter;
                        }
                    }
                }
            }

            if (intervalHitsOnlyOnePartition && intrinsicModel.filter == null) {
                final ObjList<ExpressionNode> orderByAdvice = model.getOrderByAdvice();
                final int orderByAdviceSize = orderByAdvice.size();
                if (orderByAdviceSize > 0 && orderByAdviceSize < 3 && intrinsicModel.hasIntervalFilters()) {
                    // This function cannot handle dotted aliases
                    guardAgainstDotsInOrderByAdvice(model);

                    // we can only deal with 'order by symbol, timestamp' at best
                    // skip this optimisation if order by is more extensive
                    final int columnIndex = queryMeta.getColumnIndexQuiet(model.getOrderByAdvice().getQuick(0).token);
                    assert columnIndex > -1;

                    // this is our kind of column
                    if (queryMeta.isColumnIndexed(columnIndex)) {
                        boolean orderByKeyColumn = false;
                        int indexDirection = BitmapIndexReader.DIR_FORWARD;
                        if (orderByAdviceSize == 1) {
                            orderByKeyColumn = true;
                        } else if (Chars.equals(orderByAdvice.getQuick(1).token, model.getTimestamp().token)) {
                            orderByKeyColumn = true;
                            if (getOrderByDirectionOrDefault(model, 1) == ORDER_DIRECTION_DESCENDING) {
                                indexDirection = BitmapIndexReader.DIR_BACKWARD;
                            }
                        }

                        if (orderByKeyColumn) {
                            // check that intrinsicModel.intervals hit only one partition
                            queryMeta.setTimestampIndex(-1);
                            return new SortedSymbolIndexRecordCursorFactory(
                                    configuration,
                                    queryMeta,
                                    dfcFactory,
                                    columnIndex,
                                    getOrderByDirectionOrDefault(model, 0) == ORDER_DIRECTION_ASCENDING,
                                    indexDirection,
                                    columnIndexes,
                                    columnSizeShifts
                            );
                        }
                    }
                }
            }

            final RowCursorFactory rowFactory = new PageFrameRowCursorFactory(model.isForceBackwardScan() ? ORDER_DESC : ORDER_ASC);

            model.setWhereClause(intrinsicModel.filter);
            return new PageFrameRecordCursorFactory(
                    configuration,
                    queryMeta,
                    dfcFactory,
                    rowFactory,
                    false,
                    null,
                    true,
                    columnIndexes,
                    columnSizeShifts,
                    supportsRandomAccess,
                    false
            );
        }

        // no where clause
        if (latestByColumnCount == 0) {
            // construct new metadata, which is a copy of what we constructed just above, but
            // in the interest of isolating problems we will only affect this factory

            final int order = model.isForceBackwardScan() ? ORDER_DESC : ORDER_ASC;

            AbstractPartitionFrameCursorFactory cursorFactory = new FullPartitionFrameCursorFactory(tableToken, model.getMetadataVersion(), dfcFactoryMeta, order);
            RowCursorFactory rowCursorFactory = new PageFrameRowCursorFactory(order);

            return new PageFrameRecordCursorFactory(
                    configuration,
                    queryMeta,
                    cursorFactory,
                    rowCursorFactory,
                    model.isOrderDescendingByDesignatedTimestampOnly(),
                    null,
                    true,
                    columnIndexes,
                    columnSizeShifts,
                    supportsRandomAccess,
                    false
            );
        }

        // 'latest by' clause takes over the latest by nodes, so that the later generateLatestBy() is no-op
        model.getLatestBy().clear();

        // listColumnFilterA = latest by column indexes
        if (latestByColumnCount == 1) {
            int latestByColumnIndex = listColumnFilterA.getColumnIndexFactored(0);
            if (queryMeta.isColumnIndexed(latestByColumnIndex)) {
                return new LatestByAllIndexedRecordCursorFactory(
                        executionContext.getCairoEngine(),
                        configuration,
                        queryMeta,
                        new FullPartitionFrameCursorFactory(tableToken, model.getMetadataVersion(), dfcFactoryMeta, ORDER_DESC),
                        listColumnFilterA.getColumnIndexFactored(0),
                        columnIndexes,
                        columnSizeShifts,
                        prefixes
                );
            }

            if (ColumnType.isSymbol(queryMeta.getColumnType(latestByColumnIndex))
                    && queryMeta.isSymbolTableStatic(latestByColumnIndex)) {
                // we have "latest by" symbol column values, but no index
                return new LatestByDeferredListValuesFilteredRecordCursorFactory(
                        configuration,
                        queryMeta,
                        new FullPartitionFrameCursorFactory(tableToken, model.getMetadataVersion(), dfcFactoryMeta, ORDER_DESC),
                        latestByColumnIndex,
                        null,
                        columnIndexes,
                        columnSizeShifts
                );
            }
        }

        boolean symbolKeysOnly = true;
        for (int i = 0, n = keyTypes.getColumnCount(); i < n; i++) {
            symbolKeysOnly &= ColumnType.isSymbol(keyTypes.getColumnType(i));
        }
        if (symbolKeysOnly) {
            IntList partitionByColumnIndexes = new IntList(listColumnFilterA.size());
            for (int i = 0, n = listColumnFilterA.size(); i < n; i++) {
                partitionByColumnIndexes.add(listColumnFilterA.getColumnIndexFactored(i));
            }
            return new LatestByAllSymbolsFilteredRecordCursorFactory(
                    configuration,
                    queryMeta,
                    new FullPartitionFrameCursorFactory(tableToken, model.getMetadataVersion(), dfcFactoryMeta, ORDER_DESC),
                    RecordSinkFactory.getInstance(asm, queryMeta, listColumnFilterA),
                    keyTypes,
                    partitionByColumnIndexes,
                    null,
                    null,
                    columnIndexes,
                    columnSizeShifts
            );
        }

        return new LatestByAllFilteredRecordCursorFactory(
                configuration,
                queryMeta,
                new FullPartitionFrameCursorFactory(tableToken, model.getMetadataVersion(), dfcFactoryMeta, ORDER_DESC),
                RecordSinkFactory.getInstance(asm, queryMeta, listColumnFilterA),
                keyTypes,
                null,
                columnIndexes,
                columnSizeShifts
        );
    }

    private RecordCursorFactory generateUnionAllFactory(
            QueryModel model,
            SqlExecutionContext executionContext,
            RecordCursorFactory factoryA,
            RecordCursorFactory factoryB,
            ObjList<Function> castFunctionsA,
            ObjList<Function> castFunctionsB,
            RecordMetadata unionMetadata
    ) throws SqlException {
        final RecordCursorFactory unionFactory = new UnionAllRecordCursorFactory(
                unionMetadata,
                factoryA,
                factoryB,
                castFunctionsA,
                castFunctionsB
        );

        if (model.getUnionModel().getUnionModel() != null) {
            return generateSetFactory(model.getUnionModel(), unionFactory, executionContext);
        }
        return unionFactory;
    }

    private RecordCursorFactory generateUnionFactory(
            QueryModel model,
            SqlExecutionContext executionContext,
            RecordCursorFactory factoryA,
            RecordCursorFactory factoryB,
            ObjList<Function> castFunctionsA,
            ObjList<Function> castFunctionsB,
            RecordMetadata unionMetadata,
            SetRecordCursorFactoryConstructor constructor
    ) throws SqlException {
        writeSymbolAsString.clear();
        valueTypes.clear();
        // Remap symbol columns to string type since that's how recordSink copies them.
        keyTypes.clear();
        for (int i = 0, n = unionMetadata.getColumnCount(); i < n; i++) {
            final int columnType = unionMetadata.getColumnType(i);
            if (ColumnType.isSymbol(columnType)) {
                keyTypes.add(ColumnType.STRING);
                writeSymbolAsString.set(i);
            } else {
                keyTypes.add(columnType);
            }
        }

        entityColumnFilter.of(factoryA.getMetadata().getColumnCount());
        final RecordSink recordSink = RecordSinkFactory.getInstance(
                asm,
                unionMetadata,
                entityColumnFilter,
                writeSymbolAsString
        );

        RecordCursorFactory unionFactory = constructor.create(
                configuration,
                unionMetadata,
                factoryA,
                factoryB,
                castFunctionsA,
                castFunctionsB,
                recordSink,
                keyTypes,
                valueTypes
        );

        if (model.getUnionModel().getUnionModel() != null) {
            return generateSetFactory(model.getUnionModel(), unionFactory, executionContext);
        }
        return unionFactory;
    }

    @Nullable
    private Function getHiFunction(QueryModel model, SqlExecutionContext executionContext) throws SqlException {
        return toLimitFunction(executionContext, model.getLimitHi(), null);
    }

    @Nullable
    private Function getLimitLoFunctionOnly(QueryModel model, SqlExecutionContext executionContext) throws SqlException {
        if (model.getLimitAdviceLo() != null && model.getLimitAdviceHi() == null) {
            return toLimitFunction(executionContext, model.getLimitAdviceLo(), LongConstant.ZERO);
        }
        return null;
    }

    @NotNull
    private Function getLoFunction(QueryModel model, SqlExecutionContext executionContext) throws SqlException {
        return toLimitFunction(executionContext, model.getLimitLo(), LongConstant.ZERO);
    }

    private int getSampleBySymbolKeyIndex(QueryModel model, RecordMetadata metadata) {
        final ObjList<QueryColumn> columns = model.getColumns();

        for (int i = 0, n = columns.size(); i < n; i++) {
            final QueryColumn column = columns.getQuick(i);
            final ExpressionNode node = column.getAst();

            if (node.type == LITERAL) {
                int idx = metadata.getColumnIndex(node.token);
                int columnType = metadata.getColumnType(idx);

                if (columnType == ColumnType.SYMBOL) {
                    return idx;
                }
            }
        }

        return -1;
    }

    private int getTimestampIndex(QueryModel model, RecordCursorFactory factory) throws SqlException {
        return getTimestampIndex(model, factory.getMetadata());
    }

    private int getTimestampIndex(QueryModel model, RecordMetadata metadata) throws SqlException {
        final ExpressionNode timestamp = model.getTimestamp();
        if (timestamp != null) {
            int timestampIndex = metadata.getColumnIndexQuiet(timestamp.token);
            if (timestampIndex == -1) {
                throw SqlException.invalidColumn(timestamp.position, timestamp.token);
            }
            if (!ColumnType.isTimestamp(metadata.getColumnType(timestampIndex))) {
                throw SqlException.$(timestamp.position, "not a TIMESTAMP");
            }
            return timestampIndex;
        }
        return metadata.getTimestampIndex();
    }

    private void guardAgainstDotsInOrderByAdvice(QueryModel model) throws SqlException {
        ObjList<ExpressionNode> advice = model.getOrderByAdvice();
        for (int i = 0, n = advice.size(); i < n; i++) {
            if (Chars.indexOf(advice.getQuick(i).token, '.') > -1) {
                throw SqlException.$(advice.getQuick(i).position, "cannot use table-prefixed names in order by");
            }
        }
    }

    private void guardAgainstFillWithKeyedGroupBy(QueryModel model, ArrayColumnTypes keyTypes) throws SqlException {
        // locate fill
        QueryModel curr = model;
        while (curr != null && curr.getFillStride() == null) {
            curr = curr.getNestedModel();
        }

        if (curr == null || curr.getFillStride() == null || curr.getFillValues() == null || curr.getFillValues().size() == 0) {
            return;
        }

        if (curr.getFillValues().size() == 1 && isNoneKeyword(curr.getFillValues().getQuick(0).token)) {
            return;
        }

        if (keyTypes.getColumnCount() == 1) {
            return;
        }

        throw SqlException.$(0, "cannot use FILL with a keyed GROUP BY");
    }

    private void guardAgainstFromToWithKeyedSampleBy(boolean isFromTo) throws SqlException {
        if (isFromTo) {
            throw SqlException.$(0, "FROM-TO intervals are not supported for keyed SAMPLE BY queries");
        }
    }

    private boolean isKeyedTemporalJoin(RecordMetadata masterMetadata, RecordMetadata slaveMetadata) {
        // Check if we can simplify ASOF JOIN ON (ts) to ASOF JOIN.
        if (listColumnFilterA.size() == 1 && listColumnFilterB.size() == 1) {
            int masterIndex = listColumnFilterB.getColumnIndexFactored(0);
            int slaveIndex = listColumnFilterA.getColumnIndexFactored(0);
            return masterIndex != masterMetadata.getTimestampIndex() || slaveIndex != slaveMetadata.getTimestampIndex();
        }
        return listColumnFilterA.size() > 0 && listColumnFilterB.size() > 0;
    }

    private boolean isOrderByDesignatedTimestampOnly(QueryModel model) {
        return model.getOrderByAdvice().size() == 1
                && model.getTimestamp() != null
                && Chars.equalsIgnoreCase(model.getOrderByAdvice().getQuick(0).token, model.getTimestamp().token);
    }

    private boolean isSameTable(RecordCursorFactory masterFactory, RecordCursorFactory slaveFactory) {
        return masterFactory.getTableToken() != null && masterFactory.getTableToken().equals(slaveFactory.getTableToken());
    }

    private boolean isSingleSymbolJoin(SymbolShortCircuit symbolShortCircuit) {
        return symbolShortCircuit != NoopSymbolShortCircuit.INSTANCE &&
                !(symbolShortCircuit instanceof ChainedSymbolShortCircuit);
    }

    // skips skipped models until finding a WHERE clause
    private ExpressionNode locatePotentiallyFurtherNestedWhereClause(QueryModel model) {
        QueryModel curr = model;
        ExpressionNode expr = curr.getWhereClause();

        while (curr.isSkipped() && expr == null) {
            expr = curr.getWhereClause();
            curr = curr.getNestedModel();
        }

        if (expr == null) {
            expr = curr.getWhereClause();
        }

        return expr;
    }

    private void lookupColumnIndexes(
            ListColumnFilter filter,
            ObjList<ExpressionNode> columnNames,
            RecordMetadata metadata
    ) throws SqlException {
        filter.clear();
        for (int i = 0, n = columnNames.size(); i < n; i++) {
            final CharSequence columnName = columnNames.getQuick(i).token;
            int columnIndex = metadata.getColumnIndexQuiet(columnName);
            if (columnIndex > -1) {
                filter.add(columnIndex + 1);
            } else {
                int dot = Chars.indexOfLastUnquoted(columnName, '.');
                if (dot > -1) {
                    columnIndex = metadata.getColumnIndexQuiet(columnName, dot + 1, columnName.length());
                    if (columnIndex > -1) {
                        filter.add(columnIndex + 1);
                        return;
                    }
                }
                throw SqlException.invalidColumn(columnNames.getQuick(i).position, columnName);
            }
        }
    }

    private void lookupColumnIndexesUsingVanillaNames(
            ListColumnFilter filter,
            ObjList<CharSequence> columnNames,
            RecordMetadata metadata
    ) {
        filter.clear();
        for (int i = 0, n = columnNames.size(); i < n; i++) {
            filter.add(metadata.getColumnIndex(columnNames.getQuick(i)) + 1);
        }
    }

    private int prepareLatestByColumnIndexes(ObjList<ExpressionNode> latestBy, RecordMetadata myMeta) throws SqlException {
        keyTypes.clear();
        listColumnFilterA.clear();

        final int latestByColumnCount = latestBy.size();
        if (latestByColumnCount > 0) {
            // validate the latest by against the current reader
            // first check if column is valid
            for (int i = 0; i < latestByColumnCount; i++) {
                final ExpressionNode latestByNode = latestBy.getQuick(i);
                final int index = myMeta.getColumnIndexQuiet(latestByNode.token);
                if (index == -1) {
                    throw SqlException.invalidColumn(latestByNode.position, latestByNode.token);
                }

                // check the type of the column, not all are supported
                int columnType = myMeta.getColumnType(index);
                switch (ColumnType.tagOf(columnType)) {
                    case ColumnType.BOOLEAN:
                    case ColumnType.BYTE:
                    case ColumnType.CHAR:
                    case ColumnType.SHORT:
                    case ColumnType.INT:
                    case ColumnType.IPv4:
                    case ColumnType.LONG:
                    case ColumnType.DATE:
                    case ColumnType.TIMESTAMP:
                    case ColumnType.FLOAT:
                    case ColumnType.DOUBLE:
                    case ColumnType.LONG256:
                    case ColumnType.STRING:
                    case ColumnType.VARCHAR:
                    case ColumnType.SYMBOL:
                    case ColumnType.UUID:
                    case ColumnType.GEOBYTE:
                    case ColumnType.GEOSHORT:
                    case ColumnType.GEOINT:
                    case ColumnType.GEOLONG:
                    case ColumnType.LONG128:
                        // we are reusing collections which leads to confusing naming for this method
                        // keyTypes are types of columns we collect 'latest by' for
                        keyTypes.add(columnType);
                        // listColumnFilterA are indexes of columns we collect 'latest by' for
                        listColumnFilterA.add(index + 1);
                        break;

                    default:
                        throw SqlException
                                .position(latestByNode.position)
                                .put(latestByNode.token)
                                .put(" (")
                                .put(ColumnType.nameOf(columnType))
                                .put("): invalid type, only [BOOLEAN, BYTE, SHORT, INT, LONG, DATE, TIMESTAMP, FLOAT, DOUBLE, LONG128, LONG256, CHAR, STRING, VARCHAR, SYMBOL, UUID, GEOHASH, IPv4] are supported in LATEST ON");
                }
            }
        }
        return latestByColumnCount;
    }

    private void processJoinContext(
            boolean vanillaMaster,
            boolean isSelfJoin,
            JoinContext jc,
            RecordMetadata masterMetadata,
            RecordMetadata slaveMetadata
    ) throws SqlException {
        lookupColumnIndexesUsingVanillaNames(listColumnFilterA, jc.aNames, slaveMetadata);
        if (vanillaMaster) {
            lookupColumnIndexesUsingVanillaNames(listColumnFilterB, jc.bNames, masterMetadata);
        } else {
            lookupColumnIndexes(listColumnFilterB, jc.bNodes, masterMetadata);
        }

        // compare types and populate keyTypes
        keyTypes.clear();
        writeSymbolAsString.clear();
        writeStringAsVarcharA.clear();
        writeStringAsVarcharB.clear();
        writeTimestampAsNanosA.clear();
        writeTimestampAsNanosB.clear();
        for (int k = 0, m = listColumnFilterA.getColumnCount(); k < m; k++) {
            // Don't use tagOf(columnType) to compare the types.
            // Key types have too much exactly except SYMBOL and STRING special case
            final int columnIndexA = listColumnFilterA.getColumnIndexFactored(k);
            final int columnIndexB = listColumnFilterB.getColumnIndexFactored(k);
            final int columnTypeA = slaveMetadata.getColumnType(columnIndexA);
            final String columnNameA = slaveMetadata.getColumnName(columnIndexA);
            final int columnTypeB = masterMetadata.getColumnType(columnIndexB);
            final String columnNameB = masterMetadata.getColumnName(columnIndexB);
            if (columnTypeB != columnTypeA &&
                    !(ColumnType.isSymbolOrStringOrVarchar(columnTypeB) && ColumnType.isSymbolOrStringOrVarchar(columnTypeA)) &&
                    !(ColumnType.isTimestamp(columnTypeB) && ColumnType.isTimestamp(columnTypeA))
            ) {
                // index in column filter and join context is the same
                throw SqlException.$(jc.aNodes.getQuick(k).position, "join column type mismatch");
            }
            if (ColumnType.isVarchar(columnTypeA) || ColumnType.isVarchar(columnTypeB)) {
                keyTypes.add(ColumnType.VARCHAR);
                if (ColumnType.isVarchar(columnTypeA)) {
                    writeStringAsVarcharB.set(columnIndexB);
                } else {
                    writeStringAsVarcharA.set(columnIndexA);
                }
                writeSymbolAsString.set(columnIndexA);
                writeSymbolAsString.set(columnIndexB);
            } else if (columnTypeB == ColumnType.SYMBOL) {
                if (isSelfJoin && Chars.equalsIgnoreCase(columnNameA, columnNameB)) {
                    keyTypes.add(ColumnType.SYMBOL);
                } else {
                    keyTypes.add(ColumnType.STRING);
                    writeSymbolAsString.set(columnIndexA);
                    writeSymbolAsString.set(columnIndexB);
                }
            } else if (ColumnType.isString(columnTypeA) || ColumnType.isString(columnTypeB)) {
                keyTypes.add(columnTypeB);
                writeSymbolAsString.set(columnIndexA);
                writeSymbolAsString.set(columnIndexB);
            } else if (columnTypeA != columnTypeB &&
                    ColumnType.isTimestamp(columnTypeA) && ColumnType.isTimestamp(columnTypeB)
            ) {
                keyTypes.add(TIMESTAMP_NANO);
                // Mark columns that need conversion to nanoseconds
                if (!ColumnType.isTimestampNano(columnTypeA)) {
                    writeTimestampAsNanosA.set(columnIndexA);
                }
                if (!ColumnType.isTimestampNano(columnTypeB)) {
                    writeTimestampAsNanosB.set(columnIndexB);
                }
            } else {
                keyTypes.add(columnTypeB);
            }
        }
    }

    private void processNodeQueryModels(ExpressionNode node, ModelOperator operator) {
        sqlNodeStack.clear();
        while (node != null) {
            if (node.queryModel != null) {
                operator.operate(expressionNodePool, node.queryModel);
            }

            if (node.lhs != null) {
                sqlNodeStack.push(node.lhs);
            }

            if (node.rhs != null) {
                node = node.rhs;
            } else {
                if (!sqlNodeStack.isEmpty()) {
                    node = sqlNodeStack.poll();
                } else {
                    node = null;
                }
            }
        }
    }

    private void restoreWhereClause(ExpressionNode node) {
        processNodeQueryModels(node, RESTORE_WHERE_CLAUSE);
    }

    private Function toLimitFunction(
            SqlExecutionContext executionContext,
            ExpressionNode limit,
            ConstantFunction defaultValue
    ) throws SqlException {
        if (limit == null) {
            return defaultValue;
        }

        final Function limitFunc = functionParser.parseFunction(limit, EmptyRecordMetadata.INSTANCE, executionContext);

        // coerce to a convertible type
        coerceRuntimeConstantType(limitFunc, ColumnType.LONG, executionContext, "LIMIT expressions must be convertible to INT", limit.position);

        // also rule out string, varchar etc.
        int limitFuncType = limitFunc.getType();
        if (limitTypes.excludes(limitFuncType)) {
            throw SqlException.$(limit.position, "invalid type: ").put(ColumnType.nameOf(limitFuncType));
        }

        return limitFunc;
    }

    private void validateBothTimestampOrders(RecordCursorFactory masterFactory, RecordCursorFactory slaveFactory, int position) throws SqlException {
        if (masterFactory.getScanDirection() != RecordCursorFactory.SCAN_DIRECTION_FORWARD) {
            throw SqlException.$(position, "left side of time series join doesn't have ASC timestamp order");
        }
        if (slaveFactory.getScanDirection() != RecordCursorFactory.SCAN_DIRECTION_FORWARD) {
            throw SqlException.$(position, "right side of time series join doesn't have ASC timestamp order");
        }
    }

    private void validateBothTimestamps(QueryModel slaveModel, RecordMetadata masterMetadata, RecordMetadata slaveMetadata) throws SqlException {
        if (masterMetadata.getTimestampIndex() == -1) {
            throw SqlException.$(slaveModel.getJoinKeywordPosition(), "left side of time series join has no timestamp");
        }
        if (slaveMetadata.getTimestampIndex() == -1) {
            throw SqlException.$(slaveModel.getJoinKeywordPosition(), "right side of time series join has no timestamp");
        }
    }

    private void validateOuterJoinExpressions(QueryModel model, CharSequence joinType) throws SqlException {
        if (model.getOuterJoinExpressionClause() != null) {
            throw SqlException.$(model.getOuterJoinExpressionClause().position, "unsupported ").put(joinType).put(" join expression ")
                    .put("[expr='").put(model.getOuterJoinExpressionClause()).put("']");
        }
    }

    private Record.CharSequenceFunction validateSubQueryColumnAndGetGetter(IntrinsicModel intrinsicModel, RecordMetadata metadata) throws SqlException {
        int columnType = metadata.getColumnType(0);
        switch (columnType) {
            case ColumnType.STRING:
                return Record.GET_STR;
            case ColumnType.SYMBOL:
                return Record.GET_SYM;
            case ColumnType.VARCHAR:
                return Record.GET_VARCHAR;
            default:
                assert intrinsicModel.keySubQuery.getColumns() != null;
                assert intrinsicModel.keySubQuery.getColumns().size() > 0;
                throw SqlException
                        .position(intrinsicModel.keySubQuery.getColumns().getQuick(0).getAst().position)
                        .put("unsupported column type: ")
                        .put(metadata.getColumnName(0))
                        .put(": ")
                        .put(ColumnType.nameOf(columnType));
        }
    }

    // used in tests
    void setEnableJitNullChecks(boolean value) {
        enableJitNullChecks = value;
    }

    void setFullFatJoins(boolean fullFatJoins) {
        this.fullFatJoins = fullFatJoins;
    }

    @FunctionalInterface
    public interface FullFatJoinGenerator {
        RecordCursorFactory create(
                CairoConfiguration configuration,
                RecordMetadata metadata,
                RecordCursorFactory masterFactory,
                RecordCursorFactory slaveFactory,
                @Transient ColumnTypes mapKeyTypes,
                @Transient ColumnTypes mapValueTypes,
                @Transient ColumnTypes slaveColumnTypes,
                RecordSink masterKeySink,
                RecordSink slaveKeySink,
                int columnSplit,
                RecordValueSink slaveValueSink,
                IntList columnIndex,
                JoinContext joinContext,
                ColumnFilter masterTableKeyColumns,
                long toleranceInterval,
                int slaveValueTimestampIndex
        );
    }

    @FunctionalInterface
    interface ModelOperator {
        void operate(ObjectPool<ExpressionNode> pool, QueryModel model);
    }

    /**
     * Container class to hold the detected parameters of a markout horizon pattern.
     */
    private static class MarkoutHorizonInfo {
        int masterTimestampColumnIndex;
        int slaveSequenceColumnIndex;

        MarkoutHorizonInfo(int masterTimestampColumnIndex, int slaveSequenceColumnIndex) {
            this.masterTimestampColumnIndex = masterTimestampColumnIndex;
            this.slaveSequenceColumnIndex = slaveSequenceColumnIndex;
        }
    }

    private static class RecordCursorFactoryStub implements RecordCursorFactory {
        final ExecutionModel model;
        RecordCursorFactory factory;

        protected RecordCursorFactoryStub(ExecutionModel model, RecordCursorFactory factory) {
            this.model = model;
            this.factory = factory;
        }

        @Override
        public void close() {
            factory = Misc.free(factory);
        }

        @Override
        public RecordCursor getCursor(SqlExecutionContext executionContext) throws SqlException {
            if (factory != null) {
                return factory.getCursor(executionContext);
            } else {
                return null;
            }
        }

        @Override
        public RecordMetadata getMetadata() {
            return null;
        }

        @Override
        public boolean recordCursorSupportsRandomAccess() {
            return false;
        }

        @Override
        public void toPlan(PlanSink sink) {
            sink.type(model.getTypeName());

            final CharSequence tableName = model.getTableName();
            if (tableName != null) {
                sink.meta(model.getModelType() == CREATE_MAT_VIEW ? "view" : "table").val(tableName);
            }
            if (factory != null) {
                sink.child(factory);
            }
        }
    }

    static {
        joinsRequiringTimestamp[JOIN_ASOF] = true;
        joinsRequiringTimestamp[JOIN_SPLICE] = true;
        joinsRequiringTimestamp[JOIN_LT] = true;
    }

    static {
        limitTypes.add(ColumnType.LONG);
        limitTypes.add(ColumnType.BYTE);
        limitTypes.add(ColumnType.SHORT);
        limitTypes.add(ColumnType.INT);
        limitTypes.add(ColumnType.UNDEFINED);
    }

    static {
        countConstructors.put(ColumnType.DOUBLE, CountDoubleVectorAggregateFunction::new);
        countConstructors.put(ColumnType.INT, CountIntVectorAggregateFunction::new);
        countConstructors.put(ColumnType.LONG, CountLongVectorAggregateFunction::new);
        countConstructors.put(ColumnType.DATE, CountLongVectorAggregateFunction::new);
        countConstructors.put(ColumnType.TIMESTAMP_MICRO, CountLongVectorAggregateFunction::new);
        countConstructors.put(ColumnType.TIMESTAMP_NANO, CountLongVectorAggregateFunction::new);

        sumConstructors.put(ColumnType.DOUBLE, SumDoubleVectorAggregateFunction::new);
        sumConstructors.put(ColumnType.INT, SumIntVectorAggregateFunction::new);
        sumConstructors.put(ColumnType.LONG, SumLongVectorAggregateFunction::new);
        sumConstructors.put(ColumnType.LONG256, SumLong256VectorAggregateFunction::new);
        sumConstructors.put(ColumnType.SHORT, SumShortVectorAggregateFunction::new);

        ksumConstructors.put(ColumnType.DOUBLE, KSumDoubleVectorAggregateFunction::new);
        nsumConstructors.put(ColumnType.DOUBLE, NSumDoubleVectorAggregateFunction::new);

        avgConstructors.put(ColumnType.DOUBLE, AvgDoubleVectorAggregateFunction::new);
        avgConstructors.put(ColumnType.LONG, AvgLongVectorAggregateFunction::new);
        avgConstructors.put(ColumnType.INT, AvgIntVectorAggregateFunction::new);
        avgConstructors.put(ColumnType.SHORT, AvgShortVectorAggregateFunction::new);

        minConstructors.put(ColumnType.DOUBLE, MinDoubleVectorAggregateFunction::new);
        minConstructors.put(ColumnType.LONG, MinLongVectorAggregateFunction::new);
        minConstructors.put(ColumnType.DATE, MinDateVectorAggregateFunction::new);
        minConstructors.put(ColumnType.TIMESTAMP_MICRO, (int keyKind, int columnIndex, int workerCount) -> new MinTimestampVectorAggregateFunction(keyKind, columnIndex, workerCount, TIMESTAMP_MICRO));
        minConstructors.put(ColumnType.TIMESTAMP_NANO, (int keyKind, int columnIndex, int workerCount) -> new MinTimestampVectorAggregateFunction(keyKind, columnIndex, workerCount, TIMESTAMP_NANO));
        minConstructors.put(ColumnType.INT, MinIntVectorAggregateFunction::new);
        minConstructors.put(ColumnType.SHORT, MinShortVectorAggregateFunction::new);

        maxConstructors.put(ColumnType.DOUBLE, MaxDoubleVectorAggregateFunction::new);
        maxConstructors.put(ColumnType.LONG, MaxLongVectorAggregateFunction::new);
        maxConstructors.put(ColumnType.DATE, MaxDateVectorAggregateFunction::new);
        maxConstructors.put(ColumnType.TIMESTAMP_MICRO, (int keyKind, int columnIndex, int workerCount) -> new MaxTimestampVectorAggregateFunction(keyKind, columnIndex, workerCount, TIMESTAMP_MICRO));
        maxConstructors.put(ColumnType.TIMESTAMP_NANO, (int keyKind, int columnIndex, int workerCount) -> new MaxTimestampVectorAggregateFunction(keyKind, columnIndex, workerCount, TIMESTAMP_NANO));
        maxConstructors.put(ColumnType.INT, MaxIntVectorAggregateFunction::new);
        maxConstructors.put(ColumnType.SHORT, MaxShortVectorAggregateFunction::new);
    }
}<|MERGE_RESOLUTION|>--- conflicted
+++ resolved
@@ -1536,115 +1536,6 @@
         );
     }
 
-<<<<<<< HEAD
-    /**
-     * Attempts to detect the "markout horizon" pattern in a cross-join with ORDER BY.
-     * <p>
-     * The pattern consists of:
-     * 1. A cross-join between a table with a designated timestamp and an arithmetic sequence
-     * 2. An ORDER BY clause on the sum of the timestamp and the sequence element
-     * <p>
-     * Detection isn't foolproof and can result in false positives. We do not attempt it unless
-     * the hint {@value SqlHints#MARKOUT_HORIZON_JOIN_HINT} is present in the query.
-     *
-     * @param masterAlias         alias for the master LHS of the join
-     * @param masterModel         QueryModel for the LHS of the join
-     * @param masterMetadata      Metadata for the LHS of the join
-     * @param masterCursorFactory the LHS cursor factory
-     * @param slaveModel          QueryModel for the RHS of the join
-     * @param slaveMetadata       Metadata for the RHS of the join (should be an arithmetic sequence)
-     * @param slaveCursorFactory  the RHS cursor factory (should produce an arithmetic sequence)
-     * @return MarkoutHorizonInfo if pattern is detected, null otherwise
-     */
-    private MarkoutHorizonInfo detectMarkoutHorizonPattern(
-            CharSequence masterAlias,
-            QueryModel masterModel,
-            RecordMetadata masterMetadata,
-            RecordCursorFactory masterCursorFactory,
-            QueryModel slaveModel,
-            RecordMetadata slaveMetadata,
-            RecordCursorFactory slaveCursorFactory
-    ) {
-        // Detect the markout_horizon_join hint, and ensure the master cursor supports random access
-        if (!SqlHints.hasMarkoutHorizonHint(masterModel, masterAlias, slaveModel.getName()) ||
-                !masterCursorFactory.recordCursorSupportsRandomAccess()
-        ) {
-            return null;
-        }
-
-        // Ensure the slave table is `long_sequence()`, or based on it
-        RecordCursorFactory rootFac = slaveCursorFactory;
-        while (!rootFac.getClass().getSimpleName().contains("LongSequence")) {
-            rootFac = rootFac.getBaseFactory();
-            if (rootFac == null) {
-                return null;
-            }
-        }
-        // Ensure the master table has a designated timestamp column
-        int designatedTimestampIndex = masterMetadata.getTimestampIndex();
-        if (designatedTimestampIndex == -1) {
-            return null;
-        }
-
-        // Ensure we have an ORDER BY clause.
-        // lastSeenOrderByModel was captured as we were descending through nested models
-        if (lastSeenOrderByModel == null) {
-            return null;
-        }
-        ExpressionNode orderByNode = lastSeenOrderByModel.getOrderBy().getQuick(0);
-
-        // The ORDER BY node may be a column alias (LITERAL) - resolve it to the actual expression
-        ExpressionNode orderByExpr = orderByNode;
-        if (orderByNode.type == ExpressionNode.LITERAL) {
-            QueryColumn queryColumn = lastSeenOrderByModel.getAliasToColumnMap().get(orderByNode.token);
-            if (queryColumn != null) {
-                orderByExpr = queryColumn.getAst();
-            }
-        }
-        // Ensure that ORDER BY is an addition operation
-        if (orderByExpr.type != ExpressionNode.OPERATION || !"+".contentEquals(orderByExpr.token)) {
-            return null;
-        }
-        // The ORDER BY should be timestamp_column + offset_column, or vice versa
-        ExpressionNode lhs = orderByExpr.lhs;
-        ExpressionNode rhs = orderByExpr.rhs;
-        if (lhs == null || rhs == null) {
-            return null;
-        }
-
-        // Try to identify which operand is the timestamp from master and which is from slave
-        int timestampColumnIndex = -1;
-        ExpressionNode slaveColumnNode = null;
-
-        // Check if LHS is the designated timestamp column from master
-        if (lhs.type == ExpressionNode.LITERAL) {
-            int colIndex = masterMetadata.getColumnIndexQuiet(lhs.token);
-            if (colIndex >= 0 && colIndex == designatedTimestampIndex) {
-                timestampColumnIndex = colIndex;
-                slaveColumnNode = rhs;
-            }
-        }
-
-        // If not found, check if RHS is the designated timestamp column from master and LHS is from slave
-        if (timestampColumnIndex == -1 && rhs.type == ExpressionNode.LITERAL) {
-            int colIndex = masterMetadata.getColumnIndexQuiet(rhs.token);
-            if (colIndex >= 0 && colIndex == designatedTimestampIndex) {
-                timestampColumnIndex = colIndex;
-                slaveColumnNode = lhs;
-            }
-        }
-
-        if (slaveColumnNode == null || slaveColumnNode.type != ExpressionNode.LITERAL) {
-            return null;
-        }
-        int slaveColumnIndex = slaveMetadata.getColumnIndexQuiet(slaveColumnNode.token);
-        if (slaveColumnIndex == -1) {
-            return null; // Slave column not found
-        }
-        // Return the info needed to create the optimized factory.
-        // resultTimestampColumnIndex will be -1 if no SELECT column matches the ORDER BY expression.
-        return new MarkoutHorizonInfo(timestampColumnIndex, slaveColumnIndex);
-=======
     private @NotNull SymbolShortCircuit createSymbolShortCircuit(
             RecordMetadata masterMetadata,
             RecordMetadata slaveMetadata,
@@ -1705,7 +1596,115 @@
             }
         }
         return symbolShortCircuit;
->>>>>>> 960fc342
+    }
+
+    /**
+     * Attempts to detect the "markout horizon" pattern in a cross-join with ORDER BY.
+     * <p>
+     * The pattern consists of:
+     * 1. A cross-join between a table with a designated timestamp and an arithmetic sequence
+     * 2. An ORDER BY clause on the sum of the timestamp and the sequence element
+     * <p>
+     * Detection isn't foolproof and can result in false positives. We do not attempt it unless
+     * the hint {@value SqlHints#MARKOUT_HORIZON_JOIN_HINT} is present in the query.
+     *
+     * @param masterAlias         alias for the master LHS of the join
+     * @param masterModel         QueryModel for the LHS of the join
+     * @param masterMetadata      Metadata for the LHS of the join
+     * @param masterCursorFactory the LHS cursor factory
+     * @param slaveModel          QueryModel for the RHS of the join
+     * @param slaveMetadata       Metadata for the RHS of the join (should be an arithmetic sequence)
+     * @param slaveCursorFactory  the RHS cursor factory (should produce an arithmetic sequence)
+     * @return MarkoutHorizonInfo if pattern is detected, null otherwise
+     */
+    private MarkoutHorizonInfo detectMarkoutHorizonPattern(
+            CharSequence masterAlias,
+            QueryModel masterModel,
+            RecordMetadata masterMetadata,
+            RecordCursorFactory masterCursorFactory,
+            QueryModel slaveModel,
+            RecordMetadata slaveMetadata,
+            RecordCursorFactory slaveCursorFactory
+    ) {
+        // Detect the markout_horizon_join hint, and ensure the master cursor supports random access
+        if (!SqlHints.hasMarkoutHorizonHint(masterModel, masterAlias, slaveModel.getName()) ||
+                !masterCursorFactory.recordCursorSupportsRandomAccess()
+        ) {
+            return null;
+        }
+
+        // Ensure the slave table is `long_sequence()`, or based on it
+        RecordCursorFactory rootFac = slaveCursorFactory;
+        while (!rootFac.getClass().getSimpleName().contains("LongSequence")) {
+            rootFac = rootFac.getBaseFactory();
+            if (rootFac == null) {
+                return null;
+            }
+        }
+        // Ensure the master table has a designated timestamp column
+        int designatedTimestampIndex = masterMetadata.getTimestampIndex();
+        if (designatedTimestampIndex == -1) {
+            return null;
+        }
+
+        // Ensure we have an ORDER BY clause.
+        // lastSeenOrderByModel was captured as we were descending through nested models
+        if (lastSeenOrderByModel == null) {
+            return null;
+        }
+        ExpressionNode orderByNode = lastSeenOrderByModel.getOrderBy().getQuick(0);
+
+        // The ORDER BY node may be a column alias (LITERAL) - resolve it to the actual expression
+        ExpressionNode orderByExpr = orderByNode;
+        if (orderByNode.type == ExpressionNode.LITERAL) {
+            QueryColumn queryColumn = lastSeenOrderByModel.getAliasToColumnMap().get(orderByNode.token);
+            if (queryColumn != null) {
+                orderByExpr = queryColumn.getAst();
+            }
+        }
+        // Ensure that ORDER BY is an addition operation
+        if (orderByExpr.type != ExpressionNode.OPERATION || !"+".contentEquals(orderByExpr.token)) {
+            return null;
+        }
+        // The ORDER BY should be timestamp_column + offset_column, or vice versa
+        ExpressionNode lhs = orderByExpr.lhs;
+        ExpressionNode rhs = orderByExpr.rhs;
+        if (lhs == null || rhs == null) {
+            return null;
+        }
+
+        // Try to identify which operand is the timestamp from master and which is from slave
+        int timestampColumnIndex = -1;
+        ExpressionNode slaveColumnNode = null;
+
+        // Check if LHS is the designated timestamp column from master
+        if (lhs.type == ExpressionNode.LITERAL) {
+            int colIndex = masterMetadata.getColumnIndexQuiet(lhs.token);
+            if (colIndex >= 0 && colIndex == designatedTimestampIndex) {
+                timestampColumnIndex = colIndex;
+                slaveColumnNode = rhs;
+            }
+        }
+
+        // If not found, check if RHS is the designated timestamp column from master and LHS is from slave
+        if (timestampColumnIndex == -1 && rhs.type == ExpressionNode.LITERAL) {
+            int colIndex = masterMetadata.getColumnIndexQuiet(rhs.token);
+            if (colIndex >= 0 && colIndex == designatedTimestampIndex) {
+                timestampColumnIndex = colIndex;
+                slaveColumnNode = lhs;
+            }
+        }
+
+        if (slaveColumnNode == null || slaveColumnNode.type != ExpressionNode.LITERAL) {
+            return null;
+        }
+        int slaveColumnIndex = slaveMetadata.getColumnIndexQuiet(slaveColumnNode.token);
+        if (slaveColumnIndex == -1) {
+            return null; // Slave column not found
+        }
+        // Return the info needed to create the optimized factory.
+        // resultTimestampColumnIndex will be -1 if no SELECT column matches the ORDER BY expression.
+        return new MarkoutHorizonInfo(timestampColumnIndex, slaveColumnIndex);
     }
 
     private @NotNull ObjList<Function> extractVirtualFunctionsFromProjection(ObjList<Function> projectionFunctions, IntList projectionFunctionFlags) {
