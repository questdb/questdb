--- conflicted
+++ resolved
@@ -186,11 +186,11 @@
 import io.questdb.griffin.engine.groupby.vect.SumShortVectorAggregateFunction;
 import io.questdb.griffin.engine.groupby.vect.VectorAggregateFunction;
 import io.questdb.griffin.engine.groupby.vect.VectorAggregateFunctionConstructor;
-import io.questdb.griffin.engine.join.AsOfJoinDenseRecordCursorFactory;
 import io.questdb.griffin.engine.join.AsOfJoinFastRecordCursorFactory;
 import io.questdb.griffin.engine.join.AsOfJoinIndexedRecordCursorFactory;
 import io.questdb.griffin.engine.join.AsOfJoinLightNoKeyRecordCursorFactory;
 import io.questdb.griffin.engine.join.AsOfJoinLightRecordCursorFactory;
+import io.questdb.griffin.engine.join.AsOfJoinMemoizedRecordCursorFactory;
 import io.questdb.griffin.engine.join.AsOfJoinNoKeyFastRecordCursorFactory;
 import io.questdb.griffin.engine.join.AsOfJoinRecordCursorFactory;
 import io.questdb.griffin.engine.join.AsOfJoinSingleSymbolRecordCursorFactory;
@@ -2772,13 +2772,8 @@
                                                             slaveContext,
                                                             asOfToleranceInterval
                                                     );
-<<<<<<< HEAD
-                                                } else if (isOptimizable && !hasFastHint && isSingleSymbolJoin(slaveMetadata)) {
-                                                    master = new AsOfJoinDenseRecordCursorFactory(
-=======
                                                 } else if (isOptimizable && hasMemoizedHint && isSingleSymbolJoin(slaveMetadata)) {
                                                     master = new AsOfJoinMemoizedRecordCursorFactory(
->>>>>>> 5423ba43
                                                             configuration,
                                                             joinMetadata,
                                                             master,
@@ -2787,7 +2782,8 @@
                                                             slaveSymbolColumnIndex,
                                                             columnAccessHelper,
                                                             slaveContext,
-                                                            asOfToleranceInterval
+                                                            asOfToleranceInterval,
+                                                            SqlHints.hasAsOfDrivebyCacheHint(model, masterAlias, slaveModel.getName())
                                                     );
                                                 } else {
                                                     master = new AsOfJoinFastRecordCursorFactory(
